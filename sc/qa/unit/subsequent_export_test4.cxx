/* -*- Mode: C++; tab-width: 4; indent-tabs-mode: nil; c-basic-offset: 4 -*- */
/*
 * This file is part of the LibreOffice project.
 *
 * This Source Code Form is subject to the terms of the Mozilla Public
 * License, v. 2.0. If a copy of the MPL was not distributed with this
 * file, You can obtain one at http://mozilla.org/MPL/2.0/.
 */

#include <officecfg/Office/Common.hxx>

#include "helper/qahelper.hxx"

#include <colorscale.hxx>
#include <fillinfo.hxx>
#include <docsh.hxx>
#include <scitems.hxx>
#include <attrib.hxx>
#include <stlpool.hxx>
#include <formulacell.hxx>
#include <postit.hxx>
#include <validat.hxx>
#include <scresid.hxx>
#include <dbdata.hxx>
#include <subtotalparam.hxx>
#include <globstr.hrc>
#include <tabprotection.hxx>
#include <dpobject.hxx>

#include <editeng/wghtitem.hxx>
#include <editeng/postitem.hxx>
#include <editeng/eeitem.hxx>
#include <editeng/editobj.hxx>
#include <editeng/fhgtitem.hxx>
#include <editeng/flditem.hxx>
#include <editeng/justifyitem.hxx>
#include <comphelper/scopeguard.hxx>
#include <formula/grammar.hxx>
#include <tools/fldunit.hxx>
#include <tools/UnitConversion.hxx>
#include <svl/numformat.hxx>
#include <svl/zformat.hxx>
#include <svx/svdocapt.hxx>

#include <com/sun/star/chart2/XChartDocument.hpp>
#include <com/sun/star/chart2/XChartTypeContainer.hpp>
#include <com/sun/star/chart2/XCoordinateSystemContainer.hpp>
#include <com/sun/star/drawing/LineJoint.hpp>
#include <com/sun/star/drawing/XDrawPage.hpp>
#include <com/sun/star/drawing/XDrawPages.hpp>
#include <com/sun/star/drawing/XDrawPagesSupplier.hpp>
#include <com/sun/star/packages/zip/ZipFileAccess.hpp>
#include <com/sun/star/sheet/GlobalSheetSettings.hpp>
#include <com/sun/star/style/XStyleFamiliesSupplier.hpp>
#include <com/sun/star/text/XTextColumns.hpp>

using namespace ::com::sun::star;
using namespace ::com::sun::star::uno;

class ScExportTest4 : public ScModelTestBase
{
public:
    ScExportTest4();
};

ScExportTest4::ScExportTest4()
    : ScModelTestBase(u"sc/qa/unit/data"_ustr)
{
}

CPPUNIT_TEST_FIXTURE(ScExportTest4, testTdf126177XLSX)
{
    createScDoc("xlsx/hyperlink_export.xlsx");
    save(u"Calc Office Open XML"_ustr);

    xmlDocUniquePtr pDoc = parseExport(u"xl/worksheets/sheet1.xml"_ustr);
    CPPUNIT_ASSERT(pDoc);
    assertXPath(pDoc, "/x:worksheet/x:hyperlinks/x:hyperlink"_ostr, "location"_ostr,
                u"Munka1!A5"_ustr);

    xmlDocUniquePtr pXmlRels = parseExport(u"xl/worksheets/_rels/sheet1.xml.rels"_ustr);
    CPPUNIT_ASSERT(pXmlRels);
    OUString aTarget
        = getXPath(pXmlRels, "/rels:Relationships/rels:Relationship"_ostr, "Target"_ostr);
    CPPUNIT_ASSERT(aTarget.endsWith("test.xlsx"));
    assertXPath(pXmlRels, "/rels:Relationships/rels:Relationship"_ostr, "TargetMode"_ostr,
                u"External"_ustr);
}

CPPUNIT_TEST_FIXTURE(ScExportTest4, testCommentTextVAlignment)
{
    // Testing comment text alignments.
    createScDoc("ods/CommentTextVAlign.ods");

    save(u"Calc Office Open XML"_ustr);

    xmlDocUniquePtr pVmlDrawing = parseExport(u"xl/drawings/vmlDrawing1.vml"_ustr);
    CPPUNIT_ASSERT(pVmlDrawing);

    assertXPathContent(pVmlDrawing, "/xml/v:shape/xx:ClientData/xx:TextVAlign"_ostr,
                       u"Center"_ustr);
}

namespace
{
void testComplexIconSetsXLSX_Impl(const ScDocument& rDoc, SCCOL nCol, ScIconSetType eType)
{
    ScConditionalFormat* pFormat = rDoc.GetCondFormat(nCol, 1, 0);
    CPPUNIT_ASSERT(pFormat);
    CPPUNIT_ASSERT_EQUAL(size_t(1), pFormat->size());
    const ScFormatEntry* pEntry = pFormat->GetEntry(0);
    CPPUNIT_ASSERT(pEntry);
    CPPUNIT_ASSERT_EQUAL(ScFormatEntry::Type::Iconset, pEntry->GetType());
    const ScIconSetFormat* pIconSet = static_cast<const ScIconSetFormat*>(pEntry);
    CPPUNIT_ASSERT_EQUAL(eType, pIconSet->GetIconSetData()->eIconSetType);
}

void testCustomIconSetsXLSX_Impl(const ScDocument& rDoc, SCCOL nCol, SCROW nRow,
                                 ScIconSetType eType, sal_Int32 nIndex)
{
    ScConditionalFormat* pFormat = rDoc.GetCondFormat(nCol, 1, 1);
    CPPUNIT_ASSERT(pFormat);
    CPPUNIT_ASSERT_EQUAL(size_t(1), pFormat->size());
    const ScFormatEntry* pEntry = pFormat->GetEntry(0);
    CPPUNIT_ASSERT(pEntry);
    CPPUNIT_ASSERT_EQUAL(ScFormatEntry::Type::Iconset, pEntry->GetType());
    const ScIconSetFormat* pIconSet = static_cast<const ScIconSetFormat*>(pEntry);
    std::unique_ptr<ScIconSetInfo> pInfo(pIconSet->GetIconSetInfo(ScAddress(nCol, nRow, 1)));
    if (nIndex == -1)
        CPPUNIT_ASSERT(!pInfo);
    else
    {
        CPPUNIT_ASSERT(pInfo);
        CPPUNIT_ASSERT_EQUAL(nIndex, pInfo->nIconIndex);
        CPPUNIT_ASSERT_EQUAL(eType, pInfo->eIconSetType);
    }
}
}

CPPUNIT_TEST_FIXTURE(ScExportTest4, testComplexIconSetsXLSX)
{
    auto verify = [this]() {
        ScDocument* pDoc = getScDoc();
        CPPUNIT_ASSERT_EQUAL(size_t(3), pDoc->GetCondFormList(0)->size());
        testComplexIconSetsXLSX_Impl(*pDoc, 1, IconSet_3Triangles);
        testComplexIconSetsXLSX_Impl(*pDoc, 3, IconSet_3Stars);
        testComplexIconSetsXLSX_Impl(*pDoc, 5, IconSet_5Boxes);

        CPPUNIT_ASSERT_EQUAL(size_t(2), pDoc->GetCondFormList(1)->size());
        testCustomIconSetsXLSX_Impl(*pDoc, 1, 1, IconSet_3ArrowsGray, 0);
        testCustomIconSetsXLSX_Impl(*pDoc, 1, 2, IconSet_3ArrowsGray, -1);
        testCustomIconSetsXLSX_Impl(*pDoc, 1, 3, IconSet_3Arrows, 1);
        testCustomIconSetsXLSX_Impl(*pDoc, 1, 4, IconSet_3ArrowsGray, -1);
        testCustomIconSetsXLSX_Impl(*pDoc, 1, 5, IconSet_3Arrows, 2);

        testCustomIconSetsXLSX_Impl(*pDoc, 3, 1, IconSet_4RedToBlack, 3);
        testCustomIconSetsXLSX_Impl(*pDoc, 3, 2, IconSet_3TrafficLights1, 1);
        testCustomIconSetsXLSX_Impl(*pDoc, 3, 3, IconSet_3Arrows, 2);
    };

    createScDoc("xlsx/complex_icon_set.xlsx");
    verify();
    saveAndReload(u"Calc Office Open XML"_ustr);
    verify();
}

CPPUNIT_TEST_FIXTURE(ScExportTest4, testCommentTextHAlignment)
{
    // Testing comment text alignments.
    createScDoc("ods/CommentTextHAlign.ods");

    save(u"Calc Office Open XML"_ustr);

    xmlDocUniquePtr pVmlDrawing = parseExport(u"xl/drawings/vmlDrawing1.vml"_ustr);
    CPPUNIT_ASSERT(pVmlDrawing);

    assertXPathContent(pVmlDrawing, "/xml/v:shape/xx:ClientData/xx:TextHAlign"_ostr,
                       u"Center"_ustr);
}

CPPUNIT_TEST_FIXTURE(ScExportTest4, testRotatedImageODS)
{
    // Error was, that the length values in shapes were not
    // written in the given unit into the file.
    css::uno::Reference<css::sheet::XGlobalSheetSettings> xGlobalSheetSettings
        = css::sheet::GlobalSheetSettings::create(comphelper::getProcessComponentContext());
    xGlobalSheetSettings->setMetric(static_cast<sal_Int16>(FieldUnit::MM));

    createScDoc("ods/tdf103092_RotatedImage.ods");

    save(u"calc8"_ustr);
    xmlDocUniquePtr pXmlDoc = parseExport(u"content.xml"_ustr);
    CPPUNIT_ASSERT(pXmlDoc);

    const OUString sTransform = getXPath(pXmlDoc,
                                         "/office:document-content/office:body/office:spreadsheet/"
                                         "table:table/table:shapes/draw:frame"_ostr,
                                         "transform"_ostr);
    // Attribute transform has the structure skew (...) rotate (...) translate (x y)
    // parts are separated by blank
    OUString sTranslate(sTransform.copy(sTransform.lastIndexOf('(')));
    sTranslate = sTranslate.copy(1, sTranslate.getLength() - 2); // remove '(' and ')'
    const OUString sX(sTranslate.getToken(0, ' '));
    const OUString sY(sTranslate.getToken(1, ' '));
    CPPUNIT_ASSERT(sX.endsWith("mm"));
    CPPUNIT_ASSERT(sY.endsWith("mm"));
}

CPPUNIT_TEST_FIXTURE(ScExportTest4, testTdf120177)
{
    createScDoc("xls/tdf120177.xls");

    // Error: unexpected attribute "form:input-required"
    skipValidation();

    save(u"calc8"_ustr);
    xmlDocUniquePtr pXmlDoc = parseExport(u"content.xml"_ustr);
    CPPUNIT_ASSERT(pXmlDoc);

    // Without the fix in place, this test would have failed with
    // no attribute 'value' exist
    assertXPath(pXmlDoc,
                "/office:document-content/office:body/office:spreadsheet/table:table/office:forms/"
                "form:form/form:radio[1]"_ostr,
                "value"_ostr, u"1"_ustr);
    assertXPath(pXmlDoc,
                "/office:document-content/office:body/office:spreadsheet/table:table/office:forms/"
                "form:form/form:radio[2]"_ostr,
                "value"_ostr, u"2"_ustr);
    const OUString sGroupName1 = getXPath(pXmlDoc,
                                          "/office:document-content/office:body/office:spreadsheet/"
                                          "table:table/office:forms/form:form/form:radio[1]"_ostr,
                                          "group-name"_ostr);
    const OUString sGroupName2 = getXPath(pXmlDoc,
                                          "/office:document-content/office:body/office:spreadsheet/"
                                          "table:table/office:forms/form:form/form:radio[2]"_ostr,
                                          "group-name"_ostr);
    CPPUNIT_ASSERT_EQUAL(sGroupName1, sGroupName2);
}

CPPUNIT_TEST_FIXTURE(ScExportTest4, testTdf85553)
{
    createScDoc("ods/tdf85553.ods");

    saveAndReload(u"MS Excel 97"_ustr);

    ScDocument* pDoc = getScDoc();

    // Without the fix in place, this test would have failed with
    // - Expected: 4.5
    // - Actual  : #N/A
    CPPUNIT_ASSERT_EQUAL(u"4.5"_ustr, pDoc->GetString(ScAddress(2, 2, 0)));
}

CPPUNIT_TEST_FIXTURE(ScExportTest4, testTdf151484)
{
    std::vector<OUString> aFilterNames{ u"calc8"_ustr, u"MS Excel 97"_ustr,
                                        u"Calc Office Open XML"_ustr };

    for (size_t i = 0; i < aFilterNames.size(); ++i)
    {
        createScDoc("ods/tdf151484.ods");

        const OString sFailedMessage
            = OString::Concat("Failed on filter: ") + aFilterNames[i].toUtf8();

        saveAndReload(aFilterNames[i]);

        ScDocument* pDoc = getScDoc();

        const ScValidationData* pData = pDoc->GetValidationEntry(1);
        CPPUNIT_ASSERT(pData);

        std::vector<ScTypedStrData> aList;
        pData->FillSelectionList(aList, ScAddress(0, 1, 0));

        // Without the fix in place, this test would have failed with
        // - Expected: 4
        // - Actual  : 1
        // - Failed on filter: MS Excel 97
        CPPUNIT_ASSERT_EQUAL_MESSAGE(sFailedMessage.getStr(), size_t(4), aList.size());
        for (size_t j = 0; j < 4; ++j)
            CPPUNIT_ASSERT_EQUAL_MESSAGE(sFailedMessage.getStr(), double(j + 1),
                                         aList[j].GetValue());
    }
}

CPPUNIT_TEST_FIXTURE(ScExportTest4, testTdf143979)
{
    createScDoc();
    {
        ScDocument* pDoc = getScDoc();
        OUString aCode = u"YYYY-MM\"\"MMM-DDNN"_ustr;
        sal_Int32 nCheckPos;
        SvNumFormatType nType;
        sal_uInt32 nFormat;
        SvNumberFormatter* pFormatter = pDoc->GetFormatTable();
        pFormatter->PutEntry(aCode, nCheckPos, nType, nFormat);
        ScPatternAttr aNewAttrs(pDoc->getCellAttributeHelper());
        SfxItemSet& rSet = aNewAttrs.GetItemSet();
        rSet.Put(SfxUInt32Item(ATTR_VALUE_FORMAT, nFormat));
        pDoc->ApplyPattern(0, 0, 0, aNewAttrs);
        pDoc->SetString(ScAddress(0, 0, 0), u"08/30/2021"_ustr);
        CPPUNIT_ASSERT_EQUAL(u"2021-08Aug-30Mon"_ustr, pDoc->GetString(ScAddress(0, 0, 0)));
    }

    saveAndReload(u"calc8"_ustr);

    ScDocument* pDoc = getScDoc();
    // Without the fix in place, this test would have failed with
    // - Expected: 2021-08Aug-30Mon
    // - Actual  : 2021-A-30Mon
    CPPUNIT_ASSERT_EQUAL(u"2021-08Aug-30Mon"_ustr, pDoc->GetString(ScAddress(0, 0, 0)));
}

CPPUNIT_TEST_FIXTURE(ScExportTest4, testTdf128976)
{
    createScDoc("xls/tdf128976.xls");

    saveAndReload(u"MS Excel 97"_ustr);

    ScDocument* pDoc = getScDoc();

    // Trying to save very small fractional default column width to XLS (where only integer values
    // between 0 and 255 are allowed as default) resulted in negative (-1) value after correction,
    // and was written as 65535 (invalid default width). As the result, all columns had large width
    // when reopened: 28415 (and Excel warned about invalid format).
    const sal_uInt16 nColumn0Width = pDoc->GetColWidth(SCCOL(0), SCTAB(0), false);
    CPPUNIT_ASSERT_EQUAL(static_cast<sal_uInt16>(45), nColumn0Width);
}

CPPUNIT_TEST_FIXTURE(ScExportTest4, testTdf120502)
{
    // Create an empty worksheet; resize last column on its first sheet; export to XLSX, and check
    // that the last exported column number is correct
    createScDoc();

    ScDocument* pDoc = getScDoc();
    const SCCOL nMaxCol = pDoc->MaxCol(); // 0-based

    const auto nOldWidth = pDoc->GetColWidth(nMaxCol, 0);
    pDoc->SetColWidth(nMaxCol, 0, nOldWidth + 100);

    save(u"Calc Office Open XML"_ustr);
    xmlDocUniquePtr pSheet1 = parseExport(u"xl/worksheets/sheet1.xml"_ustr);
    CPPUNIT_ASSERT(pSheet1);

    // This was 1025 when nMaxCol+1 was 1024
    assertXPath(pSheet1, "/x:worksheet/x:cols/x:col"_ostr, "max"_ostr,
                OUString::number(nMaxCol + 1));
}

CPPUNIT_TEST_FIXTURE(ScExportTest4, testTdf131372)
{
    createScDoc("ods/tdf131372.ods");

    save(u"Calc Office Open XML"_ustr);

    xmlDocUniquePtr pSheet = parseExport(u"xl/worksheets/sheet1.xml"_ustr);
    CPPUNIT_ASSERT(pSheet);

    assertXPathContent(pSheet, "/x:worksheet/x:sheetData/x:row/x:c[1]/x:f"_ostr, u"NA()"_ustr);
    assertXPathContent(pSheet, "/x:worksheet/x:sheetData/x:row/x:c[2]/x:f"_ostr, u"#N/A"_ustr);
}
CPPUNIT_TEST_FIXTURE(ScExportTest4, testTdf81470)
{
    createScDoc("xls/tdf81470.xls");

    //without the fix in place, it would have crashed at export time
    save(u"Calc Office Open XML"_ustr);

    //also check revisions are exported
    xmlDocUniquePtr pHeaders = parseExport(u"xl/revisions/revisionHeaders.xml"_ustr);
    CPPUNIT_ASSERT(pHeaders);

    assertXPath(pHeaders, "/x:headers/x:header[1]"_ostr, "dateTime"_ostr,
                u"2014-07-11T13:46:00.000000000Z"_ustr);
    assertXPath(pHeaders, "/x:headers/x:header[1]"_ostr, "userName"_ostr, u"Kohei Yoshida"_ustr);
    assertXPath(pHeaders, "/x:headers/x:header[2]"_ostr, "dateTime"_ostr,
                u"2014-07-11T18:38:00.000000000Z"_ustr);
    assertXPath(pHeaders, "/x:headers/x:header[2]"_ostr, "userName"_ostr, u"Kohei Yoshida"_ustr);
    assertXPath(pHeaders, "/x:headers/x:header[3]"_ostr, "dateTime"_ostr,
                u"2014-07-11T18:43:00.000000000Z"_ustr);
    assertXPath(pHeaders, "/x:headers/x:header[3]"_ostr, "userName"_ostr, u"Kohei Yoshida"_ustr);
}

CPPUNIT_TEST_FIXTURE(ScExportTest4, testTdf162262)
{
    createScDoc("xlsx/subtotal-above.xlsx");

    save(u"Calc Office Open XML"_ustr);

    xmlDocUniquePtr pSheet = parseExport(u"xl/worksheets/sheet1.xml"_ustr);
    CPPUNIT_ASSERT(pSheet);

    assertXPath(pSheet, "/x:worksheet/x:sheetPr/x:outlinePr", "summaryBelow", u"0"_ustr);
}

CPPUNIT_TEST_FIXTURE(ScExportTest4, testTdf162262_summarybelow)
{
    createScDoc("ods/tdf162262_summarybelow.ods");

    ScDocument* pDoc = getScDoc();
    ScDBCollection* pDBCollection = pDoc->GetDBCollection();
    CPPUNIT_ASSERT(pDBCollection);
    {
        const ScDBData* pDBData = pDBCollection->GetDBAtArea(0, 0, 0, 1, 13);
        CPPUNIT_ASSERT(pDBData);
        ScSubTotalParam aParam;
        pDBData->GetSubTotalParam(aParam);
        CPPUNIT_ASSERT(!aParam.bSummaryBelow);
    }

    saveAndReload(u"calc8"_ustr);
    pDoc = getScDoc();
    pDBCollection = pDoc->GetDBCollection();
    CPPUNIT_ASSERT(pDBCollection);
    {
        const ScDBData* pDBData = pDBCollection->GetDBAtArea(0, 0, 0, 1, 13);
        CPPUNIT_ASSERT(pDBData);
        ScSubTotalParam aParam;
        pDBData->GetSubTotalParam(aParam);
        CPPUNIT_ASSERT(!aParam.bSummaryBelow);
    }
}

CPPUNIT_TEST_FIXTURE(ScExportTest4, testTdf122331)
{
    createScDoc("ods/tdf122331.ods");

    save(u"Calc Office Open XML"_ustr);

    xmlDocUniquePtr pSheet = parseExport(u"xl/worksheets/sheet1.xml"_ustr);
    CPPUNIT_ASSERT(pSheet);

    assertXPath(pSheet, "/x:worksheet/x:sheetPr"_ostr, "filterMode"_ostr, u"true"_ustr);
    assertXPath(pSheet, "/x:worksheet/x:autoFilter"_ostr, "ref"_ostr, u"A1:B761"_ustr);
    assertXPath(pSheet, "/x:worksheet/x:autoFilter/x:filterColumn"_ostr, "colId"_ostr, u"1"_ustr);
}

CPPUNIT_TEST_FIXTURE(ScExportTest4, testTdf83779)
{
    // Roundtripping TRUE/FALSE constants (not functions) must convert them to functions
    createScDoc("xlsx/tdf83779.xlsx");

    save(u"Calc Office Open XML"_ustr);

    xmlDocUniquePtr pVmlDrawing = parseExport(u"xl/worksheets/sheet1.xml"_ustr);
    CPPUNIT_ASSERT(pVmlDrawing);

    assertXPathContent(pVmlDrawing, "/x:worksheet/x:sheetData/x:row[1]/x:c/x:f"_ostr,
                       u"FALSE()"_ustr);
    assertXPathContent(pVmlDrawing, "/x:worksheet/x:sheetData/x:row[2]/x:c/x:f"_ostr,
                       u"TRUE()"_ustr);
}

CPPUNIT_TEST_FIXTURE(ScExportTest4, testTdf121715_FirstPageHeaderFooterXLSX)
{
    // Check if first page header and footer are exported properly
    createScDoc("xlsx/tdf121715.xlsx");

    save(u"Calc Office Open XML"_ustr);
    xmlDocUniquePtr pDoc = parseExport(u"xl/worksheets/sheet1.xml"_ustr);
    CPPUNIT_ASSERT(pDoc);

    assertXPath(pDoc, "/x:worksheet/x:headerFooter"_ostr, "differentFirst"_ostr, u"true"_ustr);
    assertXPathContent(pDoc, "/x:worksheet/x:headerFooter/x:firstHeader"_ostr,
                       u"&CFirst Page Header"_ustr);
    assertXPathContent(pDoc, "/x:worksheet/x:headerFooter/x:firstFooter"_ostr,
                       u"&CFirst Page Footer"_ustr);
}

CPPUNIT_TEST_FIXTURE(ScExportTest4, testTdf121716_ExportEvenHeaderFooterXLSX)
{
    // Header and footer on even pages should be exported properly
    // If there are separate odd/even header, but only 1 footer for all pages (this is possible only in LibreOffice)
    //  then the footer will be duplicated to have the same footer separately for even/odd pages

    createScDoc("ods/tdf121716_EvenHeaderFooter.ods");

    save(u"Calc Office Open XML"_ustr);
    xmlDocUniquePtr pDoc = parseExport(u"xl/worksheets/sheet1.xml"_ustr);
    CPPUNIT_ASSERT(pDoc);

    assertXPath(pDoc, "/x:worksheet/x:headerFooter"_ostr, "differentOddEven"_ostr, u"true"_ustr);
    assertXPathContent(pDoc, "/x:worksheet/x:headerFooter/x:oddHeader"_ostr,
                       u"&Lodd/right&Cpage&Rheader"_ustr);
    assertXPathContent(pDoc, "/x:worksheet/x:headerFooter/x:oddFooter"_ostr,
                       u"&Lboth&C&12page&Rfooter"_ustr);
    assertXPathContent(pDoc, "/x:worksheet/x:headerFooter/x:evenHeader"_ostr,
                       u"&Lpage&Cheader&Reven/left"_ustr);
    assertXPathContent(pDoc, "/x:worksheet/x:headerFooter/x:evenFooter"_ostr,
                       u"&Lboth&C&12page&Rfooter"_ustr);

    pDoc = parseExport(u"xl/worksheets/sheet2.xml"_ustr);
    CPPUNIT_ASSERT(pDoc);

    assertXPath(pDoc, "/x:worksheet/x:headerFooter"_ostr, "differentOddEven"_ostr, u"true"_ustr);
    assertXPathContent(pDoc, "/x:worksheet/x:headerFooter/x:oddHeader"_ostr, u"&Coddh"_ustr);
    assertXPathContent(pDoc, "/x:worksheet/x:headerFooter/x:oddFooter"_ostr, u"&Coddf"_ustr);
    assertXPathContent(pDoc, "/x:worksheet/x:headerFooter/x:evenHeader"_ostr, u"&Cevenh"_ustr);
    assertXPathContent(pDoc, "/x:worksheet/x:headerFooter/x:evenFooter"_ostr, u"&Levenf"_ustr);
}

CPPUNIT_TEST_FIXTURE(ScExportTest4, testTdf134459_HeaderFooterColorXLSX)
{
    // Colors in header and footer should be exported, and imported properly
    createScDoc("xlsx/tdf134459_HeaderFooterColor.xlsx");

    save(u"Calc Office Open XML"_ustr);
    xmlDocUniquePtr pDoc = parseExport(u"xl/worksheets/sheet1.xml"_ustr);
    CPPUNIT_ASSERT(pDoc);

    assertXPathContent(pDoc, "/x:worksheet/x:headerFooter/x:oddHeader"_ostr,
                       u"&L&Kc06040l&C&K4c3789c&Rr"_ustr);
    assertXPathContent(pDoc, "/x:worksheet/x:headerFooter/x:oddFooter"_ostr,
                       u"&Ll&C&K64cf5fc&R&Kcd15aar"_ustr);
}

CPPUNIT_TEST_FIXTURE(ScExportTest4, testTdf134817_HeaderFooterTextWith2SectionXLSX)
{
    // Header/footer text with multiple selection should be exported, and imported properly
    createScDoc("xlsx/tdf134817_HeaderFooterTextWith2Section.xlsx");

    save(u"Calc Office Open XML"_ustr);
    xmlDocUniquePtr pDoc = parseExport(u"xl/worksheets/sheet1.xml"_ustr);
    CPPUNIT_ASSERT(pDoc);

    assertXPathContent(pDoc, "/x:worksheet/x:headerFooter/x:oddHeader"_ostr,
                       u"&L&\"Abadi,Regular\"&11aaa&\"Bembo,Regular\"&20bbb"_ustr);
    assertXPathContent(pDoc, "/x:worksheet/x:headerFooter/x:oddFooter"_ostr,
                       u"&R&\"Cambria,Regular\"&14camb&\"Dante,Regular\"&18dant"_ustr);
}

CPPUNIT_TEST_FIXTURE(ScExportTest4, testTdf121718_UseFirstPageNumberXLSX)
{
    // If "First page number" is not checked then useFirstPageNumb, and firstPageNumber should not be exported.
    createScDoc("ods/tdf121718_UseFirstPageNumber.ods");

    save(u"Calc Office Open XML"_ustr);
    xmlDocUniquePtr pDoc = parseExport(u"xl/worksheets/sheet1.xml"_ustr);
    CPPUNIT_ASSERT(pDoc);

    assertXPath(pDoc, "/x:worksheet/x:pageSetup"_ostr, "useFirstPageNumber"_ostr, u"true"_ustr);
    assertXPath(pDoc, "/x:worksheet/x:pageSetup"_ostr, "firstPageNumber"_ostr, u"10"_ustr);

    pDoc = parseExport(u"xl/worksheets/sheet2.xml"_ustr);
    CPPUNIT_ASSERT(pDoc);

    assertXPathNoAttribute(pDoc, "/x:worksheet/x:pageSetup"_ostr, "useFirstPageNumber"_ostr);
    assertXPathNoAttribute(pDoc, "/x:worksheet/x:pageSetup"_ostr, "firstPageNumber"_ostr);
}

CPPUNIT_TEST_FIXTURE(ScExportTest4, testHeaderFontStyleXLSX)
{
    createScDoc("xlsx/tdf134826.xlsx");

    ScDocument* pDoc = getScDoc();
    SfxStyleSheetBase* pStyleSheet
        = pDoc->GetStyleSheetPool()->Find(pDoc->GetPageStyle(0), SfxStyleFamily::Page);
    const SfxItemSet& rItemSet = pStyleSheet->GetItemSet();
    const ScPageHFItem& rHFItem = rItemSet.Get(ATTR_PAGE_HEADERRIGHT);
    const EditTextObject* pTextObj = rHFItem.GetLeftArea();

    std::vector<EECharAttrib> rLst;

    // first line is bold.
    pTextObj->GetCharAttribs(0, rLst);
    bool bHasBold = std::any_of(rLst.begin(), rLst.end(), [](const EECharAttrib& rAttrib) {
        return rAttrib.pAttr->Which() == EE_CHAR_WEIGHT
               && static_cast<const SvxWeightItem&>(*rAttrib.pAttr).GetWeight() == WEIGHT_BOLD;
    });
    CPPUNIT_ASSERT_MESSAGE("First line should be bold.", bHasBold);

    // second line is italic.
    pTextObj->GetCharAttribs(1, rLst);
    bool bHasItalic = std::any_of(rLst.begin(), rLst.end(), [](const EECharAttrib& rAttrib) {
        return rAttrib.pAttr->Which() == EE_CHAR_ITALIC
               && static_cast<const SvxPostureItem&>(*rAttrib.pAttr).GetPosture() == ITALIC_NORMAL;
    });
    CPPUNIT_ASSERT_MESSAGE("Second line should be italic.", bHasItalic);
}

CPPUNIT_TEST_FIXTURE(ScExportTest4, testTdf154445_unused_pagestyles)
{
    createScDoc("ods/tdf108188_pagestyle.ods");

    // Check if the user defined page style is present
    constexpr OUString aTestPageStyle = u"TestPageStyle"_ustr;
    ScDocument* pDoc = getScDoc();
    CPPUNIT_ASSERT_EQUAL(aTestPageStyle, pDoc->GetPageStyle(0));

    // Change page style to default so the user defined one is not used anymore
    pDoc->SetPageStyle(0, ScResId(STR_STYLENAME_STANDARD));

    // Save and reload the document to check if the unused page styles are still present
    saveAndReload(u"calc8"_ustr);
    pDoc = getScDoc();

    // Without the accompanying fix in place, the unused page styles don't exist anymore
    ScStyleSheetPool* pStylePool = pDoc->GetStyleSheetPool();
    CPPUNIT_ASSERT(pStylePool->Find(aTestPageStyle, SfxStyleFamily::Page));
}

CPPUNIT_TEST_FIXTURE(ScExportTest4, testTdf135828_Shape_Rect)
{
    if (!IsDefaultDPI())
        return;
    // tdf#135828 Check that the width and the height of rectangle of the shape is correct.
    // tdf#123613 Check the positioning, and allow massive rounding errors because of the back and
    // forth conversion between emu and hmm.
    createScDoc("xlsx/tdf135828_Shape_Rect.xlsx");

    save(u"Calc Office Open XML"_ustr);

    xmlDocUniquePtr pDrawing = parseExport(u"xl/drawings/drawing1.xml"_ustr);
    CPPUNIT_ASSERT(pDrawing);

    double nXPosOfTopleft
        = getXPath(pDrawing, "/xdr:wsDr/xdr:twoCellAnchor/xdr:sp/xdr:spPr/a:xfrm/a:off"_ostr,
                   "x"_ostr)
              .toDouble();
    double nYPosOfTopleft
        = getXPath(pDrawing, "/xdr:wsDr/xdr:twoCellAnchor/xdr:sp/xdr:spPr/a:xfrm/a:off"_ostr,
                   "y"_ostr)
              .toDouble();
    double nWidth
        = getXPath(pDrawing, "/xdr:wsDr/xdr:twoCellAnchor/xdr:sp/xdr:spPr/a:xfrm/a:ext"_ostr,
                   "cx"_ostr)
              .toDouble();
    double nHeight
        = getXPath(pDrawing, "/xdr:wsDr/xdr:twoCellAnchor/xdr:sp/xdr:spPr/a:xfrm/a:ext"_ostr,
                   "cy"_ostr)
              .toDouble();

    CPPUNIT_ASSERT_DOUBLES_EQUAL(854640, nXPosOfTopleft, 10000);
    CPPUNIT_ASSERT_DOUBLES_EQUAL(-570600, nYPosOfTopleft, 10000);
    CPPUNIT_ASSERT_DOUBLES_EQUAL(294840, nWidth, 10000);
    CPPUNIT_ASSERT_DOUBLES_EQUAL(1988280, nHeight, 10000);
}

CPPUNIT_TEST_FIXTURE(ScExportTest4, testTdf123139XLSX)
{
    createScDoc("xlsx/tdf123139_applyAlignment.xlsx");

    ScDocument* pDoc = getScDoc();
    const ScPatternAttr* pAttr = pDoc->GetPattern(0, 0, 0); //A1

    {
        const SvxHorJustifyItem& rJustify = pAttr->GetItem(ATTR_HOR_JUSTIFY);
        CPPUNIT_ASSERT_EQUAL(SvxCellHorJustify::Repeat, rJustify.GetValue());
    }

    pAttr = pDoc->GetPattern(0, 1, 0); //A2

    {
        const SfxPoolItem& rItem = pAttr->GetItem(ATTR_HOR_JUSTIFY);
        const SvxHorJustifyItem& rJustify = static_cast<const SvxHorJustifyItem&>(rItem);
        CPPUNIT_ASSERT_EQUAL(SvxCellHorJustify::Center, rJustify.GetValue());
    }

    {
        const ScProtectionAttr& rItem = pAttr->GetItem(ATTR_PROTECTION);
        CPPUNIT_ASSERT(rItem.GetProtection());
        CPPUNIT_ASSERT(!rItem.GetHideFormula());
    }

    pAttr = pDoc->GetPattern(2, 0, 0); //C1

    {
        const SfxPoolItem& rItem = pAttr->GetItem(ATTR_HOR_JUSTIFY);
        const SvxHorJustifyItem& rJustify = static_cast<const SvxHorJustifyItem&>(rItem);
        CPPUNIT_ASSERT_EQUAL(SvxCellHorJustify::Standard, rJustify.GetValue());
    }

    {
        const ScProtectionAttr& rItem = pAttr->GetItem(ATTR_PROTECTION);
        CPPUNIT_ASSERT(rItem.GetProtection());
        CPPUNIT_ASSERT(rItem.GetHideFormula());
    }

    pAttr = pDoc->GetPattern(2, 1, 0); //C2

    {
        const SfxPoolItem& rItem = pAttr->GetItem(ATTR_HOR_JUSTIFY);
        const SvxHorJustifyItem& rJustify = static_cast<const SvxHorJustifyItem&>(rItem);
        CPPUNIT_ASSERT_EQUAL(SvxCellHorJustify::Block, rJustify.GetValue());
    }

    {
        const ScProtectionAttr& rItem = pAttr->GetItem(ATTR_PROTECTION);
        CPPUNIT_ASSERT(!rItem.GetProtection());
        CPPUNIT_ASSERT(!rItem.GetHideFormula());
    }
}

CPPUNIT_TEST_FIXTURE(ScExportTest4, testTdf123353)
{
    createScDoc("xlsx/tdf123353.xlsx");

    save(u"Calc Office Open XML"_ustr);

    xmlDocUniquePtr pDoc = parseExport(u"xl/worksheets/sheet1.xml"_ustr);
    CPPUNIT_ASSERT(pDoc);

    assertXPath(pDoc, "/x:worksheet/x:autoFilter/x:filterColumn/x:filters"_ostr, "blank"_ostr,
                u"1"_ustr);
}

CPPUNIT_TEST_FIXTURE(ScExportTest4, testTdf140098)
{
    createScDoc("ods/tdf140098.ods");

    save(u"Calc Office Open XML"_ustr);

    xmlDocUniquePtr pDoc = parseExport(u"xl/worksheets/sheet1.xml"_ustr);
    CPPUNIT_ASSERT(pDoc);

    assertXPath(pDoc, "/x:worksheet/x:autoFilter/x:filterColumn/x:filters"_ostr, "blank"_ostr,
                u"1"_ustr);
}

CPPUNIT_TEST_FIXTURE(ScExportTest4, testTdf133688_precedents)
{
    // tdf#133688 Check that we do not export detective shapes.
    createScDoc("ods/tdf133688_dont_save_precedents_to_xlsx.ods");

    save(u"Calc Office Open XML"_ustr);
    xmlDocUniquePtr pDrawing = parseExport(u"xl/drawings/drawing1.xml"_ustr);
    CPPUNIT_ASSERT(pDrawing);

    // We do not export any shapes.
    assertXPath(pDrawing, "/xdr:wsDr/xdr:twoCellAnchor[1]"_ostr, 0);
}

CPPUNIT_TEST_FIXTURE(ScExportTest4, testTdf91251_missingOverflowRoundtrip)
{
    // tdf#91251 check whether textBox overflow property (horzOverflow and vertOverflow) is
    // getting preserved after roundtrip
    createScDoc("xlsx/tdf91251_missingOverflowRoundtrip.xlsx");

    save(u"Calc Office Open XML"_ustr);

    xmlDocUniquePtr pDrawing = parseExport(u"xl/drawings/drawing1.xml"_ustr);
    CPPUNIT_ASSERT(pDrawing);

    assertXPath(pDrawing, "/xdr:wsDr/xdr:twoCellAnchor/xdr:sp/xdr:txBody/a:bodyPr"_ostr,
                "horzOverflow"_ostr, u"clip"_ustr);
    assertXPath(pDrawing, "/xdr:wsDr/xdr:twoCellAnchor/xdr:sp/xdr:txBody/a:bodyPr"_ostr,
                "horzOverflow"_ostr, u"clip"_ustr);
}

CPPUNIT_TEST_FIXTURE(ScExportTest4, testTdf137000_handle_upright)
{
    // Upright is an xml attribute of xdr:txBody/a:bodyPr. It is set when in a textbox menu we
    // choose, 'do not rotate this element'. Implementations are in tdf#106197 with followup
    // tdf#137000. tdf#149538, tdf#149551 improve the implementation to export 'upright' instead
    // of workaround 'rot'.
    createScDoc("xlsx/tdf137000_export_upright.xlsx");

    save(u"Calc Office Open XML"_ustr);
    xmlDocUniquePtr pDrawing = parseExport(u"xl/drawings/drawing1.xml"_ustr);
    CPPUNIT_ASSERT(pDrawing);

    assertXPath(pDrawing, "/xdr:wsDr/xdr:twoCellAnchor/xdr:sp/xdr:txBody/a:bodyPr"_ostr,
                "upright"_ostr, u"1"_ustr);
}

CPPUNIT_TEST_FIXTURE(ScExportTest4, testTdf126305_DataValidatyErrorAlert)
{
    createScDoc("ods/tdf126305.ods");

    save(u"Calc Office Open XML"_ustr);
    xmlDocUniquePtr pDoc = parseExport(u"xl/worksheets/sheet1.xml"_ustr);
    CPPUNIT_ASSERT(pDoc);

    assertXPath(pDoc, "/x:worksheet/x:dataValidations/x:dataValidation[1]"_ostr, "errorStyle"_ostr,
                u"stop"_ustr);
    assertXPath(pDoc, "/x:worksheet/x:dataValidations/x:dataValidation[2]"_ostr, "errorStyle"_ostr,
                u"warning"_ustr);
    assertXPath(pDoc, "/x:worksheet/x:dataValidations/x:dataValidation[3]"_ostr, "errorStyle"_ostr,
                u"information"_ustr);
}

CPPUNIT_TEST_FIXTURE(ScExportTest4, testTdf76047_externalLink)
{
    createScDoc("xlsx/tdf76047_externalLink.xlsx");

    // load data from external links. (tdf76047_externalLinkSource.ods)
    // that file has to be in the same directory as tdf76047_externalLink.xlsx
    ScDocShell* pDocSh = getScDocShell();
    pDocSh->ReloadAllLinks();
    ScDocument* pDoc = getScDoc();

    // compare the data loaded from external links with the expected result stored in the test file
    for (int nCol = 1; nCol <= 5; nCol++)
    {
        for (int nRow = 3; nRow <= 5; nRow++)
        {
            OUString aStr1 = pDoc->GetString(ScAddress(nCol, nRow, 0));
            OUString aStr2 = pDoc->GetString(ScAddress(nCol, nRow + 5, 0));
            OUString aStr3 = pDoc->GetString(ScAddress(nCol, nRow + 11, 0));

            CPPUNIT_ASSERT_EQUAL(aStr1, aStr3);
            CPPUNIT_ASSERT_EQUAL(aStr2, aStr3);
        }
    }
}

CPPUNIT_TEST_FIXTURE(ScExportTest4, testTdf87973_externalLinkSkipUnuseds)
{
    createScDoc("ods/tdf87973_externalLinkSkipUnuseds.ods");

    // try to load data from external link: tdf132105_external.ods
    // that file has to be in the same directory as tdf87973_externalLinkSkipUnuseds.ods
    ScDocShell* pDocSh = getScDocShell();
    pDocSh->ReloadAllLinks();
    ScDocument* pDoc = getScDoc();

    // change external link to: 87973_externalSource.ods
    OUString aFormula = pDoc->GetFormula(3, 1, 0);
    auto nIdxOfFilename = aFormula.indexOf("tdf132105_external.ods");
    aFormula = aFormula.replaceAt(nIdxOfFilename, 22, u"87973_externalSource.ods");
    auto nIdxOfFile = aFormula.indexOf("file");

    // saveAndReload save the file to a temporary directory
    // the link must be changed to point to that directory
    OUString aTempFilename = utl::CreateTempURL();
    auto nIdxOfTmpFile = aTempFilename.lastIndexOf('/');
    aTempFilename = aTempFilename.copy(0, nIdxOfTmpFile + 1);

    aFormula = aFormula.replaceAt(nIdxOfFile, nIdxOfFilename - nIdxOfFile, aTempFilename);
    pDoc->SetFormula(ScAddress(3, 1, 0), aFormula, formula::FormulaGrammar::GRAM_NATIVE_UI);

    // tdf#138832: test the same thing with singleref link
    aFormula = pDoc->GetFormula(3, 2, 0);
    nIdxOfFilename = aFormula.indexOf("tdf132105_external.ods");
    aFormula = aFormula.replaceAt(nIdxOfFilename, 22, u"87973_externalSource.ods");
    nIdxOfFile = aFormula.indexOf("file");

    aFormula = aFormula.replaceAt(nIdxOfFile, nIdxOfFilename - nIdxOfFile, aTempFilename);
    pDoc->SetFormula(ScAddress(3, 2, 0), aFormula, formula::FormulaGrammar::GRAM_NATIVE_UI);

    // save and load back
    saveAndReload(u"Calc Office Open XML"_ustr);

    // check if the new filename is present in the link (and not replaced by '[2]')
    pDoc = getScDoc();
    OUString aFormula2 = pDoc->GetFormula(3, 1, 0);
    CPPUNIT_ASSERT(aFormula2.indexOf("tdf132105_external.ods") < 0);
    CPPUNIT_ASSERT(aFormula2.indexOf("87973_externalSource.ods") >= 0);
    aFormula2 = pDoc->GetFormula(3, 2, 0);
    CPPUNIT_ASSERT(aFormula2.indexOf("tdf132105_external.ods") < 0);
    CPPUNIT_ASSERT(aFormula2.indexOf("87973_externalSource.ods") >= 0);
}

CPPUNIT_TEST_FIXTURE(ScExportTest4, testTdf51022_lostPrintRange)
{
    createScDoc("ods/tdf87973_externalLinkSkipUnuseds.ods");

    ScDocShell* pDocSh = getScDocShell();
    pDocSh->ReloadAllLinks();
    ScDocument* pDoc = getScDoc();

    //Add print ranges
    ScRange aRange1(1, 2, 0, 3, 4, 0);
    ScRange aRange2(1, 6, 0, 3, 7, 0);
    pDoc->AddPrintRange(0, aRange1);
    pDoc->AddPrintRange(0, aRange2);

    // save and load back
    saveAndReload(u"calc8"_ustr);

    // check if the same print ranges are present
    pDoc = getScDoc();
    CPPUNIT_ASSERT_EQUAL(static_cast<sal_uInt16>(2), pDoc->GetPrintRangeCount(0));
    CPPUNIT_ASSERT_EQUAL(aRange1, *pDoc->GetPrintRange(0, 0));
    CPPUNIT_ASSERT_EQUAL(aRange2, *pDoc->GetPrintRange(0, 1));
}

CPPUNIT_TEST_FIXTURE(ScExportTest4, testTdf148170_ExceedXlsPrintRange)
{
    createScDoc();

    // Create print range that exceeds the xls limitations
    const auto aScSheeLimits = ScSheetLimits::CreateDefault();
    ScRange aCalcPrintRange(0, 0, 0, aScSheeLimits.MaxCol(), aScSheeLimits.MaxRow(), 0);
    ScDocument* pDoc = getScDoc();
    pDoc->AddPrintRange(0, aCalcPrintRange);

    saveAndReload(u"MS Excel 97"_ustr);

    // Check if print range was shrunk to xls limitations
    pDoc = getScDoc();
    CPPUNIT_ASSERT_EQUAL(static_cast<sal_uInt16>(1), pDoc->GetPrintRangeCount(0));
    // Check sc/source/filter/inc/xlconst.hxx for xls limitations
    ScRange aXlsPrintRange(0, 0, 0, 16383, 65535, 0);
    CPPUNIT_ASSERT_EQUAL(aXlsPrintRange, *pDoc->GetPrintRange(0, 0));
}

CPPUNIT_TEST_FIXTURE(ScExportTest4, testTdf138741_externalLinkSkipUnusedsCrash)
{
    createScDoc("xlsx/tdf138741_externalLinkSkipUnusedsCrash.xlsx");

    //without the fix in place, it would have crashed at export time
    save(u"Calc Office Open XML"_ustr);
}

CPPUNIT_TEST_FIXTURE(ScExportTest4, testTdf138824_linkToParentDirectory)
{
    createScDoc("ods/childDir/tdf138824_linkToParentDirectory.ods");

    ScDocument* pDoc = getScDoc();

    // saveAndReload save the file to a temporary directory
    // the link must be changed to point to that parent directory
    OUString aTempFilename = utl::CreateTempURL();
    auto nIdxOfTmpFile = aTempFilename.lastIndexOf('/');
    nIdxOfTmpFile = aTempFilename.lastIndexOf('/', nIdxOfTmpFile);
    aTempFilename = aTempFilename.copy(0, nIdxOfTmpFile + 1);

    // change external link to tmp directory
    OUString aFormula = pDoc->GetFormula(3, 1, 0);
    auto nIdxOfFilename = aFormula.indexOf("tdf138824_externalSource.ods");
    auto nIdxOfFile = aFormula.indexOf("file");

    aFormula = aFormula.replaceAt(nIdxOfFile, nIdxOfFilename - nIdxOfFile, aTempFilename);
    pDoc->SetFormula(ScAddress(3, 1, 0), aFormula, formula::FormulaGrammar::GRAM_NATIVE_UI);

    save(u"Calc Office Open XML"_ustr);
    xmlDocUniquePtr pDocXml = parseExport(u"xl/externalLinks/_rels/externalLink1.xml.rels"_ustr);
    CPPUNIT_ASSERT(pDocXml);

    // test also the Linux specific bug tdf#121472
    assertXPath(pDocXml, "/rels:Relationships/rels:Relationship"_ostr, "Target"_ostr,
                u"../tdf138824_externalSource.ods"_ustr);
}

CPPUNIT_TEST_FIXTURE(ScExportTest4, testTdf129969)
{
    createScDoc("ods/external_hyperlink.ods");

    saveAndReload(u"Calc Office Open XML"_ustr);
    ScDocument* pDoc = getScDoc();
    ScAddress aPos(0, 0, 0);
    const EditTextObject* pEditText = pDoc->GetEditText(aPos);
    const SvxFieldData* pData = pEditText->GetFieldData(0, 0, text::textfield::Type::URL);
    const SvxURLField* pURLData = static_cast<const SvxURLField*>(pData);
    CPPUNIT_ASSERT(pURLData->GetURL().endsWith("/%23folder/test.ods#Sheet2.B10"));
}

CPPUNIT_TEST_FIXTURE(ScExportTest4, testTdf147088)
{
    createScDoc("fods/tdf147088.fods");

    saveAndReload(u"Calc Office Open XML"_ustr);

    ScDocument* pDoc = getScDoc();

    // Without the fix in place, this test would have failed with
    // - Expected: _xffff_
    // - Actual  :
    CPPUNIT_ASSERT_EQUAL(u"_xffff_"_ustr, pDoc->GetString(0, 0, 0));
}

CPPUNIT_TEST_FIXTURE(ScExportTest4, testTdf84874)
{
    createScDoc("ods/tdf84874.ods");

    saveAndReload(u"Calc Office Open XML"_ustr);

    ScDocument* pDoc = getScDoc();

    const ScValidationData* pData = pDoc->GetValidationEntry(1);
    OUString aTitle, aText;
    pData->GetInput(aTitle, aText);
    sal_uInt32 nPromptTitleLen = aTitle.getLength();
    sal_uInt32 nPromptTextLen = aText.getLength();

    CPPUNIT_ASSERT_EQUAL(static_cast<sal_uInt32>(255), nPromptTitleLen);
    CPPUNIT_ASSERT_EQUAL(static_cast<sal_uInt32>(255), nPromptTextLen);

    ScValidErrorStyle eErrStyle = SC_VALERR_STOP;
    pData->GetErrMsg(aTitle, aText, eErrStyle);
    sal_uInt32 nErrorTitleLen = aTitle.getLength();
    sal_uInt32 nErrorTextLen = aText.getLength();

    CPPUNIT_ASSERT_EQUAL(static_cast<sal_uInt32>(255), nErrorTitleLen);
    CPPUNIT_ASSERT_EQUAL(static_cast<sal_uInt32>(255), nErrorTextLen);
}

CPPUNIT_TEST_FIXTURE(ScExportTest4, testTdf136721_paper_size)
{
    createScDoc("xlsx/tdf136721_letter_sized_paper.xlsx");

    save(u"Calc Office Open XML"_ustr);
    xmlDocUniquePtr pDoc = parseExport(u"xl/worksheets/sheet1.xml"_ustr);
    CPPUNIT_ASSERT(pDoc);

    assertXPath(pDoc, "/x:worksheet/x:pageSetup"_ostr, "paperSize"_ostr, u"70"_ustr);
}

CPPUNIT_TEST_FIXTURE(ScExportTest4, testTdf139258_rotated_image)
{
    // Check that the topleft position of the image is correct.
    createScDoc("ods/tdf139258_rotated_image.ods");

    save(u"Calc Office Open XML"_ustr);

    xmlDocUniquePtr pDrawing = parseExport(u"xl/drawings/drawing1.xml"_ustr);
    CPPUNIT_ASSERT(pDrawing);

    assertXPathContent(pDrawing, "/xdr:wsDr/xdr:twoCellAnchor/xdr:from/xdr:col"_ostr, u"1"_ustr);
    assertXPathContent(pDrawing, "/xdr:wsDr/xdr:twoCellAnchor/xdr:from/xdr:row"_ostr, u"12"_ustr);
    assertXPathContent(pDrawing, "/xdr:wsDr/xdr:twoCellAnchor/xdr:to/xdr:col"_ostr, u"6"_ustr);
    assertXPathContent(pDrawing, "/xdr:wsDr/xdr:twoCellAnchor/xdr:to/xdr:row"_ostr, u"25"_ustr);
}

CPPUNIT_TEST_FIXTURE(ScExportTest4, testTdf144642_RowHeightRounding)
{
    // MS Excel round down row heights to 0.75pt
    // MS Excel can save a row height of 28.35pt, but will display it as a row height of 27.75pt.
    // Calc simulates this roundings but only if the xlsx file was saved in MS Excel.

    createScDoc("xlsx/tdf144642_RowHeight_10mm_SavedByCalc.xlsx");
    ScDocument* pDoc = getScDoc();
    // 10mm == 567 twips == 28.35pt
    CPPUNIT_ASSERT_EQUAL(sal_uInt16(567), pDoc->GetRowHeight(0, 0));
    CPPUNIT_ASSERT_EQUAL(tools::Long(567 * 26), pDoc->GetRowHeight(0, 25, 0, true));

    createScDoc("xlsx/tdf144642_RowHeight_28.35pt_SavedByExcel.xlsx");
    pDoc = getScDoc();
    // 555twips == 27.75pt == 9.79mm
    CPPUNIT_ASSERT_EQUAL(sal_uInt16(555), pDoc->GetRowHeight(0, 0));
    CPPUNIT_ASSERT_EQUAL(tools::Long(555 * 26), pDoc->GetRowHeight(0, 25, 0, true));
}

CPPUNIT_TEST_FIXTURE(ScExportTest4, testTdf145129_DefaultRowHeightRounding)
{
    // MS Excel round down row heights to 0.75pt
    // Same as Tdf144642 but with default row height.

    createScDoc("xlsx/tdf145129_DefaultRowHeight_28.35pt_SavedByExcel.xlsx");
    ScDocument* pDoc = getScDoc();
    // 555twips == 27.75pt == 9.79mm
    CPPUNIT_ASSERT_EQUAL(sal_uInt16(555), pDoc->GetRowHeight(0, 0));
    CPPUNIT_ASSERT_EQUAL(tools::Long(555 * 52), pDoc->GetRowHeight(0, 51, 0, true));
}

CPPUNIT_TEST_FIXTURE(ScExportTest4, testTdf151755_stylesLostOnXLSXExport)
{
    // Check if empty cells with custom style are exported, even if
    // there is other empty cells with default style, left of it.
    createScDoc("xlsx/tdf151755_stylesLostOnXLSXExport.xlsx");

    // Resave the xlsx file without any modification.
    save(u"Calc Office Open XML"_ustr);
    xmlDocUniquePtr pSheet = parseExport(u"xl/worksheets/sheet1.xml"_ustr);
    CPPUNIT_ASSERT(pSheet);

    // Check if all the 3 empty cells with styles are saved, and have the same style id.
    assertXPath(pSheet, "/x:worksheet/x:sheetData/x:row[4]/x:c"_ostr, 4);
    OUString aCellStyleId
        = getXPath(pSheet, "/x:worksheet/x:sheetData/x:row[4]/x:c[2]"_ostr, "s"_ostr);
    assertXPath(pSheet, "/x:worksheet/x:sheetData/x:row[4]/x:c[2]"_ostr, "s"_ostr, aCellStyleId);
    assertXPath(pSheet, "/x:worksheet/x:sheetData/x:row[4]/x:c[3]"_ostr, "s"_ostr, aCellStyleId);
    assertXPath(pSheet, "/x:worksheet/x:sheetData/x:row[4]/x:c[4]"_ostr, "s"_ostr, aCellStyleId);
}

CPPUNIT_TEST_FIXTURE(ScExportTest4, testTdf152581_bordercolorNotExportedToXLSX)
{
    createScDoc("xlsx/tdf152581_bordercolorNotExportedToXLSX.xlsx");

    // Resave the xlsx file without any modification.
    save(u"Calc Office Open XML"_ustr);
    xmlDocUniquePtr pStyles = parseExport(u"xl/styles.xml"_ustr);
    CPPUNIT_ASSERT(pStyles);

    // Check if conditional format border color is exported
    assertXPath(pStyles, "/x:styleSheet/x:dxfs/x:dxf/x:border/x:left/x:color"_ostr, "theme"_ostr,
                u"5"_ustr);
}

CPPUNIT_TEST_FIXTURE(ScExportTest4, testTdf140431)
{
    createScDoc("xlsx/129969-min.xlsx");

    saveAndReload(u"Calc Office Open XML"_ustr);
    ScDocument* pDoc = getScDoc();
    ScAddress aPos(0, 2, 0);
    const EditTextObject* pEditText = pDoc->GetEditText(aPos);
    const SvxFieldData* pData = pEditText->GetFieldData(0, 0, text::textfield::Type::URL);
    const SvxURLField* pURLData = static_cast<const SvxURLField*>(pData);
    CPPUNIT_ASSERT(pURLData->GetURL().startsWith("file://ndhlis"));
}

CPPUNIT_TEST_FIXTURE(ScExportTest4, testCheckboxFormControlXlsxExport)
{
    if (!IsDefaultDPI())
        return;
    // Given a document that has a checkbox form control:
    createScDoc("xlsx/checkbox-form-control.xlsx");

    // When exporting to XLSX:
    save(u"Calc Office Open XML"_ustr);

    // Then make sure its VML markup is written and it has a correct position + size:
    xmlDocUniquePtr pDoc = parseExport(u"xl/drawings/vmlDrawing1.vml"_ustr);
    // Without the fix in place, this test would have failed as there was no such stream.
    CPPUNIT_ASSERT(pDoc);
    assertXPathContent(pDoc, "/xml/v:shape/xx:ClientData/xx:Anchor"_ostr,
                       u"1, 22, 3, 3, 3, 30, 6, 1"_ustr);
}

CPPUNIT_TEST_FIXTURE(ScExportTest4, testButtonFormControlXlsxExport)
{
    // Given a document that has a checkbox form control:
    createScDoc("xlsx/button-form-control.xlsx");

    // When exporting to XLSX:
    save(u"Calc Office Open XML"_ustr);

    // Then make sure its control markup is written and it has a correct position + size:
    xmlDocUniquePtr pDoc = parseExport(u"xl/worksheets/sheet1.xml"_ustr);
    CPPUNIT_ASSERT(pDoc);
    // Without the fix in place, this test would have failed with:
    // - XPath '//x:anchor/x:from/xdr:col' not found
    // i.e. the control markup was missing, the button was lost on export.
    assertXPathContent(pDoc, "//x:anchor/x:from/xdr:col"_ostr, u"1"_ustr);
    assertXPathContent(pDoc, "//x:anchor/x:from/xdr:row"_ostr, u"3"_ustr);
    assertXPathContent(pDoc, "//x:anchor/x:to/xdr:col"_ostr, u"3"_ustr);
    assertXPathContent(pDoc, "//x:anchor/x:to/xdr:row"_ostr, u"7"_ustr);

    // Also make sure that an empty macro attribute is not written.
    // Without the fix in place, this test would have failed with:
    // - XPath '//x:controlPr' unexpected 'macro' attribute
    // i.e. macro in an xlsx file was not omitted, which is considered invalid by Excel.
    assertXPathNoAttribute(pDoc, "//x:controlPr"_ostr, "macro"_ostr);
}

CPPUNIT_TEST_FIXTURE(ScExportTest4, testTdf142929_filterLessThanXLSX)
{
    // Document contains a standard filter with '<' condition.
    createScDoc("xlsx/tdf142929.xlsx");

    save(u"Calc Office Open XML"_ustr);
    xmlDocUniquePtr pDoc = parseExport(u"xl/worksheets/sheet1.xml"_ustr);
    CPPUNIT_ASSERT(pDoc);
    assertXPath(pDoc, "//x:customFilters/x:customFilter"_ostr, "val"_ostr, u"2"_ustr);
    assertXPath(pDoc, "//x:customFilters/x:customFilter"_ostr, "operator"_ostr, u"lessThan"_ustr);
}

CPPUNIT_TEST_FIXTURE(ScExportTest4, testInvalidNamedRange)
{
    // Given a document which has a named range (myname) that refers to the "1" external link, but
    // the link's type is xlPathMissing, when importing that document:
    createScDoc("xlsx/invalid-named-range.xlsx");

    // Then make sure that named range is ignored, as "1" can't be resolved, and exporting it back
    // to XLSX (without the xlPathMissing link) would corrupt the document:
    uno::Reference<beans::XPropertySet> xDocProps(mxComponent, uno::UNO_QUERY);
    uno::Reference<container::XNameAccess> xNamedRanges(
        xDocProps->getPropertyValue(u"NamedRanges"_ustr), uno::UNO_QUERY);
    // Without the fix in place, this test would have failed, we didn't ignore the problematic named
    // range on import.
    CPPUNIT_ASSERT(!xNamedRanges->hasByName(u"myname"_ustr));
}

CPPUNIT_TEST_FIXTURE(ScExportTest4, testExternalDefinedNameXLSX)
{
    createScDoc("xlsx/tdf144397.xlsx");
    saveAndReload(u"Calc Office Open XML"_ustr);

    ScDocShell* pDocSh = getScDocShell();
    pDocSh->ReloadAllLinks();
    ScDocument* pDoc = getScDoc();
    pDoc->CalcAll();

    // "January"
    {
        const ScFormulaCell* pFC = pDoc->GetFormulaCell(ScAddress(1, 1, 0));
        sc::FormulaResultValue aRes = pFC->GetResult();
        CPPUNIT_ASSERT_EQUAL(sc::FormulaResultValue::String, aRes.meType);
        CPPUNIT_ASSERT_EQUAL(u"January"_ustr, aRes.maString.getString());
    }
    // "March"
    {
        const ScFormulaCell* pFC = pDoc->GetFormulaCell(ScAddress(1, 3, 0));
        sc::FormulaResultValue aRes = pFC->GetResult();
        CPPUNIT_ASSERT_EQUAL(sc::FormulaResultValue::String, aRes.meType);
        CPPUNIT_ASSERT_EQUAL(u"March"_ustr, aRes.maString.getString());
    }
    // "Empty = #N/A"
    {
        const ScFormulaCell* pFC = pDoc->GetFormulaCell(ScAddress(1, 5, 0));
        sc::FormulaResultValue aRes = pFC->GetResult();
        CPPUNIT_ASSERT_EQUAL(sc::FormulaResultValue::Error, aRes.meType);
        CPPUNIT_ASSERT_EQUAL(u""_ustr, aRes.maString.getString());
    }
    // "June"
    {
        const ScFormulaCell* pFC = pDoc->GetFormulaCell(ScAddress(1, 6, 0));
        sc::FormulaResultValue aRes = pFC->GetResult();
        CPPUNIT_ASSERT_EQUAL(sc::FormulaResultValue::String, aRes.meType);
        CPPUNIT_ASSERT_EQUAL(u"June"_ustr, aRes.maString.getString());
    }

    save(u"Calc Office Open XML"_ustr);
    xmlDocUniquePtr pDocXml = parseExport(u"xl/externalLinks/externalLink1.xml"_ustr);

    CPPUNIT_ASSERT(pDocXml);
    assertXPath(pDocXml, "/x:externalLink/x:externalBook/x:sheetNames/x:sheetName"_ostr, "val"_ostr,
                u"Munka1"_ustr);
    assertXPath(pDocXml, "/x:externalLink/x:externalBook/x:definedNames/x:definedName"_ostr,
                "name"_ostr, u"MonthNames"_ustr);
    // TODO: no need for the [1] external document identifier
    assertXPath(pDocXml, "/x:externalLink/x:externalBook/x:definedNames/x:definedName"_ostr,
                "refersTo"_ostr, u"[1]Munka1!$A$2:$A$13"_ustr);
    assertXPath(pDocXml, "/x:externalLink/x:externalBook/x:sheetDataSet/x:sheetData"_ostr,
                "sheetId"_ostr, u"0"_ustr);
    assertXPath(pDocXml, "/x:externalLink/x:externalBook/x:sheetDataSet/x:sheetData/x:row[2]"_ostr,
                "r"_ostr, u"3"_ustr);
    assertXPathContent(
        pDocXml,
        "/x:externalLink/x:externalBook/x:sheetDataSet/x:sheetData/x:row[2]/x:cell/x:v"_ostr,
        u"February"_ustr);
}

CPPUNIT_TEST_FIXTURE(ScExportTest4, testHyperlinkLocationXLSX)
{
    createScDoc("ods/tdf143220.ods");

    save(u"Calc Office Open XML"_ustr);
    xmlDocUniquePtr pDoc = parseExport(u"xl/worksheets/sheet1.xml"_ustr);
    CPPUNIT_ASSERT(pDoc);

    // tdf#143220 link to sheet not valid without cell reference
    assertXPath(pDoc, "/x:worksheet/x:hyperlinks/x:hyperlink[@ref='A1']"_ostr, "location"_ostr,
                u"Sheet2!A1"_ustr);

    // tdf#145079 link with defined name target didn't work because Calc added "A1" at the end
    assertXPath(pDoc, "/x:worksheet/x:hyperlinks/x:hyperlink[@ref='A2']"_ostr, "location"_ostr,
                u"name"_ustr);
    assertXPath(pDoc, "/x:worksheet/x:hyperlinks/x:hyperlink[@ref='A3']"_ostr, "location"_ostr,
                u"db"_ustr);
}

CPPUNIT_TEST_FIXTURE(ScExportTest4, testTdf142264ManyChartsToXLSX)
{
    // The cache size for the test should be small enough, to make sure that some charts get
    // unloaded in the process, and then loaded on demand properly (default is currently 200)
    comphelper::ScopeGuard g([]() {
        std::shared_ptr<comphelper::ConfigurationChanges> pBatch(
            comphelper::ConfigurationChanges::create());
        officecfg::Office::Common::Cache::DrawingEngine::OLE_Objects::set(200, pBatch);
        return pBatch->commit();
    });
    std::shared_ptr<comphelper::ConfigurationChanges> pBatch(
        comphelper::ConfigurationChanges::create());
    officecfg::Office::Common::Cache::DrawingEngine::OLE_Objects::set(20, pBatch);
    pBatch->commit();

    createScDoc("ods/many_charts.ods");
    saveAndReload(u"Calc Office Open XML"_ustr);

    css::uno::Reference<css::drawing::XDrawPagesSupplier> xSupplier(mxComponent,
                                                                    css::uno::UNO_QUERY_THROW);
    auto xDrawPages = xSupplier->getDrawPages();

    // No charts (or other objects) on the first sheet, and resp. first draw page
    css::uno::Reference<css::drawing::XDrawPage> xPage(xDrawPages->getByIndex(0),
                                                       css::uno::UNO_QUERY_THROW);
    CPPUNIT_ASSERT_EQUAL(sal_Int32(0), xPage->getCount());

    // 20 charts on the second sheet, and resp. second draw page
    xPage.set(xDrawPages->getByIndex(1), css::uno::UNO_QUERY_THROW);
    // Without the fix in place, this test would have failed with
    // - Expected: 20
    // - Actual : 0
    // Because only the last 20 charts would get exported, all on the third sheet
    CPPUNIT_ASSERT_EQUAL(sal_Int32(20), xPage->getCount());
    for (sal_Int32 i = 0; i < xPage->getCount(); ++i)
    {
        css::uno::Reference<css::beans::XPropertySet> xProps(xPage->getByIndex(i),
                                                             css::uno::UNO_QUERY_THROW);
        css::uno::Reference<css::chart2::XChartDocument> xChart(
            xProps->getPropertyValue(u"Model"_ustr), css::uno::UNO_QUERY_THROW);
        const auto xDiagram = xChart->getFirstDiagram();
        CPPUNIT_ASSERT(xDiagram);

        css::uno::Reference<css::chart2::XCoordinateSystemContainer> xCooSysContainer(
            xDiagram, uno::UNO_QUERY_THROW);

        const auto xCooSysSeq = xCooSysContainer->getCoordinateSystems();
        for (const auto& rCooSys : xCooSysSeq)
        {
            css::uno::Reference<css::chart2::XChartTypeContainer> xChartTypeCont(
                rCooSys, uno::UNO_QUERY_THROW);
            uno::Sequence<uno::Reference<chart2::XChartType>> xChartTypeSeq
                = xChartTypeCont->getChartTypes();
            CPPUNIT_ASSERT(xChartTypeSeq.hasElements());
        }
    }

    // 20 charts on the third sheet, and resp. third draw page
    xPage.set(xDrawPages->getByIndex(2), css::uno::UNO_QUERY_THROW);
    CPPUNIT_ASSERT_EQUAL(sal_Int32(20), xPage->getCount());
    for (sal_Int32 i = 0; i < xPage->getCount(); ++i)
    {
        css::uno::Reference<css::beans::XPropertySet> xProps(xPage->getByIndex(i),
                                                             css::uno::UNO_QUERY_THROW);
        css::uno::Reference<css::chart2::XChartDocument> xChart(
            xProps->getPropertyValue(u"Model"_ustr), css::uno::UNO_QUERY_THROW);
        const auto xDiagram = xChart->getFirstDiagram();
        CPPUNIT_ASSERT(xDiagram);

        css::uno::Reference<css::chart2::XCoordinateSystemContainer> xCooSysContainer(
            xDiagram, uno::UNO_QUERY_THROW);

        const auto xCooSysSeq = xCooSysContainer->getCoordinateSystems();
        for (const auto& rCooSys : xCooSysSeq)
        {
            css::uno::Reference<css::chart2::XChartTypeContainer> xChartTypeCont(
                rCooSys, uno::UNO_QUERY_THROW);
            uno::Sequence<uno::Reference<chart2::XChartType>> xChartTypeSeq
                = xChartTypeCont->getChartTypes();
            CPPUNIT_ASSERT(xChartTypeSeq.hasElements());
        }
    }
}

CPPUNIT_TEST_FIXTURE(ScExportTest4, testTdf143929MultiColumnToODS)
{
    createScDoc("ods/two-col-shape.ods");

    {
        css::uno::Reference<css::drawing::XDrawPagesSupplier> xSupplier(mxComponent,
                                                                        css::uno::UNO_QUERY_THROW);
        css::uno::Reference<css::drawing::XDrawPage> xPage(xSupplier->getDrawPages()->getByIndex(0),
                                                           css::uno::UNO_QUERY_THROW);
        css::uno::Reference<css::container::XIndexAccess> xIndexAccess(xPage,
                                                                       css::uno::UNO_QUERY_THROW);
        css::uno::Reference<css::drawing::XShape> xShape(xIndexAccess->getByIndex(0),
                                                         css::uno::UNO_QUERY_THROW);
        css::uno::Reference<css::beans::XPropertySet> xProps(xShape, css::uno::UNO_QUERY_THROW);
        css::uno::Reference<css::text::XTextColumns> xCols(
            xProps->getPropertyValue(u"TextColumns"_ustr), css::uno::UNO_QUERY_THROW);
        CPPUNIT_ASSERT_EQUAL(sal_Int16(2), xCols->getColumnCount());
        css::uno::Reference<css::beans::XPropertySet> xColProps(xCols, css::uno::UNO_QUERY_THROW);
        CPPUNIT_ASSERT_EQUAL(css::uno::Any(sal_Int32(1000)),
                             xColProps->getPropertyValue(u"AutomaticDistance"_ustr));
    }

    saveAndReload(u"calc8"_ustr);
    {
        css::uno::Reference<css::drawing::XDrawPagesSupplier> xSupplier(mxComponent,
                                                                        css::uno::UNO_QUERY_THROW);
        css::uno::Reference<css::drawing::XDrawPage> xPage(xSupplier->getDrawPages()->getByIndex(0),
                                                           css::uno::UNO_QUERY_THROW);
        css::uno::Reference<css::container::XIndexAccess> xIndexAccess(xPage,
                                                                       css::uno::UNO_QUERY_THROW);
        css::uno::Reference<css::drawing::XShape> xShape(xIndexAccess->getByIndex(0),
                                                         css::uno::UNO_QUERY_THROW);
        css::uno::Reference<css::beans::XPropertySet> xProps(xShape, css::uno::UNO_QUERY_THROW);

        // Without the fix in place, this would have failed with:
        //   An uncaught exception of type com.sun.star.uno.RuntimeException
        //   - unsatisfied query for interface of type com.sun.star.text.XTextColumns!
        css::uno::Reference<css::text::XTextColumns> xCols(
            xProps->getPropertyValue(u"TextColumns"_ustr), css::uno::UNO_QUERY_THROW);
        CPPUNIT_ASSERT_EQUAL(sal_Int16(2), xCols->getColumnCount());
        css::uno::Reference<css::beans::XPropertySet> xColProps(xCols, css::uno::UNO_QUERY_THROW);
        CPPUNIT_ASSERT_EQUAL(css::uno::Any(sal_Int32(1000)),
                             xColProps->getPropertyValue(u"AutomaticDistance"_ustr));
    }

    xmlDocUniquePtr pXmlDoc = parseExport(u"content.xml"_ustr);
    CPPUNIT_ASSERT(pXmlDoc);
    // Without the fix in place, this would have failed with:
    //   - Expected: 1
    //   - Actual  : 0
    //   - In <>, XPath '/office:document-content/office:automatic-styles/style:style[@style:family='graphic']/
    //     style:graphic-properties/style:columns' number of nodes is incorrect
    assertXPath(
        pXmlDoc,
        "/office:document-content/office:automatic-styles/style:style[@style:family='graphic']/"
        "style:graphic-properties/style:columns"_ostr,
        "column-count"_ostr, u"2"_ustr);
    // Only test that "column-gap" attribute exists, not its value that depends on locale (cm, in)
    getXPath(
        pXmlDoc,
        "/office:document-content/office:automatic-styles/style:style[@style:family='graphic']/"
        "style:graphic-properties/style:columns"_ostr,
        "column-gap"_ostr);
}

CPPUNIT_TEST_FIXTURE(ScExportTest4, testTdf142578)
{
    createScDoc("ods/tdf142578.ods");

    save(u"Calc Office Open XML"_ustr);
    xmlDocUniquePtr pSheet = parseExport(u"xl/worksheets/sheet1.xml"_ustr);
    CPPUNIT_ASSERT(pSheet);

    // Get DxfId for color filter
    sal_Int32 nDxfIdColorFilter
        = getXPath(pSheet, "/x:worksheet/x:autoFilter/x:filterColumn/x:colorFilter"_ostr,
                   "dxfId"_ostr)
              .toInt32()
          + 1;

    // Get DxfId for conditional formatting
    sal_Int32 nDxfIdCondFormat
        = getXPath(pSheet, "/x:worksheet/x:conditionalFormatting/x:cfRule"_ostr, "dxfId"_ostr)
              .toInt32()
          + 1;

    // Ensure they are using different dxfs
    CPPUNIT_ASSERT_MESSAGE("dxfID's should be different!", nDxfIdColorFilter != nDxfIdCondFormat);

    // Check colors used by these dxfs
    xmlDocUniquePtr pStyles = parseExport(u"xl/styles.xml"_ustr);
    CPPUNIT_ASSERT(pStyles);

    OString sDxfColorFilterXPath("/x:styleSheet/x:dxfs/x:dxf[" + OString::number(nDxfIdColorFilter)
                                 + "]/x:fill/x:patternFill/x:fgColor");
    assertXPath(pStyles, sDxfColorFilterXPath, "rgb"_ostr, u"FF81D41A"_ustr);

    OString sDxfCondFormatXPath("/x:styleSheet/x:dxfs/x:dxf[" + OString::number(nDxfIdCondFormat)
                                + "]/x:fill/x:patternFill/x:bgColor");
    assertXPath(pStyles, sDxfCondFormatXPath, "rgb"_ostr, u"FFFFCCCC"_ustr);
}

CPPUNIT_TEST_FIXTURE(ScExportTest4, testTdf145059)
{
    createScDoc("ods/tdf145059.ods");

    // Export to xlsx.
    save(u"Calc Office Open XML"_ustr);
    xmlDocUniquePtr pSheet = parseExport(u"xl/worksheets/sheet1.xml"_ustr);
    CPPUNIT_ASSERT(pSheet);
    xmlDocUniquePtr pStyle = parseExport(u"xl/styles.xml"_ustr);
    CPPUNIT_ASSERT(pStyle);

    sal_Int32 nColorFilterDxdId
        = getXPath(pSheet, "/x:worksheet/x:autoFilter/x:filterColumn/x:colorFilter"_ostr,
                   "dxfId"_ostr)
              .toInt32();

    // Ensure that dxf id is not -1
    CPPUNIT_ASSERT(nColorFilterDxdId >= 0);

    // Find color by this dxfid
    OString sDxfIdPath = "/x:styleSheet/x:dxfs/x:dxf[" + OString::number(nColorFilterDxdId + 1)
                         + "]/x:fill/x:patternFill/x:fgColor";
    assertXPath(pStyle, sDxfIdPath, "rgb"_ostr, u"FF4472C4"_ustr);
}

CPPUNIT_TEST_FIXTURE(ScExportTest4, testTdf130104_XLSXIndent)
{
    createScDoc("xlsx/tdf130104_indent.xlsx");

    // Resave the xlsx file without any modification.
    save(u"Calc Office Open XML"_ustr);
    xmlDocUniquePtr pSheet = parseExport(u"xl/worksheets/sheet1.xml"_ustr);
    CPPUNIT_ASSERT(pSheet);
    xmlDocUniquePtr pStyle = parseExport(u"xl/styles.xml"_ustr);
    CPPUNIT_ASSERT(pStyle);

    // Check to see whether the indents remain the same as the original ones:

    // Get the style index number for cell A1
    sal_Int32 nCellA1StyleIndex
        = getXPath(pSheet, "/x:worksheet/x:sheetData/x:row[1]/x:c[1]"_ostr, "s"_ostr).toInt32() + 1;
    // The indent for cell A1 should be 0
    OString sStyleA1XPath
        = "/x:styleSheet/x:cellXfs/x:xf[" + OString::number(nCellA1StyleIndex) + "]/x:alignment";
    // (if this assertion fails, you should first check whether there is no style index set for this cell)
    assertXPath(pStyle, sStyleA1XPath, "indent"_ostr, u"0"_ustr);

    sal_Int32 nCellA3StyleIndex
        = getXPath(pSheet, "/x:worksheet/x:sheetData/x:row[3]/x:c[1]"_ostr, "s"_ostr).toInt32() + 1;
    // The indent for cell A3 should be 1
    OString sStyleA3XPath
        = "/x:styleSheet/x:cellXfs/x:xf[" + OString::number(nCellA3StyleIndex) + "]/x:alignment";
    assertXPath(pStyle, sStyleA3XPath, "indent"_ostr, u"1"_ustr);

    sal_Int32 nCellA6StyleIndex
        = getXPath(pSheet, "/x:worksheet/x:sheetData/x:row[6]/x:c[1]"_ostr, "s"_ostr).toInt32() + 1;
    OString sStyleA6XPath
        = "/x:styleSheet/x:cellXfs/x:xf[" + OString::number(nCellA6StyleIndex) + "]/x:alignment";
    assertXPath(pStyle, sStyleA6XPath, "indent"_ostr, u"2"_ustr);

    sal_Int32 nCellA9StyleIndex
        = getXPath(pSheet, "/x:worksheet/x:sheetData/x:row[9]/x:c[1]"_ostr, "s"_ostr).toInt32() + 1;
    OString sStyleA9XPath
        = "/x:styleSheet/x:cellXfs/x:xf[" + OString::number(nCellA9StyleIndex) + "]/x:alignment";
    assertXPath(pStyle, sStyleA9XPath, "indent"_ostr, u"3"_ustr);

    sal_Int32 nCellA12StyleIndex
        = getXPath(pSheet, "/x:worksheet/x:sheetData/x:row[12]/x:c[1]"_ostr, "s"_ostr).toInt32()
          + 1;
    OString sStyleA12XPath
        = "/x:styleSheet/x:cellXfs/x:xf[" + OString::number(nCellA12StyleIndex) + "]/x:alignment";
    assertXPath(pStyle, sStyleA12XPath, "indent"_ostr, u"4"_ustr);

    sal_Int32 nCellA15StyleIndex
        = getXPath(pSheet, "/x:worksheet/x:sheetData/x:row[15]/x:c[1]"_ostr, "s"_ostr).toInt32()
          + 1;
    OString sStyleA15XPath
        = "/x:styleSheet/x:cellXfs/x:xf[" + OString::number(nCellA15StyleIndex) + "]/x:alignment";
    assertXPath(pStyle, sStyleA15XPath, "indent"_ostr, u"5"_ustr);

    sal_Int32 nCellA18StyleIndex
        = getXPath(pSheet, "/x:worksheet/x:sheetData/x:row[18]/x:c[1]"_ostr, "s"_ostr).toInt32()
          + 1;
    OString sStyleA18XPath
        = "/x:styleSheet/x:cellXfs/x:xf[" + OString::number(nCellA18StyleIndex) + "]/x:alignment";
    assertXPath(pStyle, sStyleA18XPath, "indent"_ostr, u"6"_ustr);

    sal_Int32 nCellA21StyleIndex
        = getXPath(pSheet, "/x:worksheet/x:sheetData/x:row[21]/x:c[1]"_ostr, "s"_ostr).toInt32()
          + 1;
    OString sStyleA21XPath
        = "/x:styleSheet/x:cellXfs/x:xf[" + OString::number(nCellA21StyleIndex) + "]/x:alignment";
    assertXPath(pStyle, sStyleA21XPath, "indent"_ostr, u"7"_ustr);

    sal_Int32 nCellA24StyleIndex
        = getXPath(pSheet, "/x:worksheet/x:sheetData/x:row[24]/x:c[1]"_ostr, "s"_ostr).toInt32()
          + 1;
    OString sStyleA24XPath
        = "/x:styleSheet/x:cellXfs/x:xf[" + OString::number(nCellA24StyleIndex) + "]/x:alignment";
    assertXPath(pStyle, sStyleA24XPath, "indent"_ostr, u"8"_ustr);

    sal_Int32 nCellA27StyleIndex
        = getXPath(pSheet, "/x:worksheet/x:sheetData/x:row[27]/x:c[1]"_ostr, "s"_ostr).toInt32()
          + 1;
    OString sStyleA27XPath
        = "/x:styleSheet/x:cellXfs/x:xf[" + OString::number(nCellA27StyleIndex) + "]/x:alignment";
    assertXPath(pStyle, sStyleA27XPath, "indent"_ostr, u"9"_ustr);

    sal_Int32 nCellA30StyleIndex
        = getXPath(pSheet, "/x:worksheet/x:sheetData/x:row[30]/x:c[1]"_ostr, "s"_ostr).toInt32()
          + 1;
    OString sStyleA30XPath
        = "/x:styleSheet/x:cellXfs/x:xf[" + OString::number(nCellA30StyleIndex) + "]/x:alignment";
    assertXPath(pStyle, sStyleA30XPath, "indent"_ostr, u"10"_ustr);
}

CPPUNIT_TEST_FIXTURE(ScExportTest4, testWholeRowBold)
{
    createScDoc();

    {
        ScDocument* pDoc = getScDoc();

        // Make entire second row bold.
        ScPatternAttr boldAttr(pDoc->getCellAttributeHelper());
        boldAttr.GetItemSet().Put(SvxWeightItem(WEIGHT_BOLD, ATTR_FONT_WEIGHT));
        pDoc->ApplyPatternAreaTab(0, 1, pDoc->MaxCol(), 1, 0, boldAttr);
    }

    saveAndReload(u"calc8"_ustr);
    ScDocument* pDoc = getScDoc();
    CPPUNIT_ASSERT_EQUAL(SCCOL(INITIALCOLCOUNT), pDoc->GetAllocatedColumnsCount(0));
    vcl::Font aFont;
    pDoc->GetPattern(pDoc->MaxCol(), 1, 0)->fillFontOnly(aFont);
    CPPUNIT_ASSERT_EQUAL_MESSAGE("font should be bold", WEIGHT_BOLD, aFont.GetWeight());

    saveAndReload(u"Calc Office Open XML"_ustr);
    pDoc = getScDoc();
    CPPUNIT_ASSERT_EQUAL(SCCOL(INITIALCOLCOUNT), pDoc->GetAllocatedColumnsCount(0));
    pDoc->GetPattern(pDoc->MaxCol(), 1, 0)->fillFontOnly(aFont);
    CPPUNIT_ASSERT_EQUAL_MESSAGE("font should be bold", WEIGHT_BOLD, aFont.GetWeight());
}

CPPUNIT_TEST_FIXTURE(ScExportTest4, testXlsxRowsOrder)
{
    createScDoc("xlsx/tdf58243.xlsx");
    // Make sure code in SheetDataBuffer doesn't assert columns/rows sorting.
    save(u"Calc Office Open XML"_ustr);
}

CPPUNIT_TEST_FIXTURE(ScExportTest4, testTdf91286)
{
    createScDoc("ods/tdf91286.ods");
    save(u"Calc Office Open XML"_ustr);

    Reference<packages::zip::XZipFileAccess2> xNameAccess
        = packages::zip::ZipFileAccess::createWithURL(comphelper::getComponentContext(m_xSFactory),
                                                      maTempFile.GetURL());
    const Sequence<OUString> aNames(xNameAccess->getElementNames());
    int nImageFiles = 0;
    for (const auto& rElementName : aNames)
        if (rElementName.startsWith("xl/media/image"))
            nImageFiles++;

    // Without the accompanying fix in place, this test would have failed with:
    // - Expected: 1
    // - Actual  : 2
    // i.e. the embedded picture would have been saved twice.
    CPPUNIT_ASSERT_EQUAL(1, nImageFiles);
}

CPPUNIT_TEST_FIXTURE(ScExportTest4, testTdf148820)
{
    createScDoc("xlsx/tdf148820.xlsx");
    save(u"Calc Office Open XML"_ustr);
    xmlDocUniquePtr pSheet = parseExport(u"xl/worksheets/sheet1.xml"_ustr);
    CPPUNIT_ASSERT(pSheet);

    sal_Int32 nDxfIdCondFormatFirst
        = getXPath(pSheet, "/x:worksheet/x:conditionalFormatting[1]/x:cfRule"_ostr, "dxfId"_ostr)
              .toInt32()
          + 1;
    sal_Int32 nDxfIdCondFormatLast
        = getXPath(pSheet, "/x:worksheet/x:conditionalFormatting[20]/x:cfRule"_ostr, "dxfId"_ostr)
              .toInt32()
          + 1;

    xmlDocUniquePtr pStyles = parseExport(u"xl/styles.xml"_ustr);
    CPPUNIT_ASSERT(pStyles);

    OString sDxfCondFormatXPath("/x:styleSheet/x:dxfs/x:dxf["
                                + OString::number(nDxfIdCondFormatFirst)
                                + "]/x:fill/x:patternFill/x:bgColor");
    assertXPath(pStyles, sDxfCondFormatXPath, "rgb"_ostr, u"FF53B5A9"_ustr);
    sDxfCondFormatXPath
        = OString("/x:styleSheet/x:dxfs/x:dxf[" + OString::number(nDxfIdCondFormatLast)
                  + "]/x:fill/x:patternFill/x:bgColor");
    assertXPath(pStyles, sDxfCondFormatXPath, "rgb"_ostr, u"FFA30000"_ustr);
}

namespace
{
void lcl_TestNumberFormat(ScDocument& rDoc, const OUString& rFormatStrOK)
{
    sal_uInt32 nNumberFormat = rDoc.GetNumberFormat(0, 0, 0);
    const SvNumberformat* pNumberFormat = rDoc.GetFormatTable()->GetEntry(nNumberFormat);
    const OUString& rFormatStr = pNumberFormat->GetFormatstring();

    CPPUNIT_ASSERT_EQUAL(rFormatStrOK, rFormatStr);
}

void lcl_SetNumberFormat(ScDocument& rDoc, const OUString& rFormat)
{
    sal_Int32 nCheckPos;
    SvNumFormatType nType;
    sal_uInt32 nFormat;
    OUString aNewFormat = rFormat;
    SvNumberFormatter* pFormatter = rDoc.GetFormatTable();
    if (pFormatter)
    {
        pFormatter->PutEntry(aNewFormat, nCheckPos, nType, nFormat);
        rDoc.SetNumberFormat(ScAddress(0, 0, 0), nFormat);
    }
}
}

CPPUNIT_TEST_FIXTURE(ScExportTest4, testBlankInExponent)
{
    createScDoc("ods/tdf156449-Blank-In-Exponent.ods");

    // save to ODS and reload
    saveAndReload(u"calc8"_ustr);
    lcl_TestNumberFormat(*getScDoc(), u"0.00E+?0"_ustr);
    lcl_SetNumberFormat(*getScDoc(), u"0.00E+??"_ustr);
    // at least one '0' in exponent
    saveAndReload(u"calc8"_ustr);
    lcl_TestNumberFormat(*getScDoc(), u"0.00E+?0"_ustr);

    // save to XLSX and reload
    saveAndReload(u"Calc Office Open XML"_ustr);
    lcl_TestNumberFormat(*getScDoc(), u"0.00E+?0"_ustr);
}

CPPUNIT_TEST_FIXTURE(ScExportTest4, testSecondsWithoutTruncateAndDecimals)
{
    createScDoc("xlsx/seconds-without-truncate-and-decimals.xlsx");
    lcl_TestNumberFormat(*getScDoc(), u"[SS].00"_ustr);

    // save to ODS and reload
    saveAndReload(u"calc8"_ustr);
    lcl_TestNumberFormat(*getScDoc(), u"[SS].00"_ustr);
}

CPPUNIT_TEST_FIXTURE(ScExportTest4, testBlankWidthCharacter)
{
    createScDoc("ods/tdf152724-Blank-width-char.ods");

    // save to ODS and reload
    saveAndReload(u"calc8"_ustr);
    lcl_TestNumberFormat(*getScDoc(), u"[>0]_-?0;[<0]-?0;_-?0;@"_ustr);

    // save to XLSX and reload
    saveAndReload(u"Calc Office Open XML"_ustr);
    lcl_TestNumberFormat(*getScDoc(), u"_-?0;-?0;_-?0;@"_ustr);
}

CPPUNIT_TEST_FIXTURE(ScExportTest4, testEmbeddedTextInDecimal)
{
    createScDoc("xlsx/embedded-text-in-decimal.xlsx");
    lcl_TestNumberFormat(*getScDoc(), u"#,##0.000\" \"###\" \"###"_ustr);

    // save to ODS and reload
    saveAndReload(u"calc8"_ustr);
    lcl_TestNumberFormat(*getScDoc(), u"#,##0.000\" \"###\" \"###"_ustr);
}

CPPUNIT_TEST_FIXTURE(ScExportTest4, testLowercaseExponent)
{
    createScDoc("ods/tdf153993-Exponent-lower-case.ods");

    // save to ODS and reload
    saveAndReload(u"calc8"_ustr);
    lcl_TestNumberFormat(*getScDoc(), u"0.000\" \"000\" \"e+\" \"0"_ustr);

    // save to XLSX and reload
    // lower case not preserve in XLSX
    saveAndReload(u"Calc Office Open XML"_ustr);
    lcl_TestNumberFormat(*getScDoc(), u"0.000 000 E+ 0"_ustr);
}

CPPUNIT_TEST_FIXTURE(ScExportTest4, testTotalsRowFunction)
{
    createScDoc("xlsx/totalsRowFunction.xlsx");
    saveAndReload(u"Calc Office Open XML"_ustr);
    {
        xmlDocUniquePtr pDocXml = parseExport(u"xl/tables/table1.xml"_ustr);
        CPPUNIT_ASSERT(pDocXml);
        assertXPath(pDocXml, "/x:table/x:tableColumns/x:tableColumn[5]"_ostr,
                    "totalsRowFunction"_ostr, u"sum"_ustr);
    }
    ScDocument* pDoc = getScDoc();
    pDoc->InsertCol(ScRange(3, 0, 0, 3, pDoc->MaxRow(), 0)); // Insert col 4
    saveAndReload(u"Calc Office Open XML"_ustr);
    {
        xmlDocUniquePtr pDocXml = parseExport(u"xl/tables/table1.xml"_ustr);
        CPPUNIT_ASSERT(pDocXml);
        assertXPathNoAttribute(pDocXml, "/x:table/x:tableColumns/x:tableColumn[5]"_ostr,
                               "totalsRowFunction"_ostr);
        assertXPath(pDocXml, "/x:table/x:tableColumns/x:tableColumn[6]"_ostr,
                    "totalsRowFunction"_ostr, u"sum"_ustr);
    }
}

CPPUNIT_TEST_FIXTURE(ScExportTest4, testAutofilterHiddenButton)
{
    createScDoc("xlsx/hiddenButton.xlsx");
    saveAndReload(u"Calc Office Open XML"_ustr);
    xmlDocUniquePtr pDocXml = parseExport(u"xl/tables/table1.xml"_ustr);
    CPPUNIT_ASSERT(pDocXml);
    for (int i = 1; i <= 5; i++)
    {
        OString sPath
            = OString::Concat("/x:table/x:autoFilter/x:filterColumn[") + OString::number(i) + "]";
        assertXPath(pDocXml, sPath, "hiddenButton"_ostr, u"1"_ustr);
    }
}

CPPUNIT_TEST_FIXTURE(ScExportTest4, testShapeStyles)
{
    createScDoc();

    {
        uno::Reference<lang::XMultiServiceFactory> xMSF(mxComponent, uno::UNO_QUERY_THROW);
        uno::Reference<style::XStyleFamiliesSupplier> xStyleFamiliesSupplier(mxComponent,
                                                                             uno::UNO_QUERY_THROW);
        uno::Reference<container::XNameContainer> xGraphicStyles(
            xStyleFamiliesSupplier->getStyleFamilies()->getByName(u"GraphicStyles"_ustr),
            uno::UNO_QUERY_THROW);

        // create styles
        uno::Reference<style::XStyle> xStyle(
            xMSF->createInstance(u"com.sun.star.style.GraphicStyle"_ustr), uno::UNO_QUERY_THROW);
        xGraphicStyles->insertByName(u"MyStyle1"_ustr, Any(xStyle));
        uno::Reference<beans::XPropertySet> xPropertySet(xStyle, uno::UNO_QUERY_THROW);
        xPropertySet->setPropertyValue(u"FillColor"_ustr, Any(COL_RED));
        xPropertySet->setPropertyValue(u"FillTransparence"_ustr, Any(sal_Int16(40)));

        xStyle.set(xMSF->createInstance(u"com.sun.star.style.GraphicStyle"_ustr),
                   uno::UNO_QUERY_THROW);
        xGraphicStyles->insertByName(u"MyStyle2"_ustr, Any(xStyle));
        xStyle->setParentStyle(u"MyStyle1"_ustr);

        xStyle.set(xMSF->createInstance(u"com.sun.star.style.GraphicStyle"_ustr),
                   uno::UNO_QUERY_THROW);
        xGraphicStyles->insertByName(u"MyStyle3"_ustr, Any(xStyle));
        xStyle->setParentStyle(u"MyStyle2"_ustr);

        // create shape
        uno::Reference<drawing::XShape> xShape(
            xMSF->createInstance(u"com.sun.star.drawing.RectangleShape"_ustr),
            uno::UNO_QUERY_THROW);

        uno::Reference<drawing::XDrawPagesSupplier> xDPS(mxComponent, uno::UNO_QUERY_THROW);
        uno::Reference<drawing::XShapes> xShapes(xDPS->getDrawPages()->getByIndex(0),
                                                 uno::UNO_QUERY_THROW);
        xShapes->add(xShape);
        uno::Reference<beans::XPropertySet>(xShape, uno::UNO_QUERY_THROW)
            ->setPropertyValue(u"Style"_ustr, Any(xStyle));
    }

    saveAndReload(u"calc8"_ustr);

    {
        uno::Reference<drawing::XDrawPagesSupplier> xDPS(mxComponent, uno::UNO_QUERY_THROW);
        uno::Reference<drawing::XShapes> xShapes(xDPS->getDrawPages()->getByIndex(0),
                                                 uno::UNO_QUERY_THROW);
        uno::Reference<beans::XPropertySet> xShape(xShapes->getByIndex(0), uno::UNO_QUERY_THROW);

        // check style hierarchy
        uno::Reference<style::XStyle> xStyle(xShape->getPropertyValue(u"Style"_ustr),
                                             uno::UNO_QUERY_THROW);
        CPPUNIT_ASSERT_EQUAL(u"MyStyle3"_ustr, xStyle->getName());
        CPPUNIT_ASSERT_EQUAL(u"MyStyle2"_ustr, xStyle->getParentStyle());

        // check that styles have effect on shapes
        Color nColor;
        xShape->getPropertyValue(u"FillColor"_ustr) >>= nColor;
        CPPUNIT_ASSERT_EQUAL(COL_RED, nColor);
        CPPUNIT_ASSERT_EQUAL(sal_Int16(40),
                             xShape->getPropertyValue(u"FillTransparence"_ustr).get<sal_Int16>());
    }
}

CPPUNIT_TEST_FIXTURE(ScExportTest4, testCommentStyles)
{
    createScDoc("ods/comment.ods");

    {
        ScDocument* pDoc = getScDoc();

        ScAddress aPos(0, 0, 0);
        ScPostIt* pNote = pDoc->GetNote(aPos);
        CPPUNIT_ASSERT(pNote);

        auto pCaption = pNote->GetCaption();
        CPPUNIT_ASSERT(pCaption);

        // Check that we don't keep the shadow attribute as DF
        // (see ScNoteUtil::CreateNoteFromCaption)
        CPPUNIT_ASSERT_LESSEQUAL(SfxItemState::DEFAULT,
                                 pCaption->GetMergedItemSet().GetItemState(SDRATTR_SHADOW, false));

        auto pStyleSheet
            = &pDoc->GetStyleSheetPool()->Make(u"MyStyle1"_ustr, SfxStyleFamily::Frame);
        auto& rSet = pStyleSheet->GetItemSet();
        rSet.Put(SvxFontHeightItem(1129, 100, EE_CHAR_FONTHEIGHT));

        pCaption->SetStyleSheet(static_cast<SfxStyleSheet*>(pStyleSheet), false);

        // Hidden comments use different code path on import
        pNote->ShowCaption(aPos, false);
    }

    saveAndReload(u"calc8"_ustr);

    {
        ScDocument aDoc;
        aDoc.InitDrawLayer();
        aDoc.TransferTab(*getScDoc(), 0, 0);

        ScAddress aPos(0, 0, 0);
        ScPostIt* pNote = aDoc.GetNote(aPos);
        CPPUNIT_ASSERT(pNote);

        auto pCaption = pNote->GetOrCreateCaption(aPos);
        CPPUNIT_ASSERT(pCaption);

        // Check that the style was imported, and survived copying
        CPPUNIT_ASSERT_EQUAL(u"MyStyle1"_ustr, pCaption->GetStyleSheet()->GetName());
    }

    saveAndReload(u"Calc Office Open XML"_ustr);

    {
        ScDocument* pDoc = getScDoc();

        ScAddress aPos(0, 0, 0);
        ScPostIt* pNote = pDoc->GetNote(aPos);
        CPPUNIT_ASSERT(pNote);

        auto pCaption = pNote->GetOrCreateCaption(aPos);
        CPPUNIT_ASSERT(pCaption);

        // Check that the style formatting is preserved
        CPPUNIT_ASSERT_EQUAL(sal_uInt32(1129),
                             pCaption->GetMergedItemSet().Get(EE_CHAR_FONTHEIGHT).GetHeight());
    }
}

CPPUNIT_TEST_FIXTURE(ScExportTest4, testTdf119565)
{
    createScDoc("xlsx/tdf119565.xlsx");
    saveAndReload(u"Calc Office Open XML"_ustr);

    uno::Reference<drawing::XDrawPagesSupplier> xDoc(mxComponent, uno::UNO_QUERY_THROW);
    uno::Reference<drawing::XDrawPage> xPage(xDoc->getDrawPages()->getByIndex(0),
                                             uno::UNO_QUERY_THROW);
    uno::Reference<beans::XPropertySet> xShapeProps(xPage->getByIndex(0), uno::UNO_QUERY_THROW);

    // Without the accompanying fix in place, this test would have failed with:
    // - Expected: 35
    // - Actual  : 0
    // i.e. line width inherited from theme lost after export.
    CPPUNIT_ASSERT_EQUAL(sal_Int32(35),
                         xShapeProps->getPropertyValue(u"LineWidth"_ustr).get<sal_Int32>());

    // Without the accompanying fix in place, this test would have failed with:
    // - Expected: 3
    // - Actual  : 4
    // i.e. line joint inherited from theme lost after export.
    CPPUNIT_ASSERT_EQUAL(
        drawing::LineJoint_MITER,
        xShapeProps->getPropertyValue(u"LineJoint"_ustr).get<drawing::LineJoint>());
}

CPPUNIT_TEST_FIXTURE(ScExportTest4, testTdf152980)
{
    createScDoc("csv/tdf152980.csv");
    ScDocShell* pDocSh = getScDocShell();
    pDocSh->DoHardRecalc();
    saveAndReload(u"Calc Office Open XML"_ustr);
    pDocSh = getScDocShell();
    pDocSh->DoHardRecalc();

    ScDocument* pDoc = getScDoc();

    // - Expected: The part between a and b does not change
    // - Actual  : Only the characters a and b remain
    CPPUNIT_ASSERT_EQUAL(u"a_x1_b"_ustr, pDoc->GetString(0, 0, 0));
    CPPUNIT_ASSERT_EQUAL(u"a_x01_b"_ustr, pDoc->GetString(0, 1, 0));
    CPPUNIT_ASSERT_EQUAL(u"a_x001_b"_ustr, pDoc->GetString(0, 2, 0));

    // The character code does not change in both cases
    CPPUNIT_ASSERT_EQUAL(u"a_x0001_b"_ustr, pDoc->GetString(0, 3, 0));

    // The escape characters are handled correctly in both cases
    CPPUNIT_ASSERT_EQUAL(u"a_xfoo\nb"_ustr, pDoc->GetString(0, 4, 0));
    CPPUNIT_ASSERT_EQUAL(u"a\tb"_ustr, pDoc->GetString(0, 5, 0));
    CPPUNIT_ASSERT_EQUAL(u"a\nb"_ustr, pDoc->GetString(0, 6, 0));
    CPPUNIT_ASSERT_EQUAL(u"a\n\nb"_ustr, pDoc->GetString(0, 7, 0));

    // LO doesn't require "wrap text" to display multiline content. Excel does.
    // tdf#161453: ensure A8 was set to wrap text, so Excel doesn't display as single line
    SCTAB nTab = 0;
    SCROW nRow = 7;
    CPPUNIT_ASSERT(pDoc->GetAttr(0, nRow, nTab, ATTR_LINEBREAK)->GetValue());
    // Without the fix, this was a single line high (446). It should be 3 lines high (1236).
    int nHeight = convertTwipToMm100(pDoc->GetRowHeight(nRow, nTab, false));
    CPPUNIT_ASSERT_GREATER(1000, nHeight);
}

CPPUNIT_TEST_FIXTURE(ScExportTest4, testTdf100034)
{
    createScDoc("xlsx/tdf100034.xlsx");
    ScDocument* pDoc = getScDoc();

    // Clear print ranges (Format - Print Ranges - Clear)
    dispatchCommand(mxComponent, u".uno:DeletePrintArea"_ustr, {});

    // Save and load back
    saveAndReload(u"Calc Office Open XML"_ustr);

    // Check if the same print ranges are present
    pDoc = getScDoc();
    CPPUNIT_ASSERT_EQUAL(static_cast<sal_uInt16>(0), pDoc->GetPrintRangeCount(0));
}

CPPUNIT_TEST_FIXTURE(ScExportTest4, testTdf157318)
{
    // This document has 2 named ranges; Test1 is global; Test2 is linked to Sheet1)
    createScDoc("ods/tdf157318.ods");
    ScDocument* pDoc = getScDoc();

    // Save as XLSX and load back
    saveAndReload(u"Calc Office Open XML"_ustr);
    pDoc = getScDoc();

    // Check if there is one global named range
    CPPUNIT_ASSERT_EQUAL(static_cast<sal_uInt16>(1),
                         static_cast<sal_uInt16>(pDoc->GetRangeName()->size()));

    // Check if there is one named range in the first sheet
    CPPUNIT_ASSERT_EQUAL(static_cast<sal_uInt16>(1),
                         static_cast<sal_uInt16>(pDoc->GetRangeName(0)->size()));
}

CPPUNIT_TEST_FIXTURE(ScExportTest4, testChangesAuthorDate)
{
    createScDoc("ods/change-tracking.ods");

    auto pBatch(comphelper::ConfigurationChanges::create());
    // Remove all personal info
    officecfg::Office::Common::Security::Scripting::RemovePersonalInfoOnSaving::set(true, pBatch);
    pBatch->commit();

    save(u"calc8"_ustr);
    xmlDocUniquePtr pXmlDoc = parseExport(u"content.xml"_ustr);
    CPPUNIT_ASSERT(pXmlDoc);

    assertXPathContent(
        pXmlDoc,
        "/office:document-content/office:body/office:spreadsheet/table:tracked-changes/table:cell-content-change[1]/office:change-info/dc:creator"_ostr,
        u"Author1"_ustr);
    assertXPathContent(
        pXmlDoc,
        "/office:document-content/office:body/office:spreadsheet/table:tracked-changes/table:cell-content-change[1]/office:change-info/dc:date"_ostr,
        u"1970-01-01T12:00:00"_ustr);

    // Reset config change
    officecfg::Office::Common::Security::Scripting::RemovePersonalInfoOnSaving::set(false, pBatch);
    pBatch->commit();
}

CPPUNIT_TEST_FIXTURE(ScExportTest4, testChangesAuthorDateXLSX)
{
    createScDoc("xlsx/change-tracking.xlsx");

    auto pBatch(comphelper::ConfigurationChanges::create());
    // Remove all personal info
    officecfg::Office::Common::Security::Scripting::RemovePersonalInfoOnSaving::set(true, pBatch);
    pBatch->commit();

    save(u"Calc Office Open XML"_ustr);
    xmlDocUniquePtr pXmlDoc = parseExport(u"xl/revisions/revisionHeaders.xml"_ustr);
    CPPUNIT_ASSERT(pXmlDoc);

    assertXPath(pXmlDoc, "/x:headers/x:header[1]"_ostr, "userName"_ostr, u"Author1"_ustr);
    assertXPath(pXmlDoc, "/x:headers/x:header[1]"_ostr, "dateTime"_ostr,
                u"1970-01-01T12:00:00.000000000Z"_ustr);

    // Reset config change
    officecfg::Office::Common::Security::Scripting::RemovePersonalInfoOnSaving::set(false, pBatch);
    pBatch->commit();
}

CPPUNIT_TEST_FIXTURE(ScExportTest4, testNotesAuthor)
{
    createScDoc("xlsx/cell-note.xlsx");

    auto pBatch(comphelper::ConfigurationChanges::create());
    // Remove all personal info
    officecfg::Office::Common::Security::Scripting::RemovePersonalInfoOnSaving::set(true, pBatch);
    pBatch->commit();

    save(u"Calc Office Open XML"_ustr);
    xmlDocUniquePtr pXmlDoc = parseExport(u"xl/comments1.xml"_ustr);
    CPPUNIT_ASSERT(pXmlDoc);

    assertXPathContent(pXmlDoc, "/x:comments/x:authors/x:author"_ostr, u"Author1"_ustr);

    // Reset config change
    officecfg::Office::Common::Security::Scripting::RemovePersonalInfoOnSaving::set(false, pBatch);
    pBatch->commit();
}

<<<<<<< HEAD
CPPUNIT_TEST_FIXTURE(ScExportTest4, testSheetProtections)
{
    auto verify = [this]() {
        ScDocument* pDoc = getScDoc();

        // 1. tab autofilter allowed, pivot tables not allowed
        const ScTableProtection* pTab1Protect = pDoc->GetTabProtection(0);
        CPPUNIT_ASSERT(pTab1Protect);
        CPPUNIT_ASSERT(pTab1Protect->isOptionEnabled(ScTableProtection::AUTOFILTER));
        CPPUNIT_ASSERT(!pTab1Protect->isOptionEnabled(ScTableProtection::PIVOT_TABLES));

        // 2. tab autofilter NOT allowed, pivot tables allowed
        const ScTableProtection* pTab2Protect = pDoc->GetTabProtection(1);
        CPPUNIT_ASSERT(pTab2Protect);
        CPPUNIT_ASSERT(!pTab2Protect->isOptionEnabled(ScTableProtection::AUTOFILTER));
        CPPUNIT_ASSERT(pTab2Protect->isOptionEnabled(ScTableProtection::PIVOT_TABLES));

        // check we have pivot table
        ScDPObject* pDPObj1 = pDoc->GetDPAtCursor(0, 0, 1);
        CPPUNIT_ASSERT(pDPObj1);
        CPPUNIT_ASSERT(!pDPObj1->GetName().isEmpty());

        // 3. tab autofilter NOT allowed, pivot tables not allowed
        const ScTableProtection* pTab3Protect = pDoc->GetTabProtection(2);
        CPPUNIT_ASSERT(pTab3Protect);
        CPPUNIT_ASSERT(!pTab3Protect->isOptionEnabled(ScTableProtection::AUTOFILTER));
        CPPUNIT_ASSERT(!pTab3Protect->isOptionEnabled(ScTableProtection::PIVOT_TABLES));

        // 4. tab autofilter allowed, pivot tables not allowed
        const ScTableProtection* pTab4Protect = pDoc->GetTabProtection(3);
        CPPUNIT_ASSERT(pTab4Protect);
        CPPUNIT_ASSERT(pTab4Protect->isOptionEnabled(ScTableProtection::AUTOFILTER));
        CPPUNIT_ASSERT(!pTab4Protect->isOptionEnabled(ScTableProtection::PIVOT_TABLES));

        // check we have pivot table
        ScDPObject* pDPObj2 = pDoc->GetDPAtCursor(0, 0, 3);
        CPPUNIT_ASSERT(pDPObj2);
        CPPUNIT_ASSERT(!pDPObj2->GetName().isEmpty());
    };

    createScDoc("xlsx/tdfSheetProts.xlsx");
    verify();

    saveAndReload(u"Calc Office Open XML"_ustr);
    verify();

    saveAndReload(u"calc8"_ustr);
    verify();
=======
CPPUNIT_TEST_FIXTURE(ScExportTest4, testTdf165886)
{
    createScDoc("xlsx/tdf165886.xlsx");

    save(u"Calc Office Open XML"_ustr);

    xmlDocUniquePtr pSheet = parseExport(u"xl/worksheets/sheet1.xml"_ustr);
    CPPUNIT_ASSERT(pSheet);

    assertXPathContent(pSheet, "/x:worksheet/x:sheetData/x:row[1]/x:c[1]/x:f"_ostr, u"“"_ustr);
    // Without the accompanying fix in place, this test would have failed with
    // - Expected: OR(D1=0,D1<>““)
    // - Actual  : OR(D1=0,D1<>““))
    assertXPathContent(pSheet, "/x:worksheet/x:sheetData/x:row[1]/x:c[2]/x:f"_ostr,
                       u"OR(D1=0,D1<>““)"_ustr);
    // Similarly
    // - Expected: OR(E1=0,E1<>“)
    // - Actual  : OR(E1=0,E1<>“))
    assertXPathContent(pSheet, "/x:worksheet/x:sheetData/x:row[1]/x:c[3]/x:f"_ostr,
                       u"OR(E1=0,E1<>“)"_ustr);
    // Similarly
    // - Expected: OR(D2=0,D2<>””)
    // - Actual  : OR(D2=0,D2<>””))
    assertXPathContent(pSheet, "/x:worksheet/x:sheetData/x:row[2]/x:c[2]/x:f"_ostr,
                       u"OR(D2=0,D2<>””)"_ustr);
    // Similarly
    // - Expected: OR(D3=0,D3<>‘‘)
    // - Actual  : OR(D3=0,D3<>‘‘))
    assertXPathContent(pSheet, "/x:worksheet/x:sheetData/x:row[3]/x:c[2]/x:f"_ostr,
                       u"OR(D3=0,D3<>‘‘)"_ustr);
    // Similarly
    // - Expected: OR(D4=0,D4<>’’)
    // - Actual  : OR(D4=0,D4<>’’))
    assertXPathContent(pSheet, "/x:worksheet/x:sheetData/x:row[4]/x:c[2]/x:f"_ostr,
                       u"OR(D4=0,D4<>’’)"_ustr);
>>>>>>> e07d0a63
}

CPPUNIT_PLUGIN_IMPLEMENT();

/* vim:set shiftwidth=4 softtabstop=4 expandtab: */<|MERGE_RESOLUTION|>--- conflicted
+++ resolved
@@ -2056,7 +2056,6 @@
     pBatch->commit();
 }
 
-<<<<<<< HEAD
 CPPUNIT_TEST_FIXTURE(ScExportTest4, testSheetProtections)
 {
     auto verify = [this]() {
@@ -2105,7 +2104,8 @@
 
     saveAndReload(u"calc8"_ustr);
     verify();
-=======
+}
+
 CPPUNIT_TEST_FIXTURE(ScExportTest4, testTdf165886)
 {
     createScDoc("xlsx/tdf165886.xlsx");
@@ -2141,7 +2141,6 @@
     // - Actual  : OR(D4=0,D4<>’’))
     assertXPathContent(pSheet, "/x:worksheet/x:sheetData/x:row[4]/x:c[2]/x:f"_ostr,
                        u"OR(D4=0,D4<>’’)"_ustr);
->>>>>>> e07d0a63
 }
 
 CPPUNIT_PLUGIN_IMPLEMENT();
