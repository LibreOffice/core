--- conflicted
+++ resolved
@@ -47,12 +47,7 @@
 class ScChartHelper
 {
 public:
-<<<<<<< HEAD
-    static USHORT DoUpdateAllCharts( ScDocument* pDoc );
-=======
     static sal_uInt16 DoUpdateAllCharts( ScDocument* pDoc );
-    static sal_uInt16 DoUpdateCharts( const ScAddress& rPos, ScDocument* pDoc ); //use this to replace ScDBFunc::DoUpdateCharts in future
->>>>>>> ce6308e4
     static void AdjustRangesOfChartsOnDestinationPage( ScDocument* pSrcDoc, ScDocument* pDestDoc, const SCTAB nSrcTab, const SCTAB nDestTab );
     static ::com::sun::star::uno::Reference< ::com::sun::star::chart2::XChartDocument > GetChartFromSdrObject( SdrObject* pObject );
     static void GetChartRanges( const ::com::sun::star::uno::Reference< ::com::sun::star::chart2::XChartDocument >& xChartDoc,
