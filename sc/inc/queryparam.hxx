/* -*- Mode: C++; tab-width: 4; indent-tabs-mode: nil; c-basic-offset: 4 -*- */
/*************************************************************************
 *
 * DO NOT ALTER OR REMOVE COPYRIGHT NOTICES OR THIS FILE HEADER.
 *
 * Copyright 2008 by Sun Microsystems, Inc.
 *
 * OpenOffice.org - a multi-platform office productivity suite
 *
 * This file is part of OpenOffice.org.
 *
 * OpenOffice.org is free software: you can redistribute it and/or modify
 * it under the terms of the GNU Lesser General Public License version 3
 * only, as published by the Free Software Foundation.
 *
 * OpenOffice.org is distributed in the hope that it will be useful,
 * but WITHOUT ANY WARRANTY; without even the implied warranty of
 * MERCHANTABILITY or FITNESS FOR A PARTICULAR PURPOSE.  See the
 * GNU Lesser General Public License version 3 for more details
 * (a copy is included in the LICENSE file that accompanied this code).
 *
 * You should have received a copy of the GNU Lesser General Public License
 * version 3 along with OpenOffice.org.  If not, see
 * <http://www.openoffice.org/license.html>
 * for a copy of the LGPLv3 License.
 *
 ************************************************************************/

#ifndef SC_QUERYPARAM_HXX
#define SC_QUERYPARAM_HXX

#include "global.hxx"
#include "scmatrix.hxx"

#include <vector>

struct ScDBQueryParamInternal;

struct ScQueryParamBase
{
    bool            bHasHeader;
    bool            bByRow;
    bool            bInplace;
    bool            bCaseSens;
    bool            bRegExp;
    bool            bDuplicate;
    bool            bMixedComparison;   // whether numbers are smaller than strings

    virtual ~ScQueryParamBase();

    virtual bool IsValidFieldIndex() const;

    SC_DLLPUBLIC SCSIZE GetEntryCount() const;
    SC_DLLPUBLIC ScQueryEntry& GetEntry(SCSIZE n) const;
    void Resize(SCSIZE nNew);
    SC_DLLPUBLIC void DeleteQuery( SCSIZE nPos );
    void FillInExcelSyntax(String& aCellStr, SCSIZE nIndex);

protected:
    ScQueryParamBase();
    ScQueryParamBase(const ScQueryParamBase& r);

    mutable ::std::vector<ScQueryEntry>  maEntries;
};

// ============================================================================

struct ScQueryParamTable
{
    SCCOL           nCol1;
    SCROW           nRow1;
    SCCOL           nCol2;
    SCROW           nRow2;
    SCTAB           nTab;

    ScQueryParamTable();
    ScQueryParamTable(const ScQueryParamTable& r);
    virtual ~ScQueryParamTable();
};

// ============================================================================

struct SC_DLLPUBLIC ScQueryParam : public ScQueryParamBase, public ScQueryParamTable
{
<<<<<<< HEAD
    BOOL            bDestPers;          // not saved
=======
    sal_Bool            bDestPers;          // nicht gespeichert
>>>>>>> 378c75a7
    SCTAB           nDestTab;
    SCCOL           nDestCol;
    SCROW           nDestRow;
    SCROW           nDynamicEndRow;
    bool            bUseDynamicRange;

    ScQueryParam();
    ScQueryParam( const ScQueryParam& r );
    ScQueryParam( const ScDBQueryParamInternal& r );
    virtual ~ScQueryParam();

    ScQueryParam&   operator=   ( const ScQueryParam& r );
    sal_Bool            operator==  ( const ScQueryParam& rOther ) const;
    void            Clear();
    void            ClearDestParams();
    void            MoveToDest();
};

// ============================================================================

struct ScDBQueryParamBase : public ScQueryParamBase
{
    enum DataType { INTERNAL, MATRIX };

    SCCOL   mnField;    /// the field in which the values are processed during iteration.
    bool    mbSkipString;

    DataType        GetType() const;

    virtual ~ScDBQueryParamBase();

protected:
    ScDBQueryParamBase(DataType eType);

private:
    ScDBQueryParamBase();

    DataType        meType;
};

// ============================================================================

struct ScDBQueryParamInternal : public ScDBQueryParamBase, public ScQueryParamTable
{
    ScDBQueryParamInternal();
    virtual ~ScDBQueryParamInternal();

    virtual bool IsValidFieldIndex() const;
};

// ============================================================================

struct ScDBQueryParamMatrix : public ScDBQueryParamBase
{
    ScMatrixRef mpMatrix;

    ScDBQueryParamMatrix();
    virtual ~ScDBQueryParamMatrix();

    virtual bool IsValidFieldIndex() const;
};

#endif

/* vim:set shiftwidth=4 softtabstop=4 expandtab: */<|MERGE_RESOLUTION|>--- conflicted
+++ resolved
@@ -82,11 +82,7 @@
 
 struct SC_DLLPUBLIC ScQueryParam : public ScQueryParamBase, public ScQueryParamTable
 {
-<<<<<<< HEAD
-    BOOL            bDestPers;          // not saved
-=======
-    sal_Bool            bDestPers;          // nicht gespeichert
->>>>>>> 378c75a7
+    sal_Bool            bDestPers;          // not saved
     SCTAB           nDestTab;
     SCCOL           nDestCol;
     SCROW           nDestRow;
