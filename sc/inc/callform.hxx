/* -*- Mode: C++; tab-width: 4; indent-tabs-mode: nil; c-basic-offset: 4 -*- */
/*************************************************************************
 *
 * DO NOT ALTER OR REMOVE COPYRIGHT NOTICES OR THIS FILE HEADER.
 *
 * Copyright 2000, 2010 Oracle and/or its affiliates.
 *
 * OpenOffice.org - a multi-platform office productivity suite
 *
 * This file is part of OpenOffice.org.
 *
 * OpenOffice.org is free software: you can redistribute it and/or modify
 * it under the terms of the GNU Lesser General Public License version 3
 * only, as published by the Free Software Foundation.
 *
 * OpenOffice.org is distributed in the hope that it will be useful,
 * but WITHOUT ANY WARRANTY; without even the implied warranty of
 * MERCHANTABILITY or FITNESS FOR A PARTICULAR PURPOSE.  See the
 * GNU Lesser General Public License version 3 for more details
 * (a copy is included in the LICENSE file that accompanied this code).
 *
 * You should have received a copy of the GNU Lesser General Public License
 * version 3 along with OpenOffice.org.  If not, see
 * <http://www.openoffice.org/license.html>
 * for a copy of the LGPLv3 License.
 *
 ************************************************************************/

#ifndef SC_CALLFORM_HXX
#define SC_CALLFORM_HXX

#include "collect.hxx"

#include <rtl/ustring.hxx>

//------------------------------------------------------------------------
#define MAXFUNCPARAM    16
#define MAXARRSIZE      0xfffe

//------------------------------------------------------------------------
#ifndef WNT
#define CALLTYPE
#else
#define CALLTYPE            __cdecl
#endif

extern "C" {
typedef void (CALLTYPE* AdvData)( double& nHandle, void* pData );
}

//------------------------------------------------------------------------
enum ParamType
{
    PTR_DOUBLE,
    PTR_STRING,
    PTR_DOUBLE_ARR,
    PTR_STRING_ARR,
    PTR_CELL_ARR,
    NONE
};

//------------------------------------------------------------------------
class ModuleData;
class FuncData : public ScDataObject
{
friend class FuncCollection;
    const ModuleData* pModuleData;
    String      aInternalName;
    String      aFuncName;
    sal_uInt16      nNumber;
    sal_uInt16      nParamCount;
    ParamType   eAsyncType;
    ParamType   eParamType[MAXFUNCPARAM];
private:
    FuncData(const String& rIName);
public:
    FuncData(const ModuleData*pModule,
             const String&    rIName,
             const String&    rFName,
                   sal_uInt16     nNo,
                   sal_uInt16     nCount,
             const ParamType* peType,
                   ParamType  eType);
    FuncData(const FuncData& rData);
    virtual ScDataObject*   Clone() const { return new FuncData(*this); }

    const   String&     GetModuleName() const;
    const   String&     GetInternalName() const { return aInternalName; }
    const   String&     GetFuncName() const { return aFuncName; }
            sal_uInt16      GetParamCount() const { return nParamCount; }
            ParamType   GetParamType(sal_uInt16 nIndex) const { return eParamType[nIndex]; }
            ParamType   GetReturnType() const { return eParamType[0]; }
            ParamType   GetAsyncType() const { return eAsyncType; }
            sal_Bool        Call(void** ppParam);
            sal_Bool        Unadvice(double nHandle);

                        // name and description of parameter nParam.
                        // nParam==0 => Desc := function description,
                        // Name := n/a
<<<<<<< HEAD
            bool        getParamDesc( ::rtl::OUString& aName, ::rtl::OUString& aDesc, sal_uInt16 nParam );

=======
            sal_Bool        GetParamDesc( String& aName, String& aDesc, sal_uInt16 nParam );
>>>>>>> ce6308e4
};


//------------------------------------------------------------------------
class FuncCollection : public ScSortedCollection
{
public:
    FuncCollection(sal_uInt16 nLim = 4, sal_uInt16 nDel = 4, sal_Bool bDup = sal_False) : ScSortedCollection ( nLim, nDel, bDup ) {}
    FuncCollection(const FuncCollection& rFuncCollection) : ScSortedCollection ( rFuncCollection ) {}

    virtual ScDataObject*   Clone() const { return new FuncCollection(*this); }
            FuncData*   operator[]( const sal_uInt16 nIndex) const {return (FuncData*)At(nIndex);}
    virtual short       Compare(ScDataObject* pKey1, ScDataObject* pKey2) const;
            sal_Bool        SearchFunc( const String& rName, sal_uInt16& rIndex ) const;
};


sal_Bool InitExternalFunc(const rtl::OUString& rModuleName);
void ExitExternalFunc();

#endif

/* vim:set shiftwidth=4 softtabstop=4 expandtab: */<|MERGE_RESOLUTION|>--- conflicted
+++ resolved
@@ -97,12 +97,8 @@
                         // name and description of parameter nParam.
                         // nParam==0 => Desc := function description,
                         // Name := n/a
-<<<<<<< HEAD
             bool        getParamDesc( ::rtl::OUString& aName, ::rtl::OUString& aDesc, sal_uInt16 nParam );
 
-=======
-            sal_Bool        GetParamDesc( String& aName, String& aDesc, sal_uInt16 nParam );
->>>>>>> ce6308e4
 };
 
 
@@ -110,7 +106,7 @@
 class FuncCollection : public ScSortedCollection
 {
 public:
-    FuncCollection(sal_uInt16 nLim = 4, sal_uInt16 nDel = 4, sal_Bool bDup = sal_False) : ScSortedCollection ( nLim, nDel, bDup ) {}
+    FuncCollection(sal_uInt16 nLim = 4, sal_uInt16 nDel = 4, sal_Bool bDup = false) : ScSortedCollection ( nLim, nDel, bDup ) {}
     FuncCollection(const FuncCollection& rFuncCollection) : ScSortedCollection ( rFuncCollection ) {}
 
     virtual ScDataObject*   Clone() const { return new FuncCollection(*this); }
