/* -*- Mode: C++; tab-width: 4; indent-tabs-mode: nil; c-basic-offset: 4 -*- */
/*************************************************************************
 *
 * DO NOT ALTER OR REMOVE COPYRIGHT NOTICES OR THIS FILE HEADER.
 *
 * Copyright 2000, 2010 Oracle and/or its affiliates.
 *
 * OpenOffice.org - a multi-platform office productivity suite
 *
 * This file is part of OpenOffice.org.
 *
 * OpenOffice.org is free software: you can redistribute it and/or modify
 * it under the terms of the GNU Lesser General Public License version 3
 * only, as published by the Free Software Foundation.
 *
 * OpenOffice.org is distributed in the hope that it will be useful,
 * but WITHOUT ANY WARRANTY; without even the implied warranty of
 * MERCHANTABILITY or FITNESS FOR A PARTICULAR PURPOSE.  See the
 * GNU Lesser General Public License version 3 for more details
 * (a copy is included in the LICENSE file that accompanied this code).
 *
 * You should have received a copy of the GNU Lesser General Public License
 * version 3 along with OpenOffice.org.  If not, see
 * <http://www.openoffice.org/license.html>
 * for a copy of the LGPLv3 License.
 *
 ************************************************************************/

#ifndef SC_CELL_HXX
#define SC_CELL_HXX

#include <stddef.h>

#include <set>
#include <vector>
#include <boost/shared_ptr.hpp>

#include <tools/mempool.hxx>
#include <svl/listener.hxx>
#include "global.hxx"
#include "rangenam.hxx"
#include "formula/grammar.hxx"
#include "tokenarray.hxx"
#include "formularesult.hxx"
#include <rtl/ustrbuf.hxx>
#include <unotools/fontcvt.hxx>
#include "scdllapi.h"

#define USE_MEMPOOL
#define TEXTWIDTH_DIRTY     0xffff

// in addition to SCRIPTTYPE_... flags from scripttypeitem.hxx:
// set (in nScriptType) if type has not been determined yet
#define SC_SCRIPTTYPE_UNKNOWN   0x08

class ScDocument;
class EditTextObject;
class ScMatrix;
class SvtBroadcaster;
class ScCodeArray;
class ScProgress;
class ScPostIt;
class ScPatternAttr;

// ============================================================================

/** Default cell clone flags: do not start listening, do not adjust 3D refs to
    old position, clone note captions of cell notes. */
const int SC_CLONECELL_DEFAULT          = 0x0000;

/** If set, cloned formula cells will start to listen to the document. */
const int SC_CLONECELL_STARTLISTENING   = 0x0001;

/** If set, relative 3D references of cloned formula cells will be adjusted to
    old position (used while swapping cells for sorting a cell range). */
const int SC_CLONECELL_ADJUST3DREL      = 0x0002;

/** If set, the caption object of a cell note will not be cloned (used while
    copying cells to undo document, where captions are handled in drawing undo). */
const int SC_CLONECELL_NOCAPTION        = 0x0004;

// ============================================================================

class SC_DLLPUBLIC ScBaseCell
{
protected:
                    ~ScBaseCell();  // not virtual - not to be called directly.

public:
    explicit        ScBaseCell( CellType eNewType );

    /** Base copy constructor. Does NOT clone cell note or broadcaster! */
                    ScBaseCell( const ScBaseCell& rCell );

    /** Returns a clone of this cell at the same position, cell note and
        broadcaster will not be cloned. */
    ScBaseCell*     CloneWithoutNote( ScDocument& rDestDoc, int nCloneFlags = SC_CLONECELL_DEFAULT ) const;

    /** Returns a clone of this cell for the passed document position, cell
        note and broadcaster will not be cloned. */
    ScBaseCell*     CloneWithoutNote( ScDocument& rDestDoc, const ScAddress& rDestPos, int nCloneFlags = SC_CLONECELL_DEFAULT ) const;

    /** Returns a clone of this cell, clones cell note and caption object too
        (unless SC_CLONECELL_NOCAPTION flag is set). Broadcaster will not be cloned. */
    ScBaseCell*     CloneWithNote( const ScAddress& rOwnPos, ScDocument& rDestDoc, const ScAddress& rDestPos, int nCloneFlags = SC_CLONECELL_DEFAULT ) const;

    /** Due to the fact that ScBaseCell does not have a vtable, this function
        deletes the cell by calling the appropriate d'tor of the derived class. */
    void            Delete();

    inline CellType GetCellType() const { return (CellType)eCellType; }

    /** Returns true, if the cell is empty (neither value nor formula nor cell note).
        Returns false for formula cells returning nothing, use HasEmptyData() for that. */
    bool            IsBlank( bool bIgnoreNotes = false ) const;

<<<<<<< HEAD
// for idle-calculations
    inline USHORT   GetTextWidth() const { return nTextWidth; }
    inline void     SetTextWidth( USHORT nNew ) { nTextWidth = nNew; }
=======
// fuer Idle-Berechnung
    inline sal_uInt16   GetTextWidth() const { return nTextWidth; }
    inline void     SetTextWidth( sal_uInt16 nNew ) { nTextWidth = nNew; }
>>>>>>> 378c75a7

    inline sal_uInt8     GetScriptType() const { return nScriptType; }
    inline void     SetScriptType( sal_uInt8 nNew ) { nScriptType = nNew; }

    /** Returns true, if the cell contains a note. */
    inline bool     HasNote() const { return mpNote != 0; }
    /** Returns the pointer to a cell note object (read-only). */
    inline const ScPostIt* GetNote() const { return mpNote; }
    /** Returns the pointer to a cell note object. */
    inline ScPostIt* GetNote() { return mpNote; }
    /** Takes ownership of the passed cell note object. */
    void            TakeNote( ScPostIt* pNote );
    /** Returns and forgets the own cell note object. Caller takes ownership! */
    ScPostIt*       ReleaseNote();
    /** Deletes the own cell note object. */
    void            DeleteNote();

    /** Returns true, if the cell contains a broadcaster. */
    inline bool     HasBroadcaster() const { return mpBroadcaster != 0; }
    /** Returns the pointer to the cell broadcaster. */
    inline SvtBroadcaster* GetBroadcaster() const { return mpBroadcaster; }
    /** Takes ownership of the passed cell broadcaster. */
    void            TakeBroadcaster( SvtBroadcaster* pBroadcaster );
    /** Returns and forgets the own cell broadcaster. Caller takes ownership! */
    SvtBroadcaster* ReleaseBroadcaster();
    /** Deletes the own cell broadcaster. */
    void            DeleteBroadcaster();

                        // String- oder EditCell
    static ScBaseCell* CreateTextCell( const String& rString, ScDocument* );

    // nOnlyNames may be one or more of SC_LISTENING_NAMES_*
    void            StartListeningTo( ScDocument* pDoc );
    void            EndListeningTo( ScDocument* pDoc,
                                    ScTokenArray* pArr = NULL,
                                    ScAddress aPos = ScAddress() );

    /** Error code if ScFormulaCell, else 0. */
    sal_uInt16          GetErrorCode() const;
    /** ScFormulaCell with formula::svEmptyCell result, or ScNoteCell (may have been
        created due to reference to empty cell). */
<<<<<<< HEAD
    BOOL            HasEmptyData() const;
    BOOL            HasValueData() const;
    BOOL            HasStringData() const;
    String          GetStringData() const;          // only real strings
=======
    sal_Bool            HasEmptyData() const;
    sal_Bool            HasValueData() const;
    sal_Bool            HasStringData() const;
    String          GetStringData() const;          // nur echte Strings
>>>>>>> 378c75a7

    static sal_Bool     CellEqual( const ScBaseCell* pCell1, const ScBaseCell* pCell2 );

private:
    ScBaseCell&     operator=( const ScBaseCell& );

private:
    ScPostIt*       mpNote;         /// The cell note. Cell takes ownership!
    SvtBroadcaster* mpBroadcaster;  /// Broadcaster for changed values. Cell takes ownership!

protected:
    sal_uInt16          nTextWidth;
    sal_uInt8            eCellType;      // enum CellType - sal_uInt8 spart Speicher
    sal_uInt8            nScriptType;
};

// ============================================================================

class SC_DLLPUBLIC ScNoteCell : public ScBaseCell
{
public:
#ifdef USE_MEMPOOL
    DECL_FIXEDMEMPOOL_NEWDEL( ScNoteCell )
#endif

    /** Cell takes ownership of the passed broadcaster. */
    explicit        ScNoteCell( SvtBroadcaster* pBC = 0 );
    /** Cell takes ownership of the passed note and broadcaster. */
    explicit        ScNoteCell( ScPostIt* pNote, SvtBroadcaster* pBC = 0 );

#ifdef DBG_UTIL
                    ~ScNoteCell();
#endif

private:
                    ScNoteCell( const ScNoteCell& );
};

class SC_DLLPUBLIC ScValueCell : public ScBaseCell
{
public:
#ifdef USE_MEMPOOL
    DECL_FIXEDMEMPOOL_NEWDEL( ScValueCell )
#endif
                    ScValueCell();
    explicit        ScValueCell( double fValue );

#ifdef DBG_UTIL
                    ~ScValueCell();
#endif

    inline void     SetValue( double fValue ) { mfValue = fValue; }
    inline double   GetValue() const { return mfValue; }

private:
    double          mfValue;
};

class SC_DLLPUBLIC ScStringCell : public ScBaseCell
{
public:
#ifdef USE_MEMPOOL
    DECL_FIXEDMEMPOOL_NEWDEL( ScStringCell )
#endif

                    ScStringCell();
    explicit        ScStringCell( const String& rString );

#ifdef DBG_UTIL
                    ~ScStringCell();
#endif

    inline void     SetString( const String& rString ) { maString = rString; }
    inline void     GetString( String& rString ) const { rString = maString; }
    inline const String& GetString() const { return maString; }

private:
    String          maString;
};

class SC_DLLPUBLIC ScEditCell : public ScBaseCell
{
private:
    EditTextObject*     pData;
    String*             pString;        // for faster access to formulas
    ScDocument*         pDoc;           // for EditEngine access with Pool

    void            SetTextObject( const EditTextObject* pObject,
                                    const SfxItemPool* pFromPool );

                    // not implemented
                    ScEditCell( const ScEditCell& );

public:

#ifdef USE_MEMPOOL
    DECL_FIXEDMEMPOOL_NEWDEL( ScEditCell )
#endif

                    ~ScEditCell();              // always because of pData!

                    ScEditCell( const EditTextObject* pObject, ScDocument*,
                                const SfxItemPool* pFromPool /* = NULL */ );
                    ScEditCell( const ScEditCell& rCell, ScDocument& rDoc );
                    // for line breaks
                    ScEditCell( const String& rString, ScDocument* );

    void            SetData( const EditTextObject* pObject,
                            const SfxItemPool* pFromPool /* = NULL */ );
    void            GetData( const EditTextObject*& rpObject ) const;
    void            GetString( String& rString ) const;

    const EditTextObject* GetData() const   { return pData; }

    /** Removes character attribute based on new pattern attributes. */
    void            RemoveCharAttribs( const ScPatternAttr& rAttr );
};

class ScEditDataArray
{
public:
    class Item
    {
    public:
        explicit Item(SCTAB nTab, SCCOL nCol, SCROW nRow,
                      EditTextObject* pOldData, EditTextObject* pNewData);
        ~Item();

        const EditTextObject* GetOldData() const;
        const EditTextObject* GetNewData() const;
        SCTAB GetTab() const;
        SCCOL GetCol() const;
        SCROW GetRow() const;

    private:
        Item(); // disabled

    private:
        ::boost::shared_ptr<EditTextObject> mpOldData;
        ::boost::shared_ptr<EditTextObject> mpNewData;
        SCTAB mnTab;
        SCCOL mnCol;
        SCROW mnRow;

    };

    ScEditDataArray();
    ~ScEditDataArray();

    void AddItem(SCTAB nTab, SCCOL nCol, SCROW nRow,
                 EditTextObject* pOldData, EditTextObject* pNewData);

    const Item* First();
    const Item* Next();

private:
    ::std::vector<Item>::const_iterator maIter;
    ::std::vector<Item> maArray;
};

enum ScMatrixMode {
    MM_NONE      = 0,                   // No matrix formula
    MM_FORMULA   = 1,                   // Upper left matrix formula cell
    MM_REFERENCE = 2,                   // Remaining cells, via ocMatRef reference token
    MM_FAKE      = 3                    // Interpret "as-if" matrix formula (legacy)
};

class SC_DLLPUBLIC ScFormulaCell : public ScBaseCell, public SvtListener
{
private:
    ScFormulaResult aResult;
    formula::FormulaGrammar::Grammar  eTempGrammar;   // used between string (creation) and (re)compilation
    ScTokenArray*   pCode;              // The (new) token array
    ScDocument*     pDocument;
    ScFormulaCell*  pPrevious;
    ScFormulaCell*  pNext;
    ScFormulaCell*  pPreviousTrack;
    ScFormulaCell*  pNextTrack;
    sal_uLong           nFormatIndex;       // Number format set by calculation
    short           nFormatType;        // Number format type set by calculation
    sal_uInt16          nSeenInIteration;   // Iteration cycle in which the cell was last encountered
    sal_uInt8            cMatrixFlag;        // One of ScMatrixMode
    sal_Bool            bDirty         : 1; // Must be (re)calculated
    sal_Bool            bChanged       : 1; // Whether something changed regarding display/representation
    sal_Bool            bRunning       : 1; // Already interpreting right now
    sal_Bool            bCompile       : 1; // Must be (re)compiled
    sal_Bool            bSubTotal      : 1; // Cell is part of or contains a SubTotal
    sal_Bool            bIsIterCell    : 1; // Cell is part of a circular reference
    sal_Bool            bInChangeTrack : 1; // Cell is in ChangeTrack
    sal_Bool            bTableOpDirty  : 1; // Dirty flag for TableOp
    sal_Bool            bNeedListening : 1; // Listeners need to be re-established after UpdateReference

                    enum ScInterpretTailParameter
                    {
                        SCITP_NORMAL,
                        SCITP_FROM_ITERATION,
                        SCITP_CLOSE_ITERATION_CIRCLE
                    };
    void            InterpretTail( ScInterpretTailParameter );

    ScFormulaCell( const ScFormulaCell& );

public:

#ifdef USE_MEMPOOL
    DECL_FIXEDMEMPOOL_NEWDEL( ScFormulaCell )
#endif

    ScAddress       aPos;

                    ~ScFormulaCell();
                    ScFormulaCell();

    /** Empty formula cell, or with a preconstructed token array. */
    ScFormulaCell( ScDocument*, const ScAddress&, const ScTokenArray* = NULL,
                    const formula::FormulaGrammar::Grammar = formula::FormulaGrammar::GRAM_DEFAULT,
                    sal_uInt8 = MM_NONE );

    /** With formula string and grammar to compile with.
       formula::FormulaGrammar::GRAM_DEFAULT effectively isformula::FormulaGrammar::GRAM_NATIVE_UI that
        also includes formula::FormulaGrammar::CONV_UNSPECIFIED, therefor uses the address
        convention associated with rPos::nTab by default. */
    ScFormulaCell( ScDocument* pDoc, const ScAddress& rPos,
                    const String& rFormula,
                    const formula::FormulaGrammar::Grammar = formula::FormulaGrammar::GRAM_DEFAULT,
                    sal_uInt8 cMatInd = MM_NONE );

    ScFormulaCell( const ScFormulaCell& rCell, ScDocument& rDoc, const ScAddress& rPos, int nCloneFlags = SC_CLONECELL_DEFAULT );

    void            GetFormula( String& rFormula,
                                const formula::FormulaGrammar::Grammar = formula::FormulaGrammar::GRAM_DEFAULT ) const;
    void            GetFormula( rtl::OUStringBuffer& rBuffer,
                                const formula::FormulaGrammar::Grammar = formula::FormulaGrammar::GRAM_DEFAULT ) const;

    void            SetDirty();
    void            SetDirtyVar();
    // If setting entire document dirty after load, no broadcasts but still append to FormulaTree.
    void            SetDirtyAfterLoad();
    inline void     ResetTableOpDirtyVar() { bTableOpDirty = false; }
    void            SetTableOpDirty();
    sal_Bool            IsDirtyOrInTableOpDirty() const;
    sal_Bool            GetDirty() const { return bDirty; }
    sal_Bool            NeedsListening() const { return bNeedListening; }
    void            SetNeedsListening( sal_Bool bVar ) { bNeedListening = bVar; }
    void            Compile(const String& rFormula,
                            sal_Bool bNoListening = false,
                            const formula::FormulaGrammar::Grammar = formula::FormulaGrammar::GRAM_DEFAULT );
    void            CompileTokenArray( sal_Bool bNoListening = false );
    void            CompileXML( ScProgress& rProgress );        // compile temporary string tokens
    void            CalcAfterLoad();
    bool            MarkUsedExternalReferences();
    void            Interpret();
    inline sal_Bool     IsIterCell() const { return bIsIterCell; }
    inline sal_uInt16   GetSeenInIteration() const { return nSeenInIteration; }

    sal_Bool            HasOneReference( ScRange& r ) const;
    /* Checks if the formula contains reference list that can be
       expressed by one reference (like A1;A2;A3:A5 -> A1:A5). The
       reference list is not required to be sorted (i.e. A3;A1;A2 is
       still recognized as A1:A3), but no overlapping is allowed.
       If one reference is recognized, the rRange is filled.

       It is similar to HasOneReference(), but more general.
     */
    bool HasRefListExpressibleAsOneReference(ScRange& rRange) const;
    sal_Bool            HasRelNameReference() const;
    sal_Bool            HasColRowName() const;

    bool            UpdateReference(UpdateRefMode eUpdateRefMode,
                                    const ScRange& r,
                                    SCsCOL nDx, SCsROW nDy, SCsTAB nDz,
                                    ScDocument* pUndoDoc = NULL,
                                    const ScAddress* pUndoCellPos = NULL );

    void            TransposeReference();
    void            UpdateTranspose( const ScRange& rSource, const ScAddress& rDest,
                                        ScDocument* pUndoDoc );

    void            UpdateGrow( const ScRange& rArea, SCCOL nGrowX, SCROW nGrowY );

    void            UpdateInsertTab(SCTAB nTable);
    void            UpdateInsertTabAbs(SCTAB nTable);
    sal_Bool            UpdateDeleteTab(SCTAB nTable, sal_Bool bIsMove = false);
    void            UpdateMoveTab(SCTAB nOldPos, SCTAB nNewPos, SCTAB nTabNo);
    void            UpdateRenameTab(SCTAB nTable, const String& rName);
    sal_Bool            TestTabRefAbs(SCTAB nTable);
    void            UpdateCompile( sal_Bool bForceIfNameInUse = false );
    sal_Bool            IsRangeNameInUse(sal_uInt16 nIndex) const;
    void            FindRangeNamesInUse(std::set<sal_uInt16>& rIndexes) const;
    void            ReplaceRangeNamesInUse( const ScRangeData::IndexMap& rMap );
    sal_Bool            IsSubTotal() const                      { return bSubTotal; }
    sal_Bool            IsChanged() const                       { return bChanged; }
    void            ResetChanged()                          { bChanged = false; }
    sal_Bool            IsEmpty();      // formula::svEmptyCell result
                    // display as empty string if formula::svEmptyCell result
    sal_Bool            IsEmptyDisplayedAsString();
    sal_Bool            IsValue();      // also sal_True if formula::svEmptyCell
    double          GetValue();
    double          GetValueAlways();   // ignore errors
    void            GetString( String& rString );
    const ScMatrix* GetMatrix();
    sal_Bool            GetMatrixOrigin( ScAddress& rPos ) const;
    void            GetResultDimensions( SCSIZE& rCols, SCSIZE& rRows );
    sal_uInt16          GetMatrixEdge( ScAddress& rOrgPos );
    sal_uInt16          GetErrCode();   // interpret first if necessary
    sal_uInt16          GetRawError();  // don't interpret, just return code or result error
    short           GetFormatType() const                   { return nFormatType; }
    sal_uLong           GetFormatIndex() const                  { return nFormatIndex; }
    void            GetFormatInfo( short& nType, sal_uLong& nIndex ) const
                        { nType = nFormatType; nIndex = nFormatIndex; }
    sal_uInt8           GetMatrixFlag() const                   { return cMatrixFlag; }
    ScTokenArray*   GetCode() const                         { return pCode; }

    sal_Bool            IsRunning() const                       { return bRunning; }
    void            SetRunning( sal_Bool bVal )                 { bRunning = bVal; }
    void            CompileDBFormula();
    void            CompileDBFormula( sal_Bool bCreateFormulaString );
    void            CompileNameFormula( sal_Bool bCreateFormulaString );
    void            CompileColRowNameFormula();
    ScFormulaCell*  GetPrevious() const                 { return pPrevious; }
    ScFormulaCell*  GetNext() const                     { return pNext; }
    void            SetPrevious( ScFormulaCell* pF )    { pPrevious = pF; }
    void            SetNext( ScFormulaCell* pF )        { pNext = pF; }
    ScFormulaCell*  GetPreviousTrack() const                { return pPreviousTrack; }
    ScFormulaCell*  GetNextTrack() const                    { return pNextTrack; }
    void            SetPreviousTrack( ScFormulaCell* pF )   { pPreviousTrack = pF; }
    void            SetNextTrack( ScFormulaCell* pF )       { pNextTrack = pF; }

    virtual void    Notify( SvtBroadcaster& rBC, const SfxHint& rHint);
    void            SetCompile( sal_Bool bVal ) { bCompile = bVal; }
    ScDocument*     GetDocument() const     { return pDocument; }
    void            SetMatColsRows( SCCOL nCols, SCROW nRows );
    void            GetMatColsRows( SCCOL& nCols, SCROW& nRows ) const;

                    // cell belongs to ChangeTrack and not to the real document
    void            SetInChangeTrack( sal_Bool bVal ) { bInChangeTrack = bVal; }
    sal_Bool            IsInChangeTrack() const { return bInChangeTrack; }

                    // standard format for type and format
                    // for format "Standard" possibly the format used in the formula cell
    sal_uLong           GetStandardFormat( SvNumberFormatter& rFormatter, sal_uLong nFormat ) const;

    // For import filters!
    void            AddRecalcMode( formula::ScRecalcMode );
    /** For import only: set a double result. */
    void            SetHybridDouble( double n )     { aResult.SetHybridDouble( n); }
    /** For import only: set a string result.
        If for whatever reason you have to use both, SetHybridDouble() and
        SetHybridString() or SetHybridFormula(), use SetHybridDouble() first
        for performance reasons.*/
    void            SetHybridString( const String& r )
                        { aResult.SetHybridString( r); }
    /** For import only: set a temporary formula string to be compiled later.
        If for whatever reason you have to use both, SetHybridDouble() and
        SetHybridString() or SetHybridFormula(), use SetHybridDouble() first
        for performance reasons.*/
    void            SetHybridFormula( const String& r,
                                    const formula::FormulaGrammar::Grammar eGrammar )
                        { aResult.SetHybridFormula( r); eTempGrammar = eGrammar; }
    void            SetErrCode( sal_uInt16 n );
    inline sal_Bool     IsHyperLinkCell() const { return pCode && pCode->IsHyperLink(); }
    EditTextObject*     CreateURLObject() ;
    void            GetURLResult( String& rURL, String& rCellText );

    /** Determines whether or not the result string contains more than one paragraph */
    bool            IsMultilineResult();

    void            MaybeInterpret();
};

//          Iterator for references in a formula cell
class ScDetectiveRefIter
{
private:
    ScTokenArray* pCode;
    ScAddress aPos;
public:
                ScDetectiveRefIter( ScFormulaCell* pCell );
    sal_Bool        GetNextRef( ScRange& rRange );
    ScToken*    GetNextRefToken();
};

#endif

/* vim:set shiftwidth=4 softtabstop=4 expandtab: */<|MERGE_RESOLUTION|>--- conflicted
+++ resolved
@@ -114,15 +114,9 @@
         Returns false for formula cells returning nothing, use HasEmptyData() for that. */
     bool            IsBlank( bool bIgnoreNotes = false ) const;
 
-<<<<<<< HEAD
 // for idle-calculations
-    inline USHORT   GetTextWidth() const { return nTextWidth; }
-    inline void     SetTextWidth( USHORT nNew ) { nTextWidth = nNew; }
-=======
-// fuer Idle-Berechnung
     inline sal_uInt16   GetTextWidth() const { return nTextWidth; }
     inline void     SetTextWidth( sal_uInt16 nNew ) { nTextWidth = nNew; }
->>>>>>> 378c75a7
 
     inline sal_uInt8     GetScriptType() const { return nScriptType; }
     inline void     SetScriptType( sal_uInt8 nNew ) { nScriptType = nNew; }
@@ -164,17 +158,10 @@
     sal_uInt16          GetErrorCode() const;
     /** ScFormulaCell with formula::svEmptyCell result, or ScNoteCell (may have been
         created due to reference to empty cell). */
-<<<<<<< HEAD
-    BOOL            HasEmptyData() const;
-    BOOL            HasValueData() const;
-    BOOL            HasStringData() const;
-    String          GetStringData() const;          // only real strings
-=======
     sal_Bool            HasEmptyData() const;
     sal_Bool            HasValueData() const;
     sal_Bool            HasStringData() const;
-    String          GetStringData() const;          // nur echte Strings
->>>>>>> 378c75a7
+    String          GetStringData() const;          // only real strings
 
     static sal_Bool     CellEqual( const ScBaseCell* pCell1, const ScBaseCell* pCell2 );
 
