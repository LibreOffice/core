/* -*- Mode: C++; tab-width: 4; indent-tabs-mode: nil; c-basic-offset: 4 -*- */
/*************************************************************************
 *
 * DO NOT ALTER OR REMOVE COPYRIGHT NOTICES OR THIS FILE HEADER.
 *
 * Copyright 2000, 2010 Oracle and/or its affiliates.
 *
 * OpenOffice.org - a multi-platform office productivity suite
 *
 * This file is part of OpenOffice.org.
 *
 * OpenOffice.org is free software: you can redistribute it and/or modify
 * it under the terms of the GNU Lesser General Public License version 3
 * only, as published by the Free Software Foundation.
 *
 * OpenOffice.org is distributed in the hope that it will be useful,
 * but WITHOUT ANY WARRANTY; without even the implied warranty of
 * MERCHANTABILITY or FITNESS FOR A PARTICULAR PURPOSE.  See the
 * GNU Lesser General Public License version 3 for more details
 * (a copy is included in the LICENSE file that accompanied this code).
 *
 * You should have received a copy of the GNU Lesser General Public License
 * version 3 along with OpenOffice.org.  If not, see
 * <http://www.openoffice.org/license.html>
 * for a copy of the LGPLv3 License.
 *
 ************************************************************************/

#ifndef SC_DPTABRES_HXX
#define SC_DPTABRES_HXX

#include <svl/svarray.hxx>
#include <tools/string.hxx>
#include <com/sun/star/sheet/MemberResult.hpp>
#include <com/sun/star/sheet/DataResult.hpp>
#include <com/sun/star/uno/Sequence.hxx>
#include "global.hxx"       // enum ScSubTotalFunc
#include "dpcachetable.hxx"
#include <boost/unordered_map.hpp>
#include <boost/unordered_set.hpp>
#include <vector>
#include <memory>

namespace com { namespace sun { namespace star { namespace sheet {
    struct DataPilotFieldReference;
} } } }


class ScAddress;
class ScDocument;
class ScDPSource;
class ScDPDimension;
class ScDPDimensions;
class ScDPLevel;
class ScDPMember;
class ScDPAggData;
class ScDPResultMember;
class ScDPResultVisibilityData;

struct ScDPValueData;
class ScDPItemData;
//
//  Member names that are being processed for InitFrom/LateInitFrom
//  (needed for initialization of grouped items)
//

class ScDPInitState
{
    long*           pIndex;     // array
    SCROW*     pData; // array
    long            nCount;

public:
            ScDPInitState();
            ~ScDPInitState();

    void    AddMember( long nSourceIndex,SCROW nMember);
    void    RemoveMember();

    long                GetCount() const    { return nCount; }
    const long*         GetSource() const   { return pIndex; }
    const SCROW* GetNameIds() const    { return pData; }
    SCROW   GetNameIdForIndex( long nIndexValue ) const;
};

typedef ::std::vector<sal_Int32> ScMemberSortOrder;

//
//  selected subtotal information, passed down the dimensions
//

struct ScDPSubTotalState
{
    ScSubTotalFunc eColForce;
    ScSubTotalFunc eRowForce;
    long nColSubTotalFunc;
    long nRowSubTotalFunc;

    ScDPSubTotalState() :
        eColForce( SUBTOTAL_FUNC_NONE ),
        eRowForce( SUBTOTAL_FUNC_NONE ),
        nColSubTotalFunc( -1 ),
        nRowSubTotalFunc( -1 )
    {}
};

//
//  indexes when calculating running totals
//  Col/RowVisible: simple counts from 0 - without sort order applied - visible index
//                  (only used for running total / relative index)
//  Col/RowIndexes: with sort order applied - member index
//                  (used otherwise - so other members' children can be accessed)
//

class ScDPRunningTotalState
{
    ScDPResultMember*   pColResRoot;
    ScDPResultMember*   pRowResRoot;
    long*               pColVisible;
    long*               pColIndexes;
    long*               pRowVisible;
    long*               pRowIndexes;
    long                nColIndexPos;
    long                nRowIndexPos;

public:
            ScDPRunningTotalState( ScDPResultMember* pColRoot, ScDPResultMember* pRowRoot );
            ~ScDPRunningTotalState();

    ScDPResultMember*   GetColResRoot() const   { return pColResRoot; }
    ScDPResultMember*   GetRowResRoot() const   { return pRowResRoot; }

    const long*         GetColVisible() const   { return pColVisible; }
    const long*         GetColIndexes() const   { return pColIndexes; }
    const long*         GetRowVisible() const   { return pRowVisible; }
    const long*         GetRowIndexes() const   { return pRowIndexes; }

    void    AddColIndex( long nVisible, long nSorted );
    void    AddRowIndex( long nVisible, long nSorted );
    void    RemoveColIndex();
    void    RemoveRowIndex();
};

struct ScDPRelativePos
{
    long    nBasePos;       // simple count, without sort order applied
    long    nDirection;

    ScDPRelativePos( long nBase, long nDir );
};

//
//  aggregated data
//! separate header file?
//

//  Possible values for the nCount member:
//  (greater than 0 counts the collected values)
const long SC_DPAGG_EMPTY        =  0;  // empty during data collection
const long SC_DPAGG_DATA_ERROR   = -1;  // error during data collection
const long SC_DPAGG_RESULT_EMPTY = -2;  // empty result calculated
const long SC_DPAGG_RESULT_VALID = -3;  // valid result calculated
const long SC_DPAGG_RESULT_ERROR = -4;  // error in calculated result

class ScDPAggData
{
private:
    double          fVal;
    double          fAux;
    long            nCount;
    ScDPAggData*    pChild;

public:
            ScDPAggData() : fVal(0.0), fAux(0.0), nCount(SC_DPAGG_EMPTY), pChild(NULL) {}
            ~ScDPAggData() { delete pChild; }

    void    Update( const ScDPValueData& rNext, ScSubTotalFunc eFunc, const ScDPSubTotalState& rSubState );
    void    Calculate( ScSubTotalFunc eFunc, const ScDPSubTotalState& rSubState );
    sal_Bool    IsCalculated() const;

    double  GetResult() const;
    sal_Bool    HasError() const;
    sal_Bool    HasData() const;

    void    SetResult( double fNew );
    void    SetEmpty( sal_Bool bSet );
    void    SetError();

    double  GetAuxiliary() const;
    void    SetAuxiliary( double fNew );

    void    Reset();        // also deletes children

    const ScDPAggData*  GetExistingChild() const    { return pChild; }
    ScDPAggData*        GetChild();
};

//
//  Row and grand total state, passed down (column total is at result member)
//

class ScDPRowTotals
{
    ScDPAggData aRowTotal;
    ScDPAggData aGrandTotal;
    sal_Bool        bIsInColRoot;

public:
            ScDPRowTotals();
            ~ScDPRowTotals();

    ScDPAggData*    GetRowTotal( long nMeasure );
    ScDPAggData*    GetGrandTotal( long nMeasure );

    sal_Bool            IsInColRoot() const     { return bIsInColRoot; }
    void            SetInColRoot(sal_Bool bSet) { bIsInColRoot = bSet; }
};

// --------------------------------------------------------------------
//
//  results for a hierarchy dimension
//

#define SC_DP_RES_GROW  16

class ScDPResultDimension;
class ScDPDataDimension;
class ScDPDataMember;

#define SC_DPMEASURE_ALL    -1
#define SC_DPMEASURE_ANY    -2

struct MemberHashIndexFunc : public std::unary_function< const SCROW &, size_t >
{
    size_t operator() (const SCROW &rDataIndex) const { return rDataIndex; }
};

class ScDPParentDimData
{
public:
    const SCROW                     mnOrder;                        //! Ref
    const ScDPDimension*            mpParentDim;            //! Ref
    const ScDPLevel*                mpParentLevel;          //! Ref
    const ScDPMember*               mpMemberDesc;           //! Ref

    ScDPParentDimData():mnOrder(-1), mpParentDim( NULL), mpParentLevel( NULL ), mpMemberDesc( NULL ){}
    ScDPParentDimData( const SCROW nIndex, ScDPDimension* pDim, const ScDPLevel* pLev, const ScDPMember* pMember ): mnOrder( nIndex ), mpParentDim( pDim), mpParentLevel( pLev ), mpMemberDesc( pMember ){}
};

typedef std::vector <ScDPParentDimData *>                 DimMemberArray;
typedef boost::unordered_map < SCROW, ScDPParentDimData *, MemberHashIndexFunc>  DimMemberHash;

class ResultMembers
{
    DimMemberHash      maMemberHash;
    sal_Bool                mbHasHideDetailsMember;
public:
    ScDPParentDimData* FindMember( const SCROW& nIndex ) const;
    void                             InsertMember(  ScDPParentDimData* pNew );
    sal_Bool            IsHasHideDetailsMembers() const { return mbHasHideDetailsMember; }
    void            SetHasHideDetailsMembers( sal_Bool b ) { mbHasHideDetailsMember=b; }
    ResultMembers();
    virtual ~ResultMembers();
};

class LateInitParams
{
private:
    const ::std::vector<ScDPDimension*>& mppDim;
    const ::std::vector<ScDPLevel*>& mppLev;

    sal_Bool      mbRow;
    sal_Bool      mbInitChild;
    sal_Bool      mbAllChildren;
public:
    LateInitParams( const ::std::vector<ScDPDimension*>& ppDim, const ::std::vector<ScDPLevel*>& ppLev,
        sal_Bool bRow, sal_Bool bInitChild = sal_True , sal_Bool bAllChildren = sal_False);
    ~LateInitParams();

    void  SetInitChild( sal_Bool b ) { mbInitChild = b; }
    void  SetInitAllChildren( sal_Bool b ) { mbAllChildren = b; }

    inline ScDPDimension* GetDim( size_t nPos ) const { return mppDim[nPos];}
    inline ScDPLevel*         GetLevel( size_t nPos ) const { return mppLev[nPos];}

    inline sal_Bool  GetInitChild() const {return mbInitChild; }
    inline sal_Bool  GetInitAllChild() const { return mbAllChildren; }
    inline sal_Bool  IsRow() const { return mbRow; }
    sal_Bool  IsEnd( size_t nPos ) const ;
};

class ScDPResultData
{
private:
    ScDPSource*             pSource;                //! Ref
    //! keep things like measure lists here

    long                    nMeasCount;
    ScSubTotalFunc*         pMeasFuncs;
    ::com::sun::star::sheet::DataPilotFieldReference* pMeasRefs;
    sal_uInt16*                 pMeasRefOrient;
    String*                 pMeasNames;
    sal_Bool                    bLateInit;
    sal_Bool                    bDataAtCol;
    sal_Bool                    bDataAtRow;

    //! add "displayed values" settings
        mutable std::vector< ResultMembers* > mpDimMembers;
public:
                        ScDPResultData( ScDPSource* pSrc );     //! Ref
                        ~ScDPResultData();

    void                SetMeasureData( long nCount, const ScSubTotalFunc* pFunctions,
                                        const ::com::sun::star::sheet::DataPilotFieldReference* pRefs,
                                        const sal_uInt16* pRefOrient, const String* pNames );
    void                SetDataLayoutOrientation( sal_uInt16 nOrient );
    void                SetLateInit( sal_Bool bSet );

    long                GetMeasureCount() const     { return nMeasCount; }
    ScSubTotalFunc      GetMeasureFunction(long nMeasure) const;
    String              GetMeasureString(long nMeasure, sal_Bool bForce, ScSubTotalFunc eForceFunc, bool& rbTotalResult) const;
    String              GetMeasureDimensionName(long nMeasure) const;
    const ::com::sun::star::sheet::DataPilotFieldReference& GetMeasureRefVal(long nMeasure) const;
    sal_uInt16              GetMeasureRefOrient(long nMeasure) const;

    sal_Bool                IsDataAtCol() const             { return bDataAtCol; }
    sal_Bool                IsDataAtRow() const             { return bDataAtRow; }
    sal_Bool                IsLateInit() const              { return bLateInit; }

    long                GetColStartMeasure() const;
    long                GetRowStartMeasure() const;

    long                GetCountForMeasure( long nMeas ) const
                                { return ( nMeas == SC_DPMEASURE_ALL ) ? nMeasCount : 1; }

    sal_Bool                IsBaseForGroup( long nDim ) const;              // any group
    long                GetGroupBase( long nGroupDim ) const;
<<<<<<< HEAD
    BOOL                IsNumOrDateGroup( long nDim ) const;
    BOOL                IsInGroup( const ScDPItemData& rGroupData, long nGroupIndex,
=======
    sal_Bool                IsNumOrDateGroup( long nDim ) const;
 // Wang Xu Ming -- 2009-8-17
// DataPilot Migration - Cache&&Performance
    sal_Bool                IsInGroup( const ScDPItemData& rGroupData, long nGroupIndex,
>>>>>>> ce6308e4
                                               long nBaseDataId, long nBaseIndex ) const;
    sal_Bool                IsInGroup( SCROW nGroupDataId, long nGroupIndex,
                                              const ScDPItemData& rBaseData, long nBaseIndex ) const;
    sal_Bool                HasCommonElement( SCROW nFirstDataId, long nFirstIndex,
                                          const ScDPItemData& rSecondData, long nSecondIndex ) const;

    ResultMembers* GetDimResultMembers( long nDim , ScDPDimension* pDim , ScDPLevel*   pLevel) const ;

    const ScDPSource*   GetSource() const;
};


class ScDPResultMember
{
private:
    const ScDPResultData*   pResultData;
    ScDPParentDimData        aParentDimData;
    ScDPResultDimension*    pChildDimension;
    ScDPDataMember*         pDataRoot;
    sal_Bool                    bHasElements;
    sal_Bool                    bForceSubTotal;
    sal_Bool                    bHasHiddenDetails;
    sal_Bool                    bInitialized;
    sal_Bool                    bAutoHidden;
    ScDPAggData             aColTotal;              // to store column totals

    sal_uInt16                  nMemberStep;            // step to show details
public:
    ScDPResultMember(  const ScDPResultData* pData,  const ScDPParentDimData& rParentDimData,
<<<<<<< HEAD
        BOOL bForceSub );  //! Ref
    ScDPResultMember(  const ScDPResultData* pData, BOOL bForceSub );
=======
        sal_Bool bForceSub );  //! Ref
    ScDPResultMember(  const ScDPResultData* pData, sal_Bool bForceSub );
    // End Comments
>>>>>>> ce6308e4
    ~ScDPResultMember();

    void                InitFrom( const ::std::vector<ScDPDimension*>& ppDim,
                                        const ::std::vector<ScDPLevel*>& ppLev,
                                        size_t nPos,
                                        ScDPInitState& rInitState,
                                        sal_Bool bInitChild = sal_True );
    void               LateInitFrom(
                                        LateInitParams& rParams,
                                        const ::std::vector< SCROW >& pItemData,
                                        size_t nPos,
                                        ScDPInitState& rInitState);
<<<<<<< HEAD
    void              CheckShowEmpty( BOOL bShow = FALSE );
=======
    void              CheckShowEmpty( sal_Bool bShow = sal_False );
    // End Comments
>>>>>>> ce6308e4
    String              GetName() const;
    void                FillItemData( ScDPItemData& rData ) const;
    sal_Bool                IsValid() const;
    sal_Bool                IsVisible() const;
    long                GetSize(long nMeasure) const;
    sal_Bool                HasHiddenDetails() const;
    sal_Bool                IsSubTotalInTitle(long nMeasure) const;

<<<<<<< HEAD
    long                GetSubTotalCount( long* pUserSubStart = NULL ) const;

    BOOL              IsNamedItem( SCROW nIndex ) const;
=======
//  sal_Bool                SubTotalEnabled() const;
    long                GetSubTotalCount( long* pUserSubStart = NULL ) const;

    // Wang Xu Ming -- 2009-8-17
    // DataPilot Migration - Cache&&Performance
    sal_Bool              IsNamedItem( SCROW nIndex ) const;
>>>>>>> ce6308e4
    bool IsValidEntry( const ::std::vector< SCROW >& aMembers ) const;

    void                SetHasElements()    { bHasElements = sal_True; }
    void                SetAutoHidden()     { bAutoHidden = sal_True; }

    void                ProcessData( const ::std::vector<SCROW>& aChildMembers,
                                        const ScDPResultDimension* pDataDim,
                                        const ::std::vector<SCROW>& aDataMembers,
                                        const ::std::vector<ScDPValueData>& aValues );
    void                FillMemberResults( com::sun::star::uno::Sequence<
                                                com::sun::star::sheet::MemberResult>* pSequences,
                                            long& rPos, long nMeasure, sal_Bool bRoot,
                                            const String* pMemberName,
                                            const String* pMemberCaption );

    void                FillDataResults( const ScDPResultMember* pRefMember,
                                    com::sun::star::uno::Sequence<
                                        com::sun::star::uno::Sequence<
                                            com::sun::star::sheet::DataResult> >& rSequence,
                                    long& rRow, long nMeasure ) const;

    void                UpdateDataResults( const ScDPResultMember* pRefMember, long nMeasure ) const;
    void                UpdateRunningTotals( const ScDPResultMember* pRefMember, long nMeasure,
                                                ScDPRunningTotalState& rRunning, ScDPRowTotals& rTotals ) const;

    void                SortMembers( ScDPResultMember* pRefMember );
    void                DoAutoShow( ScDPResultMember* pRefMember );

    void                ResetResults( sal_Bool bRoot );

    void                DumpState( const ScDPResultMember* pRefMember, ScDocument* pDoc, ScAddress& rPos ) const;

                        //! this will be removed!
    const ScDPResultDimension*  GetChildDimension() const   { return pChildDimension; }
    ScDPResultDimension*        GetChildDimension()         { return pChildDimension; }

    ScDPDataMember*         GetDataRoot() const             { return pDataRoot; }

    const ScDPDimension*  GetParentDim() const               { return aParentDimData.mpParentDim; }     //! Ref
    const ScDPLevel*         GetParentLevel() const         { return aParentDimData.mpParentLevel; }   //! Ref
    const ScDPMember*     GetDPMember()const              { return aParentDimData.mpMemberDesc; }    //! Ref
    inline SCROW               GetOrder() const                           { return aParentDimData.mnOrder; }         //! Ref
    inline sal_Bool                  IsRoot() const                       { return GetParentLevel() == NULL; }
    SCROW                       GetDataId( ) const ;
    ScDPAggData*        GetColTotal( long nMeasure ) const;

    void                FillVisibilityData(ScDPResultVisibilityData& rData) const;
};

class ScDPDataMember
{
private:
    const ScDPResultData*       pResultData;
    const ScDPResultMember*     pResultMember;          //! Ref?
    ScDPDataDimension*      pChildDimension;
    ScDPAggData             aAggregate;

    void                UpdateValues( const ::std::vector<ScDPValueData>& aValues, const ScDPSubTotalState& rSubState );

public:
                        ScDPDataMember( const ScDPResultData* pData, const ScDPResultMember* pRes );
                        ~ScDPDataMember();

    void                InitFrom( const ScDPResultDimension* pDim );

    String              GetName() const;
    sal_Bool                IsVisible() const;
    sal_Bool                HasData( long nMeasure, const ScDPSubTotalState& rSubState ) const;

<<<<<<< HEAD
    BOOL              IsNamedItem(   SCROW r ) const;
    BOOL                HasHiddenDetails() const;
=======
    // Wang Xu Ming -- 2009-8-17
    // DataPilot Migration - Cache&&Performance
    sal_Bool              IsNamedItem(   SCROW r ) const;
    // End Comments
    sal_Bool                HasHiddenDetails() const;
>>>>>>> ce6308e4

    void                ProcessData( const ::std::vector< SCROW >& aChildMembers, const ::std::vector<ScDPValueData>& aValues,
                                       const ScDPSubTotalState& rSubState );
<<<<<<< HEAD
    BOOL                HasError( long nMeasure, const ScDPSubTotalState& rSubState ) const;
=======
    // End Comments
    sal_Bool                HasError( long nMeasure, const ScDPSubTotalState& rSubState ) const;
>>>>>>> ce6308e4
    double              GetAggregate( long nMeasure, const ScDPSubTotalState& rSubState ) const;
    const ScDPAggData*  GetConstAggData( long nMeasure, const ScDPSubTotalState& rSubState ) const;
    ScDPAggData*        GetAggData( long nMeasure, const ScDPSubTotalState& rSubState );

    void                FillDataRow( const ScDPResultMember* pRefMember,
                                    com::sun::star::uno::Sequence<com::sun::star::sheet::DataResult>& rSequence,
                                    long& rCol, long nMeasure, sal_Bool bIsSubTotalRow,
                                    const ScDPSubTotalState& rSubState ) const;

    void                UpdateDataRow( const ScDPResultMember* pRefMember, long nMeasure, sal_Bool bIsSubTotalRow,
                                    const ScDPSubTotalState& rSubState );
    void                UpdateRunningTotals( const ScDPResultMember* pRefMember, long nMeasure, sal_Bool bIsSubTotalRow,
                                    const ScDPSubTotalState& rSubState, ScDPRunningTotalState& rRunning,
                                    ScDPRowTotals& rTotals, const ScDPResultMember& rRowParent );

    void                SortMembers( ScDPResultMember* pRefMember );
    void                DoAutoShow( ScDPResultMember* pRefMember );

    void                ResetResults();

    void                DumpState( const ScDPResultMember* pRefMember, ScDocument* pDoc, ScAddress& rPos ) const;

                        //! this will be removed!
    const ScDPDataDimension*    GetChildDimension() const   { return pChildDimension; }
    ScDPDataDimension*          GetChildDimension()         { return pChildDimension; }
};

//! replace PtrArr with 32-bit array ????

typedef ScDPDataMember* ScDPDataMemberPtr;
SV_DECL_PTRARR_DEL(ScDPDataMembers, ScDPDataMemberPtr, SC_DP_RES_GROW, SC_DP_RES_GROW)


//  result dimension contains only members

class ScDPResultDimension
{
public :
    typedef std::vector <ScDPResultMember *>                           MemberArray;
    typedef std::map < SCROW , ScDPResultMember *> MemberHash;
private:
        const ScDPResultData*   pResultData;
    MemberArray             maMemberArray;
    MemberHash              maMemberHash;
    sal_Bool                    bInitialized;
    String                  aDimensionName;     //! or ptr to IntDimension?
    sal_Bool                    bIsDataLayout;      //! or ptr to IntDimension?
    sal_Bool                    bSortByData;
    sal_Bool                    bSortAscending;
    long                    nSortMeasure;
    ScMemberSortOrder       aMemberOrder;       // used when sorted by measure
    sal_Bool                    bAutoShow;
    sal_Bool                    bAutoTopItems;
    long                    nAutoMeasure;
    long                    nAutoCount;

    ScDPResultMember*        FindMember(   SCROW  iData ) const;
    ScDPResultMember*        AddMember( const ScDPParentDimData& aData );
    ScDPResultMember*        InsertMember( ScDPParentDimData* pMemberData );
    void                                  InitWithMembers( LateInitParams& rParams,
                                                            const ::std::vector< SCROW >& pItemData,
                                                            size_t  nPos,
                                                            ScDPInitState& rInitState  );
public:
       ScDPResultDimension( const ScDPResultData* pData );
    ~ScDPResultDimension();

                        //  allocates new members
    void                InitFrom( const ::std::vector<ScDPDimension*>& ppDim,
                                        const ::std::vector<ScDPLevel*>& ppLev,
                                        size_t nPos,
                                        ScDPInitState& rInitState ,  sal_Bool bInitChild = sal_True );
    void                LateInitFrom(  LateInitParams& rParams,
                                        const ::std::vector< SCROW >& pItemData,
                                        size_t nPos,
                                        ScDPInitState& rInitState );
    void               CheckShowEmpty( sal_Bool bShow = sal_False );

    long                GetSize(long nMeasure) const;

    bool                IsValidEntry( const ::std::vector<SCROW>& aMembers ) const;

    //  modifies existing members, allocates data dimensions
    void                ProcessData( const ::std::vector<SCROW>& aMembers,
                                     const ScDPResultDimension* pDataDim,
                                     const ::std::vector<SCROW>& aDataMembers,
                                     const ::std::vector<ScDPValueData>& aValues ) const;   //! Test
    void                FillMemberResults( com::sun::star::uno::Sequence<
                                                com::sun::star::sheet::MemberResult>* pSequences,
                                            long nStart, long nMeasure );

    void                FillDataResults( const ScDPResultMember* pRefMember,
                                    com::sun::star::uno::Sequence<
                                        com::sun::star::uno::Sequence<
                                            com::sun::star::sheet::DataResult> >& rSequence,
                                    long nRow, long nMeasure ) const;

    void                UpdateDataResults( const ScDPResultMember* pRefMember, long nMeasure ) const;
    void                UpdateRunningTotals( const ScDPResultMember* pRefMember, long nMeasure,
                                            ScDPRunningTotalState& rRunning, ScDPRowTotals& rTotals ) const;

    void                SortMembers( ScDPResultMember* pRefMember );
    long                GetSortedIndex( long nUnsorted ) const;

    void                DoAutoShow( ScDPResultMember* pRefMember );

    void                ResetResults();

                        //  called for the reference dimension
    ScDPDataMember*     GetRowReferenceMember( const ScDPRelativePos* pMemberPos, const String* pName,
                                    const long* pRowIndexes, const long* pColIndexes ) const;

                        //  uses row root member from ScDPRunningTotalState
    static ScDPDataMember* GetColReferenceMember( const ScDPRelativePos* pMemberPos, const String* pName,
                                    long nRefDimPos, const ScDPRunningTotalState& rRunning );

    void                DumpState( const ScDPResultMember* pRefMember, ScDocument* pDoc, ScAddress& rPos ) const;

                        //  for ScDPDataDimension::InitFrom
    long                GetMemberCount() const;
    const ScDPResultMember* GetMember(long n) const;
    ScDPResultMember*       GetMember(long n);

    const ScMemberSortOrder& GetMemberOrder() const     { return aMemberOrder; }
    ScMemberSortOrder&  GetMemberOrder()                { return aMemberOrder; }

    sal_Bool                IsDataLayout() const    { return bIsDataLayout; }
    String              GetName() const         { return aDimensionName; }

    sal_Bool                IsSortByData() const    { return bSortByData; }
    sal_Bool                IsSortAscending() const { return bSortAscending; }
    long                GetSortMeasure() const  { return nSortMeasure; }

    sal_Bool                IsAutoShow() const      { return bAutoShow; }
    sal_Bool                IsAutoTopItems() const  { return bAutoTopItems; }
    long                GetAutoMeasure() const  { return nAutoMeasure; }
    long                GetAutoCount() const    { return nAutoCount; }

    ScDPResultDimension* GetFirstChildDimension() const;

    void                FillVisibilityData(ScDPResultVisibilityData& rData) const;
};

class ScDPDataDimension
{
private:
    const ScDPResultData*       pResultData;
    const ScDPResultDimension* pResultDimension;  // column
    ScDPDataMembers     aMembers;
    sal_Bool                bIsDataLayout;      //! or ptr to IntDimension?

public:
                        ScDPDataDimension( const ScDPResultData* pData );
                        ~ScDPDataDimension();

    void                InitFrom( const ScDPResultDimension* pDim );        // recursive
    void                ProcessData( const ::std::vector< SCROW >& aDataMembers, const ::std::vector<ScDPValueData>& aValues,
                                       const ScDPSubTotalState& rSubState );
    void                FillDataRow( const ScDPResultDimension* pRefDim,
                                    com::sun::star::uno::Sequence<com::sun::star::sheet::DataResult>& rSequence,
                                    long nCol, long nMeasure, sal_Bool bIsSubTotalRow,
                                    const ScDPSubTotalState& rSubState ) const;

    void                UpdateDataRow( const ScDPResultDimension* pRefDim, long nMeasure, sal_Bool bIsSubTotalRow,
                                    const ScDPSubTotalState& rSubState ) const;
    void                UpdateRunningTotals( const ScDPResultDimension* pRefDim, long nMeasure, sal_Bool bIsSubTotalRow,
                                    const ScDPSubTotalState& rSubState, ScDPRunningTotalState& rRunning,
                                    ScDPRowTotals& rTotals, const ScDPResultMember& rRowParent ) const;

    void                SortMembers( ScDPResultDimension* pRefDim );
    long                GetSortedIndex( long nUnsorted ) const;

    void                DoAutoShow( ScDPResultDimension* pRefDim );

    void                ResetResults();

    void                DumpState( const ScDPResultDimension* pRefDim, ScDocument* pDoc, ScAddress& rPos ) const;

    long                GetMemberCount() const;
    ScDPDataMember*     GetMember(long n) const;
};

// ----------------------------------------------------------------------------

/**
 * This class collects visible members of each dimension and uses that
 * information to create filtering criteria (e.g. for drill-down data).
 */
class ScDPResultVisibilityData
{
public:
    ScDPResultVisibilityData( ScDPSource* pSource);
    ~ScDPResultVisibilityData();

    void addVisibleMember(const String& rDimName, const ScDPItemData& rMemberItem);
    void fillFieldFilters(::std::vector<ScDPCacheTable::Criterion>& rFilters) const;

private:
    struct MemberHash
    {
        size_t operator()(const ScDPItemData& r) const;
    };
    typedef ::boost::unordered_set<ScDPItemData, MemberHash> VisibleMemberType;
    typedef ::boost::unordered_map<String, VisibleMemberType, ScStringHashCode> DimMemberType;
    DimMemberType maDimensions;

    ScDPSource* mpSource;
};

#endif

/* vim:set shiftwidth=4 softtabstop=4 expandtab: */<|MERGE_RESOLUTION|>--- conflicted
+++ resolved
@@ -274,7 +274,7 @@
     sal_Bool      mbAllChildren;
 public:
     LateInitParams( const ::std::vector<ScDPDimension*>& ppDim, const ::std::vector<ScDPLevel*>& ppLev,
-        sal_Bool bRow, sal_Bool bInitChild = sal_True , sal_Bool bAllChildren = sal_False);
+        sal_Bool bRow, sal_Bool bInitChild = sal_True , sal_Bool bAllChildren = false);
     ~LateInitParams();
 
     void  SetInitChild( sal_Bool b ) { mbInitChild = b; }
@@ -335,15 +335,8 @@
 
     sal_Bool                IsBaseForGroup( long nDim ) const;              // any group
     long                GetGroupBase( long nGroupDim ) const;
-<<<<<<< HEAD
-    BOOL                IsNumOrDateGroup( long nDim ) const;
-    BOOL                IsInGroup( const ScDPItemData& rGroupData, long nGroupIndex,
-=======
     sal_Bool                IsNumOrDateGroup( long nDim ) const;
- // Wang Xu Ming -- 2009-8-17
-// DataPilot Migration - Cache&&Performance
     sal_Bool                IsInGroup( const ScDPItemData& rGroupData, long nGroupIndex,
->>>>>>> ce6308e4
                                                long nBaseDataId, long nBaseIndex ) const;
     sal_Bool                IsInGroup( SCROW nGroupDataId, long nGroupIndex,
                                               const ScDPItemData& rBaseData, long nBaseIndex ) const;
@@ -373,14 +366,8 @@
     sal_uInt16                  nMemberStep;            // step to show details
 public:
     ScDPResultMember(  const ScDPResultData* pData,  const ScDPParentDimData& rParentDimData,
-<<<<<<< HEAD
-        BOOL bForceSub );  //! Ref
-    ScDPResultMember(  const ScDPResultData* pData, BOOL bForceSub );
-=======
         sal_Bool bForceSub );  //! Ref
     ScDPResultMember(  const ScDPResultData* pData, sal_Bool bForceSub );
-    // End Comments
->>>>>>> ce6308e4
     ~ScDPResultMember();
 
     void                InitFrom( const ::std::vector<ScDPDimension*>& ppDim,
@@ -393,12 +380,7 @@
                                         const ::std::vector< SCROW >& pItemData,
                                         size_t nPos,
                                         ScDPInitState& rInitState);
-<<<<<<< HEAD
-    void              CheckShowEmpty( BOOL bShow = FALSE );
-=======
-    void              CheckShowEmpty( sal_Bool bShow = sal_False );
-    // End Comments
->>>>>>> ce6308e4
+    void              CheckShowEmpty( sal_Bool bShow = false );
     String              GetName() const;
     void                FillItemData( ScDPItemData& rData ) const;
     sal_Bool                IsValid() const;
@@ -407,18 +389,9 @@
     sal_Bool                HasHiddenDetails() const;
     sal_Bool                IsSubTotalInTitle(long nMeasure) const;
 
-<<<<<<< HEAD
     long                GetSubTotalCount( long* pUserSubStart = NULL ) const;
 
-    BOOL              IsNamedItem( SCROW nIndex ) const;
-=======
-//  sal_Bool                SubTotalEnabled() const;
-    long                GetSubTotalCount( long* pUserSubStart = NULL ) const;
-
-    // Wang Xu Ming -- 2009-8-17
-    // DataPilot Migration - Cache&&Performance
     sal_Bool              IsNamedItem( SCROW nIndex ) const;
->>>>>>> ce6308e4
     bool IsValidEntry( const ::std::vector< SCROW >& aMembers ) const;
 
     void                SetHasElements()    { bHasElements = sal_True; }
@@ -488,25 +461,12 @@
     sal_Bool                IsVisible() const;
     sal_Bool                HasData( long nMeasure, const ScDPSubTotalState& rSubState ) const;
 
-<<<<<<< HEAD
-    BOOL              IsNamedItem(   SCROW r ) const;
-    BOOL                HasHiddenDetails() const;
-=======
-    // Wang Xu Ming -- 2009-8-17
-    // DataPilot Migration - Cache&&Performance
     sal_Bool              IsNamedItem(   SCROW r ) const;
-    // End Comments
     sal_Bool                HasHiddenDetails() const;
->>>>>>> ce6308e4
 
     void                ProcessData( const ::std::vector< SCROW >& aChildMembers, const ::std::vector<ScDPValueData>& aValues,
                                        const ScDPSubTotalState& rSubState );
-<<<<<<< HEAD
-    BOOL                HasError( long nMeasure, const ScDPSubTotalState& rSubState ) const;
-=======
-    // End Comments
     sal_Bool                HasError( long nMeasure, const ScDPSubTotalState& rSubState ) const;
->>>>>>> ce6308e4
     double              GetAggregate( long nMeasure, const ScDPSubTotalState& rSubState ) const;
     const ScDPAggData*  GetConstAggData( long nMeasure, const ScDPSubTotalState& rSubState ) const;
     ScDPAggData*        GetAggData( long nMeasure, const ScDPSubTotalState& rSubState );
@@ -583,7 +543,7 @@
                                         const ::std::vector< SCROW >& pItemData,
                                         size_t nPos,
                                         ScDPInitState& rInitState );
-    void               CheckShowEmpty( sal_Bool bShow = sal_False );
+    void               CheckShowEmpty( sal_Bool bShow = false );
 
     long                GetSize(long nMeasure) const;
 
