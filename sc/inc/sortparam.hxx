--- conflicted
+++ resolved
@@ -47,24 +47,14 @@
     SCROW       nRow1;
     SCCOL       nCol2;
     SCROW       nRow2;
-<<<<<<< HEAD
-    BOOL        bHasHeader;
-    BOOL        bByRow;
-    BOOL        bCaseSens;
-    BOOL        bNaturalSort;
-    BOOL        bUserDef;
-    USHORT      nUserIndex;
-    BOOL        bIncludePattern;
-    BOOL        bInplace;
-=======
     sal_Bool        bHasHeader;
     sal_Bool        bByRow;
     sal_Bool        bCaseSens;
+    sal_Bool        bNaturalSort;
     sal_Bool        bUserDef;
     sal_uInt16      nUserIndex;
     sal_Bool        bIncludePattern;
     sal_Bool        bInplace;
->>>>>>> ce6308e4
     SCTAB       nDestTab;
     SCCOL       nDestCol;
     SCROW       nDestRow;
