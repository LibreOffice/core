/* -*- Mode: C++; tab-width: 4; indent-tabs-mode: nil; c-basic-offset: 4 -*- */
/*************************************************************************
 *
 * DO NOT ALTER OR REMOVE COPYRIGHT NOTICES OR THIS FILE HEADER.
 *
 * Copyright 2000, 2010 Oracle and/or its affiliates.
 *
 * OpenOffice.org - a multi-platform office productivity suite
 *
 * This file is part of OpenOffice.org.
 *
 * OpenOffice.org is free software: you can redistribute it and/or modify
 * it under the terms of the GNU Lesser General Public License version 3
 * only, as published by the Free Software Foundation.
 *
 * OpenOffice.org is distributed in the hope that it will be useful,
 * but WITHOUT ANY WARRANTY; without even the implied warranty of
 * MERCHANTABILITY or FITNESS FOR A PARTICULAR PURPOSE.  See the
 * GNU Lesser General Public License version 3 for more details
 * (a copy is included in the LICENSE file that accompanied this code).
 *
 * You should have received a copy of the GNU Lesser General Public License
 * version 3 along with OpenOffice.org.  If not, see
 * <http://www.openoffice.org/license.html>
 * for a copy of the LGPLv3 License.
 *
 ************************************************************************/

#ifndef SC_HINTS_HXX
#define SC_HINTS_HXX

#include "global.hxx"
#include "address.hxx"
#include <svl/hint.hxx>

// ---------------------------------------------------------------------------

class ScPaintHint : public SfxHint
{
    ScRange     aRange;
<<<<<<< HEAD
    USHORT      nParts;
    BOOL        bPrint;     //  flag indicating whether print/preview if affected
=======
    sal_uInt16      nParts;
    sal_Bool        bPrint;     //  Flag, ob auch Druck/Vorschau betroffen ist
>>>>>>> ce6308e4

    ScPaintHint(); // disabled

public:
                    TYPEINFO();
                    ScPaintHint( const ScRange& rRng, sal_uInt16 nPaint = PAINT_ALL );
                    ~ScPaintHint();

    void            SetPrintFlag(sal_Bool bSet) { bPrint = bSet; }

    const ScRange&  GetRange() const        { return aRange; }
    SCCOL           GetStartCol() const     { return aRange.aStart.Col(); }
    SCROW           GetStartRow() const     { return aRange.aStart.Row(); }
    SCTAB           GetStartTab() const     { return aRange.aStart.Tab(); }
    SCCOL           GetEndCol() const       { return aRange.aEnd.Col(); }
    SCROW           GetEndRow() const       { return aRange.aEnd.Row(); }
    SCTAB           GetEndTab() const       { return aRange.aEnd.Tab(); }
    sal_uInt16          GetParts() const        { return nParts; }
    sal_Bool            GetPrintFlag() const    { return bPrint; }
};


class ScUpdateRefHint : public SfxHint
{
    UpdateRefMode   eUpdateRefMode;
    ScRange         aRange;
    SCsCOL          nDx;
    SCsROW          nDy;
    SCsTAB          nDz;

public:
                    TYPEINFO();

                    ScUpdateRefHint( UpdateRefMode eMode, const ScRange& rR,
                                        SCsCOL nX, SCsROW nY, SCsTAB nZ );
                    ~ScUpdateRefHint();

    UpdateRefMode   GetMode() const         { return eUpdateRefMode; }
    const ScRange&  GetRange() const        { return aRange; }
    SCsCOL          GetDx() const           { return nDx; }
    SCsROW          GetDy() const           { return nDy; }
    SCsTAB          GetDz() const           { return nDz; }
};


#define SC_POINTERCHANGED_NUMFMT    1

class ScPointerChangedHint : public SfxHint
{
    sal_uInt16          nFlags;

public:
                    TYPEINFO();

<<<<<<< HEAD
=======
//UNUSED2008-05     ScPointerChangedHint( sal_uInt16 nF );
>>>>>>> ce6308e4
                    ~ScPointerChangedHint();

    sal_uInt16          GetFlags() const            { return nFlags; }
};


//! move ScLinkRefreshedHint to a different file?

#define SC_LINKREFTYPE_NONE     0
#define SC_LINKREFTYPE_SHEET    1
#define SC_LINKREFTYPE_AREA     2
#define SC_LINKREFTYPE_DDE      3

class ScLinkRefreshedHint : public SfxHint
{
    sal_uInt16      nLinkType;  // SC_LINKREFTYPE_...
    String      aUrl;       // used for sheet links
    String      aDdeAppl;   // used for dde links:
    String      aDdeTopic;
    String      aDdeItem;
    sal_uInt8       nDdeMode;
    ScAddress   aDestPos;   // used to identify area links
                            //! also use source data for area links?

public:
                    TYPEINFO();
                    ScLinkRefreshedHint();
                    ~ScLinkRefreshedHint();

    void            SetSheetLink( const String& rSourceUrl );
    void            SetDdeLink( const String& rA, const String& rT, const String& rI, sal_uInt8 nM );
    void            SetAreaLink( const ScAddress& rPos );

    sal_uInt16              GetLinkType() const { return nLinkType; }
    const String&       GetUrl() const      { return aUrl; }
    const String&       GetDdeAppl() const  { return aDdeAppl; }
    const String&       GetDdeTopic() const { return aDdeTopic; }
    const String&       GetDdeItem() const  { return aDdeItem; }
    sal_uInt8               GetDdeMode() const  { return nDdeMode; }
    const ScAddress&    GetDestPos() const  { return aDestPos; }
};


//! move ScAutoStyleHint to a different file?

class ScAutoStyleHint : public SfxHint
{
    ScRange     aRange;
    String      aStyle1;
    String      aStyle2;
    sal_uLong       nTimeout;

public:
                    TYPEINFO();
                    ScAutoStyleHint( const ScRange& rR, const String& rSt1,
                                        sal_uLong nT, const String& rSt2 );
                    ~ScAutoStyleHint();

    const ScRange&  GetRange() const    { return aRange; }
    const String&   GetStyle1() const   { return aStyle1; }
    sal_uInt32          GetTimeout() const  { return nTimeout; }
    const String&   GetStyle2() const   { return aStyle2; }
};

class ScDBRangeRefreshedHint : public SfxHint
{
    ScImportParam   aParam;

public:
                    TYPEINFO();
                    ScDBRangeRefreshedHint( const ScImportParam& rP );
                    ~ScDBRangeRefreshedHint();

    const ScImportParam&  GetImportParam() const    { return aParam; }
};

class ScDataPilotModifiedHint : public SfxHint
{
    String          maName;

public:
                    TYPEINFO();
                    ScDataPilotModifiedHint( const String& rName );
                    ~ScDataPilotModifiedHint();

    const String&   GetName() const { return maName; }
};

#endif

/* vim:set shiftwidth=4 softtabstop=4 expandtab: */<|MERGE_RESOLUTION|>--- conflicted
+++ resolved
@@ -38,13 +38,8 @@
 class ScPaintHint : public SfxHint
 {
     ScRange     aRange;
-<<<<<<< HEAD
-    USHORT      nParts;
-    BOOL        bPrint;     //  flag indicating whether print/preview if affected
-=======
     sal_uInt16      nParts;
-    sal_Bool        bPrint;     //  Flag, ob auch Druck/Vorschau betroffen ist
->>>>>>> ce6308e4
+    sal_Bool        bPrint;     //  flag indicating whether print/preview if affected
 
     ScPaintHint(); // disabled
 
@@ -99,10 +94,6 @@
 public:
                     TYPEINFO();
 
-<<<<<<< HEAD
-=======
-//UNUSED2008-05     ScPointerChangedHint( sal_uInt16 nF );
->>>>>>> ce6308e4
                     ~ScPointerChangedHint();
 
     sal_uInt16          GetFlags() const            { return nFlags; }
