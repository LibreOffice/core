/*************************************************************************
 *
 * DO NOT ALTER OR REMOVE COPYRIGHT NOTICES OR THIS FILE HEADER.
 *
 * Copyright 2000, 2010 Oracle and/or its affiliates.
 *
 * OpenOffice.org - a multi-platform office productivity suite
 *
 * This file is part of OpenOffice.org.
 *
 * OpenOffice.org is free software: you can redistribute it and/or modify
 * it under the terms of the GNU Lesser General Public License version 3
 * only, as published by the Free Software Foundation.
 *
 * OpenOffice.org is distributed in the hope that it will be useful,
 * but WITHOUT ANY WARRANTY; without even the implied warranty of
 * MERCHANTABILITY or FITNESS FOR A PARTICULAR PURPOSE.  See the
 * GNU Lesser General Public License version 3 for more details
 * (a copy is included in the LICENSE file that accompanied this code).
 *
 * You should have received a copy of the GNU Lesser General Public License
 * version 3 along with OpenOffice.org.  If not, see
 * <http://www.openoffice.org/license.html>
 * for a copy of the LGPLv3 License.
 *
 ************************************************************************/

#ifndef SC_DPCACHETABLE_HXX
#define SC_DPCACHETABLE_HXX

#include "sal/types.h"
#include "osl/mutex.hxx"
#include "global.hxx"
#include "collect.hxx"

#include <vector>
#include <hash_map>
#include <hash_set>
#include <boost/shared_ptr.hpp>
#include <com/sun/star/uno/Reference.hxx>

namespace com { namespace sun { namespace star {
    namespace sdbc {
        class XRowSet;
    }
    namespace sheet {
        struct DataPilotFieldFilter;
    }
}}}

class Date;

class ScDocument;
class ScRange;
class ScDPDimension;
class ScDPCollection;
struct ScDPCacheCell;
<<<<<<< HEAD
struct ScDPItemData;
struct ScQueryParam;
=======
// Wang Xu Ming -- 2009-8-17
// DataPilot Migration - Cache&&Performance
class ScDPItemData;
// End Comments
>>>>>>> 79e1f109
class Date;

// Wang Xu Ming -- 2009-8-17
// DataPilot Migration - Cache&&Performance
class ScDPTableDataCache;
struct ScDPValueData;
// End Comments
// ----------------------------------------------------------------------------

class SC_DLLPUBLIC ScDPCacheTable
{
public:
    /** individual filter item used in SingleFilter and GroupFilter. */
    struct FilterItem
    {
        // Wang Xu Ming -- 2009-8-17
        // DataPilot Migration - Cache&&Performance
        String       maString;
        // End Comments
        double      mfValue;
        bool        mbHasValue;

        FilterItem();
// Wang Xu Ming -- 2009-8-17
// DataPilot Migration - Cache&&Performance
    bool  match( const  ScDPItemData& rCellData ) const;
// End Comments
    };

    /** interface class used for filtering of rows. */
    class FilterBase
    {
    public:
        /** returns true if the matching condition is met for a single cell
            value, or false otherwise. */
// Wang Xu Ming -- 2009-8-17
// DataPilot Migration - Cache&&Performance
        virtual bool match( const  ScDPItemData& rCellData ) const = 0;
// End Comments
    };

    /** ordinary single-item filter. */
    class SingleFilter : public FilterBase
    {
    public:
        // Wang Xu Ming -- 2009-8-17
        // DataPilot Migration - Cache&&Performance
        explicit SingleFilter(String aString, double fValue, bool bHasValue);
        // End Comments
        virtual ~SingleFilter(){}

       // Wang Xu Ming -- 2009-8-17
        // DataPilot Migration - Cache&&Performance
         virtual bool match(const ScDPItemData& rCellData) const;
         // End Comments
        const String    getMatchString();
        double          getMatchValue() const;
        bool            hasValue() const;

    private:
        explicit SingleFilter();

        FilterItem  maItem;
    };

    /** multi-item (group) filter. */
    class GroupFilter : public FilterBase
    {
    public:
        // Wang Xu Ming -- 2009-8-17
        // DataPilot Migration - Cache&&Performance
        GroupFilter();
        // End Comments
        virtual ~GroupFilter(){}
        // Wang Xu Ming -- 2009-8-17
        // DataPilot Migration - Cache&&Performance
        virtual bool match(  const  ScDPItemData& rCellData ) const;
        // End Comments
        void addMatchItem(const String& rStr, double fVal, bool bHasValue);
        size_t getMatchItemCount() const;

    private:

        ::std::vector<FilterItem> maItems;
    };

    /** single filtering criterion. */
    struct Criterion
    {
        sal_Int32 mnFieldIndex;
        ::boost::shared_ptr<FilterBase> mpFilter;

        Criterion();
    };
    // Wang Xu Ming -- 2009-8-17
    // DataPilot Migration - Cache&&Performance
    ScDPCacheTable( ScDocument* pDoc,long nId );
    // End Comments
    ~ScDPCacheTable();

    sal_Int32 getRowSize() const;
    sal_Int32 getColSize() const;

    // Wang Xu Ming -- 2009-8-17
    // DataPilot Migration - Cache&&Performance
    ScDPTableDataCache* GetCache() const;
    /** Fill the internal table from the cell range provided.  This function
    assumes that the first row is the column header. */
    void fillTable( const ScQueryParam& rQuery, BOOL* pSpecial,
        bool bIgnoreEmptyRows, bool bRepeatIfEmpty );
    /** Fill the internal table from database connection object.  This function
        assumes that the first row is the column header. */
    void fillTable();
    // End Comments

    /** Check whether a specified row is active or not.  When a row is active,
        it is used in calculation of the results data.  A row becomes inactive
        when it is filtered out by page field. */
    bool isRowActive(sal_Int32 nRow) const;

    /** Set filter on/off flag to each row to control visibility.  The caller
        must ensure that the table is filled before calling this function. */
    void filterByPageDimension(const ::std::vector<Criterion>& rCriteria, const ::std::hash_set<sal_Int32>& rRepeatIfEmptyDims);

    /** Get the cell instance at specified location within the data grid. Note
        that the data grid doesn't include the header row.  Don't delete the
        returned object! */
    const ScDPItemData* getCell(SCCOL nCol, SCROW nRow, bool bRepeatIfEmpty) const;
    void  getValue( ScDPValueData& rVal, SCCOL nCol, SCROW nRow, bool bRepeatIfEmpty) const;
    String getFieldName( SCCOL  nIndex) const;
    //End Comments

    /** Get the field index (i.e. column ID in the original data source) based
        on the string value that corresponds with the column title.  It returns
        -1 if no field matching the string value exists. */
    sal_Int32 getFieldIndex(const String& rStr) const;

  // Wang Xu Ming -- 2009-8-17
  // DataPilot Migration - Cache&&Performance
   /** Get the unique entries for a field specified by index.  The caller must
        make sure that the table is filled before calling function, or it will
        get an empty collection. */
    const ::std::vector<SCROW>& getFieldEntries( sal_Int32 nColumn ) const;
    // End Comments
    /** Filter the table based on the specified criteria, and copy the
        result to rTabData.  This method is used, for example, to generate
        a drill-down data table. */
    void filterTable(const ::std::vector<Criterion>& rCriteria,
                     ::com::sun::star::uno::Sequence< ::com::sun::star::uno::Sequence< ::com::sun::star::uno::Any > >& rTabData,
                     const ::std::hash_set<sal_Int32>& rRepeatIfEmptyDims);

    void clear();
    void swap(ScDPCacheTable& rOther);
    bool empty() const;

private:
    ScDPCacheTable();
    ScDPCacheTable(const ScDPCacheTable&);

    /**
     * Check if a given row meets all specified criteria.
     *
     * @param nRow index of row to be tested.
     * @param rCriteria a list of criteria
     */
    bool isRowQualified(sal_Int32 nRow, const ::std::vector<Criterion>& rCriteria, const ::std::hash_set<sal_Int32>& rRepeatIfEmptyDims) const;
    void getValueData(ScDocument* pDoc, const ScAddress& rPos, ScDPCacheCell& rCell);
   // Wang Xu Ming -- 2009-8-17
    // DataPilot Migration - Cache&&Performance
   void InitNoneCache( ScDocument* pDoc );
    // End Comments
private:
    // Wang Xu Ming -- 2009-8-17
    // DataPilot Migration - Cache&&Performance
    /** unique field entires for each field (column). */
    ::std::vector< ::std::vector<SCROW> > maFieldEntries;
    // End Comments
    /** used to track visibility of rows.  The first row below the header row
        has the index of 0. */
    ::std::vector<bool> maRowsVisible;
    // Wang Xu Ming -- 2009-8-17
    // DataPilot Migration - Cache&&Performance
    ScDPTableDataCache* mpCache;
    ScDPTableDataCache* mpNoneCache;
    // End Comments
};
#endif<|MERGE_RESOLUTION|>--- conflicted
+++ resolved
@@ -55,15 +55,11 @@
 class ScDPDimension;
 class ScDPCollection;
 struct ScDPCacheCell;
-<<<<<<< HEAD
-struct ScDPItemData;
 struct ScQueryParam;
-=======
 // Wang Xu Ming -- 2009-8-17
 // DataPilot Migration - Cache&&Performance
 class ScDPItemData;
 // End Comments
->>>>>>> 79e1f109
 class Date;
 
 // Wang Xu Ming -- 2009-8-17
