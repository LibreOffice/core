/* -*- Mode: C++; tab-width: 4; indent-tabs-mode: nil; c-basic-offset: 4 -*- */
/*************************************************************************
 *
 * DO NOT ALTER OR REMOVE COPYRIGHT NOTICES OR THIS FILE HEADER.
 *
 * Copyright 2000, 2010 Oracle and/or its affiliates.
 *
 * OpenOffice.org - a multi-platform office productivity suite
 *
 * This file is part of OpenOffice.org.
 *
 * OpenOffice.org is free software: you can redistribute it and/or modify
 * it under the terms of the GNU Lesser General Public License version 3
 * only, as published by the Free Software Foundation.
 *
 * OpenOffice.org is distributed in the hope that it will be useful,
 * but WITHOUT ANY WARRANTY; without even the implied warranty of
 * MERCHANTABILITY or FITNESS FOR A PARTICULAR PURPOSE.  See the
 * GNU Lesser General Public License version 3 for more details
 * (a copy is included in the LICENSE file that accompanied this code).
 *
 * You should have received a copy of the GNU Lesser General Public License
 * version 3 along with OpenOffice.org.  If not, see
 * <http://www.openoffice.org/license.html>
 * for a copy of the LGPLv3 License.
 *
 ************************************************************************/

#ifndef SC_DOCUMENT_HXX
#define SC_DOCUMENT_HXX


#include <vcl/prntypes.hxx>
#include <vcl/timer.hxx>
#include <com/sun/star/uno/Reference.hxx>
#include <rtl/ref.hxx>
#include "scdllapi.h"
#include "rangelst.hxx"
#include "table.hxx"
#include "brdcst.hxx"
#include "tabopparams.hxx"
#include "types.hxx"
#include "formula/grammar.hxx"
#include <com/sun/star/chart2/XChartDocument.hpp>
#include "scdllapi.h"

#include <memory>
#include <map>
#include <set>
#include <list>
#include <boost/ptr_container/ptr_vector.hpp>

class KeyEvent;
class OutputDevice;
class SdrObject;
class SfxBroadcaster;
class SfxListener;
class SfxHint;
class SfxItemSet;
class SfxObjectShell;
class SfxBindings;
class SfxPoolItem;
class SfxItemPool;
class SfxPrinter;
class SfxStatusBarManager;
class SfxStyleSheetBase;
class SvMemoryStream;
class SvNumberFormatter;
class SvxBorderLine;
class SvxBoxInfoItem;
class SvxBoxItem;
class SvxBrushItem;
class SvxForbiddenCharactersTable;
namespace sfx2 {
    class LinkManager;
    }
class SvxSearchItem;
class SvxShadowItem;
class Window;
class XColorTable;
class List;

struct ScAttrEntry;
class ScAutoFormatData;
class ScBaseCell;
class ScStringCell;
class ScBroadcastAreaSlotMachine;
class ScChangeViewSettings;
class ScChartCollection;
class ScChartListenerCollection;
class ScConditionalFormat;
class ScConditionalFormatList;
class ScDBCollection;
class ScDBData;
class ScDetOpData;
class ScDetOpList;
class ScDocOptions;
class ScDocProtection;
class ScDocumentPool;
class ScDrawLayer;
class ScExtDocOptions;
class ScExternalRefManager;
class ScFormulaCell;
class ScMacroManager;
class ScMarkData;
class ScOutlineTable;
class ScPatternAttr;
class ScPrintRangeSaver;
class ScRangeData;
class ScRangeName;
class ScStyleSheet;
class ScStyleSheetPool;
class ScTable;
class ScTableProtection;
class ScTokenArray;
class ScValidationData;
class ScValidationDataList;
class ScViewOptions;
class ScStrCollection;
class TypedScStrCollection;
class ScChangeTrack;
class ScFieldEditEngine;
class ScNoteEditEngine;
struct ScConsolidateParam;
class ScDPObject;
class ScDPCollection;
class ScMatrix;
class ScScriptTypeData;
class ScPoolHelper;
struct ScSortParam;
class ScRefreshTimerControl;
class ScUnoListenerCalls;
class ScUnoRefList;
class ScRecursionHelper;
struct RowInfo;
struct ScTableInfo;
struct ScTabOpParam;
class VirtualDevice;
class ScAutoNameCache;
class ScTemporaryChartLock;
class ScLookupCache;
struct ScLookupCacheMapImpl;
class SfxUndoManager;
class ScFormulaParserPool;
struct ScClipParam;
struct ScClipRangeNameData;
class ScRowBreakIterator;
struct ScSetStringParam;
class ScDocRowHeightUpdater;
struct ScColWidthParam;
struct ScCopyBlockFromClipParams;

namespace com { namespace sun { namespace star {
    namespace lang {
        class XMultiServiceFactory;
        struct EventObject;
    }
    namespace i18n {
        class XBreakIterator;
    }
    namespace util {
        class XModifyListener;
    }
    namespace embed {
        class XEmbeddedObject;
    }
    namespace script { namespace vba {
        class XVBAEventProcessor;
    } }
    namespace sheet {
        struct TablePageBreakData;
    }
} } }

#include <svl/zforlist.hxx>

#define SC_DOC_NEW          0xFFFF

#define SC_MACROCALL_ALLOWED        0
#define SC_MACROCALL_NOTALLOWED     1
#define SC_MACROCALL_ASK            2

#define SC_ASIANCOMPRESSION_INVALID     0xff
#define SC_ASIANKERNING_INVALID         0xff


enum ScDocumentMode
    {
        SCDOCMODE_DOCUMENT,
        SCDOCMODE_CLIP,
        SCDOCMODE_UNDO
    };


struct ScDocStat
{
    String  aDocName;
    SCTAB   nTableCount;
    sal_uLong   nCellCount;
    sal_uInt16  nPageCount;
};

<<<<<<< HEAD
=======
// The constant parameters to CopyBlockFromClip
struct ScCopyBlockFromClipParams
{
    ScDocument* pRefUndoDoc;
    ScDocument* pClipDoc;
    sal_uInt16      nInsFlag;
    SCTAB       nTabStart;
    SCTAB       nTabEnd;
    sal_Bool        bAsLink;
    sal_Bool        bSkipAttrForEmpty;
};


// for loading of binary file format symbol string cells which need font conversion
struct ScSymbolStringCellEntry
{
    ScStringCell*   pCell;
    SCROW           nRow;
};


>>>>>>> ce6308e4
// -----------------------------------------------------------------------

// DDE link modes
const sal_uInt8 SC_DDE_DEFAULT       = 0;
const sal_uInt8 SC_DDE_ENGLISH       = 1;
const sal_uInt8 SC_DDE_TEXT          = 2;
const sal_uInt8 SC_DDE_IGNOREMODE    = 255;       /// For usage in FindDdeLink() only!

// -----------------------------------------------------------------------

class ScDocument
{
friend class ScDocumentIterator;
friend class ScValueIterator;
friend class ScDBQueryDataIterator;
friend class ScCellIterator;
friend class ScQueryCellIterator;
friend class ScHorizontalCellIterator;
friend class ScHorizontalAttrIterator;
friend class ScDocAttrIterator;
friend class ScAttrRectIterator;
friend class ScDocShell;
friend class ScDocRowHeightUpdater;

private:
    ::com::sun::star::uno::Reference< ::com::sun::star::lang::XMultiServiceFactory > xServiceManager;

    rtl::Reference<ScPoolHelper> xPoolHelper;

    SfxUndoManager*     mpUndoManager;
    ScFieldEditEngine*  pEditEngine;                    // uses pEditPool from xPoolHelper
    ScNoteEditEngine*   pNoteEngine;                    // uses pEditPool from xPoolHelper
    SfxItemPool*    pNoteItemPool; // SfxItemPool to be used if pDrawLayer not created.
    SfxObjectShell*     pShell;
    SfxPrinter*         pPrinter;
    VirtualDevice*      pVirtualDevice_100th_mm;
    ScDrawLayer*        pDrawLayer;                     // SdrModel
    XColorTable*        pColorTable;
    ScConditionalFormatList* pCondFormList;             // conditional formats
    ScValidationDataList* pValidationList;              // validity
    SvNumberFormatterIndexTable*    pFormatExchangeList;    // for application of number formats
    ScTable*            pTab[MAXTABCOUNT];
    ScRangeName*        pRangeName;
    ScDBCollection*     pDBCollection;
    ScDPCollection*     pDPCollection;
    ScChartCollection*  pChartCollection;
    std::auto_ptr< ScTemporaryChartLock > apTemporaryChartLock;
    ScPatternAttr*      pSelectionAttr;                 // Attributes of a block
    mutable sfx2::LinkManager*      pLinkManager;
    ScFormulaCell*      pFormulaTree;                   // formula tree (start)
    ScFormulaCell*      pEOFormulaTree;                 // formula tree (end), last cell
    ScFormulaCell*      pFormulaTrack;                  // BroadcastTrack (start)
    ScFormulaCell*      pEOFormulaTrack;                // BrodcastTrack (end), last cell
    ScBroadcastAreaSlotMachine* pBASM;                  // BroadcastAreas
    ScChartListenerCollection* pChartListenerCollection;
    ScStrCollection*        pOtherObjects;                  // non-chart OLE objects
    SvMemoryStream*     pClipData;
    ScDetOpList*        pDetOpList;
    ScChangeTrack*      pChangeTrack;
    SfxBroadcaster*     pUnoBroadcaster;
    ScUnoListenerCalls* pUnoListenerCalls;
    ScUnoRefList*       pUnoRefUndoList;
    ScChangeViewSettings* pChangeViewSettings;
    ScScriptTypeData*   pScriptTypeData;
    ScRefreshTimerControl* pRefreshTimerControl;
    rtl::Reference<SvxForbiddenCharactersTable> xForbiddenCharacters;

    ScFieldEditEngine*  pCacheFieldEditEngine;

    ::std::auto_ptr<ScDocProtection> pDocProtection;
    ::std::auto_ptr<ScClipParam>     mpClipParam;

    ::std::auto_ptr<ScExternalRefManager> pExternalRefMgr;
    ::std::auto_ptr<ScMacroManager> mpMacroMgr;


    // mutable for lazy construction
    mutable ::std::auto_ptr< ScFormulaParserPool >
                        mxFormulaParserPool;            /// Pool for all external formula parsers used by this document.

    String              aDocName;                       // optional: name of document
    String              aDocCodeName;                       // optional: name of document (twice?)
    ScRangePairListRef  xColNameRanges;
    ScRangePairListRef  xRowNameRanges;

    ScViewOptions*      pViewOptions;                   // view options
    ScDocOptions*       pDocOptions;                    // document options
    ScExtDocOptions*    pExtDocOptions;                 // for import etc.
    ScConsolidateParam* pConsolidateDlgData;

    ScRecursionHelper*  pRecursionHelper;               // information for recursive and iterative cell formulas

    ScAutoNameCache*    pAutoNameCache;                 // for automatic name lookup during CompileXML

    ScLookupCacheMapImpl* pLookupCacheMapImpl;          // cache for lookups like VLOOKUP and MATCH

    sal_Int64           nUnoObjectId;                   // counted up for UNO objects

    sal_uInt32          nRangeOverflowType;             // used in (xml) loading for overflow warnings

    ScRange             aEmbedRange;
    ScAddress           aCurTextWidthCalcPos;
    ScAddress           aOnlineSpellPos;                // within whole document
    ScRange             aVisSpellRange;
    ScAddress           aVisSpellPos;                   // within aVisSpellRange (see nVisSpellState)

    Timer               aTrackTimer;

    com::sun::star::uno::Reference< com::sun::star::script::vba::XVBAEventProcessor >
                        mxVbaEvents;

public:
    boost::ptr_vector< ScInterpreterTableOpParams > aTableOpList; // list of ScInterpreterTableOpParams currently in use
    ScInterpreterTableOpParams  aLastTableOpParams;     // remember last params
private:

    LanguageType        eLanguage;                      // default language
    LanguageType        eCjkLanguage;                   // default language for asian text
    LanguageType        eCtlLanguage;                   // default language for complex text
    CharSet             eSrcSet;                        // during reading: source character set

    /** The compiler grammar used in document storage. GRAM_PODF for ODF 1.1
        documents, GRAM_ODFF for ODF 1.2 documents. */
    formula::FormulaGrammar::Grammar  eStorageGrammar;

    /** The compiler grammar used in ODF import after brackets had been
        stripped (which they shouldn't, but until that's fixed) by the XML
        importer. */
    formula::FormulaGrammar::Grammar  eXmlImportGrammar;

<<<<<<< HEAD
    ULONG               nFormulaCodeInTree;             // FormelRPN im Formelbaum
    ULONG               nXMLImportedFormulaCount;        // progress count during XML import
    USHORT              nInterpretLevel;                // >0 if in interpreter
    USHORT              nMacroInterpretLevel;           // >0 if macro in interpreter
    USHORT              nInterpreterTableOpLevel;       // >0 if in interpreter TableOp
    SCTAB               nMaxTableNumber;
    USHORT              nSrcVer;                        // file version (load/save)
    SCROW               nSrcMaxRow;                     // number of lines to load/save
    USHORT              nFormulaTrackCount;
    USHORT              nHardRecalcState;               // 0: soft, 1: hard-warn, 2: hard
    SCTAB               nVisibleTab;                    // for OLE etc.

    ScLkUpdMode         eLinkMode;

    BOOL                bAutoCalc;                      // calculate automatically
    BOOL                bAutoCalcShellDisabled;         // in/from/for ScDocShell disabled
    // are there ForcedFormulas which have to be calculated
    // in interaction with ScDocShell SetDocumentModified,
    // AutoCalcShellDisabled and TrackFormulas
    BOOL                bForcedFormulaPending;
    BOOL                bCalculatingFormulaTree;
    BOOL                bIsClip;
    BOOL                bIsUndo;
    BOOL                bIsVisible;                     // set from view ctor

    BOOL                bIsEmbedded;                    // display/adjust Embedded area?

    // no SetDirty for ScFormulaCell::CompileTokenArray but at the end of
    // ScDocument::CompileAll[WithFormats], CopyScenario, CopyBlockFromClip
    BOOL                bNoSetDirty;
    // no broadcast, construct no listener during insert from a different
    // Doc (per filter or the like ), not until CompileAll / CalcAfterLoad
    BOOL                bInsertingFromOtherDoc;
    bool                bLoadingMedium;
    bool                bImportingXML;      // special handling of formula text
    BOOL                bXMLFromWrapper;    // distinguish ScXMLImportWrapper from external component
    BOOL                bCalcingAfterLoad;              // in CalcAfterLoad TRUE
    // don't construct/destruct listeners temporarily
    BOOL                bNoListening;
    BOOL                bIdleDisabled;
    BOOL                bInLinkUpdate;                  // TableLink or AreaLink
    BOOL                bChartListenerCollectionNeedsUpdate;
    // are/were there RC_FORCED formula cells in the document (if set once to TRUE then set forever)
    BOOL                bHasForcedFormulas;
    // is the Doc being destroyed? (no Notify-Tracking etc. needed anymore)
    BOOL                bInDtorClear;
    // expand reference if insert column/row takes place at the border
    // of a reference
    // is fetched in each UpdateReference from InputOptions,
    // assigned, and restored at the end of UpdateReference
    BOOL                bExpandRefs;
    // for detective update, is set for each change of a formula
    BOOL                bDetectiveDirty;

    BYTE                nMacroCallMode;     // Macros per warning dialog disabled?
    BOOL                bHasMacroFunc;      // valid only after loading
=======
    sal_uLong               nFormulaCodeInTree;             // FormelRPN im Formelbaum
    sal_uLong               nXMLImportedFormulaCount;        // progress count during XML import
    sal_uInt16              nInterpretLevel;                // >0 wenn im Interpreter
    sal_uInt16              nMacroInterpretLevel;           // >0 wenn Macro im Interpreter
    sal_uInt16              nInterpreterTableOpLevel;       // >0 if in Interpreter TableOp
    SCTAB               nMaxTableNumber;
    sal_uInt16              nSrcVer;                        // Dateiversion (Laden/Speichern)
    SCROW               nSrcMaxRow;                     // Zeilenzahl zum Laden/Speichern
    sal_uInt16              nFormulaTrackCount;
    sal_uInt16              nHardRecalcState;               // 0: soft, 1: hard-warn, 2: hard
    SCTAB               nVisibleTab;                    // fuer OLE etc.

    ScLkUpdMode         eLinkMode;

    sal_Bool                bAutoCalc;                      // Automatisch Berechnen
    sal_Bool                bAutoCalcShellDisabled;         // in/von/fuer ScDocShell disabled
    // ob noch ForcedFormulas berechnet werden muessen,
    // im Zusammenspiel mit ScDocShell SetDocumentModified,
    // AutoCalcShellDisabled und TrackFormulas
    sal_Bool                bForcedFormulaPending;
    sal_Bool                bCalculatingFormulaTree;
    sal_Bool                bIsClip;
    sal_Bool                bIsUndo;
    sal_Bool                bIsVisible;                     // set from view ctor

    sal_Bool                bIsEmbedded;                    // Embedded-Bereich anzeigen/anpassen ?

    // kein SetDirty bei ScFormulaCell::CompileTokenArray sondern am Ende
    // von ScDocument::CompileAll[WithFormats], CopyScenario, CopyBlockFromClip
    sal_Bool                bNoSetDirty;
    // kein Broadcast, keine Listener aufbauen waehrend aus einem anderen
    // Doc (per Filter o.ae.) inserted wird, erst bei CompileAll / CalcAfterLoad
    sal_Bool                bInsertingFromOtherDoc;
    bool                bLoadingMedium;
    bool                bImportingXML;      // special handling of formula text
    sal_Bool                bXMLFromWrapper;    // distinguish ScXMLImportWrapper from external component
    sal_Bool                bCalcingAfterLoad;              // in CalcAfterLoad TRUE
    // wenn temporaer keine Listener auf/abgebaut werden sollen
    sal_Bool                bNoListening;
    sal_Bool                bIdleDisabled;
    sal_Bool                bInLinkUpdate;                  // TableLink or AreaLink
    sal_Bool                bChartListenerCollectionNeedsUpdate;
    // ob RC_FORCED Formelzellen im Dokument sind/waren (einmal an immer an)
    sal_Bool                bHasForcedFormulas;
    // ob das Doc gerade zerstoert wird (kein Notify-Tracking etc. mehr)
    sal_Bool                bInDtorClear;
    // ob bei Spalte/Zeile einfuegen am Rand einer Referenz die Referenz
    // erweitert wird, wird in jedem UpdateReference aus InputOptions geholt,
    // gesetzt und am Ende von UpdateReference zurueckgesetzt
    sal_Bool                bExpandRefs;
    // fuer Detektiv-Update, wird bei jeder Aenderung an Formeln gesetzt
    sal_Bool                bDetectiveDirty;

    sal_uInt8               nMacroCallMode;     // Makros per Warnung-Dialog disabled?
    sal_Bool                bHasMacroFunc;      // valid only after loading
>>>>>>> ce6308e4

    sal_uInt8               nVisSpellState;

    sal_uInt8               nAsianCompression;
    sal_uInt8               nAsianKerning;
    sal_Bool                bSetDrawDefaults;

    sal_Bool                bPastingDrawFromOtherDoc;

    sal_uInt8                nInDdeLinkUpdate;   // originating DDE links (stacked bool)

    sal_Bool                bInUnoBroadcast;
    sal_Bool                bInUnoListenerCall;
    formula::FormulaGrammar::Grammar  eGrammar;

    mutable sal_Bool        bStyleSheetUsageInvalid;

    bool                mbUndoEnabled;
    bool                mbAdjustHeightEnabled;
    bool                mbExecuteLinkEnabled;
    bool                mbChangeReadOnlyEnabled;    // allow changes in read-only document (for API import filters)
    bool                mbStreamValidLocked;

    sal_Int16           mnNamedRangesLockCount;

    ::std::set<ScFormulaCell*> maSubTotalCells;

public:
<<<<<<< HEAD
    SC_DLLPUBLIC ULONG          GetCellCount() const;       // all cells
    SCSIZE          GetCellCount(SCTAB nTab, SCCOL nCol) const;
    ULONG           GetCodeCount() const;       // RPN-Code in formulas
    DECL_LINK( GetUserDefinedColor, USHORT * );
=======
    SC_DLLPUBLIC sal_uLong          GetCellCount() const;       // alle Zellen
    SCSIZE          GetCellCount(SCTAB nTab, SCCOL nCol) const;
    sal_uLong           GetWeightedCount() const;   // Formeln und Edit staerker gewichtet
    sal_uLong           GetCodeCount() const;       // RPN-Code in Formeln
    DECL_LINK( GetUserDefinedColor, sal_uInt16 * );
>>>>>>> ce6308e4
                                                                // Numberformatter

public:
    SC_DLLPUBLIC                ScDocument( ScDocumentMode eMode = SCDOCMODE_DOCUMENT,
                                SfxObjectShell* pDocShell = NULL );
    SC_DLLPUBLIC                ~ScDocument();

    inline ::com::sun::star::uno::Reference< ::com::sun::star::lang::XMultiServiceFactory >
                    GetServiceManager() const { return xServiceManager; }

    SC_DLLPUBLIC const String&  GetName() const { return aDocName; }
    void            SetName( const String& r ) { aDocName = r; }
    const String&   GetCodeName() const { return aDocCodeName; }
    void                SetCodeName( const String& r ) { aDocCodeName = r; }

    SC_DLLPUBLIC NameToNameMap*              GetLocalNameMap( SCTAB& rTab );

    void            GetDocStat( ScDocStat& rDocStat );

    SC_DLLPUBLIC void           InitDrawLayer( SfxObjectShell* pDocShell = NULL );
    XColorTable*    GetColorTable();

    SC_DLLPUBLIC sfx2::LinkManager*     GetLinkManager() const;

    SC_DLLPUBLIC const ScDocOptions&        GetDocOptions() const;
    SC_DLLPUBLIC void                   SetDocOptions( const ScDocOptions& rOpt );
    SC_DLLPUBLIC const ScViewOptions&   GetViewOptions() const;
    SC_DLLPUBLIC void                   SetViewOptions( const ScViewOptions& rOpt );
    void                    SetPrintOptions();

    ScExtDocOptions*        GetExtDocOptions()  { return pExtDocOptions; }
    SC_DLLPUBLIC void                   SetExtDocOptions( ScExtDocOptions* pNewOptions );

    void                    GetLanguage( LanguageType& rLatin, LanguageType& rCjk, LanguageType& rCtl ) const;
    void                    SetLanguage( LanguageType eLatin, LanguageType eCjk, LanguageType eCtl );

    void                    SetDrawDefaults();

    void                        SetConsolidateDlgData( const ScConsolidateParam* pData );
    const ScConsolidateParam*   GetConsolidateDlgData() const { return pConsolidateDlgData; }

    void            Clear( sal_Bool bFromDestructor = sal_False );

    ScFieldEditEngine*  CreateFieldEditEngine();
    void                DisposeFieldEditEngine(ScFieldEditEngine*& rpEditEngine);

    SC_DLLPUBLIC ScRangeName*   GetRangeName() const;
    void            SetRangeName( ScRangeName* pNewRangeName );
    SCTAB           GetMaxTableNumber() { return nMaxTableNumber; }
    void            SetMaxTableNumber(SCTAB nNumber) { nMaxTableNumber = nNumber; }

    ScRangePairList*    GetColNameRanges() { return &xColNameRanges; }
    ScRangePairList*    GetRowNameRanges() { return &xRowNameRanges; }
    ScRangePairListRef& GetColNameRangesRef() { return xColNameRanges; }
    ScRangePairListRef& GetRowNameRangesRef() { return xRowNameRanges; }

    SC_DLLPUBLIC ScDBCollection*    GetDBCollection() const;
    void            SetDBCollection( ScDBCollection* pNewDBCollection,
                                        sal_Bool bRemoveAutoFilter = sal_False );
    ScDBData*       GetDBAtCursor(SCCOL nCol, SCROW nRow, SCTAB nTab,
                                        sal_Bool bStartOnly = sal_False) const;
    ScDBData*       GetDBAtArea(SCTAB nTab, SCCOL nCol1, SCROW nRow1, SCCOL nCol2, SCROW nRow2) const;

<<<<<<< HEAD
    SC_DLLPUBLIC const ScRangeData* GetRangeAtBlock( const ScRange& rBlock, String* pName=NULL ) const;
=======
//UNUSED2008-05  ScRangeData*   GetRangeAtCursor(SCCOL nCol, SCROW nRow, SCTAB nTab,
//UNUSED2008-05                                      sal_Bool bStartOnly = sal_False) const;
    SC_DLLPUBLIC ScRangeData*   GetRangeAtBlock( const ScRange& rBlock, String* pName=NULL ) const;
>>>>>>> ce6308e4

    SC_DLLPUBLIC ScDPCollection*        GetDPCollection();
    ScDPObject*         GetDPAtCursor(SCCOL nCol, SCROW nRow, SCTAB nTab) const;
    ScDPObject*         GetDPAtBlock( const ScRange& rBlock ) const;

    SC_DLLPUBLIC ScChartCollection* GetChartCollection() const;

    void                StopTemporaryChartLock();

    void            EnsureGraphicNames();

    SdrObject*      GetObjectAtPoint( SCTAB nTab, const Point& rPos );
    sal_Bool            HasChartAtPoint( SCTAB nTab, const Point& rPos, String* pName = NULL );

    ::com::sun::star::uno::Reference< ::com::sun::star::chart2::XChartDocument > GetChartByName( const String& rChartName );
    SC_DLLPUBLIC void            GetChartRanges( const String& rChartName, ::std::vector< ScRangeList >& rRanges, ScDocument* pSheetNameDoc );
    void            SetChartRanges( const String& rChartName, const ::std::vector< ScRangeList >& rRanges );

    void            UpdateChartArea( const String& rChartName, const ScRange& rNewArea,
                                        sal_Bool bColHeaders, sal_Bool bRowHeaders, sal_Bool bAdd );
    void            UpdateChartArea( const String& rChartName,
                                    const ScRangeListRef& rNewList,
                                    sal_Bool bColHeaders, sal_Bool bRowHeaders, sal_Bool bAdd );
    void            GetOldChartParameters( const String& rName,
                                    ScRangeList& rRanges, sal_Bool& rColHeaders, sal_Bool& rRowHeaders );
    ::com::sun::star::uno::Reference<
            ::com::sun::star::embed::XEmbeddedObject >
                    FindOleObjectByName( const String& rName );

    SC_DLLPUBLIC void           MakeTable( SCTAB nTab,bool _bNeedsNameCheck = true );

    SCTAB           GetVisibleTab() const       { return nVisibleTab; }
    SC_DLLPUBLIC void           SetVisibleTab(SCTAB nTab)   { nVisibleTab = nTab; }

<<<<<<< HEAD
    SC_DLLPUBLIC BOOL           HasTable( SCTAB nTab ) const;
    SC_DLLPUBLIC BOOL           GetName( SCTAB nTab, String& rName ) const;
    SC_DLLPUBLIC BOOL           GetCodeName( SCTAB nTab, String& rName ) const;
    SC_DLLPUBLIC BOOL                   SetCodeName( SCTAB nTab, const String& rName );
    SC_DLLPUBLIC BOOL           GetTable( const String& rName, SCTAB& rTab ) const;
=======
    SC_DLLPUBLIC sal_Bool           HasTable( SCTAB nTab ) const;
    SC_DLLPUBLIC sal_Bool           GetName( SCTAB nTab, String& rName ) const;
    SC_DLLPUBLIC sal_Bool           GetCodeName( SCTAB nTab, String& rName ) const;
    SC_DLLPUBLIC sal_Bool           SetCodeName( SCTAB nTab, const String& rName );
    SC_DLLPUBLIC sal_Bool           GetTable( const String& rName, SCTAB& rTab ) const;
>>>>>>> ce6308e4
    SC_DLLPUBLIC inline SCTAB   GetTableCount() const { return nMaxTableNumber; }
    SvNumberFormatterIndexTable* GetFormatExchangeList() const { return pFormatExchangeList; }

    SC_DLLPUBLIC ScDocProtection* GetDocProtection() const;
    SC_DLLPUBLIC void            SetDocProtection(const ScDocProtection* pProtect);
    SC_DLLPUBLIC sal_Bool           IsDocProtected() const;
    sal_Bool            IsDocEditable() const;
    SC_DLLPUBLIC sal_Bool           IsTabProtected( SCTAB nTab ) const;
    SC_DLLPUBLIC    ScTableProtection* GetTabProtection( SCTAB nTab ) const;
    SC_DLLPUBLIC void SetTabProtection(SCTAB nTab, const ScTableProtection* pProtect);
    void            CopyTabProtection(SCTAB nTabSrc, SCTAB nTabDest);

    void            LockTable(SCTAB nTab);
    void            UnlockTable(SCTAB nTab);

    sal_Bool            IsBlockEditable( SCTAB nTab, SCCOL nStartCol, SCROW nStartRow,
                                        SCCOL nEndCol, SCROW nEndRow,
                                        sal_Bool* pOnlyNotBecauseOfMatrix = NULL ) const;
    sal_Bool            IsSelectionEditable( const ScMarkData& rMark,
                                        sal_Bool* pOnlyNotBecauseOfMatrix = NULL ) const;
    sal_Bool            HasSelectedBlockMatrixFragment( SCCOL nStartCol, SCROW nStartRow,
                                            SCCOL nEndCol, SCROW nEndRow,
                                            const ScMarkData& rMark ) const;
    BOOL            HasSelectedBlockMatrixFragment( SCCOL nStartCol, SCROW nStartRow, SCCOL nEndCol, SCROW nEndRow, SCTAB nTAB ) const;

    sal_Bool            GetMatrixFormulaRange( const ScAddress& rCellPos, ScRange& rMatrix );

    sal_Bool            IsEmbedded() const;
    void            GetEmbedded( ScRange& rRange ) const;
    void            SetEmbedded( const ScRange& rRange );
    void            ResetEmbedded();
    Rectangle       GetEmbeddedRect() const;                        // 1/100 mm
    void            SetEmbedded( const Rectangle& rRect );          // from VisArea (1/100 mm)
    void            SnapVisArea( Rectangle& rRect ) const;          // 1/100 mm

<<<<<<< HEAD
    static SC_DLLPUBLIC bool ValidTabName( const String& rName );

    SC_DLLPUBLIC BOOL           ValidNewTabName( const String& rName ) const;
=======
    SC_DLLPUBLIC sal_Bool           ValidTabName( const String& rName ) const;
    SC_DLLPUBLIC sal_Bool           ValidNewTabName( const String& rName ) const;
>>>>>>> ce6308e4
    SC_DLLPUBLIC void           CreateValidTabName(String& rName) const;
    SC_DLLPUBLIC sal_Bool           InsertTab( SCTAB nPos, const String& rName,
                                sal_Bool bExternalDocument = sal_False );
    SC_DLLPUBLIC sal_Bool            DeleteTab( SCTAB nTab, ScDocument* pRefUndoDoc = NULL );
    SC_DLLPUBLIC sal_Bool           RenameTab( SCTAB nTab, const String& rName,
                                sal_Bool bUpdateRef = sal_True,
                                sal_Bool bExternalDocument = sal_False );
    sal_Bool            MoveTab( SCTAB nOldPos, SCTAB nNewPos );
    sal_Bool            CopyTab( SCTAB nOldPos, SCTAB nNewPos,
                                const ScMarkData* pOnlyMarked = NULL );
    SC_DLLPUBLIC sal_uLong          TransferTab(ScDocument* pSrcDoc, SCTAB nSrcPos, SCTAB nDestPos,
                                    sal_Bool bInsertNew = sal_True,
                                    sal_Bool bResultsOnly = sal_False );
    SC_DLLPUBLIC void           TransferDrawPage(ScDocument* pSrcDoc, SCTAB nSrcPos, SCTAB nDestPos);
    SC_DLLPUBLIC void           SetVisible( SCTAB nTab, sal_Bool bVisible );
    SC_DLLPUBLIC sal_Bool           IsVisible( SCTAB nTab ) const;
    sal_Bool            IsStreamValid( SCTAB nTab ) const;
    void            SetStreamValid( SCTAB nTab, sal_Bool bSet, sal_Bool bIgnoreLock = sal_False );
    void            LockStreamValid( bool bLock );
    bool            IsStreamValidLocked() const                         { return mbStreamValidLocked; }
    sal_Bool            IsPendingRowHeights( SCTAB nTab ) const;
    void            SetPendingRowHeights( SCTAB nTab, sal_Bool bSet );
    SC_DLLPUBLIC void           SetLayoutRTL( SCTAB nTab, sal_Bool bRTL );
    SC_DLLPUBLIC sal_Bool           IsLayoutRTL( SCTAB nTab ) const;
    sal_Bool            IsNegativePage( SCTAB nTab ) const;
    SC_DLLPUBLIC void           SetScenario( SCTAB nTab, sal_Bool bFlag );
    SC_DLLPUBLIC sal_Bool           IsScenario( SCTAB nTab ) const;
    SC_DLLPUBLIC void           GetScenarioData( SCTAB nTab, String& rComment,
                                        Color& rColor, sal_uInt16& rFlags ) const;
    SC_DLLPUBLIC void           SetScenarioData( SCTAB nTab, const String& rComment,
                                        const Color& rColor, sal_uInt16 nFlags );
    SC_DLLPUBLIC Color GetTabBgColor( SCTAB nTab ) const;
    SC_DLLPUBLIC void SetTabBgColor( SCTAB nTab, const Color& rColor );
    SC_DLLPUBLIC bool IsDefaultTabBgColor( SCTAB nTab ) const;
<<<<<<< HEAD
    void            GetScenarioFlags( SCTAB nTab, USHORT& rFlags ) const;
    SC_DLLPUBLIC BOOL           IsActiveScenario( SCTAB nTab ) const;
    SC_DLLPUBLIC void           SetActiveScenario( SCTAB nTab, BOOL bActive );      // only for Undo etc.
=======
    void            GetScenarioFlags( SCTAB nTab, sal_uInt16& rFlags ) const;
    SC_DLLPUBLIC sal_Bool           IsActiveScenario( SCTAB nTab ) const;
    SC_DLLPUBLIC void           SetActiveScenario( SCTAB nTab, sal_Bool bActive );      // nur fuer Undo etc.
>>>>>>> ce6308e4
    SC_DLLPUBLIC formula::FormulaGrammar::AddressConvention GetAddressConvention() const;
    SC_DLLPUBLIC formula::FormulaGrammar::Grammar GetGrammar() const;
    void            SetGrammar( formula::FormulaGrammar::Grammar eGram );
    SC_DLLPUBLIC sal_uInt8          GetLinkMode( SCTAB nTab ) const;
    sal_Bool            IsLinked( SCTAB nTab ) const;
    SC_DLLPUBLIC const String&  GetLinkDoc( SCTAB nTab ) const;
    const String&   GetLinkFlt( SCTAB nTab ) const;
    const String&   GetLinkOpt( SCTAB nTab ) const;
    SC_DLLPUBLIC const String&  GetLinkTab( SCTAB nTab ) const;
    sal_uLong           GetLinkRefreshDelay( SCTAB nTab ) const;
    void            SetLink( SCTAB nTab, sal_uInt8 nMode, const String& rDoc,
                            const String& rFilter, const String& rOptions,
                            const String& rTabName, sal_uLong nRefreshDelay );
    sal_Bool            HasLink( const String& rDoc,
                            const String& rFilter, const String& rOptions ) const;
    SC_DLLPUBLIC sal_Bool           LinkExternalTab( SCTAB& nTab, const String& aDocTab,
                                    const String& aFileName,
                                    const String& aTabName );

    bool            HasExternalRefManager() const { return pExternalRefMgr.get(); }
    SC_DLLPUBLIC ScExternalRefManager* GetExternalRefManager() const;
    bool            IsInExternalReferenceMarking() const;
    void            MarkUsedExternalReferences();
    bool            MarkUsedExternalReferences( ScTokenArray & rArr );

    /** Returns the pool containing external formula parsers. Creates the pool
        on first call. */
    ScFormulaParserPool& GetFormulaParserPool() const;

    sal_Bool            HasDdeLinks() const;
    sal_Bool            HasAreaLinks() const;
    void            UpdateExternalRefLinks();
    void            UpdateDdeLinks();
    void            UpdateAreaLinks();

                    // originating DDE links
    void            IncInDdeLinkUpdate() { if ( nInDdeLinkUpdate < 255 ) ++nInDdeLinkUpdate; }
    void            DecInDdeLinkUpdate() { if ( nInDdeLinkUpdate ) --nInDdeLinkUpdate; }
    sal_Bool            IsInDdeLinkUpdate() const   { return nInDdeLinkUpdate != 0; }

    SC_DLLPUBLIC void           CopyDdeLinks( ScDocument* pDestDoc ) const;
    void            DisconnectDdeLinks();

<<<<<<< HEAD
                    // for StarOne Api:
    USHORT          GetDdeLinkCount() const;
    BOOL            UpdateDdeLink( const String& rAppl, const String& rTopic, const String& rItem );
=======
                    // Fuer StarOne Api:
    sal_uInt16          GetDdeLinkCount() const;
    sal_Bool            UpdateDdeLink( const String& rAppl, const String& rTopic, const String& rItem );
>>>>>>> ce6308e4

    /** Tries to find a DDE link with the specified connection data.
        @param rnDdePos  (out-param) Returns the index of the DDE link (does not include other links from link manager).
        @return  true = DDE link found, rnDdePos valid. */
    SC_DLLPUBLIC bool            FindDdeLink( const String& rAppl, const String& rTopic, const String& rItem, sal_uInt8 nMode, sal_uInt16& rnDdePos );

    /** Returns the connection data of the specified DDE link.
        @param nDdePos  Index of the DDE link (does not include other links from link manager).
        @param rAppl  (out-param) The application name.
        @param rTopic  (out-param) The DDE topic.
        @param rItem  (out-param) The DDE item.
        @return  true = DDE link found, out-parameters valid. */
    bool            GetDdeLinkData( sal_uInt16 nDdePos, String& rAppl, String& rTopic, String& rItem ) const;
    /** Returns the link mode of the specified DDE link.
        @param nDdePos  Index of the DDE link (does not include other links from link manager).
        @param rnMode  (out-param) The link mode of the specified DDE link.
        @return  true = DDE link found, rnMode valid. */
    bool            GetDdeLinkMode( sal_uInt16 nDdePos, sal_uInt8& rnMode ) const;
    /** Returns the result matrix of the specified DDE link.
        @param nDdePos  Index of the DDE link (does not include other links from link manager).
        @return  The result matrix, if the DDE link has been found, 0 otherwise. */
    SC_DLLPUBLIC const ScMatrix* GetDdeLinkResultMatrix( sal_uInt16 nDdePos ) const;

    /** Tries to find a DDE link or creates a new, if not extant.
        @param pResults  If not 0, sets the matrix as as DDE link result matrix (also for existing links).
<<<<<<< HEAD
        @return  true = DDE link found; false = Unpredictable error occurred, no DDE link created. */
    SC_DLLPUBLIC bool            CreateDdeLink( const String& rAppl, const String& rTopic, const String& rItem, BYTE nMode, ScMatrixRef pResults );
=======
        @return  true = DDE link found; false = Unpredictable error occured, no DDE link created. */
    SC_DLLPUBLIC bool            CreateDdeLink( const String& rAppl, const String& rTopic, const String& rItem, sal_uInt8 nMode, ScMatrix* pResults = NULL );
>>>>>>> ce6308e4
    /** Sets a result matrix for the specified DDE link.
        @param nDdePos  Index of the DDE link (does not include other links from link manager).
        @param pResults  The array containing all results of the DDE link (intrusive-ref-counted, do not delete).
        @return  true = DDE link found and matrix set. */
<<<<<<< HEAD
    bool            SetDdeLinkResultMatrix( USHORT nDdePos, ScMatrixRef pResults );
=======
    bool            SetDdeLinkResultMatrix( sal_uInt16 nDdePos, ScMatrix* pResults );
>>>>>>> ce6308e4


    SfxBindings*    GetViewBindings();
    SfxObjectShell* GetDocumentShell() const    { return pShell; }
    ScDrawLayer*    GetDrawLayer()              { return pDrawLayer; }
    SfxBroadcaster* GetDrawBroadcaster();       // to avoid header
    void            BeginDrawUndo();

    void            BeginUnoRefUndo();
    bool            HasUnoRefUndo() const       { return ( pUnoRefUndoList != NULL ); }
    ScUnoRefList*   EndUnoRefUndo();            // must be deleted by caller!
    sal_Int64       GetNewUnoId();
    void            AddUnoRefChange( sal_Int64 nId, const ScRangeList& rOldRanges );

    sal_Bool IsChart( const SdrObject* pObject );

    SC_DLLPUBLIC void           UpdateAllCharts();
    void            UpdateChartRef( UpdateRefMode eUpdateRefMode,
                                    SCCOL nCol1, SCROW nRow1, SCTAB nTab1,
                                    SCCOL nCol2, SCROW nRow2, SCTAB nTab2,
                                    SCsCOL nDx, SCsROW nDy, SCsTAB nDz );
                    //! only assigns the new RangeList, no ChartListener or the like
    void            SetChartRangeList( const String& rChartName,
                        const ScRangeListRef& rNewRangeListRef );

    sal_Bool            HasControl( SCTAB nTab, const Rectangle& rMMRect );
    void            InvalidateControls( Window* pWin, SCTAB nTab, const Rectangle& rMMRect );

    void            StartAnimations( SCTAB nTab, Window* pWin );

    sal_Bool            HasBackgroundDraw( SCTAB nTab, const Rectangle& rMMRect );
    sal_Bool            HasAnyDraw( SCTAB nTab, const Rectangle& rMMRect );

    const ScSheetEvents* GetSheetEvents( SCTAB nTab ) const;
    void            SetSheetEvents( SCTAB nTab, const ScSheetEvents* pNew );
    bool            HasSheetEventScript( SCTAB nTab, sal_Int32 nEvent, bool bWithVbaEvents = false ) const;
    bool            HasAnySheetEventScript( sal_Int32 nEvent, bool bWithVbaEvents = false ) const;  // on any sheet

    bool            HasAnyCalcNotification() const;
    sal_Bool            HasCalcNotification( SCTAB nTab ) const;
    void            SetCalcNotification( SCTAB nTab );
    void            ResetCalcNotifications();

    SC_DLLPUBLIC ScOutlineTable*    GetOutlineTable( SCTAB nTab, sal_Bool bCreate = sal_False );
    sal_Bool            SetOutlineTable( SCTAB nTab, const ScOutlineTable* pNewOutline );

    void            DoAutoOutline( SCCOL nStartCol, SCROW nStartRow,
                                    SCCOL nEndCol, SCROW nEndRow, SCTAB nTab );

    sal_Bool            DoSubTotals( SCTAB nTab, ScSubTotalParam& rParam );
    void            RemoveSubTotals( SCTAB nTab, ScSubTotalParam& rParam );
    sal_Bool            TestRemoveSubTotals( SCTAB nTab, const ScSubTotalParam& rParam );
    sal_Bool            HasSubTotalCells( const ScRange& rRange );

<<<<<<< HEAD
    SC_DLLPUBLIC void           PutCell( const ScAddress&, ScBaseCell* pCell, BOOL bForceTab = FALSE );
=======
    SC_DLLPUBLIC void           PutCell( const ScAddress&, ScBaseCell* pCell, sal_Bool bForceTab = sal_False );
//UNUSED2009-05 SC_DLLPUBLIC void           PutCell( const ScAddress&, ScBaseCell* pCell,
//UNUSED2009-05                         sal_uLong nFormatIndex, sal_Bool bForceTab = sal_False);
>>>>>>> ce6308e4
    SC_DLLPUBLIC void           PutCell( SCCOL nCol, SCROW nRow, SCTAB nTab, ScBaseCell* pCell,
                            sal_Bool bForceTab = sal_False );
    SC_DLLPUBLIC void           PutCell(SCCOL nCol, SCROW nRow, SCTAB nTab, ScBaseCell* pCell,
<<<<<<< HEAD
                            ULONG nFormatIndex, BOOL bForceTab = FALSE);
                    //  return TRUE = number format is set
    SC_DLLPUBLIC BOOL           SetString(
=======
                            sal_uLong nFormatIndex, sal_Bool bForceTab = sal_False);
                    //  return sal_True = Zahlformat gesetzt
    SC_DLLPUBLIC sal_Bool           SetString(
>>>>>>> ce6308e4
        SCCOL nCol, SCROW nRow, SCTAB nTab, const String& rString,
        ScSetStringParam* pParam = NULL );
    SC_DLLPUBLIC void           SetValue( SCCOL nCol, SCROW nRow, SCTAB nTab, const double& rVal );
    void            SetError( SCCOL nCol, SCROW nRow, SCTAB nTab, const sal_uInt16 nError);

    SC_DLLPUBLIC void           InsertMatrixFormula(SCCOL nCol1, SCROW nRow1,
                                        SCCOL nCol2, SCROW nRow2,
                                        const ScMarkData& rMark,
                                        const String& rFormula,
                                        const ScTokenArray* p = NULL,
                                        const formula::FormulaGrammar::Grammar = formula::FormulaGrammar::GRAM_DEFAULT );
    SC_DLLPUBLIC void           InsertTableOp(const ScTabOpParam& rParam,   // multi-operation
                                  SCCOL nCol1, SCROW nRow1,
                                  SCCOL nCol2, SCROW nRow2, const ScMarkData& rMark);

    SC_DLLPUBLIC void           GetString( SCCOL nCol, SCROW nRow, SCTAB nTab, String& rString );
    SC_DLLPUBLIC void           GetString( SCCOL nCol, SCROW nRow, SCTAB nTab, rtl::OUString& rString );
    SC_DLLPUBLIC void           GetInputString( SCCOL nCol, SCROW nRow, SCTAB nTab, String& rString );
    SC_DLLPUBLIC double         GetValue( const ScAddress& );
    SC_DLLPUBLIC void           GetValue( SCCOL nCol, SCROW nRow, SCTAB nTab, double& rValue );
    SC_DLLPUBLIC double         RoundValueAsShown( double fVal, sal_uLong nFormat );
    SC_DLLPUBLIC void           GetNumberFormat( SCCOL nCol, SCROW nRow, SCTAB nTab,
                                     sal_uInt32& rFormat ) const;
    sal_uInt32      GetNumberFormat( const ScRange& rRange ) const;
    SC_DLLPUBLIC sal_uInt32     GetNumberFormat( const ScAddress& ) const;
                    /** If no number format attribute is set and the cell
                        pointer passed is of type formula cell, the calculated
                        number format of the formula cell is returned. pCell
                        may be NULL. */
    SC_DLLPUBLIC void           GetNumberFormatInfo( short& nType, sal_uLong& nIndex,
                        const ScAddress& rPos, const ScBaseCell* pCell ) const;
<<<<<<< HEAD
    void            GetFormula( SCCOL nCol, SCROW nRow, SCTAB nTab, String& rFormula ) const;
=======
    void            GetFormula( SCCOL nCol, SCROW nRow, SCTAB nTab, String& rFormula,
                                sal_Bool bAsciiExport = sal_False ) const;
>>>>>>> ce6308e4
    SC_DLLPUBLIC void           GetCellType( SCCOL nCol, SCROW nRow, SCTAB nTab, CellType& rCellType ) const;
    SC_DLLPUBLIC CellType       GetCellType( const ScAddress& rPos ) const;
    SC_DLLPUBLIC void           GetCell( SCCOL nCol, SCROW nRow, SCTAB nTab, ScBaseCell*& rpCell ) const;
    SC_DLLPUBLIC ScBaseCell*        GetCell( const ScAddress& rPos ) const;

<<<<<<< HEAD
    SC_DLLPUBLIC BOOL           HasData( SCCOL nCol, SCROW nRow, SCTAB nTab );
    SC_DLLPUBLIC BOOL           HasStringData( SCCOL nCol, SCROW nRow, SCTAB nTab ) const;
    SC_DLLPUBLIC BOOL           HasValueData( SCCOL nCol, SCROW nRow, SCTAB nTab ) const;
    BOOL            HasStringCells( const ScRange& rRange ) const;
=======
//UNUSED2008-05  void           RefreshNoteFlags();

    SC_DLLPUBLIC sal_Bool           HasData( SCCOL nCol, SCROW nRow, SCTAB nTab );
    SC_DLLPUBLIC sal_Bool           HasStringData( SCCOL nCol, SCROW nRow, SCTAB nTab ) const;
    SC_DLLPUBLIC sal_Bool           HasValueData( SCCOL nCol, SCROW nRow, SCTAB nTab ) const;
    sal_Bool            HasStringCells( const ScRange& rRange ) const;
>>>>>>> ce6308e4

    /** Returns true, if there is any data to create a selection list for rPos. */
    sal_Bool            HasSelectionData( SCCOL nCol, SCROW nRow, SCTAB nTab ) const;

    /** Returns the pointer to a cell note object at the passed cell address. */
    ScPostIt*       GetNote( const ScAddress& rPos );
    /** Sets the passed note at the cell with the passed cell address. */
    void            TakeNote( const ScAddress& rPos, ScPostIt*& rpNote );
    /** Returns and forgets the cell note object at the passed cell address. */
    ScPostIt*       ReleaseNote( const ScAddress& rPos );
    /** Returns the pointer to an existing or created cell note object at the passed cell address. */
    SC_DLLPUBLIC ScPostIt* GetOrCreateNote( const ScAddress& rPos );
    /** Deletes the note at the passed cell address. */
    void            DeleteNote( const ScAddress& rPos );
    /** Creates the captions of all uninitialized cell notes in the specified sheet.
        @param bForced  True = always create all captions, false = skip when Undo is disabled. */
    void            InitializeNoteCaptions( SCTAB nTab, bool bForced = false );
    /** Creates the captions of all uninitialized cell notes in all sheets.
        @param bForced  True = always create all captions, false = skip when Undo is disabled. */
    void            InitializeAllNoteCaptions( bool bForced = false );

<<<<<<< HEAD
    void            SetDrawPageSize(SCTAB nTab);

    BOOL            ExtendMergeSel( SCCOL nStartCol, SCROW nStartRow,
=======
    sal_Bool            ExtendMergeSel( SCCOL nStartCol, SCROW nStartRow,
>>>>>>> ce6308e4
                                SCCOL& rEndCol, SCROW& rEndRow, const ScMarkData& rMark,
                                sal_Bool bRefresh = sal_False, sal_Bool bAttrs = sal_False );
    sal_Bool            ExtendMerge( SCCOL nStartCol, SCROW nStartRow,
                                SCCOL& rEndCol, SCROW& rEndRow, SCTAB nTab,
                                sal_Bool bRefresh = sal_False, sal_Bool bAttrs = sal_False );
    sal_Bool            ExtendMerge( ScRange& rRange, sal_Bool bRefresh = sal_False, sal_Bool bAttrs = sal_False );
    sal_Bool            ExtendTotalMerge( ScRange& rRange );
    SC_DLLPUBLIC sal_Bool           ExtendOverlapped( SCCOL& rStartCol, SCROW& rStartRow,
                                SCCOL nEndCol, SCROW nEndRow, SCTAB nTab );
    SC_DLLPUBLIC sal_Bool           ExtendOverlapped( ScRange& rRange );

    sal_Bool            RefreshAutoFilter( SCCOL nStartCol, SCROW nStartRow,
                                SCCOL nEndCol, SCROW nEndRow, SCTAB nTab );

    SC_DLLPUBLIC void           DoMergeContents( SCTAB nTab, SCCOL nStartCol, SCROW nStartRow,
                                    SCCOL nEndCol, SCROW nEndRow );
                    //  without checking:
    SC_DLLPUBLIC void           DoMerge( SCTAB nTab, SCCOL nStartCol, SCROW nStartRow,
                                    SCCOL nEndCol, SCROW nEndRow, bool bDeleteCaptions = true );
    void            RemoveMerge( SCCOL nCol, SCROW nRow, SCTAB nTab );

    sal_Bool            IsBlockEmpty( SCTAB nTab, SCCOL nStartCol, SCROW nStartRow,
                                                SCCOL nEndCol, SCROW nEndRow, bool bIgnoreNotes = false ) const;
    sal_Bool            IsPrintEmpty( SCTAB nTab, SCCOL nStartCol, SCROW nStartRow,
                                                SCCOL nEndCol, SCROW nEndRow,
                                                sal_Bool bLeftIsEmpty = sal_False,
                                                ScRange* pLastRange = NULL,
                                                Rectangle* pLastMM = NULL ) const;

<<<<<<< HEAD
    void            SkipOverlapped( SCCOL& rCol, SCROW& rRow, SCTAB nTab ) const;
    BOOL            IsHorOverlapped( SCCOL nCol, SCROW nRow, SCTAB nTab ) const;
    BOOL            IsVerOverlapped( SCCOL nCol, SCROW nRow, SCTAB nTab ) const;
=======
    sal_Bool            IsHorOverlapped( SCCOL nCol, SCROW nRow, SCTAB nTab ) const;
    sal_Bool            IsVerOverlapped( SCCOL nCol, SCROW nRow, SCTAB nTab ) const;
>>>>>>> ce6308e4

    SC_DLLPUBLIC bool           HasAttrib( SCCOL nCol1, SCROW nRow1, SCTAB nTab1,
                                           SCCOL nCol2, SCROW nRow2, SCTAB nTab2, sal_uInt16 nMask );
    SC_DLLPUBLIC bool           HasAttrib( const ScRange& rRange, sal_uInt16 nMask );

    void            GetBorderLines( SCCOL nCol, SCROW nRow, SCTAB nTab,
                                    const SvxBorderLine** ppLeft,
                                    const SvxBorderLine** ppTop,
                                    const SvxBorderLine** ppRight,
                                    const SvxBorderLine** ppBottom ) const;

    void            ResetChanged( const ScRange& rRange );

    void            SetDirty();
    void            SetDirty( const ScRange& );
    void            SetTableOpDirty( const ScRange& );  // for Interpreter TableOp
    void            InterpretDirtyCells( const ScRangeList& rRanges );
    void            CalcAll();
    SC_DLLPUBLIC void           CalcAfterLoad();
    void            CompileAll();
    void            CompileXML();

    ScAutoNameCache* GetAutoNameCache()     { return pAutoNameCache; }

                    /** Creates a ScLookupCache cache for the range if it
                        doesn't already exist. */
    ScLookupCache & GetLookupCache( const ScRange & rRange );
                    /** Only ScLookupCache ctor uses AddLookupCache(), do not
                        use elsewhere! */
    void            AddLookupCache( ScLookupCache & rCache );
                    /** Only ScLookupCache dtor uses RemoveLookupCache(), do
                        not use elsewhere! */
    void            RemoveLookupCache( ScLookupCache & rCache );
                    /** Zap all caches. */
    void            ClearLookupCaches();

<<<<<<< HEAD
                    // calculate automatically
    void            SetAutoCalc( BOOL bNewAutoCalc );
    BOOL            GetAutoCalc() const { return bAutoCalc; }
                    // calculate automatically in/from/for ScDocShell disabled
    void            SetAutoCalcShellDisabled( BOOL bNew ) { bAutoCalcShellDisabled = bNew; }
    BOOL            IsAutoCalcShellDisabled() const { return bAutoCalcShellDisabled; }
                    // ForcedFormulas are to be calculated
    void            SetForcedFormulaPending( BOOL bNew ) { bForcedFormulaPending = bNew; }
    BOOL            IsForcedFormulaPending() const { return bForcedFormulaPending; }
=======
                    // Automatisch Berechnen
    void            SetAutoCalc( sal_Bool bNewAutoCalc );
    sal_Bool            GetAutoCalc() const { return bAutoCalc; }
                    // Automatisch Berechnen in/von/fuer ScDocShell disabled
    void            SetAutoCalcShellDisabled( sal_Bool bNew ) { bAutoCalcShellDisabled = bNew; }
    sal_Bool            IsAutoCalcShellDisabled() const { return bAutoCalcShellDisabled; }
                    // ForcedFormulas zu berechnen
    void            SetForcedFormulaPending( sal_Bool bNew ) { bForcedFormulaPending = bNew; }
    sal_Bool            IsForcedFormulaPending() const { return bForcedFormulaPending; }
>>>>>>> ce6308e4
                    // if CalcFormulaTree() is currently running
    sal_Bool            IsCalculatingFormulaTree() { return bCalculatingFormulaTree; }

    sal_uInt16          GetErrCode( const ScAddress& ) const;

                    /** Shrink a range to only include data area.

                        This is not the actually used area within the
                        selection, but the bounds of the sheet's data area
                        instead.

                        @returns sal_True if the area passed intersected the data
                                 area, sal_False if not, in which case the values
                                 obtained may be out of bounds, not in order or
                                 unmodified. sal_True does not mean that there
                                 actually is any data within the selection.
                     */
    bool            ShrinkToDataArea( SCTAB nTab, SCCOL& rStartCol, SCROW& rStartRow, SCCOL& rEndCol, SCROW& rEndRow ) const;

                    /** Shrink a range to only include used data area.

                        @param o_bShrunk
                               Out parameter, sal_True if area was shrunk, sal_False if not.

                        @returns sal_True if there is any data, sal_False if not.
                     */
    bool            ShrinkToUsedDataArea( bool& o_bShrunk,
                                          SCTAB nTab, SCCOL& rStartCol, SCROW& rStartRow,
                                          SCCOL& rEndCol, SCROW& rEndRow, bool bColumnsOnly ) const;

    SC_DLLPUBLIC void           GetDataArea( SCTAB nTab, SCCOL& rStartCol, SCROW& rStartRow,
                                    SCCOL& rEndCol, SCROW& rEndRow, sal_Bool bIncludeOld, bool bOnlyDown ) const;
    SC_DLLPUBLIC sal_Bool           GetCellArea( SCTAB nTab, SCCOL& rEndCol, SCROW& rEndRow ) const;
    SC_DLLPUBLIC sal_Bool           GetTableArea( SCTAB nTab, SCCOL& rEndCol, SCROW& rEndRow ) const;
    SC_DLLPUBLIC sal_Bool           GetPrintArea( SCTAB nTab, SCCOL& rEndCol, SCROW& rEndRow,
                                    sal_Bool bNotes = sal_True ) const;
    SC_DLLPUBLIC sal_Bool           GetPrintAreaHor( SCTAB nTab, SCROW nStartRow, SCROW nEndRow,
                                        SCCOL& rEndCol, sal_Bool bNotes = sal_True ) const;
    SC_DLLPUBLIC sal_Bool           GetPrintAreaVer( SCTAB nTab, SCCOL nStartCol, SCCOL nEndCol,
                                        SCROW& rEndRow, sal_Bool bNotes = sal_True ) const;
    void            InvalidateTableArea();


    SC_DLLPUBLIC sal_Bool           GetDataStart( SCTAB nTab, SCCOL& rStartCol, SCROW& rStartRow ) const;

    /**
     * Find the maximum column position that contains printable data for the
     * specified row range.  The final column position must be equal or less
     * than the initial value of rEndCol.
     */
    void            ExtendPrintArea( OutputDevice* pDev, SCTAB nTab,
                                    SCCOL nStartCol, SCROW nStartRow,
                                    SCCOL& rEndCol, SCROW nEndRow );
    SC_DLLPUBLIC SCSIZE         GetEmptyLinesInBlock( SCCOL nStartCol, SCROW nStartRow, SCTAB nStartTab,
                                            SCCOL nEndCol, SCROW nEndRow, SCTAB nEndTab,
                                            ScDirection eDir );

    SC_DLLPUBLIC void           FindAreaPos( SCCOL& rCol, SCROW& rRow, SCTAB nTab, SCsCOL nMovX, SCsROW nMovY );
    SC_DLLPUBLIC void           GetNextPos( SCCOL& rCol, SCROW& rRow, SCTAB nTab, SCsCOL nMovX, SCsROW nMovY,
                                sal_Bool bMarked, sal_Bool bUnprotected, const ScMarkData& rMark );

    sal_Bool            GetNextMarkedCell( SCCOL& rCol, SCROW& rRow, SCTAB nTab,
                                        const ScMarkData& rMark );

    void            LimitChartArea( SCTAB nTab, SCCOL& rStartCol, SCROW& rStartRow,
                                                    SCCOL& rEndCol, SCROW& rEndRow );
    void            LimitChartIfAll( ScRangeListRef& rRangeList );

    sal_Bool            InsertRow( SCCOL nStartCol, SCTAB nStartTab,
                               SCCOL nEndCol,   SCTAB nEndTab,
                               SCROW nStartRow, SCSIZE nSize, ScDocument* pRefUndoDoc = NULL,
                               const ScMarkData* pTabMark = NULL );
    SC_DLLPUBLIC sal_Bool           InsertRow( const ScRange& rRange, ScDocument* pRefUndoDoc = NULL );
    void            DeleteRow( SCCOL nStartCol, SCTAB nStartTab,
                               SCCOL nEndCol,   SCTAB nEndTab,
                               SCROW nStartRow, SCSIZE nSize,
                               ScDocument* pRefUndoDoc = NULL, sal_Bool* pUndoOutline = NULL,
                               const ScMarkData* pTabMark = NULL );
<<<<<<< HEAD
    SC_DLLPUBLIC void   DeleteRow( const ScRange& rRange,
                               ScDocument* pRefUndoDoc = NULL, BOOL* pUndoOutline = NULL );
    BOOL            InsertCol( SCROW nStartRow, SCTAB nStartTab,
=======
    void            DeleteRow( const ScRange& rRange,
                               ScDocument* pRefUndoDoc = NULL, sal_Bool* pUndoOutline = NULL );
    sal_Bool            InsertCol( SCROW nStartRow, SCTAB nStartTab,
>>>>>>> ce6308e4
                               SCROW nEndRow,   SCTAB nEndTab,
                               SCCOL nStartCol, SCSIZE nSize, ScDocument* pRefUndoDoc = NULL,
                               const ScMarkData* pTabMark = NULL );
    SC_DLLPUBLIC sal_Bool           InsertCol( const ScRange& rRange, ScDocument* pRefUndoDoc = NULL );
    void            DeleteCol( SCROW nStartRow, SCTAB nStartTab,
                               SCROW nEndRow, SCTAB nEndTab,
                               SCCOL nStartCol, SCSIZE nSize,
                               ScDocument* pRefUndoDoc = NULL, sal_Bool* pUndoOutline = NULL,
                               const ScMarkData* pTabMark = NULL );
    void            DeleteCol( const ScRange& rRange,
                               ScDocument* pRefUndoDoc = NULL, sal_Bool* pUndoOutline = NULL );

    sal_Bool            CanInsertRow( const ScRange& rRange ) const;
    sal_Bool            CanInsertCol( const ScRange& rRange ) const;

    void            FitBlock( const ScRange& rOld, const ScRange& rNew, sal_Bool bClear = sal_True );
    sal_Bool            CanFitBlock( const ScRange& rOld, const ScRange& rNew );

    sal_Bool            IsClipOrUndo() const                        { return bIsClip || bIsUndo; }
    sal_Bool            IsUndo() const                              { return bIsUndo; }
    sal_Bool            IsClipboard() const                         { return bIsClip; }
    bool            IsUndoEnabled() const                       { return mbUndoEnabled; }
    void            EnableUndo( bool bVal );

    bool            IsAdjustHeightEnabled() const               { return mbAdjustHeightEnabled; }
    void            EnableAdjustHeight( bool bVal )             { mbAdjustHeightEnabled = bVal; }
    bool            IsExecuteLinkEnabled() const                { return mbExecuteLinkEnabled; }
    void            EnableExecuteLink( bool bVal )              { mbExecuteLinkEnabled = bVal; }
    bool            IsChangeReadOnlyEnabled() const             { return mbChangeReadOnlyEnabled; }
    void            EnableChangeReadOnly( bool bVal )           { mbChangeReadOnlyEnabled = bVal; }
    SC_DLLPUBLIC sal_Int16       GetNamedRangesLockCount() const             { return mnNamedRangesLockCount; }
    void            SetNamedRangesLockCount( sal_Int16 nCount ) { mnNamedRangesLockCount = nCount; }
    SC_DLLPUBLIC void           ResetClip( ScDocument* pSourceDoc, const ScMarkData* pMarks );
    SC_DLLPUBLIC void           ResetClip( ScDocument* pSourceDoc, SCTAB nTab );
<<<<<<< HEAD
    void            SetCutMode( BOOL bCut );
    SC_DLLPUBLIC BOOL           IsCutMode();
    void            SetClipArea( const ScRange& rArea, BOOL bCut = FALSE );
=======
    void            SetCutMode( sal_Bool bCut );
    sal_Bool            IsCutMode();
    void            SetClipArea( const ScRange& rArea, sal_Bool bCut = sal_False );
>>>>>>> ce6308e4

    SC_DLLPUBLIC sal_Bool           IsDocVisible() const                        { return bIsVisible; }
    void            SetDocVisible( sal_Bool bSet );

    sal_Bool            HasOLEObjectsInArea( const ScRange& rRange, const ScMarkData* pTabMark = NULL );

    void            DeleteObjectsInArea( SCCOL nCol1, SCROW nRow1, SCCOL nCol2, SCROW nRow2,
                                        const ScMarkData& rMark );
    void            DeleteObjectsInSelection( const ScMarkData& rMark );

    void            DeleteArea(SCCOL nCol1, SCROW nRow1, SCCOL nCol2, SCROW nRow2,
                            const ScMarkData& rMark, sal_uInt16 nDelFlag);
    void            DeleteAreaTab(SCCOL nCol1, SCROW nRow1, SCCOL nCol2, SCROW nRow2,
                                SCTAB nTab, sal_uInt16 nDelFlag);
    void            DeleteAreaTab(const ScRange& rRange, sal_uInt16 nDelFlag);

    void            CopyToClip(const ScClipParam& rClipParam, ScDocument* pClipDoc,
                               const ScMarkData* pMarks = NULL, bool bAllTabs = false, bool bKeepScenarioFlags = false,
                               bool bIncludeObjects = false, bool bCloneNoteCaptions = true);

    void            CopyToClip4VBA(const ScClipParam& rClipParam, ScDocument* pClipDoc, bool bKeepScenarioFlags = false,
                                   bool bIncludeObjects = false, bool bCloneNoteCaptions = true);

    void            CopyTabToClip(SCCOL nCol1, SCROW nRow1, SCCOL nCol2, SCROW nRow2,
                                SCTAB nTab, ScDocument* pClipDoc = NULL);
    void            CopyBlockFromClip( SCCOL nCol1, SCROW nRow1, SCCOL nCol2, SCROW nRow2,
                                    const ScMarkData& rMark, SCsCOL nDx, SCsROW nDy,
                                    const ScCopyBlockFromClipParams* pCBFCP );
    void            CopyNonFilteredFromClip( SCCOL nCol1, SCROW nRow1, SCCOL nCol2, SCROW nRow2,
                                    const ScMarkData& rMark, SCsCOL nDx, SCsROW nDy,
                                    const ScCopyBlockFromClipParams* pCBFCP,
                                    SCROW & rClipStartRow );
    void            StartListeningFromClip( SCCOL nCol1, SCROW nRow1,
                                        SCCOL nCol2, SCROW nRow2,
                                        const ScMarkData& rMark, sal_uInt16 nInsFlag );
    void            BroadcastFromClip( SCCOL nCol1, SCROW nRow1,
                                    SCCOL nCol2, SCROW nRow2,
                                    const ScMarkData& rMark, sal_uInt16 nInsFlag );
    /** If pDestRanges is given it overrides rDestRange, rDestRange in this
        case is the overall encompassing range. */
    void            CopyFromClip( const ScRange& rDestRange, const ScMarkData& rMark,
                                    sal_uInt16 nInsFlag,
                                    ScDocument* pRefUndoDoc = NULL,
                                    ScDocument* pClipDoc = NULL,
                                    sal_Bool bResetCut = sal_True,
                                    sal_Bool bAsLink = sal_False,
                                    sal_Bool bIncludeFiltered = sal_True,
                                    sal_Bool bSkipAttrForEmpty = sal_False,
                                    const ScRangeList * pDestRanges = NULL );

    void            CopyMultiRangeFromClip(const ScAddress& rDestPos, const ScMarkData& rMark,
                                           sal_uInt16 nInsFlag, ScDocument* pClipDoc,
                                           bool bResetCut = true, bool bAsLink = false,
                                           bool bIncludeFiltered = true,
                                           bool bSkipAttrForEmpty = false);

    void            GetClipArea(SCCOL& nClipX, SCROW& nClipY, sal_Bool bIncludeFiltered);
    void            GetClipStart(SCCOL& nClipX, SCROW& nClipY);

    sal_Bool            HasClipFilteredRows();

    sal_Bool            IsClipboardSource() const;

    SC_DLLPUBLIC void           TransposeClip( ScDocument* pTransClip, sal_uInt16 nFlags, sal_Bool bAsLink );

    ScClipParam&    GetClipParam();
    void            SetClipParam(const ScClipParam& rParam);

    void            MixDocument( const ScRange& rRange, sal_uInt16 nFunction, sal_Bool bSkipEmpty,
                                    ScDocument* pSrcDoc );

    void            FillTab( const ScRange& rSrcArea, const ScMarkData& rMark,
                                sal_uInt16 nFlags, sal_uInt16 nFunction,
                                sal_Bool bSkipEmpty, sal_Bool bAsLink );
    void            FillTabMarked( SCTAB nSrcTab, const ScMarkData& rMark,
                                sal_uInt16 nFlags, sal_uInt16 nFunction,
                                sal_Bool bSkipEmpty, sal_Bool bAsLink );

    void            TransliterateText( const ScMarkData& rMultiMark, sal_Int32 nType );

    SC_DLLPUBLIC void           InitUndo( ScDocument* pSrcDoc, SCTAB nTab1, SCTAB nTab2,
                                sal_Bool bColInfo = sal_False, sal_Bool bRowInfo = sal_False );
    void            AddUndoTab( SCTAB nTab1, SCTAB nTab2,
                                sal_Bool bColInfo = sal_False, sal_Bool bRowInfo = sal_False );
    SC_DLLPUBLIC void           InitUndoSelected( ScDocument* pSrcDoc, const ScMarkData& rTabSelection,
                                sal_Bool bColInfo = sal_False, sal_Bool bRowInfo = sal_False );

                    //  don't use anymore:
    void            CopyToDocument(SCCOL nCol1, SCROW nRow1, SCTAB nTab1,
                                SCCOL nCol2, SCROW nRow2, SCTAB nTab2,
                                sal_uInt16 nFlags, sal_Bool bMarked, ScDocument* pDestDoc,
                                const ScMarkData* pMarks = NULL, sal_Bool bColRowFlags = sal_True);
    void            UndoToDocument(SCCOL nCol1, SCROW nRow1, SCTAB nTab1,
                                SCCOL nCol2, SCROW nRow2, SCTAB nTab2,
                                sal_uInt16 nFlags, sal_Bool bMarked, ScDocument* pDestDoc,
                                const ScMarkData* pMarks = NULL);

    void            CopyToDocument(const ScRange& rRange,
                                sal_uInt16 nFlags, sal_Bool bMarked, ScDocument* pDestDoc,
                                const ScMarkData* pMarks = NULL, sal_Bool bColRowFlags = sal_True);
    void            UndoToDocument(const ScRange& rRange,
                                sal_uInt16 nFlags, sal_Bool bMarked, ScDocument* pDestDoc,
                                const ScMarkData* pMarks = NULL);

    void            CopyScenario( SCTAB nSrcTab, SCTAB nDestTab, sal_Bool bNewScenario = sal_False );
    sal_Bool            TestCopyScenario( SCTAB nSrcTab, SCTAB nDestTab ) const;
    void            MarkScenario( SCTAB nSrcTab, SCTAB nDestTab,
                                    ScMarkData& rDestMark, sal_Bool bResetMark = sal_True,
                                    sal_uInt16 nNeededBits = 0 ) const;
    sal_Bool            HasScenarioRange( SCTAB nTab, const ScRange& rRange ) const;
    SC_DLLPUBLIC const ScRangeList* GetScenarioRanges( SCTAB nTab ) const;

    SC_DLLPUBLIC void           CopyUpdated( ScDocument* pPosDoc, ScDocument* pDestDoc );

    void            UpdateReference( UpdateRefMode eUpdateRefMode, SCCOL nCol1, SCROW nRow1, SCTAB nTab1,
                                     SCCOL nCol2, SCROW nRow2, SCTAB nTab2,
                                     SCsCOL nDx, SCsROW nDy, SCsTAB nDz,
                                     ScDocument* pUndoDoc = NULL, sal_Bool bIncludeDraw = sal_True,
                                     bool bUpdateNoteCaptionPos = true );

    SC_DLLPUBLIC void           UpdateTranspose( const ScAddress& rDestPos, ScDocument* pClipDoc,
                                        const ScMarkData& rMark, ScDocument* pUndoDoc = NULL );

    void            UpdateGrow( const ScRange& rArea, SCCOL nGrowX, SCROW nGrowY );

    void            Fill(   SCCOL nCol1, SCROW nRow1, SCCOL nCol2, SCROW nRow2,
                            const ScMarkData& rMark,
                            sal_uLong nFillCount, FillDir eFillDir = FILL_TO_BOTTOM,
                            FillCmd eFillCmd = FILL_LINEAR, FillDateCmd eFillDateCmd = FILL_DAY,
                            double nStepValue = 1.0, double nMaxValue = 1E307);
    String          GetAutoFillPreview( const ScRange& rSource, SCCOL nEndX, SCROW nEndY );

    sal_Bool            GetSelectionFunction( ScSubTotalFunc eFunc,
                                            const ScAddress& rCursor, const ScMarkData& rMark,
                                            double& rResult );

    SC_DLLPUBLIC const SfxPoolItem*         GetAttr( SCCOL nCol, SCROW nRow, SCTAB nTab, sal_uInt16 nWhich ) const;
    SC_DLLPUBLIC const ScPatternAttr*   GetPattern( SCCOL nCol, SCROW nRow, SCTAB nTab ) const;
    SC_DLLPUBLIC const ScPatternAttr*    GetMostUsedPattern( SCCOL nCol, SCROW nStartRow, SCROW nEndRow, SCTAB nTab ) const;
    const ScPatternAttr*    GetSelectionPattern( const ScMarkData& rMark, sal_Bool bDeep = sal_True );
    ScPatternAttr*          CreateSelectionPattern( const ScMarkData& rMark, sal_Bool bDeep = sal_True );

    const ScConditionalFormat* GetCondFormat( SCCOL nCol, SCROW nRow, SCTAB nTab ) const;
    SC_DLLPUBLIC const SfxItemSet*  GetCondResult( SCCOL nCol, SCROW nRow, SCTAB nTab ) const;
    const SfxPoolItem*  GetEffItem( SCCOL nCol, SCROW nRow, SCTAB nTab, sal_uInt16 nWhich ) const;

    SC_DLLPUBLIC const ::com::sun::star::uno::Reference< ::com::sun::star::i18n::XBreakIterator >& GetBreakIterator();
    sal_Bool            HasStringWeakCharacters( const String& rString );
    SC_DLLPUBLIC sal_uInt8          GetStringScriptType( const String& rString );
    SC_DLLPUBLIC sal_uInt8          GetCellScriptType( ScBaseCell* pCell, sal_uLong nNumberFormat );
    SC_DLLPUBLIC sal_uInt8          GetScriptType( SCCOL nCol, SCROW nRow, SCTAB nTab, ScBaseCell* pCell = NULL );

    sal_Bool            HasDetectiveOperations() const;
    void            AddDetectiveOperation( const ScDetOpData& rData );
    void            ClearDetectiveOperations();
    ScDetOpList*    GetDetOpList() const                { return pDetOpList; }
    void            SetDetOpList(ScDetOpList* pNew);

    sal_Bool            HasDetectiveObjects(SCTAB nTab) const;

    void            GetSelectionFrame( const ScMarkData& rMark,
                                       SvxBoxItem&      rLineOuter,
                                       SvxBoxInfoItem&  rLineInner );
    void            ApplySelectionFrame( const ScMarkData& rMark,
                                         const SvxBoxItem* pLineOuter,
                                         const SvxBoxInfoItem* pLineInner );
    void            ApplyFrameAreaTab( const ScRange& rRange,
                                         const SvxBoxItem* pLineOuter,
                                         const SvxBoxInfoItem* pLineInner );

    void            ClearSelectionItems( const sal_uInt16* pWhich, const ScMarkData& rMark );
    void            ChangeSelectionIndent( sal_Bool bIncrement, const ScMarkData& rMark );

    SC_DLLPUBLIC sal_uLong          AddCondFormat( const ScConditionalFormat& rNew );
    SC_DLLPUBLIC void           FindConditionalFormat( sal_uLong nKey, ScRangeList& rRanges );
    SC_DLLPUBLIC void           FindConditionalFormat( sal_uLong nKey, ScRangeList& rRanges, SCTAB nTab );
    void            ConditionalChanged( sal_uLong nKey );

    SC_DLLPUBLIC sal_uLong          AddValidationEntry( const ScValidationData& rNew );

    SC_DLLPUBLIC const ScValidationData*    GetValidationEntry( sal_uLong nIndex ) const;

    ScConditionalFormatList* GetCondFormList() const        // Ref-Undo
                    { return pCondFormList; }
    void            SetCondFormList(ScConditionalFormatList* pNew);

    ScValidationDataList* GetValidationList() const
                    { return pValidationList; }

    SC_DLLPUBLIC void           ApplyAttr( SCCOL nCol, SCROW nRow, SCTAB nTab,
                                const SfxPoolItem& rAttr );
    SC_DLLPUBLIC void           ApplyPattern( SCCOL nCol, SCROW nRow, SCTAB nTab,
                                    const ScPatternAttr& rAttr );
    SC_DLLPUBLIC void           ApplyPatternArea( SCCOL nStartCol, SCROW nStartRow,
                                        SCCOL nEndCol, SCROW nEndRow,
                                        const ScMarkData& rMark, const ScPatternAttr& rAttr,
                                        ScEditDataArray* pDataArray = NULL );
    SC_DLLPUBLIC void           ApplyPatternAreaTab( SCCOL nStartCol, SCROW nStartRow,
                                            SCCOL nEndCol, SCROW nEndRow, SCTAB nTab,
                                            const ScPatternAttr& rAttr );

    SC_DLLPUBLIC bool SetAttrEntries(SCCOL nCol, SCTAB nTab, ScAttrEntry* pData, SCSIZE nSize);

    SC_DLLPUBLIC void           ApplyPatternIfNumberformatIncompatible(
                            const ScRange& rRange, const ScMarkData& rMark,
                            const ScPatternAttr& rPattern, short nNewType );

    void            ApplyStyle( SCCOL nCol, SCROW nRow, SCTAB nTab,
                                const ScStyleSheet& rStyle);
    void            ApplyStyleArea( SCCOL nStartCol, SCROW nStartRow,
                                    SCCOL nEndCol, SCROW nEndRow,
                                    const ScMarkData& rMark, const ScStyleSheet& rStyle);
    SC_DLLPUBLIC void           ApplyStyleAreaTab( SCCOL nStartCol, SCROW nStartRow,
                                        SCCOL nEndCol, SCROW nEndRow, SCTAB nTab,
                                        const ScStyleSheet& rStyle);

    void            ApplySelectionStyle( const ScStyleSheet& rStyle, const ScMarkData& rMark );
    void            ApplySelectionLineStyle( const ScMarkData& rMark,
                                            const SvxBorderLine* pLine, sal_Bool bColorOnly );

    const ScStyleSheet* GetStyle( SCCOL nCol, SCROW nRow, SCTAB nTab ) const;
    const ScStyleSheet* GetSelectionStyle( const ScMarkData& rMark ) const;

    void            StyleSheetChanged( const SfxStyleSheetBase* pStyleSheet, sal_Bool bRemoved,
                                        OutputDevice* pDev,
                                        double nPPTX, double nPPTY,
                                        const Fraction& rZoomX, const Fraction& rZoomY );

    sal_Bool            IsStyleSheetUsed( const ScStyleSheet& rStyle, sal_Bool bGatherAllStyles ) const;

    SC_DLLPUBLIC sal_Bool           ApplyFlagsTab( SCCOL nStartCol, SCROW nStartRow,
                                            SCCOL nEndCol, SCROW nEndRow,
                                            SCTAB nTab, sal_Int16 nFlags );
    sal_Bool            RemoveFlagsTab( SCCOL nStartCol, SCROW nStartRow,
                                            SCCOL nEndCol, SCROW nEndRow,
                                            SCTAB nTab, sal_Int16 nFlags );

    SC_DLLPUBLIC void           SetPattern( const ScAddress&, const ScPatternAttr& rAttr,
                                    sal_Bool bPutToPool = sal_False );
    SC_DLLPUBLIC void           SetPattern( SCCOL nCol, SCROW nRow, SCTAB nTab, const ScPatternAttr& rAttr,
                                    sal_Bool bPutToPool = sal_False );
    void            DeleteNumberFormat( const sal_uInt32* pDelKeys, sal_uInt32 nCount );

    void            AutoFormat( SCCOL nStartCol, SCROW nStartRow, SCCOL nEndCol, SCROW nEndRow,
                                    sal_uInt16 nFormatNo, const ScMarkData& rMark );
    void            GetAutoFormatData( SCTAB nTab, SCCOL nStartCol, SCROW nStartRow, SCCOL nEndCol, SCROW nEndRow,
                                        ScAutoFormatData& rData );
    sal_Bool            SearchAndReplace( const SvxSearchItem& rSearchItem,
                                        SCCOL& rCol, SCROW& rRow, SCTAB& rTab,
                                        ScMarkData& rMark,
                                        String& rUndoStr, ScDocument* pUndoDoc = NULL );

                    // determine Col/Row of subsequent calls
                    // (e.g. not found from the beginning, or subsequent tables)
                    // meaning of explanation in "()" was already unclear in German
    static void     GetSearchAndReplaceStart( const SvxSearchItem& rSearchItem,
                        SCCOL& rCol, SCROW& rRow );

    sal_Bool            Solver(SCCOL nFCol, SCROW nFRow, SCTAB nFTab,
                            SCCOL nVCol, SCROW nVRow, SCTAB nVTab,
                            const String& sValStr, double& nX);

<<<<<<< HEAD
    void            ApplySelectionPattern( const ScPatternAttr& rAttr, const ScMarkData& rMark,
                                           ScEditDataArray* pDataArray = NULL );
    void            DeleteSelection( USHORT nDelFlag, const ScMarkData& rMark );
    void            DeleteSelectionTab( SCTAB nTab, USHORT nDelFlag, const ScMarkData& rMark );

    SC_DLLPUBLIC void           SetColWidth( SCCOL nCol, SCTAB nTab, USHORT nNewWidth );
    SC_DLLPUBLIC void           SetColWidthOnly( SCCOL nCol, SCTAB nTab, USHORT nNewWidth );
    SC_DLLPUBLIC void           SetRowHeight( SCROW nRow, SCTAB nTab, USHORT nNewHeight );
=======
    void            ApplySelectionPattern( const ScPatternAttr& rAttr, const ScMarkData& rMark );
    void            DeleteSelection( sal_uInt16 nDelFlag, const ScMarkData& rMark );
    void            DeleteSelectionTab( SCTAB nTab, sal_uInt16 nDelFlag, const ScMarkData& rMark );

    SC_DLLPUBLIC void           SetColWidth( SCCOL nCol, SCTAB nTab, sal_uInt16 nNewWidth );
    SC_DLLPUBLIC void           SetRowHeight( SCROW nRow, SCTAB nTab, sal_uInt16 nNewHeight );
>>>>>>> ce6308e4
    SC_DLLPUBLIC void           SetRowHeightRange( SCROW nStartRow, SCROW nEndRow, SCTAB nTab,
                                            sal_uInt16 nNewHeight );

    SC_DLLPUBLIC void           SetRowHeightOnly( SCROW nStartRow, SCROW nEndRow, SCTAB nTab,
<<<<<<< HEAD
                                                  USHORT nNewHeight );
    SC_DLLPUBLIC void           SetManualHeight( SCROW nStartRow, SCROW nEndRow, SCTAB nTab, BOOL bManual );
=======
                                                  sal_uInt16 nNewHeight );
    void                        SetManualHeight( SCROW nStartRow, SCROW nEndRow, SCTAB nTab, sal_Bool bManual );
>>>>>>> ce6308e4

    SC_DLLPUBLIC sal_uInt16         GetColWidth( SCCOL nCol, SCTAB nTab ) const;
    SC_DLLPUBLIC sal_uInt16         GetRowHeight( SCROW nRow, SCTAB nTab, bool bHiddenAsZero = true ) const;
    SC_DLLPUBLIC sal_uInt16         GetRowHeight( SCROW nRow, SCTAB nTab, SCROW* pStartRow, SCROW* pEndRow, bool bHiddenAsZero = true ) const;
    SC_DLLPUBLIC sal_uLong          GetRowHeight( SCROW nStartRow, SCROW nEndRow, SCTAB nTab ) const;
    SCROW                       GetRowForHeight( SCTAB nTab, sal_uLong nHeight ) const;
    sal_uLong                       GetScaledRowHeight( SCROW nStartRow, SCROW nEndRow, SCTAB nTab, double fScale ) const;
    SC_DLLPUBLIC sal_uLong          GetColOffset( SCCOL nCol, SCTAB nTab ) const;
    SC_DLLPUBLIC sal_uLong          GetRowOffset( SCROW nRow, SCTAB nTab ) const;

    SC_DLLPUBLIC sal_uInt16         GetOriginalWidth( SCCOL nCol, SCTAB nTab ) const;
    SC_DLLPUBLIC sal_uInt16         GetOriginalHeight( SCROW nRow, SCTAB nTab ) const;

    sal_uInt16          GetCommonWidth( SCCOL nEndCol, SCTAB nTab ) const;

    SCROW           GetHiddenRowCount( SCROW nRow, SCTAB nTab ) const;

    sal_uInt16          GetOptimalColWidth( SCCOL nCol, SCTAB nTab, OutputDevice* pDev,
                                        double nPPTX, double nPPTY,
                                        const Fraction& rZoomX, const Fraction& rZoomY,
                                        sal_Bool bFormula,
                                        const ScMarkData* pMarkData = NULL,
<<<<<<< HEAD
                                        const ScColWidthParam* pParam = NULL );
    SC_DLLPUBLIC BOOL           SetOptimalHeight( SCROW nStartRow, SCROW nEndRow, SCTAB nTab, USHORT nExtra,
=======
                                        sal_Bool bSimpleTextImport = sal_False );
    SC_DLLPUBLIC sal_Bool           SetOptimalHeight( SCROW nStartRow, SCROW nEndRow, SCTAB nTab, sal_uInt16 nExtra,
>>>>>>> ce6308e4
                                        OutputDevice* pDev,
                                        double nPPTX, double nPPTY,
                                        const Fraction& rZoomX, const Fraction& rZoomY,
                                        sal_Bool bShrink );
    void            UpdateAllRowHeights( OutputDevice* pDev,
                                        double nPPTX, double nPPTY,
                                        const Fraction& rZoomX, const Fraction& rZoomY,
                                        const ScMarkData* pTabMark = NULL );
    long            GetNeededSize( SCCOL nCol, SCROW nRow, SCTAB nTab,
                                    OutputDevice* pDev,
                                    double nPPTX, double nPPTY,
                                    const Fraction& rZoomX, const Fraction& rZoomY,
                                    sal_Bool bWidth, sal_Bool bTotalSize = sal_False );

<<<<<<< HEAD
    SC_DLLPUBLIC void           ShowCol(SCCOL nCol, SCTAB nTab, BOOL bShow);
    SC_DLLPUBLIC void           ShowRow(SCROW nRow, SCTAB nTab, BOOL bShow);
    SC_DLLPUBLIC void           ShowRows(SCROW nRow1, SCROW nRow2, SCTAB nTab, BOOL bShow);
    SC_DLLPUBLIC void           SetRowFlags( SCROW nRow, SCTAB nTab, BYTE nNewFlags );
    SC_DLLPUBLIC void           SetRowFlags( SCROW nStartRow, SCROW nEndRow, SCTAB nTab, BYTE nNewFlags );
=======
    SC_DLLPUBLIC void           ShowCol(SCCOL nCol, SCTAB nTab, sal_Bool bShow);
    SC_DLLPUBLIC void           ShowRow(SCROW nRow, SCTAB nTab, sal_Bool bShow);
    SC_DLLPUBLIC void           ShowRows(SCROW nRow1, SCROW nRow2, SCTAB nTab, sal_Bool bShow);
    SC_DLLPUBLIC void           SetColFlags( SCCOL nCol, SCTAB nTab, sal_uInt8 nNewFlags );
    SC_DLLPUBLIC void           SetRowFlags( SCROW nRow, SCTAB nTab, sal_uInt8 nNewFlags );
    SC_DLLPUBLIC void           SetRowFlags( SCROW nStartRow, SCROW nEndRow, SCTAB nTab, sal_uInt8 nNewFlags );
>>>>>>> ce6308e4

    SC_DLLPUBLIC sal_uInt8          GetColFlags( SCCOL nCol, SCTAB nTab ) const;
    SC_DLLPUBLIC sal_uInt8          GetRowFlags( SCROW nRow, SCTAB nTab ) const;

    SC_DLLPUBLIC const ScBitMaskCompressedArray< SCROW, sal_uInt8> & GetRowFlagsArray( SCTAB nTab ) const;
    SC_DLLPUBLIC       ScBitMaskCompressedArray< SCROW, sal_uInt8> & GetRowFlagsArrayModifiable( SCTAB nTab );

    SC_DLLPUBLIC void           GetAllRowBreaks(::std::set<SCROW>& rBreaks, SCTAB nTab, bool bPage, bool bManual) const;
    SC_DLLPUBLIC void           GetAllColBreaks(::std::set<SCCOL>& rBreaks, SCTAB nTab, bool bPage, bool bManual) const;
    SC_DLLPUBLIC ScBreakType    HasRowBreak(SCROW nRow, SCTAB nTab) const;
    SC_DLLPUBLIC ScBreakType    HasColBreak(SCCOL nCol, SCTAB nTab) const;
    SC_DLLPUBLIC void           SetRowBreak(SCROW nRow, SCTAB nTab, bool bPage, bool bManual);
    SC_DLLPUBLIC void           SetColBreak(SCCOL nCol, SCTAB nTab, bool bPage, bool bManual);
    void                        RemoveRowBreak(SCROW nRow, SCTAB nTab, bool bPage, bool bManual);
    void                        RemoveColBreak(SCCOL nCol, SCTAB nTab, bool bPage, bool bManual);
    ::com::sun::star::uno::Sequence<
        ::com::sun::star::sheet::TablePageBreakData> GetRowBreakData(SCTAB nTab) const;

    SC_DLLPUBLIC bool           RowHidden(SCROW nRow, SCTAB nTab, SCROW* pFirstRow = NULL, SCROW* pLastRow = NULL);
    SC_DLLPUBLIC bool           HasHiddenRows(SCROW nStartRow, SCROW nEndRow, SCTAB nTab);
    SC_DLLPUBLIC bool           ColHidden(SCCOL nCol, SCTAB nTab, SCCOL* pFirstCol = NULL, SCCOL* pLastCol = NULL);
    SC_DLLPUBLIC void           SetRowHidden(SCROW nStartRow, SCROW nEndRow, SCTAB nTab, bool bHidden);
    SC_DLLPUBLIC void           SetColHidden(SCCOL nStartCol, SCCOL nEndCol, SCTAB nTab, bool bHidden);
    SC_DLLPUBLIC SCROW          FirstVisibleRow(SCROW nStartRow, SCROW nEndRow, SCTAB nTab);
    SC_DLLPUBLIC SCROW          LastVisibleRow(SCROW nStartRow, SCROW nEndRow, SCTAB nTab);
    SCROW                       CountVisibleRows(SCROW nStartRow, SCROW nEndRow, SCTAB nTab);

    bool                        RowFiltered(SCROW nRow, SCTAB nTab, SCROW* pFirstRow = NULL, SCROW* pLastRow = NULL);
    bool                        HasFilteredRows(SCROW nStartRow, SCROW nEndRow, SCTAB nTab);
    bool                        ColFiltered(SCCOL nCol, SCTAB nTab, SCCOL* pFirstCol = NULL, SCCOL* pLastCol = NULL);
    SC_DLLPUBLIC void           SetRowFiltered(SCROW nStartRow, SCROW nEndRow, SCTAB nTab, bool bFiltered);
    SCROW                       FirstNonFilteredRow(SCROW nStartRow, SCROW nEndRow, SCTAB nTab);
    SCROW                       LastNonFilteredRow(SCROW nStartRow, SCROW nEndRow, SCTAB nTab);
    SCROW                       CountNonFilteredRows(SCROW nStartRow, SCROW nEndRow, SCTAB nTab);

    /**
     * Write all column row flags to table's flag data, because not all column
     * row attributes are stored in the flag data members.  This is necessary
     * for ods export.
     */
    void                        SyncColRowFlags();

                    /// @return  the index of the last row with any set flags (auto-pagebreak is ignored).
    SC_DLLPUBLIC SCROW          GetLastFlaggedRow( SCTAB nTab ) const;

                    /// @return  the index of the last changed column (flags and column width, auto pagebreak is ignored).
    SCCOL           GetLastChangedCol( SCTAB nTab ) const;
                    /// @return  the index of the last changed row (flags and row height, auto pagebreak is ignored).
    SCROW           GetLastChangedRow( SCTAB nTab ) const;

    SCCOL           GetNextDifferentChangedCol( SCTAB nTab, SCCOL nStart) const;

                    // if bCareManualSize is set then the row
                    // heights are compared only if the manual size flag for
                    // the row is set. If the bCareManualSize is not set then
                    // the row heights are always compared.
    SCROW           GetNextDifferentChangedRow( SCTAB nTab, SCROW nStart, bool bCareManualSize = true) const;

    // returns whether to export a Default style for this col/row or not
    // nDefault is setted to one possition in the current row/col where the Default style is
    sal_Bool            GetColDefault( SCTAB nTab, SCCOL nCol, SCROW nLastRow, SCROW& nDefault);
    sal_Bool            GetRowDefault( SCTAB nTab, SCROW nRow, SCCOL nLastCol, SCCOL& nDefault);

    sal_Bool            UpdateOutlineCol( SCCOL nStartCol, SCCOL nEndCol, SCTAB nTab, sal_Bool bShow );
    sal_Bool            UpdateOutlineRow( SCROW nStartRow, SCROW nEndRow, SCTAB nTab, sal_Bool bShow );

    void            StripHidden( SCCOL& rX1, SCROW& rY1, SCCOL& rX2, SCROW& rY2, SCTAB nTab );
    void            ExtendHidden( SCCOL& rX1, SCROW& rY1, SCCOL& rX2, SCROW& rY2, SCTAB nTab );

    SC_DLLPUBLIC ScPatternAttr*     GetDefPattern() const;
    SC_DLLPUBLIC ScDocumentPool*        GetPool();
    SC_DLLPUBLIC ScStyleSheetPool*  GetStyleSheetPool() const;

    // PageStyle:
    SC_DLLPUBLIC const String&  GetPageStyle( SCTAB nTab ) const;
    SC_DLLPUBLIC void           SetPageStyle( SCTAB nTab, const String& rName );
    Size            GetPageSize( SCTAB nTab ) const;
    void            SetPageSize( SCTAB nTab, const Size& rSize );
    void            SetRepeatArea( SCTAB nTab, SCCOL nStartCol, SCCOL nEndCol, SCROW nStartRow, SCROW nEndRow );
    void            InvalidatePageBreaks(SCTAB nTab);
    void            UpdatePageBreaks( SCTAB nTab, const ScRange* pUserArea = NULL );
    void            RemoveManualBreaks( SCTAB nTab );
    sal_Bool            HasManualBreaks( SCTAB nTab ) const;

    sal_Bool            IsPageStyleInUse( const String& rStrPageStyle, SCTAB* pInTab = NULL );
    sal_Bool            RemovePageStyleInUse( const String& rStrPageStyle );
    sal_Bool            RenamePageStyleInUse( const String& rOld, const String& rNew );
    void            ModifyStyleSheet( SfxStyleSheetBase& rPageStyle,
                                      const SfxItemSet&  rChanges );

    void            PageStyleModified( SCTAB nTab, const String& rNewName );

    SC_DLLPUBLIC sal_Bool           NeedPageResetAfterTab( SCTAB nTab ) const;

<<<<<<< HEAD
    // Was stored in PageStyle previously. Now it exists for every table:
    SC_DLLPUBLIC BOOL           HasPrintRange();
    SC_DLLPUBLIC USHORT         GetPrintRangeCount( SCTAB nTab );
    SC_DLLPUBLIC const ScRange* GetPrintRange( SCTAB nTab, USHORT nPos );
=======
    // war vorher im PageStyle untergracht. Jetzt an jeder Tabelle:
    SC_DLLPUBLIC sal_Bool           HasPrintRange();
    SC_DLLPUBLIC sal_uInt16         GetPrintRangeCount( SCTAB nTab );
    SC_DLLPUBLIC const ScRange* GetPrintRange( SCTAB nTab, sal_uInt16 nPos );
>>>>>>> ce6308e4
    SC_DLLPUBLIC const ScRange* GetRepeatColRange( SCTAB nTab );
    SC_DLLPUBLIC const ScRange* GetRepeatRowRange( SCTAB nTab );
    /** Returns true, if the specified sheet is always printed. */
    sal_Bool            IsPrintEntireSheet( SCTAB nTab ) const;

    /** Removes all print ranges. */
    SC_DLLPUBLIC void            ClearPrintRanges( SCTAB nTab );
    /** Adds a new print ranges. */
    SC_DLLPUBLIC void            AddPrintRange( SCTAB nTab, const ScRange& rNew );
    /** Marks the specified sheet to be printed completely. Deletes old print ranges on the sheet! */
    SC_DLLPUBLIC void            SetPrintEntireSheet( SCTAB nTab );
    SC_DLLPUBLIC void           SetRepeatColRange( SCTAB nTab, const ScRange* pNew );
    SC_DLLPUBLIC void           SetRepeatRowRange( SCTAB nTab, const ScRange* pNew );
    ScPrintRangeSaver* CreatePrintRangeSaver() const;
    void            RestorePrintRanges( const ScPrintRangeSaver& rSaver );

    SC_DLLPUBLIC Rectangle      GetMMRect( SCCOL nStartCol, SCROW nStartRow,
                                           SCCOL nEndCol, SCROW nEndRow, SCTAB nTab ) const;
    SC_DLLPUBLIC ScRange            GetRange( SCTAB nTab, const Rectangle& rMMRect ) const;

    void            UpdStlShtPtrsFrmNms();
    void            StylesToNames();

    SC_DLLPUBLIC void           CopyStdStylesFrom( ScDocument* pSrcDoc );

    CharSet         GetSrcCharSet() const   { return eSrcSet; }
    sal_uLong           GetSrcVersion() const   { return nSrcVer; }
    SCROW           GetSrcMaxRow() const    { return nSrcMaxRow; }

    void            SetSrcCharSet( CharSet eNew )   { eSrcSet = eNew; }
    void            UpdateFontCharSet();

    void            FillInfo( ScTableInfo& rTabInfo, SCCOL nX1, SCROW nY1, SCCOL nX2, SCROW nY2,
                        SCTAB nTab, double nScaleX, double nScaleY,
                        sal_Bool bPageMode, sal_Bool bFormulaMode,
                        const ScMarkData* pMarkData = NULL );

    SC_DLLPUBLIC SvNumberFormatter* GetFormatTable() const;

<<<<<<< HEAD
    void            Sort( SCTAB nTab, const ScSortParam& rSortParam, BOOL bKeepQuery );
    SCSIZE          Query( SCTAB nTab, const ScQueryParam& rQueryParam, BOOL bKeepSub );
    SC_DLLPUBLIC BOOL           CreateQueryParam( SCCOL nCol1, SCROW nRow1, SCCOL nCol2, SCROW nRow2,
                                        SCTAB nTab, ScQueryParam& rQueryParam );
    void            GetUpperCellString(SCCOL nCol, SCROW nRow, SCTAB nTab, String& rStr);

    /** Update the dynamic end row position of a current data area. */
    void            UpdateDynamicEndRow(ScDBData& rDBData) const;

    BOOL            GetFilterEntries( SCCOL nCol, SCROW nRow, SCTAB nTab,
=======
    void            Sort( SCTAB nTab, const ScSortParam& rSortParam, sal_Bool bKeepQuery );
    SCSIZE          Query( SCTAB nTab, const ScQueryParam& rQueryParam, sal_Bool bKeepSub );
    sal_Bool            ValidQuery( SCROW nRow, SCTAB nTab, const ScQueryParam& rQueryParam, sal_Bool* pSpecial = NULL );
    SC_DLLPUBLIC sal_Bool           CreateQueryParam( SCCOL nCol1, SCROW nRow1, SCCOL nCol2, SCROW nRow2,
                                        SCTAB nTab, ScQueryParam& rQueryParam );
    void            GetUpperCellString(SCCOL nCol, SCROW nRow, SCTAB nTab, String& rStr);

    sal_Bool            GetFilterEntries( SCCOL nCol, SCROW nRow, SCTAB nTab,
>>>>>>> ce6308e4
                                bool bFilter, TypedScStrCollection& rStrings, bool& rHasDates);
    SC_DLLPUBLIC sal_Bool           GetFilterEntriesArea( SCCOL nCol, SCROW nStartRow, SCROW nEndRow,
                                SCTAB nTab, TypedScStrCollection& rStrings, bool& rHasDates );
    sal_Bool            GetDataEntries( SCCOL nCol, SCROW nRow, SCTAB nTab,
                                TypedScStrCollection& rStrings, sal_Bool bLimit = sal_False );
    sal_Bool            GetFormulaEntries( TypedScStrCollection& rStrings );

    sal_Bool            HasAutoFilter( SCCOL nCol, SCROW nRow, SCTAB nTab );

    SC_DLLPUBLIC sal_Bool           HasColHeader( SCCOL nStartCol, SCROW nStartRow, SCCOL nEndCol, SCROW nEndRow,
                                    SCTAB nTab );
    SC_DLLPUBLIC sal_Bool           HasRowHeader( SCCOL nStartCol, SCROW nStartRow, SCCOL nEndCol, SCROW nEndRow,
                                    SCTAB nTab );

    SfxPrinter*     GetPrinter( sal_Bool bCreateIfNotExist = sal_True );
    void            SetPrinter( SfxPrinter* pNewPrinter );
    VirtualDevice*  GetVirtualDevice_100th_mm();
    SC_DLLPUBLIC OutputDevice*  GetRefDevice(); // WYSIWYG: Printer, otherwise VirtualDevice...

    void            EraseNonUsedSharedNames(sal_uInt16 nLevel);
    sal_Bool            GetNextSpellingCell(SCCOL& nCol, SCROW& nRow, SCTAB nTab,
                                        sal_Bool bInSel, const ScMarkData& rMark) const;

    sal_Bool            ReplaceStyle(const SvxSearchItem& rSearchItem,
                                 SCCOL nCol, SCROW nRow, SCTAB nTab,
                                 ScMarkData& rMark, sal_Bool bIsUndo);

    void            DoColResize( SCTAB nTab, SCCOL nCol1, SCCOL nCol2, SCSIZE nAdd );

    void            InvalidateTextWidth( const String& rStyleName );
    void            InvalidateTextWidth( SCTAB nTab );
    void            InvalidateTextWidth( const ScAddress* pAdrFrom, const ScAddress* pAdrTo, sal_Bool bNumFormatChanged );

    sal_Bool            IdleCalcTextWidth();
    sal_Bool            IdleCheckLinks();

<<<<<<< HEAD
    BOOL            ContinueOnlineSpelling();   // TRUE = found s.th.
=======
    sal_Bool            ContinueOnlineSpelling();   // sal_True = etwas gefunden
>>>>>>> ce6308e4

    void            RepaintRange( const ScRange& rRange );

    sal_Bool        IsIdleDisabled() const      { return bIdleDisabled; }
    void            DisableIdle(sal_Bool bDo)   { bIdleDisabled = bDo; }

    sal_Bool            IsDetectiveDirty() const     { return bDetectiveDirty; }
    void            SetDetectiveDirty(sal_Bool bSet) { bDetectiveDirty = bSet; }

    void            RemoveAutoSpellObj();
    void            SetOnlineSpellPos( const ScAddress& rPos );
    SC_DLLPUBLIC sal_Bool           SetVisibleSpellRange( const ScRange& rRange );  // sal_True = changed

    sal_uInt8           GetMacroCallMode() const     { return nMacroCallMode; }
    void            SetMacroCallMode(sal_uInt8 nNew)     { nMacroCallMode = nNew; }

    sal_Bool            GetHasMacroFunc() const      { return bHasMacroFunc; }
    void            SetHasMacroFunc(sal_Bool bSet)   { bHasMacroFunc = bSet; }

    sal_Bool            CheckMacroWarn();

    void            SetRangeOverflowType(sal_uInt32 nType)  { nRangeOverflowType = nType; }
    sal_Bool        HasRangeOverflow() const                { return nRangeOverflowType != 0; }
    SC_DLLPUBLIC sal_uInt32      GetRangeOverflowType() const            { return nRangeOverflowType; }

<<<<<<< HEAD
    // for broadcasting/listening
    void            SetNoSetDirty( BOOL bVal ) { bNoSetDirty = bVal; }
    BOOL            GetNoSetDirty() const { return bNoSetDirty; }
    void            SetInsertingFromOtherDoc( BOOL bVal ) { bInsertingFromOtherDoc = bVal; }
    BOOL            IsInsertingFromOtherDoc() const { return bInsertingFromOtherDoc; }
    bool            IsLoadingMedium() const;
=======
    // fuer Broadcasting/Listening
    void            SetNoSetDirty( sal_Bool bVal ) { bNoSetDirty = bVal; }
    sal_Bool            GetNoSetDirty() const { return bNoSetDirty; }
    void            SetInsertingFromOtherDoc( sal_Bool bVal ) { bInsertingFromOtherDoc = bVal; }
    sal_Bool            IsInsertingFromOtherDoc() const { return bInsertingFromOtherDoc; }
>>>>>>> ce6308e4
    void            SetLoadingMedium( bool bVal );
    void            SetImportingXML( bool bVal );
    bool            IsImportingXML() const { return bImportingXML; }
    void            SetXMLFromWrapper( sal_Bool bVal );
    sal_Bool            IsXMLFromWrapper() const { return bXMLFromWrapper; }
    void            SetCalcingAfterLoad( sal_Bool bVal ) { bCalcingAfterLoad = bVal; }
    sal_Bool            IsCalcingAfterLoad() const { return bCalcingAfterLoad; }
    void            SetNoListening( sal_Bool bVal ) { bNoListening = bVal; }
    sal_Bool            GetNoListening() const { return bNoListening; }
    ScBroadcastAreaSlotMachine* GetBASM() const { return pBASM; }

    ScChartListenerCollection* GetChartListenerCollection() const
                        { return pChartListenerCollection; }
    void            SetChartListenerCollection( ScChartListenerCollection*,
                        sal_Bool bSetChartRangeLists = sal_False );
    void            UpdateChart( const String& rName );
    void            RestoreChartListener( const String& rName );
    SC_DLLPUBLIC void           UpdateChartListenerCollection();
    sal_Bool            IsChartListenerCollectionNeedsUpdate() const
                        { return bChartListenerCollectionNeedsUpdate; }
    void            SetChartListenerCollectionNeedsUpdate( sal_Bool bFlg )
                        { bChartListenerCollectionNeedsUpdate = bFlg; }
    void            AddOLEObjectToCollection(const String& rName);

    ScChangeViewSettings* GetChangeViewSettings() const     { return pChangeViewSettings; }
    SC_DLLPUBLIC void               SetChangeViewSettings(const ScChangeViewSettings& rNew);

    rtl::Reference<SvxForbiddenCharactersTable> GetForbiddenCharacters();
    void            SetForbiddenCharacters( const rtl::Reference<SvxForbiddenCharactersTable> xNew );

    sal_uInt8           GetAsianCompression() const;        // CharacterCompressionType values
    sal_Bool            IsValidAsianCompression() const;
    void            SetAsianCompression(sal_uInt8 nNew);

    sal_Bool            GetAsianKerning() const;
    sal_Bool            IsValidAsianKerning() const;
    void            SetAsianKerning(sal_Bool bNew);

    sal_uInt8           GetEditTextDirection(SCTAB nTab) const; // EEHorizontalTextDirection values

    SC_DLLPUBLIC ScLkUpdMode        GetLinkMode() const             { return eLinkMode ;}
    void            SetLinkMode( ScLkUpdMode nSet ) {   eLinkMode  = nSet;}

    SC_DLLPUBLIC ScMacroManager* GetMacroManager();

private:
    ScDocument(const ScDocument& r); // disabled with no definition

    void                FindMaxRotCol( SCTAB nTab, RowInfo* pRowInfo, SCSIZE nArrCount,
                                        SCCOL nX1, SCCOL nX2 ) const;

    sal_uInt16              RowDifferences( SCROW nThisRow, SCTAB nThisTab,
                                        ScDocument& rOtherDoc,
                                        SCROW nOtherRow, SCTAB nOtherTab,
                                        SCCOL nMaxCol, SCCOLROW* pOtherCols );
    sal_uInt16              ColDifferences( SCCOL nThisCol, SCTAB nThisTab,
                                        ScDocument& rOtherDoc,
                                        SCCOL nOtherCol, SCTAB nOtherTab,
                                        SCROW nMaxRow, SCCOLROW* pOtherRows );
    void                FindOrder( SCCOLROW* pOtherRows, SCCOLROW nThisEndRow, SCCOLROW nOtherEndRow,
                                        sal_Bool bColumns,
                                        ScDocument& rOtherDoc, SCTAB nThisTab, SCTAB nOtherTab,
                                        SCCOLROW nEndCol, SCCOLROW* pTranslate,
                                        ScProgress* pProgress, sal_uLong nProAdd );
    sal_Bool                OnlineSpellInRange( const ScRange& rSpellRange, ScAddress& rSpellPos,
                                        sal_uInt16 nMaxTest );

    DECL_LINK( TrackTimeHdl, Timer* );

    static ScRecursionHelper*   CreateRecursionHelperInstance();

public:
    void                StartListeningArea( const ScRange& rRange,
                                            SvtListener* pListener );
    void                EndListeningArea( const ScRange& rRange,
                                            SvtListener* pListener );
                        /** Broadcast wrapper, calls
    SC_DLLPUBLIC                         rHint.GetCell()->Broadcast() and AreaBroadcast()
                            and TrackFormulas() and conditional format list
                            SourceChanged().
                            Preferred.
                         */
    void                Broadcast( const ScHint& rHint );
                        /// deprecated
    void                Broadcast( sal_uLong nHint, const ScAddress& rAddr,
                                    ScBaseCell* pCell );
                        /// only area, no cell broadcast
    void                AreaBroadcast( const ScHint& rHint );
                        /// only areas in range, no cell broadcasts
    void                AreaBroadcastInRange( const ScRange& rRange,
                                              const ScHint& rHint );
    void                DelBroadcastAreasInRange( const ScRange& rRange );
    void                UpdateBroadcastAreas( UpdateRefMode eUpdateRefMode,
                                            const ScRange& rRange,
                                            SCsCOL nDx, SCsROW nDy, SCsTAB nDz );


    void                StartListeningCell( const ScAddress& rAddress,
                                            SvtListener* pListener );
    void                EndListeningCell( const ScAddress& rAddress,
                                            SvtListener* pListener );
    void                PutInFormulaTree( ScFormulaCell* pCell );
    void                RemoveFromFormulaTree( ScFormulaCell* pCell );
    void                CalcFormulaTree( sal_Bool bOnlyForced = sal_False,
                                        sal_Bool bNoProgressBar = sal_False );
    void                ClearFormulaTree();
    void                AppendToFormulaTrack( ScFormulaCell* pCell );
    void                RemoveFromFormulaTrack( ScFormulaCell* pCell );
    void                TrackFormulas( sal_uLong nHintId = SC_HINT_DATACHANGED );
    sal_uInt16              GetFormulaTrackCount() const { return nFormulaTrackCount; }
    sal_Bool                IsInFormulaTree( ScFormulaCell* pCell ) const;
    sal_Bool                IsInFormulaTrack( ScFormulaCell* pCell ) const;
    sal_uInt16              GetHardRecalcState() { return nHardRecalcState; }
    void                SetHardRecalcState( sal_uInt16 nVal ) { nHardRecalcState = nVal; }
    void                StartAllListeners();
    const ScFormulaCell*    GetFormulaTree() const { return pFormulaTree; }
    sal_Bool                HasForcedFormulas() const { return bHasForcedFormulas; }
    void                SetForcedFormulas( sal_Bool bVal ) { bHasForcedFormulas = bVal; }
    sal_uLong               GetFormulaCodeInTree() const { return nFormulaCodeInTree; }
    sal_Bool                IsInInterpreter() const { return nInterpretLevel != 0; }
    sal_uInt16              GetInterpretLevel() { return nInterpretLevel; }
    void                IncInterpretLevel()
                            {
                                if ( nInterpretLevel < USHRT_MAX )
                                    nInterpretLevel++;
                            }
    void                DecInterpretLevel()
                            {
                                if ( nInterpretLevel )
                                    nInterpretLevel--;
                            }
    sal_Bool                IsInMacroInterpreter() const { return nMacroInterpretLevel != 0; }
    sal_uInt16              GetMacroInterpretLevel() { return nMacroInterpretLevel; }
    void                IncMacroInterpretLevel()
                            {
                                if ( nMacroInterpretLevel < USHRT_MAX )
                                    nMacroInterpretLevel++;
                            }
    void                DecMacroInterpretLevel()
                            {
                                if ( nMacroInterpretLevel )
                                    nMacroInterpretLevel--;
                            }
    sal_Bool                IsInInterpreterTableOp() const { return nInterpreterTableOpLevel != 0; }
    sal_uInt16              GetInterpreterTableOpLevel() { return nInterpreterTableOpLevel; }
    void                IncInterpreterTableOpLevel()
                            {
                                if ( nInterpreterTableOpLevel < USHRT_MAX )
                                    nInterpreterTableOpLevel++;
                            }
    void                DecInterpreterTableOpLevel()
                            {
                                if ( nInterpreterTableOpLevel )
                                    nInterpreterTableOpLevel--;
                            }
                        // add a formula to be remembered for TableOp broadcasts
    void                AddTableOpFormulaCell( ScFormulaCell* );
    void                InvalidateLastTableOpParams() { aLastTableOpParams.bValid = sal_False; }
    ScRecursionHelper&  GetRecursionHelper()
                            {
                                if (!pRecursionHelper)
                                    pRecursionHelper = CreateRecursionHelperInstance();
                                return *pRecursionHelper;
                            }
    sal_Bool                IsInDtorClear() const { return bInDtorClear; }
    void                SetExpandRefs( sal_Bool bVal ) { bExpandRefs = bVal; }
    sal_Bool                IsExpandRefs() { return bExpandRefs; }

    SC_DLLPUBLIC void               IncSizeRecalcLevel( SCTAB nTab );
    SC_DLLPUBLIC void               DecSizeRecalcLevel( SCTAB nTab, bool bUpdateNoteCaptionPos = true );

    sal_uLong               GetXMLImportedFormulaCount() const { return nXMLImportedFormulaCount; }
    void                IncXMLImportedFormulaCount( sal_uLong nVal )
                            {
                                if ( nXMLImportedFormulaCount + nVal > nXMLImportedFormulaCount )
                                    nXMLImportedFormulaCount += nVal;
                            }
    void                DecXMLImportedFormulaCount( sal_uLong nVal )
                            {
                                if ( nVal <= nXMLImportedFormulaCount )
                                    nXMLImportedFormulaCount -= nVal;
                                else
                                    nXMLImportedFormulaCount = 0;
                            }

    void                StartTrackTimer();

    void            CompileDBFormula();
    void            CompileDBFormula( sal_Bool bCreateFormulaString );
    void            CompileNameFormula( sal_Bool bCreateFormulaString );
    void            CompileColRowNameFormula();

    /** Maximum string length of a column, e.g. for dBase export.
        @return String length in octets (!) of the destination encoding. In
                case of non-octet encodings (e.g. UCS2) the length in code
                points times sizeof(sal_Unicode) is returned. */
    sal_Int32       GetMaxStringLen( SCTAB nTab, SCCOL nCol,
                                     SCROW nRowStart, SCROW nRowEnd,
                                     CharSet eCharSet ) const;
    /** Maximum string length of numerical cells of a column, e.g. for dBase export.
        @return String length in characters (!) including the decimal
                separator, and the decimal precision needed. */
    xub_StrLen      GetMaxNumberStringLen( sal_uInt16& nPrecision,
                                           SCTAB nTab, SCCOL nCol,
                                           SCROW nRowStart, SCROW nRowEnd ) const;

    void    KeyInput( const KeyEvent& rKEvt );      // TimerDelays etc.

    ScChangeTrack*      GetChangeTrack() const { return pChangeTrack; }

    //! only for import filter, deletes any existing ChangeTrack via
    //! EndChangeTracking() and takes ownership of new ChangeTrack pTrack
    SC_DLLPUBLIC void           SetChangeTrack( ScChangeTrack* pTrack );

    void            StartChangeTracking();
    void            EndChangeTracking();

    SC_DLLPUBLIC void           CompareDocument( ScDocument& rOtherDoc );

    void            AddUnoObject( SfxListener& rObject );
    void            RemoveUnoObject( SfxListener& rObject );
    void            BroadcastUno( const SfxHint &rHint );
    void            AddUnoListenerCall( const ::com::sun::star::uno::Reference<
                                            ::com::sun::star::util::XModifyListener >& rListener,
                                        const ::com::sun::star::lang::EventObject& rEvent );

    void            SetInLinkUpdate(sal_Bool bSet);             // TableLink or AreaLink
    sal_Bool            IsInLinkUpdate() const;                 // including DdeLink

    SC_DLLPUBLIC SfxItemPool*       GetEditPool() const;
    SC_DLLPUBLIC SfxItemPool*       GetEnginePool() const;
    SC_DLLPUBLIC ScFieldEditEngine& GetEditEngine();
    SC_DLLPUBLIC ScNoteEditEngine&  GetNoteEngine();

    ScRefreshTimerControl*  GetRefreshTimerControl() const
        { return pRefreshTimerControl; }
    ScRefreshTimerControl * const * GetRefreshTimerControlAddress() const
        { return &pRefreshTimerControl; }

    void            SetPastingDrawFromOtherDoc( sal_Bool bVal )
                        { bPastingDrawFromOtherDoc = bVal; }
    sal_Bool            PastingDrawFromOtherDoc() const
                        { return bPastingDrawFromOtherDoc; }

                    /// an ID unique to each document instance
    sal_uInt32      GetDocumentID() const;

    void            InvalidateStyleSheetUsage()
                        { bStyleSheetUsageInvalid = sal_True; }
    void GetSortParam( ScSortParam& rParam, SCTAB nTab );
    void SetSortParam( ScSortParam& rParam, SCTAB nTab );

    inline void     SetVbaEventProcessor( const com::sun::star::uno::Reference< com::sun::star::script::vba::XVBAEventProcessor >& rxVbaEvents )
                        { mxVbaEvents = rxVbaEvents; }
    inline com::sun::star::uno::Reference< com::sun::star::script::vba::XVBAEventProcessor >
                    GetVbaEventProcessor() const { return mxVbaEvents; }

    /** Should only be GRAM_PODF or GRAM_ODFF. */
    void                SetStorageGrammar( formula::FormulaGrammar::Grammar eGrammar );
    formula::FormulaGrammar::Grammar  GetStorageGrammar() const
                            { return eStorageGrammar; }

    SfxUndoManager*     GetUndoManager();
    bool IsInVBAMode() const;
    ScRowBreakIterator* GetRowBreakIterator(SCTAB nTab) const;

    void AddSubTotalCell(ScFormulaCell* pCell);
    void RemoveSubTotalCell(ScFormulaCell* pCell);
    void SetSubTotalCellsDirty(const ScRange& rDirtyRange);

private: // CLOOK-Impl-methods

    /**
     * Use this class as a locale variable to merge number formatter from
     * another document, and set NULL pointer to pFormatExchangeList when
     * done.
     */
    class NumFmtMergeHandler
    {
    public:
        explicit NumFmtMergeHandler(ScDocument* pDoc, ScDocument* pSrcDoc);
        ~NumFmtMergeHandler();

    private:
        ScDocument* mpDoc;
    };

    void    MergeNumberFormatter(ScDocument* pSrcDoc);

    void    ImplCreateOptions(); // Suggestion: switch to on-demand?
    void    ImplDeleteOptions();

    void    DeleteDrawLayer();
    void    DeleteColorTable();
    SC_DLLPUBLIC sal_Bool   DrawGetPrintArea( ScRange& rRange, sal_Bool bSetHor, sal_Bool bSetVer ) const;
    void    DrawMovePage( sal_uInt16 nOldPos, sal_uInt16 nNewPos );
    void    DrawCopyPage( sal_uInt16 nOldPos, sal_uInt16 nNewPos );

    void    UpdateDrawPrinter();
    void    UpdateDrawLanguages();
    void    UpdateDrawDefaults();
    SC_DLLPUBLIC void   InitClipPtrs( ScDocument* pSourceDoc );

    void    LoadDdeLinks(SvStream& rStream);
    void    SaveDdeLinks(SvStream& rStream) const;

    void    DeleteAreaLinksOnTab( SCTAB nTab );
    void    UpdateRefAreaLinks( UpdateRefMode eUpdateRefMode,
                             const ScRange& r, SCsCOL nDx, SCsROW nDy, SCsTAB nDz );

    void    CopyRangeNamesToClip(ScDocument* pClipDoc, const ScRange& rClipRange, const ScMarkData* pMarks, bool bAllTabs);
    void    CopyRangeNamesToClip(ScDocument* pClipDoc, const ScRange& rClipRange, SCTAB nTab);
    void    CopyRangeNamesFromClip(ScDocument* pClipDoc, ScClipRangeNameData& rRangeNames);
    void    UpdateRangeNamesInFormulas(
        ScClipRangeNameData& rRangeNames, const ScRangeList& rDestRanges, const ScMarkData& rMark,
        SCCOL nXw, SCROW nYw);

    sal_Bool    HasPartOfMerged( const ScRange& rRange );

    std::map< SCTAB, ScSortParam > mSheetSortParams;

};
inline void ScDocument::GetSortParam( ScSortParam& rParam, SCTAB nTab )
{
    rParam = mSheetSortParams[ nTab ];
}

inline void ScDocument::SetSortParam( ScSortParam& rParam, SCTAB nTab )
{
    mSheetSortParams[ nTab ] = rParam;
}

#endif


/* vim:set shiftwidth=4 softtabstop=4 expandtab: */<|MERGE_RESOLUTION|>--- conflicted
+++ resolved
@@ -200,30 +200,6 @@
     sal_uInt16  nPageCount;
 };
 
-<<<<<<< HEAD
-=======
-// The constant parameters to CopyBlockFromClip
-struct ScCopyBlockFromClipParams
-{
-    ScDocument* pRefUndoDoc;
-    ScDocument* pClipDoc;
-    sal_uInt16      nInsFlag;
-    SCTAB       nTabStart;
-    SCTAB       nTabEnd;
-    sal_Bool        bAsLink;
-    sal_Bool        bSkipAttrForEmpty;
-};
-
-
-// for loading of binary file format symbol string cells which need font conversion
-struct ScSymbolStringCellEntry
-{
-    ScStringCell*   pCell;
-    SCROW           nRow;
-};
-
-
->>>>>>> ce6308e4
 // -----------------------------------------------------------------------
 
 // DDE link modes
@@ -354,120 +330,62 @@
         importer. */
     formula::FormulaGrammar::Grammar  eXmlImportGrammar;
 
-<<<<<<< HEAD
-    ULONG               nFormulaCodeInTree;             // FormelRPN im Formelbaum
-    ULONG               nXMLImportedFormulaCount;        // progress count during XML import
-    USHORT              nInterpretLevel;                // >0 if in interpreter
-    USHORT              nMacroInterpretLevel;           // >0 if macro in interpreter
-    USHORT              nInterpreterTableOpLevel;       // >0 if in interpreter TableOp
+    sal_uLong               nFormulaCodeInTree;             // FormelRPN im Formelbaum
+    sal_uLong               nXMLImportedFormulaCount;        // progress count during XML import
+    sal_uInt16              nInterpretLevel;                // >0 if in interpreter
+    sal_uInt16              nMacroInterpretLevel;           // >0 if macro in interpreter
+    sal_uInt16              nInterpreterTableOpLevel;       // >0 if in interpreter TableOp
     SCTAB               nMaxTableNumber;
-    USHORT              nSrcVer;                        // file version (load/save)
+    sal_uInt16              nSrcVer;                        // file version (load/save)
     SCROW               nSrcMaxRow;                     // number of lines to load/save
-    USHORT              nFormulaTrackCount;
-    USHORT              nHardRecalcState;               // 0: soft, 1: hard-warn, 2: hard
+    sal_uInt16              nFormulaTrackCount;
+    sal_uInt16              nHardRecalcState;               // 0: soft, 1: hard-warn, 2: hard
     SCTAB               nVisibleTab;                    // for OLE etc.
 
     ScLkUpdMode         eLinkMode;
 
-    BOOL                bAutoCalc;                      // calculate automatically
-    BOOL                bAutoCalcShellDisabled;         // in/from/for ScDocShell disabled
+    sal_Bool                bAutoCalc;                      // calculate automatically
+    sal_Bool                bAutoCalcShellDisabled;         // in/from/for ScDocShell disabled
     // are there ForcedFormulas which have to be calculated
     // in interaction with ScDocShell SetDocumentModified,
     // AutoCalcShellDisabled and TrackFormulas
-    BOOL                bForcedFormulaPending;
-    BOOL                bCalculatingFormulaTree;
-    BOOL                bIsClip;
-    BOOL                bIsUndo;
-    BOOL                bIsVisible;                     // set from view ctor
-
-    BOOL                bIsEmbedded;                    // display/adjust Embedded area?
-
-    // no SetDirty for ScFormulaCell::CompileTokenArray but at the end of
-    // ScDocument::CompileAll[WithFormats], CopyScenario, CopyBlockFromClip
-    BOOL                bNoSetDirty;
-    // no broadcast, construct no listener during insert from a different
-    // Doc (per filter or the like ), not until CompileAll / CalcAfterLoad
-    BOOL                bInsertingFromOtherDoc;
-    bool                bLoadingMedium;
-    bool                bImportingXML;      // special handling of formula text
-    BOOL                bXMLFromWrapper;    // distinguish ScXMLImportWrapper from external component
-    BOOL                bCalcingAfterLoad;              // in CalcAfterLoad TRUE
-    // don't construct/destruct listeners temporarily
-    BOOL                bNoListening;
-    BOOL                bIdleDisabled;
-    BOOL                bInLinkUpdate;                  // TableLink or AreaLink
-    BOOL                bChartListenerCollectionNeedsUpdate;
-    // are/were there RC_FORCED formula cells in the document (if set once to TRUE then set forever)
-    BOOL                bHasForcedFormulas;
-    // is the Doc being destroyed? (no Notify-Tracking etc. needed anymore)
-    BOOL                bInDtorClear;
-    // expand reference if insert column/row takes place at the border
-    // of a reference
-    // is fetched in each UpdateReference from InputOptions,
-    // assigned, and restored at the end of UpdateReference
-    BOOL                bExpandRefs;
-    // for detective update, is set for each change of a formula
-    BOOL                bDetectiveDirty;
-
-    BYTE                nMacroCallMode;     // Macros per warning dialog disabled?
-    BOOL                bHasMacroFunc;      // valid only after loading
-=======
-    sal_uLong               nFormulaCodeInTree;             // FormelRPN im Formelbaum
-    sal_uLong               nXMLImportedFormulaCount;        // progress count during XML import
-    sal_uInt16              nInterpretLevel;                // >0 wenn im Interpreter
-    sal_uInt16              nMacroInterpretLevel;           // >0 wenn Macro im Interpreter
-    sal_uInt16              nInterpreterTableOpLevel;       // >0 if in Interpreter TableOp
-    SCTAB               nMaxTableNumber;
-    sal_uInt16              nSrcVer;                        // Dateiversion (Laden/Speichern)
-    SCROW               nSrcMaxRow;                     // Zeilenzahl zum Laden/Speichern
-    sal_uInt16              nFormulaTrackCount;
-    sal_uInt16              nHardRecalcState;               // 0: soft, 1: hard-warn, 2: hard
-    SCTAB               nVisibleTab;                    // fuer OLE etc.
-
-    ScLkUpdMode         eLinkMode;
-
-    sal_Bool                bAutoCalc;                      // Automatisch Berechnen
-    sal_Bool                bAutoCalcShellDisabled;         // in/von/fuer ScDocShell disabled
-    // ob noch ForcedFormulas berechnet werden muessen,
-    // im Zusammenspiel mit ScDocShell SetDocumentModified,
-    // AutoCalcShellDisabled und TrackFormulas
     sal_Bool                bForcedFormulaPending;
     sal_Bool                bCalculatingFormulaTree;
     sal_Bool                bIsClip;
     sal_Bool                bIsUndo;
     sal_Bool                bIsVisible;                     // set from view ctor
 
-    sal_Bool                bIsEmbedded;                    // Embedded-Bereich anzeigen/anpassen ?
-
-    // kein SetDirty bei ScFormulaCell::CompileTokenArray sondern am Ende
-    // von ScDocument::CompileAll[WithFormats], CopyScenario, CopyBlockFromClip
+    sal_Bool                bIsEmbedded;                    // display/adjust Embedded area?
+
+    // no SetDirty for ScFormulaCell::CompileTokenArray but at the end of
+    // ScDocument::CompileAll[WithFormats], CopyScenario, CopyBlockFromClip
     sal_Bool                bNoSetDirty;
-    // kein Broadcast, keine Listener aufbauen waehrend aus einem anderen
-    // Doc (per Filter o.ae.) inserted wird, erst bei CompileAll / CalcAfterLoad
+    // no broadcast, construct no listener during insert from a different
+    // Doc (per filter or the like ), not until CompileAll / CalcAfterLoad
     sal_Bool                bInsertingFromOtherDoc;
     bool                bLoadingMedium;
     bool                bImportingXML;      // special handling of formula text
     sal_Bool                bXMLFromWrapper;    // distinguish ScXMLImportWrapper from external component
     sal_Bool                bCalcingAfterLoad;              // in CalcAfterLoad TRUE
-    // wenn temporaer keine Listener auf/abgebaut werden sollen
+    // don't construct/destruct listeners temporarily
     sal_Bool                bNoListening;
     sal_Bool                bIdleDisabled;
     sal_Bool                bInLinkUpdate;                  // TableLink or AreaLink
     sal_Bool                bChartListenerCollectionNeedsUpdate;
-    // ob RC_FORCED Formelzellen im Dokument sind/waren (einmal an immer an)
+    // are/were there RC_FORCED formula cells in the document (if set once to TRUE then set forever)
     sal_Bool                bHasForcedFormulas;
-    // ob das Doc gerade zerstoert wird (kein Notify-Tracking etc. mehr)
+    // is the Doc being destroyed? (no Notify-Tracking etc. needed anymore)
     sal_Bool                bInDtorClear;
-    // ob bei Spalte/Zeile einfuegen am Rand einer Referenz die Referenz
-    // erweitert wird, wird in jedem UpdateReference aus InputOptions geholt,
-    // gesetzt und am Ende von UpdateReference zurueckgesetzt
+    // expand reference if insert column/row takes place at the border
+    // of a reference
+    // is fetched in each UpdateReference from InputOptions,
+    // assigned, and restored at the end of UpdateReference
     sal_Bool                bExpandRefs;
-    // fuer Detektiv-Update, wird bei jeder Aenderung an Formeln gesetzt
+    // for detective update, is set for each change of a formula
     sal_Bool                bDetectiveDirty;
 
-    sal_uInt8               nMacroCallMode;     // Makros per Warnung-Dialog disabled?
+    sal_uInt8               nMacroCallMode;     // Macros per warning dialog disabled?
     sal_Bool                bHasMacroFunc;      // valid only after loading
->>>>>>> ce6308e4
 
     sal_uInt8               nVisSpellState;
 
@@ -496,18 +414,10 @@
     ::std::set<ScFormulaCell*> maSubTotalCells;
 
 public:
-<<<<<<< HEAD
-    SC_DLLPUBLIC ULONG          GetCellCount() const;       // all cells
+    SC_DLLPUBLIC sal_uLong          GetCellCount() const;       // all cells
     SCSIZE          GetCellCount(SCTAB nTab, SCCOL nCol) const;
-    ULONG           GetCodeCount() const;       // RPN-Code in formulas
-    DECL_LINK( GetUserDefinedColor, USHORT * );
-=======
-    SC_DLLPUBLIC sal_uLong          GetCellCount() const;       // alle Zellen
-    SCSIZE          GetCellCount(SCTAB nTab, SCCOL nCol) const;
-    sal_uLong           GetWeightedCount() const;   // Formeln und Edit staerker gewichtet
-    sal_uLong           GetCodeCount() const;       // RPN-Code in Formeln
+    sal_uLong           GetCodeCount() const;       // RPN-Code in formulas
     DECL_LINK( GetUserDefinedColor, sal_uInt16 * );
->>>>>>> ce6308e4
                                                                 // Numberformatter
 
 public:
@@ -549,7 +459,7 @@
     void                        SetConsolidateDlgData( const ScConsolidateParam* pData );
     const ScConsolidateParam*   GetConsolidateDlgData() const { return pConsolidateDlgData; }
 
-    void            Clear( sal_Bool bFromDestructor = sal_False );
+    void            Clear( sal_Bool bFromDestructor = false );
 
     ScFieldEditEngine*  CreateFieldEditEngine();
     void                DisposeFieldEditEngine(ScFieldEditEngine*& rpEditEngine);
@@ -566,18 +476,12 @@
 
     SC_DLLPUBLIC ScDBCollection*    GetDBCollection() const;
     void            SetDBCollection( ScDBCollection* pNewDBCollection,
-                                        sal_Bool bRemoveAutoFilter = sal_False );
+                                        sal_Bool bRemoveAutoFilter = false );
     ScDBData*       GetDBAtCursor(SCCOL nCol, SCROW nRow, SCTAB nTab,
-                                        sal_Bool bStartOnly = sal_False) const;
+                                        sal_Bool bStartOnly = false) const;
     ScDBData*       GetDBAtArea(SCTAB nTab, SCCOL nCol1, SCROW nRow1, SCCOL nCol2, SCROW nRow2) const;
 
-<<<<<<< HEAD
     SC_DLLPUBLIC const ScRangeData* GetRangeAtBlock( const ScRange& rBlock, String* pName=NULL ) const;
-=======
-//UNUSED2008-05  ScRangeData*   GetRangeAtCursor(SCCOL nCol, SCROW nRow, SCTAB nTab,
-//UNUSED2008-05                                      sal_Bool bStartOnly = sal_False) const;
-    SC_DLLPUBLIC ScRangeData*   GetRangeAtBlock( const ScRange& rBlock, String* pName=NULL ) const;
->>>>>>> ce6308e4
 
     SC_DLLPUBLIC ScDPCollection*        GetDPCollection();
     ScDPObject*         GetDPAtCursor(SCCOL nCol, SCROW nRow, SCTAB nTab) const;
@@ -612,19 +516,11 @@
     SCTAB           GetVisibleTab() const       { return nVisibleTab; }
     SC_DLLPUBLIC void           SetVisibleTab(SCTAB nTab)   { nVisibleTab = nTab; }
 
-<<<<<<< HEAD
-    SC_DLLPUBLIC BOOL           HasTable( SCTAB nTab ) const;
-    SC_DLLPUBLIC BOOL           GetName( SCTAB nTab, String& rName ) const;
-    SC_DLLPUBLIC BOOL           GetCodeName( SCTAB nTab, String& rName ) const;
-    SC_DLLPUBLIC BOOL                   SetCodeName( SCTAB nTab, const String& rName );
-    SC_DLLPUBLIC BOOL           GetTable( const String& rName, SCTAB& rTab ) const;
-=======
     SC_DLLPUBLIC sal_Bool           HasTable( SCTAB nTab ) const;
     SC_DLLPUBLIC sal_Bool           GetName( SCTAB nTab, String& rName ) const;
     SC_DLLPUBLIC sal_Bool           GetCodeName( SCTAB nTab, String& rName ) const;
-    SC_DLLPUBLIC sal_Bool           SetCodeName( SCTAB nTab, const String& rName );
+    SC_DLLPUBLIC sal_Bool                   SetCodeName( SCTAB nTab, const String& rName );
     SC_DLLPUBLIC sal_Bool           GetTable( const String& rName, SCTAB& rTab ) const;
->>>>>>> ce6308e4
     SC_DLLPUBLIC inline SCTAB   GetTableCount() const { return nMaxTableNumber; }
     SvNumberFormatterIndexTable* GetFormatExchangeList() const { return pFormatExchangeList; }
 
@@ -648,7 +544,7 @@
     sal_Bool            HasSelectedBlockMatrixFragment( SCCOL nStartCol, SCROW nStartRow,
                                             SCCOL nEndCol, SCROW nEndRow,
                                             const ScMarkData& rMark ) const;
-    BOOL            HasSelectedBlockMatrixFragment( SCCOL nStartCol, SCROW nStartRow, SCCOL nEndCol, SCROW nEndRow, SCTAB nTAB ) const;
+    sal_Bool            HasSelectedBlockMatrixFragment( SCCOL nStartCol, SCROW nStartRow, SCCOL nEndCol, SCROW nEndRow, SCTAB nTAB ) const;
 
     sal_Bool            GetMatrixFormulaRange( const ScAddress& rCellPos, ScRange& rMatrix );
 
@@ -660,32 +556,27 @@
     void            SetEmbedded( const Rectangle& rRect );          // from VisArea (1/100 mm)
     void            SnapVisArea( Rectangle& rRect ) const;          // 1/100 mm
 
-<<<<<<< HEAD
     static SC_DLLPUBLIC bool ValidTabName( const String& rName );
 
-    SC_DLLPUBLIC BOOL           ValidNewTabName( const String& rName ) const;
-=======
-    SC_DLLPUBLIC sal_Bool           ValidTabName( const String& rName ) const;
     SC_DLLPUBLIC sal_Bool           ValidNewTabName( const String& rName ) const;
->>>>>>> ce6308e4
     SC_DLLPUBLIC void           CreateValidTabName(String& rName) const;
     SC_DLLPUBLIC sal_Bool           InsertTab( SCTAB nPos, const String& rName,
-                                sal_Bool bExternalDocument = sal_False );
+                                sal_Bool bExternalDocument = false );
     SC_DLLPUBLIC sal_Bool            DeleteTab( SCTAB nTab, ScDocument* pRefUndoDoc = NULL );
     SC_DLLPUBLIC sal_Bool           RenameTab( SCTAB nTab, const String& rName,
                                 sal_Bool bUpdateRef = sal_True,
-                                sal_Bool bExternalDocument = sal_False );
+                                sal_Bool bExternalDocument = false );
     sal_Bool            MoveTab( SCTAB nOldPos, SCTAB nNewPos );
     sal_Bool            CopyTab( SCTAB nOldPos, SCTAB nNewPos,
                                 const ScMarkData* pOnlyMarked = NULL );
     SC_DLLPUBLIC sal_uLong          TransferTab(ScDocument* pSrcDoc, SCTAB nSrcPos, SCTAB nDestPos,
                                     sal_Bool bInsertNew = sal_True,
-                                    sal_Bool bResultsOnly = sal_False );
+                                    sal_Bool bResultsOnly = false );
     SC_DLLPUBLIC void           TransferDrawPage(ScDocument* pSrcDoc, SCTAB nSrcPos, SCTAB nDestPos);
     SC_DLLPUBLIC void           SetVisible( SCTAB nTab, sal_Bool bVisible );
     SC_DLLPUBLIC sal_Bool           IsVisible( SCTAB nTab ) const;
     sal_Bool            IsStreamValid( SCTAB nTab ) const;
-    void            SetStreamValid( SCTAB nTab, sal_Bool bSet, sal_Bool bIgnoreLock = sal_False );
+    void            SetStreamValid( SCTAB nTab, sal_Bool bSet, sal_Bool bIgnoreLock = false );
     void            LockStreamValid( bool bLock );
     bool            IsStreamValidLocked() const                         { return mbStreamValidLocked; }
     sal_Bool            IsPendingRowHeights( SCTAB nTab ) const;
@@ -702,15 +593,9 @@
     SC_DLLPUBLIC Color GetTabBgColor( SCTAB nTab ) const;
     SC_DLLPUBLIC void SetTabBgColor( SCTAB nTab, const Color& rColor );
     SC_DLLPUBLIC bool IsDefaultTabBgColor( SCTAB nTab ) const;
-<<<<<<< HEAD
-    void            GetScenarioFlags( SCTAB nTab, USHORT& rFlags ) const;
-    SC_DLLPUBLIC BOOL           IsActiveScenario( SCTAB nTab ) const;
-    SC_DLLPUBLIC void           SetActiveScenario( SCTAB nTab, BOOL bActive );      // only for Undo etc.
-=======
     void            GetScenarioFlags( SCTAB nTab, sal_uInt16& rFlags ) const;
     SC_DLLPUBLIC sal_Bool           IsActiveScenario( SCTAB nTab ) const;
-    SC_DLLPUBLIC void           SetActiveScenario( SCTAB nTab, sal_Bool bActive );      // nur fuer Undo etc.
->>>>>>> ce6308e4
+    SC_DLLPUBLIC void           SetActiveScenario( SCTAB nTab, sal_Bool bActive );      // only for Undo etc.
     SC_DLLPUBLIC formula::FormulaGrammar::AddressConvention GetAddressConvention() const;
     SC_DLLPUBLIC formula::FormulaGrammar::Grammar GetGrammar() const;
     void            SetGrammar( formula::FormulaGrammar::Grammar eGram );
@@ -754,15 +639,9 @@
     SC_DLLPUBLIC void           CopyDdeLinks( ScDocument* pDestDoc ) const;
     void            DisconnectDdeLinks();
 
-<<<<<<< HEAD
                     // for StarOne Api:
-    USHORT          GetDdeLinkCount() const;
-    BOOL            UpdateDdeLink( const String& rAppl, const String& rTopic, const String& rItem );
-=======
-                    // Fuer StarOne Api:
     sal_uInt16          GetDdeLinkCount() const;
     sal_Bool            UpdateDdeLink( const String& rAppl, const String& rTopic, const String& rItem );
->>>>>>> ce6308e4
 
     /** Tries to find a DDE link with the specified connection data.
         @param rnDdePos  (out-param) Returns the index of the DDE link (does not include other links from link manager).
@@ -788,22 +667,13 @@
 
     /** Tries to find a DDE link or creates a new, if not extant.
         @param pResults  If not 0, sets the matrix as as DDE link result matrix (also for existing links).
-<<<<<<< HEAD
         @return  true = DDE link found; false = Unpredictable error occurred, no DDE link created. */
-    SC_DLLPUBLIC bool            CreateDdeLink( const String& rAppl, const String& rTopic, const String& rItem, BYTE nMode, ScMatrixRef pResults );
-=======
-        @return  true = DDE link found; false = Unpredictable error occured, no DDE link created. */
-    SC_DLLPUBLIC bool            CreateDdeLink( const String& rAppl, const String& rTopic, const String& rItem, sal_uInt8 nMode, ScMatrix* pResults = NULL );
->>>>>>> ce6308e4
+    SC_DLLPUBLIC bool            CreateDdeLink( const String& rAppl, const String& rTopic, const String& rItem, sal_uInt8 nMode, ScMatrixRef pResults );
     /** Sets a result matrix for the specified DDE link.
         @param nDdePos  Index of the DDE link (does not include other links from link manager).
         @param pResults  The array containing all results of the DDE link (intrusive-ref-counted, do not delete).
         @return  true = DDE link found and matrix set. */
-<<<<<<< HEAD
-    bool            SetDdeLinkResultMatrix( USHORT nDdePos, ScMatrixRef pResults );
-=======
-    bool            SetDdeLinkResultMatrix( sal_uInt16 nDdePos, ScMatrix* pResults );
->>>>>>> ce6308e4
+    bool            SetDdeLinkResultMatrix( sal_uInt16 nDdePos, ScMatrixRef pResults );
 
 
     SfxBindings*    GetViewBindings();
@@ -847,7 +717,7 @@
     void            SetCalcNotification( SCTAB nTab );
     void            ResetCalcNotifications();
 
-    SC_DLLPUBLIC ScOutlineTable*    GetOutlineTable( SCTAB nTab, sal_Bool bCreate = sal_False );
+    SC_DLLPUBLIC ScOutlineTable*    GetOutlineTable( SCTAB nTab, sal_Bool bCreate = false );
     sal_Bool            SetOutlineTable( SCTAB nTab, const ScOutlineTable* pNewOutline );
 
     void            DoAutoOutline( SCCOL nStartCol, SCROW nStartRow,
@@ -858,25 +728,13 @@
     sal_Bool            TestRemoveSubTotals( SCTAB nTab, const ScSubTotalParam& rParam );
     sal_Bool            HasSubTotalCells( const ScRange& rRange );
 
-<<<<<<< HEAD
-    SC_DLLPUBLIC void           PutCell( const ScAddress&, ScBaseCell* pCell, BOOL bForceTab = FALSE );
-=======
-    SC_DLLPUBLIC void           PutCell( const ScAddress&, ScBaseCell* pCell, sal_Bool bForceTab = sal_False );
-//UNUSED2009-05 SC_DLLPUBLIC void           PutCell( const ScAddress&, ScBaseCell* pCell,
-//UNUSED2009-05                         sal_uLong nFormatIndex, sal_Bool bForceTab = sal_False);
->>>>>>> ce6308e4
+    SC_DLLPUBLIC void           PutCell( const ScAddress&, ScBaseCell* pCell, sal_Bool bForceTab = false );
     SC_DLLPUBLIC void           PutCell( SCCOL nCol, SCROW nRow, SCTAB nTab, ScBaseCell* pCell,
-                            sal_Bool bForceTab = sal_False );
+                            sal_Bool bForceTab = false );
     SC_DLLPUBLIC void           PutCell(SCCOL nCol, SCROW nRow, SCTAB nTab, ScBaseCell* pCell,
-<<<<<<< HEAD
-                            ULONG nFormatIndex, BOOL bForceTab = FALSE);
+                            sal_uLong nFormatIndex, sal_Bool bForceTab = false);
                     //  return TRUE = number format is set
-    SC_DLLPUBLIC BOOL           SetString(
-=======
-                            sal_uLong nFormatIndex, sal_Bool bForceTab = sal_False);
-                    //  return sal_True = Zahlformat gesetzt
     SC_DLLPUBLIC sal_Bool           SetString(
->>>>>>> ce6308e4
         SCCOL nCol, SCROW nRow, SCTAB nTab, const String& rString,
         ScSetStringParam* pParam = NULL );
     SC_DLLPUBLIC void           SetValue( SCCOL nCol, SCROW nRow, SCTAB nTab, const double& rVal );
@@ -908,30 +766,16 @@
                         may be NULL. */
     SC_DLLPUBLIC void           GetNumberFormatInfo( short& nType, sal_uLong& nIndex,
                         const ScAddress& rPos, const ScBaseCell* pCell ) const;
-<<<<<<< HEAD
     void            GetFormula( SCCOL nCol, SCROW nRow, SCTAB nTab, String& rFormula ) const;
-=======
-    void            GetFormula( SCCOL nCol, SCROW nRow, SCTAB nTab, String& rFormula,
-                                sal_Bool bAsciiExport = sal_False ) const;
->>>>>>> ce6308e4
     SC_DLLPUBLIC void           GetCellType( SCCOL nCol, SCROW nRow, SCTAB nTab, CellType& rCellType ) const;
     SC_DLLPUBLIC CellType       GetCellType( const ScAddress& rPos ) const;
     SC_DLLPUBLIC void           GetCell( SCCOL nCol, SCROW nRow, SCTAB nTab, ScBaseCell*& rpCell ) const;
     SC_DLLPUBLIC ScBaseCell*        GetCell( const ScAddress& rPos ) const;
 
-<<<<<<< HEAD
-    SC_DLLPUBLIC BOOL           HasData( SCCOL nCol, SCROW nRow, SCTAB nTab );
-    SC_DLLPUBLIC BOOL           HasStringData( SCCOL nCol, SCROW nRow, SCTAB nTab ) const;
-    SC_DLLPUBLIC BOOL           HasValueData( SCCOL nCol, SCROW nRow, SCTAB nTab ) const;
-    BOOL            HasStringCells( const ScRange& rRange ) const;
-=======
-//UNUSED2008-05  void           RefreshNoteFlags();
-
     SC_DLLPUBLIC sal_Bool           HasData( SCCOL nCol, SCROW nRow, SCTAB nTab );
     SC_DLLPUBLIC sal_Bool           HasStringData( SCCOL nCol, SCROW nRow, SCTAB nTab ) const;
     SC_DLLPUBLIC sal_Bool           HasValueData( SCCOL nCol, SCROW nRow, SCTAB nTab ) const;
     sal_Bool            HasStringCells( const ScRange& rRange ) const;
->>>>>>> ce6308e4
 
     /** Returns true, if there is any data to create a selection list for rPos. */
     sal_Bool            HasSelectionData( SCCOL nCol, SCROW nRow, SCTAB nTab ) const;
@@ -953,19 +797,15 @@
         @param bForced  True = always create all captions, false = skip when Undo is disabled. */
     void            InitializeAllNoteCaptions( bool bForced = false );
 
-<<<<<<< HEAD
     void            SetDrawPageSize(SCTAB nTab);
 
-    BOOL            ExtendMergeSel( SCCOL nStartCol, SCROW nStartRow,
-=======
     sal_Bool            ExtendMergeSel( SCCOL nStartCol, SCROW nStartRow,
->>>>>>> ce6308e4
                                 SCCOL& rEndCol, SCROW& rEndRow, const ScMarkData& rMark,
-                                sal_Bool bRefresh = sal_False, sal_Bool bAttrs = sal_False );
+                                sal_Bool bRefresh = false, sal_Bool bAttrs = false );
     sal_Bool            ExtendMerge( SCCOL nStartCol, SCROW nStartRow,
                                 SCCOL& rEndCol, SCROW& rEndRow, SCTAB nTab,
-                                sal_Bool bRefresh = sal_False, sal_Bool bAttrs = sal_False );
-    sal_Bool            ExtendMerge( ScRange& rRange, sal_Bool bRefresh = sal_False, sal_Bool bAttrs = sal_False );
+                                sal_Bool bRefresh = false, sal_Bool bAttrs = false );
+    sal_Bool            ExtendMerge( ScRange& rRange, sal_Bool bRefresh = false, sal_Bool bAttrs = false );
     sal_Bool            ExtendTotalMerge( ScRange& rRange );
     SC_DLLPUBLIC sal_Bool           ExtendOverlapped( SCCOL& rStartCol, SCROW& rStartRow,
                                 SCCOL nEndCol, SCROW nEndRow, SCTAB nTab );
@@ -985,18 +825,13 @@
                                                 SCCOL nEndCol, SCROW nEndRow, bool bIgnoreNotes = false ) const;
     sal_Bool            IsPrintEmpty( SCTAB nTab, SCCOL nStartCol, SCROW nStartRow,
                                                 SCCOL nEndCol, SCROW nEndRow,
-                                                sal_Bool bLeftIsEmpty = sal_False,
+                                                sal_Bool bLeftIsEmpty = false,
                                                 ScRange* pLastRange = NULL,
                                                 Rectangle* pLastMM = NULL ) const;
 
-<<<<<<< HEAD
     void            SkipOverlapped( SCCOL& rCol, SCROW& rRow, SCTAB nTab ) const;
-    BOOL            IsHorOverlapped( SCCOL nCol, SCROW nRow, SCTAB nTab ) const;
-    BOOL            IsVerOverlapped( SCCOL nCol, SCROW nRow, SCTAB nTab ) const;
-=======
     sal_Bool            IsHorOverlapped( SCCOL nCol, SCROW nRow, SCTAB nTab ) const;
     sal_Bool            IsVerOverlapped( SCCOL nCol, SCROW nRow, SCTAB nTab ) const;
->>>>>>> ce6308e4
 
     SC_DLLPUBLIC bool           HasAttrib( SCCOL nCol1, SCROW nRow1, SCTAB nTab1,
                                            SCCOL nCol2, SCROW nRow2, SCTAB nTab2, sal_uInt16 nMask );
@@ -1033,27 +868,15 @@
                     /** Zap all caches. */
     void            ClearLookupCaches();
 
-<<<<<<< HEAD
                     // calculate automatically
-    void            SetAutoCalc( BOOL bNewAutoCalc );
-    BOOL            GetAutoCalc() const { return bAutoCalc; }
-                    // calculate automatically in/from/for ScDocShell disabled
-    void            SetAutoCalcShellDisabled( BOOL bNew ) { bAutoCalcShellDisabled = bNew; }
-    BOOL            IsAutoCalcShellDisabled() const { return bAutoCalcShellDisabled; }
-                    // ForcedFormulas are to be calculated
-    void            SetForcedFormulaPending( BOOL bNew ) { bForcedFormulaPending = bNew; }
-    BOOL            IsForcedFormulaPending() const { return bForcedFormulaPending; }
-=======
-                    // Automatisch Berechnen
     void            SetAutoCalc( sal_Bool bNewAutoCalc );
     sal_Bool            GetAutoCalc() const { return bAutoCalc; }
-                    // Automatisch Berechnen in/von/fuer ScDocShell disabled
+                    // calculate automatically in/from/for ScDocShell disabled
     void            SetAutoCalcShellDisabled( sal_Bool bNew ) { bAutoCalcShellDisabled = bNew; }
     sal_Bool            IsAutoCalcShellDisabled() const { return bAutoCalcShellDisabled; }
-                    // ForcedFormulas zu berechnen
+                    // ForcedFormulas are to be calculated
     void            SetForcedFormulaPending( sal_Bool bNew ) { bForcedFormulaPending = bNew; }
     sal_Bool            IsForcedFormulaPending() const { return bForcedFormulaPending; }
->>>>>>> ce6308e4
                     // if CalcFormulaTree() is currently running
     sal_Bool            IsCalculatingFormulaTree() { return bCalculatingFormulaTree; }
 
@@ -1065,10 +888,10 @@
                         selection, but the bounds of the sheet's data area
                         instead.
 
-                        @returns sal_True if the area passed intersected the data
-                                 area, sal_False if not, in which case the values
+                        @returns TRUE if the area passed intersected the data
+                                 area, FALSE if not, in which case the values
                                  obtained may be out of bounds, not in order or
-                                 unmodified. sal_True does not mean that there
+                                 unmodified. TRUE does not mean that there
                                  actually is any data within the selection.
                      */
     bool            ShrinkToDataArea( SCTAB nTab, SCCOL& rStartCol, SCROW& rStartRow, SCCOL& rEndCol, SCROW& rEndRow ) const;
@@ -1132,15 +955,9 @@
                                SCROW nStartRow, SCSIZE nSize,
                                ScDocument* pRefUndoDoc = NULL, sal_Bool* pUndoOutline = NULL,
                                const ScMarkData* pTabMark = NULL );
-<<<<<<< HEAD
     SC_DLLPUBLIC void   DeleteRow( const ScRange& rRange,
-                               ScDocument* pRefUndoDoc = NULL, BOOL* pUndoOutline = NULL );
-    BOOL            InsertCol( SCROW nStartRow, SCTAB nStartTab,
-=======
-    void            DeleteRow( const ScRange& rRange,
                                ScDocument* pRefUndoDoc = NULL, sal_Bool* pUndoOutline = NULL );
     sal_Bool            InsertCol( SCROW nStartRow, SCTAB nStartTab,
->>>>>>> ce6308e4
                                SCROW nEndRow,   SCTAB nEndTab,
                                SCCOL nStartCol, SCSIZE nSize, ScDocument* pRefUndoDoc = NULL,
                                const ScMarkData* pTabMark = NULL );
@@ -1175,15 +992,9 @@
     void            SetNamedRangesLockCount( sal_Int16 nCount ) { mnNamedRangesLockCount = nCount; }
     SC_DLLPUBLIC void           ResetClip( ScDocument* pSourceDoc, const ScMarkData* pMarks );
     SC_DLLPUBLIC void           ResetClip( ScDocument* pSourceDoc, SCTAB nTab );
-<<<<<<< HEAD
-    void            SetCutMode( BOOL bCut );
-    SC_DLLPUBLIC BOOL           IsCutMode();
-    void            SetClipArea( const ScRange& rArea, BOOL bCut = FALSE );
-=======
     void            SetCutMode( sal_Bool bCut );
-    sal_Bool            IsCutMode();
-    void            SetClipArea( const ScRange& rArea, sal_Bool bCut = sal_False );
->>>>>>> ce6308e4
+    SC_DLLPUBLIC sal_Bool           IsCutMode();
+    void            SetClipArea( const ScRange& rArea, sal_Bool bCut = false );
 
     SC_DLLPUBLIC sal_Bool           IsDocVisible() const                        { return bIsVisible; }
     void            SetDocVisible( sal_Bool bSet );
@@ -1229,9 +1040,9 @@
                                     ScDocument* pRefUndoDoc = NULL,
                                     ScDocument* pClipDoc = NULL,
                                     sal_Bool bResetCut = sal_True,
-                                    sal_Bool bAsLink = sal_False,
+                                    sal_Bool bAsLink = false,
                                     sal_Bool bIncludeFiltered = sal_True,
-                                    sal_Bool bSkipAttrForEmpty = sal_False,
+                                    sal_Bool bSkipAttrForEmpty = false,
                                     const ScRangeList * pDestRanges = NULL );
 
     void            CopyMultiRangeFromClip(const ScAddress& rDestPos, const ScMarkData& rMark,
@@ -1265,11 +1076,11 @@
     void            TransliterateText( const ScMarkData& rMultiMark, sal_Int32 nType );
 
     SC_DLLPUBLIC void           InitUndo( ScDocument* pSrcDoc, SCTAB nTab1, SCTAB nTab2,
-                                sal_Bool bColInfo = sal_False, sal_Bool bRowInfo = sal_False );
+                                sal_Bool bColInfo = false, sal_Bool bRowInfo = false );
     void            AddUndoTab( SCTAB nTab1, SCTAB nTab2,
-                                sal_Bool bColInfo = sal_False, sal_Bool bRowInfo = sal_False );
+                                sal_Bool bColInfo = false, sal_Bool bRowInfo = false );
     SC_DLLPUBLIC void           InitUndoSelected( ScDocument* pSrcDoc, const ScMarkData& rTabSelection,
-                                sal_Bool bColInfo = sal_False, sal_Bool bRowInfo = sal_False );
+                                sal_Bool bColInfo = false, sal_Bool bRowInfo = false );
 
                     //  don't use anymore:
     void            CopyToDocument(SCCOL nCol1, SCROW nRow1, SCTAB nTab1,
@@ -1288,7 +1099,7 @@
                                 sal_uInt16 nFlags, sal_Bool bMarked, ScDocument* pDestDoc,
                                 const ScMarkData* pMarks = NULL);
 
-    void            CopyScenario( SCTAB nSrcTab, SCTAB nDestTab, sal_Bool bNewScenario = sal_False );
+    void            CopyScenario( SCTAB nSrcTab, SCTAB nDestTab, sal_Bool bNewScenario = false );
     sal_Bool            TestCopyScenario( SCTAB nSrcTab, SCTAB nDestTab ) const;
     void            MarkScenario( SCTAB nSrcTab, SCTAB nDestTab,
                                     ScMarkData& rDestMark, sal_Bool bResetMark = sal_True,
@@ -1422,9 +1233,9 @@
                                             SCTAB nTab, sal_Int16 nFlags );
 
     SC_DLLPUBLIC void           SetPattern( const ScAddress&, const ScPatternAttr& rAttr,
-                                    sal_Bool bPutToPool = sal_False );
+                                    sal_Bool bPutToPool = false );
     SC_DLLPUBLIC void           SetPattern( SCCOL nCol, SCROW nRow, SCTAB nTab, const ScPatternAttr& rAttr,
-                                    sal_Bool bPutToPool = sal_False );
+                                    sal_Bool bPutToPool = false );
     void            DeleteNumberFormat( const sal_uInt32* pDelKeys, sal_uInt32 nCount );
 
     void            AutoFormat( SCCOL nStartCol, SCROW nStartRow, SCCOL nEndCol, SCROW nEndRow,
@@ -1446,34 +1257,20 @@
                             SCCOL nVCol, SCROW nVRow, SCTAB nVTab,
                             const String& sValStr, double& nX);
 
-<<<<<<< HEAD
     void            ApplySelectionPattern( const ScPatternAttr& rAttr, const ScMarkData& rMark,
                                            ScEditDataArray* pDataArray = NULL );
-    void            DeleteSelection( USHORT nDelFlag, const ScMarkData& rMark );
-    void            DeleteSelectionTab( SCTAB nTab, USHORT nDelFlag, const ScMarkData& rMark );
-
-    SC_DLLPUBLIC void           SetColWidth( SCCOL nCol, SCTAB nTab, USHORT nNewWidth );
-    SC_DLLPUBLIC void           SetColWidthOnly( SCCOL nCol, SCTAB nTab, USHORT nNewWidth );
-    SC_DLLPUBLIC void           SetRowHeight( SCROW nRow, SCTAB nTab, USHORT nNewHeight );
-=======
-    void            ApplySelectionPattern( const ScPatternAttr& rAttr, const ScMarkData& rMark );
     void            DeleteSelection( sal_uInt16 nDelFlag, const ScMarkData& rMark );
     void            DeleteSelectionTab( SCTAB nTab, sal_uInt16 nDelFlag, const ScMarkData& rMark );
 
     SC_DLLPUBLIC void           SetColWidth( SCCOL nCol, SCTAB nTab, sal_uInt16 nNewWidth );
+    SC_DLLPUBLIC void           SetColWidthOnly( SCCOL nCol, SCTAB nTab, sal_uInt16 nNewWidth );
     SC_DLLPUBLIC void           SetRowHeight( SCROW nRow, SCTAB nTab, sal_uInt16 nNewHeight );
->>>>>>> ce6308e4
     SC_DLLPUBLIC void           SetRowHeightRange( SCROW nStartRow, SCROW nEndRow, SCTAB nTab,
                                             sal_uInt16 nNewHeight );
 
     SC_DLLPUBLIC void           SetRowHeightOnly( SCROW nStartRow, SCROW nEndRow, SCTAB nTab,
-<<<<<<< HEAD
-                                                  USHORT nNewHeight );
-    SC_DLLPUBLIC void           SetManualHeight( SCROW nStartRow, SCROW nEndRow, SCTAB nTab, BOOL bManual );
-=======
                                                   sal_uInt16 nNewHeight );
-    void                        SetManualHeight( SCROW nStartRow, SCROW nEndRow, SCTAB nTab, sal_Bool bManual );
->>>>>>> ce6308e4
+    SC_DLLPUBLIC void           SetManualHeight( SCROW nStartRow, SCROW nEndRow, SCTAB nTab, sal_Bool bManual );
 
     SC_DLLPUBLIC sal_uInt16         GetColWidth( SCCOL nCol, SCTAB nTab ) const;
     SC_DLLPUBLIC sal_uInt16         GetRowHeight( SCROW nRow, SCTAB nTab, bool bHiddenAsZero = true ) const;
@@ -1496,13 +1293,8 @@
                                         const Fraction& rZoomX, const Fraction& rZoomY,
                                         sal_Bool bFormula,
                                         const ScMarkData* pMarkData = NULL,
-<<<<<<< HEAD
                                         const ScColWidthParam* pParam = NULL );
-    SC_DLLPUBLIC BOOL           SetOptimalHeight( SCROW nStartRow, SCROW nEndRow, SCTAB nTab, USHORT nExtra,
-=======
-                                        sal_Bool bSimpleTextImport = sal_False );
     SC_DLLPUBLIC sal_Bool           SetOptimalHeight( SCROW nStartRow, SCROW nEndRow, SCTAB nTab, sal_uInt16 nExtra,
->>>>>>> ce6308e4
                                         OutputDevice* pDev,
                                         double nPPTX, double nPPTY,
                                         const Fraction& rZoomX, const Fraction& rZoomY,
@@ -1515,22 +1307,13 @@
                                     OutputDevice* pDev,
                                     double nPPTX, double nPPTY,
                                     const Fraction& rZoomX, const Fraction& rZoomY,
-                                    sal_Bool bWidth, sal_Bool bTotalSize = sal_False );
-
-<<<<<<< HEAD
-    SC_DLLPUBLIC void           ShowCol(SCCOL nCol, SCTAB nTab, BOOL bShow);
-    SC_DLLPUBLIC void           ShowRow(SCROW nRow, SCTAB nTab, BOOL bShow);
-    SC_DLLPUBLIC void           ShowRows(SCROW nRow1, SCROW nRow2, SCTAB nTab, BOOL bShow);
-    SC_DLLPUBLIC void           SetRowFlags( SCROW nRow, SCTAB nTab, BYTE nNewFlags );
-    SC_DLLPUBLIC void           SetRowFlags( SCROW nStartRow, SCROW nEndRow, SCTAB nTab, BYTE nNewFlags );
-=======
+                                    sal_Bool bWidth, sal_Bool bTotalSize = false );
+
     SC_DLLPUBLIC void           ShowCol(SCCOL nCol, SCTAB nTab, sal_Bool bShow);
     SC_DLLPUBLIC void           ShowRow(SCROW nRow, SCTAB nTab, sal_Bool bShow);
     SC_DLLPUBLIC void           ShowRows(SCROW nRow1, SCROW nRow2, SCTAB nTab, sal_Bool bShow);
-    SC_DLLPUBLIC void           SetColFlags( SCCOL nCol, SCTAB nTab, sal_uInt8 nNewFlags );
     SC_DLLPUBLIC void           SetRowFlags( SCROW nRow, SCTAB nTab, sal_uInt8 nNewFlags );
     SC_DLLPUBLIC void           SetRowFlags( SCROW nStartRow, SCROW nEndRow, SCTAB nTab, sal_uInt8 nNewFlags );
->>>>>>> ce6308e4
 
     SC_DLLPUBLIC sal_uInt8          GetColFlags( SCCOL nCol, SCTAB nTab ) const;
     SC_DLLPUBLIC sal_uInt8          GetRowFlags( SCROW nRow, SCTAB nTab ) const;
@@ -1625,17 +1408,10 @@
 
     SC_DLLPUBLIC sal_Bool           NeedPageResetAfterTab( SCTAB nTab ) const;
 
-<<<<<<< HEAD
     // Was stored in PageStyle previously. Now it exists for every table:
-    SC_DLLPUBLIC BOOL           HasPrintRange();
-    SC_DLLPUBLIC USHORT         GetPrintRangeCount( SCTAB nTab );
-    SC_DLLPUBLIC const ScRange* GetPrintRange( SCTAB nTab, USHORT nPos );
-=======
-    // war vorher im PageStyle untergracht. Jetzt an jeder Tabelle:
     SC_DLLPUBLIC sal_Bool           HasPrintRange();
     SC_DLLPUBLIC sal_uInt16         GetPrintRangeCount( SCTAB nTab );
     SC_DLLPUBLIC const ScRange* GetPrintRange( SCTAB nTab, sal_uInt16 nPos );
->>>>>>> ce6308e4
     SC_DLLPUBLIC const ScRange* GetRepeatColRange( SCTAB nTab );
     SC_DLLPUBLIC const ScRange* GetRepeatRowRange( SCTAB nTab );
     /** Returns true, if the specified sheet is always printed. */
@@ -1675,32 +1451,21 @@
 
     SC_DLLPUBLIC SvNumberFormatter* GetFormatTable() const;
 
-<<<<<<< HEAD
-    void            Sort( SCTAB nTab, const ScSortParam& rSortParam, BOOL bKeepQuery );
-    SCSIZE          Query( SCTAB nTab, const ScQueryParam& rQueryParam, BOOL bKeepSub );
-    SC_DLLPUBLIC BOOL           CreateQueryParam( SCCOL nCol1, SCROW nRow1, SCCOL nCol2, SCROW nRow2,
-                                        SCTAB nTab, ScQueryParam& rQueryParam );
-    void            GetUpperCellString(SCCOL nCol, SCROW nRow, SCTAB nTab, String& rStr);
-
-    /** Update the dynamic end row position of a current data area. */
-    void            UpdateDynamicEndRow(ScDBData& rDBData) const;
-
-    BOOL            GetFilterEntries( SCCOL nCol, SCROW nRow, SCTAB nTab,
-=======
     void            Sort( SCTAB nTab, const ScSortParam& rSortParam, sal_Bool bKeepQuery );
     SCSIZE          Query( SCTAB nTab, const ScQueryParam& rQueryParam, sal_Bool bKeepSub );
-    sal_Bool            ValidQuery( SCROW nRow, SCTAB nTab, const ScQueryParam& rQueryParam, sal_Bool* pSpecial = NULL );
     SC_DLLPUBLIC sal_Bool           CreateQueryParam( SCCOL nCol1, SCROW nRow1, SCCOL nCol2, SCROW nRow2,
                                         SCTAB nTab, ScQueryParam& rQueryParam );
     void            GetUpperCellString(SCCOL nCol, SCROW nRow, SCTAB nTab, String& rStr);
 
+    /** Update the dynamic end row position of a current data area. */
+    void            UpdateDynamicEndRow(ScDBData& rDBData) const;
+
     sal_Bool            GetFilterEntries( SCCOL nCol, SCROW nRow, SCTAB nTab,
->>>>>>> ce6308e4
                                 bool bFilter, TypedScStrCollection& rStrings, bool& rHasDates);
     SC_DLLPUBLIC sal_Bool           GetFilterEntriesArea( SCCOL nCol, SCROW nStartRow, SCROW nEndRow,
                                 SCTAB nTab, TypedScStrCollection& rStrings, bool& rHasDates );
     sal_Bool            GetDataEntries( SCCOL nCol, SCROW nRow, SCTAB nTab,
-                                TypedScStrCollection& rStrings, sal_Bool bLimit = sal_False );
+                                TypedScStrCollection& rStrings, sal_Bool bLimit = false );
     sal_Bool            GetFormulaEntries( TypedScStrCollection& rStrings );
 
     sal_Bool            HasAutoFilter( SCCOL nCol, SCROW nRow, SCTAB nTab );
@@ -1732,11 +1497,7 @@
     sal_Bool            IdleCalcTextWidth();
     sal_Bool            IdleCheckLinks();
 
-<<<<<<< HEAD
-    BOOL            ContinueOnlineSpelling();   // TRUE = found s.th.
-=======
-    sal_Bool            ContinueOnlineSpelling();   // sal_True = etwas gefunden
->>>>>>> ce6308e4
+    sal_Bool            ContinueOnlineSpelling();   // TRUE = found s.th.
 
     void            RepaintRange( const ScRange& rRange );
 
@@ -1762,20 +1523,12 @@
     sal_Bool        HasRangeOverflow() const                { return nRangeOverflowType != 0; }
     SC_DLLPUBLIC sal_uInt32      GetRangeOverflowType() const            { return nRangeOverflowType; }
 
-<<<<<<< HEAD
     // for broadcasting/listening
-    void            SetNoSetDirty( BOOL bVal ) { bNoSetDirty = bVal; }
-    BOOL            GetNoSetDirty() const { return bNoSetDirty; }
-    void            SetInsertingFromOtherDoc( BOOL bVal ) { bInsertingFromOtherDoc = bVal; }
-    BOOL            IsInsertingFromOtherDoc() const { return bInsertingFromOtherDoc; }
-    bool            IsLoadingMedium() const;
-=======
-    // fuer Broadcasting/Listening
     void            SetNoSetDirty( sal_Bool bVal ) { bNoSetDirty = bVal; }
     sal_Bool            GetNoSetDirty() const { return bNoSetDirty; }
     void            SetInsertingFromOtherDoc( sal_Bool bVal ) { bInsertingFromOtherDoc = bVal; }
     sal_Bool            IsInsertingFromOtherDoc() const { return bInsertingFromOtherDoc; }
->>>>>>> ce6308e4
+    bool            IsLoadingMedium() const;
     void            SetLoadingMedium( bool bVal );
     void            SetImportingXML( bool bVal );
     bool            IsImportingXML() const { return bImportingXML; }
@@ -1790,7 +1543,7 @@
     ScChartListenerCollection* GetChartListenerCollection() const
                         { return pChartListenerCollection; }
     void            SetChartListenerCollection( ScChartListenerCollection*,
-                        sal_Bool bSetChartRangeLists = sal_False );
+                        sal_Bool bSetChartRangeLists = false );
     void            UpdateChart( const String& rName );
     void            RestoreChartListener( const String& rName );
     SC_DLLPUBLIC void           UpdateChartListenerCollection();
@@ -1879,8 +1632,8 @@
                                             SvtListener* pListener );
     void                PutInFormulaTree( ScFormulaCell* pCell );
     void                RemoveFromFormulaTree( ScFormulaCell* pCell );
-    void                CalcFormulaTree( sal_Bool bOnlyForced = sal_False,
-                                        sal_Bool bNoProgressBar = sal_False );
+    void                CalcFormulaTree( sal_Bool bOnlyForced = false,
+                                        sal_Bool bNoProgressBar = false );
     void                ClearFormulaTree();
     void                AppendToFormulaTrack( ScFormulaCell* pCell );
     void                RemoveFromFormulaTrack( ScFormulaCell* pCell );
@@ -1933,7 +1686,7 @@
                             }
                         // add a formula to be remembered for TableOp broadcasts
     void                AddTableOpFormulaCell( ScFormulaCell* );
-    void                InvalidateLastTableOpParams() { aLastTableOpParams.bValid = sal_False; }
+    void                InvalidateLastTableOpParams() { aLastTableOpParams.bValid = false; }
     ScRecursionHelper&  GetRecursionHelper()
                             {
                                 if (!pRecursionHelper)
