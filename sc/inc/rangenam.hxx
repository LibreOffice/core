/* -*- Mode: C++; tab-width: 4; indent-tabs-mode: nil; c-basic-offset: 4 -*- */
/*************************************************************************
 *
 * DO NOT ALTER OR REMOVE COPYRIGHT NOTICES OR THIS FILE HEADER.
 *
 * Copyright 2000, 2010 Oracle and/or its affiliates.
 *
 * OpenOffice.org - a multi-platform office productivity suite
 *
 * This file is part of OpenOffice.org.
 *
 * OpenOffice.org is free software: you can redistribute it and/or modify
 * it under the terms of the GNU Lesser General Public License version 3
 * only, as published by the Free Software Foundation.
 *
 * OpenOffice.org is distributed in the hope that it will be useful,
 * but WITHOUT ANY WARRANTY; without even the implied warranty of
 * MERCHANTABILITY or FITNESS FOR A PARTICULAR PURPOSE.  See the
 * GNU Lesser General Public License version 3 for more details
 * (a copy is included in the LICENSE file that accompanied this code).
 *
 * You should have received a copy of the GNU Lesser General Public License
 * version 3 along with OpenOffice.org.  If not, see
 * <http://www.openoffice.org/license.html>
 * for a copy of the LGPLv3 License.
 *
 ************************************************************************/

#ifndef SC_RANGENAM_HXX
#define SC_RANGENAM_HXX

#include "global.hxx" // -> enum UpdateRefMode
#include "address.hxx"
#include "collect.hxx"
#include "formula/grammar.hxx"
#include "scdllapi.h"

#include <map>
#include <boost/ptr_container/ptr_set.hpp>

//------------------------------------------------------------------------

class ScDocument;

namespace rtl {
    class OUStringBuffer;
}


//------------------------------------------------------------------------

typedef sal_uInt16 RangeType;

#define RT_NAME             ((RangeType)0x0000)
#define RT_DATABASE         ((RangeType)0x0001)
#define RT_CRITERIA         ((RangeType)0x0002)
#define RT_PRINTAREA        ((RangeType)0x0004)
#define RT_COLHEADER        ((RangeType)0x0008)
#define RT_ROWHEADER        ((RangeType)0x0010)
#define RT_ABSAREA          ((RangeType)0x0020)
#define RT_REFAREA          ((RangeType)0x0040)
#define RT_ABSPOS           ((RangeType)0x0080)
#define RT_SHARED           ((RangeType)0x0100)
#define RT_SHAREDMOD        ((RangeType)0x0200)

//------------------------------------------------------------------------

class ScTokenArray;

class ScRangeData
{
private:
    String          aName;
    String          aUpperName;         // #i62977# for faster searching (aName is never modified after ctor)
    ScTokenArray*   pCode;
    ScAddress       aPos;
    RangeType       eType;
    ScDocument*     pDoc;
<<<<<<< HEAD
    USHORT          nIndex;
    BOOL            bModified;          // is set/cleared by UpdateReference
=======
    sal_uInt16          nIndex;
    sal_Bool            bModified;          // wird bei UpdateReference gesetzt/geloescht
>>>>>>> ce6308e4

    // max row and column to use for wrapping of references.  If -1 use the
    // application's default.
    SCROW           mnMaxRow;
    SCCOL           mnMaxCol;

<<<<<<< HEAD
    ScRangeData( USHORT nIndex );
=======
    friend class ScRangeName;
    ScRangeData( sal_uInt16 nIndex );
>>>>>>> ce6308e4
public:
    typedef ::std::map<sal_uInt16, sal_uInt16> IndexMap;

    SC_DLLPUBLIC                ScRangeData( ScDocument* pDoc,
                                 const String& rName,
                                 const String& rSymbol,
                                 const ScAddress& rAdr = ScAddress(),
                                 RangeType nType = RT_NAME,
                                 const formula::FormulaGrammar::Grammar eGrammar = formula::FormulaGrammar::GRAM_DEFAULT );
    SC_DLLPUBLIC                ScRangeData( ScDocument* pDoc,
                                 const String& rName,
                                 const ScTokenArray& rArr,
                                 const ScAddress& rAdr = ScAddress(),
                                 RangeType nType = RT_NAME );
    SC_DLLPUBLIC                ScRangeData( ScDocument* pDoc,
                                 const String& rName,
                                 const ScAddress& rTarget );
                                // rTarget is ABSPOS jump label
                    ScRangeData(const ScRangeData& rScRangeData);

    SC_DLLPUBLIC ~ScRangeData();

    sal_Bool            operator== (const ScRangeData& rData) const;

    void            GetName( String& rName ) const  { rName = aName; }
    const String&   GetName( void ) const           { return aName; }
    const String&   GetUpperName( void ) const      { return aUpperName; }
    ScAddress       GetPos() const                  { return aPos; }
<<<<<<< HEAD
    // The index has to be unique. If index=0 a new index value is assigned.
    void            SetIndex( USHORT nInd )         { nIndex = nInd; }
    USHORT    GetIndex() const                { return nIndex; }
    ScTokenArray*   GetCode()                       { return pCode; }
    const ScTokenArray* GetCode() const             { return pCode; }
    USHORT          GetErrCode();
    BOOL            HasReferences() const;
=======
    // Der Index muss eindeutig sein. Ist er 0, wird ein neuer Index vergeben
    void            SetIndex( sal_uInt16 nInd )         { nIndex = nInd; }
    sal_uInt16    GetIndex() const                { return nIndex; }
    ScTokenArray*   GetCode()                       { return pCode; }
    sal_uInt16          GetErrCode();
    sal_Bool            HasReferences() const;
>>>>>>> ce6308e4
    void            SetDocument( ScDocument* pDocument){ pDoc = pDocument; }
    ScDocument*     GetDocument() const             { return pDoc; }
    void            SetType( RangeType nType )      { eType = nType; }
    void            AddType( RangeType nType )      { eType = eType|nType; }
    RangeType       GetType() const                 { return eType; }
<<<<<<< HEAD
    BOOL            HasType( RangeType nType ) const;
    SC_DLLPUBLIC void GetSymbol( String& rSymbol, const formula::FormulaGrammar::Grammar eGrammar = formula::FormulaGrammar::GRAM_DEFAULT ) const;
    SC_DLLPUBLIC void GetSymbol( rtl::OUString& rSymbol, const formula::FormulaGrammar::Grammar eGrammar = formula::FormulaGrammar::GRAM_DEFAULT ) const;
=======
    sal_Bool            HasType( RangeType nType ) const;
    SC_DLLPUBLIC void           GetSymbol( String& rSymbol, const formula::FormulaGrammar::Grammar eGrammar = formula::FormulaGrammar::GRAM_DEFAULT ) const;
>>>>>>> ce6308e4
    void            UpdateSymbol( rtl::OUStringBuffer& rBuffer, const ScAddress&,
                                    const formula::FormulaGrammar::Grammar eGrammar = formula::FormulaGrammar::GRAM_DEFAULT );
    void            UpdateReference( UpdateRefMode eUpdateRefMode,
                             const ScRange& r,
                             SCsCOL nDx, SCsROW nDy, SCsTAB nDz );
    sal_Bool            IsModified() const              { return bModified; }

    SC_DLLPUBLIC void           GuessPosition();

    void            UpdateTranspose( const ScRange& rSource, const ScAddress& rDest );
    void            UpdateGrow( const ScRange& rArea, SCCOL nGrowX, SCROW nGrowY );

<<<<<<< HEAD
    SC_DLLPUBLIC BOOL           IsReference( ScRange& rRef ) const;
    BOOL            IsReference( ScRange& rRef, const ScAddress& rPos ) const;
    SC_DLLPUBLIC BOOL           IsValidReference( ScRange& rRef ) const;
    BOOL            IsRangeAtBlock( const ScRange& ) const;
=======
    SC_DLLPUBLIC sal_Bool           IsReference( ScRange& rRef ) const;
    sal_Bool            IsReference( ScRange& rRef, const ScAddress& rPos ) const;
    sal_Bool            IsValidReference( ScRange& rRef ) const;

//UNUSED2009-05 sal_Bool            IsRangeAtCursor( const ScAddress&, sal_Bool bStartOnly ) const;
    sal_Bool            IsRangeAtBlock( const ScRange& ) const;
>>>>>>> ce6308e4

    void            UpdateTabRef(SCTAB nOldTable, sal_uInt16 nFlag, SCTAB nNewTable);
    void            TransferTabRef( SCTAB nOldTab, SCTAB nNewTab );

    void            ValidateTabRefs();

    void            ReplaceRangeNamesInUse( const IndexMap& rMap );

    static void     MakeValidName( String& rName );
    SC_DLLPUBLIC static sal_Bool        IsNameValid( const String& rName, ScDocument* pDoc );

    SC_DLLPUBLIC void SetMaxRow(SCROW nRow);
    SCROW GetMaxRow() const;
    SC_DLLPUBLIC void SetMaxCol(SCCOL nCol);
    SCCOL GetMaxCol() const;
};

inline sal_Bool ScRangeData::HasType( RangeType nType ) const
{
    return ( ( eType & nType ) == nType );
}

extern "C" int SAL_CALL ScRangeData_QsortNameCompare( const void*, const void* );

#if defined( ICC ) && defined( OS2 )
    static int _Optlink  ICCQsortNameCompare( const void* a, const void* b)
                            { return ScRangeData_QsortNameCompare(a,b); }
#endif

bool operator< (const ScRangeData& left, const ScRangeData& right);

class ScRangeName
{
private:
<<<<<<< HEAD
    typedef ::boost::ptr_set<ScRangeData> DataType;
    DataType    maData;
=======
    ScDocument* pDoc;
    sal_uInt16 nSharedMaxIndex;

    using ScSortedCollection::Clone;    // calcwarnings: shouldn't be used
>>>>>>> ce6308e4

    ScDocument* mpDoc;
    sal_uInt16  mnSharedMaxIndex;
public:
<<<<<<< HEAD
    typedef DataType::const_iterator const_iterator;
    typedef DataType::iterator iterator;

    ScRangeName(ScDocument* pDoc = NULL);
    ScRangeName(const ScRangeName& r);

    SC_DLLPUBLIC const ScRangeData* findByRange(const ScRange& rRange) const;
    SC_DLLPUBLIC ScRangeData* findByName(const rtl::OUString& rName);
    SC_DLLPUBLIC const ScRangeData* findByName(const rtl::OUString& rName) const;
    ScRangeData* findByUpperName(const rtl::OUString& rName);
    const ScRangeData* findByUpperName(const rtl::OUString& rName) const;
    SC_DLLPUBLIC ScRangeData* findByIndex(USHORT i);
    void UpdateReference(UpdateRefMode eUpdateRefMode, const ScRange& rRange,
                         SCsCOL nDx, SCsROW nDy, SCsTAB nDz);
    void UpdateTabRef(SCTAB nTable, sal_uInt16 nFlag, SCTAB nNewTable = 0);
    void UpdateTranspose(const ScRange& rSource, const ScAddress& rDest);
    void UpdateGrow(const ScRange& rArea, SCCOL nGrowX, SCROW nGrowY);
    sal_uInt16 GetSharedMaxIndex();
    void SetSharedMaxIndex(sal_uInt16 nInd);

    SC_DLLPUBLIC const_iterator begin() const;
    SC_DLLPUBLIC const_iterator end() const;
    SC_DLLPUBLIC iterator begin();
    SC_DLLPUBLIC iterator end();
    SC_DLLPUBLIC size_t size() const;
    bool empty() const;
    SC_DLLPUBLIC bool insert(ScRangeData* p);
    void erase(const ScRangeData& r);
    void erase(const iterator& itr);
    void clear();
    bool operator== (const ScRangeName& r) const;
=======
    ScRangeName(sal_uInt16 nLim = 4, sal_uInt16 nDel = 4, sal_Bool bDup = sal_False,
                ScDocument* pDocument = NULL) :
        ScSortedCollection  ( nLim, nDel, bDup ),
        pDoc                ( pDocument ),
        nSharedMaxIndex     ( 1 ) {}            // darf nicht 0 sein!!

    ScRangeName(const ScRangeName& rScRangeName, ScDocument* pDocument);

    virtual ScDataObject*     Clone(ScDocument* pDocP) const
                             { return new ScRangeName(*this, pDocP); }
    ScRangeData*            operator[]( const sal_uInt16 nIndex) const
                             { return (ScRangeData*)At(nIndex); }
    virtual short           Compare(ScDataObject* pKey1, ScDataObject* pKey2) const;
    virtual sal_Bool            IsEqual(ScDataObject* pKey1, ScDataObject* pKey2) const;

//UNUSED2009-05 ScRangeData*            GetRangeAtCursor( const ScAddress&, sal_Bool bStartOnly ) const;
    SC_DLLPUBLIC ScRangeData*           GetRangeAtBlock( const ScRange& ) const;

    SC_DLLPUBLIC sal_Bool                   SearchName( const String& rName, sal_uInt16& rPos ) const;
                            // SearchNameUpper must be called with an upper-case search string
    sal_Bool                    SearchNameUpper( const String& rUpperName, sal_uInt16& rPos ) const;
    void                    UpdateReference(UpdateRefMode eUpdateRefMode,
                                const ScRange& rRange,
                                SCsCOL nDx, SCsROW nDy, SCsTAB nDz );
    void                    UpdateTabRef(SCTAB nTable, sal_uInt16 nFlag, SCTAB nNewTable = 0);
    void                    UpdateTranspose( const ScRange& rSource, const ScAddress& rDest );
    void                    UpdateGrow( const ScRange& rArea, SCCOL nGrowX, SCROW nGrowY );
    virtual sal_Bool            Insert(ScDataObject* pScDataObject);
    SC_DLLPUBLIC ScRangeData*           FindIndex(sal_uInt16 nIndex);
    sal_uInt16                  GetSharedMaxIndex()             { return nSharedMaxIndex; }
    void                    SetSharedMaxIndex(sal_uInt16 nInd)  { nSharedMaxIndex = nInd; }
    sal_uInt16                  GetEntryIndex();
>>>>>>> ce6308e4
};

#endif

/* vim:set shiftwidth=4 softtabstop=4 expandtab: */<|MERGE_RESOLUTION|>--- conflicted
+++ resolved
@@ -76,25 +76,15 @@
     ScAddress       aPos;
     RangeType       eType;
     ScDocument*     pDoc;
-<<<<<<< HEAD
-    USHORT          nIndex;
-    BOOL            bModified;          // is set/cleared by UpdateReference
-=======
     sal_uInt16          nIndex;
-    sal_Bool            bModified;          // wird bei UpdateReference gesetzt/geloescht
->>>>>>> ce6308e4
+    sal_Bool            bModified;          // is set/cleared by UpdateReference
 
     // max row and column to use for wrapping of references.  If -1 use the
     // application's default.
     SCROW           mnMaxRow;
     SCCOL           mnMaxCol;
 
-<<<<<<< HEAD
-    ScRangeData( USHORT nIndex );
-=======
-    friend class ScRangeName;
     ScRangeData( sal_uInt16 nIndex );
->>>>>>> ce6308e4
 public:
     typedef ::std::map<sal_uInt16, sal_uInt16> IndexMap;
 
@@ -123,35 +113,21 @@
     const String&   GetName( void ) const           { return aName; }
     const String&   GetUpperName( void ) const      { return aUpperName; }
     ScAddress       GetPos() const                  { return aPos; }
-<<<<<<< HEAD
     // The index has to be unique. If index=0 a new index value is assigned.
-    void            SetIndex( USHORT nInd )         { nIndex = nInd; }
-    USHORT    GetIndex() const                { return nIndex; }
-    ScTokenArray*   GetCode()                       { return pCode; }
-    const ScTokenArray* GetCode() const             { return pCode; }
-    USHORT          GetErrCode();
-    BOOL            HasReferences() const;
-=======
-    // Der Index muss eindeutig sein. Ist er 0, wird ein neuer Index vergeben
     void            SetIndex( sal_uInt16 nInd )         { nIndex = nInd; }
     sal_uInt16    GetIndex() const                { return nIndex; }
     ScTokenArray*   GetCode()                       { return pCode; }
+    const ScTokenArray* GetCode() const             { return pCode; }
     sal_uInt16          GetErrCode();
     sal_Bool            HasReferences() const;
->>>>>>> ce6308e4
     void            SetDocument( ScDocument* pDocument){ pDoc = pDocument; }
     ScDocument*     GetDocument() const             { return pDoc; }
     void            SetType( RangeType nType )      { eType = nType; }
     void            AddType( RangeType nType )      { eType = eType|nType; }
     RangeType       GetType() const                 { return eType; }
-<<<<<<< HEAD
-    BOOL            HasType( RangeType nType ) const;
+    sal_Bool            HasType( RangeType nType ) const;
     SC_DLLPUBLIC void GetSymbol( String& rSymbol, const formula::FormulaGrammar::Grammar eGrammar = formula::FormulaGrammar::GRAM_DEFAULT ) const;
     SC_DLLPUBLIC void GetSymbol( rtl::OUString& rSymbol, const formula::FormulaGrammar::Grammar eGrammar = formula::FormulaGrammar::GRAM_DEFAULT ) const;
-=======
-    sal_Bool            HasType( RangeType nType ) const;
-    SC_DLLPUBLIC void           GetSymbol( String& rSymbol, const formula::FormulaGrammar::Grammar eGrammar = formula::FormulaGrammar::GRAM_DEFAULT ) const;
->>>>>>> ce6308e4
     void            UpdateSymbol( rtl::OUStringBuffer& rBuffer, const ScAddress&,
                                     const formula::FormulaGrammar::Grammar eGrammar = formula::FormulaGrammar::GRAM_DEFAULT );
     void            UpdateReference( UpdateRefMode eUpdateRefMode,
@@ -164,19 +140,10 @@
     void            UpdateTranspose( const ScRange& rSource, const ScAddress& rDest );
     void            UpdateGrow( const ScRange& rArea, SCCOL nGrowX, SCROW nGrowY );
 
-<<<<<<< HEAD
-    SC_DLLPUBLIC BOOL           IsReference( ScRange& rRef ) const;
-    BOOL            IsReference( ScRange& rRef, const ScAddress& rPos ) const;
-    SC_DLLPUBLIC BOOL           IsValidReference( ScRange& rRef ) const;
-    BOOL            IsRangeAtBlock( const ScRange& ) const;
-=======
     SC_DLLPUBLIC sal_Bool           IsReference( ScRange& rRef ) const;
     sal_Bool            IsReference( ScRange& rRef, const ScAddress& rPos ) const;
-    sal_Bool            IsValidReference( ScRange& rRef ) const;
-
-//UNUSED2009-05 sal_Bool            IsRangeAtCursor( const ScAddress&, sal_Bool bStartOnly ) const;
+    SC_DLLPUBLIC sal_Bool           IsValidReference( ScRange& rRef ) const;
     sal_Bool            IsRangeAtBlock( const ScRange& ) const;
->>>>>>> ce6308e4
 
     void            UpdateTabRef(SCTAB nOldTable, sal_uInt16 nFlag, SCTAB nNewTable);
     void            TransferTabRef( SCTAB nOldTab, SCTAB nNewTab );
@@ -211,20 +178,12 @@
 class ScRangeName
 {
 private:
-<<<<<<< HEAD
     typedef ::boost::ptr_set<ScRangeData> DataType;
     DataType    maData;
-=======
-    ScDocument* pDoc;
-    sal_uInt16 nSharedMaxIndex;
-
-    using ScSortedCollection::Clone;    // calcwarnings: shouldn't be used
->>>>>>> ce6308e4
 
     ScDocument* mpDoc;
     sal_uInt16  mnSharedMaxIndex;
 public:
-<<<<<<< HEAD
     typedef DataType::const_iterator const_iterator;
     typedef DataType::iterator iterator;
 
@@ -236,7 +195,7 @@
     SC_DLLPUBLIC const ScRangeData* findByName(const rtl::OUString& rName) const;
     ScRangeData* findByUpperName(const rtl::OUString& rName);
     const ScRangeData* findByUpperName(const rtl::OUString& rName) const;
-    SC_DLLPUBLIC ScRangeData* findByIndex(USHORT i);
+    SC_DLLPUBLIC ScRangeData* findByIndex(sal_uInt16 i);
     void UpdateReference(UpdateRefMode eUpdateRefMode, const ScRange& rRange,
                          SCsCOL nDx, SCsROW nDy, SCsTAB nDz);
     void UpdateTabRef(SCTAB nTable, sal_uInt16 nFlag, SCTAB nNewTable = 0);
@@ -256,40 +215,6 @@
     void erase(const iterator& itr);
     void clear();
     bool operator== (const ScRangeName& r) const;
-=======
-    ScRangeName(sal_uInt16 nLim = 4, sal_uInt16 nDel = 4, sal_Bool bDup = sal_False,
-                ScDocument* pDocument = NULL) :
-        ScSortedCollection  ( nLim, nDel, bDup ),
-        pDoc                ( pDocument ),
-        nSharedMaxIndex     ( 1 ) {}            // darf nicht 0 sein!!
-
-    ScRangeName(const ScRangeName& rScRangeName, ScDocument* pDocument);
-
-    virtual ScDataObject*     Clone(ScDocument* pDocP) const
-                             { return new ScRangeName(*this, pDocP); }
-    ScRangeData*            operator[]( const sal_uInt16 nIndex) const
-                             { return (ScRangeData*)At(nIndex); }
-    virtual short           Compare(ScDataObject* pKey1, ScDataObject* pKey2) const;
-    virtual sal_Bool            IsEqual(ScDataObject* pKey1, ScDataObject* pKey2) const;
-
-//UNUSED2009-05 ScRangeData*            GetRangeAtCursor( const ScAddress&, sal_Bool bStartOnly ) const;
-    SC_DLLPUBLIC ScRangeData*           GetRangeAtBlock( const ScRange& ) const;
-
-    SC_DLLPUBLIC sal_Bool                   SearchName( const String& rName, sal_uInt16& rPos ) const;
-                            // SearchNameUpper must be called with an upper-case search string
-    sal_Bool                    SearchNameUpper( const String& rUpperName, sal_uInt16& rPos ) const;
-    void                    UpdateReference(UpdateRefMode eUpdateRefMode,
-                                const ScRange& rRange,
-                                SCsCOL nDx, SCsROW nDy, SCsTAB nDz );
-    void                    UpdateTabRef(SCTAB nTable, sal_uInt16 nFlag, SCTAB nNewTable = 0);
-    void                    UpdateTranspose( const ScRange& rSource, const ScAddress& rDest );
-    void                    UpdateGrow( const ScRange& rArea, SCCOL nGrowX, SCROW nGrowY );
-    virtual sal_Bool            Insert(ScDataObject* pScDataObject);
-    SC_DLLPUBLIC ScRangeData*           FindIndex(sal_uInt16 nIndex);
-    sal_uInt16                  GetSharedMaxIndex()             { return nSharedMaxIndex; }
-    void                    SetSharedMaxIndex(sal_uInt16 nInd)  { nSharedMaxIndex = nInd; }
-    sal_uInt16                  GetEntryIndex();
->>>>>>> ce6308e4
 };
 
 #endif
