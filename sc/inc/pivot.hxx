--- conflicted
+++ resolved
@@ -68,7 +68,6 @@
 class ScUserListData;
 class ScProgress;
 
-<<<<<<< HEAD
 typedef ::boost::shared_ptr<ScDPLabelData> ScDPLabelDataRef;
 
 // -----------------------------------------------------------------------
@@ -76,11 +75,11 @@
 struct PivotField
 {
     SCsCOL              nCol;
-    USHORT              nFuncMask;
-    USHORT              nFuncCount;
+    sal_uInt16              nFuncMask;
+    sal_uInt16              nFuncCount;
     ::com::sun::star::sheet::DataPilotFieldReference maFieldRef;
 
-    explicit            PivotField( SCsCOL nNewCol = 0, USHORT nNewFuncMask = PIVOT_FUNC_NONE );
+    explicit            PivotField( SCsCOL nNewCol = 0, sal_uInt16 nNewFuncMask = PIVOT_FUNC_NONE );
     PivotField( const PivotField& r );
 
     bool                operator==( const PivotField& r ) const;
@@ -99,17 +98,17 @@
     ::std::vector<PivotField> maColFields;
     ::std::vector<PivotField> maRowFields;
     ::std::vector<PivotField> maDataFields;
-    BOOL            bIgnoreEmptyRows;
-    BOOL            bDetectCategories;
-    BOOL            bMakeTotalCol;
-    BOOL            bMakeTotalRow;
+    sal_Bool            bIgnoreEmptyRows;
+    sal_Bool            bDetectCategories;
+    sal_Bool            bMakeTotalCol;
+    sal_Bool            bMakeTotalRow;
 
     ScPivotParam();
     ScPivotParam( const ScPivotParam& r );
     ~ScPivotParam();
 
     ScPivotParam&   operator=       ( const ScPivotParam& r );
-    BOOL            operator==      ( const ScPivotParam& r ) const;
+    sal_Bool            operator==      ( const ScPivotParam& r ) const;
     void            ClearPivotArrays();
     void            SetLabelData    (const ::std::vector<ScDPLabelDataRef>& r);
 };
@@ -120,9 +119,6 @@
 typedef PivotField          PivotPageFieldArr[PIVOT_MAXPAGEFIELD];
 
 //------------------------------------------------------------------------
-=======
-// ============================================================================
->>>>>>> ce6308e4
 
 struct ScDPName
 {
@@ -233,12 +229,8 @@
 
 // ============================================================================
 
-<<<<<<< HEAD
 typedef std::vector< ScDPLabelData > ScDPLabelDataVec;
 typedef std::vector<ScDPName> ScDPNameVec;
-=======
-typedef std::vector< String > ScDPNameVec;
->>>>>>> ce6308e4
 
 // ============================================================================
 
