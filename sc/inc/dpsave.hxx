--- conflicted
+++ resolved
@@ -69,21 +69,12 @@
     sal_Bool                    operator== ( const ScDPSaveMember& r ) const;
 
     const String&           GetName() const { return aName; }
-<<<<<<< HEAD
-    SC_DLLPUBLIC BOOL       HasIsVisible() const;
-    SC_DLLPUBLIC void       SetIsVisible(BOOL bSet);
-    BOOL                    GetIsVisible() const { return BOOL(nVisibleMode); }
-    SC_DLLPUBLIC BOOL       HasShowDetails() const;
-    SC_DLLPUBLIC void       SetShowDetails(BOOL bSet);
-    BOOL                    GetShowDetails() const { return BOOL(nShowDetailsMode); }
-=======
-    sal_Bool                    HasIsVisible() const;
-    SC_DLLPUBLIC void                   SetIsVisible(sal_Bool bSet);
-    sal_Bool                    GetIsVisible() const { return sal_Bool(nVisibleMode); }
-    sal_Bool                    HasShowDetails() const;
-    SC_DLLPUBLIC void                   SetShowDetails(sal_Bool bSet);
-    sal_Bool                    GetShowDetails() const { return sal_Bool(nShowDetailsMode); }
->>>>>>> ce6308e4
+    SC_DLLPUBLIC sal_Bool   HasIsVisible() const;
+    SC_DLLPUBLIC void       SetIsVisible(sal_Bool bSet);
+    sal_Bool                GetIsVisible() const { return sal_Bool(nVisibleMode); }
+    SC_DLLPUBLIC sal_Bool   HasShowDetails() const;
+    SC_DLLPUBLIC void       SetShowDetails(sal_Bool bSet);
+    sal_Bool                GetShowDetails() const { return sal_Bool(nShowDetailsMode); }
 
     void                    SetName( const String& rNew );  // used if the source member was renamed (groups)
 
