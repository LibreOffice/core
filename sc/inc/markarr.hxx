--- conflicted
+++ resolved
@@ -52,7 +52,7 @@
 public:
             ScMarkArray();
             ~ScMarkArray();
-    void    Reset( sal_Bool bMarked = sal_False );
+    void    Reset( sal_Bool bMarked = false );
     sal_Bool    GetMark( SCROW nRow ) const;
     void    SetMarkArea( SCROW nStartRow, SCROW nEndRow, sal_Bool bMarked );
     sal_Bool    IsAllMarked( SCROW nStartRow, SCROW nEndRow ) const;
@@ -62,12 +62,7 @@
 
     void    CopyMarksTo( ScMarkArray& rDestMarkArray ) const;
 
-<<<<<<< HEAD
-    BOOL    Search( SCROW nRow, SCSIZE& nIndex ) const;
-=======
     sal_Bool    Search( SCROW nRow, SCSIZE& nIndex ) const;
-//UNUSED2009-05 void    DeleteArea(SCROW nStartRow, SCROW nEndRow);
->>>>>>> ce6308e4
 
     /// Including current row, may return -1 if bUp and not found
     SCsROW  GetNextMarked( SCsROW nRow, sal_Bool bUp ) const;
