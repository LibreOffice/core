--- conflicted
+++ resolved
@@ -80,12 +80,8 @@
     ::com::sun::star::beans::XPropertyState*                                pShapePropertyState;
     ::com::sun::star::uno::Reference< ::com::sun::star::beans::XPropertySetInfo > mxPropSetInfo;
     com::sun::star::uno::Sequence< sal_Int8 >*                              pImplementationId;
-<<<<<<< HEAD
-    BOOL                                                                    bIsTextShape;
+    bool                                                                    bIsTextShape;
     bool                                                                    bIsNoteCaption;
-=======
-    sal_Bool                                                                    bIsTextShape;
->>>>>>> ce6308e4
     bool                                                                    bInitializedNotifier;
 
     SdrObject* GetSdrObject() const throw();
