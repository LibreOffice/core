--- conflicted
+++ resolved
@@ -62,15 +62,11 @@
                             const OUString& rNamespace );
 
 private:
-<<<<<<< HEAD
     typedef ::boost::unordered_map<
         OUString,
         Reference< XSingleComponentFactory >,
         OUStringHash,
         ::std::equal_to< OUString > > FactoryMap;
-=======
-    typedef ::std::hash_map< OUString, Reference< XSingleComponentFactory >, OUStringHash > FactoryMap;
->>>>>>> ce6308e4
 
     Reference< XComponentContext > mxContext;   /// Global component context.
     FactoryMap          maFactories;            /// All parser factories, mapped by formula namespace.
