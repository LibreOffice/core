/* -*- Mode: C++; tab-width: 4; indent-tabs-mode: nil; c-basic-offset: 4 -*- */
/*************************************************************************
 *
 * DO NOT ALTER OR REMOVE COPYRIGHT NOTICES OR THIS FILE HEADER.
 *
 * Copyright 2000, 2010 Oracle and/or its affiliates.
 *
 * OpenOffice.org - a multi-platform office productivity suite
 *
 * This file is part of OpenOffice.org.
 *
 * OpenOffice.org is free software: you can redistribute it and/or modify
 * it under the terms of the GNU Lesser General Public License version 3
 * only, as published by the Free Software Foundation.
 *
 * OpenOffice.org is distributed in the hope that it will be useful,
 * but WITHOUT ANY WARRANTY; without even the implied warranty of
 * MERCHANTABILITY or FITNESS FOR A PARTICULAR PURPOSE.  See the
 * GNU Lesser General Public License version 3 for more details
 * (a copy is included in the LICENSE file that accompanied this code).
 *
 * You should have received a copy of the GNU Lesser General Public License
 * version 3 along with OpenOffice.org.  If not, see
 * <http://www.openoffice.org/license.html>
 * for a copy of the LGPLv3 License.
 *
 ************************************************************************/

// MARKER(update_precomp.py): autogen include statement, do not remove
#include "precompiled_sc.hxx"



#include <vcl/svapp.hxx>

#include "optutil.hxx"
#include "global.hxx"       // for pSysLocale
#include <unotools/syslocale.hxx>

//------------------------------------------------------------------

<<<<<<< HEAD
BOOL ScOptionsUtil::IsMetricSystem()
=======
// static
sal_Bool ScOptionsUtil::IsMetricSystem()
>>>>>>> ce6308e4
{
    //! which language should be used here - system language or installed office language?

    MeasurementSystem eSys = ScGlobal::pLocaleData->getMeasurementSystemEnum();

    return ( eSys == MEASURE_METRIC );
}

//------------------------------------------------------------------

ScLinkConfigItem::ScLinkConfigItem( const rtl::OUString& rSubTree ) :
    ConfigItem( rSubTree )
{
}

ScLinkConfigItem::ScLinkConfigItem( const rtl::OUString& rSubTree, sal_Int16 nMode ) :
    ConfigItem( rSubTree, nMode )
{
}

void ScLinkConfigItem::SetCommitLink( const Link& rLink )
{
    aCommitLink = rLink;
}

void ScLinkConfigItem::Notify( const com::sun::star::uno::Sequence<rtl::OUString>& /* aPropertyNames */ )
{
    //! not implemented yet...
}

void ScLinkConfigItem::Commit()
{
    aCommitLink.Call( this );
}


/* vim:set shiftwidth=4 softtabstop=4 expandtab: */<|MERGE_RESOLUTION|>--- conflicted
+++ resolved
@@ -39,12 +39,7 @@
 
 //------------------------------------------------------------------
 
-<<<<<<< HEAD
-BOOL ScOptionsUtil::IsMetricSystem()
-=======
-// static
 sal_Bool ScOptionsUtil::IsMetricSystem()
->>>>>>> ce6308e4
 {
     //! which language should be used here - system language or installed office language?
 
