/* -*- Mode: C++; tab-width: 4; indent-tabs-mode: nil; c-basic-offset: 4 -*- */
/*************************************************************************
 *
 * DO NOT ALTER OR REMOVE COPYRIGHT NOTICES OR THIS FILE HEADER.
 *
 * Copyright 2000, 2010 Oracle and/or its affiliates.
 *
 * OpenOffice.org - a multi-platform office productivity suite
 *
 * This file is part of OpenOffice.org.
 *
 * OpenOffice.org is free software: you can redistribute it and/or modify
 * it under the terms of the GNU Lesser General Public License version 3
 * only, as published by the Free Software Foundation.
 *
 * OpenOffice.org is distributed in the hope that it will be useful,
 * but WITHOUT ANY WARRANTY; without even the implied warranty of
 * MERCHANTABILITY or FITNESS FOR A PARTICULAR PURPOSE.  See the
 * GNU Lesser General Public License version 3 for more details
 * (a copy is included in the LICENSE file that accompanied this code).
 *
 * You should have received a copy of the GNU Lesser General Public License
 * version 3 along with OpenOffice.org.  If not, see
 * <http://www.openoffice.org/license.html>
 * for a copy of the LGPLv3 License.
 *
 ************************************************************************/

// MARKER(update_precomp.py): autogen include statement, do not remove
#include "precompiled_sc.hxx"

// INCLUDE ---------------------------------------------------------------

#include <sfx2/linkmgr.hxx>
#include <sfx2/dispatch.hxx>
#include <sfx2/objsh.hxx>
#include <svl/stritem.hxx>
#include <svl/zforlist.hxx>
#include <rtl/logfile.hxx>
#include <sal/macros.h>

#include "interpre.hxx"
#include "attrib.hxx"
#include "sc.hrc"
#include "ddelink.hxx"
#include "scmatrix.hxx"
#include "compiler.hxx"
#include "cell.hxx"
#include "document.hxx"
#include "dociter.hxx"
#include "docoptio.hxx"
#include "unitconv.hxx"
#include "globstr.hrc"
#include "hints.hxx"
#include "dpobject.hxx"
#include "postit.hxx"

#include <string.h>
#include <math.h>

using namespace formula;
// STATIC DATA -----------------------------------------------------------

#define D_TIMEFACTOR              86400.0
#define SCdEpsilon                1.0E-7

//-----------------------------------------------------------------------------
// Datum und Zeit
//-----------------------------------------------------------------------------

double ScInterpreter::GetDateSerial( sal_Int16 nYear, sal_Int16 nMonth, sal_Int16 nDay, bool bStrict )
{
    RTL_LOGFILE_CONTEXT_AUTHOR( aLogger, "sc", "er", "ScInterpreter::GetDateSerial" );
    if ( nYear < 100 && !bStrict )
        nYear = pFormatter->ExpandTwoDigitYear( nYear );
    // Do not use a default Date ctor here because it asks system time with a
    // performance penalty.
    sal_Int16 nY, nM, nD;
    if (bStrict)
        nY = nYear, nM = nMonth, nD = nDay;
    else
    {
        if (nMonth > 0)
        {
            nY = nYear + (nMonth-1) / 12;
            nM = ((nMonth-1) % 12) + 1;
        }
        else
        {
            nY = nYear + (nMonth-12) / 12;
            nM = 12 - (-nMonth) % 12;
        }
        nD = 1;
    }
    Date aDate( nD, nM, nY);
    if (!bStrict)
        aDate += nDay - 1;
    if (aDate.IsValid())
        return (double) (aDate - *(pFormatter->GetNullDate()));
    else
    {
        SetError(errNoValue);
        return 0;
    }
}

//-----------------------------------------------------------------------------
// Funktionen
//-----------------------------------------------------------------------------

void ScInterpreter::ScGetActDate()
{
    RTL_LOGFILE_CONTEXT_AUTHOR( aLogger, "sc", "er", "ScInterpreter::ScGetActDate" );
    nFuncFmtType = NUMBERFORMAT_DATE;
    Date aActDate;
    long nDiff = aActDate - *(pFormatter->GetNullDate());
    PushDouble((double) nDiff);
}

void ScInterpreter::ScGetActTime()
{
    RTL_LOGFILE_CONTEXT_AUTHOR( aLogger, "sc", "er", "ScInterpreter::ScGetActTime" );
    nFuncFmtType = NUMBERFORMAT_DATETIME;
    Date aActDate;
    long nDiff = aActDate - *(pFormatter->GetNullDate());
    Time aActTime;
    double nTime = ((double)aActTime.Get100Sec() / 100 +
                    (double)(aActTime.GetSec()        +
                            (aActTime.GetMin()  * 60) +
                            (aActTime.GetHour() * 3600))) / D_TIMEFACTOR;
    PushDouble( (double) nDiff + nTime );
}

void ScInterpreter::ScGetYear()
{
    RTL_LOGFILE_CONTEXT_AUTHOR( aLogger, "sc", "er", "ScInterpreter::ScGetYear" );
    Date aDate = *(pFormatter->GetNullDate());
    aDate += (long) ::rtl::math::approxFloor(GetDouble());
    PushDouble( (double) aDate.GetYear() );
}

void ScInterpreter::ScGetMonth()
{
    RTL_LOGFILE_CONTEXT_AUTHOR( aLogger, "sc", "er", "ScInterpreter::ScGetMonth" );
    Date aDate = *(pFormatter->GetNullDate());
    aDate += (long) ::rtl::math::approxFloor(GetDouble());
    PushDouble( (double) aDate.GetMonth() );
}

void ScInterpreter::ScGetDay()
{
    RTL_LOGFILE_CONTEXT_AUTHOR( aLogger, "sc", "er", "ScInterpreter::ScGetDay" );
    Date aDate = *(pFormatter->GetNullDate());
    aDate += (long)::rtl::math::approxFloor(GetDouble());
    PushDouble((double) aDate.GetDay());
}

void ScInterpreter::ScGetMin()
{
    RTL_LOGFILE_CONTEXT_AUTHOR( aLogger, "sc", "er", "ScInterpreter::ScGetMin" );
    double fTime = GetDouble();
    fTime -= ::rtl::math::approxFloor(fTime);       // Datumsanteil weg
    long nVal = (long)::rtl::math::approxFloor(fTime*D_TIMEFACTOR+0.5) % 3600;
    PushDouble( (double) (nVal/60) );
}

void ScInterpreter::ScGetSec()
{
    RTL_LOGFILE_CONTEXT_AUTHOR( aLogger, "sc", "er", "ScInterpreter::ScGetSec" );
    double fTime = GetDouble();
    fTime -= ::rtl::math::approxFloor(fTime);       // Datumsanteil weg
    long nVal = (long)::rtl::math::approxFloor(fTime*D_TIMEFACTOR+0.5) % 60;
    PushDouble( (double) nVal );
}

void ScInterpreter::ScGetHour()
{
    RTL_LOGFILE_CONTEXT_AUTHOR( aLogger, "sc", "er", "ScInterpreter::ScGetHour" );
    double fTime = GetDouble();
    fTime -= ::rtl::math::approxFloor(fTime);       // Datumsanteil weg
    long nVal = (long)::rtl::math::approxFloor(fTime*D_TIMEFACTOR+0.5) / 3600;
    PushDouble((double) nVal);
}

void ScInterpreter::ScGetDateValue()
{
    RTL_LOGFILE_CONTEXT_AUTHOR( aLogger, "sc", "er", "ScInterpreter::ScGetDateValue" );
    String aInputString = GetString();
    sal_uInt32 nFIndex = 0;                 // damit default Land/Spr.
    double fVal;
    if (pFormatter->IsNumberFormat(aInputString, nFIndex, fVal))
    {
        short eType = pFormatter->GetType(nFIndex);
        if (eType == NUMBERFORMAT_DATE || eType == NUMBERFORMAT_DATETIME)
            PushDouble(::rtl::math::approxFloor(fVal));
        else
            PushIllegalArgument();
    }
    else
        PushIllegalArgument();
}

void ScInterpreter::ScGetDayOfWeek()
{
    RTL_LOGFILE_CONTEXT_AUTHOR( aLogger, "sc", "er", "ScInterpreter::ScGetDayOfWeek" );
    sal_uInt8 nParamCount = GetByte();
    if ( MustHaveParamCount( nParamCount, 1, 2 ) )
    {
        short nFlag;
        if (nParamCount == 2)
            nFlag = (short) ::rtl::math::approxFloor(GetDouble());
        else
            nFlag = 1;

        Date aDate = *(pFormatter->GetNullDate());
        aDate += (long)::rtl::math::approxFloor(GetDouble());
        int nVal = (int) aDate.GetDayOfWeek();
        if (nFlag == 1)
        {
            if (nVal == 6)
                nVal = 1;
            else
                nVal += 2;
        }
        else if (nFlag == 2)
            nVal += 1;
        PushInt( nVal );
    }
}

void ScInterpreter::ScGetWeekOfYear()
{
    RTL_LOGFILE_CONTEXT_AUTHOR( aLogger, "sc", "er", "ScInterpreter::ScGetWeekOfYear" );
    if ( MustHaveParamCount( GetByte(), 2 ) )
    {
        short nFlag = (short) ::rtl::math::approxFloor(GetDouble());

        Date aDate = *(pFormatter->GetNullDate());
        aDate += (long)::rtl::math::approxFloor(GetDouble());
        PushInt( (int) aDate.GetWeekOfYear( nFlag == 1 ? SUNDAY : MONDAY ));
    }
}

void ScInterpreter::ScEasterSunday()
{
    RTL_LOGFILE_CONTEXT_AUTHOR( aLogger, "sc", "er", "ScInterpreter::ScEasterSunday" );
    nFuncFmtType = NUMBERFORMAT_DATE;
    if ( MustHaveParamCount( GetByte(), 1 ) )
    {
        sal_Int16 nDay, nMonth, nYear;
        nYear = (sal_Int16) ::rtl::math::approxFloor( GetDouble() );
        if ( nYear < 100 )
            nYear = pFormatter->ExpandTwoDigitYear( nYear );
        // don't worry, be happy :)
        int B,C,D,E,F,G,H,I,K,L,M,N,O;
        N = nYear % 19;
        B = int(nYear / 100);
        C = nYear % 100;
        D = int(B / 4);
        E = B % 4;
        F = int((B + 8) / 25);
        G = int((B - F + 1) / 3);
        H = (19 * N + B - D - G + 15) % 30;
        I = int(C / 4);
        K = C % 4;
        L = (32 + 2 * E + 2 * I - H - K) % 7;
        M = int((N + 11 * H + 22 * L) / 451);
        O = H + L - 7 * M + 114;
        nDay = sal::static_int_cast<sal_Int16>( O % 31 + 1 );
        nMonth = sal::static_int_cast<sal_Int16>( int(O / 31) );
        PushDouble( GetDateSerial( nYear, nMonth, nDay, true ) );
    }
}

void ScInterpreter::ScGetDate()
{
    RTL_LOGFILE_CONTEXT_AUTHOR( aLogger, "sc", "er", "ScInterpreter::ScGetDate" );
    nFuncFmtType = NUMBERFORMAT_DATE;
    if ( MustHaveParamCount( GetByte(), 3 ) )
    {
        sal_Int16 nDay   = (sal_Int16) ::rtl::math::approxFloor(GetDouble());
        sal_Int16 nMonth = (sal_Int16) ::rtl::math::approxFloor(GetDouble());
        sal_Int16 nYear  = (sal_Int16) ::rtl::math::approxFloor(GetDouble());
        if (nYear < 0)
            PushIllegalArgument();
        else
        {
            PushDouble(GetDateSerial(nYear, nMonth, nDay, false));
        }
    }
}

void ScInterpreter::ScGetTime()
{
    RTL_LOGFILE_CONTEXT_AUTHOR( aLogger, "sc", "er", "ScInterpreter::ScGetTime" );
    nFuncFmtType = NUMBERFORMAT_TIME;
    if ( MustHaveParamCount( GetByte(), 3 ) )
    {
        double nSec = GetDouble();
        double nMin = GetDouble();
        double nHour = GetDouble();
        PushDouble( ( (nHour * 3600) + (nMin * 60) + nSec ) / D_TIMEFACTOR );
    }
}

void ScInterpreter::ScGetDiffDate()
{
    RTL_LOGFILE_CONTEXT_AUTHOR( aLogger, "sc", "er", "ScInterpreter::ScGetDiffDate" );
    if ( MustHaveParamCount( GetByte(), 2 ) )
    {
        double nDate2 = GetDouble();
        double nDate1 = GetDouble();
        PushDouble(nDate1 - nDate2);
    }
}

void ScInterpreter::ScGetDiffDate360()
{
    RTL_LOGFILE_CONTEXT_AUTHOR( aLogger, "sc", "er", "ScInterpreter::ScGetDiffDate360" );
    /* Implementation follows
     * http://www.bondmarkets.com/eCommerce/SMD_Fields_030802.pdf
     * Appendix B: Day-Count Bases, there are 7 different ways to calculate the
     * 30-days count. That document also claims that Excel implements the "PSA
     * 30" or "NASD 30" method (funny enough they also state that Excel is the
     * only tool that does so).
     *
     * Note that the definiton given in
     * http://msdn.microsoft.com/library/en-us/office97/html/SEB7C.asp
     * is _not_ the way how it is actually calculated by Excel (that would not
     * even match any of the 7 methods mentioned above) and would result in the
     * following test cases producing wrong results according to that appendix B:
     *
     * 28-Feb-95  31-Aug-95  181 instead of 180
     * 29-Feb-96  31-Aug-96  181 instead of 180
     * 30-Jan-96  31-Mar-96   61 instead of  60
     * 31-Jan-96  31-Mar-96   61 instead of  60
     *
     * Still, there is a difference between OOoCalc and Excel:
     * In Excel:
     * 02-Feb-99 31-Mar-00 results in  419
     * 31-Mar-00 02-Feb-99 results in -418
     * In Calc the result is 419 respectively -419. I consider the -418 a bug in Excel.
     */

    sal_uInt8 nParamCount = GetByte();
    if ( MustHaveParamCount( nParamCount, 2, 3 ) )
    {
        sal_Bool bFlag;
        if (nParamCount == 3)
            bFlag = GetBool();
        else
            bFlag = sal_False;
        double nDate2 = GetDouble();
        double nDate1 = GetDouble();
        if (nGlobalError)
            PushError( nGlobalError);
        else
        {
            double fSign;
            // #i84934# only for non-US European algorithm swap dates. Else
            // follow Excel's meaningless extrapolation for "interoperability".
            if (bFlag && (nDate2 < nDate1))
            {
                fSign = nDate1;
                nDate1 = nDate2;
                nDate2 = fSign;
                fSign = -1.0;
            }
            else
                fSign = 1.0;
            Date aDate1 = *(pFormatter->GetNullDate());
            aDate1 += (long) ::rtl::math::approxFloor(nDate1);
            Date aDate2 = *(pFormatter->GetNullDate());
            aDate2 += (long) ::rtl::math::approxFloor(nDate2);
            if (aDate1.GetDay() == 31)
                aDate1 -= (sal_uLong) 1;
            else if (!bFlag)
            {
                if (aDate1.GetMonth() == 2)
                {
                    switch ( aDate1.GetDay() )
                    {
                        case 28 :
                            if ( !aDate1.IsLeapYear() )
                                aDate1.SetDay(30);
                        break;
                        case 29 :
                            aDate1.SetDay(30);
                        break;
                    }
                }
            }
            if (aDate2.GetDay() == 31)
            {
                if (!bFlag )
                {
                    if (aDate1.GetDay() == 30)
                        aDate2 -= (sal_uLong) 1;
                }
                else
                    aDate2.SetDay(30);
            }
            PushDouble( fSign * (double)
                (  (double) aDate2.GetDay() + (double) aDate2.GetMonth() * 30.0 +
                   (double) aDate2.GetYear() * 360.0
                 - (double) aDate1.GetDay() - (double) aDate1.GetMonth() * 30.0
                 - (double)aDate1.GetYear() * 360.0) );
        }
    }
}

void ScInterpreter::ScGetTimeValue()
{
    RTL_LOGFILE_CONTEXT_AUTHOR( aLogger, "sc", "er", "ScInterpreter::ScGetTimeValue" );
    String aInputString = GetString();
    sal_uInt32 nFIndex = 0;                 // damit default Land/Spr.
    double fVal;
    if (pFormatter->IsNumberFormat(aInputString, nFIndex, fVal))
    {
        short eType = pFormatter->GetType(nFIndex);
        if (eType == NUMBERFORMAT_TIME || eType == NUMBERFORMAT_DATETIME)
        {
            double fDateVal = rtl::math::approxFloor(fVal);
            double fTimeVal = fVal - fDateVal;
            PushDouble(fTimeVal);
        }
        else
            PushIllegalArgument();
    }
    else
        PushIllegalArgument();
}

void ScInterpreter::ScPlusMinus()
{
    RTL_LOGFILE_CONTEXT_AUTHOR( aLogger, "sc", "er", "ScInterpreter::ScPlusMinus" );
    double nVal = GetDouble();
    short n = 0;
    if (nVal < 0.0)
        n = -1;
    else if (nVal > 0.0)
        n = 1;
    PushInt( n );
}

void ScInterpreter::ScAbs()
{
    RTL_LOGFILE_CONTEXT_AUTHOR( aLogger, "sc", "er", "ScInterpreter::ScAbs" );
    PushDouble(fabs(GetDouble()));
}

void ScInterpreter::ScInt()
{
    RTL_LOGFILE_CONTEXT_AUTHOR( aLogger, "sc", "er", "ScInterpreter::ScInt" );
    PushDouble(::rtl::math::approxFloor(GetDouble()));
}


void ScInterpreter::RoundNumber( rtl_math_RoundingMode eMode )
{
    RTL_LOGFILE_CONTEXT_AUTHOR( aLogger, "sc", "er", "ScInterpreter::RoundNumber" );
    sal_uInt8 nParamCount = GetByte();
    if ( MustHaveParamCount( nParamCount, 1, 2 ) )
    {
        double fVal = 0.0;
        if (nParamCount == 1)
            fVal = ::rtl::math::round( GetDouble(), 0, eMode );
        else
        {
            sal_Int32 nDec = (sal_Int32) ::rtl::math::approxFloor(GetDouble());
            if( nDec < -20 || nDec > 20 )
                PushIllegalArgument();
            else
                fVal = ::rtl::math::round( GetDouble(), (short)nDec, eMode );
        }
        PushDouble(fVal);
    }
}

void ScInterpreter::ScRound()
{
    RTL_LOGFILE_CONTEXT_AUTHOR( aLogger, "sc", "er", "ScInterpreter::ScRound" );
    RoundNumber( rtl_math_RoundingMode_Corrected );
}

void ScInterpreter::ScRoundDown()
{
    RTL_LOGFILE_CONTEXT_AUTHOR( aLogger, "sc", "er", "ScInterpreter::ScRoundDown" );
    RoundNumber( rtl_math_RoundingMode_Down );
}

void ScInterpreter::ScRoundUp()
{
    RTL_LOGFILE_CONTEXT_AUTHOR( aLogger, "sc", "er", "ScInterpreter::ScRoundUp" );
    RoundNumber( rtl_math_RoundingMode_Up );
}

void ScInterpreter::ScCeil()
{
    RTL_LOGFILE_CONTEXT_AUTHOR( aLogger, "sc", "er", "ScInterpreter::ScCeil" );
    sal_uInt8 nParamCount = GetByte();
    if ( MustHaveParamCount( nParamCount, 2, 3 ) )
    {
        sal_Bool bAbs = ( nParamCount == 3 ? GetBool() : sal_False );
        double fDec = GetDouble();
        double fVal = GetDouble();
        if ( fDec == 0.0 )
            PushInt(0);
        else if (fVal*fDec < 0.0)
            PushIllegalArgument();
        else
        {
            if ( !bAbs && fVal < 0.0 )
                PushDouble(::rtl::math::approxFloor(fVal/fDec) * fDec);
            else
                PushDouble(::rtl::math::approxCeil(fVal/fDec) * fDec);
        }
    }
}

void ScInterpreter::ScFloor()
{
    RTL_LOGFILE_CONTEXT_AUTHOR( aLogger, "sc", "er", "ScInterpreter::ScFloor" );
    sal_uInt8 nParamCount = GetByte();
    if ( MustHaveParamCount( nParamCount, 2, 3 ) )
    {
        sal_Bool bAbs = ( nParamCount == 3 ? GetBool() : sal_False );
        double fDec = GetDouble();
        double fVal = GetDouble();
        if ( fDec == 0.0 )
            PushInt(0);
        else if (fVal*fDec < 0.0)
            PushIllegalArgument();
        else
        {
            if ( !bAbs && fVal < 0.0 )
                PushDouble(::rtl::math::approxCeil(fVal/fDec) * fDec);
            else
                PushDouble(::rtl::math::approxFloor(fVal/fDec) * fDec);
        }
    }
}

void ScInterpreter::ScEven()
{
    RTL_LOGFILE_CONTEXT_AUTHOR( aLogger, "sc", "er", "ScInterpreter::ScEven" );
    double fVal = GetDouble();
    if (fVal < 0.0)
        PushDouble(::rtl::math::approxFloor(fVal/2.0) * 2.0);
    else
        PushDouble(::rtl::math::approxCeil(fVal/2.0) * 2.0);
}

void ScInterpreter::ScOdd()
{
    RTL_LOGFILE_CONTEXT_AUTHOR( aLogger, "sc", "er", "ScInterpreter::ScOdd" );
    double fVal = GetDouble();
    if (fVal >= 0.0)
    {
        fVal = ::rtl::math::approxCeil(fVal);
        if (fmod(fVal, 2.0) == 0.0)
            fVal += 1.0;
    }
    else
    {
        fVal = ::rtl::math::approxFloor(fVal);
        if (fmod(fVal, 2.0) == 0.0)
            fVal -= 1.0;
    }
    PushDouble(fVal);
}

void ScInterpreter::ScArcTan2()
{
    RTL_LOGFILE_CONTEXT_AUTHOR( aLogger, "sc", "er", "ScInterpreter::ScArcTan2" );
    if ( MustHaveParamCount( GetByte(), 2 ) )
    {
        double nVal2 = GetDouble();
        double nVal1 = GetDouble();
        PushDouble(atan2(nVal2, nVal1));
    }
}

void ScInterpreter::ScLog()
{
    RTL_LOGFILE_CONTEXT_AUTHOR( aLogger, "sc", "er", "ScInterpreter::ScLog" );
    sal_uInt8 nParamCount = GetByte();
    if ( MustHaveParamCount( nParamCount, 1, 2 ) )
    {
        double nBase;
        if (nParamCount == 2)
            nBase = GetDouble();
        else
            nBase = 10.0;
        double nVal = GetDouble();
        if (nVal > 0.0 && nBase > 0.0 && nBase != 1.0)
            PushDouble(log(nVal) / log(nBase));
        else
            PushIllegalArgument();
    }
}

void ScInterpreter::ScLn()
{
    RTL_LOGFILE_CONTEXT_AUTHOR( aLogger, "sc", "er", "ScInterpreter::ScLn" );
    double fVal = GetDouble();
    if (fVal > 0.0)
        PushDouble(log(fVal));
    else
        PushIllegalArgument();
}

void ScInterpreter::ScLog10()
{
    RTL_LOGFILE_CONTEXT_AUTHOR( aLogger, "sc", "er", "ScInterpreter::ScLog10" );
    double fVal = GetDouble();
    if (fVal > 0.0)
        PushDouble(log10(fVal));
    else
        PushIllegalArgument();
}

void ScInterpreter::ScNPV()
{
    RTL_LOGFILE_CONTEXT_AUTHOR( aLogger, "sc", "er", "ScInterpreter::ScNPV" );
    nFuncFmtType = NUMBERFORMAT_CURRENCY;
    short nParamCount = GetByte();
    if ( MustHaveParamCount( nParamCount, 2, 31 ) )
    {
        double nVal = 0.0;
        // Wir drehen den Stack um!!
        FormulaToken* pTemp[ 31 ];
        for( short i = 0; i < nParamCount; i++ )
            pTemp[ i ] = pStack[ sp - i - 1 ];
        memcpy( &pStack[ sp - nParamCount ], pTemp, nParamCount * sizeof( FormulaToken* ) );
        if (nGlobalError == 0)
        {
            double  nCount = 1.0;
            double  nZins = GetDouble();
            --nParamCount;
            size_t nRefInList = 0;
            ScRange aRange;
            while (nParamCount-- > 0)
            {
                switch (GetStackType())
                {
                    case svDouble :
                    {
                        nVal += (GetDouble() / pow(1.0 + nZins, (double)nCount));
                        nCount++;
                    }
                    break;
                    case svSingleRef :
                    {
                        nVal += (GetDouble() / pow(1.0 + nZins, (double)nCount));
                        nCount++;
                    }
                    break;
                    case svDoubleRef :
                    case svRefList :
                    {
                        sal_uInt16 nErr = 0;
                        double nCellVal;
                        PopDoubleRef( aRange, nParamCount, nRefInList);
                        ScValueIterator aValIter(pDok, aRange, glSubTotal);
                        if (aValIter.GetFirst(nCellVal, nErr))
                        {
                            nVal += (nCellVal / pow(1.0 + nZins, (double)nCount));
                            nCount++;
                            while ((nErr == 0) && aValIter.GetNext(nCellVal, nErr))
                            {
                                nVal += (nCellVal / pow(1.0 + nZins, (double)nCount));
                                nCount++;
                            }
                            SetError(nErr);
                        }
                    }
                    break;
                    default : SetError(errIllegalParameter); break;
                }
            }
        }
        PushDouble(nVal);
    }
}

void ScInterpreter::ScIRR()
{
    RTL_LOGFILE_CONTEXT_AUTHOR( aLogger, "sc", "er", "ScInterpreter::ScIRR" );
    double fSchaetzwert;
    nFuncFmtType = NUMBERFORMAT_PERCENT;
    sal_uInt8 nParamCount = GetByte();
    if ( !MustHaveParamCount( nParamCount, 1, 2 ) )
        return;
    if (nParamCount == 2)
        fSchaetzwert = GetDouble();
    else
        fSchaetzwert = 0.1;
    sal_uInt16 sPos = sp;                       // Stack-Position merken
    double fEps = 1.0;
    double x, xNeu, fWert, fZaehler, fNenner, nCount;
    if (fSchaetzwert == -1.0)
        x = 0.1;                            // default gegen Nulldivisionen
    else
        x = fSchaetzwert;                   // Startwert
    switch (GetStackType())
    {
        case svDoubleRef :
        break;
        default:
        {
            PushIllegalParameter();
            return;
        }
    }
    const sal_uInt16 nIterationsMax = 20;
    sal_uInt16 nItCount = 0;
    ScRange aRange;
    while (fEps > SCdEpsilon && nItCount < nIterationsMax)
    {                                       // Newton-Verfahren:
        sp = sPos;                          // Stack zuruecksetzen
        nCount = 0.0;
        fZaehler = 0.0;
        fNenner = 0.0;
        sal_uInt16 nErr = 0;
        PopDoubleRef( aRange );
        ScValueIterator aValIter(pDok, aRange, glSubTotal);
        if (aValIter.GetFirst(fWert, nErr))
        {
            fZaehler +=           fWert / pow(1.0+x,(double)nCount);
            fNenner  += -nCount * fWert / pow(1.0+x,nCount+1.0);
            nCount++;
            while ((nErr == 0) && aValIter.GetNext(fWert, nErr))
            {
                fZaehler +=           fWert / pow(1.0+x,(double)nCount);
                fNenner  += -nCount * fWert / pow(1.0+x,nCount+1.0);
                nCount++;
            }
            SetError(nErr);
        }
        xNeu = x - fZaehler / fNenner;  // x(i+1) = x(i)-f(x(i))/f'(x(i))
        nItCount++;
        fEps = fabs(xNeu - x);
        x = xNeu;
    }
    if (fSchaetzwert == 0.0 && fabs(x) < SCdEpsilon)
        x = 0.0;                        // auf Null normieren
    if (fEps < SCdEpsilon)
        PushDouble(x);
    else
        PushError( errNoConvergence);
}

void ScInterpreter::ScMIRR()
{   // range_of_values ; rate_invest ; rate_reinvest
    nFuncFmtType = NUMBERFORMAT_PERCENT;
    if( MustHaveParamCount( GetByte(), 3 ) )
    {
        double fRate1_reinvest = GetDouble() + 1;
        double fRate1_invest = GetDouble() + 1;

        ScRange aRange;
        PopDoubleRef( aRange );

        if( nGlobalError )
            PushError( nGlobalError);
        else
        {
            double fNPV_reinvest = 0.0;
            double fPow_reinvest = 1.0;
            double fNPV_invest = 0.0;
            double fPow_invest = 1.0;
            ScValueIterator aValIter( pDok, aRange, glSubTotal );
            double fCellValue;
            sal_uLong nCount = 0;
            sal_uInt16 nIterError = 0;

            sal_Bool bLoop = aValIter.GetFirst( fCellValue, nIterError );
            while( bLoop )
            {
                if( fCellValue > 0.0 )          // reinvestments
                    fNPV_reinvest += fCellValue * fPow_reinvest;
                else if( fCellValue < 0.0 )     // investments
                    fNPV_invest += fCellValue * fPow_invest;
                fPow_reinvest /= fRate1_reinvest;
                fPow_invest /= fRate1_invest;
                nCount++;

                bLoop = aValIter.GetNext( fCellValue, nIterError );
            }
            if( nIterError )
                PushError( nIterError );
            else
            {
                double fResult = -fNPV_reinvest / fNPV_invest;
                fResult *= pow( fRate1_reinvest, (double) nCount - 1 );
                fResult = pow( fResult, 1.0 / (nCount - 1) );
                PushDouble( fResult - 1.0 );
            }
        }
    }
}


void ScInterpreter::ScISPMT()
{   // rate ; period ; total_periods ; invest
    if( MustHaveParamCount( GetByte(), 4 ) )
    {
        double fInvest = GetDouble();
        double fTotal = GetDouble();
        double fPeriod = GetDouble();
        double fRate = GetDouble();

        if( nGlobalError )
            PushError( nGlobalError);
        else
            PushDouble( fInvest * fRate * (fPeriod / fTotal - 1.0) );
    }
}


//----------------------- Finanzfunktionen ------------------------------------

double ScInterpreter::ScGetBw(double fZins, double fZzr, double fRmz,
                              double fZw, double fF)
{
    RTL_LOGFILE_CONTEXT_AUTHOR( aLogger, "sc", "er", "ScInterpreter::ScMIRR" );
    double fBw;
    if (fZins == 0.0)
        fBw = fZw + fRmz * fZzr;
    else if (fF > 0.0)
        fBw = (fZw * pow(1.0 + fZins, -fZzr))
                + (fRmz * (1.0 - pow(1.0 + fZins, -fZzr + 1.0)) / fZins)
                + fRmz;
    else
        fBw = (fZw * pow(1.0 + fZins, -fZzr))
                + (fRmz * (1.0 - pow(1.0 + fZins, -fZzr)) / fZins);
    return -fBw;
}

void ScInterpreter::ScBW()
{
    RTL_LOGFILE_CONTEXT_AUTHOR( aLogger, "sc", "er", "ScInterpreter::ScBW" );
    nFuncFmtType = NUMBERFORMAT_CURRENCY;
    double nRmz, nZzr, nZins, nZw = 0, nFlag = 0;
    sal_uInt8 nParamCount = GetByte();
    if ( !MustHaveParamCount( nParamCount, 3, 5 ) )
        return;
    if (nParamCount == 5)
        nFlag = GetDouble();
    if (nParamCount >= 4)
        nZw   = GetDouble();
    nRmz  = GetDouble();
    nZzr  = GetDouble();
    nZins = GetDouble();
    PushDouble(ScGetBw(nZins, nZzr, nRmz, nZw, nFlag));
}

void ScInterpreter::ScDIA()
{
    RTL_LOGFILE_CONTEXT_AUTHOR( aLogger, "sc", "er", "ScInterpreter::ScDIA" );
    nFuncFmtType = NUMBERFORMAT_CURRENCY;
    if ( MustHaveParamCount( GetByte(), 4 ) )
    {
        double nZr = GetDouble();
        double nDauer = GetDouble();
        double nRest = GetDouble();
        double nWert = GetDouble();
        double nDia = ((nWert - nRest) * (nDauer - nZr + 1.0)) /
                      ((nDauer * (nDauer + 1.0)) / 2.0);
        PushDouble(nDia);
    }
}

double ScInterpreter::ScGetGDA(double fWert, double fRest, double fDauer,
                double fPeriode, double fFaktor)
{
    RTL_LOGFILE_CONTEXT_AUTHOR( aLogger, "sc", "er", "ScInterpreter::ScGetGDA" );
    double fGda, fZins, fAlterWert, fNeuerWert;
    fZins = fFaktor / fDauer;
    if (fZins >= 1.0)
    {
        fZins = 1.0;
        if (fPeriode == 1.0)
            fAlterWert = fWert;
        else
            fAlterWert = 0.0;
    }
    else
        fAlterWert = fWert * pow(1.0 - fZins, fPeriode - 1.0);
    fNeuerWert = fWert * pow(1.0 - fZins, fPeriode);

    if (fNeuerWert < fRest)
        fGda = fAlterWert - fRest;
    else
        fGda = fAlterWert - fNeuerWert;
    if (fGda < 0.0)
        fGda = 0.0;
    return fGda;
}

void ScInterpreter::ScGDA()
{
    RTL_LOGFILE_CONTEXT_AUTHOR( aLogger, "sc", "er", "ScInterpreter::ScGDA" );
    nFuncFmtType = NUMBERFORMAT_CURRENCY;
    sal_uInt8 nParamCount = GetByte();
    if ( MustHaveParamCount( nParamCount, 4, 5 ) )
    {
        double nFaktor;
        if (nParamCount == 5)
            nFaktor = GetDouble();
        else
            nFaktor = 2.0;
        double nPeriode = GetDouble();
        double nDauer   = GetDouble();
        double nRest    = GetDouble();
        double nWert    = GetDouble();
        if (nWert < 0.0 || nRest < 0.0 || nFaktor <= 0.0 || nRest > nWert
                        || nPeriode < 1.0 || nPeriode > nDauer)
            PushIllegalArgument();
        else
            PushDouble(ScGetGDA(nWert, nRest, nDauer, nPeriode, nFaktor));
    }
}

void ScInterpreter::ScGDA2()
{
    RTL_LOGFILE_CONTEXT_AUTHOR( aLogger, "sc", "er", "ScInterpreter::ScGDA2" );
    nFuncFmtType = NUMBERFORMAT_CURRENCY;
    sal_uInt8 nParamCount = GetByte();
    if ( !MustHaveParamCount( nParamCount, 4, 5 ) )
        return ;
    double nMonate;
    if (nParamCount == 4)
        nMonate = 12.0;
    else
        nMonate = ::rtl::math::approxFloor(GetDouble());
    double nPeriode = GetDouble();
    double nDauer = GetDouble();
    double nRest = GetDouble();
    double nWert = GetDouble();
    if (nMonate < 1.0 || nMonate > 12.0 || nDauer > 1200.0 || nRest < 0.0 ||
        nPeriode > (nDauer + 1.0) || nRest > nWert || nWert < 0.0)
    {
        PushIllegalArgument();
        return;
    }
    double nAbRate = 1.0 - pow(nRest / nWert, 1.0 / nDauer);
    nAbRate = ::rtl::math::approxFloor((nAbRate * 1000.0) + 0.5) / 1000.0;
    double nErsteAbRate = nWert * nAbRate * nMonate / 12.0;
    double nGda2 = 0.0;
    if (::rtl::math::approxFloor(nPeriode) == 1)
        nGda2 = nErsteAbRate;
    else
    {
        double nSummAbRate = nErsteAbRate;
        double nMin = nDauer;
        if (nMin > nPeriode) nMin = nPeriode;
        sal_uInt16 iMax = (sal_uInt16)::rtl::math::approxFloor(nMin);
        for (sal_uInt16 i = 2; i <= iMax; i++)
        {
            nGda2 = (nWert - nSummAbRate) * nAbRate;
            nSummAbRate += nGda2;
        }
        if (nPeriode > nDauer)
            nGda2 = ((nWert - nSummAbRate) * nAbRate * (12.0 - nMonate)) / 12.0;
    }
    PushDouble(nGda2);
}


double ScInterpreter::ScInterVDB(double fWert,double fRest,double fDauer,
                             double fDauer1,double fPeriode,double fFaktor)
{
    RTL_LOGFILE_CONTEXT_AUTHOR( aLogger, "sc", "er", "ScInterpreter::ScInterVDB" );
    double fVdb=0;
    double fIntEnd   = ::rtl::math::approxCeil(fPeriode);
    sal_uLong nLoopEnd   = (sal_uLong) fIntEnd;

    double fTerm, fLia;
    double fRestwert = fWert - fRest;
    sal_Bool bNowLia = sal_False;

    double fGda;
    sal_uLong i;
    fLia=0;
    for ( i = 1; i <= nLoopEnd; i++)
    {
        if(!bNowLia)
        {
            fGda = ScGetGDA(fWert, fRest, fDauer, (double) i, fFaktor);
            fLia = fRestwert/ (fDauer1 - (double) (i-1));

            if (fLia > fGda)
            {
                fTerm = fLia;
                bNowLia = sal_True;
            }
            else
            {
                fTerm = fGda;
                fRestwert -= fGda;
            }
        }
        else
        {
            fTerm = fLia;
        }

        if ( i == nLoopEnd)
            fTerm *= ( fPeriode + 1.0 - fIntEnd );

        fVdb += fTerm;
    }
    return fVdb;
}


inline double DblMin( double a, double b )
{
    return (a < b) ? a : b;
}

void ScInterpreter::ScVDB()
{
    RTL_LOGFILE_CONTEXT_AUTHOR( aLogger, "sc", "er", "ScInterpreter::ScVDB" );
    nFuncFmtType = NUMBERFORMAT_CURRENCY;
    sal_uInt8 nParamCount = GetByte();
    if ( MustHaveParamCount( nParamCount, 5, 7 ) )
    {
        double fWert, fRest, fDauer, fAnfang, fEnde, fFaktor, fVdb = 0.0;
        sal_Bool bFlag;
        if (nParamCount == 7)
            bFlag = GetBool();
        else
            bFlag = sal_False;
        if (nParamCount >= 6)
            fFaktor = GetDouble();
        else
            fFaktor = 2.0;
        fEnde   = GetDouble();
        fAnfang = GetDouble();
        fDauer  = GetDouble();
        fRest   = GetDouble();
        fWert   = GetDouble();
        if (fAnfang < 0.0 || fEnde < fAnfang || fEnde > fDauer || fWert < 0.0
                          || fRest > fWert || fFaktor <= 0.0)
            PushIllegalArgument();
        else
        {
            double fIntStart = ::rtl::math::approxFloor(fAnfang);
            double fIntEnd   = ::rtl::math::approxCeil(fEnde);
            sal_uLong nLoopStart = (sal_uLong) fIntStart;
            sal_uLong nLoopEnd   = (sal_uLong) fIntEnd;

            fVdb = 0.0;
            if (bFlag)
            {
                for (sal_uLong i = nLoopStart + 1; i <= nLoopEnd; i++)
                {
                    double fTerm = ScGetGDA(fWert, fRest, fDauer, (double) i, fFaktor);

                    //  Teilperioden am Anfang / Ende beruecksichtigen:
                    if ( i == nLoopStart+1 )
                        fTerm *= ( DblMin( fEnde, fIntStart + 1.0 ) - fAnfang );
                    else if ( i == nLoopEnd )
                        fTerm *= ( fEnde + 1.0 - fIntEnd );

                    fVdb += fTerm;
                }
            }
            else
            {

                double fDauer1=fDauer;

                //@Die Frage aller Fragen: "Ist das hier richtig"
                if(!::rtl::math::approxEqual(fAnfang,::rtl::math::approxFloor(fAnfang)))
                {
                    if(fFaktor>1)
                    {
                        if(fAnfang>fDauer/2 || ::rtl::math::approxEqual(fAnfang,fDauer/2))
                        {
                            double fPart=fAnfang-fDauer/2;
                            fAnfang=fDauer/2;
                            fEnde-=fPart;
                            fDauer1+=1;
                        }
                    }
                }

                fWert-=ScInterVDB(fWert,fRest,fDauer,fDauer1,fAnfang,fFaktor);
                fVdb=ScInterVDB(fWert,fRest,fDauer,fDauer-fAnfang,fEnde-fAnfang,fFaktor);
            }
        }
        PushDouble(fVdb);
    }
}

void ScInterpreter::ScLaufz()
{
    RTL_LOGFILE_CONTEXT_AUTHOR( aLogger, "sc", "er", "ScInterpreter::ScLaufz" );
    if ( MustHaveParamCount( GetByte(), 3 ) )
    {
        double nZukunft = GetDouble();
        double nGegenwart = GetDouble();
        double nZins = GetDouble();
        PushDouble(log(nZukunft / nGegenwart) / log(1.0 + nZins));
    }
}

void ScInterpreter::ScLIA()
{
    RTL_LOGFILE_CONTEXT_AUTHOR( aLogger, "sc", "er", "ScInterpreter::ScLIA" );
    nFuncFmtType = NUMBERFORMAT_CURRENCY;
    if ( MustHaveParamCount( GetByte(), 3 ) )
    {
        double nDauer = GetDouble();
        double nRest = GetDouble();
        double nWert = GetDouble();
        PushDouble((nWert - nRest) / nDauer);
    }
}

double ScInterpreter::ScGetRmz(double fZins, double fZzr, double fBw,
                       double fZw, double fF)
{
    RTL_LOGFILE_CONTEXT_AUTHOR( aLogger, "sc", "er", "ScInterpreter::ScGetRmz" );
    double fRmz;
    if (fZins == 0.0)
        fRmz = (fBw + fZw) / fZzr;
    else
    {
        double fTerm = pow(1.0 + fZins, fZzr);
        if (fF > 0.0)
            fRmz = (fZw * fZins / (fTerm - 1.0)
                        + fBw * fZins / (1.0 - 1.0 / fTerm)) / (1.0+fZins);
        else
            fRmz = fZw * fZins / (fTerm - 1.0)
                        + fBw * fZins / (1.0 - 1.0 / fTerm);
    }
    return -fRmz;
}

void ScInterpreter::ScRMZ()
{
    RTL_LOGFILE_CONTEXT_AUTHOR( aLogger, "sc", "er", "ScInterpreter::ScRMZ" );
    double nZins, nZzr, nBw, nZw = 0, nFlag = 0;
    nFuncFmtType = NUMBERFORMAT_CURRENCY;
    sal_uInt8 nParamCount = GetByte();
    if ( !MustHaveParamCount( nParamCount, 3, 5 ) )
        return;
    if (nParamCount == 5)
        nFlag = GetDouble();
    if (nParamCount >= 4)
        nZw   = GetDouble();
    nBw   = GetDouble();
    nZzr  = GetDouble();
    nZins = GetDouble();
    PushDouble(ScGetRmz(nZins, nZzr, nBw, nZw, nFlag));
}

void ScInterpreter::ScZGZ()
{
    RTL_LOGFILE_CONTEXT_AUTHOR( aLogger, "sc", "er", "ScInterpreter::ScZGZ" );
    nFuncFmtType = NUMBERFORMAT_PERCENT;
    if ( MustHaveParamCount( GetByte(), 3 ) )
    {
        double nZukunftswert = GetDouble();
        double nGegenwartswert = GetDouble();
        double nZeitraum = GetDouble();
        PushDouble(pow(nZukunftswert / nGegenwartswert, 1.0 / nZeitraum) - 1.0);
    }
}

double ScInterpreter::ScGetZw(double fZins, double fZzr, double fRmz,
                              double fBw, double fF)
{
    RTL_LOGFILE_CONTEXT_AUTHOR( aLogger, "sc", "er", "ScInterpreter::ScGetZw" );
    double fZw;
    if (fZins == 0.0)
        fZw = fBw + fRmz * fZzr;
    else
    {
        double fTerm = pow(1.0 + fZins, fZzr);
        if (fF > 0.0)
            fZw = fBw * fTerm + fRmz*(1.0 + fZins)*(fTerm - 1.0)/fZins;
        else
            fZw = fBw * fTerm + fRmz*(fTerm - 1.0)/fZins;
    }
    return -fZw;
}

void ScInterpreter::ScZW()
{
    RTL_LOGFILE_CONTEXT_AUTHOR( aLogger, "sc", "er", "ScInterpreter::ScZW" );
    double nZins, nZzr, nRmz, nBw = 0, nFlag = 0;
    nFuncFmtType = NUMBERFORMAT_CURRENCY;
    sal_uInt8 nParamCount = GetByte();
    if ( !MustHaveParamCount( nParamCount, 3, 5 ) )
        return;
    if (nParamCount == 5)
        nFlag = GetDouble();
    if (nParamCount >= 4)
        nBw   = GetDouble();
    nRmz  = GetDouble();
    nZzr  = GetDouble();
    nZins = GetDouble();
    PushDouble(ScGetZw(nZins, nZzr, nRmz, nBw, nFlag));
}

void ScInterpreter::ScZZR()
{
    RTL_LOGFILE_CONTEXT_AUTHOR( aLogger, "sc", "er", "ScInterpreter::ScZZR" );
    double nZins, nRmz, nBw, nZw = 0, nFlag = 0;
    sal_uInt8 nParamCount = GetByte();
    if ( !MustHaveParamCount( nParamCount, 3, 5 ) )
        return;
    if (nParamCount == 5)
        nFlag = GetDouble();
    if (nParamCount >= 4)
        nZw   = GetDouble();
    nBw   = GetDouble();
    nRmz  = GetDouble();
    nZins = GetDouble();
    if (nZins == 0.0)
        PushDouble(-(nBw + nZw)/nRmz);
    else if (nFlag > 0.0)
        PushDouble(log(-(nZins*nZw-nRmz*(1.0+nZins))/(nZins*nBw+nRmz*(1.0+nZins)))
                  /log(1.0+nZins));
    else
        PushDouble(log(-(nZins*nZw-nRmz)/(nZins*nBw+nRmz))/log(1.0+nZins));
}

bool ScInterpreter::RateIteration( double fNper, double fPayment, double fPv,
                                   double fFv, double fPayType, double & fGuess )
{
    RTL_LOGFILE_CONTEXT_AUTHOR( aLogger, "sc", "er", "ScInterpreter::RateIteration" );
    // See also #i15090#
    // Newton-Raphson method: x(i+1) = x(i) - f(x(i)) / f'(x(i))
    // This solution handles integer and non-integer values of Nper different.
    // If ODFF will constraint Nper to integer, the distinction of cases can be
    // removed; only the integer-part is needed then.
    bool bValid = true, bFound = false;
    double fX, fXnew, fTerm, fTermDerivation;
    double fGeoSeries, fGeoSeriesDerivation;
    const sal_uInt16 nIterationsMax = 150;
    sal_uInt16 nCount = 0;
    const double fEpsilonSmall = 1.0E-14;
    // convert any fPayType situation to fPayType == zero situation
    fFv = fFv - fPayment * fPayType;
    fPv = fPv + fPayment * fPayType;
    if (fNper == ::rtl::math::round( fNper, 0, rtl_math_RoundingMode_Corrected ))
    { // Nper is an integer value
        fX = fGuess;
        double fPowN, fPowNminus1;  // for (1.0+fX)^Nper and (1.0+fX)^(Nper-1)
        while (!bFound && nCount < nIterationsMax)
        {
            fPowNminus1 = pow( 1.0+fX, fNper-1.0);
            fPowN = fPowNminus1 * (1.0+fX);
            if (rtl::math::approxEqual( fabs(fX), 0.0))
            {
                fGeoSeries = fNper;
                fGeoSeriesDerivation = fNper * (fNper-1.0)/2.0;
            }
            else
            {
                fGeoSeries = (fPowN-1.0)/fX;
                fGeoSeriesDerivation = fNper * fPowNminus1 / fX - fGeoSeries / fX;
            }
            fTerm = fFv + fPv *fPowN+ fPayment * fGeoSeries;
            fTermDerivation = fPv * fNper * fPowNminus1 + fPayment * fGeoSeriesDerivation;
            if (fabs(fTerm) < fEpsilonSmall)
                bFound = true;  // will catch root which is at an extreme
            else
            {
                if (rtl::math::approxEqual( fabs(fTermDerivation), 0.0))
                    fXnew = fX + 1.1 * SCdEpsilon;  // move away from zero slope
                else
                    fXnew = fX - fTerm / fTermDerivation;
            nCount++;
            // more accuracy not possible in oscillating cases
            bFound = (fabs(fXnew - fX) < SCdEpsilon);
            fX = fXnew;
            }
        }
        // Gnumeric returns roots < -1, Excel gives an error in that cases,
        // ODFF says nothing about it. Enable the statement, if you want Excel's
        // behavior
        //bValid =(fX >=-1.0);
    }
    else
    { // Nper is not an integer value.
        fX = (fGuess < -1.0) ? -1.0 : fGuess;   // start with a valid fX
        while (bValid && !bFound && nCount < nIterationsMax)
        {
            if (rtl::math::approxEqual( fabs(fX), 0.0))
            {
                fGeoSeries = fNper;
                fGeoSeriesDerivation = fNper * (fNper-1.0)/2.0;
            }
            else
            {
                fGeoSeries = (pow( 1.0+fX, fNper) - 1.0) / fX;
                fGeoSeriesDerivation = fNper * pow( 1.0+fX, fNper-1.0) / fX - fGeoSeries / fX;
            }
            fTerm = fFv + fPv *pow(1.0 + fX,fNper)+ fPayment * fGeoSeries;
            fTermDerivation = fPv * fNper * pow( 1.0+fX, fNper-1.0) + fPayment * fGeoSeriesDerivation;
            if (fabs(fTerm) < fEpsilonSmall)
                bFound = true;  // will catch root which is at an extreme
            else
            {
                if (rtl::math::approxEqual( fabs(fTermDerivation), 0.0))
                    fXnew = fX + 1.1 * SCdEpsilon;  // move away from zero slope
                else
                    fXnew = fX - fTerm / fTermDerivation;
            nCount++;
             // more accuracy not possible in oscillating cases
            bFound = (fabs(fXnew - fX) < SCdEpsilon);
            fX = fXnew;
            bValid = (fX >= -1.0);  // otherwise pow(1.0+fX,fNper) will fail
            }
        }
    }
    fGuess = fX;    // return approximate root
    return bValid && bFound;
}

// In Calc UI it is the function RATE(Nper;Pmt;Pv;Fv;Type;Guess)
void ScInterpreter::ScZins()
{
    RTL_LOGFILE_CONTEXT_AUTHOR( aLogger, "sc", "er", "ScInterpreter::ScZins" );
    double fPv, fPayment, fNper;
    // defaults for missing arguments, see ODFF spec
    double fFv = 0, fPayType = 0, fGuess = 0.1;
    bool bValid = true;
    nFuncFmtType = NUMBERFORMAT_PERCENT;
    sal_uInt8 nParamCount = GetByte();
    if ( !MustHaveParamCount( nParamCount, 3, 6 ) )
        return;
    if (nParamCount == 6)
        fGuess = GetDouble();
    if (nParamCount >= 5)
        fPayType = GetDouble();
    if (nParamCount >= 4)
        fFv = GetDouble();
    fPv = GetDouble();
    fPayment = GetDouble();
    fNper = GetDouble();
    if (fNper <= 0.0) // constraint from ODFF spec
    {
        PushIllegalArgument();
        return;
    }
    // other values for fPayType might be meaningful,
    // ODFF spec is not clear yet, enable statement if you want only 0 and 1
    //if (fPayType != 0.0) fPayType = 1.0;
    bValid = RateIteration(fNper, fPayment, fPv, fFv, fPayType, fGuess);
    if (!bValid)
        SetError(errNoConvergence);
    PushDouble(fGuess);
}

double ScInterpreter::ScGetZinsZ(double fZins, double fZr, double fZzr, double fBw,
                                 double fZw, double fF, double& fRmz)
{
    RTL_LOGFILE_CONTEXT_AUTHOR( aLogger, "sc", "er", "ScInterpreter::ScGetZinsZ" );
    fRmz = ScGetRmz(fZins, fZzr, fBw, fZw, fF);     // fuer kapz auch bei fZr == 1
    double fZinsZ;
    nFuncFmtType = NUMBERFORMAT_CURRENCY;
    if (fZr == 1.0)
    {
        if (fF > 0.0)
            fZinsZ = 0.0;
        else
            fZinsZ = -fBw;
    }
    else
    {
        if (fF > 0.0)
            fZinsZ = ScGetZw(fZins, fZr-2.0, fRmz, fBw, 1.0) - fRmz;
        else
            fZinsZ = ScGetZw(fZins, fZr-1.0, fRmz, fBw, 0.0);
    }
    return fZinsZ * fZins;
}

void ScInterpreter::ScZinsZ()
{
    RTL_LOGFILE_CONTEXT_AUTHOR( aLogger, "sc", "er", "ScInterpreter::ScZinsZ" );
    double nZins, nZr, nZzr, nBw, nZw = 0, nFlag = 0;
    nFuncFmtType = NUMBERFORMAT_CURRENCY;
    sal_uInt8 nParamCount = GetByte();
    if ( !MustHaveParamCount( nParamCount, 4, 6 ) )
        return;
    if (nParamCount == 6)
        nFlag = GetDouble();
    if (nParamCount >= 5)
        nZw   = GetDouble();
    nBw   = GetDouble();
    nZzr  = GetDouble();
    nZr   = GetDouble();
    nZins = GetDouble();
    if (nZr < 1.0 || nZr > nZzr)
        PushIllegalArgument();
    else
    {
        double nRmz;
        PushDouble(ScGetZinsZ(nZins, nZr, nZzr, nBw, nZw, nFlag, nRmz));
    }
}

void ScInterpreter::ScKapz()
{
    RTL_LOGFILE_CONTEXT_AUTHOR( aLogger, "sc", "er", "ScInterpreter::ScKapz" );
    double nZins, nZr, nZzr, nBw, nZw = 0, nFlag = 0;
    nFuncFmtType = NUMBERFORMAT_CURRENCY;
    sal_uInt8 nParamCount = GetByte();
    if ( !MustHaveParamCount( nParamCount, 4, 6 ) )
        return;
    if (nParamCount == 6)
        nFlag = GetDouble();
    if (nParamCount >= 5)
        nZw   = GetDouble();
    nBw   = GetDouble();
    nZzr  = GetDouble();
    nZr   = GetDouble();
    nZins = GetDouble();
    if (nZr < 1.0 || nZr > nZzr)
        PushIllegalArgument();
    else
    {
        double nRmz;
        double nZinsz = ScGetZinsZ(nZins, nZr, nZzr, nBw, nZw, nFlag, nRmz);
        PushDouble(nRmz - nZinsz);
    }
}

void ScInterpreter::ScKumZinsZ()
{
    RTL_LOGFILE_CONTEXT_AUTHOR( aLogger, "sc", "er", "ScInterpreter::ScKumZinsZ" );
    nFuncFmtType = NUMBERFORMAT_CURRENCY;
    if ( MustHaveParamCount( GetByte(), 6 ) )
    {
        double fZins, fZzr, fBw, fAnfang, fEnde, fF;
        fF      = GetDouble();
        fEnde   = ::rtl::math::approxFloor(GetDouble());
        fAnfang = ::rtl::math::approxFloor(GetDouble());
        fBw     = GetDouble();
        fZzr    = GetDouble();
        fZins   = GetDouble();
        if (fAnfang < 1.0 || fEnde < fAnfang || fZins <= 0.0 ||
            fEnde > fZzr  || fZzr <= 0.0 || fBw <= 0.0)
            PushIllegalArgument();
        else
        {
<<<<<<< HEAD
            ULONG nAnfang = (ULONG) fAnfang;
            ULONG nEnde = (ULONG) fEnde ;
            double fRmz = ScGetRmz(fZins, fZzr, fBw, 0.0, fF);
            double fZinsZ = 0.0;
=======
            sal_uLong nAnfang = (sal_uLong) fAnfang;
            sal_uLong nEnde = (sal_uLong) fEnde ;
            fRmz = ScGetRmz(fZins, fZzr, fBw, 0.0, fF);
            fZinsZ = 0.0;
>>>>>>> ce6308e4
            if (nAnfang == 1)
            {
                if (fF <= 0.0)
                    fZinsZ = -fBw;
                nAnfang++;
            }
            for (sal_uLong i = nAnfang; i <= nEnde; i++)
            {
                if (fF > 0.0)
                    fZinsZ += ScGetZw(fZins, (double)(i-2), fRmz, fBw, 1.0) - fRmz;
                else
                    fZinsZ += ScGetZw(fZins, (double)(i-1), fRmz, fBw, 0.0);
            }
            fZinsZ *= fZins;
            PushDouble(fZinsZ);
        }
    }
}

void ScInterpreter::ScKumKapZ()
{
    RTL_LOGFILE_CONTEXT_AUTHOR( aLogger, "sc", "er", "ScInterpreter::ScKumKapZ" );
    nFuncFmtType = NUMBERFORMAT_CURRENCY;
    if ( MustHaveParamCount( GetByte(), 6 ) )
    {
        double fZins, fZzr, fBw, fAnfang, fEnde, fF;
        fF      = GetDouble();
        fEnde   = ::rtl::math::approxFloor(GetDouble());
        fAnfang = ::rtl::math::approxFloor(GetDouble());
        fBw     = GetDouble();
        fZzr    = GetDouble();
        fZins   = GetDouble();
        if (fAnfang < 1.0 || fEnde < fAnfang || fZins <= 0.0 ||
            fEnde > fZzr  || fZzr <= 0.0 || fBw <= 0.0)
            PushIllegalArgument();
        else
        {
<<<<<<< HEAD
            double fRmz = ScGetRmz(fZins, fZzr, fBw, 0.0, fF);
            double fKapZ = 0.0;
            ULONG nAnfang = (ULONG) fAnfang;
            ULONG nEnde = (ULONG) fEnde;
=======
            fRmz = ScGetRmz(fZins, fZzr, fBw, 0.0, fF);
            fKapZ = 0.0;
            sal_uLong nAnfang = (sal_uLong) fAnfang;
            sal_uLong nEnde = (sal_uLong) fEnde;
>>>>>>> ce6308e4
            if (nAnfang == 1)
            {
                if (fF <= 0.0)
                    fKapZ = fRmz + fBw * fZins;
                else
                    fKapZ = fRmz;
                nAnfang++;
            }
            for (sal_uLong i = nAnfang; i <= nEnde; i++)
            {
                if (fF > 0.0)
                    fKapZ += fRmz - (ScGetZw(fZins, (double)(i-2), fRmz, fBw, 1.0) - fRmz) * fZins;
                else
                    fKapZ += fRmz - ScGetZw(fZins, (double)(i-1), fRmz, fBw, 0.0) * fZins;
            }
            PushDouble(fKapZ);
        }
    }
}

void ScInterpreter::ScEffektiv()
{
    RTL_LOGFILE_CONTEXT_AUTHOR( aLogger, "sc", "er", "ScInterpreter::ScEffektiv" );
    nFuncFmtType = NUMBERFORMAT_PERCENT;
    if ( MustHaveParamCount( GetByte(), 2 ) )
    {
        double fPerioden = GetDouble();
        double fNominal = GetDouble();
        if (fPerioden < 1.0 || fNominal <= 0.0)
            PushIllegalArgument();
        else
        {
            fPerioden = ::rtl::math::approxFloor(fPerioden);
            PushDouble(pow(1.0 + fNominal/fPerioden, fPerioden) - 1.0);
        }
    }
}

void ScInterpreter::ScNominal()
{
    RTL_LOGFILE_CONTEXT_AUTHOR( aLogger, "sc", "er", "ScInterpreter::ScNominal" );
    nFuncFmtType = NUMBERFORMAT_PERCENT;
    if ( MustHaveParamCount( GetByte(), 2 ) )
    {
        double fPerioden = GetDouble();
        double fEffektiv = GetDouble();
        if (fPerioden < 1.0 || fEffektiv <= 0.0)
            PushIllegalArgument();
        else
        {
            fPerioden = ::rtl::math::approxFloor(fPerioden);
            PushDouble( (pow(fEffektiv + 1.0, 1.0 / fPerioden) - 1.0) * fPerioden );
        }
    }
}

void ScInterpreter::ScMod()
{
    RTL_LOGFILE_CONTEXT_AUTHOR( aLogger, "sc", "er", "ScInterpreter::ScMod" );
    if ( MustHaveParamCount( GetByte(), 2 ) )
    {
        double fVal2 = GetDouble(); // Denominator
        double fVal1 = GetDouble(); // Numerator
        if (fVal2 == floor(fVal2))  // a pure integral number stored in double
        {
            double fResult = fmod(fVal1,fVal2);
            if ( (fResult != 0.0) &&
                ((fVal1 > 0.0 && fVal2 < 0.0) || (fVal1 < 0.0 && fVal2 > 0.0)))
                fResult += fVal2 ;
            PushDouble( fResult );
        }
        else
        {
            PushDouble( ::rtl::math::approxSub( fVal1,
                    ::rtl::math::approxFloor(fVal1 / fVal2) * fVal2));
        }
    }
}

/** (Goal Seek) Find a value of x that is a root of f(x)

    This function is used internally for the goal seek operation.  It uses the
    Regula Falsi (aka false position) algorithm to find a root of f(x).  The
    start value and the target value are to be given by the user in the
    goal seek dialog.  The f(x) in this case is defined as the formula in the
    formula cell minus target value.  This function may also perform additional
    search in the horizontal directions when the f(x) is discrete in order to
    ensure a non-zero slope necessary for deriving a subsequent x that is
    reasonably close to the root of interest.

    @change 24.10.2004 by Kohei Yoshida (kohei@openoffice.org)

    @see #i28955#
*/
void ScInterpreter::ScBackSolver()
{
    RTL_LOGFILE_CONTEXT_AUTHOR( aLogger, "sc", "er", "ScInterpreter::ScBackSolver" );
    if ( MustHaveParamCount( GetByte(), 3 ) )
    {
        sal_Bool bDoneIteration = sal_False;
        ScAddress aValueAdr, aFormulaAdr;
        double fTargetVal = GetDouble();
        PopSingleRef( aFormulaAdr );
        PopSingleRef( aValueAdr );

        if (nGlobalError == 0)
        {
            ScBaseCell* pVCell = GetCell( aValueAdr );
            // CELLTYPE_NOTE: kein Value aber von Formel referiert
            sal_Bool bTempCell = (!pVCell || pVCell->GetCellType() == CELLTYPE_NOTE);
            ScBaseCell* pFCell = GetCell( aFormulaAdr );

            if ( ((pVCell && pVCell->GetCellType() == CELLTYPE_VALUE) || bTempCell)
                && pFCell && pFCell->GetCellType() == CELLTYPE_FORMULA )
            {
                ScRange aVRange( aValueAdr, aValueAdr );    // fuer SetDirty
                double fSaveVal; // Original value to be restored later if necessary
                ScPostIt* pNote = 0;

                if ( bTempCell )
                {
                    pNote = pVCell ? pVCell->ReleaseNote() : 0;
                    fSaveVal = 0.0;
                    pVCell = new ScValueCell( fSaveVal );
                    pDok->PutCell( aValueAdr, pVCell );
                }
                else
                    fSaveVal = GetCellValue( aValueAdr, pVCell );

                const sal_uInt16 nMaxIter = 100;
                const double fEps = 1E-10;
                const double fDelta = 1E-6;

                double fBestX, fXPrev;
                double fBestF, fFPrev;
                fBestX = fXPrev = fSaveVal;

                ScFormulaCell* pFormula = (ScFormulaCell*) pFCell;
                ScValueCell* pValue = (ScValueCell*) pVCell;

                pFormula->Interpret();
                sal_Bool bError = ( pFormula->GetErrCode() != 0 );
                // bError always corresponds with fF

                fFPrev = pFormula->GetValue() - fTargetVal;

                fBestF = fabs( fFPrev );
                if ( fBestF < fDelta )
                    bDoneIteration = sal_True;

                double fX = fXPrev + fEps;
                double fF = fFPrev;
                double fSlope;

                sal_uInt16 nIter = 0;

                sal_Bool bHorMoveError = sal_False;
                                                // Nach der Regula Falsi Methode
                while ( !bDoneIteration && ( nIter++ < nMaxIter ) )
                {
                    pValue->SetValue( fX );
                    pDok->SetDirty( aVRange );
                    pFormula->Interpret();
                    bError = ( pFormula->GetErrCode() != 0 );
                    fF = pFormula->GetValue() - fTargetVal;

                    if ( fF == fFPrev && !bError )
                    {
                        // HORIZONTAL SEARCH: Keep moving x in both directions until the f(x)
                        // becomes different from the previous f(x).  This routine is needed
                        // when a given function is discrete, in which case the resulting slope
                        // may become zero which ultimately causes the goal seek operation
                        // to fail. #i28955#

                        sal_uInt16 nHorIter = 0;
                        const double fHorStepAngle = 5.0;
                        const double fHorMaxAngle = 80.0;
                        int nHorMaxIter = static_cast<int>( fHorMaxAngle / fHorStepAngle );
                        sal_Bool bDoneHorMove = sal_False;

                        while ( !bDoneHorMove && !bHorMoveError && nHorIter++ < nHorMaxIter )
                        {
                            double fHorAngle = fHorStepAngle * static_cast<double>( nHorIter );
                            double fHorTangent = ::rtl::math::tan( fHorAngle * F_PI / 180 );

                            sal_uInt16 nIdx = 0;
                            while( nIdx++ < 2 && !bDoneHorMove )
                            {
                                double fHorX;
                                if ( nIdx == 1 )
                                    fHorX = fX + fabs(fF)*fHorTangent;
                                else
                                    fHorX = fX - fabs(fF)*fHorTangent;

                                pValue->SetValue( fHorX );
                                pDok->SetDirty( aVRange );
                                pFormula->Interpret();
                                bHorMoveError = ( pFormula->GetErrCode() != 0 );
                                if ( bHorMoveError )
                                    break;

                                fF = pFormula->GetValue() - fTargetVal;
                                if ( fF != fFPrev )
                                {
                                    fX = fHorX;
                                    bDoneHorMove = sal_True;
                                }
                            }
                        }
                        if ( !bDoneHorMove )
                            bHorMoveError = sal_True;
                    }

                    if ( bError )
                    {
                        // move closer to last valid value (fXPrev), keep fXPrev & fFPrev
                        double fDiff = ( fXPrev - fX ) / 2;
                        if (fabs(fDiff) < fEps)
                            fDiff = (fDiff < 0.0) ? - fEps : fEps;
                        fX += fDiff;
                    }
                    else if ( bHorMoveError )
                        break;
                    else if ( fabs(fF) < fDelta )
                    {
                        // converged to root
                        fBestX = fX;
                        bDoneIteration = sal_True;
                    }
                    else
                    {
                        if ( fabs(fF) + fDelta < fBestF )
                        {
                            fBestX = fX;
                            fBestF = fabs(fF);
                        }

                        if ( ( fXPrev - fX ) != 0 )
                        {
                            fSlope = ( fFPrev - fF ) / ( fXPrev - fX );
                            if ( fabs( fSlope ) < fEps )
                                fSlope = fSlope < 0.0 ? -fEps : fEps;
                        }
                        else
                            fSlope = fEps;

                        fXPrev = fX;
                        fFPrev = fF;
                        fX = fX - ( fF / fSlope );
                    }
                }

                // Try a nice rounded input value if possible.
                const double fNiceDelta = (bDoneIteration && fabs(fBestX) >= 1e-3 ? 1e-3 : fDelta);
                double nX = ::rtl::math::approxFloor((fBestX / fNiceDelta) + 0.5) * fNiceDelta;

                if ( bDoneIteration )
                {
                    pValue->SetValue( nX );
                    pDok->SetDirty( aVRange );
                    pFormula->Interpret();
                    if ( fabs( pFormula->GetValue() - fTargetVal ) > fabs( fF ) )
                        nX = fBestX;
                }
                else if ( bError || bHorMoveError )
                {
                    nX = fBestX;
                }
                if ( bTempCell )
                {
                    pVCell = pNote ? new ScNoteCell( pNote ) : 0;
                    pDok->PutCell( aValueAdr, pVCell );
                }
                else
                    pValue->SetValue( fSaveVal );
                pDok->SetDirty( aVRange );
                pFormula->Interpret();
                if ( !bDoneIteration )
                    SetError(NOTAVAILABLE);
                PushDouble(nX);
            }
            else
            {
                if ( !bDoneIteration )
                    SetError(NOTAVAILABLE);
                PushInt(0);         // falsche Zelltypen
            }
        }
        else
        {
            if ( !bDoneIteration )
                SetError(NOTAVAILABLE);
            PushInt(0);             // nGlobalError
        }
    }
}

void ScInterpreter::ScIntersect()
{
    RTL_LOGFILE_CONTEXT_AUTHOR( aLogger, "sc", "er", "ScInterpreter::ScIntersect" );
    formula::FormulaTokenRef p2nd = PopToken();
    formula::FormulaTokenRef p1st = PopToken();

    if (nGlobalError || !p2nd || !p1st)
    {
        PushIllegalArgument();
        return;
    } // if (nGlobalError || !xT2 || !xT1)

    StackVar sv1 = p1st->GetType();
    StackVar sv2 = p2nd->GetType();
    if ((sv1 != svSingleRef && sv1 != svDoubleRef && sv1 != svRefList) ||
        (sv2 != svSingleRef && sv2 != svDoubleRef && sv2 != svRefList))
    {
        PushIllegalArgument();
        return;
    }

    ScToken* x1 = static_cast<ScToken*>(p1st.get());
    ScToken* x2 = static_cast<ScToken*>(p2nd.get());
    if (sv1 == svRefList || sv2 == svRefList)
    {
        // Now this is a bit nasty but it simplifies things, and having
        // intersections with lists isn't too common, if at all..
        // Convert a reference to list.
        ScToken* xt[2] = { x1, x2 };
        StackVar sv[2] = { sv1, sv2 };
        for (size_t i=0; i<2; ++i)
        {
            if (sv[i] == svSingleRef)
            {
                ScComplexRefData aRef;
                aRef.Ref1 = aRef.Ref2 = xt[i]->GetSingleRef();
                xt[i] = new ScRefListToken;
                xt[i]->GetRefList()->push_back( aRef);
            }
            else if (sv[i] == svDoubleRef)
            {
                ScComplexRefData aRef = xt[i]->GetDoubleRef();
                xt[i] = new ScRefListToken;
                xt[i]->GetRefList()->push_back( aRef);
            }
        }
        x1 = xt[0], x2 = xt[1];

        x1->CalcAbsIfRel( aPos);
        x2->CalcAbsIfRel( aPos);
        ScTokenRef xRes = new ScRefListToken;
        ScRefList* pRefList = xRes->GetRefList();
        ScRefList::const_iterator end1( x1->GetRefList()->end());
        ScRefList::const_iterator end2( x2->GetRefList()->end());
        for (ScRefList::const_iterator it1( x1->GetRefList()->begin());
                it1 != end1; ++it1)
        {
            const ScSingleRefData& r11 = (*it1).Ref1;
            const ScSingleRefData& r12 = (*it1).Ref2;
            for (ScRefList::const_iterator it2( x2->GetRefList()->begin());
                    it2 != end2; ++it2)
            {
                const ScSingleRefData& r21 = (*it2).Ref1;
                const ScSingleRefData& r22 = (*it2).Ref2;
                SCCOL nCol1 = ::std::max( r11.nCol, r21.nCol);
                SCROW nRow1 = ::std::max( r11.nRow, r21.nRow);
                SCTAB nTab1 = ::std::max( r11.nTab, r21.nTab);
                SCCOL nCol2 = ::std::min( r12.nCol, r22.nCol);
                SCROW nRow2 = ::std::min( r12.nRow, r22.nRow);
                SCTAB nTab2 = ::std::min( r12.nTab, r22.nTab);
                if (nCol2 < nCol1 || nRow2 < nRow1 || nTab2 < nTab1)
                    ;   // nothing
                else
                {
                    ScComplexRefData aRef;
                    aRef.InitRange( nCol1, nRow1, nTab1, nCol2, nRow2, nTab2);
                    pRefList->push_back( aRef);
                }
            }
        }
        size_t n = pRefList->size();
        if (!n)
            PushError( errNoRef);
        else if (n == 1)
        {
            const ScComplexRefData& rRef = (*pRefList)[0];
            if (rRef.Ref1 == rRef.Ref2)
                PushTempToken( new ScSingleRefToken( rRef.Ref1));
            else
                PushTempToken( new ScDoubleRefToken( rRef));
        }
        else
            PushTempToken( xRes.get());
    }
    else
    {
        ScToken* pt[2] = { x1, x2 };
        StackVar sv[2] = { sv1, sv2 };
        SCCOL nC1[2], nC2[2];
        SCROW nR1[2], nR2[2];
        SCTAB nT1[2], nT2[2];
        for (size_t i=0; i<2; ++i)
        {
            switch (sv[i])
            {
                case svSingleRef:
                case svDoubleRef:
                    pt[i]->CalcAbsIfRel( aPos);
                    {
                        const ScSingleRefData& r = pt[i]->GetSingleRef();
                        nC1[i] = r.nCol;
                        nR1[i] = r.nRow;
                        nT1[i] = r.nTab;
                    }
                    if (sv[i] == svDoubleRef)
                    {
                        const ScSingleRefData& r = pt[i]->GetSingleRef2();
                        nC2[i] = r.nCol;
                        nR2[i] = r.nRow;
                        nT2[i] = r.nTab;
                    }
                    else
                    {
                        nC2[i] = nC1[i];
                        nR2[i] = nR1[i];
                        nT2[i] = nT1[i];
                    }
                    break;
                default:
                    ;   // nothing, prevent compiler warning
            }
        }
        SCCOL nCol1 = ::std::max( nC1[0], nC1[1]);
        SCROW nRow1 = ::std::max( nR1[0], nR1[1]);
        SCTAB nTab1 = ::std::max( nT1[0], nT1[1]);
        SCCOL nCol2 = ::std::min( nC2[0], nC2[1]);
        SCROW nRow2 = ::std::min( nR2[0], nR2[1]);
        SCTAB nTab2 = ::std::min( nT2[0], nT2[1]);
        if (nCol2 < nCol1 || nRow2 < nRow1 || nTab2 < nTab1)
            PushError( errNoRef);
        else if (nCol2 == nCol1 && nRow2 == nRow1 && nTab2 == nTab1)
            PushSingleRef( nCol1, nRow1, nTab1);
        else
            PushDoubleRef( nCol1, nRow1, nTab1, nCol2, nRow2, nTab2);
    }
}


void ScInterpreter::ScRangeFunc()
{
    RTL_LOGFILE_CONTEXT_AUTHOR( aLogger, "sc", "er", "ScInterpreter::ScRangeFunc" );
    formula::FormulaTokenRef x2 = PopToken();
    formula::FormulaTokenRef x1 = PopToken();

    if (nGlobalError || !x2 || !x1)
    {
        PushIllegalArgument();
        return;
    } // if (nGlobalError || !xT2 || !xT1)
    FormulaTokenRef xRes = ScToken::ExtendRangeReference( *x1, *x2, aPos, false);
    if (!xRes)
        PushIllegalArgument();
    else
        PushTempToken( xRes.get());
}


void ScInterpreter::ScUnionFunc()
{
    RTL_LOGFILE_CONTEXT_AUTHOR( aLogger, "sc", "er", "ScInterpreter::ScUnionFunc" );
    formula::FormulaTokenRef p2nd = PopToken();
    formula::FormulaTokenRef p1st = PopToken();

    if (nGlobalError || !p2nd || !p1st)
    {
        PushIllegalArgument();
        return;
    } // if (nGlobalError || !xT2 || !xT1)

    StackVar sv1 = p1st->GetType();
    StackVar sv2 = p2nd->GetType();
    if ((sv1 != svSingleRef && sv1 != svDoubleRef && sv1 != svRefList) ||
        (sv2 != svSingleRef && sv2 != svDoubleRef && sv2 != svRefList))
    {
        PushIllegalArgument();
        return;
    }

    ScToken* x1 = static_cast<ScToken*>(p1st.get());
    ScToken* x2 = static_cast<ScToken*>(p2nd.get());


    ScTokenRef xRes;
    // Append to an existing RefList if there is one.
    if (sv1 == svRefList)
    {
        xRes = x1;
        sv1 = svUnknown;    // mark as handled
    }
    else if (sv2 == svRefList)
    {
        xRes = x2;
        sv2 = svUnknown;    // mark as handled
    }
    else
        xRes = new ScRefListToken;
    ScRefList* pRes = xRes->GetRefList();
    ScToken* pt[2] = { x1, x2 };
    StackVar sv[2] = { sv1, sv2 };
    for (size_t i=0; i<2; ++i)
    {
        if (pt[i] == xRes)
            continue;
        switch (sv[i])
        {
            case svSingleRef:
                {
                    ScComplexRefData aRef;
                    aRef.Ref1 = aRef.Ref2 = pt[i]->GetSingleRef();
                    pRes->push_back( aRef);
                }
                break;
            case svDoubleRef:
                pRes->push_back( pt[i]->GetDoubleRef());
                break;
            case svRefList:
                {
                    const ScRefList* p = pt[i]->GetRefList();
                    ScRefList::const_iterator it( p->begin());
                    ScRefList::const_iterator end( p->end());
                    for ( ; it != end; ++it)
                    {
                        pRes->push_back( *it);
                    }
                }
                break;
            default:
                ;   // nothing, prevent compiler warning
        }
    }
    ValidateRef( *pRes);    // set #REF! if needed
    PushTempToken( xRes.get());
}


void ScInterpreter::ScCurrent()
{
    RTL_LOGFILE_CONTEXT_AUTHOR( aLogger, "sc", "er", "ScInterpreter::ScCurrent" );
    FormulaTokenRef xTok( PopToken());
    if (xTok)
    {
        PushTempToken( xTok.get());
        PushTempToken( xTok.get());
    }
    else
        PushError( errUnknownStackVariable);
}

void ScInterpreter::ScStyle()
{
    RTL_LOGFILE_CONTEXT_AUTHOR( aLogger, "sc", "er", "ScInterpreter::ScStyle" );
    sal_uInt8 nParamCount = GetByte();
    if (nParamCount >= 1 && nParamCount <= 3)
    {
        String aStyle2;                             // Vorlage nach Timer
        if (nParamCount >= 3)
            aStyle2 = GetString();
        long nTimeOut = 0;                          // Timeout
        if (nParamCount >= 2)
            nTimeOut = (long)(GetDouble()*1000.0);
        String aStyle1 = GetString();               // Vorlage fuer sofort

        if (nTimeOut < 0)
            nTimeOut = 0;

        //
        //  Request ausfuehren, um Vorlage anzuwenden
        //

        if ( !pDok->IsClipOrUndo() )
        {
            SfxObjectShell* pShell = pDok->GetDocumentShell();
            if (pShell)
            {
                //! notify object shell directly

                ScRange aRange(aPos);
                ScAutoStyleHint aHint( aRange, aStyle1, nTimeOut, aStyle2 );
                pShell->Broadcast( aHint );
            }
        }

        PushDouble(0.0);
    }
    else
        PushIllegalParameter();
}

ScDdeLink* lcl_GetDdeLink( sfx2::LinkManager* pLinkMgr,
                                const String& rA, const String& rT, const String& rI, sal_uInt8 nM )
{
    sal_uInt16 nCount = pLinkMgr->GetLinks().Count();
    for (sal_uInt16 i=0; i<nCount; i++ )
    {
        ::sfx2::SvBaseLink* pBase = *pLinkMgr->GetLinks()[i];
        if (pBase->ISA(ScDdeLink))
        {
            ScDdeLink* pLink = (ScDdeLink*)pBase;
            if ( pLink->GetAppl() == rA &&
                 pLink->GetTopic() == rT &&
                 pLink->GetItem() == rI &&
                 pLink->GetMode() == nM )
                return pLink;
        }
    }

    return NULL;
}

void ScInterpreter::ScDde()
{
    RTL_LOGFILE_CONTEXT_AUTHOR( aLogger, "sc", "er", "ScInterpreter::ScDde" );
    //  Applikation, Datei, Bereich
    //  Application, Topic, Item

    sal_uInt8 nParamCount = GetByte();
    if ( MustHaveParamCount( nParamCount, 3, 4 ) )
    {
        sal_uInt8 nMode = SC_DDE_DEFAULT;
        if (nParamCount == 4)
            nMode = (sal_uInt8) ::rtl::math::approxFloor(GetDouble());
        String aItem  = GetString();
        String aTopic = GetString();
        String aAppl  = GetString();

        if (nMode > SC_DDE_TEXT)
            nMode = SC_DDE_DEFAULT;

        //  temporary documents (ScFunctionAccess) have no DocShell
        //  and no LinkManager -> abort

        sfx2::LinkManager* pLinkMgr = pDok->GetLinkManager();
        if (!pLinkMgr)
        {
            PushNoValue();
            return;
        }

            //  Nach dem Laden muss neu interpretiert werden (Verknuepfungen aufbauen)

        if ( pMyFormulaCell->GetCode()->IsRecalcModeNormal() )
            pMyFormulaCell->GetCode()->SetRecalcModeOnLoad();

            //  solange der Link nicht ausgewertet ist, Idle abklemmen
            //  (um zirkulaere Referenzen zu vermeiden)

        sal_Bool bOldDis = pDok->IsIdleDisabled();
        pDok->DisableIdle( sal_True );

            //  Link-Objekt holen / anlegen

        ScDdeLink* pLink = lcl_GetDdeLink( pLinkMgr, aAppl, aTopic, aItem, nMode );

        //! Dde-Links (zusaetzlich) effizienter am Dokument speichern !!!!!
        //      ScDdeLink* pLink = pDok->GetDdeLink( aAppl, aTopic, aItem );

        sal_Bool bWasError = ( pMyFormulaCell->GetRawError() != 0 );

        if (!pLink)
        {
            pLink = new ScDdeLink( pDok, aAppl, aTopic, aItem, nMode );
            pLinkMgr->InsertDDELink( pLink, aAppl, aTopic, aItem );
            if ( pLinkMgr->GetLinks().Count() == 1 )                    // erster ?
            {
                SfxBindings* pBindings = pDok->GetViewBindings();
                if (pBindings)
                    pBindings->Invalidate( SID_LINKS );             // Link-Manager enablen
            }

                                    //! asynchron auswerten ???
            pLink->TryUpdate();     //  TryUpdate ruft Update nicht mehrfach auf

            // StartListening erst nach dem Update, sonst circular reference
            pMyFormulaCell->StartListening( *pLink );
        }
        else
        {
            pMyFormulaCell->StartListening( *pLink );
        }

        //  Wenn aus dem Reschedule beim Ausfuehren des Links ein Fehler
        //  (z.B. zirkulaere Referenz) entstanden ist, der vorher nicht da war,
        //  das Fehler-Flag zuruecksetzen:

        if ( pMyFormulaCell->GetRawError() && !bWasError )
            pMyFormulaCell->SetErrCode(0);

            //  Wert abfragen

        const ScMatrix* pLinkMat = pLink->GetResult();
        if (pLinkMat)
        {
            SCSIZE nC, nR;
            pLinkMat->GetDimensions(nC, nR);
            ScMatrixRef pNewMat = GetNewMat( nC, nR);
            if (pNewMat)
            {
                pLinkMat->MatCopy(*pNewMat);        // kopieren
                PushMatrix( pNewMat );
            }
            else
                PushIllegalArgument();
        }
        else
            PushNA();

        pDok->DisableIdle( bOldDis );
        pLinkMgr->CloseCachedComps();
    }
}

void ScInterpreter::ScBase()
{   // Value, Base [, MinLen]
    sal_uInt8 nParamCount = GetByte();
    if ( MustHaveParamCount( nParamCount, 2, 3 ) )
    {
        static const sal_Unicode pDigits[] = {
            '0','1','2','3','4','5','6','7','8','9',
            'A','B','C','D','E','F','G','H','I','J','K','L','M',
            'N','O','P','Q','R','S','T','U','V','W','X','Y','Z',
            0
        };
        static const int nDigits = SAL_N_ELEMENTS(pDigits)-1;
        xub_StrLen nMinLen;
        if ( nParamCount == 3 )
        {
            double fLen = ::rtl::math::approxFloor( GetDouble() );
            if ( 1.0 <= fLen && fLen < STRING_MAXLEN )
                nMinLen = (xub_StrLen) fLen;
            else if ( fLen == 0.0 )
                nMinLen = 1;
            else
                nMinLen = 0;    // Error
        }
        else
            nMinLen = 1;
        double fBase = ::rtl::math::approxFloor( GetDouble() );
        double fVal = ::rtl::math::approxFloor( GetDouble() );
        double fChars = ((fVal > 0.0 && fBase > 0.0) ?
            (ceil( log( fVal ) / log( fBase ) ) + 2.0) :
            2.0);
        if ( fChars >= STRING_MAXLEN )
            nMinLen = 0;    // Error

        if ( !nGlobalError && nMinLen && 2 <= fBase && fBase <= nDigits && 0 <= fVal )
        {
            const xub_StrLen nConstBuf = 128;
            sal_Unicode aBuf[nConstBuf];
            xub_StrLen nBuf = Max( (xub_StrLen) fChars, (xub_StrLen) (nMinLen+1) );
            sal_Unicode* pBuf = (nBuf <= nConstBuf ? aBuf : new sal_Unicode[nBuf]);
            for ( xub_StrLen j = 0; j < nBuf; ++j )
            {
                pBuf[j] = '0';
            }
            sal_Unicode* p = pBuf + nBuf - 1;
            *p = 0;
            if ( fVal <= (sal_uLong)(~0) )
            {
                sal_uLong nVal = (sal_uLong) fVal;
                sal_uLong nBase = (sal_uLong) fBase;
                while ( nVal && p > pBuf )
                {
                    *--p = pDigits[ nVal % nBase ];
                    nVal /= nBase;
                }
                fVal = (double) nVal;
            }
            else
            {
                sal_Bool bDirt = sal_False;
                while ( fVal && p > pBuf )
                {
//! mit fmod Rundungsfehler ab 2**48
//                  double fDig = ::rtl::math::approxFloor( fmod( fVal, fBase ) );
// so ist es etwas besser
                    double fInt = ::rtl::math::approxFloor( fVal / fBase );
                    double fMult = fInt * fBase;
#if OSL_DEBUG_LEVEL > 1
                    // =BASIS(1e308;36) => GPF mit
                    // nDig = (size_t) ::rtl::math::approxFloor( fVal - fMult );
                    // trotz vorheriger Pruefung ob fVal >= fMult
                    double fDebug1 = fVal - fMult;
                    // fVal    := 7,5975311883090e+290
                    // fMult   := 7,5975311883090e+290
                    // fDebug1 := 1,3848924157003e+275  <- RoundOff-Error
                    // fVal != fMult, aber: ::rtl::math::approxEqual( fVal, fMult ) == TRUE
                    double fDebug2 = ::rtl::math::approxSub( fVal, fMult );
                    // und ::rtl::math::approxSub( fVal, fMult ) == 0
                    double fDebug3 = ( fInt ? fVal / fInt : 0.0 );
                    // Nach dem strange fDebug1 und fVal < fMult  ist eigentlich
                    // fDebug2 == fBase, trotzdem wird das mit einem Vergleich
                    // nicht erkannt, dann schlaegt bDirt zu und alles wird wieder gut..

                    // prevent compiler warnings
                    (void)fDebug1; (void)fDebug2; (void)fDebug3;
#endif
                    size_t nDig;
                    if ( fVal < fMult )
                    {   // da ist was gekippt
                        bDirt = sal_True;
                        nDig = 0;
                    }
                    else
                    {
                        double fDig = ::rtl::math::approxFloor( ::rtl::math::approxSub( fVal, fMult ) );
                        if ( bDirt )
                        {
                            bDirt = sal_False;
                            --fDig;
                        }
                        if ( fDig <= 0.0 )
                            nDig = 0;
                        else if ( fDig >= fBase )
                            nDig = ((size_t) fBase) - 1;
                        else
                            nDig = (size_t) fDig;
                    }
                    *--p = pDigits[ nDig ];
                    fVal = fInt;
                }
            }
            if ( fVal )
                PushError( errStringOverflow );
            else
            {
                if ( nBuf - (p - pBuf) <= nMinLen )
                    p = pBuf + nBuf - 1 - nMinLen;
                PushStringBuffer( p );
            }
            if ( pBuf != aBuf )
                delete [] pBuf;
        }
        else
            PushIllegalArgument();
    }
}


void ScInterpreter::ScDecimal()
{   // Text, Base
    if ( MustHaveParamCount( GetByte(), 2 ) )
    {
        double fBase = ::rtl::math::approxFloor( GetDouble() );
        String aStr( GetString() );
        if ( !nGlobalError && 2 <= fBase && fBase <= 36 )
        {
            double fVal = 0.0;
            int nBase = (int) fBase;
            register const sal_Unicode* p = aStr.GetBuffer();
            while ( *p == ' ' || *p == '\t' )
                p++;        // strip leading white space
            if ( nBase == 16 )
            {   // evtl. hex-prefix strippen
                if ( *p == 'x' || *p == 'X' )
                    p++;
                else if ( *p == '0' && (*(p+1) == 'x' || *(p+1) == 'X') )
                    p += 2;
            }
            while ( *p )
            {
                int n;
                if ( '0' <= *p && *p <= '9' )
                    n = *p - '0';
                else if ( 'A' <= *p && *p <= 'Z' )
                    n = 10 + (*p - 'A');
                else if ( 'a' <= *p && *p <= 'z' )
                    n = 10 + (*p - 'a');
                else
                    n = nBase;
                if ( nBase <= n )
                {
                    if ( *(p+1) == 0 &&
                            ( (nBase ==  2 && (*p == 'b' || *p == 'B'))
                            ||(nBase == 16 && (*p == 'h' || *p == 'H')) )
                        )
                        ;       // 101b und F00Dh sind ok
                    else
                    {
                        PushIllegalArgument();
                        return ;
                    }
                }
                else
                    fVal = fVal * fBase + n;
                p++;

            }
            PushDouble( fVal );
        }
        else
            PushIllegalArgument();
    }
}


void ScInterpreter::ScConvert()
{   // Value, FromUnit, ToUnit
    if ( MustHaveParamCount( GetByte(), 3 ) )
    {
        String aToUnit( GetString() );
        String aFromUnit( GetString() );
        double fVal = GetDouble();
        if ( nGlobalError )
            PushError( nGlobalError);
        else
        {   // erst die angegebene Reihenfolge suchen, wenn nicht gefunden den Kehrwert
            double fConv;
            if ( ScGlobal::GetUnitConverter()->GetValue( fConv, aFromUnit, aToUnit ) )
                PushDouble( fVal * fConv );
            else if ( ScGlobal::GetUnitConverter()->GetValue( fConv, aToUnit, aFromUnit ) )
                PushDouble( fVal / fConv );
            else
                PushNA();
        }
    }
}


void ScInterpreter::ScRoman()
{   // Value [Mode]
    sal_uInt8 nParamCount = GetByte();
    if( MustHaveParamCount( nParamCount, 1, 2 ) )
    {
        double fMode = (nParamCount == 2) ? ::rtl::math::approxFloor( GetDouble() ) : 0.0;
        double fVal = ::rtl::math::approxFloor( GetDouble() );
        if( nGlobalError )
            PushError( nGlobalError);
        else if( (fMode >= 0.0) && (fMode < 5.0) && (fVal >= 0.0) && (fVal < 4000.0) )
        {
            static const sal_Unicode pChars[] = { 'M', 'D', 'C', 'L', 'X', 'V', 'I' };
<<<<<<< HEAD
            static const USHORT pValues[] = { 1000, 500, 100, 50, 10, 5, 1 };
            static const USHORT nMaxIndex = (USHORT)(SAL_N_ELEMENTS(pValues) - 1);
=======
            static const sal_uInt16 pValues[] = { 1000, 500, 100, 50, 10, 5, 1 };
            static const sal_uInt16 nMaxIndex = (sal_uInt16)(sizeof(pValues) / sizeof(pValues[0]) - 1);
>>>>>>> ce6308e4

            String aRoman;
            sal_uInt16 nVal = (sal_uInt16) fVal;
            sal_uInt16 nMode = (sal_uInt16) fMode;

            for( sal_uInt16 i = 0; i <= nMaxIndex / 2; i++ )
            {
                sal_uInt16 nIndex = 2 * i;
                sal_uInt16 nDigit = nVal / pValues[ nIndex ];

                if( (nDigit % 5) == 4 )
                {
                    sal_uInt16 nIndex2 = (nDigit == 4) ? nIndex - 1 : nIndex - 2;
                    sal_uInt16 nSteps = 0;
                    while( (nSteps < nMode) && (nIndex < nMaxIndex) )
                    {
                        nSteps++;
                        if( pValues[ nIndex2 ] - pValues[ nIndex + 1 ] <= nVal )
                            nIndex++;
                        else
                            nSteps = nMode;
                    }
                    aRoman += pChars[ nIndex ];
                    aRoman += pChars[ nIndex2 ];
                    nVal = sal::static_int_cast<sal_uInt16>( nVal + pValues[ nIndex ] );
                    nVal = sal::static_int_cast<sal_uInt16>( nVal - pValues[ nIndex2 ] );
                }
                else
                {
                    if( nDigit > 4 )
                        aRoman += pChars[ nIndex - 1 ];
                    aRoman.Expand( aRoman.Len() + (nDigit % 5), pChars[ nIndex ] );
                    nVal %= pValues[ nIndex ];
                }
            }

            PushString( aRoman );
        }
        else
            PushIllegalArgument();
    }
}


sal_Bool lcl_GetArabicValue( sal_Unicode cChar, sal_uInt16& rnValue, sal_Bool& rbIsDec )
{
    RTL_LOGFILE_CONTEXT_AUTHOR( aLogger, "sc", "er", "ScInterpreter::ScBase" );
    switch( cChar )
    {
        case 'M':   rnValue = 1000; rbIsDec = sal_True;     break;
        case 'D':   rnValue = 500;  rbIsDec = sal_False;    break;
        case 'C':   rnValue = 100;  rbIsDec = sal_True;     break;
        case 'L':   rnValue = 50;   rbIsDec = sal_False;    break;
        case 'X':   rnValue = 10;   rbIsDec = sal_True;     break;
        case 'V':   rnValue = 5;    rbIsDec = sal_False;    break;
        case 'I':   rnValue = 1;    rbIsDec = sal_True;     break;
        default:    return sal_False;
    }
    return sal_True;
}


void ScInterpreter::ScArabic()
{
    RTL_LOGFILE_CONTEXT_AUTHOR( aLogger, "sc", "er", "ScInterpreter::ScArabic" );
    String aRoman( GetString() );
    if( nGlobalError )
        PushError( nGlobalError);
    else
    {
        aRoman.ToUpperAscii();

        sal_uInt16 nValue = 0;
        sal_uInt16 nValidRest = 3999;
        sal_uInt16 nCharIndex = 0;
        sal_uInt16 nCharCount = aRoman.Len();
        sal_Bool bValid = sal_True;

        while( bValid && (nCharIndex < nCharCount) )
        {
            sal_uInt16 nDigit1 = 0;
            sal_uInt16 nDigit2 = 0;
            sal_Bool bIsDec1 = sal_False;
            sal_Bool bIsDec2 = sal_False;
            bValid = lcl_GetArabicValue( aRoman.GetChar( nCharIndex ), nDigit1, bIsDec1 );
            if( bValid && (nCharIndex + 1 < nCharCount) )
                bValid = lcl_GetArabicValue( aRoman.GetChar( nCharIndex + 1 ), nDigit2, bIsDec2 );
            if( bValid )
            {
                if( nDigit1 >= nDigit2 )
                {
                    nValue = sal::static_int_cast<sal_uInt16>( nValue + nDigit1 );
                    nValidRest %= (nDigit1 * (bIsDec1 ? 5 : 2));
                    bValid = (nValidRest >= nDigit1);
                    if( bValid )
                        nValidRest = sal::static_int_cast<sal_uInt16>( nValidRest - nDigit1 );
                    nCharIndex++;
                }
                else if( nDigit1 * 2 != nDigit2 )
                {
                    sal_uInt16 nDiff = nDigit2 - nDigit1;
                    nValue = sal::static_int_cast<sal_uInt16>( nValue + nDiff );
                    bValid = (nValidRest >= nDiff);
                    if( bValid )
                        nValidRest = nDigit1 - 1;
                    nCharIndex += 2;
                }
                else
                    bValid = sal_False;
            }
        }
        if( bValid )
            PushInt( nValue );
        else
            PushIllegalArgument();
    }
}


void ScInterpreter::ScHyperLink()
{
    RTL_LOGFILE_CONTEXT_AUTHOR( aLogger, "sc", "er", "ScInterpreter::ScHyperLink" );
    sal_uInt8 nParamCount = GetByte();
    if ( MustHaveParamCount( nParamCount, 1, 2 ) )
    {
        double fVal = 0.0;
        String aStr;
        ScMatValType nResultType = SC_MATVAL_STRING;

        if ( nParamCount == 2 )
        {
            switch ( GetStackType() )
            {
                case svDouble:
                    fVal = GetDouble();
                    nResultType = SC_MATVAL_VALUE;
                break;
                case svString:
                    aStr = GetString();
                break;
                case svSingleRef:
                case svDoubleRef:
                {
                    ScAddress aAdr;
                    if ( !PopDoubleRefOrSingleRef( aAdr ) )
                        break;
                    ScBaseCell* pCell = GetCell( aAdr );
                    if (HasCellEmptyData( pCell))
                        nResultType = SC_MATVAL_EMPTY;
                    else
                    {
                        sal_uInt16 nErr = GetCellErrCode( pCell );
                        if (nErr)
                            SetError( nErr);
                        else if (HasCellValueData( pCell))
                        {
                            fVal = GetCellValue( aAdr, pCell );
                            nResultType = SC_MATVAL_VALUE;
                        }
                        else
                            GetCellString( aStr, pCell );
                    }
                }
                break;
                case svMatrix:
                    nResultType = GetDoubleOrStringFromMatrix( fVal, aStr);
                break;
                case svMissing:
                case svEmptyCell:
                    Pop();
                    // mimic xcl
                    fVal = 0.0;
                    nResultType = SC_MATVAL_VALUE;
                break;
                default:
                    PopError();
                    SetError( errIllegalArgument);
            }
        }
        String aUrl = GetString();
        ScMatrixRef pResMat = GetNewMat( 1, 2);
        if (nGlobalError)
        {
            fVal = CreateDoubleError( nGlobalError);
            nResultType = SC_MATVAL_VALUE;
        }
        if (nParamCount == 2 || nGlobalError)
        {
            if (ScMatrix::IsValueType( nResultType))
                pResMat->PutDouble( fVal, 0);
            else if (ScMatrix::IsRealStringType( nResultType))
                pResMat->PutString( aStr, 0);
            else    // EmptyType, EmptyPathType, mimic xcl
                pResMat->PutDouble( 0.0, 0 );
        }
        else
            pResMat->PutString( aUrl, 0 );
        pResMat->PutString( aUrl, 1 );
        bMatrixFormula = true;
        PushMatrix(pResMat);
    }
}


sal_Bool lclConvertMoney( const String& aSearchUnit, double& rfRate, int& rnDec )
{
    struct ConvertInfo
    {
        const sal_Char* pCurrText;
        double          fRate;
        int             nDec;
    };
    ConvertInfo aConvertTable[] = {
        { "EUR", 1.0,      2 },
        { "ATS", 13.7603,  2 },
        { "BEF", 40.3399,  0 },
        { "DEM", 1.95583,  2 },
        { "ESP", 166.386,  0 },
        { "FIM", 5.94573,  2 },
        { "FRF", 6.55957,  2 },
        { "IEP", 0.787564, 2 },
        { "ITL", 1936.27,  0 },
        { "LUF", 40.3399,  0 },
        { "NLG", 2.20371,  2 },
        { "PTE", 200.482,  2 },
        { "GRD", 340.750,  2 },
        { "SIT", 239.640,  2 },
        { "MTL", 0.429300, 2 },
        { "CYP", 0.585274, 2 },
        { "SKK", 30.1260,  2 }
    };

    const size_t nConversionCount = SAL_N_ELEMENTS(aConvertTable);
    for ( size_t i = 0; i < nConversionCount; i++ )
        if ( aSearchUnit.EqualsIgnoreCaseAscii( aConvertTable[i].pCurrText ) )
        {
            rfRate = aConvertTable[i].fRate;
            rnDec  = aConvertTable[i].nDec;
            return sal_True;
        }
    return sal_False;
}

void ScInterpreter::ScEuroConvert()
{   //Value, FromUnit, ToUnit[, FullPrecision, [TriangulationPrecision]]
    sal_uInt8 nParamCount = GetByte();
    if ( MustHaveParamCount( nParamCount, 3, 5 ) )
    {
        double nPrecision = 0.0;
        if ( nParamCount == 5 )
        {
            nPrecision = ::rtl::math::approxFloor(GetDouble());
            if ( nPrecision < 3 )
            {
                PushIllegalArgument();
                return;
            }
        }
        sal_Bool bFullPrecision = sal_False;
        if ( nParamCount >= 4 )
            bFullPrecision = GetBool();
        String aToUnit( GetString() );
        String aFromUnit( GetString() );
        double fVal = GetDouble();
        if ( nGlobalError )
            PushError( nGlobalError);
        else
        {
            double fFromRate;
            double fToRate;
            int    nFromDec;
            int    nToDec;
            String aEur( RTL_CONSTASCII_USTRINGPARAM("EUR"));
            if ( lclConvertMoney( aFromUnit, fFromRate, nFromDec )
                && lclConvertMoney( aToUnit, fToRate, nToDec ) )
            {
                double fRes;
                if ( aFromUnit.EqualsIgnoreCaseAscii( aToUnit ) )
                    fRes = fVal;
                else
                {
                    if ( aFromUnit.EqualsIgnoreCaseAscii( aEur ) )
                       fRes = fVal * fToRate;
                    else
                    {
                        double fIntermediate = fVal / fFromRate;
                        if ( nPrecision )
                            fIntermediate = ::rtl::math::round( fIntermediate,
                                                            (int) nPrecision );
                        fRes = fIntermediate * fToRate;
                    }
                    if ( !bFullPrecision )
                        fRes = ::rtl::math::round( fRes, nToDec );
                }
                PushDouble( fRes );
            }
            else
                PushIllegalArgument();
        }
    }
}


// BAHTTEXT ===================================================================

#define UTF8_TH_0       "\340\270\250\340\270\271\340\270\231\340\270\242\340\271\214"
#define UTF8_TH_1       "\340\270\253\340\270\231\340\270\266\340\271\210\340\270\207"
#define UTF8_TH_2       "\340\270\252\340\270\255\340\270\207"
#define UTF8_TH_3       "\340\270\252\340\270\262\340\270\241"
#define UTF8_TH_4       "\340\270\252\340\270\265\340\271\210"
#define UTF8_TH_5       "\340\270\253\340\271\211\340\270\262"
#define UTF8_TH_6       "\340\270\253\340\270\201"
#define UTF8_TH_7       "\340\271\200\340\270\210\340\271\207\340\270\224"
#define UTF8_TH_8       "\340\271\201\340\270\233\340\270\224"
#define UTF8_TH_9       "\340\271\200\340\270\201\340\271\211\340\270\262"
#define UTF8_TH_10      "\340\270\252\340\270\264\340\270\232"
#define UTF8_TH_11      "\340\271\200\340\270\255\340\271\207\340\270\224"
#define UTF8_TH_20      "\340\270\242\340\270\265\340\271\210"
#define UTF8_TH_1E2     "\340\270\243\340\271\211\340\270\255\340\270\242"
#define UTF8_TH_1E3     "\340\270\236\340\270\261\340\270\231"
#define UTF8_TH_1E4     "\340\270\253\340\270\241\340\270\267\340\271\210\340\270\231"
#define UTF8_TH_1E5     "\340\271\201\340\270\252\340\270\231"
#define UTF8_TH_1E6     "\340\270\245\340\271\211\340\270\262\340\270\231"
#define UTF8_TH_DOT0    "\340\270\226\340\271\211\340\270\247\340\270\231"
#define UTF8_TH_BAHT    "\340\270\232\340\270\262\340\270\227"
#define UTF8_TH_SATANG  "\340\270\252\340\270\225\340\270\262\340\270\207\340\270\204\340\271\214"
#define UTF8_TH_MINUS   "\340\270\245\340\270\232"

#define UTF8_STRINGPARAM( ascii )   ascii, static_cast< xub_StrLen >( sizeof( ascii ) - 1 )
#define UTF8_CREATE( ascii )        ByteString( UTF8_STRINGPARAM( ascii ) )
#define UTF8_APPEND( ascii )        Append( UTF8_STRINGPARAM( ascii ) )
#define UTF8_PREPEND( ascii )       Insert( UTF8_CREATE( ascii ), 0 )

// local functions ------------------------------------------------------------

namespace {

inline void lclSplitBlock( double& rfInt, sal_Int32& rnBlock, double fValue, double fSize )
{
    rnBlock = static_cast< sal_Int32 >( modf( (fValue + 0.1) / fSize, &rfInt ) * fSize + 0.1 );
}

/** Appends a digit (0 to 9) to the passed string. */
void lclAppendDigit( ByteString& rText, sal_Int32 nDigit )
{
    switch( nDigit )
    {
        case 0: rText.UTF8_APPEND( UTF8_TH_0 ); break;
        case 1: rText.UTF8_APPEND( UTF8_TH_1 ); break;
        case 2: rText.UTF8_APPEND( UTF8_TH_2 ); break;
        case 3: rText.UTF8_APPEND( UTF8_TH_3 ); break;
        case 4: rText.UTF8_APPEND( UTF8_TH_4 ); break;
        case 5: rText.UTF8_APPEND( UTF8_TH_5 ); break;
        case 6: rText.UTF8_APPEND( UTF8_TH_6 ); break;
        case 7: rText.UTF8_APPEND( UTF8_TH_7 ); break;
        case 8: rText.UTF8_APPEND( UTF8_TH_8 ); break;
        case 9: rText.UTF8_APPEND( UTF8_TH_9 ); break;
        default:    DBG_ERRORFILE( "lclAppendDigit - illegal digit" );
    }
}

/** Appends a value raised to a power of 10: nDigit*10^nPow10.
    @param nDigit  A digit in the range from 1 to 9.
    @param nPow10  A value in the range from 2 to 5.
 */
void lclAppendPow10( ByteString& rText, sal_Int32 nDigit, sal_Int32 nPow10 )
{
    DBG_ASSERT( (1 <= nDigit) && (nDigit <= 9), "lclAppendPow10 - illegal digit" );
    lclAppendDigit( rText, nDigit );
    switch( nPow10 )
    {
        case 2: rText.UTF8_APPEND( UTF8_TH_1E2 );   break;
        case 3: rText.UTF8_APPEND( UTF8_TH_1E3 );   break;
        case 4: rText.UTF8_APPEND( UTF8_TH_1E4 );   break;
        case 5: rText.UTF8_APPEND( UTF8_TH_1E5 );   break;
        default:    DBG_ERRORFILE( "lclAppendPow10 - illegal power" );
    }
}

/** Appends a block of 6 digits (value from 1 to 999,999) to the passed string. */
void lclAppendBlock( ByteString& rText, sal_Int32 nValue )
{
    DBG_ASSERT( (1 <= nValue) && (nValue <= 999999), "lclAppendBlock - illegal value" );
    if( nValue >= 100000 )
    {
        lclAppendPow10( rText, nValue / 100000, 5 );
        nValue %= 100000;
    }
    if( nValue >= 10000 )
    {
        lclAppendPow10( rText, nValue / 10000, 4 );
        nValue %= 10000;
    }
    if( nValue >= 1000 )
    {
        lclAppendPow10( rText, nValue / 1000, 3 );
        nValue %= 1000;
    }
    if( nValue >= 100 )
    {
        lclAppendPow10( rText, nValue / 100, 2 );
        nValue %= 100;
    }
    if( nValue > 0 )
    {
        sal_Int32 nTen = nValue / 10;
        sal_Int32 nOne = nValue % 10;
        if( nTen >= 1 )
        {
            if( nTen >= 3 )
                lclAppendDigit( rText, nTen );
            else if( nTen == 2 )
                rText.UTF8_APPEND( UTF8_TH_20 );
            rText.UTF8_APPEND( UTF8_TH_10 );
        }
        if( (nTen > 0) && (nOne == 1) )
            rText.UTF8_APPEND( UTF8_TH_11 );
        else if( nOne > 0 )
            lclAppendDigit( rText, nOne );
    }
}

} // namespace

// ----------------------------------------------------------------------------

void ScInterpreter::ScBahtText()
{
    RTL_LOGFILE_CONTEXT_AUTHOR( aLogger, "sc", "er", "ScInterpreter::ScBahtText" );
    sal_uInt8 nParamCount = GetByte();
    if ( MustHaveParamCount( nParamCount, 1 ) )
    {
        double fValue = GetDouble();
        if( nGlobalError )
        {
            PushError( nGlobalError);
            return;
        }

        // sign
        bool bMinus = fValue < 0.0;
        fValue = fabs( fValue );

        // round to 2 digits after decimal point, fValue contains Satang as integer
        fValue = ::rtl::math::approxFloor( fValue * 100.0 + 0.5 );

        // split Baht and Satang
        double fBaht = 0.0;
        sal_Int32 nSatang = 0;
        lclSplitBlock( fBaht, nSatang, fValue, 100.0 );

        ByteString aText;

        // generate text for Baht value
        if( fBaht == 0.0 )
        {
            if( nSatang == 0 )
                aText.UTF8_APPEND( UTF8_TH_0 );
        }
        else while( fBaht > 0.0 )
        {
            ByteString aBlock;
            sal_Int32 nBlock = 0;
            lclSplitBlock( fBaht, nBlock, fBaht, 1.0e6 );
            if( nBlock > 0 )
                lclAppendBlock( aBlock, nBlock );
            // add leading "million", if there will come more blocks
            if( fBaht > 0.0 )
                aBlock.UTF8_PREPEND( UTF8_TH_1E6 );
            aText.Insert( aBlock, 0 );
        }
        if( aText.Len() > 0 )
            aText.UTF8_APPEND( UTF8_TH_BAHT );

        // generate text for Satang value
        if( nSatang == 0 )
        {
            aText.UTF8_APPEND( UTF8_TH_DOT0 );
        }
        else
        {
            lclAppendBlock( aText, nSatang );
            aText.UTF8_APPEND( UTF8_TH_SATANG );
        }

        // add the minus sign
        if( bMinus )
            aText.UTF8_PREPEND( UTF8_TH_MINUS );

        PushString( String( aText, RTL_TEXTENCODING_UTF8 ) );
    }
}

// ============================================================================

void ScInterpreter::ScGetPivotData()
{
    RTL_LOGFILE_CONTEXT_AUTHOR( aLogger, "sc", "er", "ScInterpreter::ScGetPivotData" );
    sal_uInt8 nParamCount = GetByte();

    if ( MustHaveParamCount( nParamCount, 2, 30 ) )
    {
        // there must be an even number of args
        //      target, ref, then field/item pairs
        if( (nParamCount % 2) == 1)
            goto failed;

        bool bOldSyntax = false;
        if ( nParamCount == 2 )
        {
            // if the first parameter is a ref, assume old syntax
            StackVar eFirstType = GetStackType( 2 );
            if ( eFirstType == svSingleRef || eFirstType == svDoubleRef )
                bOldSyntax = true;
        }

        ScDPGetPivotDataField aTarget;                  // target field, and returns result
        std::vector< ScDPGetPivotDataField > aFilters;
        String aFilterList;
        if ( bOldSyntax )
            aFilterList = GetString();      // old syntax: second parameter is list of constraints
        else
        {
            // new syntax: separate name/value pairs

            sal_uInt16 nFilterCount = nParamCount / 2 - 1;
            aFilters.resize( nFilterCount );

            sal_uInt16 i = nFilterCount;
            while( i-- > 0 )
            {
                //! should allow numeric constraint values
                aFilters[i].mbValIsStr = sal_True;
                aFilters[i].maValStr = GetString();

                aFilters[i].maFieldName = GetString();
            }
        }

        // common to both syntaxes: a reference to the data pilot table

        ScRange aBlock;
        switch ( GetStackType() )
        {
            case svDoubleRef :
                PopDoubleRef( aBlock );
                break;

            case svSingleRef :
                {
                    ScAddress aAddr;
                    PopSingleRef( aAddr );
                    aBlock = aAddr;
                    break;
                }
            default:
                goto failed;
        }
        // NOTE : MS Excel docs claim to use the 'most recent' which is not
        // exactly the same as what we do in ScDocument::GetDPAtBlock
        // However we do need to use GetDPABlock
        ScDPObject* pDPObj = pDok->GetDPAtBlock ( aBlock );
        if( NULL == pDPObj)
            goto failed;

        if ( bOldSyntax )
        {
            // fill aFilters / aTarget from aFilterList string
            if ( !pDPObj->ParseFilters( aTarget, aFilters, aFilterList ) )
                goto failed;
        }
        else
            aTarget.maFieldName = GetString();      // new syntax: first parameter is data field name

        if( pDPObj->GetPivotData( aTarget, aFilters ) )
        {
            if( aTarget.mbValIsStr )
                PushString( aTarget.maValStr );
            else
                PushDouble( aTarget.mnValNum );
            return;
        }
    }

failed :
    PushError( errNoRef );
}

/* vim:set shiftwidth=4 softtabstop=4 expandtab: */<|MERGE_RESOLUTION|>--- conflicted
+++ resolved
@@ -349,7 +349,7 @@
         if (nParamCount == 3)
             bFlag = GetBool();
         else
-            bFlag = sal_False;
+            bFlag = false;
         double nDate2 = GetDouble();
         double nDate1 = GetDouble();
         if (nGlobalError)
@@ -501,7 +501,7 @@
     sal_uInt8 nParamCount = GetByte();
     if ( MustHaveParamCount( nParamCount, 2, 3 ) )
     {
-        sal_Bool bAbs = ( nParamCount == 3 ? GetBool() : sal_False );
+        sal_Bool bAbs = ( nParamCount == 3 ? GetBool() : false );
         double fDec = GetDouble();
         double fVal = GetDouble();
         if ( fDec == 0.0 )
@@ -524,7 +524,7 @@
     sal_uInt8 nParamCount = GetByte();
     if ( MustHaveParamCount( nParamCount, 2, 3 ) )
     {
-        sal_Bool bAbs = ( nParamCount == 3 ? GetBool() : sal_False );
+        sal_Bool bAbs = ( nParamCount == 3 ? GetBool() : false );
         double fDec = GetDouble();
         double fVal = GetDouble();
         if ( fDec == 0.0 )
@@ -979,7 +979,7 @@
 
     double fTerm, fLia;
     double fRestwert = fWert - fRest;
-    sal_Bool bNowLia = sal_False;
+    sal_Bool bNowLia = false;
 
     double fGda;
     sal_uLong i;
@@ -1033,7 +1033,7 @@
         if (nParamCount == 7)
             bFlag = GetBool();
         else
-            bFlag = sal_False;
+            bFlag = false;
         if (nParamCount >= 6)
             fFaktor = GetDouble();
         else
@@ -1454,17 +1454,10 @@
             PushIllegalArgument();
         else
         {
-<<<<<<< HEAD
-            ULONG nAnfang = (ULONG) fAnfang;
-            ULONG nEnde = (ULONG) fEnde ;
+            sal_uLong nAnfang = (sal_uLong) fAnfang;
+            sal_uLong nEnde = (sal_uLong) fEnde ;
             double fRmz = ScGetRmz(fZins, fZzr, fBw, 0.0, fF);
             double fZinsZ = 0.0;
-=======
-            sal_uLong nAnfang = (sal_uLong) fAnfang;
-            sal_uLong nEnde = (sal_uLong) fEnde ;
-            fRmz = ScGetRmz(fZins, fZzr, fBw, 0.0, fF);
-            fZinsZ = 0.0;
->>>>>>> ce6308e4
             if (nAnfang == 1)
             {
                 if (fF <= 0.0)
@@ -1502,17 +1495,10 @@
             PushIllegalArgument();
         else
         {
-<<<<<<< HEAD
             double fRmz = ScGetRmz(fZins, fZzr, fBw, 0.0, fF);
             double fKapZ = 0.0;
-            ULONG nAnfang = (ULONG) fAnfang;
-            ULONG nEnde = (ULONG) fEnde;
-=======
-            fRmz = ScGetRmz(fZins, fZzr, fBw, 0.0, fF);
-            fKapZ = 0.0;
             sal_uLong nAnfang = (sal_uLong) fAnfang;
             sal_uLong nEnde = (sal_uLong) fEnde;
->>>>>>> ce6308e4
             if (nAnfang == 1)
             {
                 if (fF <= 0.0)
@@ -1612,7 +1598,7 @@
     RTL_LOGFILE_CONTEXT_AUTHOR( aLogger, "sc", "er", "ScInterpreter::ScBackSolver" );
     if ( MustHaveParamCount( GetByte(), 3 ) )
     {
-        sal_Bool bDoneIteration = sal_False;
+        sal_Bool bDoneIteration = false;
         ScAddress aValueAdr, aFormulaAdr;
         double fTargetVal = GetDouble();
         PopSingleRef( aFormulaAdr );
@@ -1669,7 +1655,7 @@
 
                 sal_uInt16 nIter = 0;
 
-                sal_Bool bHorMoveError = sal_False;
+                sal_Bool bHorMoveError = false;
                                                 // Nach der Regula Falsi Methode
                 while ( !bDoneIteration && ( nIter++ < nMaxIter ) )
                 {
@@ -1691,7 +1677,7 @@
                         const double fHorStepAngle = 5.0;
                         const double fHorMaxAngle = 80.0;
                         int nHorMaxIter = static_cast<int>( fHorMaxAngle / fHorStepAngle );
-                        sal_Bool bDoneHorMove = sal_False;
+                        sal_Bool bDoneHorMove = false;
 
                         while ( !bDoneHorMove && !bHorMoveError && nHorIter++ < nHorMaxIter )
                         {
@@ -2289,7 +2275,7 @@
             }
             else
             {
-                sal_Bool bDirt = sal_False;
+                sal_Bool bDirt = false;
                 while ( fVal && p > pBuf )
                 {
 //! mit fmod Rundungsfehler ab 2**48
@@ -2327,7 +2313,7 @@
                         double fDig = ::rtl::math::approxFloor( ::rtl::math::approxSub( fVal, fMult ) );
                         if ( bDirt )
                         {
-                            bDirt = sal_False;
+                            bDirt = false;
                             --fDig;
                         }
                         if ( fDig <= 0.0 )
@@ -2450,13 +2436,8 @@
         else if( (fMode >= 0.0) && (fMode < 5.0) && (fVal >= 0.0) && (fVal < 4000.0) )
         {
             static const sal_Unicode pChars[] = { 'M', 'D', 'C', 'L', 'X', 'V', 'I' };
-<<<<<<< HEAD
-            static const USHORT pValues[] = { 1000, 500, 100, 50, 10, 5, 1 };
-            static const USHORT nMaxIndex = (USHORT)(SAL_N_ELEMENTS(pValues) - 1);
-=======
             static const sal_uInt16 pValues[] = { 1000, 500, 100, 50, 10, 5, 1 };
-            static const sal_uInt16 nMaxIndex = (sal_uInt16)(sizeof(pValues) / sizeof(pValues[0]) - 1);
->>>>>>> ce6308e4
+            static const sal_uInt16 nMaxIndex = (sal_uInt16)(SAL_N_ELEMENTS(pValues) - 1);
 
             String aRoman;
             sal_uInt16 nVal = (sal_uInt16) fVal;
@@ -2507,13 +2488,13 @@
     switch( cChar )
     {
         case 'M':   rnValue = 1000; rbIsDec = sal_True;     break;
-        case 'D':   rnValue = 500;  rbIsDec = sal_False;    break;
+        case 'D':   rnValue = 500;  rbIsDec = false;    break;
         case 'C':   rnValue = 100;  rbIsDec = sal_True;     break;
-        case 'L':   rnValue = 50;   rbIsDec = sal_False;    break;
+        case 'L':   rnValue = 50;   rbIsDec = false;    break;
         case 'X':   rnValue = 10;   rbIsDec = sal_True;     break;
-        case 'V':   rnValue = 5;    rbIsDec = sal_False;    break;
+        case 'V':   rnValue = 5;    rbIsDec = false;    break;
         case 'I':   rnValue = 1;    rbIsDec = sal_True;     break;
-        default:    return sal_False;
+        default:    return false;
     }
     return sal_True;
 }
@@ -2539,8 +2520,8 @@
         {
             sal_uInt16 nDigit1 = 0;
             sal_uInt16 nDigit2 = 0;
-            sal_Bool bIsDec1 = sal_False;
-            sal_Bool bIsDec2 = sal_False;
+            sal_Bool bIsDec1 = false;
+            sal_Bool bIsDec2 = false;
             bValid = lcl_GetArabicValue( aRoman.GetChar( nCharIndex ), nDigit1, bIsDec1 );
             if( bValid && (nCharIndex + 1 < nCharCount) )
                 bValid = lcl_GetArabicValue( aRoman.GetChar( nCharIndex + 1 ), nDigit2, bIsDec2 );
@@ -2565,7 +2546,7 @@
                     nCharIndex += 2;
                 }
                 else
-                    bValid = sal_False;
+                    bValid = false;
             }
         }
         if( bValid )
@@ -2697,7 +2678,7 @@
             rnDec  = aConvertTable[i].nDec;
             return sal_True;
         }
-    return sal_False;
+    return false;
 }
 
 void ScInterpreter::ScEuroConvert()
@@ -2715,7 +2696,7 @@
                 return;
             }
         }
-        sal_Bool bFullPrecision = sal_False;
+        sal_Bool bFullPrecision = false;
         if ( nParamCount >= 4 )
             bFullPrecision = GetBool();
         String aToUnit( GetString() );
