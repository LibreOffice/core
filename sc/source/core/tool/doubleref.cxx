--- conflicted
+++ resolved
@@ -359,57 +359,6 @@
     return Min(nDBCol2, static_cast<SCCOL>(nDBCol1 + nIndex - 1));
 }
 
-<<<<<<< HEAD
-=======
-sal_uInt16 ScDBInternalRange::getCellString(OUString& rStr, ScBaseCell* pCell) const
-{
-    sal_uInt16 nErr = 0;
-    String aStr;
-    if (pCell)
-    {
-        SvNumberFormatter* pFormatter = getDoc()->GetFormatTable();
-        switch (pCell->GetCellType())
-        {
-            case CELLTYPE_STRING:
-                ((ScStringCell*) pCell)->GetString(aStr);
-            break;
-            case CELLTYPE_EDIT:
-                ((ScEditCell*) pCell)->GetString(aStr);
-            break;
-            case CELLTYPE_FORMULA:
-            {
-                ScFormulaCell* pFCell = (ScFormulaCell*) pCell;
-                nErr = pFCell->GetErrCode();
-                if (pFCell->IsValue())
-                {
-                    double fVal = pFCell->GetValue();
-                    sal_uLong nIndex = pFormatter->GetStandardFormat(
-                                        NUMBERFORMAT_NUMBER,
-                                        ScGlobal::eLnge);
-                    pFormatter->GetInputLineString(fVal, nIndex, aStr);
-                }
-                else
-                    pFCell->GetString(aStr);
-            }
-            break;
-            case CELLTYPE_VALUE:
-            {
-                double fVal = ((ScValueCell*) pCell)->GetValue();
-                sal_uLong nIndex = pFormatter->GetStandardFormat(
-                                        NUMBERFORMAT_NUMBER,
-                                        ScGlobal::eLnge);
-                pFormatter->GetInputLineString(fVal, nIndex, aStr);
-            }
-            break;
-            default:
-                ;
-        }
-    }
-    rStr = aStr;
-    return nErr;
-}
-
->>>>>>> ce6308e4
 SCCOL ScDBInternalRange::findFieldColumn(const OUString& rStr, sal_uInt16* pErr) const
 {
     const ScAddress& s = maRange.aStart;
