--- conflicted
+++ resolved
@@ -56,14 +56,14 @@
     nEndRow     (nRow2),
     bByRow      (bByR),
     bHasHeader  (bHasH),
-    bDoSize     (sal_False),
-    bKeepFmt    (sal_False),
-    bStripData  (sal_False),
-    bIsAdvanced (sal_False),
-    bDBSelection(sal_False),
+    bDoSize     (false),
+    bKeepFmt    (false),
+    bStripData  (false),
+    bIsAdvanced (false),
+    bDBSelection(false),
     nIndex      (0),
-    bAutoFilter (sal_False),
-    bModified   (sal_False)
+    bAutoFilter (false),
+    bModified   (false)
 {
     sal_uInt16 i;
 
@@ -288,34 +288,34 @@
 //         bAutoFilter!= rData.bAutoFilter||
          ScRefreshTimer::operator!=( rData )
         )
-        return sal_False;
+        return false;
 
     if ( bIsAdvanced && aAdvSource != rData.aAdvSource )
-        return sal_False;
+        return false;
 
     ScSortParam aSort1, aSort2;
     GetSortParam(aSort1);
     rData.GetSortParam(aSort2);
     if (!(aSort1 == aSort2))
-        return sal_False;
+        return false;
 
     ScQueryParam aQuery1, aQuery2;
     GetQueryParam(aQuery1);
     rData.GetQueryParam(aQuery2);
     if (!(aQuery1 == aQuery2))
-        return sal_False;
+        return false;
 
     ScSubTotalParam aSubTotal1, aSubTotal2;
     GetSubTotalParam(aSubTotal1);
     rData.GetSubTotalParam(aSubTotal2);
     if (!(aSubTotal1 == aSubTotal2))
-        return sal_False;
+        return false;
 
     ScImportParam aImport1, aImport2;
     GetImportParam(aImport1);
     rData.GetImportParam(aImport2);
     if (!(aImport1 == aImport2))
-        return sal_False;
+        return false;
 
     return sal_True;
 }
@@ -334,15 +334,6 @@
     }
 }
 
-<<<<<<< HEAD
-=======
-//UNUSED2008-05  sal_Bool ScDBData::IsBeyond(SCROW nMaxRow) const
-//UNUSED2008-05  {
-//UNUSED2008-05      return ( nStartRow > nMaxRow ||
-//UNUSED2008-05               nEndRow > nMaxRow ||
-//UNUSED2008-05               nQueryDestRow > nMaxRow );
-//UNUSED2008-05  }
->>>>>>> ce6308e4
 
 String ScDBData::GetSourceString() const
 {
@@ -427,7 +418,7 @@
         if (nSortField[i] > nSortEnd)
         {
             nSortField[i] = 0;
-            bDoSort[i]    = sal_False;
+            bDoSort[i]    = false;
         }
     }
     for (i=0; i<MAXQUERY; i++)
@@ -436,7 +427,7 @@
         if (nQueryField[i] > nCol2)
         {
             nQueryField[i] = 0;
-            bDoQuery[i]    = sal_False;
+            bDoQuery[i]    = false;
         }
     }
     for (i=0; i<MAXSUBTOTAL; i++)
@@ -445,7 +436,7 @@
         if (nSubField[i] > nCol2)
         {
             nSubField[i]   = 0;
-            bDoSubTotal[i] = sal_False;
+            bDoSubTotal[i] = false;
         }
     }
 
@@ -545,7 +536,7 @@
 
     //  set bIsAdvanced to sal_False for everything that is not from the
     //  advanced filter dialog
-    bIsAdvanced = sal_False;
+    bIsAdvanced = false;
 
     bQueryInplace = rQueryParam.bInplace;
     bQueryCaseSens = rQueryParam.bCaseSens;
@@ -577,7 +568,7 @@
         bIsAdvanced = sal_True;
     }
     else
-        bIsAdvanced = sal_False;
+        bIsAdvanced = false;
 }
 
 sal_Bool ScDBData::GetAdvancedQuerySource(ScRange& rSource) const
@@ -696,7 +687,7 @@
                      nRow >= nStartRow && nRow <= nEndRow );
     }
 
-    return sal_False;
+    return false;
 }
 
 sal_Bool ScDBData::IsDBAtArea(SCTAB nTab, SCCOL nCol1, SCROW nRow1, SCCOL nCol2, SCROW nRow2) const
