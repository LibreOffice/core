/* -*- Mode: C++; tab-width: 4; indent-tabs-mode: nil; c-basic-offset: 4 -*- */
/*************************************************************************
 *
 * DO NOT ALTER OR REMOVE COPYRIGHT NOTICES OR THIS FILE HEADER.
 *
 * Copyright 2000, 2010 Oracle and/or its affiliates.
 *
 * OpenOffice.org - a multi-platform office productivity suite
 *
 * This file is part of OpenOffice.org.
 *
 * OpenOffice.org is free software: you can redistribute it and/or modify
 * it under the terms of the GNU Lesser General Public License version 3
 * only, as published by the Free Software Foundation.
 *
 * OpenOffice.org is distributed in the hope that it will be useful,
 * but WITHOUT ANY WARRANTY; without even the implied warranty of
 * MERCHANTABILITY or FITNESS FOR A PARTICULAR PURPOSE.  See the
 * GNU Lesser General Public License version 3 for more details
 * (a copy is included in the LICENSE file that accompanied this code).
 *
 * You should have received a copy of the GNU Lesser General Public License
 * version 3 along with OpenOffice.org.  If not, see
 * <http://www.openoffice.org/license.html>
 * for a copy of the LGPLv3 License.
 *
 ************************************************************************/

// MARKER(update_precomp.py): autogen include statement, do not remove
#include "precompiled_sc.hxx"

// INCLUDE ---------------------------------------------------------------

#include <com/sun/star/i18n/TransliterationModules.hpp>

#include <unotools/textsearch.hxx>
#include <svl/srchitem.hxx>
#include <editeng/editobj.hxx>

#include "table.hxx"
#include "collect.hxx"
#include "cell.hxx"
#include "document.hxx"
#include "stlpool.hxx"
#include "markdata.hxx"
#include "editutil.hxx"
#include "detfunc.hxx"
#include "postit.hxx"

//--------------------------------------------------------------------------


<<<<<<< HEAD
using ::com::sun::star::util::SearchOptions;

BOOL lcl_GetTextWithBreaks( const ScEditCell& rCell, ScDocument* pDoc, String& rVal )
=======
sal_Bool lcl_GetTextWithBreaks( const ScEditCell& rCell, ScDocument* pDoc, String& rVal )
>>>>>>> ce6308e4
{
    //  sal_True = more than 1 paragraph

    const EditTextObject* pData = NULL;
    rCell.GetData( pData );
    EditEngine& rEngine = pDoc->GetEditEngine();
    rEngine.SetText( *pData );
    rVal = rEngine.GetText( LINEEND_LF );
    return ( rEngine.GetParagraphCount() > 1 );
}

sal_Bool ScTable::SearchCell(const SvxSearchItem& rSearchItem, SCCOL nCol, SCROW nRow,
                            const ScMarkData& rMark, String& rUndoStr, ScDocument* pUndoDoc)
{
    sal_Bool    bFound = sal_False;
    sal_Bool    bDoSearch = sal_True;
    sal_Bool    bDoBack = rSearchItem.GetBackward();

    String  aString;
    ScBaseCell* pCell;
    if (rSearchItem.GetSelection())
        bDoSearch = rMark.IsCellMarked(nCol, nRow);
    if ( bDoSearch && ((pCell = aCol[nCol].GetCell( nRow )) != NULL) )
    {
        sal_Bool bMultiLine = sal_False;
        CellType eCellType = pCell->GetCellType();
        switch (rSearchItem.GetCellType())
        {
            case SVX_SEARCHIN_FORMULA:
            {
                if ( eCellType == CELLTYPE_FORMULA )
                    ((ScFormulaCell*)pCell)->GetFormula( aString,
                       formula::FormulaGrammar::GRAM_NATIVE_UI);
                else if ( eCellType == CELLTYPE_EDIT )
                    bMultiLine = lcl_GetTextWithBreaks(
                        *(const ScEditCell*)pCell, pDocument, aString );
                else
                    aCol[nCol].GetInputString( nRow, aString );
            }
            break;
            case SVX_SEARCHIN_VALUE:
                if ( eCellType == CELLTYPE_EDIT )
                    bMultiLine = lcl_GetTextWithBreaks(
                        *(const ScEditCell*)pCell, pDocument, aString );
                else
                    aCol[nCol].GetInputString( nRow, aString );
                break;
            case SVX_SEARCHIN_NOTE:
                {
                    if(const ScPostIt* pNote = pCell->GetNote())
                    {
                        aString = pNote->GetText();
                        bMultiLine = pNote->HasMultiLineText();
                    }
                }
                break;
            default:
                break;
        }
        xub_StrLen nStart = 0;
        xub_StrLen nEnd = aString.Len();
        ::com::sun::star::util::SearchResult aSearchResult;
        if (pSearchText)
        {
            if ( bDoBack )
            {
                xub_StrLen nTemp=nStart; nStart=nEnd; nEnd=nTemp;
                bFound = (sal_Bool)(pSearchText->SearchBkwrd(aString, &nStart, &nEnd, &aSearchResult));
                // change results to definition before 614:
                --nEnd;
            }
            else
            {
                bFound = (sal_Bool)(pSearchText->SearchFrwrd(aString, &nStart, &nEnd, &aSearchResult));
                // change results to definition before 614:
                --nEnd;
            }

            if (bFound && rSearchItem.GetWordOnly())
                bFound = (nStart == 0 && nEnd == aString.Len() - 1);
        }
        else
        {
            OSL_FAIL("pSearchText == NULL");
            return bFound;
        }

        sal_uInt8 cMatrixFlag = MM_NONE;
        if ( bFound &&
            ( (rSearchItem.GetCommand() == SVX_SEARCHCMD_REPLACE)
            ||(rSearchItem.GetCommand() == SVX_SEARCHCMD_REPLACE_ALL) ) &&
                // Matrix nicht zerreissen, nur Matrixformel ersetzen
                !( (eCellType == CELLTYPE_FORMULA &&
                ((cMatrixFlag = ((ScFormulaCell*)pCell)->GetMatrixFlag()) == MM_REFERENCE))
                // kein UndoDoc => Matrix nicht wiederherstellbar => nicht ersetzen
                || (cMatrixFlag != MM_NONE && !pUndoDoc) )
            )
        {
            if ( cMatrixFlag == MM_NONE && rSearchItem.GetCommand() == SVX_SEARCHCMD_REPLACE )
                rUndoStr = aString;
            else if (pUndoDoc)
            {
                ScAddress aAdr( nCol, nRow, nTab );
                ScBaseCell* pUndoCell = pCell->CloneWithoutNote( *pUndoDoc );
                pUndoDoc->PutCell( aAdr, pUndoCell);
            }
            sal_Bool bRepeat = !rSearchItem.GetWordOnly();
            do
            {
                //  wenn der gefundene Text leer ist, nicht weitersuchen,
                //  sonst wuerde man nie mehr aufhoeren (#35410#)
                if ( nEnd < nStart || nEnd == STRING_MAXLEN )
                    bRepeat = sal_False;

                String sReplStr = rSearchItem.GetReplaceString();
                if (rSearchItem.GetRegExp())
                {
                    String sFndStr = aString.Copy(nStart, nEnd-nStart+1);
                    pSearchText->ReplaceBackReferences( sReplStr, aString, aSearchResult );
                    aString.Erase(nStart, nEnd-nStart+1);
                    aString.Insert(sReplStr, nStart);
                }
                else
                {
                    aString.Erase(nStart, nEnd - nStart + 1);
                    aString.Insert(rSearchItem.GetReplaceString(), nStart);
                }

                        //  Indizes anpassen
                if (bDoBack)
                {
                    nEnd = nStart;
                    nStart = 0;
                }
                else
                {
                    nStart = sal::static_int_cast<xub_StrLen>( nStart + sReplStr.Len() );
                    nEnd = aString.Len();
                }

                        //  weitersuchen ?
                if (bRepeat)
                {
                    if ( rSearchItem.GetCommand() != SVX_SEARCHCMD_REPLACE_ALL || nStart >= nEnd )
                        bRepeat = sal_False;
                    else if (bDoBack)
                    {
                        xub_StrLen nTemp=nStart; nStart=nEnd; nEnd=nTemp;
                        bRepeat = ((sal_Bool)(pSearchText->SearchBkwrd(aString, &nStart, &nEnd)));
                        // change results to definition before 614:
                        --nEnd;
                    }
                    else
                    {
                        bRepeat = ((sal_Bool)(pSearchText->SearchFrwrd(aString, &nStart, &nEnd)));
                        // change results to definition before 614:
                        --nEnd;
                    }
                }
            }
            while (bRepeat);
            if (rSearchItem.GetCellType() == SVX_SEARCHIN_NOTE)
            {
                // NB: rich text format is lost.
                // This is also true of Cells.
                if( ScPostIt* pNote = pCell->GetNote() )
                    pNote->SetText( ScAddress( nCol, nRow, nTab ), aString );
            }
            else if ( cMatrixFlag != MM_NONE )
            {   // Matrix nicht zerreissen
                if ( aString.Len() > 2 )
                {   // {} raus, erst hier damit auch "{=" durch "{=..." ersetzt werden kann
                    if ( aString.GetChar( aString.Len()-1 ) == '}' )
                        aString.Erase( aString.Len()-1, 1 );
                    if ( aString.GetChar(0) == '{' )
                        aString.Erase( 0, 1 );
                }
                ScAddress aAdr( nCol, nRow, nTab );
                ScFormulaCell* pFCell = new ScFormulaCell( pDocument, aAdr,
                    aString,formula::FormulaGrammar::GRAM_NATIVE_UI, cMatrixFlag );
                SCCOL nMatCols;
                SCROW nMatRows;
                ((ScFormulaCell*)pCell)->GetMatColsRows( nMatCols, nMatRows );
                pFCell->SetMatColsRows( nMatCols, nMatRows );
                aCol[nCol].Insert( nRow, pFCell );
            }
            else if ( bMultiLine && aString.Search('\n') != STRING_NOTFOUND )
                PutCell( nCol, nRow, new ScEditCell( aString, pDocument ) );
            else
                aCol[nCol].SetString(nRow, nTab, aString);
            // pCell is invalid now (deleted)
        }
    }
    return bFound;
}

<<<<<<< HEAD
void ScTable::SkipFilteredRows(SCROW& rRow, SCROW& rLastNonFilteredRow, bool bForward)
{
    if (bForward)
    {
        // forward search

        if (rRow <= rLastNonFilteredRow)
            return;

        SCROW nLastRow = rRow;
        if (RowFiltered(rRow, NULL, &nLastRow))
            // move to the first non-filtered row.
            rRow = nLastRow + 1;
        else
            // record the last non-filtered row to avoid checking
            // the filtered state for each and every row.
            rLastNonFilteredRow = nLastRow;
    }
    else
    {
        // backward search

        if (rRow >= rLastNonFilteredRow)
            return;

        SCROW nFirstRow = rRow;
        if (RowFiltered(rRow, &nFirstRow, NULL))
            // move to the first non-filtered row.
            rRow = nFirstRow - 1;
        else
            // record the last non-filtered row to avoid checking
            // the filtered state for each and every row.
            rLastNonFilteredRow = nFirstRow;
    }
}

BOOL ScTable::Search(const SvxSearchItem& rSearchItem, SCCOL& rCol, SCROW& rRow,
=======
sal_Bool ScTable::Search(const SvxSearchItem& rSearchItem, SCCOL& rCol, SCROW& rRow,
>>>>>>> ce6308e4
                        const ScMarkData& rMark, String& rUndoStr, ScDocument* pUndoDoc)
{
    sal_Bool bFound = sal_False;
    sal_Bool bAll =  (rSearchItem.GetCommand() == SVX_SEARCHCMD_FIND_ALL)
               ||(rSearchItem.GetCommand() == SVX_SEARCHCMD_REPLACE_ALL);
    SCCOL nCol = rCol;
    SCROW nRow = rRow;
    SCCOL nLastCol;
    SCROW nLastRow;
    GetLastDataPos(nLastCol, nLastRow);
    bool bSkipFiltered = !rSearchItem.IsSearchFiltered();
    if (!bAll && rSearchItem.GetBackward())
    {
        SCROW nLastNonFilteredRow = MAXROW + 1;
        nCol = Min(nCol, (SCCOL)(nLastCol + 1));
        nRow = Min(nRow, (SCROW)(nLastRow + 1));
        if (rSearchItem.GetRowDirection())
        {
            nCol--;
            while (!bFound && ((SCsROW)nRow >= 0))
            {
                if (bSkipFiltered)
                    SkipFilteredRows(nRow, nLastNonFilteredRow, false);

                while (!bFound && ((SCsCOL)nCol >= 0))
                {
                    bFound = SearchCell(rSearchItem, nCol, nRow, rMark, rUndoStr, pUndoDoc);
                    if (!bFound)
                    {
                        sal_Bool bIsEmpty;
                        do
                        {
                            nCol--;
                            if ((SCsCOL)nCol >= 0)
                                bIsEmpty = aCol[nCol].IsEmptyData();
                            else
                                bIsEmpty = sal_True;
                        }
                        while (((SCsCOL)nCol >= 0) && bIsEmpty);
                    }
                }
                if (!bFound)
                {
                    nCol = nLastCol;
                    nRow--;
                }
            }
        }
        else
        {
            nRow--;
            while (!bFound && ((SCsCOL)nCol >= 0))
            {
                while (!bFound && ((SCsROW)nRow >= 0))
                {
                    if (bSkipFiltered)
                        SkipFilteredRows(nRow, nLastNonFilteredRow, false);

                    bFound = SearchCell(rSearchItem, nCol, nRow, rMark, rUndoStr, pUndoDoc);
                    if (!bFound)
                    {
                         if (!aCol[nCol].GetPrevDataPos(nRow))
                            nRow = -1;
                    }
                }
                if (!bFound)
                {
<<<<<<< HEAD
                    // Not found in this column.  Move to the next column.
                    BOOL bIsEmpty;
=======
                    sal_Bool bIsEmpty;
>>>>>>> ce6308e4
                    nRow = nLastRow;
                    nLastNonFilteredRow = MAXROW + 1;
                    do
                    {
                        nCol--;
                        if ((SCsCOL)nCol >= 0)
                            bIsEmpty = aCol[nCol].IsEmptyData();
                        else
                            bIsEmpty = sal_True;
                    }
                    while (((SCsCOL)nCol >= 0) && bIsEmpty);
                }
            }
        }
    }
    else
    {
        SCROW nLastNonFilteredRow = -1;
        if (!bAll && rSearchItem.GetRowDirection())
        {
            nCol++;
            while (!bFound && (nRow <= nLastRow))
            {
                if (bSkipFiltered)
                    SkipFilteredRows(nRow, nLastNonFilteredRow, true);

                while (!bFound && (nCol <= nLastCol))
                {
                    bFound = SearchCell(rSearchItem, nCol, nRow, rMark, rUndoStr, pUndoDoc);
                    if (!bFound)
                    {
                        nCol++;
                        while ((nCol <= nLastCol) && aCol[nCol].IsEmptyData()) nCol++;
                    }
                }
                if (!bFound)
                {
                    nCol = 0;
                    nRow++;
                }
            }
        }
        else
        {
            nRow++;
            while (!bFound && (nCol <= nLastCol))
            {
                while (!bFound && (nRow <= nLastRow))
                {
                    if (bSkipFiltered)
                        SkipFilteredRows(nRow, nLastNonFilteredRow, true);

                    bFound = SearchCell(rSearchItem, nCol, nRow, rMark, rUndoStr, pUndoDoc);
                    if (!bFound)
                    {
                         if (!aCol[nCol].GetNextDataPos(nRow))
                            nRow = MAXROW + 1;
                    }
                }
                if (!bFound)
                {
                    // Not found in this column.  Move to the next column.
                    nRow = 0;
                    nLastNonFilteredRow = -1;
                    nCol++;
                    while ((nCol <= nLastCol) && aCol[nCol].IsEmptyData()) nCol++;
                }
            }
        }
    }
    if (bFound)
    {
        rCol = nCol;
        rRow = nRow;
    }
    return bFound;
}

sal_Bool ScTable::SearchAll(const SvxSearchItem& rSearchItem, ScMarkData& rMark,
                        String& rUndoStr, ScDocument* pUndoDoc)
{
    sal_Bool bFound = sal_True;
    SCCOL nCol = 0;
    SCROW nRow = -1;

    ScMarkData aNewMark( rMark );   // Tabellen-Markierungen kopieren
    aNewMark.ResetMark();
    do
    {
        bFound = Search(rSearchItem, nCol, nRow, rMark, rUndoStr, pUndoDoc);
        if (bFound)
            aNewMark.SetMultiMarkArea( ScRange( nCol, nRow, nTab ) );
    }
    while (bFound);

    rMark = aNewMark;       //  Markierung kopieren
                            //! pro Tabelle

    return (aNewMark.IsMultiMarked());
}

sal_Bool ScTable::Replace(const SvxSearchItem& rSearchItem, SCCOL& rCol, SCROW& rRow,
                        const ScMarkData& rMark, String& rUndoStr, ScDocument* pUndoDoc)
{
    sal_Bool bFound = sal_False;
    SCCOL nCol = rCol;
    SCROW nRow = rRow;
    if (rSearchItem.GetBackward())
    {
        if (rSearchItem.GetRowDirection())
            nCol += 1;
        else
            nRow += 1;
    }
    else
    {
        if (rSearchItem.GetRowDirection())
            nCol -= 1;
        else
            nRow -= 1;
    }
    bFound = Search(rSearchItem, nCol, nRow, rMark, rUndoStr, pUndoDoc);
    if (bFound)
    {
        rCol = nCol;
        rRow = nRow;
    }
    return bFound;
}

sal_Bool ScTable::ReplaceAll(const SvxSearchItem& rSearchItem, ScMarkData& rMark,
                            String& rUndoStr, ScDocument* pUndoDoc)
{
    sal_Bool bOldDouble = ScColumn::bDoubleAlloc;       // sollte immer sal_False sein?
    DBG_ASSERT(!bOldDouble,"bDoubleAlloc ???");
    ScColumn::bDoubleAlloc = sal_True;                  // fuer Undo-Doc

    sal_Bool bFound = sal_True;
    SCCOL nCol = 0;
    SCROW nRow = -1;

    ScMarkData aNewMark( rMark );   // Tabellen-Markierungen kopieren
    aNewMark.ResetMark();
    do
    {
        bFound = Search(rSearchItem, nCol, nRow, rMark, rUndoStr, pUndoDoc);
        if (bFound)
            aNewMark.SetMultiMarkArea( ScRange( nCol, nRow, nTab ) );
    }
    while (bFound);

    ScColumn::bDoubleAlloc = bOldDouble;

    rMark = aNewMark;       //  Markierung kopieren
                            //! pro Tabelle

    return (aNewMark.IsMultiMarked());
}

sal_Bool ScTable::SearchStyle(const SvxSearchItem& rSearchItem, SCCOL& rCol, SCROW& rRow,
                            ScMarkData& rMark)
{
    const ScStyleSheet* pSearchStyle = (const ScStyleSheet*)
                                        pDocument->GetStyleSheetPool()->Find(
                                        rSearchItem.GetSearchString(), SFX_STYLE_FAMILY_PARA );

    SCsCOL nCol = rCol;
    SCsROW nRow = rRow;
    sal_Bool bFound = sal_False;

    sal_Bool bSelect = rSearchItem.GetSelection();
    sal_Bool bRows = rSearchItem.GetRowDirection();
    sal_Bool bBack = rSearchItem.GetBackward();
    short nAdd = bBack ? -1 : 1;

    if (bRows)                                      // zeilenweise
    {
        nRow += nAdd;
        do
        {
            SCsROW nNextRow = aCol[nCol].SearchStyle( nRow, pSearchStyle, bBack, bSelect, rMark );
            if (!ValidRow(nNextRow))
            {
                nRow = bBack ? MAXROW : 0;
                nCol = sal::static_int_cast<SCsCOL>( nCol + nAdd );
            }
            else
            {
                nRow = nNextRow;
                bFound = sal_True;
            }
        }
        while (!bFound && ValidCol(nCol));
    }
    else                                            // spaltenweise
    {
        SCsROW nNextRows[MAXCOLCOUNT];
        SCsCOL i;
        for (i=0; i<=MAXCOL; i++)
        {
            SCsROW nSRow = nRow;
            if (bBack)  { if (i>=nCol) --nSRow; }
            else        { if (i<=nCol) ++nSRow; }
            nNextRows[i] = aCol[i].SearchStyle( nSRow, pSearchStyle, bBack, bSelect, rMark );
        }
        if (bBack)                          // rueckwaerts
        {
            nRow = -1;
            for (i=MAXCOL; i>=0; i--)
                if (nNextRows[i]>nRow)
                {
                    nCol = i;
                    nRow = nNextRows[i];
                    bFound = sal_True;
                }
        }
        else                                // vorwaerts
        {
            nRow = MAXROW+1;
            for (i=0; i<=MAXCOL; i++)
                if (nNextRows[i]<nRow)
                {
                    nCol = i;
                    nRow = nNextRows[i];
                    bFound = sal_True;
                }
        }
    }

    if (bFound)
    {
        rCol = (SCCOL) nCol;
        rRow = (SCROW) nRow;
    }
    return bFound;
}

//!     einzelnes Pattern fuer Undo zurueckgeben

sal_Bool ScTable::ReplaceStyle(const SvxSearchItem& rSearchItem, SCCOL& rCol, SCROW& rRow,
                           ScMarkData& rMark, sal_Bool bIsUndo)
{
    sal_Bool bRet;
    if (bIsUndo)
        bRet = sal_True;
    else
        bRet = SearchStyle(rSearchItem, rCol, rRow, rMark);
    if (bRet)
    {
        const ScStyleSheet* pReplaceStyle = (const ScStyleSheet*)
                                        pDocument->GetStyleSheetPool()->Find(
                                        rSearchItem.GetReplaceString(), SFX_STYLE_FAMILY_PARA );

        if (pReplaceStyle)
            ApplyStyle( rCol, rRow, *pReplaceStyle );
        else
        {
            OSL_FAIL("pReplaceStyle==0");
        }
    }

    return bRet;
}

sal_Bool ScTable::SearchAllStyle(const SvxSearchItem& rSearchItem, ScMarkData& rMark)
{
    const ScStyleSheet* pSearchStyle = (const ScStyleSheet*)
                                        pDocument->GetStyleSheetPool()->Find(
                                        rSearchItem.GetSearchString(), SFX_STYLE_FAMILY_PARA );
    sal_Bool bSelect = rSearchItem.GetSelection();
    sal_Bool bBack = rSearchItem.GetBackward();

    ScMarkData aNewMark( rMark );   // Tabellen-Markierungen kopieren
    aNewMark.ResetMark();
    for (SCCOL i=0; i<=MAXCOL; i++)
    {
        sal_Bool bFound = sal_True;
        SCsROW nRow = 0;
        SCsROW nEndRow;
        while (bFound && nRow <= MAXROW)
        {
            bFound = aCol[i].SearchStyleRange( nRow, nEndRow, pSearchStyle, bBack, bSelect, rMark );
            if (bFound)
            {
                if (nEndRow<nRow)
                {
                    SCsROW nTemp = nRow;
                    nRow = nEndRow;
                    nEndRow = nTemp;
                }
                aNewMark.SetMultiMarkArea( ScRange( i,nRow,nTab, i,nEndRow,nTab ) );
                nRow = nEndRow + 1;
            }
        }
    }

    rMark = aNewMark;       //  Markierung kopieren
                            //! pro Tabelle

    return (aNewMark.IsMultiMarked());
}

sal_Bool ScTable::ReplaceAllStyle(const SvxSearchItem& rSearchItem, ScMarkData& rMark,
                                ScDocument* pUndoDoc)
{
    sal_Bool bRet = SearchAllStyle(rSearchItem, rMark);
    if (bRet)
    {
        const ScStyleSheet* pReplaceStyle = (const ScStyleSheet*)
                                        pDocument->GetStyleSheetPool()->Find(
                                        rSearchItem.GetReplaceString(), SFX_STYLE_FAMILY_PARA );

        if (pReplaceStyle)
        {
            if (pUndoDoc)
                pDocument->CopyToDocument( 0,0,nTab, MAXCOL,MAXROW,nTab,
                                            IDF_ATTRIB, sal_True, pUndoDoc, &rMark );
            ApplySelectionStyle( *pReplaceStyle, rMark );
        }
        else
        {
            OSL_FAIL("pReplaceStyle==0");
        }
    }

    return bRet;
}

sal_Bool ScTable::SearchAndReplace(const SvxSearchItem& rSearchItem,
                                SCCOL& rCol, SCROW& rRow, ScMarkData& rMark,
                                String& rUndoStr, ScDocument* pUndoDoc)
{
    sal_uInt16 nCommand = rSearchItem.GetCommand();
    sal_Bool bFound = sal_False;
    if ( ValidColRow(rCol, rRow) ||
         ((nCommand == SVX_SEARCHCMD_FIND || nCommand == SVX_SEARCHCMD_REPLACE) &&
           (((rCol == MAXCOLCOUNT || rCol == -1) && VALIDROW(rRow)) ||
            ((rRow == MAXROWCOUNT || rRow == -1) && VALIDCOL(rCol))
           )
         )
       )
    {
        sal_Bool bStyles = rSearchItem.GetPattern();
        if (bStyles)
        {
            if (nCommand == SVX_SEARCHCMD_FIND)
                bFound = SearchStyle(rSearchItem, rCol, rRow, rMark);
            else if (nCommand == SVX_SEARCHCMD_REPLACE)
                bFound = ReplaceStyle(rSearchItem, rCol, rRow, rMark, sal_False);
            else if (nCommand == SVX_SEARCHCMD_FIND_ALL)
                bFound = SearchAllStyle(rSearchItem, rMark);
            else if (nCommand == SVX_SEARCHCMD_REPLACE_ALL)
                bFound = ReplaceAllStyle(rSearchItem, rMark, pUndoDoc);
        }
        else
        {
            //  SearchParam no longer needed - SearchOptions contains all settings
            com::sun::star::util::SearchOptions aSearchOptions = rSearchItem.GetSearchOptions();
            aSearchOptions.Locale = *ScGlobal::GetLocale();

            if (!aSearchOptions.searchString.getLength())
            {
                // Search for empty cells.
                return SearchAndReplaceEmptyCells(rSearchItem, rCol, rRow, rMark, rUndoStr, pUndoDoc);
            }

            //  reflect UseAsianOptions flag in SearchOptions
            //  (use only ignore case and width if asian options are disabled).
            //  This is also done in SvxSearchDialog CommandHdl, but not in API object.
            if ( !rSearchItem.IsUseAsianOptions() )
                aSearchOptions.transliterateFlags &=
                    ( com::sun::star::i18n::TransliterationModules_IGNORE_CASE |
                      com::sun::star::i18n::TransliterationModules_IGNORE_WIDTH );

            pSearchText = new utl::TextSearch( aSearchOptions );

            if (nCommand == SVX_SEARCHCMD_FIND)
                bFound = Search(rSearchItem, rCol, rRow, rMark, rUndoStr, pUndoDoc);
            else if (nCommand == SVX_SEARCHCMD_FIND_ALL)
                bFound = SearchAll(rSearchItem, rMark, rUndoStr, pUndoDoc);
            else if (nCommand == SVX_SEARCHCMD_REPLACE)
                bFound = Replace(rSearchItem, rCol, rRow, rMark, rUndoStr, pUndoDoc);
            else if (nCommand == SVX_SEARCHCMD_REPLACE_ALL)
                bFound = ReplaceAll(rSearchItem, rMark, rUndoStr, pUndoDoc);

            delete pSearchText;
            pSearchText = NULL;
        }
    }
    return bFound;
}

bool ScTable::SearchAndReplaceEmptyCells(
    const SvxSearchItem& rSearchItem, SCCOL& rCol, SCROW& rRow, ScMarkData& rMark,
    String& rUndoStr, ScDocument* pUndoDoc)
{
    SCCOL nColStart, nColEnd;
    SCROW nRowStart, nRowEnd;
    GetFirstDataPos(nColStart, nRowStart);
    GetLastDataPos(nColEnd, nRowEnd);

    ScRangeList aRanges;
    aRanges.Append(ScRange(nColStart, nRowStart, nTab, nColEnd, nRowEnd, nTab));

    if (rSearchItem.GetSelection())
    {
        // current selection only.
        if (!rMark.IsMarked() && !rMark.IsMultiMarked())
            // There is no selection.  Bail out.
            return false;

        ScRangeList aMarkedRanges, aNewRanges;
        rMark.FillRangeListWithMarks(&aMarkedRanges, true);
        for ( size_t i = 0, n = aMarkedRanges.size(); i < n; ++i )
        {
            ScRange* p = aMarkedRanges[ i ];
            if (p->aStart.Col() > nColEnd || p->aStart.Row() > nRowEnd)
                // This range is outside the data area.  Skip it.
                continue;

            // Shrink the range into data area only.
            if (p->aStart.Col() < nColStart)
                p->aStart.SetCol(rCol);
            if (p->aStart.Row() < nRowStart)
                p->aStart.SetRow(rRow);

            if (p->aEnd.Col() > nColEnd)
                p->aEnd.SetCol(nColEnd);
            if (p->aEnd.Row() > nRowEnd)
                p->aEnd.SetRow(nRowEnd);

            aNewRanges.Append(*p);
        }
        aRanges = aNewRanges;
    }

    sal_uInt16 nCommand = rSearchItem.GetCommand();
    if (nCommand == SVX_SEARCHCMD_FIND || nCommand == SVX_SEARCHCMD_REPLACE)
    {
        if (rSearchItem.GetBackward())
        {
            for ( size_t i = aRanges.size(); i > 0; --i )
            {
                ScRange* p = aRanges[ i - 1 ];
                if (SearchRangeForEmptyCell( *p, rSearchItem, rCol, rRow, rUndoStr, pUndoDoc))
                    return true;
            }
        }
        else
        {
            for ( size_t i = 0, nListSize = aRanges.size(); i < nListSize; ++i )
            {
                ScRange* p = aRanges[ i ];
                if (SearchRangeForEmptyCell( *p, rSearchItem, rCol, rRow, rUndoStr, pUndoDoc ))
                    return true;
            }
        }
    }
    else if (nCommand == SVX_SEARCHCMD_FIND_ALL || nCommand == SVX_SEARCHCMD_REPLACE_ALL)
    {
        bool bFound = false;
        ScMarkData aNewMark(rMark);
        aNewMark.ResetMark();
        for ( size_t i = 0, nListSize = aRanges.size(); i < nListSize; ++i )
        {
            ScRange* p = aRanges[ i ];
            bFound |= SearchRangeForAllEmptyCells(*p, rSearchItem, aNewMark, rUndoStr, pUndoDoc);
        }
        rMark = aNewMark;
        return bFound;
    }
    return false;
}

namespace {

bool lcl_maybeReplaceCellString(
    ScColumn& rColObj, SCCOL& rCol, SCROW& rRow, String& rUndoStr, SCCOL nCol, SCROW nRow, const SvxSearchItem& rSearchItem)
{
    ScBaseCell* pCell = rColObj.GetCell(nRow);
    if (!pCell || pCell->GetCellType() == CELLTYPE_NOTE)
    {
        // empty cell found.
        rCol = nCol;
        rRow = nRow;
        if (rSearchItem.GetCommand() == SVX_SEARCHCMD_REPLACE &&
            rSearchItem.GetReplaceString().Len())
        {
            rColObj.Insert(nRow, new ScStringCell(rSearchItem.GetReplaceString()));
            rUndoStr = String();
        }
        return true;
    }
    return false;
}

}

bool ScTable::SearchRangeForEmptyCell(
    const ScRange& rRange, const SvxSearchItem& rSearchItem,
    SCCOL& rCol, SCROW& rRow, String& rUndoStr, ScDocument* /*pUndoDoc*/)
{
    sal_uInt16 nCmd = rSearchItem.GetCommand();
    bool bSkipFiltered = rSearchItem.IsSearchFiltered();
    if (rSearchItem.GetBackward())
    {
        // backward search
        if (rSearchItem.GetRowDirection())
        {
            // row direction.
            SCROW nLastNonFilteredRow = MAXROW + 1;
            SCROW nBeginRow = rRange.aEnd.Row() > rRow ? rRow : rRange.aEnd.Row();
            for (SCROW nRow = nBeginRow; nRow >= rRange.aStart.Row(); --nRow)
            {
                if (bSkipFiltered)
                    SkipFilteredRows(nRow, nLastNonFilteredRow, false);
                if (nRow < rRange.aStart.Row())
                    break;

                SCCOL nBeginCol = rRange.aEnd.Col();
                if (nRow == rRow && nBeginCol >= rCol)
                    // always start from one cell before the cursor.
                    nBeginCol = rCol - (nCmd == SVX_SEARCHCMD_FIND ? 1 : 0);

                for (SCCOL nCol = nBeginCol; nCol >= rRange.aStart.Col(); --nCol)
                {
                    if (lcl_maybeReplaceCellString(aCol[nCol], rCol, rRow, rUndoStr, nCol, nRow, rSearchItem))
                        return true;
                }
            }
        }
        else
        {
            // column direction.
            SCCOL nBeginCol = rRange.aEnd.Col() > rCol ? rCol : rRange.aEnd.Col();
            for (SCCOL nCol = nBeginCol; nCol >= rRange.aStart.Col(); --nCol)
            {
                SCROW nLastNonFilteredRow = MAXROW + 1;
                SCROW nBeginRow = rRange.aEnd.Row();
                if (nCol == rCol && nBeginRow >= rRow)
                    // always start from one cell before the cursor.
                    nBeginRow = rRow - (nCmd == SVX_SEARCHCMD_FIND ? 1 : 0);
                for (SCROW nRow = nBeginRow; nRow >= rRange.aStart.Row(); --nRow)
                {
                    if (bSkipFiltered)
                        SkipFilteredRows(nRow, nLastNonFilteredRow, false);
                    if (nRow < rRange.aStart.Row())
                        break;

                    if (lcl_maybeReplaceCellString(aCol[nCol], rCol, rRow, rUndoStr, nCol, nRow, rSearchItem))
                        return true;
                }
            }
        }
    }
    else
    {
        // forward search
        if (rSearchItem.GetRowDirection())
        {
            // row direction.
            SCROW nLastNonFilteredRow = -1;
            SCROW nBeginRow = rRange.aStart.Row() < rRow ? rRow : rRange.aStart.Row();
            for (SCROW nRow = nBeginRow; nRow <= rRange.aEnd.Row(); ++nRow)
            {
                if (bSkipFiltered)
                    SkipFilteredRows(nRow, nLastNonFilteredRow, true);
                if (nRow > rRange.aEnd.Row())
                    break;

                SCCOL nBeginCol = rRange.aStart.Col();
                if (nRow == rRow && nBeginCol <= rCol)
                    // always start from one cell past the cursor.
                    nBeginCol = rCol + (nCmd == SVX_SEARCHCMD_FIND ? 1 : 0);
                for (SCCOL nCol = nBeginCol; nCol <= rRange.aEnd.Col(); ++nCol)
                {
                    if (lcl_maybeReplaceCellString(aCol[nCol], rCol, rRow, rUndoStr, nCol, nRow, rSearchItem))
                        return true;
                }
            }
        }
        else
        {
            // column direction.
            SCCOL nBeginCol = rRange.aStart.Col() < rCol ? rCol : rRange.aStart.Col();
            for (SCCOL nCol = nBeginCol; nCol <= rRange.aEnd.Col(); ++nCol)
            {
                SCROW nLastNonFilteredRow = -1;
                SCROW nBeginRow = rRange.aStart.Row();
                if (nCol == rCol && nBeginRow <= rRow)
                    // always start from one cell past the cursor.
                    nBeginRow = rRow + (nCmd == SVX_SEARCHCMD_FIND ? 1 : 0);
                for (SCROW nRow = nBeginRow; nRow <= rRange.aEnd.Row(); ++nRow)
                {
                    if (bSkipFiltered)
                        SkipFilteredRows(nRow, nLastNonFilteredRow, true);
                    if (nRow > rRange.aEnd.Row())
                        break;

                    if (lcl_maybeReplaceCellString(aCol[nCol], rCol, rRow, rUndoStr, nCol, nRow, rSearchItem))
                        return true;
                }
            }
        }
    }
    return false;
}

bool ScTable::SearchRangeForAllEmptyCells(
    const ScRange& rRange, const SvxSearchItem& rSearchItem, ScMarkData& rMark,
    String& rUndoStr, ScDocument* pUndoDoc)
{
    bool bFound = false;
    bool bReplace = (rSearchItem.GetCommand() == SVX_SEARCHCMD_REPLACE_ALL) &&
                    (rSearchItem.GetReplaceString().Len() > 0);
    bool bSkipFiltered = rSearchItem.IsSearchFiltered();

    for (SCCOL nCol = rRange.aStart.Col(); nCol <= rRange.aEnd.Col(); ++nCol)
    {
        SCROW nLastNonFilteredRow = -1;
        if (aCol[nCol].IsEmptyData())
        {
            // The entire column is empty.
            for (SCROW nRow = rRange.aStart.Row(); nRow <= rRange.aEnd.Row(); ++nRow)
            {
                SCROW nLastRow;
                if (!RowFiltered(nRow, NULL, &nLastRow))
                {
                    rMark.SetMultiMarkArea(ScRange(nCol, nRow, nTab, nCol, nLastRow, nTab));
                    if (bReplace)
                    {
                        const String& rNewStr = rSearchItem.GetReplaceString();
                        for (SCROW i = nRow; i <= nLastRow; ++i)
                        {
                            aCol[nCol].Insert(i, new ScStringCell(rNewStr));
                            if (pUndoDoc)
                                // TODO: I'm using a string cell with empty content to
                                // trigger deletion of cell instance on undo.  Maybe I
                                // should create a new cell type for this?
                                pUndoDoc->PutCell(nCol, i, nTab, new ScStringCell(String()));
                        }
                        rUndoStr = String();
                    }
                }

                nRow = nLastRow; // move to the last filtered row.
            }
            bFound = true;
            continue;
        }

        for (SCROW nRow = rRange.aStart.Row(); nRow <= rRange.aEnd.Row(); ++nRow)
        {
            if (bSkipFiltered)
                SkipFilteredRows(nRow, nLastNonFilteredRow, true);
            if (nRow > rRange.aEnd.Row())
                break;

            ScBaseCell* pCell = aCol[nCol].GetCell(nRow);
            if (!pCell)
            {
                // empty cell found
                rMark.SetMultiMarkArea(ScRange(nCol, nRow, nTab));
                bFound = true;

                if (bReplace)
                {
                    aCol[nCol].Insert(nRow, new ScStringCell(rSearchItem.GetReplaceString()));
                    if (pUndoDoc)
                        // TODO: I'm using a string cell with empty content to
                        // trigger deletion of cell instance on undo.  Maybe I
                        // should create a new cell type for this?
                        pUndoDoc->PutCell(nCol, nRow, nTab, new ScStringCell(String()));
                }
            }
            else if (pCell->GetCellType() == CELLTYPE_NOTE)
            {
                rMark.SetMultiMarkArea(ScRange(nCol, nRow, nTab));
                bFound = true;

                if (bReplace)
                {
                    if (pUndoDoc)
                    {
                        ScAddress aCellPos(nCol, nRow, nTab);
                        pUndoDoc->PutCell(nCol, nRow, nTab, pCell->CloneWithNote(aCellPos, *pUndoDoc, aCellPos));
                    }
                    aCol[nCol].SetString(nRow, nTab, rSearchItem.GetReplaceString());
                }
            }
        }
    }
    return bFound;
}

/* vim:set shiftwidth=4 softtabstop=4 expandtab: */<|MERGE_RESOLUTION|>--- conflicted
+++ resolved
@@ -50,13 +50,9 @@
 //--------------------------------------------------------------------------
 
 
-<<<<<<< HEAD
 using ::com::sun::star::util::SearchOptions;
 
-BOOL lcl_GetTextWithBreaks( const ScEditCell& rCell, ScDocument* pDoc, String& rVal )
-=======
 sal_Bool lcl_GetTextWithBreaks( const ScEditCell& rCell, ScDocument* pDoc, String& rVal )
->>>>>>> ce6308e4
 {
     //  sal_True = more than 1 paragraph
 
@@ -71,7 +67,7 @@
 sal_Bool ScTable::SearchCell(const SvxSearchItem& rSearchItem, SCCOL nCol, SCROW nRow,
                             const ScMarkData& rMark, String& rUndoStr, ScDocument* pUndoDoc)
 {
-    sal_Bool    bFound = sal_False;
+    sal_Bool    bFound = false;
     sal_Bool    bDoSearch = sal_True;
     sal_Bool    bDoBack = rSearchItem.GetBackward();
 
@@ -81,7 +77,7 @@
         bDoSearch = rMark.IsCellMarked(nCol, nRow);
     if ( bDoSearch && ((pCell = aCol[nCol].GetCell( nRow )) != NULL) )
     {
-        sal_Bool bMultiLine = sal_False;
+        sal_Bool bMultiLine = false;
         CellType eCellType = pCell->GetCellType();
         switch (rSearchItem.GetCellType())
         {
@@ -169,7 +165,7 @@
                 //  wenn der gefundene Text leer ist, nicht weitersuchen,
                 //  sonst wuerde man nie mehr aufhoeren (#35410#)
                 if ( nEnd < nStart || nEnd == STRING_MAXLEN )
-                    bRepeat = sal_False;
+                    bRepeat = false;
 
                 String sReplStr = rSearchItem.GetReplaceString();
                 if (rSearchItem.GetRegExp())
@@ -201,7 +197,7 @@
                 if (bRepeat)
                 {
                     if ( rSearchItem.GetCommand() != SVX_SEARCHCMD_REPLACE_ALL || nStart >= nEnd )
-                        bRepeat = sal_False;
+                        bRepeat = false;
                     else if (bDoBack)
                     {
                         xub_StrLen nTemp=nStart; nStart=nEnd; nEnd=nTemp;
@@ -253,7 +249,6 @@
     return bFound;
 }
 
-<<<<<<< HEAD
 void ScTable::SkipFilteredRows(SCROW& rRow, SCROW& rLastNonFilteredRow, bool bForward)
 {
     if (bForward)
@@ -290,13 +285,10 @@
     }
 }
 
-BOOL ScTable::Search(const SvxSearchItem& rSearchItem, SCCOL& rCol, SCROW& rRow,
-=======
 sal_Bool ScTable::Search(const SvxSearchItem& rSearchItem, SCCOL& rCol, SCROW& rRow,
->>>>>>> ce6308e4
                         const ScMarkData& rMark, String& rUndoStr, ScDocument* pUndoDoc)
 {
-    sal_Bool bFound = sal_False;
+    sal_Bool bFound = false;
     sal_Bool bAll =  (rSearchItem.GetCommand() == SVX_SEARCHCMD_FIND_ALL)
                ||(rSearchItem.GetCommand() == SVX_SEARCHCMD_REPLACE_ALL);
     SCCOL nCol = rCol;
@@ -361,12 +353,8 @@
                 }
                 if (!bFound)
                 {
-<<<<<<< HEAD
                     // Not found in this column.  Move to the next column.
-                    BOOL bIsEmpty;
-=======
                     sal_Bool bIsEmpty;
->>>>>>> ce6308e4
                     nRow = nLastRow;
                     nLastNonFilteredRow = MAXROW + 1;
                     do
@@ -471,7 +459,7 @@
 sal_Bool ScTable::Replace(const SvxSearchItem& rSearchItem, SCCOL& rCol, SCROW& rRow,
                         const ScMarkData& rMark, String& rUndoStr, ScDocument* pUndoDoc)
 {
-    sal_Bool bFound = sal_False;
+    sal_Bool bFound = false;
     SCCOL nCol = rCol;
     SCROW nRow = rRow;
     if (rSearchItem.GetBackward())
@@ -535,7 +523,7 @@
 
     SCsCOL nCol = rCol;
     SCsROW nRow = rRow;
-    sal_Bool bFound = sal_False;
+    sal_Bool bFound = false;
 
     sal_Bool bSelect = rSearchItem.GetSelection();
     sal_Bool bRows = rSearchItem.GetRowDirection();
@@ -700,7 +688,7 @@
                                 String& rUndoStr, ScDocument* pUndoDoc)
 {
     sal_uInt16 nCommand = rSearchItem.GetCommand();
-    sal_Bool bFound = sal_False;
+    sal_Bool bFound = false;
     if ( ValidColRow(rCol, rRow) ||
          ((nCommand == SVX_SEARCHCMD_FIND || nCommand == SVX_SEARCHCMD_REPLACE) &&
            (((rCol == MAXCOLCOUNT || rCol == -1) && VALIDROW(rRow)) ||
@@ -715,7 +703,7 @@
             if (nCommand == SVX_SEARCHCMD_FIND)
                 bFound = SearchStyle(rSearchItem, rCol, rRow, rMark);
             else if (nCommand == SVX_SEARCHCMD_REPLACE)
-                bFound = ReplaceStyle(rSearchItem, rCol, rRow, rMark, sal_False);
+                bFound = ReplaceStyle(rSearchItem, rCol, rRow, rMark, false);
             else if (nCommand == SVX_SEARCHCMD_FIND_ALL)
                 bFound = SearchAllStyle(rSearchItem, rMark);
             else if (nCommand == SVX_SEARCHCMD_REPLACE_ALL)
