/* -*- Mode: C++; tab-width: 4; indent-tabs-mode: nil; c-basic-offset: 4 -*- */
/*************************************************************************
 *
 * DO NOT ALTER OR REMOVE COPYRIGHT NOTICES OR THIS FILE HEADER.
 *
 * Copyright 2000, 2010 Oracle and/or its affiliates.
 *
 * OpenOffice.org - a multi-platform office productivity suite
 *
 * This file is part of OpenOffice.org.
 *
 * OpenOffice.org is free software: you can redistribute it and/or modify
 * it under the terms of the GNU Lesser General Public License version 3
 * only, as published by the Free Software Foundation.
 *
 * OpenOffice.org is distributed in the hope that it will be useful,
 * but WITHOUT ANY WARRANTY; without even the implied warranty of
 * MERCHANTABILITY or FITNESS FOR A PARTICULAR PURPOSE.  See the
 * GNU Lesser General Public License version 3 for more details
 * (a copy is included in the LICENSE file that accompanied this code).
 *
 * You should have received a copy of the GNU Lesser General Public License
 * version 3 along with OpenOffice.org.  If not, see
 * <http://www.openoffice.org/license.html>
 * for a copy of the LGPLv3 License.
 *
 ************************************************************************/

// MARKER(update_precomp.py): autogen include statement, do not remove
#include "precompiled_sc.hxx"



// INCLUDE --------------------------------------------------------------

#include <tools/debug.hxx>
#include <vcl/msgbox.hxx>
#include <svl/zforlist.hxx>
#include <comphelper/processfactory.hxx>
#include <comphelper/types.hxx>

#include <com/sun/star/sheet/DataImportMode.hpp>
#include <com/sun/star/beans/XPropertySet.hpp>
#include <com/sun/star/sdb/CommandType.hpp>
#include <com/sun/star/sdb/XCompletedExecution.hpp>
#include <com/sun/star/sdbc/DataType.hpp>
#include <com/sun/star/sdbc/XRow.hpp>
#include <com/sun/star/sdbc/XRowSet.hpp>
#include <com/sun/star/sdbc/XResultSetMetaDataSupplier.hpp>
#include <com/sun/star/lang/XMultiServiceFactory.hpp>
#include <com/sun/star/sheet/DataPilotFieldFilter.hpp>

#include "dpsdbtab.hxx"
#include "collect.hxx"
#include "global.hxx"
#include "globstr.hrc"
#include "dpcachetable.hxx"
#include "dptabres.hxx"
#include "document.hxx"
#include "dpobject.hxx"

using namespace com::sun::star;

using ::std::vector;
using ::com::sun::star::uno::Sequence;
using ::com::sun::star::uno::Reference;
using ::com::sun::star::uno::Any;
using ::com::sun::star::uno::UNO_QUERY;

#define SC_SERVICE_ROWSET           "com.sun.star.sdb.RowSet"
#define SC_SERVICE_INTHANDLER       "com.sun.star.task.InteractionHandler"

//! move to a header file?
#define SC_DBPROP_DATASOURCENAME    "DataSourceName"
#define SC_DBPROP_COMMAND           "Command"
#define SC_DBPROP_COMMANDTYPE       "CommandType"
<<<<<<< HEAD
=======
// -----------------------------------------------------------------------
// Wang Xu Ming -- 2009-9-15
// DataPilot Migration - Cache&&Performance
 ScDPTableDataCache* ScImportSourceDesc::GetExistDPObjectCache( ScDocument* pDoc ) const
{
    ScDPTableDataCache* pCache = NULL;
    ScDPCollection* pDPCollection= pDoc->GetDPCollection();
    sal_uInt16 nCount = pDPCollection->GetCount();

    for ( short i=nCount-1; i>=0 ; i--)
    {
        if ( const ScImportSourceDesc* pUsedDesc = (*pDPCollection)[i]->GetImportSourceDesc() )
            if ( *this == *pUsedDesc )
            {
                long nID = (*pDPCollection)[i]->GetCacheId();
                if ( nID >= 0  )
                    pCache= pDoc->GetDPObjectCache( nID );
                if ( pCache )
                    return pCache;
            }
    }
    return NULL;
}
>>>>>>> ce6308e4

ScDPCache* ScImportSourceDesc::CreateCache() const
{
    if (!mpDoc)
        return NULL;

    sal_Int32 nSdbType = -1;

    switch ( nType )
    {
    case sheet::DataImportMode_SQL:        nSdbType = sdb::CommandType::COMMAND;  break;
    case sheet::DataImportMode_TABLE:   nSdbType = sdb::CommandType::TABLE;      break;
    case sheet::DataImportMode_QUERY:  nSdbType = sdb::CommandType::QUERY;     break;
    default:
        return NULL;
    }

    ScDPCache* pCache = new ScDPCache(mpDoc);

    uno::Reference<sdbc::XRowSet> xRowSet ;
    try
    {
        xRowSet = uno::Reference<sdbc::XRowSet>(
            comphelper::getProcessServiceFactory()->createInstance(
            rtl::OUString(RTL_CONSTASCII_USTRINGPARAM( SC_SERVICE_ROWSET )) ),
            uno::UNO_QUERY);
        uno::Reference<beans::XPropertySet> xRowProp( xRowSet, uno::UNO_QUERY );
        DBG_ASSERT( xRowProp.is(), "can't get RowSet" );
        if ( xRowProp.is() )
        {
            //
            //  set source parameters
            //
            uno::Any aAny;
            aAny <<= rtl::OUString( aDBName );
            xRowProp->setPropertyValue(
                rtl::OUString(RTL_CONSTASCII_USTRINGPARAM(SC_DBPROP_DATASOURCENAME)), aAny );

            aAny <<= rtl::OUString( aObject );
            xRowProp->setPropertyValue(
                rtl::OUString(RTL_CONSTASCII_USTRINGPARAM(SC_DBPROP_COMMAND)), aAny );

            aAny <<= nSdbType;
            xRowProp->setPropertyValue(
                rtl::OUString(RTL_CONSTASCII_USTRINGPARAM(SC_DBPROP_COMMANDTYPE)), aAny );

            uno::Reference<sdb::XCompletedExecution> xExecute( xRowSet, uno::UNO_QUERY );
            if ( xExecute.is() )
            {
                uno::Reference<task::XInteractionHandler> xHandler(
                    comphelper::getProcessServiceFactory()->createInstance(
                    rtl::OUString(RTL_CONSTASCII_USTRINGPARAM( SC_SERVICE_INTHANDLER )) ),
                    uno::UNO_QUERY);
                xExecute->executeWithCompletion( xHandler );
            }
            else
                xRowSet->execute();
            SvNumberFormatter aFormat(mpDoc->GetServiceManager(), ScGlobal::eLnge);
            pCache->InitFromDataBase( xRowSet, *aFormat.GetNullDate() );
        }
    }
    catch ( sdbc::SQLException& rError )
    {
        //! store error message
        delete pCache;
        pCache = NULL;
        InfoBox aInfoBox( 0, String(rError.Message) );
        aInfoBox.Execute();
    }
    catch ( uno::Exception& )
    {
        delete pCache;
        pCache = NULL;
        OSL_FAIL("Unexpected exception in database");
    }


    ::comphelper::disposeComponent( xRowSet );
     return pCache;
}

ScDatabaseDPData::ScDatabaseDPData(ScDocument* pDoc, const ScImportSourceDesc& rImport) :
    ScDPTableData(pDoc),
    mrImport(rImport),
    aCacheTable(rImport.CreateCache())
{
}

ScDatabaseDPData::~ScDatabaseDPData()
{
}

void ScDatabaseDPData::DisposeData()
{
    //! use OpenDatabase here?
    aCacheTable.clear();
}

long ScDatabaseDPData::GetColumnCount()
{
    CreateCacheTable();
    return GetCacheTable().getColSize();
}


String ScDatabaseDPData::getDimensionName(long nColumn)
{
    if (getIsDataLayoutDimension(nColumn))
    {
        //! different internal and display names?
        //return "Data";
        return ScGlobal::GetRscString(STR_PIVOT_DATA);
    }

    CreateCacheTable();
    return aCacheTable.getFieldName((SCCOL)nColumn);
}

sal_Bool ScDatabaseDPData::getIsDataLayoutDimension(long nColumn)
{
    return ( nColumn == GetCacheTable().getColSize());
}

sal_Bool ScDatabaseDPData::IsDateDimension(long /* nDim */)
{
    //! later...
    return sal_False;
}

void ScDatabaseDPData::SetEmptyFlags( sal_Bool /* bIgnoreEmptyRows */, sal_Bool /* bRepeatIfEmpty */ )
{
    //  not used for database data
    //! disable flags
}

void ScDatabaseDPData::CreateCacheTable()
{
    if (!aCacheTable.empty())
        return;

    if (!aCacheTable.hasCache())
        aCacheTable.setCache(mrImport.CreateCache());

    aCacheTable.fillTable();
}

void ScDatabaseDPData::FilterCacheTable(const vector<ScDPCacheTable::Criterion>& rCriteria, const boost::unordered_set<sal_Int32>& rCatDims)
{
    CreateCacheTable();
    aCacheTable.filterByPageDimension(
        rCriteria, (IsRepeatIfEmpty() ? rCatDims : boost::unordered_set<sal_Int32>()));
}

void ScDatabaseDPData::GetDrillDownData(const vector<ScDPCacheTable::Criterion>& rCriteria, const boost::unordered_set<sal_Int32>& rCatDims, Sequence< Sequence<Any> >& rData)
{
    CreateCacheTable();
    sal_Int32 nRowSize = aCacheTable.getRowSize();
    if (!nRowSize)
        return;

    aCacheTable.filterTable(
        rCriteria, rData, IsRepeatIfEmpty() ? rCatDims : boost::unordered_set<sal_Int32>());
}

void ScDatabaseDPData::CalcResults(CalcInfo& rInfo, bool bAutoShow)
{
    CreateCacheTable();
    CalcResultsFromCacheTable( aCacheTable, rInfo, bAutoShow);
}

const ScDPCacheTable& ScDatabaseDPData::GetCacheTable() const
{
    return aCacheTable;
}

// -----------------------------------------------------------------------


/* vim:set shiftwidth=4 softtabstop=4 expandtab: */<|MERGE_RESOLUTION|>--- conflicted
+++ resolved
@@ -74,32 +74,6 @@
 #define SC_DBPROP_DATASOURCENAME    "DataSourceName"
 #define SC_DBPROP_COMMAND           "Command"
 #define SC_DBPROP_COMMANDTYPE       "CommandType"
-<<<<<<< HEAD
-=======
-// -----------------------------------------------------------------------
-// Wang Xu Ming -- 2009-9-15
-// DataPilot Migration - Cache&&Performance
- ScDPTableDataCache* ScImportSourceDesc::GetExistDPObjectCache( ScDocument* pDoc ) const
-{
-    ScDPTableDataCache* pCache = NULL;
-    ScDPCollection* pDPCollection= pDoc->GetDPCollection();
-    sal_uInt16 nCount = pDPCollection->GetCount();
-
-    for ( short i=nCount-1; i>=0 ; i--)
-    {
-        if ( const ScImportSourceDesc* pUsedDesc = (*pDPCollection)[i]->GetImportSourceDesc() )
-            if ( *this == *pUsedDesc )
-            {
-                long nID = (*pDPCollection)[i]->GetCacheId();
-                if ( nID >= 0  )
-                    pCache= pDoc->GetDPObjectCache( nID );
-                if ( pCache )
-                    return pCache;
-            }
-    }
-    return NULL;
-}
->>>>>>> ce6308e4
 
 ScDPCache* ScImportSourceDesc::CreateCache() const
 {
@@ -226,7 +200,7 @@
 sal_Bool ScDatabaseDPData::IsDateDimension(long /* nDim */)
 {
     //! later...
-    return sal_False;
+    return false;
 }
 
 void ScDatabaseDPData::SetEmptyFlags( sal_Bool /* bIgnoreEmptyRows */, sal_Bool /* bRepeatIfEmpty */ )
