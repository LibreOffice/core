/* -*- Mode: C++; tab-width: 4; indent-tabs-mode: nil; c-basic-offset: 4 -*- */
/*************************************************************************
 *
 * DO NOT ALTER OR REMOVE COPYRIGHT NOTICES OR THIS FILE HEADER.
 *
 * Copyright IBM Corporation 2009.
 * Copyright 2009 by Sun Microsystems, Inc.
 *
 * OpenOffice.org - a multi-platform office productivity suite
 *
 * $RCSfile: dptablecache.cxx,v $
 * $Revision: 1.0 $
 *
 * This file is part of OpenOffice.org.
 *
 * OpenOffice.org is free software: you can redistribute it and/or modify
 * it under the terms of the GNU Lesser General Public License version 3
 * only, as published by the Free Software Foundation.
 *
 * OpenOffice.org is distributed in the hope that it will be useful,
 * but WITHOUT ANY WARRANTY; without even the implied warranty of
 * MERCHANTABILITY or FITNESS FOR A PARTICULAR PURPOSE.  See the
 * GNU Lesser General Public License version 3 for more details
 * (a copy is included in the LICENSE file that accompanied this code).
 *
 * You should have received a copy of the GNU Lesser General Public License
 * version 3 along with OpenOffice.org.  If not, see
 * <http://www.openoffice.org/license.html>
 * for a copy of the LGPLv3 License.
 *
 ************************************************************************/
// MARKER(update_precomp.py): autogen include statement, do not remove
#include "precompiled_sc.hxx"

<<<<<<< HEAD
// INCLUDE ---------------------------------------------------------------
=======
>>>>>>> edf1c529
#include "dptablecache.hxx"
#include "document.hxx"
#include "cell.hxx"
#include "globstr.hrc"

#include <rtl/math.hxx>
#include "queryparam.hxx"
#include "dpglobal.hxx"
#include "dptabdat.hxx"

#include "docoptio.hxx"
#include <unotools/textsearch.hxx>

#include <com/sun/star/sdbc/DataType.hpp>
#include <com/sun/star/sdbc/XRow.hpp>
#include <com/sun/star/sdbc/XRowSet.hpp>
#include <com/sun/star/sdbc/XResultSetMetaData.hpp>
#include <com/sun/star/sdbc/XResultSetMetaDataSupplier.hpp>

const double D_TIMEFACTOR = 86400.0;

using namespace ::com::sun::star;

using ::com::sun::star::uno::Exception;
using ::com::sun::star::uno::Reference;
using ::com::sun::star::uno::UNO_QUERY;
using ::com::sun::star::uno::UNO_QUERY_THROW;

namespace {

bool lcl_isDate( ULONG nNumType )
{
    return ( (nNumType & NUMBERFORMAT_DATE) != 0 )? 1:0 ;
}

bool lcl_Search( const std::vector<ScDPItemData*>& list, const ::std::vector<SCROW>& rOrder, const ScDPItemData& item, SCROW& rIndex)
{
    rIndex = list.size();
    bool bFound = false;
    SCROW nLo = 0;
    SCROW nHi = list.size() - 1;
    SCROW nIndex;
    long nCompare;
    while (nLo <= nHi)
    {
        nIndex = (nLo + nHi) / 2;
        nCompare = ScDPItemData::Compare( *list[rOrder[nIndex]], item );
        if (nCompare < 0)
            nLo = nIndex + 1;
        else
        {
            nHi = nIndex - 1;
            if (nCompare == 0)
            {
                bFound = true;
                nLo = nIndex;
            }
        }
    }
    rIndex = nLo;
    return bFound;
}

ScDPItemData*  lcl_GetItemValue(const Reference<sdbc::XRow>& xRow, sal_Int32 nType, long nCol,
              const Date& rNullDate )
{
    short nNumType = NUMBERFORMAT_NUMBER;
    try
    {
        String rStr = xRow->getString(nCol);
        double fValue = 0.0;
        switch (nType)
        {
            case sdbc::DataType::BIT:
            case sdbc::DataType::BOOLEAN:
            {
                nNumType = NUMBERFORMAT_LOGICAL;
                fValue  = xRow->getBoolean(nCol) ? 1 : 0;
                return new ScDPItemData( rStr, fValue,true,nNumType);
            }
            case sdbc::DataType::TINYINT:
            case sdbc::DataType::SMALLINT:
            case sdbc::DataType::INTEGER:
            case sdbc::DataType::BIGINT:
            case sdbc::DataType::FLOAT:
            case sdbc::DataType::REAL:
            case sdbc::DataType::DOUBLE:
            case sdbc::DataType::NUMERIC:
            case sdbc::DataType::DECIMAL:
            {
                //! do the conversion here?
                fValue = xRow->getDouble(nCol);
                return new ScDPItemData( rStr, fValue,true);
            }
            case sdbc::DataType::DATE:
            {
                nNumType = NUMBERFORMAT_DATE;

                util::Date aDate = xRow->getDate(nCol);
                fValue = Date(aDate.Day, aDate.Month, aDate.Year) - rNullDate;
                return new ScDPItemData( rStr, fValue, true, nNumType );
            }
            case sdbc::DataType::TIME:
            {
                nNumType = NUMBERFORMAT_TIME;

                util::Time aTime = xRow->getTime(nCol);
                fValue = ( aTime.Hours * 3600 + aTime.Minutes * 60 +
                           aTime.Seconds + aTime.HundredthSeconds / 100.0 ) / D_TIMEFACTOR;
                return new ScDPItemData( rStr,fValue, true, nNumType );
            }
            case sdbc::DataType::TIMESTAMP:
            {
                nNumType = NUMBERFORMAT_DATETIME;

                util::DateTime aStamp = xRow->getTimestamp(nCol);
                fValue = ( Date( aStamp.Day, aStamp.Month, aStamp.Year ) - rNullDate ) +
                         ( aStamp.Hours * 3600 + aStamp.Minutes * 60 +
                           aStamp.Seconds + aStamp.HundredthSeconds / 100.0 ) / D_TIMEFACTOR;
                return new ScDPItemData( rStr,fValue, true, nNumType );
            }
            case sdbc::DataType::CHAR:
            case sdbc::DataType::VARCHAR:
            case sdbc::DataType::LONGVARCHAR:
            case sdbc::DataType::SQLNULL:
            case sdbc::DataType::BINARY:
            case sdbc::DataType::VARBINARY:
            case sdbc::DataType::LONGVARBINARY:
            default:
                return new ScDPItemData ( rStr );
        }
    }
    catch (uno::Exception&)
    {
    }

    return NULL;
}

}

ScDPItemData::ScDPItemData( const String& rS, double fV/* = 0.0*/, bool bHV/* = false*/, const ULONG nNumFormatP /*= 0*/ , bool bData/* = true*/) :
    nNumFormat( nNumFormatP ), aString(rS), fValue(fV),
    mbFlag( (MK_VAL*!!bHV) | (MK_DATA*!!bData) | (MK_ERR*!!false) | (MK_DATE*!!lcl_isDate( nNumFormat ) ) )
{
}

ScDPItemData::ScDPItemData( ScDocument* pDoc, SCROW nRow, USHORT nCol, USHORT nDocTab  ) :
    nNumFormat( 0 ), fValue(0.0), mbFlag( 0 )
{
    String aDocStr;
    pDoc->GetString( nCol, nRow, nDocTab, aDocStr );

    SvNumberFormatter* pFormatter = pDoc->GetFormatTable();

    ScAddress aPos( nCol, nRow, nDocTab );
    ScBaseCell* pCell = pDoc->GetCell( aPos );

    if ( pCell && pCell->GetCellType() == CELLTYPE_FORMULA && ((ScFormulaCell*)pCell)->GetErrCode() )
<<<<<<< HEAD
        SetString ( aDocStr );
=======
    {
        SetString ( aDocStr );
        mbFlag |= MK_ERR;
    }
>>>>>>> edf1c529
    else if ( pDoc->HasValueData( nCol, nRow, nDocTab ) )
    {
        double fVal = pDoc->GetValue(ScAddress(nCol, nRow, nDocTab));
        ULONG nFormat = NUMBERFORMAT_NUMBER;
        if ( pFormatter )
            nFormat = pFormatter->GetType( pDoc->GetNumberFormat( ScAddress( nCol, nRow, nDocTab ) ) );
        aString = aDocStr;
        fValue = fVal;
        mbFlag |= MK_VAL|MK_DATA;
        nNumFormat = pDoc->GetNumberFormat( ScAddress( nCol, nRow, nDocTab ) );
        lcl_isDate( nFormat ) ? ( mbFlag |= MK_DATE ) : (mbFlag &= ~MK_DATE);
    }
    else if ( pDoc->HasData( nCol,nRow, nDocTab ) )
        SetString ( aDocStr );
}

bool ScDPItemData::IsCaseInsEqual( const ScDPItemData& r ) const
{
    //! pass Transliteration?
    //! inline?
    return IsValue() ? ( r.IsValue() && rtl::math::approxEqual( fValue, r.fValue ) ) :
                       ( !r.IsValue() &&
                        ScGlobal::GetpTransliteration()->isEqual( aString, r.aString ) );
}

size_t ScDPItemData::Hash() const
{
    if ( IsValue() )
        return (size_t) rtl::math::approxFloor( fValue );
    else
        // If we do unicode safe case insensitive hash we can drop
        // ScDPItemData::operator== and use ::IsCasInsEqual
        return rtl_ustr_hashCode_WithLength( aString.GetBuffer(), aString.Len() );
}

bool ScDPItemData::operator==( const ScDPItemData& r ) const
{
    if ( IsValue() )
    {
        if( (HasDatePart() != r.HasDatePart())  || (HasDatePart() && mnDatePart != r.mnDatePart) )
            return false;

        if ( IsDate() != r.IsDate() )
            return false;
        else if ( r.IsValue() )
            return rtl::math::approxEqual( fValue, r.fValue );
        else
            return false;
    }
    else if ( r.IsValue() )
        return false;
    else
        // need exact equality until we have a safe case insensitive string hash
        return aString == r.aString;
}

sal_Int32 ScDPItemData::Compare( const ScDPItemData& rA,
                                 const ScDPItemData& rB )
{
    if ( rA.IsValue() )
    {
        if ( rB.IsValue() )
        {
            if ( rtl::math::approxEqual( rA.fValue, rB.fValue ) )
            {
                if ( rA.IsDate() == rB.IsDate() )
                    return 0;
                else
                    return rA.IsDate() ? 1: -1;
            }
            else if ( rA.fValue < rB.fValue )
                return -1;
            else
                return 1;
        }
        else
            return -1;           // values first
    }
    else if ( rB.IsValue() )
        return 1;                // values first
    else
        return ScGlobal::GetCollator()->compareString( rA.aString, rB.aString );
}

#ifdef DEBUG
void    ScDPItemData::dump() const
{
    DBG_TRACE1( "Numberformat= %o",  nNumFormat );
    DBG_TRACESTR(aString );
    DBG_TRACE1( "fValue= %f", fValue );
    DBG_TRACE1( "mbFlag= %d", mbFlag);
}
#endif

TypedStrData*  ScDPItemData::CreateTypeString( )
{
    if ( IsValue() )
        return new TypedStrData( aString, fValue, SC_STRTYPE_VALUE );
    else
        return new TypedStrData( aString );
}

sal_uInt8 ScDPItemData::GetType() const
{

    if ( IsHasErr() )
        return SC_VALTYPE_ERROR;
    else if ( !IsHasData() )
        return SC_VALTYPE_EMPTY;
    else if ( IsValue())
        return SC_VALTYPE_VALUE;
    else
        return SC_VALTYPE_STRING;

}

bool ScDPItemData::IsHasData() const
{
    return !!(mbFlag&MK_DATA);
}

bool ScDPItemData::IsHasErr() const
{
    return !!(mbFlag&MK_ERR);
}

bool ScDPItemData::IsValue() const
{
    return !!(mbFlag&MK_VAL);
}

String ScDPItemData::GetString() const
{

    return aString;
}

double ScDPItemData::GetValue() const
{
    return fValue;
}
ULONG  ScDPItemData::GetNumFormat() const
{
    return nNumFormat;
}

bool ScDPItemData::HasStringData() const

{
    return IsHasData()&&!IsHasErr()&&!IsValue();
}
bool ScDPItemData::IsDate() const
{
    return !!(mbFlag&MK_DATE);
}
bool ScDPItemData::HasDatePart() const
{
    return !!(mbFlag&MK_DATEPART);
}
void ScDPItemData::SetDate( bool b )
{
    b ? ( mbFlag |= MK_DATE ) : ( mbFlag &= ~MK_DATE );
}

// -----------------------------------------------------------------------
//class ScDPTableDataCache
//To cache the pivot table data source

bool ScDPTableDataCache::operator== ( const ScDPTableDataCache& r ) const
{
    if ( GetColumnCount() == r.GetColumnCount() )
    {
        for ( SCCOL i = 0 ; i < GetColumnCount(); i++ )
        {   //check dim names
            if ( GetDimensionName( i ) != r.GetDimensionName( i ) )
                return false;
            //check rows count
            if ( GetRowCount() != r.GetRowCount() )
                return false;
            //check dim member values
            size_t nMembersCount = GetDimMemberValues( i ).size();
            if ( GetDimMemberValues( i ).size() == r. GetDimMemberValues( i ).size() )
            {
                for ( size_t j = 0; j < nMembersCount; j++ )
                {
                    if ( *( GetDimMemberValues( i )[j] ) == *( r.GetDimMemberValues( i )[j] ) )
                        continue;
                    else
                        return false;
                }
            }
            else
                return false;
            //check source table index
            for ( SCROW k=0 ; k < GetRowCount(); k ++ )
            {
                if ( GetItemDataId( i, k, false ) == r.GetItemDataId( i,k,false) )
                    continue;
                else
                    return false;
            }
        }
    }
    return true;
}

ScDPTableDataCache::ScDPTableDataCache(  ScDocument* pDoc  ) :
    mpDoc( pDoc ),
    mnID(-1),
    mnColumnCount ( 0 ),
    mpTableDataValues ( NULL ),
    mpSourceData ( NULL ),
    mpGlobalOrder( NULL ),
    mpIndexOrder( NULL)
{
}

ScDPTableDataCache::~ScDPTableDataCache()
{
    if ( IsValid() )
    {
        USHORT nCol;
        for (  nCol=0; nCol < GetColumnCount() ; nCol++ )
        {
            for ( ULONG row = 0 ;  row < mpTableDataValues[nCol].size(); row++ )
                delete mpTableDataValues[nCol][row];
        }
        for ( nCol =0; nCol < mrLabelNames.size(); nCol++ )
            delete mrLabelNames[nCol];

        mnColumnCount = 0;
        delete [] mpTableDataValues;
        mpTableDataValues = NULL;
        delete [] mpSourceData;
        mpSourceData = NULL;
        delete [] mpGlobalOrder;
        mpGlobalOrder = NULL;
        delete [] mpIndexOrder;
        mpIndexOrder = NULL;
    }
}

void ScDPTableDataCache::AddRow( ScDPItemData* pRow, USHORT nCount )
{
    DBG_ASSERT( pRow , " empty pointer" );
    if ( !mrLabelNames.size() )
    {
        mnColumnCount= nCount;
        mpTableDataValues = new std::vector<ScDPItemData*>[ mnColumnCount ];
        mpSourceData      = new std::vector<SCROW>[ mnColumnCount ];
        mpGlobalOrder     = new std::vector<SCROW>[ mnColumnCount ];
        mpIndexOrder      = new std::vector<SCROW>[ mnColumnCount ];

        for ( USHORT i = 0; i < nCount ; i ++ )
            AddLabel( new ScDPItemData( pRow[i] ) );
    }
    else
    {
        for ( USHORT i = 0; i < nCount && i < mnColumnCount; i ++ )
            AddData( i, new ScDPItemData( pRow[i] ) );
    }
}

bool  ScDPTableDataCache::IsValid() const
{
    return mpTableDataValues!=NULL && mpSourceData!= NULL && mnColumnCount>0;
}

namespace {

/**
 * While the macro interpret level is incremented, the formula cells are
 * (semi-)guaranteed to be interpreted.
 */
class MacroInterpretIncrementer
{
public:
    MacroInterpretIncrementer(ScDocument* pDoc) :
        mpDoc(pDoc)
    {
        mpDoc->IncMacroInterpretLevel();
    }
    ~MacroInterpretIncrementer()
    {
        mpDoc->DecMacroInterpretLevel();
    }
private:
    ScDocument* mpDoc;
};

}

bool ScDPTableDataCache::InitFromDoc(  ScDocument* pDoc, const ScRange& rRange )
{
    // Make sure the formula cells within the data range are interpreted
    // during this call, for this method may be called from the interpretation
    // of GETPIVOTDATA, which disables nested formula interpretation without
    // increasing the macro level.
    MacroInterpretIncrementer aMacroInc(pDoc);

    SCROW nStartRow = rRange.aStart.Row();  // start of data
    SCROW nEndRow = rRange.aEnd.Row();
    USHORT nStartCol = rRange.aStart.Col();
    USHORT nEndCol = rRange.aEnd.Col();
    USHORT nDocTab = rRange.aStart.Tab();

    //init
     long nOldColumCount = mnColumnCount;
    mnColumnCount = nEndCol - nStartCol + 1;
    if ( IsValid() )
    {
        for ( USHORT nCol=0; nCol < nOldColumCount ; nCol++ )
        {
            for ( ULONG row = 0 ;  row < mpTableDataValues[nCol].size(); row++ )
                delete mpTableDataValues[nCol][row];
            delete mrLabelNames[nCol];
        }
        delete [] mpTableDataValues;
        delete [] mpSourceData;
        delete [] mpGlobalOrder;
        delete [] mpIndexOrder;
        mrLabelNames.clear();
    }

    mpTableDataValues = new std::vector<ScDPItemData*>[ mnColumnCount ];
    mpSourceData      = new std::vector<SCROW>[ mnColumnCount ];
    mpGlobalOrder     = new std::vector<SCROW>[ mnColumnCount ];
    mpIndexOrder      = new std::vector<SCROW>[ mnColumnCount ];
    //check valid
    for ( SCROW nRow = nStartRow; nRow <= nEndRow; nRow ++ )
    {
        for ( USHORT nCol = nStartCol; nCol <= nEndCol; nCol++ )
        {
            if ( nRow == nStartRow )
                AddLabel( new ScDPItemData( pDoc, nRow, nCol, nDocTab  ) );
            else
                AddData( nCol - nStartCol, new ScDPItemData( pDoc, nRow, nCol, nDocTab  ) );
        }
    }
    return true;
}

bool ScDPTableDataCache::InitFromDataBase (const Reference<sdbc::XRowSet>& xRowSet, const Date& rNullDate)
{
    if (!xRowSet.is())
        // Dont' even waste time to go any further.
        return false;
    try
    {
        Reference<sdbc::XResultSetMetaDataSupplier> xMetaSupp(xRowSet, UNO_QUERY_THROW);
        Reference<sdbc::XResultSetMetaData> xMeta = xMetaSupp->getMetaData();
        if (!xMeta.is())
            return false;

        long nOldColumCount = mnColumnCount;
        mnColumnCount = xMeta->getColumnCount();
        if (IsValid())
        {
            for (USHORT nCol=0; nCol < nOldColumCount ; nCol++)
            {
                for (ULONG row = 0 ;  row < mpTableDataValues[nCol].size(); row++)
                    delete mpTableDataValues[nCol][row];
                delete mrLabelNames[nCol];
            }
            delete [] mpTableDataValues;
            delete [] mpSourceData;
            delete [] mpGlobalOrder;
            delete [] mpIndexOrder;
            mrLabelNames.clear();
        }
        // Get column titles and types.
        mrLabelNames.reserve(mnColumnCount);
        mpTableDataValues = new std::vector<ScDPItemData*>[ mnColumnCount ];
        mpSourceData      = new std::vector<SCROW>[ mnColumnCount ];
        mpGlobalOrder     = new std::vector<SCROW>[ mnColumnCount ];
        mpIndexOrder      = new std::vector<SCROW>[ mnColumnCount ];

        std::vector<sal_Int32> aColTypes(mnColumnCount);

        for (sal_Int32 nCol = 0; nCol < mnColumnCount; ++nCol)
        {
            String aColTitle = xMeta->getColumnLabel(nCol+1);
            aColTypes[nCol]  = xMeta->getColumnType(nCol+1);
            AddLabel( new ScDPItemData( aColTitle) );
        }

        // Now get the data rows.
        Reference<sdbc::XRow> xRow(xRowSet, UNO_QUERY_THROW);
        xRowSet->first();
        do
        {
            for (sal_Int32 nCol = 0; nCol < mnColumnCount; ++nCol)
            {
                ScDPItemData * pNew =  lcl_GetItemValue( xRow, aColTypes[nCol], nCol+1, rNullDate );
                if (pNew)
                    AddData(nCol , pNew);
            }
        }
        while (xRowSet->next());

        xRowSet->beforeFirst();

        return true;
    }
    catch (const Exception&)
    {
        return false;
    }
}

ULONG ScDPTableDataCache::GetDimNumType( SCCOL nDim) const
{
    DBG_ASSERT( IsValid(), "  IsValid() == false " );
    DBG_ASSERT( nDim < mnColumnCount && nDim >=0, " dimention out of bound " );
    if ( mpTableDataValues[nDim].size()==0 )
        return NUMBERFORMAT_UNDEFINED;
    else
        return GetNumType(mpTableDataValues[nDim][0]->nNumFormat);
}

bool ScDPTableDataCache::ValidQuery( SCROW nRow, const ScQueryParam &rParam, bool *pSpecial)
{ //Copied and modified from ScTable::ValidQuery
    if (!rParam.GetEntry(0).bDoQuery)
        return true;
<<<<<<< HEAD
    bool    bMatchWholeCell = mpDoc->GetDocOptions().IsMatchWholeCell();
=======
    bool bMatchWholeCell = mpDoc->GetDocOptions().IsMatchWholeCell();
>>>>>>> edf1c529

    //---------------------------------------------------------------

    const SCSIZE nFixedBools = 32;
    bool aBool[nFixedBools];
    bool aTest[nFixedBools];
    SCSIZE nEntryCount = rParam.GetEntryCount();
    bool* pPasst = ( nEntryCount <= nFixedBools ? &aBool[0] : new bool[nEntryCount] );
    bool* pTest = ( nEntryCount <= nFixedBools ? &aTest[0] : new bool[nEntryCount] );

    long    nPos = -1;
    SCSIZE  i    = 0;
    CollatorWrapper* pCollator = (rParam.bCaseSens ? ScGlobal::GetCaseCollator() :
                                  ScGlobal::GetCollator() );
    ::utl::TransliterationWrapper* pTransliteration = (rParam.bCaseSens ?
                                                       ScGlobal::GetCaseTransliteration() : ScGlobal::GetpTransliteration());

    while ((i < nEntryCount) && rParam.GetEntry(i).bDoQuery)
    {
        ScQueryEntry& rEntry = rParam.GetEntry(i);
        // we can only handle one single direct query
<<<<<<< HEAD
        SCROW nId = GetItemDataId( (SCCOL)rEntry.nField, nRow, false );
        const ScDPItemData* pCellData = GetItemDataById(  (SCCOL)rEntry.nField, nId);

        bool bOk = false;
        bool bTestEqual = false;

        if (pSpecial && pSpecial[i])
        {
            if (rEntry.nVal == SC_EMPTYFIELDS)
                bOk = ! pCellData->IsHasData();
            else // if (rEntry.nVal == SC_NONEMPTYFIELDS)
                bOk =  pCellData->IsHasData();
        }
        else if (!rEntry.bQueryByString && pCellData->IsValue())
        {   // by Value
            double nCellVal = pCellData->GetValue();

=======
        // #i115431# nField in QueryParam is the sheet column, not the field within the source range
        SCCOL nQueryCol = (SCCOL)rEntry.nField;
        if ( nQueryCol < rParam.nCol1 )
            nQueryCol = rParam.nCol1;
        if ( nQueryCol > rParam.nCol2 )
            nQueryCol = rParam.nCol2;
        SCCOL nSourceField = nQueryCol - rParam.nCol1;
        SCROW nId = GetItemDataId( nSourceField, nRow, FALSE );
        const ScDPItemData* pCellData = GetItemDataById( nSourceField, nId );

        bool bOk = false;
        bool bTestEqual = false;

        if (pSpecial && pSpecial[i])
        {
            if (rEntry.nVal == SC_EMPTYFIELDS)
                bOk = ! pCellData->IsHasData();
            else // if (rEntry.nVal == SC_NONEMPTYFIELDS)
                bOk =  pCellData->IsHasData();
        }
        else if (!rEntry.bQueryByString && pCellData->IsValue())
        {   // by Value
            double nCellVal = pCellData->GetValue();

>>>>>>> edf1c529
            switch (rEntry.eOp)
            {
                case SC_EQUAL :
                    bOk = ::rtl::math::approxEqual( nCellVal, rEntry.nVal );
                    break;
                case SC_LESS :
                    bOk = (nCellVal < rEntry.nVal) && !::rtl::math::approxEqual( nCellVal, rEntry.nVal );
                    break;
                case SC_GREATER :
                    bOk = (nCellVal > rEntry.nVal) && !::rtl::math::approxEqual( nCellVal, rEntry.nVal );
                    break;
                case SC_LESS_EQUAL :
                    bOk = (nCellVal < rEntry.nVal) || ::rtl::math::approxEqual( nCellVal, rEntry.nVal );
                    break;
                case SC_GREATER_EQUAL :
                    bOk = (nCellVal > rEntry.nVal) || ::rtl::math::approxEqual( nCellVal, rEntry.nVal );
                    break;
                case SC_NOT_EQUAL :
                    bOk = !::rtl::math::approxEqual( nCellVal, rEntry.nVal );
                    break;
                default:
                    bOk= false;
                    break;
            }
        }
        else if ((rEntry.eOp == SC_EQUAL || rEntry.eOp == SC_NOT_EQUAL)
                 || (rEntry.bQueryByString
                     && pCellData->HasStringData() )
                )
        {   // by String
            String  aCellStr = pCellData->GetString();

            bool bRealRegExp = (rParam.bRegExp && ((rEntry.eOp == SC_EQUAL)
                                                   || (rEntry.eOp == SC_NOT_EQUAL)));
            bool bTestRegExp = false;
            if (bRealRegExp || bTestRegExp)
            {
                xub_StrLen nStart = 0;
                xub_StrLen nEnd   = aCellStr.Len();
                bool bMatch = (bool) rEntry.GetSearchTextPtr( rParam.bCaseSens )
                              ->SearchFrwrd( aCellStr, &nStart, &nEnd );
                // from 614 on, nEnd is behind the found text
                if (bMatch && bMatchWholeCell
                    && (nStart != 0 || nEnd != aCellStr.Len()))
                    bMatch = false;    // RegExp must match entire cell string
                if (bRealRegExp)
                    bOk = ((rEntry.eOp == SC_NOT_EQUAL) ? !bMatch : bMatch);
                else
                    bTestEqual = bMatch;
            }
            if (!bRealRegExp)
            {
                if (rEntry.eOp == SC_EQUAL || rEntry.eOp == SC_NOT_EQUAL)
                {
                    if (bMatchWholeCell)
                    {
                        bOk = pTransliteration->isEqual( aCellStr, *rEntry.pStr );
                        //Added by zhaosz,for sodc_2702,20060808
                        String aStr = *rEntry.pStr;//"f*"
                        //modified by weihuaw,for SODC_16698
                        //use another way to find "*" in aStr
                        sal_Bool bHasStar = sal_False;
                        xub_StrLen nIndex;
                        if (( nIndex = aStr.Search('*') ) != STRING_NOTFOUND)
                            bHasStar = sal_True;
                        if (bHasStar && (nIndex>0))
                        {
                            for (i=0;(i<nIndex) && (i< aCellStr.Len()) ; i++)
                            {
                                if (aCellStr.GetChar( (USHORT)i ) == aStr.GetChar((USHORT) i ))
                                {
                                    bOk=1;
                                }
                                else
                                {
                                    bOk=0;
                                    break;
                                }
                            }
                        }
                        //end modified
                        //Added end,20060808
                    }
                    else
                    {
                        ::com::sun::star::uno::Sequence< sal_Int32 > xOff;
                        String aCell( pTransliteration->transliterate(
                                                                     aCellStr, ScGlobal::eLnge, 0, aCellStr.Len(),
                                                                     &xOff ) );
                        String aQuer( pTransliteration->transliterate(
                                                                     *rEntry.pStr, ScGlobal::eLnge, 0, rEntry.pStr->Len(),
                                                                     &xOff ) );
                        bOk = (aCell.Search( aQuer ) != STRING_NOTFOUND);
                    }
                    if (rEntry.eOp == SC_NOT_EQUAL)
                        bOk = !bOk;
                }
                else
                {   // use collator here because data was probably sorted
                    sal_Int32 nCompare = pCollator->compareString(
                                                                 aCellStr, *rEntry.pStr );
                    switch (rEntry.eOp)
                    {
                        case SC_LESS :
                            bOk = (nCompare < 0);
                            break;
                        case SC_GREATER :
                            bOk = (nCompare > 0);
                            break;
                        case SC_LESS_EQUAL :
                            bOk = (nCompare <= 0);
                            break;
                        case SC_GREATER_EQUAL :
                            bOk = (nCompare >= 0);
                            break;
                        case SC_NOT_EQUAL:
                            DBG_ASSERT( false , "SC_NOT_EQUAL");
                            break;
                        case SC_TOPVAL:
                        case SC_BOTVAL:
                        case SC_TOPPERC:
                        case SC_BOTPERC:
                        default:
                            break;
                    }
                }
            }
        }

        if (nPos == -1)
        {
            nPos++;
            pPasst[nPos] = bOk;
            pTest[nPos] = bTestEqual;
        }
        else
        {
            if (rEntry.eConnect == SC_AND)
            {
                pPasst[nPos] = pPasst[nPos] && bOk;
                pTest[nPos] = pTest[nPos] && bTestEqual;
            }
            else
            {
                nPos++;
                pPasst[nPos] = bOk;
                pTest[nPos] = bTestEqual;
            }
        }
        i++;
    }

    for (long j=1; j <= nPos; j++)
    {
        pPasst[0] = pPasst[0] || pPasst[j];
        pTest[0] = pTest[0] || pTest[j];
    }

    bool bRet = pPasst[0];
    if (pPasst != &aBool[0])
        delete [] pPasst;
    if (pTest != &aTest[0])
        delete [] pTest;

    return bRet;
}

bool ScDPTableDataCache::IsRowEmpty( SCROW nRow ) const
{
    return  mbEmptyRow[ nRow ];
}

bool ScDPTableDataCache::IsEmptyMember( SCROW nRow, USHORT nColumn ) const
{
    return !GetItemDataById( nColumn, GetItemDataId( nColumn, nRow, false ) )->IsHasData();
}

bool ScDPTableDataCache::AddData(long nDim, ScDPItemData* pitemData)
{
    DBG_ASSERT( IsValid(), "  IsValid() == false " );
    DBG_ASSERT( nDim < mnColumnCount && nDim >=0 , "dimension out of bound" );
    SCROW nIndex = 0;

    bool    bInserted = false;

    pitemData->SetDate( lcl_isDate( GetNumType( pitemData->nNumFormat ) ) );

    if ( !lcl_Search( mpTableDataValues[nDim], mpGlobalOrder[nDim], *pitemData, nIndex ) )
    {
        mpTableDataValues[nDim].push_back( pitemData );
        mpGlobalOrder[nDim].insert( mpGlobalOrder[nDim].begin()+nIndex, mpTableDataValues[nDim].size()-1  );
        DBG_ASSERT( (size_t) mpGlobalOrder[nDim][nIndex] == mpTableDataValues[nDim].size()-1 ,"ScDPTableDataCache::AddData ");
        mpSourceData[nDim].push_back( mpTableDataValues[nDim].size()-1 );
        bInserted = true;
    }
    else
        mpSourceData[nDim].push_back( mpGlobalOrder[nDim][nIndex] );
//init empty row tag
    size_t  nCurRow = mpSourceData[nDim].size() -1 ;

    while ( mbEmptyRow.size() <= nCurRow )
        mbEmptyRow.push_back( true );

    if ( pitemData->IsHasData() )
        mbEmptyRow[ nCurRow ] = false;

    if ( !bInserted )
        delete pitemData;

    return true;
}


String ScDPTableDataCache::GetDimensionName( USHORT nColumn ) const
{
    DBG_ASSERT( /* nColumn>=0 && */ nColumn < mrLabelNames.size()-1 , "ScDPTableDataCache::GetDimensionName");
    DBG_ASSERT( mrLabelNames.size() == static_cast <USHORT> (mnColumnCount+1), "ScDPTableDataCache::GetDimensionName");
    if ( static_cast<size_t>(nColumn+1) < mrLabelNames.size() )
    {
        return mrLabelNames[nColumn+1]->aString;
    }
    else
        return String();
}

void ScDPTableDataCache::AddLabel(ScDPItemData *pData)
{
    DBG_ASSERT( IsValid(), "  IsValid() == false " );

    if ( mrLabelNames.size() == 0 )
        mrLabelNames.push_back( new ScDPItemData(  ScGlobal::GetRscString(STR_PIVOT_DATA) ) );

    //reset name if needed
    String strNewName = pData->aString;
    bool bFound = false;
    long nIndex = 1;
    do
    {
        for ( long i= mrLabelNames.size()-1; i>=0; i-- )
        {
            if( mrLabelNames[i]->aString == strNewName )
            {
                strNewName  =  pData->aString;
                strNewName += String::CreateFromInt32( nIndex );
                nIndex ++ ;
                bFound = true;
            }
        }
        bFound = !bFound;
    }
    while ( !bFound );

    pData->aString = strNewName;
    mrLabelNames.push_back( pData );
}

SCROW ScDPTableDataCache::GetItemDataId(USHORT nDim, SCROW nRow, bool bRepeatIfEmpty) const
{
    DBG_ASSERT( IsValid(), "  IsValid() == false " );
    DBG_ASSERT( /* nDim >= 0 && */ nDim < mnColumnCount, "ScDPTableDataCache::GetItemDataId " );

    if ( bRepeatIfEmpty )
    {
        while ( nRow >0 && !mpTableDataValues[nDim][ mpSourceData[nDim][nRow] ]->IsHasData() )
        --nRow;
    }

    return mpSourceData[nDim][nRow];
}

const ScDPItemData* ScDPTableDataCache::GetItemDataById(long nDim, SCROW nId) const
{
    if ( nId >= GetRowCount()  )
        return maAdditionalDatas.getData( nId - GetRowCount() );

    if (  (size_t)nId >= mpTableDataValues[nDim].size() || nDim >= mnColumnCount  || nId < 0  )
        return NULL;
    else
        return mpTableDataValues[nDim][nId];
}

SCROW ScDPTableDataCache::GetRowCount() const
{
    if ( IsValid() )
        return mpSourceData[0].size();
    else
        return 0;
}

const std::vector<ScDPItemData*>& ScDPTableDataCache::GetDimMemberValues(SCCOL nDim) const
{
    DBG_ASSERT( nDim>=0 && nDim < mnColumnCount ," nDim < mnColumnCount ");
    return mpTableDataValues[nDim];
}

SCROW ScDPTableDataCache::GetSortedItemDataId(SCCOL nDim, SCROW nOrder) const
{
    DBG_ASSERT ( IsValid(), "IsValid");
    DBG_ASSERT( nDim>=0 && nDim < mnColumnCount,  "nDim < mnColumnCount");
    DBG_ASSERT( nOrder >= 0 && (size_t) nOrder < mpGlobalOrder[nDim].size(), "nOrder < mpGlobalOrder[nDim].size()" );

    return mpGlobalOrder[nDim][nOrder];
}

ULONG ScDPTableDataCache::GetNumType(ULONG nFormat) const
{
    SvNumberFormatter* pFormatter = mpDoc->GetFormatTable();
    ULONG nType = NUMBERFORMAT_NUMBER;
    if ( pFormatter )
        nType = pFormatter->GetType( nFormat );
    return nType;
}

ULONG ScDPTableDataCache::GetNumberFormat( long nDim ) const
{
    if ( nDim >= mnColumnCount )
        return 0;
    if ( mpTableDataValues[nDim].size()==0 )
        return 0;
    else
        return mpTableDataValues[nDim][0]->nNumFormat;
}

bool ScDPTableDataCache::IsDateDimension( long nDim ) const
{
    if ( nDim >= mnColumnCount )
        return false;
    else if ( mpTableDataValues[nDim].size()==0 )
        return false;
    else
        return mpTableDataValues[nDim][0]->IsDate();

}

SCROW ScDPTableDataCache::GetDimMemberCount( SCCOL nDim ) const
{
    DBG_ASSERT( nDim>=0 && nDim < mnColumnCount ," ScDPTableDataCache::GetDimMemberCount : out of bound ");
    return mpTableDataValues[nDim].size();
}

const ScDPItemData* ScDPTableDataCache::GetSortedItemData(SCCOL nDim, SCROW nOrder) const
{
    SCROW n = GetSortedItemDataId( nDim, nOrder );
    return GetItemDataById( nDim, n );
}

SCCOL ScDPTableDataCache::GetDimensionIndex(String sName) const
{
    for ( size_t n = 1; n < mrLabelNames.size(); n ++ )
    {
        if ( mrLabelNames[n]->GetString() == sName )
            return (SCCOL)(n-1);
    }
    return -1;
}

SCROW ScDPTableDataCache::GetIdByItemData(long nDim, String sItemData ) const
{
    if ( nDim < mnColumnCount && nDim >=0 )
    {
        for ( size_t n = 0; n< mpTableDataValues[nDim].size(); n++ )
        {
            if ( mpTableDataValues[nDim][n]->GetString() == sItemData )
                return n;
        }
    }

    ScDPItemData rData ( sItemData );
    return  GetRowCount() +maAdditionalDatas.getDataId(rData);
}

SCROW ScDPTableDataCache::GetIdByItemData( long nDim, const ScDPItemData& rData  ) const
{
    if ( nDim < mnColumnCount && nDim >=0 )
    {
        for ( size_t n = 0; n< mpTableDataValues[nDim].size(); n++ )
        {
            if ( *mpTableDataValues[nDim][n] == rData )
                return n;
        }
    }
    return  GetRowCount() + maAdditionalDatas.getDataId(rData);
}

SCROW ScDPTableDataCache::GetAdditionalItemID ( String sItemData )
{
    ScDPItemData rData ( sItemData );
    return GetAdditionalItemID( rData );
}

SCROW ScDPTableDataCache::GetAdditionalItemID( const ScDPItemData& rData )
{
    return GetRowCount() + maAdditionalDatas.insertData( rData );
}


SCROW ScDPTableDataCache::GetOrder(long nDim, SCROW nIndex) const
{
    DBG_ASSERT( IsValid(), "  IsValid() == false " );
    DBG_ASSERT( nDim >=0 && nDim < mnColumnCount, "ScDPTableDataCache::GetOrder : out of bound" );

    if ( mpIndexOrder[nDim].size() !=  mpGlobalOrder[nDim].size() )
    { //not inited
        SCROW i  = 0;
        mpIndexOrder[nDim].resize(  mpGlobalOrder[nDim].size(), 0 );
        for ( size_t n = 0 ; n<  mpGlobalOrder[nDim].size(); n++ )
        {
            i =  mpGlobalOrder[nDim][n];
            mpIndexOrder[nDim][ i ] = n;
        }
    }

    DBG_ASSERT( nIndex>=0 && (size_t)nIndex < mpIndexOrder[nDim].size() , "ScDPTableDataCache::GetOrder");
    return  mpIndexOrder[nDim][nIndex];
}

ScDocument*  ScDPTableDataCache::GetDoc() const
{
    return mpDoc;
};

long ScDPTableDataCache::GetColumnCount() const
{
    return mnColumnCount;
}

long    ScDPTableDataCache::GetId() const
{
    return mnID;
}


/* vim:set shiftwidth=4 softtabstop=4 expandtab: */<|MERGE_RESOLUTION|>--- conflicted
+++ resolved
@@ -32,10 +32,6 @@
 // MARKER(update_precomp.py): autogen include statement, do not remove
 #include "precompiled_sc.hxx"
 
-<<<<<<< HEAD
-// INCLUDE ---------------------------------------------------------------
-=======
->>>>>>> edf1c529
 #include "dptablecache.hxx"
 #include "document.hxx"
 #include "cell.hxx"
@@ -195,14 +191,10 @@
     ScBaseCell* pCell = pDoc->GetCell( aPos );
 
     if ( pCell && pCell->GetCellType() == CELLTYPE_FORMULA && ((ScFormulaCell*)pCell)->GetErrCode() )
-<<<<<<< HEAD
-        SetString ( aDocStr );
-=======
     {
         SetString ( aDocStr );
         mbFlag |= MK_ERR;
     }
->>>>>>> edf1c529
     else if ( pDoc->HasValueData( nCol, nRow, nDocTab ) )
     {
         double fVal = pDoc->GetValue(ScAddress(nCol, nRow, nDocTab));
@@ -627,11 +619,7 @@
 { //Copied and modified from ScTable::ValidQuery
     if (!rParam.GetEntry(0).bDoQuery)
         return true;
-<<<<<<< HEAD
-    bool    bMatchWholeCell = mpDoc->GetDocOptions().IsMatchWholeCell();
-=======
     bool bMatchWholeCell = mpDoc->GetDocOptions().IsMatchWholeCell();
->>>>>>> edf1c529
 
     //---------------------------------------------------------------
 
@@ -653,25 +641,6 @@
     {
         ScQueryEntry& rEntry = rParam.GetEntry(i);
         // we can only handle one single direct query
-<<<<<<< HEAD
-        SCROW nId = GetItemDataId( (SCCOL)rEntry.nField, nRow, false );
-        const ScDPItemData* pCellData = GetItemDataById(  (SCCOL)rEntry.nField, nId);
-
-        bool bOk = false;
-        bool bTestEqual = false;
-
-        if (pSpecial && pSpecial[i])
-        {
-            if (rEntry.nVal == SC_EMPTYFIELDS)
-                bOk = ! pCellData->IsHasData();
-            else // if (rEntry.nVal == SC_NONEMPTYFIELDS)
-                bOk =  pCellData->IsHasData();
-        }
-        else if (!rEntry.bQueryByString && pCellData->IsValue())
-        {   // by Value
-            double nCellVal = pCellData->GetValue();
-
-=======
         // #i115431# nField in QueryParam is the sheet column, not the field within the source range
         SCCOL nQueryCol = (SCCOL)rEntry.nField;
         if ( nQueryCol < rParam.nCol1 )
@@ -696,7 +665,6 @@
         {   // by Value
             double nCellVal = pCellData->GetValue();
 
->>>>>>> edf1c529
             switch (rEntry.eOp)
             {
                 case SC_EQUAL :
