/*************************************************************************
 *
 * DO NOT ALTER OR REMOVE COPYRIGHT NOTICES OR THIS FILE HEADER.
 *
 * Copyright 2000, 2010 Oracle and/or its affiliates.
 *
 * OpenOffice.org - a multi-platform office productivity suite
 *
 * This file is part of OpenOffice.org.
 *
 * OpenOffice.org is free software: you can redistribute it and/or modify
 * it under the terms of the GNU Lesser General Public License version 3
 * only, as published by the Free Software Foundation.
 *
 * OpenOffice.org is distributed in the hope that it will be useful,
 * but WITHOUT ANY WARRANTY; without even the implied warranty of
 * MERCHANTABILITY or FITNESS FOR A PARTICULAR PURPOSE.  See the
 * GNU Lesser General Public License version 3 for more details
 * (a copy is included in the LICENSE file that accompanied this code).
 *
 * You should have received a copy of the GNU Lesser General Public License
 * version 3 along with OpenOffice.org.  If not, see
 * <http://www.openoffice.org/license.html>
 * for a copy of the LGPLv3 License.
 *
 ************************************************************************/

// MARKER(update_precomp.py): autogen include statement, do not remove
#include "precompiled_sc.hxx"
#include <com/sun/star/uno/Reference.hxx>
#include <com/sun/star/chart/XChartDocument.hpp>
#include <com/sun/star/embed/XEmbeddedObject.hpp>
#include <com/sun/star/embed/XVisualObject.hpp>
#include <com/sun/star/embed/XClassifiedObject.hpp>
#include <com/sun/star/embed/XComponentSupplier.hpp>
#include <com/sun/star/embed/EmbedStates.hpp>
#include <com/sun/star/embed/ElementModes.hpp>
#include <com/sun/star/embed/NoVisualAreaSizeException.hpp>
#include <com/sun/star/datatransfer/XTransferable.hpp>

// INCLUDE ---------------------------------------------------------------

#include "scitems.hxx"
#include <editeng/eeitem.hxx>
#include <editeng/frmdiritem.hxx>
#include <sot/exchange.hxx>
#include <svx/objfac3d.hxx>
#include <svx/xtable.hxx>
#include <svx/svdoutl.hxx>
#include <svx/svditer.hxx>
#include <svx/svdocapt.hxx>
#include <svx/svdocirc.hxx>
#include <svx/svdoedge.hxx>
#include <svx/svdograf.hxx>
#include <svx/svdoole2.hxx>
#include <svx/svdundo.hxx>
#include <editeng/unolingu.hxx>
#include <svx/drawitem.hxx>
#include <editeng/fhgtitem.hxx>
#include <editeng/scriptspaceitem.hxx>
#include <svx/shapepropertynotifier.hxx>
#include <sfx2/viewsh.hxx>
#include <sfx2/docfile.hxx>
#include <sot/storage.hxx>
#include <unotools/pathoptions.hxx>
#include <svl/itempool.hxx>
#include <vcl/virdev.hxx>
#include <vcl/svapp.hxx>
#include <unotools/ucbstreamhelper.hxx>

#include "drwlayer.hxx"
#include "drawpage.hxx"
#include "global.hxx"
#include "document.hxx"
#include "rechead.hxx"
#include "userdat.hxx"
#include "markdata.hxx"
#include "globstr.hrc"
#include "scmod.hxx"
#include "chartarr.hxx"
#include "postit.hxx"
#include "attrib.hxx"
#include "charthelper.hxx"

#define DET_ARROW_OFFSET    1000

//  Abstand zur naechsten Zelle beim Loeschen (bShrink), damit der Anker
//  immer an der richtigen Zelle angezeigt wird
//#define SHRINK_DIST       3
//  und noch etwas mehr, damit das Objekt auch sichtbar in der Zelle liegt
#define SHRINK_DIST     25

#define SHRINK_DIST_TWIPS   15

using namespace ::com::sun::star;

// STATIC DATA -----------------------------------------------------------

TYPEINIT1(ScTabDeletedHint, SfxHint);
TYPEINIT1(ScTabSizeChangedHint, SfxHint);

static ScDrawObjFactory* pFac = NULL;
static E3dObjFactory* pF3d = NULL;
static sal_uInt16 nInst = 0;

SfxObjectShell* ScDrawLayer::pGlobalDrawPersist = NULL;
//REMOVE    SvPersist* ScDrawLayer::pGlobalDrawPersist = NULL;

sal_Bool bDrawIsInUndo = sal_False;         //! Member

// -----------------------------------------------------------------------

ScUndoObjData::ScUndoObjData( SdrObject* pObjP, const ScAddress& rOS, const ScAddress& rOE,
                                               const ScAddress& rNS, const ScAddress& rNE ) :
    SdrUndoObj( *pObjP ),
    aOldStt( rOS ),
    aOldEnd( rOE ),
    aNewStt( rNS ),
    aNewEnd( rNE )
{
}

__EXPORT ScUndoObjData::~ScUndoObjData()
{
}

void ScUndoObjData::Undo()
{
    ScDrawObjData* pData = ScDrawLayer::GetObjData( pObj );
    DBG_ASSERT(pData,"ScUndoObjData: Daten nicht da");
    if (pData)
    {
        pData->maStart = aOldStt;
        pData->maEnd = aOldEnd;
    }
}

void __EXPORT ScUndoObjData::Redo()
{
    ScDrawObjData* pData = ScDrawLayer::GetObjData( pObj );
    DBG_ASSERT(pData,"ScUndoObjData: Daten nicht da");
    if (pData)
    {
        pData->maStart = aNewStt;
        pData->maEnd = aNewEnd;
    }
}

// -----------------------------------------------------------------------

ScTabDeletedHint::ScTabDeletedHint( SCTAB nTabNo ) :
    nTab( nTabNo )
{
}

__EXPORT ScTabDeletedHint::~ScTabDeletedHint()
{
}

ScTabSizeChangedHint::ScTabSizeChangedHint( SCTAB nTabNo ) :
    nTab( nTabNo )
{
}

__EXPORT ScTabSizeChangedHint::~ScTabSizeChangedHint()
{
}

// -----------------------------------------------------------------------

#define MAXMM   10000000

inline void TwipsToMM( long& nVal )
{
    nVal = (long) ( nVal * HMM_PER_TWIPS );
}

inline void ReverseTwipsToMM( long& nVal )
{
    //  reverse the effect of TwipsToMM - round up here (add 1)

    nVal = ((long) ( nVal / HMM_PER_TWIPS )) + 1;
}

void lcl_TwipsToMM( Point& rPoint )
{
    TwipsToMM( rPoint.X() );
    TwipsToMM( rPoint.Y() );
}

void lcl_ReverseTwipsToMM( Point& rPoint )
{
    ReverseTwipsToMM( rPoint.X() );
    ReverseTwipsToMM( rPoint.Y() );
}

void lcl_ReverseTwipsToMM( Rectangle& rRect )
{
    ReverseTwipsToMM( rRect.Left() );
    ReverseTwipsToMM( rRect.Right() );
    ReverseTwipsToMM( rRect.Top() );
    ReverseTwipsToMM( rRect.Bottom() );
}

// -----------------------------------------------------------------------


ScDrawLayer::ScDrawLayer( ScDocument* pDocument, const String& rName ) :
    FmFormModel( SvtPathOptions().GetPalettePath(),
                 NULL,                          // SfxItemPool* Pool
                 pGlobalDrawPersist ?
                     pGlobalDrawPersist :
                     ( pDocument ? pDocument->GetDocumentShell() : NULL ),
                 sal_True ),        // bUseExtColorTable (is set below)
    aName( rName ),
    pDoc( pDocument ),
    pUndoGroup( NULL ),
    bRecording( sal_False ),
    bAdjustEnabled( sal_True ),
    bHyphenatorSet( sal_False )
{
    pGlobalDrawPersist = NULL;          // nur einmal benutzen

    SfxObjectShell* pObjSh = pDocument ? pDocument->GetDocumentShell() : NULL;
    if ( pObjSh )
    {
        SetObjectShell( pObjSh );

        // set color table
        SvxColorTableItem* pColItem = (SvxColorTableItem*) pObjSh->GetItem( SID_COLOR_TABLE );
        XColorTable* pXCol = pColItem ? pColItem->GetColorTable() : XColorTable::GetStdColorTable();
        SetColorTable( pXCol );
    }
    else
        SetColorTable( XColorTable::GetStdColorTable() );

    SetSwapGraphics(sal_True);
//  SetSwapAsynchron(sal_True);     // an der View

    SetScaleUnit(MAP_100TH_MM);
    SfxItemPool& rPool = GetItemPool();
    rPool.SetDefaultMetric(SFX_MAPUNIT_100TH_MM);
    SvxFrameDirectionItem aModeItem( FRMDIR_ENVIRONMENT, EE_PARA_WRITINGDIR );
    rPool.SetPoolDefaultItem( aModeItem );

    // #i33700#
    // Set shadow distance defaults as PoolDefaultItems. Details see bug.
    rPool.SetPoolDefaultItem(SdrShadowXDistItem(300));
    rPool.SetPoolDefaultItem(SdrShadowYDistItem(300));

    // #111216# default for script spacing depends on locale, see SdDrawDocument ctor in sd
    LanguageType eOfficeLanguage = Application::GetSettings().GetLanguage();
    if ( eOfficeLanguage == LANGUAGE_KOREAN || eOfficeLanguage == LANGUAGE_KOREAN_JOHAB ||
         eOfficeLanguage == LANGUAGE_JAPANESE )
    {
        // secondary is edit engine pool
        rPool.GetSecondaryPool()->SetPoolDefaultItem( SvxScriptSpaceItem( sal_False, EE_PARA_ASIANCJKSPACING ) );
    }

    rPool.FreezeIdRanges();                         // the pool is also used directly

    SdrLayerAdmin& rAdmin = GetLayerAdmin();
    rAdmin.NewLayer(String::CreateFromAscii(RTL_CONSTASCII_STRINGPARAM("vorne")),    SC_LAYER_FRONT);
    rAdmin.NewLayer(String::CreateFromAscii(RTL_CONSTASCII_STRINGPARAM("hinten")),   SC_LAYER_BACK);
    rAdmin.NewLayer(String::CreateFromAscii(RTL_CONSTASCII_STRINGPARAM("intern")),   SC_LAYER_INTERN);
    rAdmin.NewLayer(String::CreateFromAscii(RTL_CONSTASCII_STRINGPARAM("Controls")), SC_LAYER_CONTROLS);
    rAdmin.NewLayer(String::CreateFromAscii(RTL_CONSTASCII_STRINGPARAM("hidden")),   SC_LAYER_HIDDEN);
    // "Controls" is new - must also be created when loading

    //  Link fuer URL-Fields setzen
    ScModule* pScMod = SC_MOD();
    Outliner& rOutliner = GetDrawOutliner();
    rOutliner.SetCalcFieldValueHdl( LINK( pScMod, ScModule, CalcFieldValueHdl ) );

    Outliner& rHitOutliner = GetHitTestOutliner();
    rHitOutliner.SetCalcFieldValueHdl( LINK( pScMod, ScModule, CalcFieldValueHdl ) );

    // #95129# SJ: set FontHeight pool defaults without changing static SdrEngineDefaults
    SfxItemPool* pOutlinerPool = rOutliner.GetEditTextObjectPool();
    if ( pOutlinerPool )
         pItemPool->SetPoolDefaultItem(SvxFontHeightItem( 423, 100, EE_CHAR_FONTHEIGHT ));           // 12Pt
    SfxItemPool* pHitOutlinerPool = rHitOutliner.GetEditTextObjectPool();
    if ( pHitOutlinerPool )
         pHitOutlinerPool->SetPoolDefaultItem(SvxFontHeightItem( 423, 100, EE_CHAR_FONTHEIGHT ));    // 12Pt

    //  URL-Buttons haben keinen Handler mehr, machen alles selber

    if( !nInst++ )
    {
        pFac = new ScDrawObjFactory;
        pF3d = new E3dObjFactory;
    }
}

__EXPORT ScDrawLayer::~ScDrawLayer()
{
    Broadcast(SdrHint(HINT_MODELCLEARED));

    // #116168#
    //Clear();
    ClearModel(sal_True);

    delete pUndoGroup;
    if( !--nInst )
    {
        delete pFac, pFac = NULL;
        delete pF3d, pF3d = NULL;
    }
}

void ScDrawLayer::UseHyphenator()
{
    if (!bHyphenatorSet)
    {
        com::sun::star::uno::Reference< com::sun::star::linguistic2::XHyphenator >
                                    xHyphenator = LinguMgr::GetHyphenator();

        GetDrawOutliner().SetHyphenator( xHyphenator );
        GetHitTestOutliner().SetHyphenator( xHyphenator );

        bHyphenatorSet = sal_True;
    }
}

SdrPage* __EXPORT ScDrawLayer::AllocPage(FASTBOOL bMasterPage)
{
    //  don't create basic until it is needed
    StarBASIC* pBasic = NULL;
    ScDrawPage* pPage = new ScDrawPage( *this, pBasic, sal::static_int_cast<sal_Bool>(bMasterPage) );
    return pPage;
}

sal_Bool ScDrawLayer::HasObjects() const
{
    sal_Bool bFound = sal_False;

    sal_uInt16 nCount = GetPageCount();
    for (sal_uInt16 i=0; i<nCount && !bFound; i++)
        if (GetPage(i)->GetObjCount())
            bFound = sal_True;

    return bFound;
}

void ScDrawLayer::UpdateBasic()
{
    //  don't create basic until it is needed
    //! remove this method?
}

SdrModel* __EXPORT ScDrawLayer::AllocModel() const
{
    //  #103849# Allocated model (for clipboard etc) must not have a pointer
    //  to the original model's document, pass NULL as document:

    return new ScDrawLayer( NULL, aName );
}

Window* __EXPORT ScDrawLayer::GetCurDocViewWin()
{
    DBG_ASSERT( pDoc, "ScDrawLayer::GetCurDocViewWin without document" );
    if ( !pDoc )
        return NULL;

    SfxViewShell* pViewSh = SfxViewShell::Current();
    SfxObjectShell* pObjSh = pDoc->GetDocumentShell();

    if (pViewSh && pViewSh->GetObjectShell() == pObjSh)
        return pViewSh->GetWindow();

    return NULL;
}

sal_Bool ScDrawLayer::ScAddPage( SCTAB nTab )
{
    if (bDrawIsInUndo)
        return sal_False;   // not inserted

    ScDrawPage* pPage = (ScDrawPage*)AllocPage( sal_False );
    InsertPage(pPage, static_cast<sal_uInt16>(nTab));
    if (bRecording)
        AddCalcUndo(new SdrUndoNewPage(*pPage));

    return sal_True;        // inserted
}

void ScDrawLayer::ScRemovePage( SCTAB nTab )
{
    if (bDrawIsInUndo)
        return;

    Broadcast( ScTabDeletedHint( nTab ) );
    if (bRecording)
    {
        SdrPage* pPage = GetPage(static_cast<sal_uInt16>(nTab));
        AddCalcUndo(new SdrUndoDelPage(*pPage));        // Undo-Action wird Owner der Page
        RemovePage( static_cast<sal_uInt16>(nTab) );                            // nur austragen, nicht loeschen
    }
    else
        DeletePage( static_cast<sal_uInt16>(nTab) );                            // einfach weg damit
}

void ScDrawLayer::ScRenamePage( SCTAB nTab, const String& rNewName )
{
    ScDrawPage* pPage = (ScDrawPage*) GetPage(static_cast<sal_uInt16>(nTab));
    if (pPage)
        pPage->SetName(rNewName);
}

void ScDrawLayer::ScMovePage( sal_uInt16 nOldPos, sal_uInt16 nNewPos )
{
    MovePage( nOldPos, nNewPos );
}

void ScDrawLayer::ScCopyPage( sal_uInt16 nOldPos, sal_uInt16 nNewPos, sal_Bool bAlloc )
{
    //! remove argument bAlloc (always sal_False)

    if (bDrawIsInUndo)
        return;

    SdrPage* pOldPage = GetPage(nOldPos);
    SdrPage* pNewPage = bAlloc ? AllocPage(sal_False) : GetPage(nNewPos);

    // kopieren

    if (pOldPage && pNewPage)
    {
        SdrObjListIter aIter( *pOldPage, IM_FLAT );
        SdrObject* pOldObject = aIter.Next();
        while (pOldObject)
        {
            // #116235#
            SdrObject* pNewObject = pOldObject->Clone();
            //SdrObject* pNewObject = pOldObject->Clone( pNewPage, this );
            pNewObject->SetModel(this);
            pNewObject->SetPage(pNewPage);

            pNewObject->NbcMove(Size(0,0));
            pNewPage->InsertObject( pNewObject );
            if (bRecording)
                AddCalcUndo( new SdrUndoInsertObj( *pNewObject ) );

            pOldObject = aIter.Next();
        }
    }

    if (bAlloc)
        InsertPage(pNewPage, nNewPos);
}

inline sal_Bool IsInBlock( const ScAddress& rPos, SCCOL nCol1,SCROW nRow1, SCCOL nCol2,SCROW nRow2 )
{
    return rPos.Col() >= nCol1 && rPos.Col() <= nCol2 &&
           rPos.Row() >= nRow1 && rPos.Row() <= nRow2;
}

void ScDrawLayer::MoveCells( SCTAB nTab, SCCOL nCol1,SCROW nRow1, SCCOL nCol2,SCROW nRow2,
                                SCsCOL nDx,SCsROW nDy, bool bUpdateNoteCaptionPos )
{
    SdrPage* pPage = GetPage(static_cast<sal_uInt16>(nTab));
    DBG_ASSERT(pPage,"Page nicht gefunden");
    if (!pPage)
        return;

    sal_Bool bNegativePage = pDoc && pDoc->IsNegativePage( nTab );

    sal_uLong nCount = pPage->GetObjCount();
    for ( sal_uLong i = 0; i < nCount; i++ )
    {
        SdrObject* pObj = pPage->GetObj( i );
        ScDrawObjData* pData = GetObjDataTab( pObj, nTab );
        if( pData )
        {
            const ScAddress aOldStt = pData->maStart;
            const ScAddress aOldEnd = pData->maEnd;
            sal_Bool bChange = sal_False;
            if ( aOldStt.IsValid() && IsInBlock( aOldStt, nCol1,nRow1, nCol2,nRow2 ) )
            {
                pData->maStart.IncCol( nDx );
                pData->maStart.IncRow( nDy );
                bChange = sal_True;
            }
            if ( aOldEnd.IsValid() && IsInBlock( aOldEnd, nCol1,nRow1, nCol2,nRow2 ) )
            {
                pData->maEnd.IncCol( nDx );
                pData->maEnd.IncRow( nDy );
                bChange = sal_True;
            }
            if (bChange)
            {
                if ( pObj->ISA( SdrRectObj ) && pData->maStart.IsValid() && pData->maEnd.IsValid() )
                    pData->maStart.PutInOrder( pData->maEnd );
                AddCalcUndo( new ScUndoObjData( pObj, aOldStt, aOldEnd, pData->maStart, pData->maEnd ) );
                RecalcPos( pObj, *pData, bNegativePage, bUpdateNoteCaptionPos );
            }
        }
    }
}

void ScDrawLayer::SetPageSize( sal_uInt16 nPageNo, const Size& rSize, bool bUpdateNoteCaptionPos )
{
    SdrPage* pPage = GetPage(nPageNo);
    if (pPage)
    {
        if ( rSize != pPage->GetSize() )
        {
            pPage->SetSize( rSize );
            Broadcast( ScTabSizeChangedHint( static_cast<SCTAB>(nPageNo) ) );   // SetWorkArea() an den Views
        }

        // Detektivlinien umsetzen (an neue Hoehen/Breiten anpassen)
        //  auch wenn Groesse gleich geblieben ist
        //  (einzelne Zeilen/Spalten koennen geaendert sein)

        sal_Bool bNegativePage = pDoc && pDoc->IsNegativePage( static_cast<SCTAB>(nPageNo) );

        sal_uLong nCount = pPage->GetObjCount();
        for ( sal_uLong i = 0; i < nCount; i++ )
        {
            SdrObject* pObj = pPage->GetObj( i );
            ScDrawObjData* pData = GetObjDataTab( pObj, static_cast<SCTAB>(nPageNo) );
            if( pData )
                RecalcPos( pObj, *pData, bNegativePage, bUpdateNoteCaptionPos );
        }
    }
}

void ScDrawLayer::RecalcPos( SdrObject* pObj, const ScDrawObjData& rData, bool bNegativePage, bool bUpdateNoteCaptionPos )
{
    DBG_ASSERT( pDoc, "ScDrawLayer::RecalcPos - missing document" );
    if( !pDoc )
        return;

    if( rData.mbNote )
    {
        DBG_ASSERT( rData.maStart.IsValid(), "ScDrawLayer::RecalcPos - invalid position for cell note" );
        /*  #i109372# On insert/remove rows/columns/cells: Updating the caption
            position must not be done, if the cell containing the note has not
            been moved yet in the document. The calling code now passes an
            additional boolean stating if the cells are already moved. */
        if( bUpdateNoteCaptionPos )
            /*  When inside an undo action, there may be pending note captions
                where cell note is already deleted (thus document cannot find
                the note object anymore). The caption will be deleted later
                with drawing undo. */
            if( ScPostIt* pNote = pDoc->GetNote( rData.maStart ) )
                pNote->UpdateCaptionPos( rData.maStart );
        return;
    }

    bool bValid1 = rData.maStart.IsValid();
    SCCOL nCol1 = rData.maStart.Col();
    SCROW nRow1 = rData.maStart.Row();
    SCTAB nTab1 = rData.maStart.Tab();
    bool bValid2 = rData.maEnd.IsValid();
    SCCOL nCol2 = rData.maEnd.Col();
    SCROW nRow2 = rData.maEnd.Row();
    SCTAB nTab2 = rData.maEnd.Tab();

    // validation circle
    bool bCircle = pObj->ISA( SdrCircObj );
    // detective arrow
    bool bArrow = pObj->IsPolyObj() && (pObj->GetPointCount() == 2);

    if( bCircle )
    {
        Point aPos( pDoc->GetColOffset( nCol1, nTab1 ), pDoc->GetRowOffset( nRow1, nTab1 ) );
        TwipsToMM( aPos.X() );
        TwipsToMM( aPos.Y() );

        //  Berechnung und Werte wie in detfunc.cxx

        Size aSize( (long)(pDoc->GetColWidth( nCol1, nTab1 ) * HMM_PER_TWIPS),
                    (long)(pDoc->GetRowHeight( nRow1, nTab1 ) * HMM_PER_TWIPS) );
        Rectangle aRect( aPos, aSize );
        aRect.Left()    -= 250;
        aRect.Right()   += 250;
        aRect.Top()     -= 70;
        aRect.Bottom()  += 70;
        if ( bNegativePage )
            MirrorRectRTL( aRect );

        if ( pObj->GetLogicRect() != aRect )
        {
            if (bRecording)
                AddCalcUndo( new SdrUndoGeoObj( *pObj ) );
            pObj->SetLogicRect(aRect);
        }
    }
    else if( bArrow )
    {
        //! nicht mehrere Undos fuer ein Objekt erzeugen (hinteres kann dann weggelassen werden)

        SCCOL nLastCol;
        SCROW nLastRow;
        if( bValid1 )
        {
            Point aPos( pDoc->GetColOffset( nCol1, nTab1 ), pDoc->GetRowOffset( nRow1, nTab1 ) );
            if (!pDoc->ColHidden(nCol1, nTab1, nLastCol))
                aPos.X() += pDoc->GetColWidth( nCol1, nTab1 ) / 4;
            if (!pDoc->RowHidden(nRow1, nTab1, nLastRow))
                aPos.Y() += pDoc->GetRowHeight( nRow1, nTab1 ) / 2;
            TwipsToMM( aPos.X() );
            TwipsToMM( aPos.Y() );
            Point aStartPos = aPos;
            if ( bNegativePage )
                aStartPos.X() = -aStartPos.X();     // don't modify aPos - used below
            if ( pObj->GetPoint( 0 ) != aStartPos )
            {
                if (bRecording)
                    AddCalcUndo( new SdrUndoGeoObj( *pObj ) );
                pObj->SetPoint( aStartPos, 0 );
            }

            if( !bValid2 )
            {
                Point aEndPos( aPos.X() + DET_ARROW_OFFSET, aPos.Y() - DET_ARROW_OFFSET );
                if (aEndPos.Y() < 0)
                    aEndPos.Y() += (2 * DET_ARROW_OFFSET);
                if ( bNegativePage )
                    aEndPos.X() = -aEndPos.X();
                if ( pObj->GetPoint( 1 ) != aEndPos )
                {
                    if (bRecording)
                        AddCalcUndo( new SdrUndoGeoObj( *pObj ) );
                    pObj->SetPoint( aEndPos, 1 );
                }
            }
        }
        if( bValid2 )
        {
            Point aPos( pDoc->GetColOffset( nCol2, nTab2 ), pDoc->GetRowOffset( nRow2, nTab2 ) );
            if (!pDoc->ColHidden(nCol2, nTab2, nLastCol))
                aPos.X() += pDoc->GetColWidth( nCol2, nTab2 ) / 4;
            if (!pDoc->RowHidden(nRow2, nTab2, nLastRow))
                aPos.Y() += pDoc->GetRowHeight( nRow2, nTab2 ) / 2;
            TwipsToMM( aPos.X() );
            TwipsToMM( aPos.Y() );
            Point aEndPos = aPos;
            if ( bNegativePage )
                aEndPos.X() = -aEndPos.X();         // don't modify aPos - used below
            if ( pObj->GetPoint( 1 ) != aEndPos )
            {
                if (bRecording)
                    AddCalcUndo( new SdrUndoGeoObj( *pObj ) );
                pObj->SetPoint( aEndPos, 1 );
            }

            if( !bValid1 )
            {
                Point aStartPos( aPos.X() - DET_ARROW_OFFSET, aPos.Y() - DET_ARROW_OFFSET );
                if (aStartPos.X() < 0)
                    aStartPos.X() += (2 * DET_ARROW_OFFSET);
                if (aStartPos.Y() < 0)
                    aStartPos.Y() += (2 * DET_ARROW_OFFSET);
                if ( bNegativePage )
                    aStartPos.X() = -aStartPos.X();
                if ( pObj->GetPoint( 0 ) != aStartPos )
                {
                    if (bRecording)
                        AddCalcUndo( new SdrUndoGeoObj( *pObj ) );
                    pObj->SetPoint( aStartPos, 0 );
                }
            }
        }
    }
    else                                // Referenz-Rahmen
    {
        DBG_ASSERT( bValid1, "ScDrawLayer::RecalcPos - invalid start position" );
        Point aPos( pDoc->GetColOffset( nCol1, nTab1 ), pDoc->GetRowOffset( nRow1, nTab1 ) );
        TwipsToMM( aPos.X() );
        TwipsToMM( aPos.Y() );

        if( bValid2 )
        {
            Point aEnd( pDoc->GetColOffset( nCol2 + 1, nTab2 ), pDoc->GetRowOffset( nRow2 + 1, nTab2 ) );
            TwipsToMM( aEnd.X() );
            TwipsToMM( aEnd.Y() );

            Rectangle aNew( aPos, aEnd );
            if ( bNegativePage )
                MirrorRectRTL( aNew );
            if ( pObj->GetLogicRect() != aNew )
            {
                if (bRecording)
                    AddCalcUndo( new SdrUndoGeoObj( *pObj ) );
                pObj->SetLogicRect(aNew);
            }
        }
        else
        {
            if ( bNegativePage )
                aPos.X() = -aPos.X();
            if ( pObj->GetRelativePos() != aPos )
            {
                if (bRecording)
                    AddCalcUndo( new SdrUndoGeoObj( *pObj ) );
                pObj->SetRelativePos( aPos );
            }
        }
    }
}

sal_Bool ScDrawLayer::GetPrintArea( ScRange& rRange, sal_Bool bSetHor, sal_Bool bSetVer ) const
{
    DBG_ASSERT( pDoc, "ScDrawLayer::GetPrintArea without document" );
    if ( !pDoc )
        return sal_False;

    SCTAB nTab = rRange.aStart.Tab();
    DBG_ASSERT( rRange.aEnd.Tab() == nTab, "GetPrintArea: Tab unterschiedlich" );

    sal_Bool bNegativePage = pDoc->IsNegativePage( nTab );

    sal_Bool bAny = sal_False;
    long nEndX = 0;
    long nEndY = 0;
    long nStartX = LONG_MAX;
    long nStartY = LONG_MAX;

    // Grenzen ausrechnen

    if (!bSetHor)
    {
        nStartX = 0;
        SCCOL nStartCol = rRange.aStart.Col();
            SCCOL i;
        for (i=0; i<nStartCol; i++)
            nStartX +=pDoc->GetColWidth(i,nTab);
        nEndX = nStartX;
        SCCOL nEndCol = rRange.aEnd.Col();
        for (i=nStartCol; i<=nEndCol; i++)
            nEndX += pDoc->GetColWidth(i,nTab);
        nStartX = (long)(nStartX * HMM_PER_TWIPS);
        nEndX   = (long)(nEndX   * HMM_PER_TWIPS);
    }
    if (!bSetVer)
    {
        nStartY = pDoc->GetRowHeight( 0, rRange.aStart.Row()-1, nTab);
        nEndY = nStartY + pDoc->GetRowHeight( rRange.aStart.Row(),
                rRange.aEnd.Row(), nTab);
        nStartY = (long)(nStartY * HMM_PER_TWIPS);
        nEndY   = (long)(nEndY   * HMM_PER_TWIPS);
    }

    if ( bNegativePage )
    {
        nStartX = -nStartX;     // positions are negative, swap start/end so the same comparisons work
        nEndX   = -nEndX;
        ::std::swap( nStartX, nEndX );
    }

    const SdrPage* pPage = GetPage(static_cast<sal_uInt16>(nTab));
    DBG_ASSERT(pPage,"Page nicht gefunden");
    if (pPage)
    {
        SdrObjListIter aIter( *pPage, IM_FLAT );
        SdrObject* pObject = aIter.Next();
        while (pObject)
        {
                            //! Flags (ausgeblendet?) testen

            Rectangle aObjRect = pObject->GetCurrentBoundRect();
            sal_Bool bFit = sal_True;
            if ( !bSetHor && ( aObjRect.Right() < nStartX || aObjRect.Left() > nEndX ) )
                bFit = sal_False;
            if ( !bSetVer && ( aObjRect.Bottom() < nStartY || aObjRect.Top() > nEndY ) )
                bFit = sal_False;
            if ( bFit )
            {
                if (bSetHor)
                {
                    if (aObjRect.Left() < nStartX) nStartX = aObjRect.Left();
                    if (aObjRect.Right()  > nEndX) nEndX = aObjRect.Right();
                }
                if (bSetVer)
                {
                    if (aObjRect.Top()  < nStartY) nStartY = aObjRect.Top();
                    if (aObjRect.Bottom() > nEndY) nEndY = aObjRect.Bottom();
                }
                bAny = sal_True;
            }

            pObject = aIter.Next();
        }
    }

    if ( bNegativePage )
    {
        nStartX = -nStartX;     // reverse transformation, so the same cell address calculation works
        nEndX   = -nEndX;
        ::std::swap( nStartX, nEndX );
    }

    if (bAny)
    {
        DBG_ASSERT( nStartX<=nEndX && nStartY<=nEndY, "Start/End falsch in ScDrawLayer::GetPrintArea" );

        if (bSetHor)
        {
            nStartX = (long) (nStartX / HMM_PER_TWIPS);
            nEndX = (long) (nEndX / HMM_PER_TWIPS);
            long nWidth;
            SCCOL i;

            nWidth = 0;
            for (i=0; i<=MAXCOL && nWidth<=nStartX; i++)
                nWidth += pDoc->GetColWidth(i,nTab);
            rRange.aStart.SetCol( i>0 ? (i-1) : 0 );

            nWidth = 0;
            for (i=0; i<=MAXCOL && nWidth<=nEndX; i++)          //! bei Start anfangen
                nWidth += pDoc->GetColWidth(i,nTab);
            rRange.aEnd.SetCol( i>0 ? (i-1) : 0 );
        }

        if (bSetVer)
        {
            nStartY = (long) (nStartY / HMM_PER_TWIPS);
            nEndY = (long) (nEndY / HMM_PER_TWIPS);
            SCROW nRow = pDoc->GetRowForHeight( nTab, nStartY);
            rRange.aStart.SetRow( nRow>0 ? (nRow-1) : 0);
            nRow = pDoc->GetRowForHeight( nTab, nEndY);
            rRange.aEnd.SetRow( nRow == MAXROW ? MAXROW :
                    (nRow>0 ? (nRow-1) : 0));
        }
    }
    else
    {
        if (bSetHor)
        {
            rRange.aStart.SetCol(0);
            rRange.aEnd.SetCol(0);
        }
        if (bSetVer)
        {
            rRange.aStart.SetRow(0);
            rRange.aEnd.SetRow(0);
        }
    }
    return bAny;
}

void ScDrawLayer::AddCalcUndo( SdrUndoAction* pUndo )
{
    if (bRecording)
    {
        if (!pUndoGroup)
            pUndoGroup = new SdrUndoGroup(*this);

        pUndoGroup->AddAction( pUndo );
    }
    else
        delete pUndo;
}

void ScDrawLayer::BeginCalcUndo()
{
//! DBG_ASSERT( !bRecording, "BeginCalcUndo ohne GetCalcUndo" );

    DELETEZ(pUndoGroup);
    bRecording = sal_True;
}

SdrUndoGroup* ScDrawLayer::GetCalcUndo()
{
//! DBG_ASSERT( bRecording, "GetCalcUndo ohne BeginCalcUndo" );

    SdrUndoGroup* pRet = pUndoGroup;
    pUndoGroup = NULL;
    bRecording = sal_False;
    return pRet;
}

//  MoveAreaTwips: all measures are kept in twips
void ScDrawLayer::MoveAreaTwips( SCTAB nTab, const Rectangle& rArea,
        const Point& rMove, const Point& rTopLeft )
{
    if (!rMove.X() && !rMove.Y())
        return;                                     // nix

    SdrPage* pPage = GetPage(static_cast<sal_uInt16>(nTab));
    DBG_ASSERT(pPage,"Page nicht gefunden");
    if (!pPage)
        return;

    sal_Bool bNegativePage = pDoc && pDoc->IsNegativePage( nTab );

    // fuer Shrinking!
    Rectangle aNew( rArea );
    sal_Bool bShrink = sal_False;
    if ( rMove.X() < 0 || rMove.Y() < 0 )       // verkleinern
    {
        if ( rTopLeft != rArea.TopLeft() )      // sind gleich beim Verschieben von Zellen
        {
            bShrink = sal_True;
            aNew.Left() = rTopLeft.X();
            aNew.Top() = rTopLeft.Y();
        }
    }
    SdrObjListIter aIter( *pPage, IM_FLAT );
    SdrObject* pObject = aIter.Next();
    while (pObject)
    {
        if( GetAnchor( pObject ) == SCA_CELL )
        {
            if ( GetObjData( pObject ) )                    // Detektiv-Pfeil ?
            {
                // hier nichts
            }
            else if ( pObject->ISA( SdrEdgeObj ) )          // Verbinder?
            {
                //  hier auch nichts
                //! nicht verbundene Enden wie bei Linien (s.u.) behandeln?
            }
            else if ( pObject->IsPolyObj() && pObject->GetPointCount()==2 )
            {
                for (sal_uInt16 i=0; i<2; i++)
                {
                    sal_Bool bMoved = sal_False;
                    Point aPoint = pObject->GetPoint(i);
                    lcl_ReverseTwipsToMM( aPoint );
                    if (rArea.IsInside(aPoint))
                    {
                        aPoint += rMove; bMoved = sal_True;
                    }
                    else if (bShrink && aNew.IsInside(aPoint))
                    {
                        //  Punkt ist in betroffener Zelle - Test auf geloeschten Bereich
                        if ( rMove.X() && aPoint.X() >= rArea.Left() + rMove.X() )
                        {
                            aPoint.X() = rArea.Left() + rMove.X() - SHRINK_DIST_TWIPS;
                            if ( aPoint.X() < 0 ) aPoint.X() = 0;
                            bMoved = sal_True;
                        }
                        if ( rMove.Y() && aPoint.Y() >= rArea.Top() + rMove.Y() )
                        {
                            aPoint.Y() = rArea.Top() + rMove.Y() - SHRINK_DIST_TWIPS;
                            if ( aPoint.Y() < 0 ) aPoint.Y() = 0;
                            bMoved = sal_True;
                        }
                    }
                    if( bMoved )
                    {
                        AddCalcUndo( new SdrUndoGeoObj( *pObject ) );
                        lcl_TwipsToMM( aPoint );
                        pObject->SetPoint( aPoint, i );
                    }
                }
            }
            else
            {
                Rectangle aObjRect = pObject->GetLogicRect();
                // aOldMMPos: not converted, millimeters
                Point aOldMMPos = bNegativePage ? aObjRect.TopRight() : aObjRect.TopLeft();
                lcl_ReverseTwipsToMM( aObjRect );
                Point aTopLeft = bNegativePage ? aObjRect.TopRight() : aObjRect.TopLeft();  // logical left
                Size aMoveSize;
                sal_Bool bDoMove = sal_False;
                if (rArea.IsInside(aTopLeft))
                {
                    aMoveSize = Size(rMove.X(),rMove.Y());
                    bDoMove = sal_True;
                }
                else if (bShrink && aNew.IsInside(aTopLeft))
                {
                    //  Position ist in betroffener Zelle - Test auf geloeschten Bereich
                    if ( rMove.X() && aTopLeft.X() >= rArea.Left() + rMove.X() )
                    {
                        aMoveSize.Width() = rArea.Left() + rMove.X() - SHRINK_DIST - aTopLeft.X();
                        bDoMove = sal_True;
                    }
                    if ( rMove.Y() && aTopLeft.Y() >= rArea.Top() + rMove.Y() )
                    {
                        aMoveSize.Height() = rArea.Top() + rMove.Y() - SHRINK_DIST - aTopLeft.Y();
                        bDoMove = sal_True;
                    }
                }
                if ( bDoMove )
                {
                    if ( bNegativePage )
                    {
                        if ( aTopLeft.X() + aMoveSize.Width() > 0 )
                            aMoveSize.Width() = -aTopLeft.X();
                    }
                    else
                    {
                        if ( aTopLeft.X() + aMoveSize.Width() < 0 )
                            aMoveSize.Width() = -aTopLeft.X();
                    }
                    if ( aTopLeft.Y() + aMoveSize.Height() < 0 )
                        aMoveSize.Height() = -aTopLeft.Y();

                    //  get corresponding move size in millimeters:
                    Point aNewPos( aTopLeft.X() + aMoveSize.Width(), aTopLeft.Y() + aMoveSize.Height() );
                    lcl_TwipsToMM( aNewPos );
                    aMoveSize = Size( aNewPos.X() - aOldMMPos.X(), aNewPos.Y() - aOldMMPos.Y() );   // millimeters

                    AddCalcUndo( new SdrUndoMoveObj( *pObject, aMoveSize ) );
                    pObject->Move( aMoveSize );
                }
                else if ( rArea.IsInside( bNegativePage ? aObjRect.BottomLeft() : aObjRect.BottomRight() ) &&
                            !pObject->IsResizeProtect() )
                {
                    //  geschuetzte Groessen werden nicht veraendert
                    //  (Positionen schon, weil sie ja an der Zelle "verankert" sind)
                    AddCalcUndo( new SdrUndoGeoObj( *pObject ) );
                    long nOldSizeX = aObjRect.Right() - aObjRect.Left() + 1;
                    long nOldSizeY = aObjRect.Bottom() - aObjRect.Top() + 1;
                    long nLogMoveX = rMove.X() * ( bNegativePage ? -1 : 1 );    // logical direction
                    pObject->Resize( aOldMMPos, Fraction( nOldSizeX+nLogMoveX, nOldSizeX ),
                                                Fraction( nOldSizeY+rMove.Y(), nOldSizeY ) );
                }
            }
        }
        pObject = aIter.Next();
    }
}

void ScDrawLayer::MoveArea( SCTAB nTab, SCCOL nCol1,SCROW nRow1, SCCOL nCol2,SCROW nRow2,
                            SCsCOL nDx,SCsROW nDy, sal_Bool bInsDel, bool bUpdateNoteCaptionPos )
{
    DBG_ASSERT( pDoc, "ScDrawLayer::MoveArea without document" );
    if ( !pDoc )
        return;

    if (!bAdjustEnabled)
        return;

    sal_Bool bNegativePage = pDoc->IsNegativePage( nTab );

    Rectangle aRect = pDoc->GetMMRect( nCol1, nRow1, nCol2, nRow2, nTab );
    lcl_ReverseTwipsToMM( aRect );
    //! use twips directly?

    Point aMove;

    if (nDx > 0)
        for (SCsCOL s=0; s<nDx; s++)
            aMove.X() += pDoc->GetColWidth(s+(SCsCOL)nCol1,nTab);
    else
        for (SCsCOL s=-1; s>=nDx; s--)
            aMove.X() -= pDoc->GetColWidth(s+(SCsCOL)nCol1,nTab);
    if (nDy > 0)
        aMove.Y() += pDoc->GetRowHeight( nRow1, nRow1+nDy-1, nTab);
    else
        aMove.Y() -= pDoc->GetRowHeight( nRow1+nDy, nRow1-1, nTab);

    if ( bNegativePage )
        aMove.X() = -aMove.X();

    Point aTopLeft = aRect.TopLeft();       // Anfang beim Verkleinern
    if (bInsDel)
    {
        if ( aMove.X() != 0 && nDx < 0 )    // nDx counts cells, sign is independent of RTL
            aTopLeft.X() += aMove.X();
        if ( aMove.Y() < 0 )
            aTopLeft.Y() += aMove.Y();
    }

    //  drawing objects are now directly included in cut&paste
    //  -> only update references when inserting/deleting (or changing widths or heights)
    if ( bInsDel )
        MoveAreaTwips( nTab, aRect, aMove, aTopLeft );

        //
        //      Detektiv-Pfeile: Zellpositionen anpassen
        //

    MoveCells( nTab, nCol1,nRow1, nCol2,nRow2, nDx,nDy, bUpdateNoteCaptionPos );
}

void ScDrawLayer::WidthChanged( SCTAB nTab, SCCOL nCol, long nDifTwips )
{
    DBG_ASSERT( pDoc, "ScDrawLayer::WidthChanged without document" );
    if ( !pDoc )
        return;

    if (!bAdjustEnabled)
        return;

    Rectangle aRect;
    Point aTopLeft;

    for (SCCOL i=0; i<nCol; i++)
        aRect.Left() += pDoc->GetColWidth(i,nTab);
    aTopLeft.X() = aRect.Left();
    aRect.Left() += pDoc->GetColWidth(nCol,nTab);

    aRect.Right() = MAXMM;
    aRect.Top() = 0;
    aRect.Bottom() = MAXMM;

    //! aTopLeft ist falsch, wenn mehrere Spalten auf einmal ausgeblendet werden

    sal_Bool bNegativePage = pDoc->IsNegativePage( nTab );
    if ( bNegativePage )
    {
        MirrorRectRTL( aRect );
        aTopLeft.X() = -aTopLeft.X();
        nDifTwips = -nDifTwips;
    }

    MoveAreaTwips( nTab, aRect, Point( nDifTwips,0 ), aTopLeft );
}

void ScDrawLayer::HeightChanged( SCTAB nTab, SCROW nRow, long nDifTwips )
{
    DBG_ASSERT( pDoc, "ScDrawLayer::HeightChanged without document" );
    if ( !pDoc )
        return;

    if (!bAdjustEnabled)
        return;

    Rectangle aRect;
    Point aTopLeft;

    aRect.Top() += pDoc->GetRowHeight( 0, nRow-1, nTab);
    aTopLeft.Y() = aRect.Top();
    aRect.Top() += pDoc->GetRowHeight(nRow, nTab);

    aRect.Bottom() = MAXMM;
    aRect.Left() = 0;
    aRect.Right() = MAXMM;

    //! aTopLeft ist falsch, wenn mehrere Zeilen auf einmal ausgeblendet werden

    sal_Bool bNegativePage = pDoc->IsNegativePage( nTab );
    if ( bNegativePage )
    {
        MirrorRectRTL( aRect );
        aTopLeft.X() = -aTopLeft.X();
    }

    MoveAreaTwips( nTab, aRect, Point( 0,nDifTwips ), aTopLeft );
}

<<<<<<< HEAD
sal_Bool ScDrawLayer::HasObjectsInRows( SCTAB nTab, SCROW nStartRow, SCROW nEndRow )
=======
BOOL ScDrawLayer::HasObjectsInRows( SCTAB nTab, SCROW nStartRow, SCROW nEndRow, bool bIncludeNotes )
>>>>>>> 0ceb085e
{
    DBG_ASSERT( pDoc, "ScDrawLayer::HasObjectsInRows without document" );
    if ( !pDoc )
        return sal_False;

    Rectangle aTestRect;

    aTestRect.Top() += pDoc->GetRowHeight( 0, nStartRow-1, nTab);

    if (nEndRow==MAXROW)
        aTestRect.Bottom() = MAXMM;
    else
    {
        aTestRect.Bottom() = aTestRect.Top();
        aTestRect.Bottom() += pDoc->GetRowHeight( nStartRow, nEndRow, nTab);
        TwipsToMM( aTestRect.Bottom() );
    }

    TwipsToMM( aTestRect.Top() );

    aTestRect.Left()  = 0;
    aTestRect.Right() = MAXMM;

    sal_Bool bNegativePage = pDoc->IsNegativePage( nTab );
    if ( bNegativePage )
        MirrorRectRTL( aTestRect );

    SdrPage* pPage = GetPage(static_cast<sal_uInt16>(nTab));
    DBG_ASSERT(pPage,"Page nicht gefunden");
    if (!pPage)
        return sal_False;

    sal_Bool bFound = sal_False;

    Rectangle aObjRect;
    SdrObjListIter aIter( *pPage );
    SdrObject* pObject = aIter.Next();
    while ( pObject && !bFound )
    {
        aObjRect = pObject->GetSnapRect();  //! GetLogicRect ?
<<<<<<< HEAD
        if (aTestRect.IsInside(aObjRect.TopLeft()) || aTestRect.IsInside(aObjRect.BottomLeft()))
            bFound = sal_True;
=======
        // #i116164# note captions are handled separately, don't have to be included for each single row height change
        if ( (aTestRect.IsInside(aObjRect.TopLeft()) || aTestRect.IsInside(aObjRect.BottomLeft())) &&
             (bIncludeNotes || !IsNoteCaption(pObject)) )
            bFound = TRUE;
>>>>>>> 0ceb085e

        pObject = aIter.Next();
    }

    return bFound;
}

#if 0
void ScDrawLayer::DeleteObjects( SCTAB nTab )
{
    SdrPage* pPage = GetPage(static_cast<sal_uInt16>(nTab));
    DBG_ASSERT(pPage,"Page ?");
    if (!pPage)
        return;

    pPage->RecalcObjOrdNums();

    long    nDelCount = 0;
    sal_uLong   nObjCount = pPage->GetObjCount();
    if (nObjCount)
    {
        SdrObject** ppObj = new SdrObject*[nObjCount];

        SdrObjListIter aIter( *pPage, IM_FLAT );
        SdrObject* pObject = aIter.Next();
        while (pObject)
        {
            //  alle loeschen
            ppObj[nDelCount++] = pObject;
            pObject = aIter.Next();
        }

        long i;
        if (bRecording)
            for (i=1; i<=nDelCount; i++)
                AddCalcUndo( new SdrUndoRemoveObj( *ppObj[nDelCount-i] ) );

        for (i=1; i<=nDelCount; i++)
            pPage->RemoveObject( ppObj[nDelCount-i]->GetOrdNum() );

        delete[] ppObj;
    }
}
#endif

void ScDrawLayer::DeleteObjectsInArea( SCTAB nTab, SCCOL nCol1,SCROW nRow1,
                                            SCCOL nCol2,SCROW nRow2 )
{
    DBG_ASSERT( pDoc, "ScDrawLayer::DeleteObjectsInArea without document" );
    if ( !pDoc )
        return;

    SdrPage* pPage = GetPage(static_cast<sal_uInt16>(nTab));
    DBG_ASSERT(pPage,"Page ?");
    if (!pPage)
        return;

    pPage->RecalcObjOrdNums();

    long    nDelCount = 0;
    sal_uLong   nObjCount = pPage->GetObjCount();
    if (nObjCount)
    {
        Rectangle aDelRect = pDoc->GetMMRect( nCol1, nRow1, nCol2, nRow2, nTab );

        SdrObject** ppObj = new SdrObject*[nObjCount];

        SdrObjListIter aIter( *pPage, IM_FLAT );
        SdrObject* pObject = aIter.Next();
        while (pObject)
        {
            // do not delete note caption, they are always handled by the cell note
            // TODO: detective objects are still deleted, is this desired?
            if (!IsNoteCaption( pObject ))
            {
                Rectangle aObjRect = pObject->GetCurrentBoundRect();
                if ( aDelRect.IsInside( aObjRect ) )
                    ppObj[nDelCount++] = pObject;
            }

            pObject = aIter.Next();
        }

        long i;
        if (bRecording)
            for (i=1; i<=nDelCount; i++)
                AddCalcUndo( new SdrUndoRemoveObj( *ppObj[nDelCount-i] ) );

        for (i=1; i<=nDelCount; i++)
            pPage->RemoveObject( ppObj[nDelCount-i]->GetOrdNum() );

        delete[] ppObj;
    }
}

void ScDrawLayer::DeleteObjectsInSelection( const ScMarkData& rMark )
{
    DBG_ASSERT( pDoc, "ScDrawLayer::DeleteObjectsInSelection without document" );
    if ( !pDoc )
        return;

    if ( !rMark.IsMultiMarked() )
        return;

    ScRange aMarkRange;
    rMark.GetMultiMarkArea( aMarkRange );

    SCTAB nTabCount = pDoc->GetTableCount();
    for (SCTAB nTab=0; nTab<=nTabCount; nTab++)
        if ( rMark.GetTableSelect( nTab ) )
        {
            SdrPage* pPage = GetPage(static_cast<sal_uInt16>(nTab));
            if (pPage)
            {
                pPage->RecalcObjOrdNums();
                long    nDelCount = 0;
                sal_uLong   nObjCount = pPage->GetObjCount();
                if (nObjCount)
                {
                    //  Rechteck um die ganze Selektion
                    Rectangle aMarkBound = pDoc->GetMMRect(
                                aMarkRange.aStart.Col(), aMarkRange.aStart.Row(),
                                aMarkRange.aEnd.Col(), aMarkRange.aEnd.Row(), nTab );

                    SdrObject** ppObj = new SdrObject*[nObjCount];

                    SdrObjListIter aIter( *pPage, IM_FLAT );
                    SdrObject* pObject = aIter.Next();
                    while (pObject)
                    {
                        // do not delete note caption, they are always handled by the cell note
                        // TODO: detective objects are still deleted, is this desired?
                        if (!IsNoteCaption( pObject ))
                        {
                            Rectangle aObjRect = pObject->GetCurrentBoundRect();
                            if ( aMarkBound.IsInside( aObjRect ) )
                            {
                                ScRange aRange = pDoc->GetRange( nTab, aObjRect );
                                if (rMark.IsAllMarked(aRange))
                                    ppObj[nDelCount++] = pObject;
                            }
                        }

                        pObject = aIter.Next();
                    }

                    //  Objekte loeschen (rueckwaerts)

                    long i;
                    if (bRecording)
                        for (i=1; i<=nDelCount; i++)
                            AddCalcUndo( new SdrUndoRemoveObj( *ppObj[nDelCount-i] ) );

                    for (i=1; i<=nDelCount; i++)
                        pPage->RemoveObject( ppObj[nDelCount-i]->GetOrdNum() );

                    delete[] ppObj;
                }
            }
            else
            {
                DBG_ERROR("pPage?");
            }
        }
}

void ScDrawLayer::CopyToClip( ScDocument* pClipDoc, SCTAB nTab, const Rectangle& rRange )
{
    //  copy everything in the specified range into the same page (sheet) in the clipboard doc

    SdrPage* pSrcPage = GetPage(static_cast<sal_uInt16>(nTab));
    if (pSrcPage)
    {
        ScDrawLayer* pDestModel = NULL;
        SdrPage* pDestPage = NULL;

        SdrObjListIter aIter( *pSrcPage, IM_FLAT );
        SdrObject* pOldObject = aIter.Next();
        while (pOldObject)
        {
            Rectangle aObjRect = pOldObject->GetCurrentBoundRect();
            // do not copy internal objects (detective) and note captions
            if ( rRange.IsInside( aObjRect ) && (pOldObject->GetLayer() != SC_LAYER_INTERN) && !IsNoteCaption( pOldObject ) )
            {
                if ( !pDestModel )
                {
                    pDestModel = pClipDoc->GetDrawLayer();      // does the document already have a drawing layer?
                    if ( !pDestModel )
                    {
                        //  allocate drawing layer in clipboard document only if there are objects to copy

                        pClipDoc->InitDrawLayer();                  //! create contiguous pages
                        pDestModel = pClipDoc->GetDrawLayer();
                    }
                    if (pDestModel)
                        pDestPage = pDestModel->GetPage( static_cast<sal_uInt16>(nTab) );
                }

                DBG_ASSERT( pDestPage, "no page" );
                if (pDestPage)
                {
                    // #116235#
                    SdrObject* pNewObject = pOldObject->Clone();
                    //SdrObject* pNewObject = pOldObject->Clone( pDestPage, pDestModel );
                    pNewObject->SetModel(pDestModel);
                    pNewObject->SetPage(pDestPage);

                    uno::Reference< chart2::XChartDocument > xOldChart( ScChartHelper::GetChartFromSdrObject( pOldObject ) );
                    if(!xOldChart.is())//#i110034# do not move charts as they loose all their data references otherwise
                        pNewObject->NbcMove(Size(0,0));
                    pDestPage->InsertObject( pNewObject );

                    //  no undo needed in clipboard document
                    //  charts are not updated
                }
            }

            pOldObject = aIter.Next();
        }
    }
}

sal_Bool lcl_IsAllInRange( const ::std::vector< ScRangeList >& rRangesVector, const ScRange& rClipRange )
{
    //  check if every range of rRangesVector is completely in rClipRange

    ::std::vector< ScRangeList >::const_iterator aIt = rRangesVector.begin();
    for( ;aIt!=rRangesVector.end(); ++aIt )
    {
        const ScRangeList& rRanges = *aIt;
        sal_uLong nCount = rRanges.Count();
        for (sal_uLong i=0; i<nCount; i++)
        {
            ScRange aRange = *rRanges.GetObject(i);
            if ( !rClipRange.In( aRange ) )
            {
                return sal_False;   // at least one range is not valid
            }
        }
    }

    return sal_True;            // everything is fine
}

sal_Bool lcl_MoveRanges( ::std::vector< ScRangeList >& rRangesVector, const ScRange& rSourceRange, const ScAddress& rDestPos )
{
    sal_Bool bChanged = sal_False;

    ::std::vector< ScRangeList >::iterator aIt = rRangesVector.begin();
    for( ;aIt!=rRangesVector.end(); ++aIt )
    {
        ScRangeList& rRanges = *aIt;
        sal_uLong nCount = rRanges.Count();
        for (sal_uLong i=0; i<nCount; i++)
        {
            ScRange* pRange = rRanges.GetObject(i);
            if ( rSourceRange.In( *pRange ) )
            {
                SCsCOL nDiffX = rDestPos.Col() - (SCsCOL)rSourceRange.aStart.Col();
                SCsROW nDiffY = rDestPos.Row() - (SCsROW)rSourceRange.aStart.Row();
                SCsTAB nDiffZ = rDestPos.Tab() - (SCsTAB)rSourceRange.aStart.Tab();
                pRange->Move( nDiffX, nDiffY, nDiffZ );
                bChanged = sal_True;
            }
        }
    }

    return bChanged;
}

void ScDrawLayer::CopyFromClip( ScDrawLayer* pClipModel, SCTAB nSourceTab, const Rectangle& rSourceRange,
                                    const ScAddress& rDestPos, const Rectangle& rDestRange )
{
    DBG_ASSERT( pDoc, "ScDrawLayer::CopyFromClip without document" );
    if ( !pDoc )
        return;

    if (!pClipModel)
        return;

    if (bDrawIsInUndo)      //! can this happen?
    {
        DBG_ERROR("CopyFromClip, bDrawIsInUndo");
        return;
    }

    sal_Bool bMirrorObj = ( rSourceRange.Left() < 0 && rSourceRange.Right() < 0 &&
                        rDestRange.Left()   > 0 && rDestRange.Right()   > 0 ) ||
                      ( rSourceRange.Left() > 0 && rSourceRange.Right() > 0 &&
                        rDestRange.Left()   < 0 && rDestRange.Right()   < 0 );
    Rectangle aMirroredSource = rSourceRange;
    if ( bMirrorObj )
        MirrorRectRTL( aMirroredSource );

    SCTAB nDestTab = rDestPos.Tab();

    SdrPage* pSrcPage = pClipModel->GetPage(static_cast<sal_uInt16>(nSourceTab));
    SdrPage* pDestPage = GetPage(static_cast<sal_uInt16>(nDestTab));
    DBG_ASSERT( pSrcPage && pDestPage, "draw page missing" );
    if ( !pSrcPage || !pDestPage )
        return;

    SdrObjListIter aIter( *pSrcPage, IM_FLAT );
    SdrObject* pOldObject = aIter.Next();

    ScDocument* pClipDoc = pClipModel->GetDocument();
    //  a clipboard document and its source share the same document item pool,
    //  so the pointers can be compared to see if this is copy&paste within
    //  the same document
    sal_Bool bSameDoc = pDoc && pClipDoc && pDoc->GetPool() == pClipDoc->GetPool();
    sal_Bool bDestClip = pDoc && pDoc->IsClipboard();

    //#i110034# charts need correct sheet names for xml range conversion during load
    //so the target sheet name is temporarily renamed (if we have any SdrObjects)
    String aDestTabName;
    sal_Bool bRestoreDestTabName = sal_False;
    if( pOldObject && !bSameDoc && !bDestClip )
    {
        if( pDoc && pClipDoc )
        {
            String aSourceTabName;
            if( pClipDoc->GetName( nSourceTab, aSourceTabName )
                && pDoc->GetName( nDestTab, aDestTabName ) )
            {
                if( !(aSourceTabName==aDestTabName) &&
                    pDoc->ValidNewTabName(aSourceTabName) )
                {
                    bRestoreDestTabName = pDoc->RenameTab( nDestTab, aSourceTabName ); //sal_Bool bUpdateRef = sal_True, sal_Bool bExternalDocument = sal_False
                }
            }
        }
    }

    // first mirror, then move
    Size aMove( rDestRange.Left() - aMirroredSource.Left(), rDestRange.Top() - aMirroredSource.Top() );

    long nDestWidth = rDestRange.GetWidth();
    long nDestHeight = rDestRange.GetHeight();
    long nSourceWidth = rSourceRange.GetWidth();
    long nSourceHeight = rSourceRange.GetHeight();

    long nWidthDiff = nDestWidth - nSourceWidth;
    long nHeightDiff = nDestHeight - nSourceHeight;

    Fraction aHorFract(1,1);
    Fraction aVerFract(1,1);
    sal_Bool bResize = sal_False;
    // sizes can differ by 1 from twips->1/100mm conversion for equal cell sizes,
    // don't resize to empty size when pasting into hidden columns or rows
    if ( Abs(nWidthDiff) > 1 && nDestWidth > 1 && nSourceWidth > 1 )
    {
        aHorFract = Fraction( nDestWidth, nSourceWidth );
        bResize = sal_True;
    }
    if ( Abs(nHeightDiff) > 1 && nDestHeight > 1 && nSourceHeight > 1 )
    {
        aVerFract = Fraction( nDestHeight, nSourceHeight );
        bResize = sal_True;
    }
    Point aRefPos = rDestRange.TopLeft();       // for resizing (after moving)

    while (pOldObject)
    {
        Rectangle aObjRect = pOldObject->GetCurrentBoundRect();
        // do not copy internal objects (detective) and note captions
        if ( rSourceRange.IsInside( aObjRect ) && (pOldObject->GetLayer() != SC_LAYER_INTERN) && !IsNoteCaption( pOldObject ) )
        {
            // #116235#
            SdrObject* pNewObject = pOldObject->Clone();
            //SdrObject* pNewObject = pOldObject->Clone( pDestPage, this );
            pNewObject->SetModel(this);
            pNewObject->SetPage(pDestPage);

            if ( bMirrorObj )
                MirrorRTL( pNewObject );        // first mirror, then move

            pNewObject->NbcMove( aMove );
            if ( bResize )
                pNewObject->NbcResize( aRefPos, aHorFract, aVerFract );

            pDestPage->InsertObject( pNewObject );
            if (bRecording)
                AddCalcUndo( new SdrUndoInsertObj( *pNewObject ) );

            //#i110034# handle chart data references (after InsertObject)

            if ( pNewObject->GetObjIdentifier() == OBJ_OLE2 )
            {
                uno::Reference< embed::XEmbeddedObject > xIPObj = ((SdrOle2Obj*)pNewObject)->GetObjRef();
                uno::Reference< embed::XClassifiedObject > xClassified( xIPObj, uno::UNO_QUERY );
                SvGlobalName aObjectClassName;
                if ( xClassified.is() )
                {
                    try {
                        aObjectClassName = SvGlobalName( xClassified->getClassID() );
                    } catch( uno::Exception& )
                    {
                        // TODO: handle error?
                    }
                }

                if ( xIPObj.is() && SotExchange::IsChart( aObjectClassName ) )
                {
                    uno::Reference< chart2::XChartDocument > xNewChart( ScChartHelper::GetChartFromSdrObject( pNewObject ) );
                    if( xNewChart.is() && !xNewChart->hasInternalDataProvider() )
                    {
                        String aChartName = ((SdrOle2Obj*)pNewObject)->GetPersistName();
                        ::std::vector< ScRangeList > aRangesVector;
                        pDoc->GetChartRanges( aChartName, aRangesVector, pDoc );
                        if( !aRangesVector.empty() )
                        {
                            sal_Bool bInSourceRange = sal_False;
                            ScRange aClipRange;
                            if ( pClipDoc )
                            {
                                SCCOL nClipStartX;
                                SCROW nClipStartY;
                                SCCOL nClipEndX;
                                SCROW nClipEndY;
                                pClipDoc->GetClipStart( nClipStartX, nClipStartY );
                                pClipDoc->GetClipArea( nClipEndX, nClipEndY, sal_True );
                                nClipEndX = nClipEndX + nClipStartX;
                                nClipEndY += nClipStartY;   // GetClipArea returns the difference

                                SCTAB nClipTab = bRestoreDestTabName ? nDestTab : nSourceTab;
                                aClipRange = ScRange( nClipStartX, nClipStartY, nClipTab,
                                                        nClipEndX, nClipEndY, nClipTab );

                                bInSourceRange = lcl_IsAllInRange( aRangesVector, aClipRange );
                            }

                            // always lose references when pasting into a clipboard document (transpose)
                            if ( ( bInSourceRange || bSameDoc ) && !bDestClip )
                            {
                                if ( bInSourceRange )
                                {
                                    if ( rDestPos != aClipRange.aStart )
                                    {
                                        //  update the data ranges to the new (copied) position
                                        if ( lcl_MoveRanges( aRangesVector, aClipRange, rDestPos ) )
                                            pDoc->SetChartRanges( aChartName, aRangesVector );
                                    }
                                }
                                else
                                {
                                    //  leave the ranges unchanged
                                }
                            }
                            else
                            {
                                //  pasting into a new document without the complete source data
                                //  -> break connection to source data and switch to own data

                                uno::Reference< chart::XChartDocument > xOldChartDoc( ScChartHelper::GetChartFromSdrObject( pOldObject ), uno::UNO_QUERY );
                                uno::Reference< chart::XChartDocument > xNewChartDoc( xNewChart, uno::UNO_QUERY );
                                if( xOldChartDoc.is() && xNewChartDoc.is() )
                                    xNewChartDoc->attachData( xOldChartDoc->getData() );

                                //  (see ScDocument::UpdateChartListenerCollection, PastingDrawFromOtherDoc)
                            }
                        }
                    }
                }
            }
        }

        pOldObject = aIter.Next();
    }

    if( bRestoreDestTabName )
        pDoc->RenameTab( nDestTab, aDestTabName );
}

void ScDrawLayer::MirrorRTL( SdrObject* pObj )
{
    sal_uInt16 nIdent = pObj->GetObjIdentifier();

    //  don't mirror OLE or graphics, otherwise ask the object
    //  if it can be mirrored
    sal_Bool bCanMirror = ( nIdent != OBJ_GRAF && nIdent != OBJ_OLE2 );
    if (bCanMirror)
    {
        SdrObjTransformInfoRec aInfo;
        pObj->TakeObjInfo( aInfo );
        bCanMirror = aInfo.bMirror90Allowed;
    }

    if (bCanMirror)
    {
        Point aRef1( 0, 0 );
        Point aRef2( 0, 1 );
        if (bRecording)
            AddCalcUndo( new SdrUndoGeoObj( *pObj ) );
        pObj->Mirror( aRef1, aRef2 );
    }
    else
    {
        //  Move instead of mirroring:
        //  New start position is negative of old end position
        //  -> move by sum of start and end position
        Rectangle aObjRect = pObj->GetLogicRect();
        Size aMoveSize( -(aObjRect.Left() + aObjRect.Right()), 0 );
        if (bRecording)
            AddCalcUndo( new SdrUndoMoveObj( *pObj, aMoveSize ) );
        pObj->Move( aMoveSize );
    }
}

// static
void ScDrawLayer::MirrorRectRTL( Rectangle& rRect )
{
    //  mirror and swap left/right
    long nTemp = rRect.Left();
    rRect.Left() = -rRect.Right();
    rRect.Right() = -nTemp;
}

Rectangle ScDrawLayer::GetCellRect( ScDocument& rDoc, const ScAddress& rPos, bool bMergedCell )
{
    Rectangle aCellRect;
    DBG_ASSERT( ValidColRowTab( rPos.Col(), rPos.Row(), rPos.Tab() ), "ScDrawLayer::GetCellRect - invalid cell address" );
    if( ValidColRowTab( rPos.Col(), rPos.Row(), rPos.Tab() ) )
    {
        // find top left position of passed cell address
        Point aTopLeft;
        for( SCCOL nCol = 0; nCol < rPos.Col(); ++nCol )
            aTopLeft.X() += rDoc.GetColWidth( nCol, rPos.Tab() );
        if( rPos.Row() > 0 )
            aTopLeft.Y() += rDoc.GetRowHeight( 0, rPos.Row() - 1, rPos.Tab() );

        // find bottom-right position of passed cell address
        ScAddress aEndPos = rPos;
        if( bMergedCell )
        {
            const ScMergeAttr* pMerge = static_cast< const ScMergeAttr* >( rDoc.GetAttr( rPos.Col(), rPos.Row(), rPos.Tab(), ATTR_MERGE ) );
            if( pMerge->GetColMerge() > 1 )
                aEndPos.IncCol( pMerge->GetColMerge() - 1 );
            if( pMerge->GetRowMerge() > 1 )
                aEndPos.IncRow( pMerge->GetRowMerge() - 1 );
        }
        Point aBotRight = aTopLeft;
        for( SCCOL nCol = rPos.Col(); nCol <= aEndPos.Col(); ++nCol )
            aBotRight.X() += rDoc.GetColWidth( nCol, rPos.Tab() );
        aBotRight.Y() += rDoc.GetRowHeight( rPos.Row(), aEndPos.Row(), rPos.Tab() );

        // twips -> 1/100 mm
        aTopLeft.X() = static_cast< long >( aTopLeft.X() * HMM_PER_TWIPS );
        aTopLeft.Y() = static_cast< long >( aTopLeft.Y() * HMM_PER_TWIPS );
        aBotRight.X() = static_cast< long >( aBotRight.X() * HMM_PER_TWIPS );
        aBotRight.Y() = static_cast< long >( aBotRight.Y() * HMM_PER_TWIPS );

        aCellRect = Rectangle( aTopLeft, aBotRight );
        if( rDoc.IsNegativePage( rPos.Tab() ) )
            MirrorRectRTL( aCellRect );
    }
    return aCellRect;
}

// static
String ScDrawLayer::GetVisibleName( SdrObject* pObj )
{
    String aName = pObj->GetName();
    if ( pObj->GetObjIdentifier() == OBJ_OLE2 )
    {
        //  #95575# For OLE, the user defined name (GetName) is used
        //  if it's not empty (accepting possibly duplicate names),
        //  otherwise the persist name is used so every object appears
        //  in the Navigator at all.

        if ( !aName.Len() )
            aName = static_cast<SdrOle2Obj*>(pObj)->GetPersistName();
    }
    return aName;
}

inline sal_Bool IsNamedObject( SdrObject* pObj, const String& rName )
{
    //  sal_True if rName is the object's Name or PersistName
    //  (used to find a named object)

    return ( pObj->GetName() == rName ||
            ( pObj->GetObjIdentifier() == OBJ_OLE2 &&
              static_cast<SdrOle2Obj*>(pObj)->GetPersistName() == rName ) );
}

SdrObject* ScDrawLayer::GetNamedObject( const String& rName, sal_uInt16 nId, SCTAB& rFoundTab ) const
{
    sal_uInt16 nTabCount = GetPageCount();
    for (sal_uInt16 nTab=0; nTab<nTabCount; nTab++)
    {
        const SdrPage* pPage = GetPage(nTab);
        DBG_ASSERT(pPage,"Page ?");
        if (pPage)
        {
            SdrObjListIter aIter( *pPage, IM_DEEPWITHGROUPS );
            SdrObject* pObject = aIter.Next();
            while (pObject)
            {
                if ( nId == 0 || pObject->GetObjIdentifier() == nId )
                    if ( IsNamedObject( pObject, rName ) )
                    {
                        rFoundTab = static_cast<SCTAB>(nTab);
                        return pObject;
                    }

                pObject = aIter.Next();
            }
        }
    }

    return NULL;
}

String ScDrawLayer::GetNewGraphicName( long* pnCounter ) const
{
    String aBase = ScGlobal::GetRscString(STR_GRAPHICNAME);
    aBase += ' ';

    sal_Bool bThere = sal_True;
    String aGraphicName;
    SCTAB nDummy;
    long nId = pnCounter ? *pnCounter : 0;
    while (bThere)
    {
        ++nId;
        aGraphicName = aBase;
        aGraphicName += String::CreateFromInt32( nId );
        bThere = ( GetNamedObject( aGraphicName, 0, nDummy ) != NULL );
    }

    if ( pnCounter )
        *pnCounter = nId;

    return aGraphicName;
}

void ScDrawLayer::EnsureGraphicNames()
{
    //  make sure all graphic objects have names (after Excel import etc.)

    sal_uInt16 nTabCount = GetPageCount();
    for (sal_uInt16 nTab=0; nTab<nTabCount; nTab++)
    {
        SdrPage* pPage = GetPage(nTab);
        DBG_ASSERT(pPage,"Page ?");
        if (pPage)
        {
            SdrObjListIter aIter( *pPage, IM_DEEPWITHGROUPS );
            SdrObject* pObject = aIter.Next();

            /* #101799# The index passed to GetNewGraphicName() will be set to
                the used index in each call. This prevents the repeated search
                for all names from 1 to current index. */
            long nCounter = 0;

            while (pObject)
            {
                if ( pObject->GetObjIdentifier() == OBJ_GRAF && pObject->GetName().Len() == 0 )
                    pObject->SetName( GetNewGraphicName( &nCounter ) );

                pObject = aIter.Next();
            }
        }
    }
}

void ScDrawLayer::SetAnchor( SdrObject* pObj, ScAnchorType eType )
{
    ScAnchorType eOldAnchorType = GetAnchor( pObj );

    // Ein an der Seite verankertes Objekt zeichnet sich durch eine Anker-Pos
    // von (0,1) aus. Das ist ein shabby Trick, der aber funktioniert!
    Point aAnchor( 0, eType == SCA_PAGE ? 1 : 0 );
    pObj->SetAnchorPos( aAnchor );

    if ( eOldAnchorType != eType )
        pObj->notifyShapePropertyChange( ::svx::eSpreadsheetAnchor );
}

ScAnchorType ScDrawLayer::GetAnchor( const SdrObject* pObj )
{
    Point aAnchor( pObj->GetAnchorPos() );
    return ( aAnchor.Y() != 0 ) ? SCA_PAGE : SCA_CELL;
}

ScDrawObjData* ScDrawLayer::GetObjData( SdrObject* pObj, sal_Bool bCreate )     // static
{
    sal_uInt16 nCount = pObj ? pObj->GetUserDataCount() : 0;
    for( sal_uInt16 i = 0; i < nCount; i++ )
    {
        SdrObjUserData* pData = pObj->GetUserData( i );
        if( pData && pData->GetInventor() == SC_DRAWLAYER
                    && pData->GetId() == SC_UD_OBJDATA )
            return (ScDrawObjData*) pData;
    }
    if( pObj && bCreate )
    {
        ScDrawObjData* pData = new ScDrawObjData;
        pObj->InsertUserData( pData, 0 );
        return pData;
    }
    return 0;
}

ScDrawObjData* ScDrawLayer::GetObjDataTab( SdrObject* pObj, SCTAB nTab )    // static
{
    ScDrawObjData* pData = GetObjData( pObj );
    if ( pData )
    {
        if ( pData->maStart.IsValid() )
            pData->maStart.SetTab( nTab );
        if ( pData->maEnd.IsValid() )
            pData->maEnd.SetTab( nTab );
    }
    return pData;
}

bool ScDrawLayer::IsNoteCaption( SdrObject* pObj )
{
    ScDrawObjData* pData = pObj ? GetObjData( pObj ) : 0;
    return pData && pData->mbNote;
}

ScDrawObjData* ScDrawLayer::GetNoteCaptionData( SdrObject* pObj, SCTAB nTab )
{
    ScDrawObjData* pData = pObj ? GetObjDataTab( pObj, nTab ) : 0;
    return (pData && pData->mbNote) ? pData : 0;
}

ScIMapInfo* ScDrawLayer::GetIMapInfo( SdrObject* pObj )             // static
{
    sal_uInt16 nCount = pObj->GetUserDataCount();
    for( sal_uInt16 i = 0; i < nCount; i++ )
    {
        SdrObjUserData* pData = pObj->GetUserData( i );
        if( pData && pData->GetInventor() == SC_DRAWLAYER
                    && pData->GetId() == SC_UD_IMAPDATA )
            return (ScIMapInfo*) pData;
    }
    return NULL;
}

// static:
IMapObject* ScDrawLayer::GetHitIMapObject( SdrObject* pObj,
                                          const Point& rWinPoint, const Window& rCmpWnd )
{
    const MapMode       aMap100( MAP_100TH_MM );
    MapMode             aWndMode = rCmpWnd.GetMapMode();
    Point               aRelPoint( rCmpWnd.LogicToLogic( rWinPoint, &aWndMode, &aMap100 ) );
    Rectangle           aLogRect = rCmpWnd.LogicToLogic( pObj->GetLogicRect(), &aWndMode, &aMap100 );
    ScIMapInfo*         pIMapInfo = GetIMapInfo( pObj );
    IMapObject*         pIMapObj = NULL;

    if ( pIMapInfo )
    {
        Size        aGraphSize;
        ImageMap&   rImageMap = (ImageMap&) pIMapInfo->GetImageMap();
        Graphic     aGraphic;
        sal_Bool        bObjSupported = sal_False;

        if ( pObj->ISA( SdrGrafObj )  ) // einfaches Grafik-Objekt
        {
            const SdrGrafObj*   pGrafObj = (const SdrGrafObj*) pObj;
            const GeoStat&      rGeo = pGrafObj->GetGeoStat();
            const Graphic&      rGraphic = pGrafObj->GetGraphic();

            // Drehung rueckgaengig
            if ( rGeo.nDrehWink )
                RotatePoint( aRelPoint, aLogRect.TopLeft(), -rGeo.nSin, rGeo.nCos );

            // Spiegelung rueckgaengig
            if ( ( (const SdrGrafObjGeoData*) pGrafObj->GetGeoData() )->bMirrored )
                aRelPoint.X() = aLogRect.Right() + aLogRect.Left() - aRelPoint.X();

            // ggf. Unshear:
            if ( rGeo.nShearWink )
                ShearPoint( aRelPoint, aLogRect.TopLeft(), -rGeo.nTan );


            if ( rGraphic.GetPrefMapMode().GetMapUnit() == MAP_PIXEL )
                aGraphSize = rCmpWnd.PixelToLogic( rGraphic.GetPrefSize(),
                                                         aMap100 );
            else
                aGraphSize = OutputDevice::LogicToLogic( rGraphic.GetPrefSize(),
                                                         rGraphic.GetPrefMapMode(),
                                                         aMap100 );

            bObjSupported = sal_True;
        }
        else if ( pObj->ISA( SdrOle2Obj ) ) // OLE-Objekt
        {
            // TODO/LEAN: working with visual area needs running state
            aGraphSize = ((SdrOle2Obj*)pObj)->GetOrigObjSize();
            bObjSupported = sal_True;
        }

        // hat alles geklappt, dann HitTest ausfuehren
        if ( bObjSupported )
        {
            // relativen Mauspunkt berechnen
            aRelPoint -= aLogRect.TopLeft();
            pIMapObj = rImageMap.GetHitIMapObject( aGraphSize, aLogRect.GetSize(), aRelPoint );
        }
    }

    return pIMapObj;
}

ScMacroInfo* ScDrawLayer::GetMacroInfo( SdrObject* pObj, sal_Bool bCreate )             // static
{
    sal_uInt16 nCount = pObj->GetUserDataCount();
    for( sal_uInt16 i = 0; i < nCount; i++ )
    {
        SdrObjUserData* pData = pObj->GetUserData( i );
        if( pData && pData->GetInventor() == SC_DRAWLAYER
                    && pData->GetId() == SC_UD_MACRODATA )
            return (ScMacroInfo*) pData;
    }
    if ( bCreate )
    {
        ScMacroInfo* pData = new ScMacroInfo;
        pObj->InsertUserData( pData, 0 );
        return pData;
    }
    return 0;
}

void ScDrawLayer::SetGlobalDrawPersist(SfxObjectShell* pPersist)            // static
{
    DBG_ASSERT(!pGlobalDrawPersist,"SetGlobalDrawPersist mehrfach");
    pGlobalDrawPersist = pPersist;
}

void __EXPORT ScDrawLayer::SetChanged( sal_Bool bFlg /* = sal_True */ )
{
    if ( bFlg && pDoc )
        pDoc->SetChartListenerCollectionNeedsUpdate( sal_True );
    FmFormModel::SetChanged( bFlg );
}

SvStream* __EXPORT ScDrawLayer::GetDocumentStream(SdrDocumentStreamInfo& rStreamInfo) const
{
    DBG_ASSERT( pDoc, "ScDrawLayer::GetDocumentStream without document" );
    if ( !pDoc )
        return NULL;

    uno::Reference< embed::XStorage > xStorage = pDoc->GetDocumentShell() ?
                                                        pDoc->GetDocumentShell()->GetStorage() :
                                                        NULL;
    SvStream*   pRet = NULL;

    if( xStorage.is() )
    {
        if( rStreamInfo.maUserData.Len() &&
            ( rStreamInfo.maUserData.GetToken( 0, ':' ) ==
              String( RTL_CONSTASCII_USTRINGPARAM( "vnd.sun.star.Package" ) ) ) )
        {
            const String aPicturePath( rStreamInfo.maUserData.GetToken( 1, ':' ) );

            // graphic from picture stream in picture storage in XML package
            if( aPicturePath.GetTokenCount( '/' ) == 2 )
            {
                const String aPictureStreamName( aPicturePath.GetToken( 1, '/' ) );
                const String aPictureStorageName( aPicturePath.GetToken( 0, '/' ) );

                try {
                    if ( xStorage->isStorageElement( aPictureStorageName ) )
                    {
                        uno::Reference< embed::XStorage > xPictureStorage =
                                    xStorage->openStorageElement( aPictureStorageName, embed::ElementModes::READ );

                        if( xPictureStorage.is() &&
                            xPictureStorage->isStreamElement( aPictureStreamName ) )
                        {
                            uno::Reference< io::XStream > xStream =
                                xPictureStorage->openStreamElement( aPictureStreamName, embed::ElementModes::READ );
                            if ( xStream.is() )
                                pRet = ::utl::UcbStreamHelper::CreateStream( xStream );
                        }
                    }
                }
                catch( uno::Exception& )
                {
                    // TODO: error handling
                }
            }
        }
        // the following code seems to be related to binary format
//REMOVE            else
//REMOVE            {
//REMOVE                pRet = pStor->OpenStream( String::CreateFromAscii(RTL_CONSTASCII_STRINGPARAM(STRING_SCSTREAM)),
//REMOVE                                          STREAM_READ | STREAM_WRITE | STREAM_TRUNC );
//REMOVE
//REMOVE                if( pRet )
//REMOVE                {
//REMOVE                    pRet->SetVersion( pStor->GetVersion() );
//REMOVE                    pRet->SetKey( pStor->GetKey() );
//REMOVE                }
//REMOVE            }

        rStreamInfo.mbDeleteAfterUse = ( pRet != NULL );
    }

    return pRet;
}

//REMOVE    void ScDrawLayer::ReleasePictureStorage()
//REMOVE    {
//REMOVE        xPictureStorage.Clear();
//REMOVE    }

SdrLayerID __EXPORT ScDrawLayer::GetControlExportLayerId( const SdrObject & ) const
{
    //  Layer fuer Export von Form-Controls in Versionen vor 5.0 - immer SC_LAYER_FRONT
    return SC_LAYER_FRONT;
}

::com::sun::star::uno::Reference< ::com::sun::star::uno::XInterface > ScDrawLayer::createUnoModel()
{
    ::com::sun::star::uno::Reference< ::com::sun::star::uno::XInterface > xRet;
    if( pDoc && pDoc->GetDocumentShell() )
        xRet = pDoc->GetDocumentShell()->GetModel();

    return xRet;
}<|MERGE_RESOLUTION|>--- conflicted
+++ resolved
@@ -1137,11 +1137,7 @@
     MoveAreaTwips( nTab, aRect, Point( 0,nDifTwips ), aTopLeft );
 }
 
-<<<<<<< HEAD
-sal_Bool ScDrawLayer::HasObjectsInRows( SCTAB nTab, SCROW nStartRow, SCROW nEndRow )
-=======
-BOOL ScDrawLayer::HasObjectsInRows( SCTAB nTab, SCROW nStartRow, SCROW nEndRow, bool bIncludeNotes )
->>>>>>> 0ceb085e
+sal_Bool ScDrawLayer::HasObjectsInRows( SCTAB nTab, SCROW nStartRow, SCROW nEndRow, bool bIncludeNotes )
 {
     DBG_ASSERT( pDoc, "ScDrawLayer::HasObjectsInRows without document" );
     if ( !pDoc )
@@ -1182,15 +1178,10 @@
     while ( pObject && !bFound )
     {
         aObjRect = pObject->GetSnapRect();  //! GetLogicRect ?
-<<<<<<< HEAD
-        if (aTestRect.IsInside(aObjRect.TopLeft()) || aTestRect.IsInside(aObjRect.BottomLeft()))
-            bFound = sal_True;
-=======
         // #i116164# note captions are handled separately, don't have to be included for each single row height change
         if ( (aTestRect.IsInside(aObjRect.TopLeft()) || aTestRect.IsInside(aObjRect.BottomLeft())) &&
              (bIncludeNotes || !IsNoteCaption(pObject)) )
-            bFound = TRUE;
->>>>>>> 0ceb085e
+            bFound = sal_True;
 
         pObject = aIter.Next();
     }
