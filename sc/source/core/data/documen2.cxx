/* -*- Mode: C++; tab-width: 4; indent-tabs-mode: nil; c-basic-offset: 4 -*- */
/*************************************************************************
 *
 * DO NOT ALTER OR REMOVE COPYRIGHT NOTICES OR THIS FILE HEADER.
 *
 * Copyright 2000, 2010 Oracle and/or its affiliates.
 *
 * OpenOffice.org - a multi-platform office productivity suite
 *
 * This file is part of OpenOffice.org.
 *
 * OpenOffice.org is free software: you can redistribute it and/or modify
 * it under the terms of the GNU Lesser General Public License version 3
 * only, as published by the Free Software Foundation.
 *
 * OpenOffice.org is distributed in the hope that it will be useful,
 * but WITHOUT ANY WARRANTY; without even the implied warranty of
 * MERCHANTABILITY or FITNESS FOR A PARTICULAR PURPOSE.  See the
 * GNU Lesser General Public License version 3 for more details
 * (a copy is included in the LICENSE file that accompanied this code).
 *
 * You should have received a copy of the GNU Lesser General Public License
 * version 3 along with OpenOffice.org.  If not, see
 * <http://www.openoffice.org/license.html>
 * for a copy of the LGPLv3 License.
 *
 ************************************************************************/

// MARKER(update_precomp.py): autogen include statement, do not remove
#include "precompiled_sc.hxx"

// INCLUDE ---------------------------------------------------------------

#define _ZFORLIST_DECLARE_TABLE
#include "scitems.hxx"
#include <editeng/eeitem.hxx>

#include <editeng/editeng.hxx>
#include <editeng/forbiddencharacterstable.hxx>
#include <sfx2/linkmgr.hxx>
#include <svx/svdpool.hxx>
#include <svx/svdobj.hxx>
#include <sfx2/bindings.hxx>
#include <sfx2/objsh.hxx>
#include <sfx2/printer.hxx>
#include <svl/zforlist.hxx>
#include <svl/zformat.hxx>
#include <vcl/virdev.hxx>
#include <comphelper/processfactory.hxx>
#include <svl/PasswordHelper.hxx>
#include <tools/tenccvt.hxx>
#include <rtl/crc.h>
#include <basic/basmgr.hxx>

#include "document.hxx"
#include "table.hxx"
#include "attrib.hxx"
#include "patattr.hxx"
#include "rangenam.hxx"
#include "dbcolect.hxx"
#include "pivot.hxx"
#include "docpool.hxx"
#include "stlpool.hxx"
#include "stlsheet.hxx"
#include "globstr.hrc"
#include "chartarr.hxx"
#include "chartlock.hxx"
#include "rechead.hxx"
#include "global.hxx"
#include "brdcst.hxx"
#include "bcaslot.hxx"
#include "adiasync.hxx"
#include "addinlis.hxx"
#include "chartlis.hxx"
#include "markdata.hxx"
#include "conditio.hxx"
#include "validat.hxx"
#include "progress.hxx"
#include "detdata.hxx"
#include "sc.hrc"               // FID_DATACHANGED
#include "ddelink.hxx"
#include "chgtrack.hxx"
#include "chgviset.hxx"
#include "editutil.hxx"
#include "hints.hxx"
#include "dpobject.hxx"
#include "scrdata.hxx"
#include "poolhelp.hxx"
#include "unoreflist.hxx"
#include "listenercalls.hxx"
#include "recursionhelper.hxx"
#include "lookupcache.hxx"
#include "externalrefmgr.hxx"
#include "tabprotection.hxx"
#include "formulaparserpool.hxx"
#include "clipparam.hxx"
#include "macromgr.hxx"

using namespace com::sun::star;

// pImpl because including lookupcache.hxx in document.hxx isn't wanted, and
// dtor plus helpers are convenient.
struct ScLookupCacheMapImpl
{
    ScLookupCacheMap aCacheMap;
    ~ScLookupCacheMapImpl()
    {
        freeCaches();
    }
    void clear()
    {
        freeCaches();
        // Zap map.
        ScLookupCacheMap aTmp;
        aCacheMap.swap( aTmp);
    }
private:
    void freeCaches()
    {
        for (ScLookupCacheMap::iterator it( aCacheMap.begin()); it != aCacheMap.end(); ++it)
            delete (*it).second;
    }
};

// STATIC DATA -----------------------------------------------------------

ScDocument::ScDocument( ScDocumentMode  eMode,
                        SfxObjectShell* pDocShell ) :
        xServiceManager( ::comphelper::getProcessServiceFactory() ),
        mpUndoManager( NULL ),
        pEditEngine( NULL ),
        pNoteEngine( NULL ),
        pNoteItemPool( NULL ),
        pShell( pDocShell ),
        pPrinter( NULL ),
        pVirtualDevice_100th_mm( NULL ),
        pDrawLayer( NULL ),
        pColorTable( NULL ),
        pCondFormList( NULL ),
        pValidationList( NULL ),
        pFormatExchangeList( NULL ),
        pDPCollection( NULL ),
        pLinkManager( NULL ),
        pFormulaTree( NULL ),
        pEOFormulaTree( NULL ),
        pFormulaTrack( NULL ),
        pEOFormulaTrack( NULL ),
        pOtherObjects( NULL ),
        pClipData( NULL ),
        pDetOpList(NULL),
        pChangeTrack( NULL ),
        pUnoBroadcaster( NULL ),
        pUnoListenerCalls( NULL ),
        pUnoRefUndoList( NULL ),
        pChangeViewSettings( NULL ),
        pScriptTypeData( NULL ),
        pCacheFieldEditEngine( NULL ),
        pDocProtection( NULL ),
        mpClipParam( NULL),
        pExternalRefMgr( NULL ),
        mpMacroMgr( NULL ),
        pViewOptions( NULL ),
        pDocOptions( NULL ),
        pExtDocOptions( NULL ),
        pConsolidateDlgData( NULL ),
        pRecursionHelper( NULL ),
        pAutoNameCache( NULL ),
        pLookupCacheMapImpl( NULL ),
        nUnoObjectId( 0 ),
        nRangeOverflowType( 0 ),
        aCurTextWidthCalcPos(MAXCOL,0,0),
        aTableOpList( 0 ),
        nFormulaCodeInTree(0),
        nXMLImportedFormulaCount( 0 ),
        nInterpretLevel(0),
        nMacroInterpretLevel(0),
        nInterpreterTableOpLevel(0),
        nMaxTableNumber( 0 ),
        nSrcVer( SC_CURRENT_VERSION ),
        nSrcMaxRow( MAXROW ),
        nFormulaTrackCount(0),
        nHardRecalcState(0),
        nVisibleTab( 0 ),
        eLinkMode(LM_UNKNOWN),
        bAutoCalc( eMode == SCDOCMODE_DOCUMENT ),
        bAutoCalcShellDisabled( sal_False ),
        bForcedFormulaPending( sal_False ),
        bCalculatingFormulaTree( sal_False ),
        bIsClip( eMode == SCDOCMODE_CLIP ),
        bIsUndo( eMode == SCDOCMODE_UNDO ),
<<<<<<< HEAD
        bIsVisible( FALSE ),
        bIsEmbedded( FALSE ),
        bNoSetDirty( FALSE ),
        bInsertingFromOtherDoc( FALSE ),
=======
        bIsVisible( sal_False ),
        bIsEmbedded( sal_False ),
//      bNoSetDirty( sal_True ),
        bNoSetDirty( sal_False ),
        bInsertingFromOtherDoc( sal_False ),
>>>>>>> ce6308e4
        bLoadingMedium( false ),
        bImportingXML( false ),
        bXMLFromWrapper( sal_False ),
        bCalcingAfterLoad( sal_False ),
        bNoListening( sal_False ),
        bIdleDisabled( sal_False ),
        bInLinkUpdate( sal_False ),
        bChartListenerCollectionNeedsUpdate( sal_False ),
        bHasForcedFormulas( sal_False ),
        bInDtorClear( sal_False ),
        bExpandRefs( sal_False ),
        bDetectiveDirty( sal_False ),
        nMacroCallMode( SC_MACROCALL_ALLOWED ),
        bHasMacroFunc( sal_False ),
        nVisSpellState( 0 ),
        nAsianCompression(SC_ASIANCOMPRESSION_INVALID),
        nAsianKerning(SC_ASIANKERNING_INVALID),
        bSetDrawDefaults( sal_False ),
        bPastingDrawFromOtherDoc( sal_False ),
        nInDdeLinkUpdate( 0 ),
        bInUnoBroadcast( sal_False ),
        bInUnoListenerCall( sal_False ),
        eGrammar( formula::FormulaGrammar::GRAM_NATIVE ),
        bStyleSheetUsageInvalid( sal_True ),
        mbUndoEnabled( true ),
        mbAdjustHeightEnabled( true ),
        mbExecuteLinkEnabled( true ),
        mbChangeReadOnlyEnabled( false ),
        mbStreamValidLocked( false ),
        mnNamedRangesLockCount( 0 )
{
    SetStorageGrammar( formula::FormulaGrammar::GRAM_STORAGE_DEFAULT);

    eSrcSet = gsl_getSystemTextEncoding();

    if ( eMode == SCDOCMODE_DOCUMENT )
    {
        if ( pDocShell )
            pLinkManager = new sfx2::LinkManager( pDocShell );

        xPoolHelper = new ScPoolHelper( this );

        pTab[0]  = NULL;
        pBASM = new ScBroadcastAreaSlotMachine( this );
        pChartListenerCollection = new ScChartListenerCollection( this );
        pRefreshTimerControl = new ScRefreshTimerControl;
    }
    else
    {
        pTab[0]     = NULL;
        pBASM       = NULL;
        pChartListenerCollection = NULL;
        pRefreshTimerControl = NULL;
    }

    for (SCTAB i=1; i<=MAXTAB; i++)
        pTab[i] = NULL;

<<<<<<< HEAD
    pRangeName = new ScRangeName(this);
    pDBCollection = new ScDBCollection( 4, 4, FALSE, this );
=======
    pRangeName = new ScRangeName( 4, 4, sal_False, this );
    pDBCollection = new ScDBCollection( 4, 4, sal_False, this );
>>>>>>> ce6308e4
    pSelectionAttr = NULL;
    pChartCollection = new ScChartCollection;
    apTemporaryChartLock = std::auto_ptr< ScTemporaryChartLock >( new ScTemporaryChartLock(this) );
    xColNameRanges = new ScRangePairList;
    xRowNameRanges = new ScRangePairList;
    ImplCreateOptions();
    // languages for a visible document are set by docshell later (from options)
    SetLanguage( ScGlobal::eLnge, ScGlobal::eLnge, ScGlobal::eLnge );

    aTrackTimer.SetTimeoutHdl( LINK( this, ScDocument, TrackTimeHdl ) );
    aTrackTimer.SetTimeout( 100 );
}

sfx2::LinkManager*  ScDocument::GetLinkManager()  const
{
    if ( bAutoCalc && !pLinkManager && pShell)
    {
        pLinkManager = new sfx2::LinkManager( pShell );
    }
    return pLinkManager;
}


void ScDocument::SetStorageGrammar( formula::FormulaGrammar::Grammar eGram )
{
    DBG_ASSERT(
        eGram == formula::FormulaGrammar::GRAM_ODFF ||
            eGram == formula::FormulaGrammar::GRAM_PODF,
            "ScDocument::SetStorageGrammar: wrong storage grammar");

    eStorageGrammar = eGram;

    // FIXME: the XML import shouldn't strip brackets, the compiler should
    // digest them instead, which could also speedup reference recognition
    // during import.

    eXmlImportGrammar = formula::FormulaGrammar::mergeToGrammar( eGram,
            formula::FormulaGrammar::CONV_OOO);
}


void ScDocument::SetDocVisible( sal_Bool bSet )
{
    //  called from view ctor - only for a visible document,
    //  each new sheet's RTL flag is initialized from the locale
    bIsVisible = bSet;
}


sal_uInt32 ScDocument::GetDocumentID() const
{
    const ScDocument* pThis = this;
    sal_uInt32 nCrc = rtl_crc32( 0, &pThis, sizeof(ScDocument*) );
    // the this pointer only might not be sufficient
    nCrc = rtl_crc32( nCrc, &pShell, sizeof(SfxObjectShell*) );
    return nCrc;
}


void ScDocument::StartChangeTracking()
{
    if (!pChangeTrack)
        pChangeTrack = new ScChangeTrack( this );
}

void ScDocument::EndChangeTracking()
{
    delete pChangeTrack;
    pChangeTrack = NULL;
}

void ScDocument::SetChangeTrack( ScChangeTrack* pTrack )
{
    DBG_ASSERT( pTrack->GetDocument() == this, "SetChangeTrack: different documents" );
    if ( !pTrack || pTrack == pChangeTrack || pTrack->GetDocument() != this )
        return ;
    EndChangeTracking();
    pChangeTrack = pTrack;
}


IMPL_LINK( ScDocument, TrackTimeHdl, Timer*, EMPTYARG )
{
    if ( ScDdeLink::IsInUpdate() )      // nicht verschachteln
    {
        aTrackTimer.Start();            // spaeter nochmal versuchen
    }
    else if (pShell)                    // ausfuehren
    {
        TrackFormulas();
        pShell->Broadcast( SfxSimpleHint( FID_DATACHANGED ) );
        ResetChanged( ScRange(0,0,0,MAXCOL,MAXROW,MAXTAB) );

            //  modified...

        if (!pShell->IsModified())
        {
            pShell->SetModified( sal_True );
            SfxBindings* pBindings = GetViewBindings();
            if (pBindings)
            {
                pBindings->Invalidate( SID_SAVEDOC );
                pBindings->Invalidate( SID_DOC_MODIFIED );
            }
        }
    }

    return 0;
}

void ScDocument::StartTrackTimer()
{
    if (!aTrackTimer.IsActive())        // nicht ewig aufschieben
        aTrackTimer.Start();
}

ScDocument::~ScDocument()
{
    DBG_ASSERT( !bInLinkUpdate, "bInLinkUpdate in dtor" );

    bInDtorClear = sal_True;

    // first of all disable all refresh timers by deleting the control
    if ( pRefreshTimerControl )
    {   // To be sure there isn't anything running do it with a protector,
        // this ensures also that nothing needs the control anymore.
        ScRefreshTimerProtector aProt( GetRefreshTimerControlAddress() );
        delete pRefreshTimerControl, pRefreshTimerControl = NULL;
    }

    // Links aufrauemen

    if ( GetLinkManager() )
    {
        // BaseLinks freigeben
        for ( sal_uInt16 n = pLinkManager->GetServers().Count(); n; )
            pLinkManager->GetServers()[ --n ]->Closed();

        if ( pLinkManager->GetLinks().Count() )
            pLinkManager->Remove( 0, pLinkManager->GetLinks().Count() );
    }

    mxFormulaParserPool.reset();
    // Destroy the external ref mgr instance here because it has a timer
    // which needs to be stopped before the app closes.
    pExternalRefMgr.reset();

    ScAddInAsync::RemoveDocument( this );
    ScAddInListener::RemoveDocument( this );
    DELETEZ( pChartListenerCollection);   // vor pBASM wg. evtl. Listener!
    DELETEZ( pLookupCacheMapImpl);  // before pBASM because of listeners
    // BroadcastAreas vor allen Zellen zerstoeren um unnoetige
    // Einzel-EndListenings der Formelzellen zu vermeiden
    delete pBASM;       // BroadcastAreaSlotMachine
    pBASM = NULL;

    if (pUnoBroadcaster)
    {
        delete pUnoBroadcaster;     // broadcasted nochmal SFX_HINT_DYING
        pUnoBroadcaster = NULL;
    }

    delete pUnoRefUndoList;
    delete pUnoListenerCalls;

    Clear( sal_True );              // sal_True = from destructor (needed for SdrModel::ClearModel)

    if (pCondFormList)
    {
        pCondFormList->DeleteAndDestroy( 0, pCondFormList->Count() );
        DELETEZ(pCondFormList);
    }
    if (pValidationList)
    {
        pValidationList->DeleteAndDestroy( 0, pValidationList->Count() );
        DELETEZ(pValidationList);
    }
    delete pRangeName;
    delete pDBCollection;
    delete pSelectionAttr;
    apTemporaryChartLock.reset();
    delete pChartCollection;
    DeleteDrawLayer();
    delete pFormatExchangeList;
    delete pPrinter;
    ImplDeleteOptions();
    delete pConsolidateDlgData;
    delete pLinkManager;
    delete pClipData;
    delete pDetOpList;                  // loescht auch die Eintraege
    delete pChangeTrack;
    delete pEditEngine;
    delete pNoteEngine;
    SfxItemPool::Free(pNoteItemPool);
    delete pChangeViewSettings;         // und weg damit
    delete pVirtualDevice_100th_mm;

    delete pDPCollection;

    // delete the EditEngine before destroying the xPoolHelper
    delete pCacheFieldEditEngine;

    if ( xPoolHelper.is() && !bIsClip )
        xPoolHelper->SourceDocumentGone();
    xPoolHelper.clear();

    DeleteColorTable();
    delete pScriptTypeData;
    delete pOtherObjects;
    delete pRecursionHelper;

    DBG_ASSERT( !pAutoNameCache, "AutoNameCache still set in dtor" );
}

void ScDocument::InitClipPtrs( ScDocument* pSourceDoc )
{
    DBG_ASSERT(bIsClip, "InitClipPtrs und nicht bIsClip");

    if (pCondFormList)
    {
        pCondFormList->DeleteAndDestroy( 0, pCondFormList->Count() );
        DELETEZ(pCondFormList);
    }
    if (pValidationList)
    {
        pValidationList->DeleteAndDestroy( 0, pValidationList->Count() );
        DELETEZ(pValidationList);
    }

    Clear();

    xPoolHelper = pSourceDoc->xPoolHelper;

    //  bedingte Formate / Gueltigkeiten
    //! Vorlagen kopieren?
    const ScConditionalFormatList* pSourceCond = pSourceDoc->pCondFormList;
    if ( pSourceCond )
        pCondFormList = new ScConditionalFormatList(this, *pSourceCond);
    const ScValidationDataList* pSourceValid = pSourceDoc->pValidationList;
    if ( pSourceValid )
        pValidationList = new ScValidationDataList(this, *pSourceValid);

                        // Links in Stream speichern
    delete pClipData;
    if (pSourceDoc->HasDdeLinks())
    {
        pClipData = new SvMemoryStream;
        pSourceDoc->SaveDdeLinks(*pClipData);
    }
    else
        pClipData = NULL;

    // Options pointers exist (ImplCreateOptions) for any document.
    // Must be copied for correct results in OLE objects (#i42666#).
    SetDocOptions( pSourceDoc->GetDocOptions() );
    SetViewOptions( pSourceDoc->GetViewOptions() );
}

SvNumberFormatter* ScDocument::GetFormatTable() const
{
    return xPoolHelper->GetFormTable();
}

SfxItemPool* ScDocument::GetEditPool() const
{
    return xPoolHelper->GetEditPool();
}

SfxItemPool* ScDocument::GetEnginePool() const
{
    return xPoolHelper->GetEnginePool();
}

ScFieldEditEngine& ScDocument::GetEditEngine()
{
    if ( !pEditEngine )
    {
        pEditEngine = new ScFieldEditEngine( GetEnginePool(), GetEditPool() );
        pEditEngine->SetUpdateMode( sal_False );
        pEditEngine->EnableUndo( sal_False );
        pEditEngine->SetRefMapMode( MAP_100TH_MM );
        pEditEngine->SetForbiddenCharsTable( xForbiddenCharacters );
    }
    return *pEditEngine;
}

ScNoteEditEngine& ScDocument::GetNoteEngine()
{
    if ( !pNoteEngine )
    {
        pNoteEngine = new ScNoteEditEngine( GetEnginePool(), GetEditPool() );
        pNoteEngine->SetUpdateMode( sal_False );
        pNoteEngine->EnableUndo( sal_False );
        pNoteEngine->SetRefMapMode( MAP_100TH_MM );
        pNoteEngine->SetForbiddenCharsTable( xForbiddenCharacters );
                const SfxItemSet& rItemSet = GetDefPattern()->GetItemSet();
                SfxItemSet* pEEItemSet = new SfxItemSet( pNoteEngine->GetEmptyItemSet() );
                ScPatternAttr::FillToEditItemSet( *pEEItemSet, rItemSet );
                pNoteEngine->SetDefaults( pEEItemSet );      // edit engine takes ownership
    }
    return *pNoteEngine;
}


void ScDocument::ResetClip( ScDocument* pSourceDoc, const ScMarkData* pMarks )
{
    if (bIsClip)
    {
        InitClipPtrs(pSourceDoc);

        for (SCTAB i = 0; i <= MAXTAB; i++)
            if (pSourceDoc->pTab[i])
                if (!pMarks || pMarks->GetTableSelect(i))
                {
                    String aString;
                    pSourceDoc->pTab[i]->GetName(aString);
                    pTab[i] = new ScTable(this, i, aString);
                    pTab[i]->SetLayoutRTL( pSourceDoc->pTab[i]->IsLayoutRTL() );
                    nMaxTableNumber = i+1;
                }
    }
    else
    {
        OSL_FAIL("ResetClip");
    }
}

void ScDocument::ResetClip( ScDocument* pSourceDoc, SCTAB nTab )
{
    if (bIsClip)
    {
        InitClipPtrs(pSourceDoc);

        pTab[nTab] = new ScTable(this, nTab,
                            String::CreateFromAscii(RTL_CONSTASCII_STRINGPARAM("baeh")));
        if (pSourceDoc->pTab[nTab])
            pTab[nTab]->SetLayoutRTL( pSourceDoc->pTab[nTab]->IsLayoutRTL() );
        nMaxTableNumber = nTab+1;
    }
    else
    {
        OSL_FAIL("ResetClip");
    }
}

void ScDocument::DeleteNumberFormat( const sal_uInt32* /* pDelKeys */, sal_uInt32 /* nCount */ )
{
/*
    for (sal_uLong i = 0; i < nCount; i++)
        xPoolHelper->GetFormTable()->DeleteEntry(pDelKeys[i]);
*/
}

void ScDocument::PutCell( SCCOL nCol, SCROW nRow, SCTAB nTab,
                          ScBaseCell* pCell, sal_uLong nFormatIndex, sal_Bool bForceTab )
{
    if (VALIDTAB(nTab))
    {
        if ( bForceTab && !pTab[nTab] )
        {
            sal_Bool bExtras = !bIsUndo;        // Spaltenbreiten, Zeilenhoehen, Flags

            pTab[nTab] = new ScTable(this, nTab,
                                String::CreateFromAscii(RTL_CONSTASCII_STRINGPARAM("temp")),
                                bExtras, bExtras);
        }

        if (pTab[nTab])
            pTab[nTab]->PutCell( nCol, nRow, nFormatIndex, pCell );
    }
}

<<<<<<< HEAD
=======
//UNUSED2009-05 void ScDocument::PutCell( const ScAddress& rPos, ScBaseCell* pCell,
//UNUSED2009-05                             sal_uLong nFormatIndex, sal_Bool bForceTab )
//UNUSED2009-05 {
//UNUSED2009-05     SCTAB nTab = rPos.Tab();
//UNUSED2009-05     if ( bForceTab && !pTab[nTab] )
//UNUSED2009-05     {
//UNUSED2009-05         sal_Bool bExtras = !bIsUndo;        // Spaltenbreiten, Zeilenhoehen, Flags
//UNUSED2009-05
//UNUSED2009-05         pTab[nTab] = new ScTable(this, nTab,
//UNUSED2009-05                             String::CreateFromAscii(RTL_CONSTASCII_STRINGPARAM("temp")),
//UNUSED2009-05                             bExtras, bExtras);
//UNUSED2009-05     }
//UNUSED2009-05
//UNUSED2009-05     if (pTab[nTab])
//UNUSED2009-05         pTab[nTab]->PutCell( rPos, nFormatIndex, pCell );
//UNUSED2009-05 }
>>>>>>> ce6308e4

sal_Bool ScDocument::GetPrintArea( SCTAB nTab, SCCOL& rEndCol, SCROW& rEndRow,
                                sal_Bool bNotes ) const
{
    if (ValidTab(nTab) && pTab[nTab])
    {
        sal_Bool bAny = pTab[nTab]->GetPrintArea( rEndCol, rEndRow, bNotes );
        if (pDrawLayer)
        {
            ScRange aDrawRange(0,0,nTab, MAXCOL,MAXROW,nTab);
            if (DrawGetPrintArea( aDrawRange, sal_True, sal_True ))
            {
                if (aDrawRange.aEnd.Col()>rEndCol) rEndCol=aDrawRange.aEnd.Col();
                if (aDrawRange.aEnd.Row()>rEndRow) rEndRow=aDrawRange.aEnd.Row();
                bAny = sal_True;
            }
        }
        return bAny;
    }

    rEndCol = 0;
    rEndRow = 0;
    return sal_False;
}

sal_Bool ScDocument::GetPrintAreaHor( SCTAB nTab, SCROW nStartRow, SCROW nEndRow,
                                        SCCOL& rEndCol, sal_Bool bNotes ) const
{
    if (ValidTab(nTab) && pTab[nTab])
    {
        sal_Bool bAny = pTab[nTab]->GetPrintAreaHor( nStartRow, nEndRow, rEndCol, bNotes );
        if (pDrawLayer)
        {
            ScRange aDrawRange(0,nStartRow,nTab, MAXCOL,nEndRow,nTab);
            if (DrawGetPrintArea( aDrawRange, sal_True, sal_False ))
            {
                if (aDrawRange.aEnd.Col()>rEndCol) rEndCol=aDrawRange.aEnd.Col();
                bAny = sal_True;
            }
        }
        return bAny;
    }

    rEndCol = 0;
    return sal_False;
}

sal_Bool ScDocument::GetPrintAreaVer( SCTAB nTab, SCCOL nStartCol, SCCOL nEndCol,
                                        SCROW& rEndRow, sal_Bool bNotes ) const
{
    if (ValidTab(nTab) && pTab[nTab])
    {
        sal_Bool bAny = pTab[nTab]->GetPrintAreaVer( nStartCol, nEndCol, rEndRow, bNotes );
        if (pDrawLayer)
        {
            ScRange aDrawRange(nStartCol,0,nTab, nEndCol,MAXROW,nTab);
            if (DrawGetPrintArea( aDrawRange, sal_False, sal_True ))
            {
                if (aDrawRange.aEnd.Row()>rEndRow) rEndRow=aDrawRange.aEnd.Row();
                bAny = sal_True;
            }
        }
        return bAny;
    }

    rEndRow = 0;
    return sal_False;
}

sal_Bool ScDocument::GetDataStart( SCTAB nTab, SCCOL& rStartCol, SCROW& rStartRow ) const
{
    if (ValidTab(nTab) && pTab[nTab])
    {
        sal_Bool bAny = pTab[nTab]->GetDataStart( rStartCol, rStartRow );
        if (pDrawLayer)
        {
            ScRange aDrawRange(0,0,nTab, MAXCOL,MAXROW,nTab);
            if (DrawGetPrintArea( aDrawRange, sal_True, sal_True ))
            {
                if (aDrawRange.aStart.Col()<rStartCol) rStartCol=aDrawRange.aStart.Col();
                if (aDrawRange.aStart.Row()<rStartRow) rStartRow=aDrawRange.aStart.Row();
                bAny = sal_True;
            }
        }
        return bAny;
    }

    rStartCol = 0;
    rStartRow = 0;
    return sal_False;
}

sal_Bool ScDocument::MoveTab( SCTAB nOldPos, SCTAB nNewPos )
{
    if (nOldPos == nNewPos) return sal_False;
    sal_Bool bValid = sal_False;
    if (VALIDTAB(nOldPos))
    {
        if (pTab[nOldPos])
        {
            SCTAB nTabCount = GetTableCount();
            if (nTabCount > 1)
            {
                sal_Bool bOldAutoCalc = GetAutoCalc();
                SetAutoCalc( sal_False );   // Mehrfachberechnungen vermeiden
                SetNoListening( sal_True );
                ScProgress* pProgress = new ScProgress( GetDocumentShell(),
                    ScGlobal::GetRscString(STR_UNDO_MOVE_TAB), GetCodeCount() );
                if (nNewPos == SC_TAB_APPEND)
                    nNewPos = nTabCount-1;

                //  Referenz-Updaterei
                //! mit UpdateReference zusammenfassen!

                SCsTAB nDz = ((SCsTAB)nNewPos) - (SCsTAB)nOldPos;
                ScRange aSourceRange( 0,0,nOldPos, MAXCOL,MAXROW,nOldPos );
                pRangeName->UpdateTabRef(nOldPos, 3, nNewPos);
                pDBCollection->UpdateMoveTab( nOldPos, nNewPos );
                xColNameRanges->UpdateReference( URM_REORDER, this, aSourceRange, 0,0,nDz );
                xRowNameRanges->UpdateReference( URM_REORDER, this, aSourceRange, 0,0,nDz );
                if (pDPCollection)
                    pDPCollection->UpdateReference( URM_REORDER, aSourceRange, 0,0,nDz );
                if (pDetOpList)
                    pDetOpList->UpdateReference( this, URM_REORDER, aSourceRange, 0,0,nDz );
                UpdateChartRef( URM_REORDER,
                                    0,0,nOldPos, MAXCOL,MAXROW,nOldPos, 0,0,nDz );
                UpdateRefAreaLinks( URM_REORDER, aSourceRange, 0,0,nDz );
                if ( pCondFormList )
                    pCondFormList->UpdateMoveTab( nOldPos, nNewPos );
                if ( pValidationList )
                    pValidationList->UpdateMoveTab( nOldPos, nNewPos );
                if ( pUnoBroadcaster )
                    pUnoBroadcaster->Broadcast( ScUpdateRefHint( URM_REORDER,
                                    aSourceRange, 0,0,nDz ) );

                ScTable* pSaveTab = pTab[nOldPos];
                SCTAB i;
                for (i = nOldPos + 1; i < nTabCount; i++)
                    pTab[i - 1] = pTab[i];
                pTab[i-1] = NULL;
                for (i = nTabCount - 1; i > nNewPos; i--)
                    pTab[i] = pTab[i - 1];
                pTab[nNewPos] = pSaveTab;
                for (i = 0; i <= MAXTAB; i++)
                    if (pTab[i])
                        pTab[i]->UpdateMoveTab( nOldPos, nNewPos, i, *pProgress );
                delete pProgress;   // freimachen fuer evtl. andere
                for (i = 0; i <= MAXTAB; i++)
                    if (pTab[i])
                        pTab[i]->UpdateCompile();
                SetNoListening( sal_False );
                for (i = 0; i <= MAXTAB; i++)
                    if (pTab[i])
                        pTab[i]->StartAllListeners();
                // sheet names of references may not be valid until sheet is moved
                pChartListenerCollection->UpdateScheduledSeriesRanges();
                SetDirty();
                SetAutoCalc( bOldAutoCalc );

                if (pDrawLayer)
                    DrawMovePage( static_cast<sal_uInt16>(nOldPos), static_cast<sal_uInt16>(nNewPos) );

                bValid = sal_True;
            }
        }
    }
    return bValid;
}

sal_Bool ScDocument::CopyTab( SCTAB nOldPos, SCTAB nNewPos, const ScMarkData* pOnlyMarked )
{
    if (SC_TAB_APPEND == nNewPos ) nNewPos = nMaxTableNumber;
    String aName;
    GetName(nOldPos, aName);

    //  vorneweg testen, ob der Prefix als gueltig erkannt wird
    //  wenn nicht, nur doppelte vermeiden
    sal_Bool bPrefix = ValidTabName( aName );
    DBG_ASSERT(bPrefix, "ungueltiger Tabellenname");
    SCTAB nDummy;

    CreateValidTabName(aName);

    sal_Bool bValid;
    if (bPrefix)
        bValid = ( ValidNewTabName(aName) && (nMaxTableNumber <= MAXTAB) );
    else
        bValid = ( !GetTable( aName, nDummy ) && (nMaxTableNumber <= MAXTAB) );

    sal_Bool bOldAutoCalc = GetAutoCalc();
    SetAutoCalc( sal_False );   // Mehrfachberechnungen vermeiden
    if (bValid)
    {
        if (nNewPos == nMaxTableNumber)
        {
            pTab[nMaxTableNumber] = new ScTable(this, nMaxTableNumber, aName);
            ++nMaxTableNumber;
        }
        else
        {
            if (VALIDTAB(nNewPos) && (nNewPos < nMaxTableNumber))
            {
                SetNoListening( sal_True );

                ScRange aRange( 0,0,nNewPos, MAXCOL,MAXROW,MAXTAB );
                xColNameRanges->UpdateReference( URM_INSDEL, this, aRange, 0,0,1 );
                xRowNameRanges->UpdateReference( URM_INSDEL, this, aRange, 0,0,1 );
                pRangeName->UpdateTabRef(nNewPos, 1);
                pDBCollection->UpdateReference(
                                    URM_INSDEL, 0,0,nNewPos, MAXCOL,MAXROW,MAXTAB, 0,0,1 );
                if (pDPCollection)
                    pDPCollection->UpdateReference( URM_INSDEL, aRange, 0,0,1 );
                if (pDetOpList)
                    pDetOpList->UpdateReference( this, URM_INSDEL, aRange, 0,0,1 );
                UpdateChartRef( URM_INSDEL, 0,0,nNewPos, MAXCOL,MAXROW,MAXTAB, 0,0,1 );
                UpdateRefAreaLinks( URM_INSDEL, aRange, 0,0,1 );
                if ( pUnoBroadcaster )
                    pUnoBroadcaster->Broadcast( ScUpdateRefHint( URM_INSDEL, aRange, 0,0,1 ) );

                SCTAB i;
                for (i = 0; i <= MAXTAB; i++)
                    if (pTab[i] && i != nOldPos)
                        pTab[i]->UpdateInsertTab(nNewPos);
                for (i = nMaxTableNumber; i > nNewPos; i--)
                    pTab[i] = pTab[i - 1];
                if (nNewPos <= nOldPos)
                    nOldPos++;
                pTab[nNewPos] = new ScTable(this, nNewPos, aName);
                ++nMaxTableNumber;
                bValid = sal_True;
                for (i = 0; i <= MAXTAB; i++)
                    if (pTab[i] && i != nOldPos && i != nNewPos)
                        pTab[i]->UpdateCompile();
                SetNoListening( sal_False );
                for (i = 0; i <= MAXTAB; i++)
                    if (pTab[i] && i != nOldPos && i != nNewPos)
                        pTab[i]->StartAllListeners();

                //  update conditional formats after table is inserted
                if ( pCondFormList )
                    pCondFormList->UpdateReference( URM_INSDEL, aRange, 0,0,1 );
                if ( pValidationList )
                    pValidationList->UpdateReference( URM_INSDEL, aRange, 0,0,1 );
                // sheet names of references may not be valid until sheet is copied
                pChartListenerCollection->UpdateScheduledSeriesRanges();
            }
            else
                bValid = sal_False;
        }
    }
    if (bValid)
    {
        SetNoListening( sal_True );     // noch nicht bei CopyToTable/Insert
        pTab[nOldPos]->CopyToTable(0, 0, MAXCOL, MAXROW, IDF_ALL, (pOnlyMarked != NULL),
                                        pTab[nNewPos], pOnlyMarked );
        pTab[nNewPos]->SetTabBgColor(pTab[nOldPos]->GetTabBgColor());

        SCsTAB nDz;
        nDz = ((short)nNewPos) - (short)nOldPos;
        pTab[nNewPos]->UpdateReference(URM_COPY, 0, 0, nNewPos , MAXCOL, MAXROW,
                                        nNewPos, 0, 0, nDz, NULL);

        pTab[nNewPos]->UpdateInsertTabAbs(nNewPos); // alle abs. um eins hoch!!
        pTab[nOldPos]->UpdateInsertTab(nNewPos);

        pTab[nOldPos]->UpdateCompile();
<<<<<<< HEAD
        pTab[nNewPos]->UpdateCompile( TRUE );   //  maybe already compiled in Clone, but used names need recompilation
        SetNoListening( FALSE );
=======
        pTab[nNewPos]->UpdateCompile( sal_True );   // #67996# maybe already compiled in Clone, but used names need recompilation
        SetNoListening( sal_False );
>>>>>>> ce6308e4
        pTab[nOldPos]->StartAllListeners();
        pTab[nNewPos]->StartAllListeners();
        SetDirty();
        SetAutoCalc( bOldAutoCalc );

        if (pDrawLayer)
            DrawCopyPage( static_cast<sal_uInt16>(nOldPos), static_cast<sal_uInt16>(nNewPos) );

        pTab[nNewPos]->SetPageStyle( pTab[nOldPos]->GetPageStyle() );
        pTab[nNewPos]->SetPendingRowHeights( pTab[nOldPos]->IsPendingRowHeights() );
    }
    else
        SetAutoCalc( bOldAutoCalc );
    return bValid;
}

void VBA_InsertModule( ScDocument& rDoc, SCTAB nTab, String& sModuleName, String& sModuleSource );

sal_uLong ScDocument::TransferTab( ScDocument* pSrcDoc, SCTAB nSrcPos,
                                SCTAB nDestPos, sal_Bool bInsertNew,
                                sal_Bool bResultsOnly )
{
    sal_uLong nRetVal = 1;                      // 0 => Fehler 1 = ok
                                            // 2 => RefBox, 3 => NameBox
                                            // 4 => beides
    sal_Bool bValid = sal_True;
    if (bInsertNew)             // neu einfuegen
    {
        String aName;
        pSrcDoc->GetName(nSrcPos, aName);
        CreateValidTabName(aName);
        bValid = InsertTab(nDestPos, aName);
    }
    else                        // bestehende Tabelle ersetzen
    {
        if (VALIDTAB(nDestPos) && pTab[nDestPos])
        {
            pTab[nDestPos]->DeleteArea( 0,0, MAXCOL,MAXROW, IDF_ALL );
        }
        else
            bValid = sal_False;
    }

    if (bValid)
    {
        sal_Bool bOldAutoCalcSrc = sal_False;
        sal_Bool bOldAutoCalc = GetAutoCalc();
        SetAutoCalc( sal_False );   // Mehrfachberechnungen vermeiden
        SetNoListening( sal_True );
        if ( bResultsOnly )
        {
            bOldAutoCalcSrc = pSrcDoc->GetAutoCalc();
            pSrcDoc->SetAutoCalc( sal_True );   // falls was berechnet werden muss
        }

        {
            NumFmtMergeHandler aNumFmtMergeHdl(this, pSrcDoc);

            nDestPos = Min(nDestPos, (SCTAB)(GetTableCount() - 1));
            {   // scope for bulk broadcast
                ScBulkBroadcast aBulkBroadcast( pBASM);
                pSrcDoc->pTab[nSrcPos]->CopyToTable(0, 0, MAXCOL, MAXROW,
                        ( bResultsOnly ? IDF_ALL & ~IDF_FORMULA : IDF_ALL),
                        sal_False, pTab[nDestPos] );
            }
        }
        pTab[nDestPos]->SetTabNo(nDestPos);

        if ( !bResultsOnly )
        {
<<<<<<< HEAD
            BOOL bNamesLost = FALSE;
            // array containing range names which might need update of indices.
            // The instances inserted into this vector are managed by the
            // range name container of this document, so no need to delete
            // them afterward.
            ::std::vector<ScRangeData*> aSrcRangeNames;

=======
            sal_Bool bNamesLost = sal_False;
            sal_uInt16 nSrcRangeNames = pSrcDoc->pRangeName->GetCount();
            // array containing range names which might need update of indices
            ScRangeData** pSrcRangeNames = nSrcRangeNames ? new ScRangeData* [nSrcRangeNames] : NULL;
>>>>>>> ce6308e4
            // the index mapping thereof
            ScRangeData::IndexMap aSrcRangeMap;
            sal_Bool bRangeNameReplace = sal_False;

            // find named ranges that are used in the source sheet
            std::set<sal_uInt16> aUsedNames;
            pSrcDoc->pTab[nSrcPos]->FindRangeNamesInUse( 0, 0, MAXCOL, MAXROW, aUsedNames );

<<<<<<< HEAD
            ScRangeName::const_iterator itr = pSrcDoc->pRangeName->begin(), itrEnd = pSrcDoc->pRangeName->end();
            for (; itr != itrEnd; ++itr)        //! DB-Bereiche Pivot-Bereiche auch !!!
            {
                USHORT nOldIndex = itr->GetIndex();
                bool bInUse = ( aUsedNames.find(nOldIndex) != aUsedNames.end() );
                if (bInUse)
                {
                    const ScRangeData* pExistingData = pRangeName->findByName(itr->GetName());
                    if (pExistingData)
=======
            for (sal_uInt16 i = 0; i < nSrcRangeNames; i++)     //! DB-Bereiche Pivot-Bereiche auch !!!
            {
                ScRangeData* pSrcData = (*pSrcDoc->pRangeName)[i];
                sal_uInt16 nOldIndex = pSrcData->GetIndex();
                bool bInUse = ( aUsedNames.find(nOldIndex) != aUsedNames.end() );
                if (bInUse)
                {
                    sal_uInt16 nExisting = 0;
                    if ( pRangeName->SearchName( pSrcData->GetName(), nExisting ) )
>>>>>>> ce6308e4
                    {
                        // the name exists already in the destination document
                        // -> use the existing name, but show a warning
                        // (when refreshing links, the existing name is used and the warning not shown)

<<<<<<< HEAD
                        USHORT nExistingIndex = pExistingData->GetIndex();
=======
                        ScRangeData* pExistingData = (*pRangeName)[nExisting];
                        sal_uInt16 nExistingIndex = pExistingData->GetIndex();
>>>>>>> ce6308e4

                        // don't modify the named range
                        aSrcRangeMap.insert(
                            ScRangeData::IndexMap::value_type(nOldIndex, nExistingIndex));
                        bRangeNameReplace = sal_True;
                        bNamesLost = sal_True;
                    }
                    else
                    {
                        ScRangeData* pData = new ScRangeData( *itr );
                        pData->SetDocument(this);
                        if ( pRangeName->findByIndex( pData->GetIndex() ) )
                            pData->SetIndex(0);     // need new index, done in Insert
                        if (!pRangeName->insert(pData))
                        {
                            OSL_FAIL("can't insert name");     // shouldn't happen
                            delete pData;
                        }
                        else
                        {
                            pData->TransferTabRef( nSrcPos, nDestPos );
<<<<<<< HEAD
                            aSrcRangeNames.push_back(pData);
                            USHORT nNewIndex = pData->GetIndex();
=======
                            pSrcRangeNames[i] = pData;
                            sal_uInt16 nNewIndex = pData->GetIndex();
>>>>>>> ce6308e4
                            aSrcRangeMap.insert(
                                ScRangeData::IndexMap::value_type(nOldIndex, nNewIndex));
                            if ( !bRangeNameReplace )
                                bRangeNameReplace = ( nOldIndex != nNewIndex );
                        }
                    }
                }
            }
            if ( bRangeNameReplace )
            {
                // first update all inserted named formulas if they contain other
                // range names and used indices changed
<<<<<<< HEAD
                for (size_t i = 0, n = aSrcRangeNames.size(); i < n; ++i)       //! DB-Bereiche Pivot-Bereiche auch
                    aSrcRangeNames[i]->ReplaceRangeNamesInUse( aSrcRangeMap );

=======
                for (sal_uInt16 i = 0; i < nSrcRangeNames; i++)     //! DB-Bereiche Pivot-Bereiche auch
                {
                    if ( pSrcRangeNames[i] )
                        pSrcRangeNames[i]->ReplaceRangeNamesInUse( aSrcRangeMap );
                }
>>>>>>> ce6308e4
                // then update the formulas, they might need the just updated range names
                pTab[nDestPos]->ReplaceRangeNamesInUse( 0, 0, MAXCOL, MAXROW, aSrcRangeMap );
            }

            SCsTAB nDz = ((SCsTAB)nDestPos) - (SCsTAB)nSrcPos;
            pTab[nDestPos]->UpdateReference(URM_COPY, 0, 0, nDestPos,
                                                     MAXCOL, MAXROW, nDestPos,
                                                     0, 0, nDz, NULL);
            // Test for outside absolute references for info box
            sal_Bool bIsAbsRef = pSrcDoc->pTab[nSrcPos]->TestTabRefAbs(nSrcPos);
            // Readjust self-contained absolute references to this sheet
            pTab[nDestPos]->TestTabRefAbs(nSrcPos);
            if (bIsAbsRef)
            {
                nRetVal += 1;
                    // InfoBox AbsoluteRefs sind moeglicherweise nicht mehr korrekt!!
            }
            if (bNamesLost)
            {
                nRetVal += 2;
                // message: duplicate names
            }
            pTab[nDestPos]->CompileAll();
        }

        SetNoListening( sal_False );
        if ( !bResultsOnly )
            pTab[nDestPos]->StartAllListeners();
        SetDirty( ScRange( 0, 0, nDestPos, MAXCOL, MAXROW, nDestPos));

        if ( bResultsOnly )
            pSrcDoc->SetAutoCalc( bOldAutoCalcSrc );
        SetAutoCalc( bOldAutoCalc );

        //  Drawing kopieren

        if (bInsertNew)
            TransferDrawPage( pSrcDoc, nSrcPos, nDestPos );

        pTab[nDestPos]->SetPendingRowHeights( pSrcDoc->pTab[nSrcPos]->IsPendingRowHeights() );
    }
    if (!bValid)
        nRetVal = 0;
    sal_Bool bVbaEnabled = IsInVBAMode();

    if ( bVbaEnabled  )
    {
        SfxObjectShell* pSrcShell = pSrcDoc ? pSrcDoc->GetDocumentShell() : NULL;
        if ( pSrcShell )
        {
            StarBASIC* pStarBASIC = pSrcShell ? pSrcShell->GetBasic() : NULL;
            String aLibName( RTL_CONSTASCII_USTRINGPARAM( "Standard" ) );
            if ( pSrcShell && pSrcShell->GetBasicManager()->GetName().Len() > 0 )
            {
                aLibName = pSrcShell->GetBasicManager()->GetName();
                pStarBASIC = pSrcShell->GetBasicManager()->GetLib( aLibName );
            }

            String sCodeName;
            String sSource;
            uno::Reference< script::XLibraryContainer > xLibContainer = pSrcShell->GetBasicContainer();
            uno::Reference< container::XNameContainer > xLib;
            if( xLibContainer.is() )
            {
                uno::Any aLibAny = xLibContainer->getByName( aLibName );
                aLibAny >>= xLib;
            }

            if( xLib.is() )
            {
                String sSrcCodeName;
                pSrcDoc->GetCodeName( nSrcPos, sSrcCodeName );
                rtl::OUString sRTLSource;
                xLib->getByName( sSrcCodeName ) >>= sRTLSource;
                sSource = sRTLSource;
            }
            VBA_InsertModule( *this, nDestPos, sCodeName, sSource );
        }
    }

    return nRetVal;
}

//  ----------------------------------------------------------------------------

void ScDocument::SetError( SCCOL nCol, SCROW nRow, SCTAB nTab, const sal_uInt16 nError)
{
    if (VALIDTAB(nTab))
        if (pTab[nTab])
            pTab[nTab]->SetError( nCol, nRow, nError );
}

<<<<<<< HEAD
namespace {

bool eraseUnusedSharedName(ScRangeName* pRangeName, ScTable* pTab[], USHORT nLevel)
{
    ScRangeName::iterator itr = pRangeName->begin(), itrEnd = pRangeName->end();
    for (; itr != itrEnd; ++itr)
=======
void ScDocument::EraseNonUsedSharedNames(sal_uInt16 nLevel)
{
    for (sal_uInt16 i = 0; i < pRangeName->GetCount(); i++)
>>>>>>> ce6308e4
    {
        if (!itr->HasType(RT_SHARED))
            continue;

        String aName;
        itr->GetName(aName);
        aName.Erase(0, 6);                      // !!! vgl. Table4, FillFormula !!
        USHORT nInd = static_cast<USHORT>(aName.ToInt32());
        if (nInd > nLevel)
            continue;

        USHORT nIndex = itr->GetIndex();

        bool bInUse = false;
        for (SCTAB j = 0; !bInUse && (j <= MAXTAB); ++j)
        {
<<<<<<< HEAD
            if (pTab[j])
                bInUse = pTab[j]->IsRangeNameInUse(0, 0, MAXCOL-1, MAXROW-1, nIndex);
        }
        if (!bInUse)
        {
            pRangeName->erase(itr);
            return true;
=======
            String aName;
            pRangeData->GetName(aName);
            aName.Erase(0, 6);                      // !!! vgl. Table4, FillFormula !!
            sal_uInt16 nInd = (sal_uInt16) aName.ToInt32();
            if (nInd <= nLevel)
            {
                sal_uInt16 nIndex = pRangeData->GetIndex();
                sal_Bool bInUse = sal_False;
                for (SCTAB j = 0; !bInUse && (j <= MAXTAB); j++)
                {
                    if (pTab[j])
                        bInUse = pTab[j]->IsRangeNameInUse(0, 0, MAXCOL-1, MAXROW-1,
                                                           nIndex);
                }
                if (!bInUse)
                    pRangeName->AtFree(i);
            }
>>>>>>> ce6308e4
        }
    }
    return false;
}

}

void ScDocument::EraseNonUsedSharedNames(USHORT nLevel)
{
    while (eraseUnusedSharedName(pRangeName, pTab, nLevel))
        ;
}

//  ----------------------------------------------------------------------------

void ScDocument::SetConsolidateDlgData( const ScConsolidateParam* pData )
{
    delete pConsolidateDlgData;

    if ( pData )
        pConsolidateDlgData = new ScConsolidateParam( *pData );
    else
        pConsolidateDlgData = NULL;
}

void ScDocument::SetChangeViewSettings(const ScChangeViewSettings& rNew)
{
    if (pChangeViewSettings==NULL)
        pChangeViewSettings = new ScChangeViewSettings;

    DBG_ASSERT( pChangeViewSettings, "Oops. No ChangeViewSettings :-( by!" );

    *pChangeViewSettings=rNew;
}

//  ----------------------------------------------------------------------------

ScFieldEditEngine* ScDocument::CreateFieldEditEngine()
{
    ScFieldEditEngine* pNewEditEngine = NULL;
    if (!pCacheFieldEditEngine)
    {
        pNewEditEngine = new ScFieldEditEngine( GetEnginePool(),
            GetEditPool(), sal_False );
    }
    else
    {
        if ( !bImportingXML )
        {
            // #i66209# previous use might not have restored update mode,
            // ensure same state as for a new EditEngine (UpdateMode = sal_True)
            if ( !pCacheFieldEditEngine->GetUpdateMode() )
                pCacheFieldEditEngine->SetUpdateMode(sal_True);
        }

        pNewEditEngine = pCacheFieldEditEngine;
        pCacheFieldEditEngine = NULL;
    }
    return pNewEditEngine;
}

void ScDocument::DisposeFieldEditEngine(ScFieldEditEngine*& rpEditEngine)
{
    if (!pCacheFieldEditEngine && rpEditEngine)
    {
        pCacheFieldEditEngine = rpEditEngine;
        pCacheFieldEditEngine->Clear();
    }
    else
        delete rpEditEngine;
    rpEditEngine = NULL;
}

//  ----------------------------------------------------------------------------

ScRecursionHelper* ScDocument::CreateRecursionHelperInstance()
{
    return new ScRecursionHelper;
}

//  ----------------------------------------------------------------------------

ScLookupCache & ScDocument::GetLookupCache( const ScRange & rRange )
{
    ScLookupCache* pCache = 0;
    if (!pLookupCacheMapImpl)
        pLookupCacheMapImpl = new ScLookupCacheMapImpl;
    ScLookupCacheMap::iterator it( pLookupCacheMapImpl->aCacheMap.find( rRange));
    if (it == pLookupCacheMapImpl->aCacheMap.end())
    {
        pCache = new ScLookupCache( this, rRange);
        AddLookupCache( *pCache);
    }
    else
        pCache = (*it).second;
    return *pCache;
}

void ScDocument::AddLookupCache( ScLookupCache & rCache )
{
    if (!pLookupCacheMapImpl->aCacheMap.insert( ::std::pair< const ScRange,
                ScLookupCache*>( rCache.getRange(), &rCache)).second)
    {
        DBG_ERRORFILE( "ScDocument::AddLookupCache: couldn't add to hash map");
    }
    else
        StartListeningArea( rCache.getRange(), &rCache);
}

void ScDocument::RemoveLookupCache( ScLookupCache & rCache )
{
    ScLookupCacheMap::iterator it( pLookupCacheMapImpl->aCacheMap.find(
                rCache.getRange()));
    if (it == pLookupCacheMapImpl->aCacheMap.end())
    {
        DBG_ERRORFILE( "ScDocument::RemoveLookupCache: range not found in hash map");
    }
    else
    {
        ScLookupCache* pCache = (*it).second;
        pLookupCacheMapImpl->aCacheMap.erase( it);
        EndListeningArea( pCache->getRange(), &rCache);
    }
}

void ScDocument::ClearLookupCaches()
{
    if( pLookupCacheMapImpl )
        pLookupCacheMapImpl->clear();
}

/* vim:set shiftwidth=4 softtabstop=4 expandtab: */<|MERGE_RESOLUTION|>--- conflicted
+++ resolved
@@ -183,45 +183,37 @@
         nVisibleTab( 0 ),
         eLinkMode(LM_UNKNOWN),
         bAutoCalc( eMode == SCDOCMODE_DOCUMENT ),
-        bAutoCalcShellDisabled( sal_False ),
-        bForcedFormulaPending( sal_False ),
-        bCalculatingFormulaTree( sal_False ),
+        bAutoCalcShellDisabled( false ),
+        bForcedFormulaPending( false ),
+        bCalculatingFormulaTree( false ),
         bIsClip( eMode == SCDOCMODE_CLIP ),
         bIsUndo( eMode == SCDOCMODE_UNDO ),
-<<<<<<< HEAD
-        bIsVisible( FALSE ),
-        bIsEmbedded( FALSE ),
-        bNoSetDirty( FALSE ),
-        bInsertingFromOtherDoc( FALSE ),
-=======
-        bIsVisible( sal_False ),
-        bIsEmbedded( sal_False ),
-//      bNoSetDirty( sal_True ),
-        bNoSetDirty( sal_False ),
-        bInsertingFromOtherDoc( sal_False ),
->>>>>>> ce6308e4
+        bIsVisible( false ),
+        bIsEmbedded( false ),
+        bNoSetDirty( false ),
+        bInsertingFromOtherDoc( false ),
         bLoadingMedium( false ),
         bImportingXML( false ),
-        bXMLFromWrapper( sal_False ),
-        bCalcingAfterLoad( sal_False ),
-        bNoListening( sal_False ),
-        bIdleDisabled( sal_False ),
-        bInLinkUpdate( sal_False ),
-        bChartListenerCollectionNeedsUpdate( sal_False ),
-        bHasForcedFormulas( sal_False ),
-        bInDtorClear( sal_False ),
-        bExpandRefs( sal_False ),
-        bDetectiveDirty( sal_False ),
+        bXMLFromWrapper( false ),
+        bCalcingAfterLoad( false ),
+        bNoListening( false ),
+        bIdleDisabled( false ),
+        bInLinkUpdate( false ),
+        bChartListenerCollectionNeedsUpdate( false ),
+        bHasForcedFormulas( false ),
+        bInDtorClear( false ),
+        bExpandRefs( false ),
+        bDetectiveDirty( false ),
         nMacroCallMode( SC_MACROCALL_ALLOWED ),
-        bHasMacroFunc( sal_False ),
+        bHasMacroFunc( false ),
         nVisSpellState( 0 ),
         nAsianCompression(SC_ASIANCOMPRESSION_INVALID),
         nAsianKerning(SC_ASIANKERNING_INVALID),
-        bSetDrawDefaults( sal_False ),
-        bPastingDrawFromOtherDoc( sal_False ),
+        bSetDrawDefaults( false ),
+        bPastingDrawFromOtherDoc( false ),
         nInDdeLinkUpdate( 0 ),
-        bInUnoBroadcast( sal_False ),
-        bInUnoListenerCall( sal_False ),
+        bInUnoBroadcast( false ),
+        bInUnoListenerCall( false ),
         eGrammar( formula::FormulaGrammar::GRAM_NATIVE ),
         bStyleSheetUsageInvalid( sal_True ),
         mbUndoEnabled( true ),
@@ -258,13 +250,8 @@
     for (SCTAB i=1; i<=MAXTAB; i++)
         pTab[i] = NULL;
 
-<<<<<<< HEAD
     pRangeName = new ScRangeName(this);
-    pDBCollection = new ScDBCollection( 4, 4, FALSE, this );
-=======
-    pRangeName = new ScRangeName( 4, 4, sal_False, this );
-    pDBCollection = new ScDBCollection( 4, 4, sal_False, this );
->>>>>>> ce6308e4
+    pDBCollection = new ScDBCollection( 4, 4, false, this );
     pSelectionAttr = NULL;
     pChartCollection = new ScChartCollection;
     apTemporaryChartLock = std::auto_ptr< ScTemporaryChartLock >( new ScTemporaryChartLock(this) );
@@ -543,8 +530,8 @@
     if ( !pEditEngine )
     {
         pEditEngine = new ScFieldEditEngine( GetEnginePool(), GetEditPool() );
-        pEditEngine->SetUpdateMode( sal_False );
-        pEditEngine->EnableUndo( sal_False );
+        pEditEngine->SetUpdateMode( false );
+        pEditEngine->EnableUndo( false );
         pEditEngine->SetRefMapMode( MAP_100TH_MM );
         pEditEngine->SetForbiddenCharsTable( xForbiddenCharacters );
     }
@@ -556,8 +543,8 @@
     if ( !pNoteEngine )
     {
         pNoteEngine = new ScNoteEditEngine( GetEnginePool(), GetEditPool() );
-        pNoteEngine->SetUpdateMode( sal_False );
-        pNoteEngine->EnableUndo( sal_False );
+        pNoteEngine->SetUpdateMode( false );
+        pNoteEngine->EnableUndo( false );
         pNoteEngine->SetRefMapMode( MAP_100TH_MM );
         pNoteEngine->SetForbiddenCharsTable( xForbiddenCharacters );
                 const SfxItemSet& rItemSet = GetDefPattern()->GetItemSet();
@@ -637,25 +624,6 @@
     }
 }
 
-<<<<<<< HEAD
-=======
-//UNUSED2009-05 void ScDocument::PutCell( const ScAddress& rPos, ScBaseCell* pCell,
-//UNUSED2009-05                             sal_uLong nFormatIndex, sal_Bool bForceTab )
-//UNUSED2009-05 {
-//UNUSED2009-05     SCTAB nTab = rPos.Tab();
-//UNUSED2009-05     if ( bForceTab && !pTab[nTab] )
-//UNUSED2009-05     {
-//UNUSED2009-05         sal_Bool bExtras = !bIsUndo;        // Spaltenbreiten, Zeilenhoehen, Flags
-//UNUSED2009-05
-//UNUSED2009-05         pTab[nTab] = new ScTable(this, nTab,
-//UNUSED2009-05                             String::CreateFromAscii(RTL_CONSTASCII_STRINGPARAM("temp")),
-//UNUSED2009-05                             bExtras, bExtras);
-//UNUSED2009-05     }
-//UNUSED2009-05
-//UNUSED2009-05     if (pTab[nTab])
-//UNUSED2009-05         pTab[nTab]->PutCell( rPos, nFormatIndex, pCell );
-//UNUSED2009-05 }
->>>>>>> ce6308e4
 
 sal_Bool ScDocument::GetPrintArea( SCTAB nTab, SCCOL& rEndCol, SCROW& rEndRow,
                                 sal_Bool bNotes ) const
@@ -678,7 +646,7 @@
 
     rEndCol = 0;
     rEndRow = 0;
-    return sal_False;
+    return false;
 }
 
 sal_Bool ScDocument::GetPrintAreaHor( SCTAB nTab, SCROW nStartRow, SCROW nEndRow,
@@ -690,7 +658,7 @@
         if (pDrawLayer)
         {
             ScRange aDrawRange(0,nStartRow,nTab, MAXCOL,nEndRow,nTab);
-            if (DrawGetPrintArea( aDrawRange, sal_True, sal_False ))
+            if (DrawGetPrintArea( aDrawRange, sal_True, false ))
             {
                 if (aDrawRange.aEnd.Col()>rEndCol) rEndCol=aDrawRange.aEnd.Col();
                 bAny = sal_True;
@@ -700,7 +668,7 @@
     }
 
     rEndCol = 0;
-    return sal_False;
+    return false;
 }
 
 sal_Bool ScDocument::GetPrintAreaVer( SCTAB nTab, SCCOL nStartCol, SCCOL nEndCol,
@@ -712,7 +680,7 @@
         if (pDrawLayer)
         {
             ScRange aDrawRange(nStartCol,0,nTab, nEndCol,MAXROW,nTab);
-            if (DrawGetPrintArea( aDrawRange, sal_False, sal_True ))
+            if (DrawGetPrintArea( aDrawRange, false, sal_True ))
             {
                 if (aDrawRange.aEnd.Row()>rEndRow) rEndRow=aDrawRange.aEnd.Row();
                 bAny = sal_True;
@@ -722,7 +690,7 @@
     }
 
     rEndRow = 0;
-    return sal_False;
+    return false;
 }
 
 sal_Bool ScDocument::GetDataStart( SCTAB nTab, SCCOL& rStartCol, SCROW& rStartRow ) const
@@ -745,13 +713,13 @@
 
     rStartCol = 0;
     rStartRow = 0;
-    return sal_False;
+    return false;
 }
 
 sal_Bool ScDocument::MoveTab( SCTAB nOldPos, SCTAB nNewPos )
 {
-    if (nOldPos == nNewPos) return sal_False;
-    sal_Bool bValid = sal_False;
+    if (nOldPos == nNewPos) return false;
+    sal_Bool bValid = false;
     if (VALIDTAB(nOldPos))
     {
         if (pTab[nOldPos])
@@ -760,7 +728,7 @@
             if (nTabCount > 1)
             {
                 sal_Bool bOldAutoCalc = GetAutoCalc();
-                SetAutoCalc( sal_False );   // Mehrfachberechnungen vermeiden
+                SetAutoCalc( false );   // Mehrfachberechnungen vermeiden
                 SetNoListening( sal_True );
                 ScProgress* pProgress = new ScProgress( GetDocumentShell(),
                     ScGlobal::GetRscString(STR_UNDO_MOVE_TAB), GetCodeCount() );
@@ -806,7 +774,7 @@
                 for (i = 0; i <= MAXTAB; i++)
                     if (pTab[i])
                         pTab[i]->UpdateCompile();
-                SetNoListening( sal_False );
+                SetNoListening( false );
                 for (i = 0; i <= MAXTAB; i++)
                     if (pTab[i])
                         pTab[i]->StartAllListeners();
@@ -846,7 +814,7 @@
         bValid = ( !GetTable( aName, nDummy ) && (nMaxTableNumber <= MAXTAB) );
 
     sal_Bool bOldAutoCalc = GetAutoCalc();
-    SetAutoCalc( sal_False );   // Mehrfachberechnungen vermeiden
+    SetAutoCalc( false );   // Mehrfachberechnungen vermeiden
     if (bValid)
     {
         if (nNewPos == nMaxTableNumber)
@@ -889,7 +857,7 @@
                 for (i = 0; i <= MAXTAB; i++)
                     if (pTab[i] && i != nOldPos && i != nNewPos)
                         pTab[i]->UpdateCompile();
-                SetNoListening( sal_False );
+                SetNoListening( false );
                 for (i = 0; i <= MAXTAB; i++)
                     if (pTab[i] && i != nOldPos && i != nNewPos)
                         pTab[i]->StartAllListeners();
@@ -903,7 +871,7 @@
                 pChartListenerCollection->UpdateScheduledSeriesRanges();
             }
             else
-                bValid = sal_False;
+                bValid = false;
         }
     }
     if (bValid)
@@ -922,13 +890,8 @@
         pTab[nOldPos]->UpdateInsertTab(nNewPos);
 
         pTab[nOldPos]->UpdateCompile();
-<<<<<<< HEAD
-        pTab[nNewPos]->UpdateCompile( TRUE );   //  maybe already compiled in Clone, but used names need recompilation
-        SetNoListening( FALSE );
-=======
-        pTab[nNewPos]->UpdateCompile( sal_True );   // #67996# maybe already compiled in Clone, but used names need recompilation
-        SetNoListening( sal_False );
->>>>>>> ce6308e4
+        pTab[nNewPos]->UpdateCompile( true );   //  maybe already compiled in Clone, but used names need recompilation
+        SetNoListening( false );
         pTab[nOldPos]->StartAllListeners();
         pTab[nNewPos]->StartAllListeners();
         SetDirty();
@@ -969,14 +932,14 @@
             pTab[nDestPos]->DeleteArea( 0,0, MAXCOL,MAXROW, IDF_ALL );
         }
         else
-            bValid = sal_False;
+            bValid = false;
     }
 
     if (bValid)
     {
-        sal_Bool bOldAutoCalcSrc = sal_False;
+        sal_Bool bOldAutoCalcSrc = false;
         sal_Bool bOldAutoCalc = GetAutoCalc();
-        SetAutoCalc( sal_False );   // Mehrfachberechnungen vermeiden
+        SetAutoCalc( false );   // Mehrfachberechnungen vermeiden
         SetNoListening( sal_True );
         if ( bResultsOnly )
         {
@@ -992,36 +955,28 @@
                 ScBulkBroadcast aBulkBroadcast( pBASM);
                 pSrcDoc->pTab[nSrcPos]->CopyToTable(0, 0, MAXCOL, MAXROW,
                         ( bResultsOnly ? IDF_ALL & ~IDF_FORMULA : IDF_ALL),
-                        sal_False, pTab[nDestPos] );
+                        false, pTab[nDestPos] );
             }
         }
         pTab[nDestPos]->SetTabNo(nDestPos);
 
         if ( !bResultsOnly )
         {
-<<<<<<< HEAD
-            BOOL bNamesLost = FALSE;
+            BOOL bNamesLost = false;
             // array containing range names which might need update of indices.
             // The instances inserted into this vector are managed by the
             // range name container of this document, so no need to delete
             // them afterward.
             ::std::vector<ScRangeData*> aSrcRangeNames;
 
-=======
-            sal_Bool bNamesLost = sal_False;
-            sal_uInt16 nSrcRangeNames = pSrcDoc->pRangeName->GetCount();
-            // array containing range names which might need update of indices
-            ScRangeData** pSrcRangeNames = nSrcRangeNames ? new ScRangeData* [nSrcRangeNames] : NULL;
->>>>>>> ce6308e4
             // the index mapping thereof
             ScRangeData::IndexMap aSrcRangeMap;
-            sal_Bool bRangeNameReplace = sal_False;
+            sal_Bool bRangeNameReplace = false;
 
             // find named ranges that are used in the source sheet
             std::set<sal_uInt16> aUsedNames;
             pSrcDoc->pTab[nSrcPos]->FindRangeNamesInUse( 0, 0, MAXCOL, MAXROW, aUsedNames );
 
-<<<<<<< HEAD
             ScRangeName::const_iterator itr = pSrcDoc->pRangeName->begin(), itrEnd = pSrcDoc->pRangeName->end();
             for (; itr != itrEnd; ++itr)        //! DB-Bereiche Pivot-Bereiche auch !!!
             {
@@ -1031,28 +986,12 @@
                 {
                     const ScRangeData* pExistingData = pRangeName->findByName(itr->GetName());
                     if (pExistingData)
-=======
-            for (sal_uInt16 i = 0; i < nSrcRangeNames; i++)     //! DB-Bereiche Pivot-Bereiche auch !!!
-            {
-                ScRangeData* pSrcData = (*pSrcDoc->pRangeName)[i];
-                sal_uInt16 nOldIndex = pSrcData->GetIndex();
-                bool bInUse = ( aUsedNames.find(nOldIndex) != aUsedNames.end() );
-                if (bInUse)
-                {
-                    sal_uInt16 nExisting = 0;
-                    if ( pRangeName->SearchName( pSrcData->GetName(), nExisting ) )
->>>>>>> ce6308e4
                     {
                         // the name exists already in the destination document
                         // -> use the existing name, but show a warning
                         // (when refreshing links, the existing name is used and the warning not shown)
 
-<<<<<<< HEAD
                         USHORT nExistingIndex = pExistingData->GetIndex();
-=======
-                        ScRangeData* pExistingData = (*pRangeName)[nExisting];
-                        sal_uInt16 nExistingIndex = pExistingData->GetIndex();
->>>>>>> ce6308e4
 
                         // don't modify the named range
                         aSrcRangeMap.insert(
@@ -1074,13 +1013,8 @@
                         else
                         {
                             pData->TransferTabRef( nSrcPos, nDestPos );
-<<<<<<< HEAD
                             aSrcRangeNames.push_back(pData);
                             USHORT nNewIndex = pData->GetIndex();
-=======
-                            pSrcRangeNames[i] = pData;
-                            sal_uInt16 nNewIndex = pData->GetIndex();
->>>>>>> ce6308e4
                             aSrcRangeMap.insert(
                                 ScRangeData::IndexMap::value_type(nOldIndex, nNewIndex));
                             if ( !bRangeNameReplace )
@@ -1093,17 +1027,9 @@
             {
                 // first update all inserted named formulas if they contain other
                 // range names and used indices changed
-<<<<<<< HEAD
                 for (size_t i = 0, n = aSrcRangeNames.size(); i < n; ++i)       //! DB-Bereiche Pivot-Bereiche auch
                     aSrcRangeNames[i]->ReplaceRangeNamesInUse( aSrcRangeMap );
 
-=======
-                for (sal_uInt16 i = 0; i < nSrcRangeNames; i++)     //! DB-Bereiche Pivot-Bereiche auch
-                {
-                    if ( pSrcRangeNames[i] )
-                        pSrcRangeNames[i]->ReplaceRangeNamesInUse( aSrcRangeMap );
-                }
->>>>>>> ce6308e4
                 // then update the formulas, they might need the just updated range names
                 pTab[nDestPos]->ReplaceRangeNamesInUse( 0, 0, MAXCOL, MAXROW, aSrcRangeMap );
             }
@@ -1129,7 +1055,7 @@
             pTab[nDestPos]->CompileAll();
         }
 
-        SetNoListening( sal_False );
+        SetNoListening( false );
         if ( !bResultsOnly )
             pTab[nDestPos]->StartAllListeners();
         SetDirty( ScRange( 0, 0, nDestPos, MAXCOL, MAXROW, nDestPos));
@@ -1196,18 +1122,12 @@
             pTab[nTab]->SetError( nCol, nRow, nError );
 }
 
-<<<<<<< HEAD
 namespace {
 
 bool eraseUnusedSharedName(ScRangeName* pRangeName, ScTable* pTab[], USHORT nLevel)
 {
     ScRangeName::iterator itr = pRangeName->begin(), itrEnd = pRangeName->end();
     for (; itr != itrEnd; ++itr)
-=======
-void ScDocument::EraseNonUsedSharedNames(sal_uInt16 nLevel)
-{
-    for (sal_uInt16 i = 0; i < pRangeName->GetCount(); i++)
->>>>>>> ce6308e4
     {
         if (!itr->HasType(RT_SHARED))
             continue;
@@ -1224,7 +1144,6 @@
         bool bInUse = false;
         for (SCTAB j = 0; !bInUse && (j <= MAXTAB); ++j)
         {
-<<<<<<< HEAD
             if (pTab[j])
                 bInUse = pTab[j]->IsRangeNameInUse(0, 0, MAXCOL-1, MAXROW-1, nIndex);
         }
@@ -1232,25 +1151,6 @@
         {
             pRangeName->erase(itr);
             return true;
-=======
-            String aName;
-            pRangeData->GetName(aName);
-            aName.Erase(0, 6);                      // !!! vgl. Table4, FillFormula !!
-            sal_uInt16 nInd = (sal_uInt16) aName.ToInt32();
-            if (nInd <= nLevel)
-            {
-                sal_uInt16 nIndex = pRangeData->GetIndex();
-                sal_Bool bInUse = sal_False;
-                for (SCTAB j = 0; !bInUse && (j <= MAXTAB); j++)
-                {
-                    if (pTab[j])
-                        bInUse = pTab[j]->IsRangeNameInUse(0, 0, MAXCOL-1, MAXROW-1,
-                                                           nIndex);
-                }
-                if (!bInUse)
-                    pRangeName->AtFree(i);
-            }
->>>>>>> ce6308e4
         }
     }
     return false;
@@ -1294,7 +1194,7 @@
     if (!pCacheFieldEditEngine)
     {
         pNewEditEngine = new ScFieldEditEngine( GetEnginePool(),
-            GetEditPool(), sal_False );
+            GetEditPool(), false );
     }
     else
     {
