/*************************************************************************
 *
 * DO NOT ALTER OR REMOVE COPYRIGHT NOTICES OR THIS FILE HEADER.
 *
 * Copyright 2000, 2010 Oracle and/or its affiliates.
 *
 * OpenOffice.org - a multi-platform office productivity suite
 *
 * This file is part of OpenOffice.org.
 *
 * OpenOffice.org is free software: you can redistribute it and/or modify
 * it under the terms of the GNU Lesser General Public License version 3
 * only, as published by the Free Software Foundation.
 *
 * OpenOffice.org is distributed in the hope that it will be useful,
 * but WITHOUT ANY WARRANTY; without even the implied warranty of
 * MERCHANTABILITY or FITNESS FOR A PARTICULAR PURPOSE.  See the
 * GNU Lesser General Public License version 3 for more details
 * (a copy is included in the LICENSE file that accompanied this code).
 *
 * You should have received a copy of the GNU Lesser General Public License
 * version 3 along with OpenOffice.org.  If not, see
 * <http://www.openoffice.org/license.html>
 * for a copy of the LGPLv3 License.
 *
 ************************************************************************/
// MARKER(update_precomp.py): autogen include statement, do not remove
#include "precompiled_sc.hxx"

#include "dpcachetable.hxx"
#include "document.hxx"
#include "address.hxx"
#include "cell.hxx"
#include "dptabdat.hxx"
#include "dptabsrc.hxx"
#include "dpobject.hxx"
#include "queryparam.hxx"

#include <com/sun/star/i18n/LocaleDataItem.hpp>
#include <com/sun/star/sdbc/DataType.hpp>
#include <com/sun/star/sdbc/XRow.hpp>
#include <com/sun/star/sdbc/XRowSet.hpp>
#include <com/sun/star/sdbc/XResultSetMetaData.hpp>
#include <com/sun/star/sdbc/XResultSetMetaDataSupplier.hpp>
#include <com/sun/star/util/Date.hpp>
#include <com/sun/star/sheet/DataPilotFieldFilter.hpp>
#include <com/sun/star/sheet/DataPilotFieldGroupBy.hpp>

#include <memory>

using namespace ::com::sun::star;

using ::rtl::OUString;
using ::std::vector;
using ::std::pair;
using ::std::hash_map;
using ::std::hash_set;
using ::std::auto_ptr;
using ::com::sun::star::i18n::LocaleDataItem;
using ::com::sun::star::uno::Exception;
using ::com::sun::star::uno::Reference;
using ::com::sun::star::uno::Sequence;
using ::com::sun::star::uno::Any;
using ::com::sun::star::uno::UNO_QUERY;
using ::com::sun::star::uno::UNO_QUERY_THROW;
using ::com::sun::star::sheet::DataPilotFieldFilter;


static BOOL lcl_HasQueryEntry( const ScQueryParam& rParam )
{
    return rParam.GetEntryCount() > 0 &&
            rParam.GetEntry(0).bDoQuery;
}

// ----------------------------------------------------------------------------

ScDPCacheTable::FilterItem::FilterItem() :
    mfValue(0.0),
    mbHasValue(false)
{
}
bool  ScDPCacheTable::FilterItem::match( const  ScDPItemData& rCellData ) const
{
    if (rCellData.GetString()!= maString &&
        (!rCellData.IsValue()|| rCellData.GetValue()!=  mfValue))
            return false;
    return true;
}
// ----------------------------------------------------------------------------

ScDPCacheTable::SingleFilter::SingleFilter(String aString, double fValue, bool bHasValue)
{
    maItem.maString = aString;
    maItem.mfValue      = fValue;
    maItem.mbHasValue   = bHasValue;
}

bool ScDPCacheTable::SingleFilter::match( const  ScDPItemData& rCellData ) const
{
      return maItem.match(rCellData);
}

const String ScDPCacheTable::SingleFilter::getMatchString()
{
    return maItem.maString;
}

double ScDPCacheTable::SingleFilter::getMatchValue() const
{
    return maItem.mfValue;
}

bool ScDPCacheTable::SingleFilter::hasValue() const
{
    return maItem.mbHasValue;
}

// ----------------------------------------------------------------------------

ScDPCacheTable::GroupFilter::GroupFilter()
{
}

bool ScDPCacheTable::GroupFilter::match( const  ScDPItemData& rCellData ) const
{
    vector<FilterItem>::const_iterator itrEnd = maItems.end();
        for (vector<FilterItem>::const_iterator itr = maItems.begin(); itr != itrEnd; ++itr)
        {
            bool bMatch = itr->match( rCellData);
            if (bMatch)
                return  true;
        }
        return false;
}

void ScDPCacheTable::GroupFilter::addMatchItem(const String& rStr, double fVal, bool bHasValue)
{
    FilterItem aItem;
    aItem.maString = rStr;
    aItem.mfValue = fVal;
    aItem.mbHasValue = bHasValue;
    maItems.push_back(aItem);
}

size_t ScDPCacheTable::GroupFilter::getMatchItemCount() const
{
    return maItems.size();
}

// ----------------------------------------------------------------------------

ScDPCacheTable::Criterion::Criterion() :
    mnFieldIndex(-1),
    mpFilter(static_cast<FilterBase*>(NULL))
{
}

// ----------------------------------------------------------------------------

ScDPCacheTable::ScDPCacheTable( ScDocument* pDoc,long nId ) :
    mpCache( NULL ),
    mpNoneCache( NULL )
{
     if ( nId >= 0 )
        mpCache = pDoc->GetDPObjectCache( nId );
    else
    { //create a temp cache object
        InitNoneCache( NULL );
    }
}

ScDPCacheTable::~ScDPCacheTable()
{
}

sal_Int32 ScDPCacheTable::getRowSize() const
{
    return GetCache()->GetRowCount();
}

sal_Int32 ScDPCacheTable::getColSize() const
{
    return GetCache()->GetColumnCount();
}

<<<<<<< HEAD
namespace {

/**
 * While the macro interpret level is incremented, the formula cells are
 * (semi-)guaranteed to be interpreted.
 */
class MacroInterpretIncrementer
{
public:
    MacroInterpretIncrementer(ScDocument* pDoc) :
        mpDoc(pDoc)
    {
        mpDoc->IncMacroInterpretLevel();
    }
    ~MacroInterpretIncrementer()
    {
        mpDoc->DecMacroInterpretLevel();
    }
private:
    ScDocument* mpDoc;
};

}

void ScDPCacheTable::fillTable(ScDocument* pDoc, const ScRange& rRange, const ScQueryParam& rQuery, BOOL* pSpecial,
                               bool bIgnoreEmptyRows)
{
    // Make sure the formula cells within the data range are interpreted
    // during this call, for this method may be called from the interpretation
    // of GETPIVOTDATA, which disables nested formula interpretation without
    // increasing the macro level.
    MacroInterpretIncrementer aMacroInc(pDoc);

    SCTAB nTab = rRange.aStart.Tab();
    SCCOL nStartCol = rRange.aStart.Col();
    SCROW nStartRow = rRange.aStart.Row();
    SCCOL nColCount = rRange.aEnd.Col() - rRange.aStart.Col() + 1;
    SCROW nRowCount = rRange.aEnd.Row() - rRange.aStart.Row() + 1;
=======
void ScDPCacheTable::fillTable(  const ScQueryParam& rQuery, BOOL* pSpecial,
                               bool bIgnoreEmptyRows, bool bRepeatIfEmpty )
{
>>>>>>> 79e1f109

    if ( mpCache == NULL )
        InitNoneCache( NULL );
//check cache
   const SCROW  nRowCount = getRowSize();
   const SCCOL  nColCount = (SCCOL) getColSize();
   if ( nRowCount <= 0 || nColCount <= 0)
        return;

    maRowsVisible.clear();
    maRowsVisible.reserve(nRowCount);


    // Initialize field entries container.
    maFieldEntries.clear();
    maFieldEntries.reserve(nColCount);

    // Data rows
    for (SCCOL nCol = 0; nCol < nColCount; ++nCol)
    {
        SCROW nMemCount = GetCache()->GetDimMemberCount( nCol );
        if ( nMemCount )
        {
            std::vector< SCROW > pAdded( nMemCount, -1 );

            for (SCROW nRow = 0; nRow < nRowCount; ++nRow )
            {
                SCROW nIndex = GetCache()->GetItemDataId( nCol, nRow, bRepeatIfEmpty );
                SCROW nOrder = GetCache()->GetOrder( nCol, nIndex );

                if ( nCol == 0 )
                         maRowsVisible.push_back(false);

                if ( lcl_HasQueryEntry(rQuery) &&
                    !GetCache()->ValidQuery( nRow , rQuery, pSpecial ) )
                    continue;
                if ( bIgnoreEmptyRows &&  GetCache()->IsRowEmpty( nRow ) )
                    continue;
                // Insert a new row into cache table.
                if ( nCol == 0 )
                     maRowsVisible.back() = true;

                pAdded[nOrder] = nIndex;
            }
            maFieldEntries.push_back( vector<SCROW>() );
            for ( SCROW nRow = 0; nRow < nMemCount; nRow++ )
            {
                if ( pAdded[nRow] != -1 )
                    maFieldEntries.back().push_back( pAdded[nRow] );
            }
        }
    }
}

void ScDPCacheTable::fillTable()
{
    if ( mpCache == NULL )
        InitNoneCache( NULL );
//check cache
   const SCROW  nRowCount = getRowSize();
   const SCCOL  nColCount = (SCCOL) getColSize();
   if ( nRowCount <= 0 || nColCount <= 0)
        return;

    maRowsVisible.clear();
    maRowsVisible.reserve(nRowCount);


    // Initialize field entries container.
    maFieldEntries.clear();
    maFieldEntries.reserve(nColCount);

    // Data rows
    for (SCCOL nCol = 0; nCol < nColCount; ++nCol)
    {
        SCROW nMemCount = GetCache()->GetDimMemberCount( nCol );
        if ( nMemCount )
        {
            std::vector< SCROW > pAdded( nMemCount, -1 );

            for (SCROW nRow = 0; nRow < nRowCount; ++nRow )
            {
                SCROW nIndex = GetCache()->GetItemDataId( nCol, nRow, false );
                SCROW nOrder = GetCache()->GetOrder( nCol, nIndex );

                if ( nCol == 0 )
                     maRowsVisible.push_back(true);


                pAdded[nOrder] = nIndex;
            }
            maFieldEntries.push_back( vector<SCROW>() );
            for ( SCROW nRow = 0; nRow < nMemCount; nRow++ )
            {
                if ( pAdded[nRow] != -1 )
                    maFieldEntries.back().push_back( pAdded[nRow] );
            }
        }
    }
        return;
}

bool ScDPCacheTable::isRowActive(sal_Int32 nRow) const
{
    if (nRow < 0 || static_cast<size_t>(nRow) >= maRowsVisible.size())
        // row index out of bound
        return false;

    return maRowsVisible[nRow];
}

void ScDPCacheTable::filterByPageDimension(const vector<Criterion>& rCriteria, const hash_set<sal_Int32>& rRepeatIfEmptyDims)
{
    sal_Int32 nRowSize = getRowSize();
    if (nRowSize != static_cast<sal_Int32>(maRowsVisible.size()))
    {
        // sizes of the two tables differ!
        return;
    }

    for (sal_Int32 nRow = 0; nRow < nRowSize; ++nRow)
        maRowsVisible[nRow] = isRowQualified(nRow, rCriteria, rRepeatIfEmptyDims);
}

const ScDPItemData* ScDPCacheTable::getCell(SCCOL nCol, SCROW nRow, bool bRepeatIfEmpty) const
{
   SCROW nId= GetCache()->GetItemDataId(nCol, nRow, bRepeatIfEmpty);
   return GetCache()->GetItemDataById( nCol, nId );
}

void  ScDPCacheTable::getValue( ScDPValueData& rVal, SCCOL nCol, SCROW nRow, bool bRepeatIfEmpty) const
{
    const ScDPItemData* pData = getCell( nCol, nRow, bRepeatIfEmpty );

    if (pData)
    {
        rVal.fValue = pData->IsValue() ? pData->GetValue() : 0.0;
        rVal.nType = pData->GetType();
    }
    else
        rVal.Set(0.0, SC_VALTYPE_EMPTY);
}
String ScDPCacheTable::getFieldName(SCCOL  nIndex) const
{
    return (GetCache()->GetDimensionName( nIndex ));
}

sal_Int32 ScDPCacheTable::getFieldIndex(const String& rStr) const
{
    return GetCache()->GetDimensionIndex( rStr );
}

const ::std::vector<SCROW>&  ScDPCacheTable::getFieldEntries( sal_Int32 nColumn ) const
{
     if (nColumn < 0 || static_cast<size_t>(nColumn) >= maFieldEntries.size())
    {
        // index out of bound.  Hopefully this code will never be reached.
        static const ::std::vector<SCROW> emptyEntries;
        return emptyEntries;
    }
     return maFieldEntries[nColumn];
}

void ScDPCacheTable::filterTable(const vector<Criterion>& rCriteria, Sequence< Sequence<Any> >& rTabData,
                                 const hash_set<sal_Int32>& rRepeatIfEmptyDims)
{
    sal_Int32 nRowSize = getRowSize();
    sal_Int32 nColSize = getColSize();

    if (!nRowSize)
        // no data to filter.
        return;

    // Row first, then column.
    vector< Sequence<Any> > tableData;
    tableData.reserve(nRowSize+1);

    // Header first.
    Sequence<Any> headerRow(nColSize);
    for (SCCOL  nCol = 0; nCol < nColSize; ++nCol)
    {
        OUString str;
        str = getFieldName( nCol);
        Any any;
        any <<= str;
        headerRow[nCol] = any;
    }
    tableData.push_back(headerRow);


    for (sal_Int32 nRow = 0; nRow < nRowSize; ++nRow)
    {
        if (!maRowsVisible[nRow])
            // This row is filtered out.
            continue;

        if (!isRowQualified(nRow, rCriteria, rRepeatIfEmptyDims))
            continue;

        // Insert this row into table.

        Sequence<Any> row(nColSize);
        for (SCCOL nCol = 0; nCol < nColSize; ++nCol)
        {
            Any any;
            bool bRepeatIfEmpty = rRepeatIfEmptyDims.count(nCol) > 0;
            // Wang Xu Ming - DataPilot migration
            const ScDPItemData* pData= getCell(nCol, nRow, bRepeatIfEmpty);
            if ( pData->IsValue() )
                any <<= pData->GetValue();
            else
            {
                  OUString string (pData->GetString() );
                  any <<= string;
            }
            row[nCol] = any;
        }
        tableData.push_back(row);
    }

    // convert vector to Seqeunce
    sal_Int32 nTabSize = static_cast<sal_Int32>(tableData.size());
    rTabData.realloc(nTabSize);
    for (sal_Int32 i = 0; i < nTabSize; ++i)
        rTabData[i] = tableData[i];
}

void ScDPCacheTable::clear()
{
    maFieldEntries.clear();
    maRowsVisible.clear();
}

void ScDPCacheTable::swap(ScDPCacheTable& rOther)
{
    maFieldEntries.swap(rOther.maFieldEntries);
    maRowsVisible.swap(rOther.maRowsVisible);
}

bool ScDPCacheTable::empty() const
{
    return ( mpCache == NULL&& mpNoneCache == NULL ) || maFieldEntries.size()==0;
}

bool ScDPCacheTable::isRowQualified(sal_Int32 nRow, const vector<Criterion>& rCriteria,
                                    const hash_set<sal_Int32>& rRepeatIfEmptyDims) const
{
    sal_Int32 nColSize = getColSize();
    vector<Criterion>::const_iterator itrEnd = rCriteria.end();
    for (vector<Criterion>::const_iterator itr = rCriteria.begin(); itr != itrEnd; ++itr)
    {
        if (itr->mnFieldIndex >= nColSize)
            // specified field is outside the source data columns.  Don't
            // use this criterion.
            continue;

        // Check if the 'repeat if empty' flag is set for this field.
        bool bRepeatIfEmpty = rRepeatIfEmptyDims.count(itr->mnFieldIndex) > 0;
        const ScDPItemData* pCellData = getCell(static_cast<SCCOL>(itr->mnFieldIndex), nRow, bRepeatIfEmpty);
        if (!itr->mpFilter->match(*pCellData))
            return false;
    }
    return true;
}


void ScDPCacheTable::InitNoneCache( ScDocument* pDoc )
{
    mpCache = NULL;
    if ( mpNoneCache )
        delete mpNoneCache;
    mpNoneCache = new ScDPTableDataCache( pDoc );
}

ScDPTableDataCache* ScDPCacheTable::GetCache() const
{
    if ( mpCache )
        return mpCache;
    return mpNoneCache;
}
// End Comments<|MERGE_RESOLUTION|>--- conflicted
+++ resolved
@@ -183,7 +183,6 @@
     return GetCache()->GetColumnCount();
 }
 
-<<<<<<< HEAD
 namespace {
 
 /**
@@ -208,25 +207,14 @@
 
 }
 
-void ScDPCacheTable::fillTable(ScDocument* pDoc, const ScRange& rRange, const ScQueryParam& rQuery, BOOL* pSpecial,
-                               bool bIgnoreEmptyRows)
+void ScDPCacheTable::fillTable(  const ScQueryParam& rQuery, BOOL* pSpecial,
+                               bool bIgnoreEmptyRows, bool bRepeatIfEmpty )
 {
     // Make sure the formula cells within the data range are interpreted
     // during this call, for this method may be called from the interpretation
     // of GETPIVOTDATA, which disables nested formula interpretation without
     // increasing the macro level.
     MacroInterpretIncrementer aMacroInc(pDoc);
-
-    SCTAB nTab = rRange.aStart.Tab();
-    SCCOL nStartCol = rRange.aStart.Col();
-    SCROW nStartRow = rRange.aStart.Row();
-    SCCOL nColCount = rRange.aEnd.Col() - rRange.aStart.Col() + 1;
-    SCROW nRowCount = rRange.aEnd.Row() - rRange.aStart.Row() + 1;
-=======
-void ScDPCacheTable::fillTable(  const ScQueryParam& rQuery, BOOL* pSpecial,
-                               bool bIgnoreEmptyRows, bool bRepeatIfEmpty )
-{
->>>>>>> 79e1f109
 
     if ( mpCache == NULL )
         InitNoneCache( NULL );
