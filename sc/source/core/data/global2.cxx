/*************************************************************************
 *
 * DO NOT ALTER OR REMOVE COPYRIGHT NOTICES OR THIS FILE HEADER.
 *
 * Copyright 2000, 2010 Oracle and/or its affiliates.
 *
 * OpenOffice.org - a multi-platform office productivity suite
 *
 * This file is part of OpenOffice.org.
 *
 * OpenOffice.org is free software: you can redistribute it and/or modify
 * it under the terms of the GNU Lesser General Public License version 3
 * only, as published by the Free Software Foundation.
 *
 * OpenOffice.org is distributed in the hope that it will be useful,
 * but WITHOUT ANY WARRANTY; without even the implied warranty of
 * MERCHANTABILITY or FITNESS FOR A PARTICULAR PURPOSE.  See the
 * GNU Lesser General Public License version 3 for more details
 * (a copy is included in the LICENSE file that accompanied this code).
 *
 * You should have received a copy of the GNU Lesser General Public License
 * version 3 along with OpenOffice.org.  If not, see
 * <http://www.openoffice.org/license.html>
 * for a copy of the LGPLv3 License.
 *
 ************************************************************************/

// MARKER(update_precomp.py): autogen include statement, do not remove
#include "precompiled_sc.hxx"



// INCLUDE ---------------------------------------------------------------

#include <sfx2/docfile.hxx>
#include <sfx2/objsh.hxx>
#include <unotools/textsearch.hxx>
#include <unotools/pathoptions.hxx>
#include <unotools/useroptions.hxx>
#include <tools/urlobj.hxx>
#include <unotools/charclass.hxx>
#include <stdlib.h>
#include <ctype.h>
#include <unotools/syslocale.hxx>

#include "global.hxx"
#include "rangeutl.hxx"
#include "rechead.hxx"
#include "compiler.hxx"
#include "paramisc.hxx"

#include "sc.hrc"
#include "globstr.hrc"

using ::std::vector;

// -----------------------------------------------------------------------




//------------------------------------------------------------------------
// struct ScImportParam:

ScImportParam::ScImportParam() :
    nCol1(0),
    nRow1(0),
    nCol2(0),
    nRow2(0),
    bImport(sal_False),
    bNative(sal_False),
    bSql(sal_True),
    nType(ScDbTable)
{
}

ScImportParam::ScImportParam( const ScImportParam& r ) :
    nCol1       (r.nCol1),
    nRow1       (r.nRow1),
    nCol2       (r.nCol2),
    nRow2       (r.nRow2),
    bImport     (r.bImport),
    aDBName     (r.aDBName),
    aStatement  (r.aStatement),
    bNative     (r.bNative),
    bSql        (r.bSql),
    nType       (r.nType)
{
}

ScImportParam::~ScImportParam()
{
}

//UNUSED2009-05 void ScImportParam::Clear()
//UNUSED2009-05 {
//UNUSED2009-05     nCol1 = nCol2 = 0;
//UNUSED2009-05     nRow1 = nRow2 = 0;
//UNUSED2009-05     bImport = sal_False;
//UNUSED2009-05     bNative = sal_False;
//UNUSED2009-05     bSql = sal_True;
//UNUSED2009-05     nType = ScDbTable;
//UNUSED2009-05     aDBName.Erase();
//UNUSED2009-05     aStatement.Erase();
//UNUSED2009-05 }

ScImportParam& ScImportParam::operator=( const ScImportParam& r )
{
    nCol1           = r.nCol1;
    nRow1           = r.nRow1;
    nCol2           = r.nCol2;
    nRow2           = r.nRow2;
    bImport         = r.bImport;
    aDBName         = r.aDBName;
    aStatement      = r.aStatement;
    bNative         = r.bNative;
    bSql            = r.bSql;
    nType           = r.nType;

    return *this;
}

sal_Bool ScImportParam::operator==( const ScImportParam& rOther ) const
{
    return( nCol1       == rOther.nCol1 &&
            nRow1       == rOther.nRow1 &&
            nCol2       == rOther.nCol2 &&
            nRow2       == rOther.nRow2 &&
            bImport     == rOther.bImport &&
            aDBName     == rOther.aDBName &&
            aStatement  == rOther.aStatement &&
            bNative     == rOther.bNative &&
            bSql        == rOther.bSql &&
            nType       == rOther.nType );

    //! nQuerySh und pConnection sind gleich ?
}


//------------------------------------------------------------------------
// struct ScQueryParam:

ScQueryEntry::ScQueryEntry() :
    bDoQuery(sal_False),
    bQueryByString(sal_False),
    bQueryByDate(false),
    nField(0),
    eOp(SC_EQUAL),
    eConnect(SC_AND),
    pStr(new String),
    nVal(0.0),
    pSearchParam(NULL),
    pSearchText(NULL)
{
}

ScQueryEntry::ScQueryEntry(const ScQueryEntry& r) :
    bDoQuery(r.bDoQuery),
    bQueryByString(r.bQueryByString),
    bQueryByDate(r.bQueryByDate),
    nField(r.nField),
    eOp(r.eOp),
    eConnect(r.eConnect),
    pStr(new String(*r.pStr)),
    nVal(r.nVal),
    pSearchParam(NULL),
    pSearchText(NULL)
{
}

ScQueryEntry::~ScQueryEntry()
{
    delete pStr;
    if ( pSearchParam )
    {
        delete pSearchParam;
        delete pSearchText;
    }
}

ScQueryEntry& ScQueryEntry::operator=( const ScQueryEntry& r )
{
    bDoQuery        = r.bDoQuery;
    bQueryByString  = r.bQueryByString;
    bQueryByDate    = r.bQueryByDate;
    eOp             = r.eOp;
    eConnect        = r.eConnect;
    nField          = r.nField;
    nVal            = r.nVal;
    *pStr           = *r.pStr;
    if ( pSearchParam )
    {
        delete pSearchParam;
        delete pSearchText;
    }
    pSearchParam    = NULL;
    pSearchText     = NULL;

    return *this;
}

void ScQueryEntry::Clear()
{
    bDoQuery        = sal_False;
    bQueryByString  = sal_False;
    bQueryByDate    = false;
    eOp             = SC_EQUAL;
    eConnect        = SC_AND;
    nField          = 0;
    nVal            = 0.0;
    pStr->Erase();
    if ( pSearchParam )
    {
        delete pSearchParam;
        delete pSearchText;
    }
    pSearchParam    = NULL;
    pSearchText     = NULL;
}

sal_Bool ScQueryEntry::operator==( const ScQueryEntry& r ) const
{
    return bDoQuery         == r.bDoQuery
        && bQueryByString   == r.bQueryByString
        && bQueryByDate     == r.bQueryByDate
        && eOp              == r.eOp
        && eConnect         == r.eConnect
        && nField           == r.nField
        && nVal             == r.nVal
        && *pStr            == *r.pStr;
    //! pSearchParam und pSearchText nicht vergleichen
}

utl::TextSearch* ScQueryEntry::GetSearchTextPtr( sal_Bool bCaseSens )
{
    if ( !pSearchParam )
    {
        pSearchParam = new utl::SearchParam( *pStr, utl::SearchParam::SRCH_REGEXP,
            bCaseSens, sal_False, sal_False );
        pSearchText = new utl::TextSearch( *pSearchParam, *ScGlobal::pCharClass );
    }
    return pSearchText;
}

//------------------------------------------------------------------------
// struct ScSubTotalParam:

ScSubTotalParam::ScSubTotalParam()
{
    for ( sal_uInt16 i=0; i<MAXSUBTOTAL; i++ )
    {
        nSubTotals[i] = 0;
        pSubTotals[i] = NULL;
        pFunctions[i] = NULL;
    }

    Clear();
}

//------------------------------------------------------------------------

ScSubTotalParam::ScSubTotalParam( const ScSubTotalParam& r ) :
        nCol1(r.nCol1),nRow1(r.nRow1),nCol2(r.nCol2),nRow2(r.nRow2),
        bRemoveOnly(r.bRemoveOnly),bReplace(r.bReplace),bPagebreak(r.bPagebreak),bCaseSens(r.bCaseSens),
        bDoSort(r.bDoSort),bAscending(r.bAscending),bUserDef(r.bUserDef),nUserIndex(r.nUserIndex),
        bIncludePattern(r.bIncludePattern)
{
    for (sal_uInt16 i=0; i<MAXSUBTOTAL; i++)
    {
        bGroupActive[i] = r.bGroupActive[i];
        nField[i]       = r.nField[i];

        if ( (r.nSubTotals[i] > 0) && r.pSubTotals[i] && r.pFunctions[i] )
        {
            nSubTotals[i] = r.nSubTotals[i];
            pSubTotals[i] = new SCCOL   [r.nSubTotals[i]];
            pFunctions[i] = new ScSubTotalFunc  [r.nSubTotals[i]];

            for (SCCOL j=0; j<r.nSubTotals[i]; j++)
            {
                pSubTotals[i][j] = r.pSubTotals[i][j];
                pFunctions[i][j] = r.pFunctions[i][j];
            }
        }
        else
        {
            nSubTotals[i] = 0;
            pSubTotals[i] = NULL;
            pFunctions[i] = NULL;
        }
    }
}

//------------------------------------------------------------------------

void ScSubTotalParam::Clear()
{
    nCol1=nCol2= 0;
    nRow1=nRow2 = 0;
    nUserIndex = 0;
    bPagebreak=bCaseSens=bUserDef=bIncludePattern=bRemoveOnly = sal_False;
    bAscending=bReplace=bDoSort = sal_True;

    for (sal_uInt16 i=0; i<MAXSUBTOTAL; i++)
    {
        bGroupActive[i] = sal_False;
        nField[i]       = 0;

        if ( (nSubTotals[i] > 0) && pSubTotals[i] && pFunctions[i] )
        {
            for ( SCCOL j=0; j<nSubTotals[i]; j++ ) {
                pSubTotals[i][j] = 0;
                pFunctions[i][j] = SUBTOTAL_FUNC_NONE;
            }
        }
    }
}

//------------------------------------------------------------------------

ScSubTotalParam& ScSubTotalParam::operator=( const ScSubTotalParam& r )
{
    nCol1           = r.nCol1;
    nRow1           = r.nRow1;
    nCol2           = r.nCol2;
    nRow2           = r.nRow2;
    bRemoveOnly     = r.bRemoveOnly;
    bReplace        = r.bReplace;
    bPagebreak      = r.bPagebreak;
    bCaseSens       = r.bCaseSens;
    bDoSort         = r.bDoSort;
    bAscending      = r.bAscending;
    bUserDef        = r.bUserDef;
    nUserIndex      = r.nUserIndex;
    bIncludePattern = r.bIncludePattern;

    for (sal_uInt16 i=0; i<MAXSUBTOTAL; i++)
    {
        bGroupActive[i] = r.bGroupActive[i];
        nField[i]       = r.nField[i];
        nSubTotals[i]   = r.nSubTotals[i];

        if ( pSubTotals[i] ) delete [] pSubTotals[i];
        if ( pFunctions[i] ) delete [] pFunctions[i];

        if ( r.nSubTotals[i] > 0 )
        {
            pSubTotals[i] = new SCCOL   [r.nSubTotals[i]];
            pFunctions[i] = new ScSubTotalFunc  [r.nSubTotals[i]];

            for (SCCOL j=0; j<r.nSubTotals[i]; j++)
            {
                pSubTotals[i][j] = r.pSubTotals[i][j];
                pFunctions[i][j] = r.pFunctions[i][j];
            }
        }
        else
        {
            nSubTotals[i] = 0;
            pSubTotals[i] = NULL;
            pFunctions[i] = NULL;
        }
    }

    return *this;
}

//------------------------------------------------------------------------

sal_Bool ScSubTotalParam::operator==( const ScSubTotalParam& rOther ) const
{
    sal_Bool bEqual =   (nCol1          == rOther.nCol1)
                 && (nRow1          == rOther.nRow1)
                 && (nCol2          == rOther.nCol2)
                 && (nRow2          == rOther.nRow2)
                 && (bRemoveOnly    == rOther.bRemoveOnly)
                 && (bReplace       == rOther.bReplace)
                 && (bPagebreak     == rOther.bPagebreak)
                 && (bDoSort        == rOther.bDoSort)
                 && (bCaseSens      == rOther.bCaseSens)
                 && (bAscending     == rOther.bAscending)
                 && (bUserDef       == rOther.bUserDef)
                 && (nUserIndex     == rOther.nUserIndex)
                 && (bIncludePattern== rOther.bIncludePattern);

    if ( bEqual )
    {
        bEqual = sal_True;
        for ( sal_uInt16 i=0; i<MAXSUBTOTAL && bEqual; i++ )
        {
            bEqual =   (bGroupActive[i] == rOther.bGroupActive[i])
                    && (nField[i]       == rOther.nField[i])
                    && (nSubTotals[i]   == rOther.nSubTotals[i]);

            if ( bEqual && (nSubTotals[i] > 0) )
            {
                bEqual = (pSubTotals != NULL) && (pFunctions != NULL);

                for (SCCOL j=0; (j<nSubTotals[i]) && bEqual; j++)
                {
                    bEqual =   bEqual
                            && (pSubTotals[i][j] == rOther.pSubTotals[i][j])
                            && (pFunctions[i][j] == rOther.pFunctions[i][j]);
                }
            }
        }
    }

    return bEqual;
}

//------------------------------------------------------------------------

void ScSubTotalParam::SetSubTotals( sal_uInt16                  nGroup,
                                    const SCCOL*            ptrSubTotals,
                                    const ScSubTotalFunc*   ptrFunctions,
                                    sal_uInt16                  nCount )
{
    DBG_ASSERT( (nGroup <= MAXSUBTOTAL),
                "ScSubTotalParam::SetSubTotals(): nGroup > MAXSUBTOTAL!" );
    DBG_ASSERT( ptrSubTotals,
                "ScSubTotalParam::SetSubTotals(): ptrSubTotals == NULL!" );
    DBG_ASSERT( ptrFunctions,
                "ScSubTotalParam::SetSubTotals(): ptrFunctions == NULL!" );
    DBG_ASSERT( (nCount > 0),
                "ScSubTotalParam::SetSubTotals(): nCount <= 0!" );

    if ( ptrSubTotals && ptrFunctions && (nCount > 0) && (nGroup <= MAXSUBTOTAL) )
    {
        // 0 wird als 1 aufgefasst, sonst zum Array-Index dekrementieren
        if (nGroup != 0)
            nGroup--;

        delete [] pSubTotals[nGroup];
        delete [] pFunctions[nGroup];

        pSubTotals[nGroup] = new SCCOL      [nCount];
        pFunctions[nGroup] = new ScSubTotalFunc [nCount];
        nSubTotals[nGroup] = static_cast<SCCOL>(nCount);

        for ( sal_uInt16 i=0; i<nCount; i++ )
        {
            pSubTotals[nGroup][i] = ptrSubTotals[i];
            pFunctions[nGroup][i] = ptrFunctions[i];
        }
    }
}

//------------------------------------------------------------------------
// struct ScConsolidateParam:

ScConsolidateParam::ScConsolidateParam() :
    ppDataAreas( NULL )
{
    Clear();
}

//------------------------------------------------------------------------

ScConsolidateParam::ScConsolidateParam( const ScConsolidateParam& r ) :
        nCol(r.nCol),nRow(r.nRow),nTab(r.nTab),
        eFunction(r.eFunction),nDataAreaCount(0),
        ppDataAreas( NULL ),
        bByCol(r.bByCol),bByRow(r.bByRow),bReferenceData(r.bReferenceData)
{
    if ( r.nDataAreaCount > 0 )
    {
        nDataAreaCount = r.nDataAreaCount;
        ppDataAreas = new ScArea*[nDataAreaCount];
        for ( sal_uInt16 i=0; i<nDataAreaCount; i++ )
            ppDataAreas[i] = new ScArea( *(r.ppDataAreas[i]) );
    }
}

//------------------------------------------------------------------------

__EXPORT ScConsolidateParam::~ScConsolidateParam()
{
    ClearDataAreas();
}

//------------------------------------------------------------------------

void __EXPORT ScConsolidateParam::ClearDataAreas()
{
    if ( ppDataAreas )
    {
        for ( sal_uInt16 i=0; i<nDataAreaCount; i++ )
            delete ppDataAreas[i];
        delete [] ppDataAreas;
        ppDataAreas = NULL;
    }
    nDataAreaCount = 0;
}

//------------------------------------------------------------------------

void __EXPORT ScConsolidateParam::Clear()
{
    ClearDataAreas();

    nCol = 0;
    nRow = 0;
    nTab = 0;
    bByCol = bByRow = bReferenceData    = sal_False;
    eFunction                           = SUBTOTAL_FUNC_SUM;
}

//------------------------------------------------------------------------

ScConsolidateParam& __EXPORT ScConsolidateParam::operator=( const ScConsolidateParam& r )
{
    nCol            = r.nCol;
    nRow            = r.nRow;
    nTab            = r.nTab;
    bByCol          = r.bByCol;
    bByRow          = r.bByRow;
    bReferenceData  = r.bReferenceData;
    eFunction       = r.eFunction;
    SetAreas( r.ppDataAreas, r.nDataAreaCount );

    return *this;
}

//------------------------------------------------------------------------

sal_Bool __EXPORT ScConsolidateParam::operator==( const ScConsolidateParam& r ) const
{
    sal_Bool bEqual =   (nCol           == r.nCol)
                 && (nRow           == r.nRow)
                 && (nTab           == r.nTab)
                 && (bByCol         == r.bByCol)
                 && (bByRow         == r.bByRow)
                 && (bReferenceData == r.bReferenceData)
                 && (nDataAreaCount == r.nDataAreaCount)
                 && (eFunction      == r.eFunction);

    if ( nDataAreaCount == 0 )
        bEqual = bEqual && (ppDataAreas == NULL) && (r.ppDataAreas == NULL);
    else
        bEqual = bEqual && (ppDataAreas != NULL) && (r.ppDataAreas != NULL);

    if ( bEqual && (nDataAreaCount > 0) )
        for ( sal_uInt16 i=0; i<nDataAreaCount && bEqual; i++ )
            bEqual = *(ppDataAreas[i]) == *(r.ppDataAreas[i]);

    return bEqual;
}

//------------------------------------------------------------------------

void __EXPORT ScConsolidateParam::SetAreas( ScArea* const* ppAreas, sal_uInt16 nCount )
{
    ClearDataAreas();
    if ( ppAreas && nCount > 0 )
    {
        ppDataAreas = new ScArea*[nCount];
        for ( sal_uInt16 i=0; i<nCount; i++ )
            ppDataAreas[i] = new ScArea( *(ppAreas[i]) );
        nDataAreaCount = nCount;
    }
}

<<<<<<< HEAD
=======
// -----------------------------------------------------------------------

PivotField::PivotField( SCsCOL nNewCol, sal_uInt16 nNewFuncMask ) :
    nCol( nNewCol ),
    nFuncMask( nNewFuncMask ),
    nFuncCount( 0 )
{
}

bool PivotField::operator==( const PivotField& r ) const
{
    return (nCol                            == r.nCol)
        && (nFuncMask                       == r.nFuncMask)
        && (nFuncCount                      == r.nFuncCount)
        && (maFieldRef.ReferenceType        == r.maFieldRef.ReferenceType)
        && (maFieldRef.ReferenceField       == r.maFieldRef.ReferenceField)
        && (maFieldRef.ReferenceItemType    == r.maFieldRef.ReferenceItemType)
        && (maFieldRef.ReferenceItemName    == r.maFieldRef.ReferenceItemName);
}

//------------------------------------------------------------------------
// struct ScPivotParam:

ScPivotParam::ScPivotParam()
    :   nCol(0), nRow(0), nTab(0),
        nPageCount(0), nColCount(0), nRowCount(0), nDataCount(0),
        bIgnoreEmptyRows(sal_False), bDetectCategories(sal_False),
        bMakeTotalCol(sal_True), bMakeTotalRow(sal_True)
{
}

//------------------------------------------------------------------------

ScPivotParam::ScPivotParam( const ScPivotParam& r )
    :   nCol( r.nCol ), nRow( r.nRow ), nTab( r.nTab ),
        nPageCount(0), nColCount(0), nRowCount(0), nDataCount(0),
        bIgnoreEmptyRows(r.bIgnoreEmptyRows),
        bDetectCategories(r.bDetectCategories),
        bMakeTotalCol(r.bMakeTotalCol),
        bMakeTotalRow(r.bMakeTotalRow)
{
    SetPivotArrays  ( r.aPageArr, r.aColArr, r.aRowArr, r.aDataArr,
                      r.nPageCount, r.nColCount, r.nRowCount, r.nDataCount );

    SetLabelData(r.maLabelArray);
}

//------------------------------------------------------------------------

__EXPORT ScPivotParam::~ScPivotParam()
{
}

//------------------------------------------------------------------------

//UNUSED2009-05 void __EXPORT ScPivotParam::Clear()
//UNUSED2009-05 {
//UNUSED2009-05     nCol = 0;
//UNUSED2009-05     nRow = 0;
//UNUSED2009-05     nTab = 0;
//UNUSED2009-05     bIgnoreEmptyRows = bDetectCategories = sal_False;
//UNUSED2009-05     bMakeTotalCol = bMakeTotalRow = sal_True;
//UNUSED2009-05     ClearLabelData();
//UNUSED2009-05     ClearPivotArrays();
//UNUSED2009-05 }

void __EXPORT ScPivotParam::ClearPivotArrays()
{
    memset( aPageArr, 0, PIVOT_MAXPAGEFIELD * sizeof(PivotField) );
    memset( aColArr, 0, PIVOT_MAXFIELD * sizeof(PivotField) );
    memset( aRowArr, 0, PIVOT_MAXFIELD * sizeof(PivotField) );
    memset( aDataArr, 0, PIVOT_MAXFIELD * sizeof(PivotField) );
    nPageCount = 0;
    nColCount = 0;
    nRowCount = 0;
    nDataCount = 0;
}

void ScPivotParam::SetLabelData(const vector<ScDPLabelDataRef>& r)
{
    vector<ScDPLabelDataRef> aNewArray;
    aNewArray.reserve(r.size());
    for (vector<ScDPLabelDataRef>::const_iterator itr = r.begin(), itrEnd = r.end();
          itr != itrEnd; ++itr)
    {
        ScDPLabelDataRef p(new ScDPLabelData(**itr));
        aNewArray.push_back(p);
    }
    maLabelArray.swap(aNewArray);
}

//------------------------------------------------------------------------

void __EXPORT ScPivotParam::SetPivotArrays  ( const PivotField* pPageArr,
                                              const PivotField* pColArr,
                                              const PivotField* pRowArr,
                                              const PivotField* pDataArr,
                                              SCSIZE            nPageCnt,
                                              SCSIZE            nColCnt,
                                              SCSIZE            nRowCnt,
                                              SCSIZE            nDataCnt )
{
    ClearPivotArrays();

    if ( pPageArr && pColArr && pRowArr && pDataArr  )
    {
        nPageCount  = (nPageCnt>PIVOT_MAXPAGEFIELD) ? PIVOT_MAXPAGEFIELD : nPageCnt;
        nColCount   = (nColCnt>PIVOT_MAXFIELD) ? PIVOT_MAXFIELD : nColCnt;
        nRowCount   = (nRowCnt>PIVOT_MAXFIELD) ? PIVOT_MAXFIELD : nRowCnt;
        nDataCount  = (nDataCnt>PIVOT_MAXFIELD) ? PIVOT_MAXFIELD : nDataCnt;

        memcpy( aPageArr, pPageArr, nPageCount * sizeof(PivotField) );
        memcpy( aColArr,  pColArr,  nColCount  * sizeof(PivotField) );
        memcpy( aRowArr,  pRowArr,  nRowCount  * sizeof(PivotField) );
        memcpy( aDataArr, pDataArr, nDataCount * sizeof(PivotField) );
    }
}

//------------------------------------------------------------------------

ScPivotParam& __EXPORT ScPivotParam::operator=( const ScPivotParam& r )
{
    nCol              = r.nCol;
    nRow              = r.nRow;
    nTab              = r.nTab;
    bIgnoreEmptyRows  = r.bIgnoreEmptyRows;
    bDetectCategories = r.bDetectCategories;
    bMakeTotalCol     = r.bMakeTotalCol;
    bMakeTotalRow     = r.bMakeTotalRow;

    SetPivotArrays  ( r.aPageArr, r.aColArr, r.aRowArr, r.aDataArr,
                      r.nPageCount, r.nColCount, r.nRowCount, r.nDataCount );
    SetLabelData(r.maLabelArray);
    return *this;
}

//------------------------------------------------------------------------

sal_Bool __EXPORT ScPivotParam::operator==( const ScPivotParam& r ) const
{
    sal_Bool bEqual =   (nCol       == r.nCol)
                 && (nRow       == r.nRow)
                 && (nTab       == r.nTab)
                 && (bIgnoreEmptyRows  == r.bIgnoreEmptyRows)
                 && (bDetectCategories == r.bDetectCategories)
                 && (bMakeTotalCol == r.bMakeTotalCol)
                 && (bMakeTotalRow == r.bMakeTotalRow)
                 && (maLabelArray.size() == r.maLabelArray.size())
                 && (nPageCount == r.nPageCount)
                 && (nColCount  == r.nColCount)
                 && (nRowCount  == r.nRowCount)
                 && (nDataCount == r.nDataCount);

    if ( bEqual )
    {
        SCSIZE i;

        for ( i=0; i<nPageCount && bEqual; i++ )
            bEqual = ( aPageArr[i] == r.aPageArr[i] );

        for ( i=0; i<nColCount && bEqual; i++ )
            bEqual = ( aColArr[i] == r.aColArr[i] );

        for ( i=0; i<nRowCount && bEqual; i++ )
            bEqual = ( aRowArr[i] == r.aRowArr[i] );

        for ( i=0; i<nDataCount && bEqual; i++ )
            bEqual = ( aDataArr[i] == r.aDataArr[i] );
    }

    return bEqual;
}

>>>>>>> d0ce561b
//------------------------------------------------------------------------
// struct ScSolveParam

ScSolveParam::ScSolveParam()
    :   pStrTargetVal( NULL )
{
}

//------------------------------------------------------------------------

ScSolveParam::ScSolveParam( const ScSolveParam& r )
    :   aRefFormulaCell ( r.aRefFormulaCell ),
        aRefVariableCell( r.aRefVariableCell ),
        pStrTargetVal   ( r.pStrTargetVal
                            ? new String(*r.pStrTargetVal)
                            : NULL )
{
}

//------------------------------------------------------------------------

ScSolveParam::ScSolveParam( const ScAddress& rFormulaCell,
                            const ScAddress& rVariableCell,
                            const String&   rTargetValStr )
    :   aRefFormulaCell ( rFormulaCell ),
        aRefVariableCell( rVariableCell ),
        pStrTargetVal   ( new String(rTargetValStr) )
{
}

//------------------------------------------------------------------------

ScSolveParam::~ScSolveParam()
{
    delete pStrTargetVal;
}

//------------------------------------------------------------------------

ScSolveParam& __EXPORT ScSolveParam::operator=( const ScSolveParam& r )
{
    delete pStrTargetVal;

    aRefFormulaCell  = r.aRefFormulaCell;
    aRefVariableCell = r.aRefVariableCell;
    pStrTargetVal    = r.pStrTargetVal
                            ? new String(*r.pStrTargetVal)
                            : NULL;
    return *this;
}

//------------------------------------------------------------------------

sal_Bool ScSolveParam::operator==( const ScSolveParam& r ) const
{
    sal_Bool bEqual =   (aRefFormulaCell  == r.aRefFormulaCell)
                 && (aRefVariableCell == r.aRefVariableCell);

    if ( bEqual )
    {
        if ( !pStrTargetVal && !r.pStrTargetVal )
            bEqual = sal_True;
        else if ( !pStrTargetVal || !r.pStrTargetVal )
            bEqual = sal_False;
        else if ( pStrTargetVal && r.pStrTargetVal )
            bEqual = ( *pStrTargetVal == *(r.pStrTargetVal) );
    }

    return bEqual;
}


//------------------------------------------------------------------------
// struct ScTabOpParam

ScTabOpParam::ScTabOpParam( const ScTabOpParam& r )
    :   aRefFormulaCell ( r.aRefFormulaCell ),
        aRefFormulaEnd  ( r.aRefFormulaEnd ),
        aRefRowCell     ( r.aRefRowCell ),
        aRefColCell     ( r.aRefColCell ),
        nMode           ( r.nMode )
{
}

//------------------------------------------------------------------------

ScTabOpParam::ScTabOpParam( const ScRefAddress& rFormulaCell,
                            const ScRefAddress& rFormulaEnd,
                            const ScRefAddress& rRowCell,
                            const ScRefAddress& rColCell,
                                  sal_uInt8      nMd)
    :   aRefFormulaCell ( rFormulaCell ),
        aRefFormulaEnd  ( rFormulaEnd ),
        aRefRowCell     ( rRowCell ),
        aRefColCell     ( rColCell ),
        nMode           ( nMd )
{
}

//------------------------------------------------------------------------

ScTabOpParam& ScTabOpParam::operator=( const ScTabOpParam& r )
{
    aRefFormulaCell  = r.aRefFormulaCell;
    aRefFormulaEnd   = r.aRefFormulaEnd;
    aRefRowCell      = r.aRefRowCell;
    aRefColCell      = r.aRefColCell;
    nMode            = r.nMode;
    return *this;
}

//------------------------------------------------------------------------

sal_Bool __EXPORT ScTabOpParam::operator==( const ScTabOpParam& r ) const
{
    return (        (aRefFormulaCell == r.aRefFormulaCell)
                 && (aRefFormulaEnd  == r.aRefFormulaEnd)
                 && (aRefRowCell     == r.aRefRowCell)
                 && (aRefColCell     == r.aRefColCell)
                 && (nMode           == r.nMode) );
}

String ScGlobal::GetAbsDocName( const String& rFileName,
                                SfxObjectShell* pShell )
{
    String aAbsName;
    if ( !pShell->HasName() )
    {   // maybe relative to document path working directory
        INetURLObject aObj;
        SvtPathOptions aPathOpt;
        aObj.SetSmartURL( aPathOpt.GetWorkPath() );
        aObj.setFinalSlash();       // it IS a path
        bool bWasAbs = true;
        aAbsName = aObj.smartRel2Abs( rFileName, bWasAbs ).GetMainURL(INetURLObject::NO_DECODE);
        //  returned string must be encoded because it's used directly to create SfxMedium
    }
    else
    {
        const SfxMedium* pMedium = pShell->GetMedium();
        if ( pMedium )
        {
            bool bWasAbs = true;
            aAbsName = pMedium->GetURLObject().smartRel2Abs( rFileName, bWasAbs ).GetMainURL(INetURLObject::NO_DECODE);
        }
        else
        {   // This can't happen, but ...
            // just to be sure to have the same encoding
            INetURLObject aObj;
            aObj.SetSmartURL( aAbsName );
            aAbsName = aObj.GetMainURL(INetURLObject::NO_DECODE);
        }
    }
    return aAbsName;
}


String ScGlobal::GetDocTabName( const String& rFileName,
                                const String& rTabName )
{
    String aDocTab( '\'' );
    aDocTab += rFileName;
    xub_StrLen nPos = 1;
    while( (nPos = aDocTab.Search( '\'', nPos ))
            != STRING_NOTFOUND )
    {   // escape Quotes
        aDocTab.Insert( '\\', nPos );
        nPos += 2;
    }
    aDocTab += '\'';
    aDocTab += SC_COMPILER_FILE_TAB_SEP;
    aDocTab += rTabName;    // "'Doc'#Tab"
    return aDocTab;
}
<|MERGE_RESOLUTION|>--- conflicted
+++ resolved
@@ -561,182 +561,6 @@
     }
 }
 
-<<<<<<< HEAD
-=======
-// -----------------------------------------------------------------------
-
-PivotField::PivotField( SCsCOL nNewCol, sal_uInt16 nNewFuncMask ) :
-    nCol( nNewCol ),
-    nFuncMask( nNewFuncMask ),
-    nFuncCount( 0 )
-{
-}
-
-bool PivotField::operator==( const PivotField& r ) const
-{
-    return (nCol                            == r.nCol)
-        && (nFuncMask                       == r.nFuncMask)
-        && (nFuncCount                      == r.nFuncCount)
-        && (maFieldRef.ReferenceType        == r.maFieldRef.ReferenceType)
-        && (maFieldRef.ReferenceField       == r.maFieldRef.ReferenceField)
-        && (maFieldRef.ReferenceItemType    == r.maFieldRef.ReferenceItemType)
-        && (maFieldRef.ReferenceItemName    == r.maFieldRef.ReferenceItemName);
-}
-
-//------------------------------------------------------------------------
-// struct ScPivotParam:
-
-ScPivotParam::ScPivotParam()
-    :   nCol(0), nRow(0), nTab(0),
-        nPageCount(0), nColCount(0), nRowCount(0), nDataCount(0),
-        bIgnoreEmptyRows(sal_False), bDetectCategories(sal_False),
-        bMakeTotalCol(sal_True), bMakeTotalRow(sal_True)
-{
-}
-
-//------------------------------------------------------------------------
-
-ScPivotParam::ScPivotParam( const ScPivotParam& r )
-    :   nCol( r.nCol ), nRow( r.nRow ), nTab( r.nTab ),
-        nPageCount(0), nColCount(0), nRowCount(0), nDataCount(0),
-        bIgnoreEmptyRows(r.bIgnoreEmptyRows),
-        bDetectCategories(r.bDetectCategories),
-        bMakeTotalCol(r.bMakeTotalCol),
-        bMakeTotalRow(r.bMakeTotalRow)
-{
-    SetPivotArrays  ( r.aPageArr, r.aColArr, r.aRowArr, r.aDataArr,
-                      r.nPageCount, r.nColCount, r.nRowCount, r.nDataCount );
-
-    SetLabelData(r.maLabelArray);
-}
-
-//------------------------------------------------------------------------
-
-__EXPORT ScPivotParam::~ScPivotParam()
-{
-}
-
-//------------------------------------------------------------------------
-
-//UNUSED2009-05 void __EXPORT ScPivotParam::Clear()
-//UNUSED2009-05 {
-//UNUSED2009-05     nCol = 0;
-//UNUSED2009-05     nRow = 0;
-//UNUSED2009-05     nTab = 0;
-//UNUSED2009-05     bIgnoreEmptyRows = bDetectCategories = sal_False;
-//UNUSED2009-05     bMakeTotalCol = bMakeTotalRow = sal_True;
-//UNUSED2009-05     ClearLabelData();
-//UNUSED2009-05     ClearPivotArrays();
-//UNUSED2009-05 }
-
-void __EXPORT ScPivotParam::ClearPivotArrays()
-{
-    memset( aPageArr, 0, PIVOT_MAXPAGEFIELD * sizeof(PivotField) );
-    memset( aColArr, 0, PIVOT_MAXFIELD * sizeof(PivotField) );
-    memset( aRowArr, 0, PIVOT_MAXFIELD * sizeof(PivotField) );
-    memset( aDataArr, 0, PIVOT_MAXFIELD * sizeof(PivotField) );
-    nPageCount = 0;
-    nColCount = 0;
-    nRowCount = 0;
-    nDataCount = 0;
-}
-
-void ScPivotParam::SetLabelData(const vector<ScDPLabelDataRef>& r)
-{
-    vector<ScDPLabelDataRef> aNewArray;
-    aNewArray.reserve(r.size());
-    for (vector<ScDPLabelDataRef>::const_iterator itr = r.begin(), itrEnd = r.end();
-          itr != itrEnd; ++itr)
-    {
-        ScDPLabelDataRef p(new ScDPLabelData(**itr));
-        aNewArray.push_back(p);
-    }
-    maLabelArray.swap(aNewArray);
-}
-
-//------------------------------------------------------------------------
-
-void __EXPORT ScPivotParam::SetPivotArrays  ( const PivotField* pPageArr,
-                                              const PivotField* pColArr,
-                                              const PivotField* pRowArr,
-                                              const PivotField* pDataArr,
-                                              SCSIZE            nPageCnt,
-                                              SCSIZE            nColCnt,
-                                              SCSIZE            nRowCnt,
-                                              SCSIZE            nDataCnt )
-{
-    ClearPivotArrays();
-
-    if ( pPageArr && pColArr && pRowArr && pDataArr  )
-    {
-        nPageCount  = (nPageCnt>PIVOT_MAXPAGEFIELD) ? PIVOT_MAXPAGEFIELD : nPageCnt;
-        nColCount   = (nColCnt>PIVOT_MAXFIELD) ? PIVOT_MAXFIELD : nColCnt;
-        nRowCount   = (nRowCnt>PIVOT_MAXFIELD) ? PIVOT_MAXFIELD : nRowCnt;
-        nDataCount  = (nDataCnt>PIVOT_MAXFIELD) ? PIVOT_MAXFIELD : nDataCnt;
-
-        memcpy( aPageArr, pPageArr, nPageCount * sizeof(PivotField) );
-        memcpy( aColArr,  pColArr,  nColCount  * sizeof(PivotField) );
-        memcpy( aRowArr,  pRowArr,  nRowCount  * sizeof(PivotField) );
-        memcpy( aDataArr, pDataArr, nDataCount * sizeof(PivotField) );
-    }
-}
-
-//------------------------------------------------------------------------
-
-ScPivotParam& __EXPORT ScPivotParam::operator=( const ScPivotParam& r )
-{
-    nCol              = r.nCol;
-    nRow              = r.nRow;
-    nTab              = r.nTab;
-    bIgnoreEmptyRows  = r.bIgnoreEmptyRows;
-    bDetectCategories = r.bDetectCategories;
-    bMakeTotalCol     = r.bMakeTotalCol;
-    bMakeTotalRow     = r.bMakeTotalRow;
-
-    SetPivotArrays  ( r.aPageArr, r.aColArr, r.aRowArr, r.aDataArr,
-                      r.nPageCount, r.nColCount, r.nRowCount, r.nDataCount );
-    SetLabelData(r.maLabelArray);
-    return *this;
-}
-
-//------------------------------------------------------------------------
-
-sal_Bool __EXPORT ScPivotParam::operator==( const ScPivotParam& r ) const
-{
-    sal_Bool bEqual =   (nCol       == r.nCol)
-                 && (nRow       == r.nRow)
-                 && (nTab       == r.nTab)
-                 && (bIgnoreEmptyRows  == r.bIgnoreEmptyRows)
-                 && (bDetectCategories == r.bDetectCategories)
-                 && (bMakeTotalCol == r.bMakeTotalCol)
-                 && (bMakeTotalRow == r.bMakeTotalRow)
-                 && (maLabelArray.size() == r.maLabelArray.size())
-                 && (nPageCount == r.nPageCount)
-                 && (nColCount  == r.nColCount)
-                 && (nRowCount  == r.nRowCount)
-                 && (nDataCount == r.nDataCount);
-
-    if ( bEqual )
-    {
-        SCSIZE i;
-
-        for ( i=0; i<nPageCount && bEqual; i++ )
-            bEqual = ( aPageArr[i] == r.aPageArr[i] );
-
-        for ( i=0; i<nColCount && bEqual; i++ )
-            bEqual = ( aColArr[i] == r.aColArr[i] );
-
-        for ( i=0; i<nRowCount && bEqual; i++ )
-            bEqual = ( aRowArr[i] == r.aRowArr[i] );
-
-        for ( i=0; i<nDataCount && bEqual; i++ )
-            bEqual = ( aDataArr[i] == r.aDataArr[i] );
-    }
-
-    return bEqual;
-}
-
->>>>>>> d0ce561b
 //------------------------------------------------------------------------
 // struct ScSolveParam
 
