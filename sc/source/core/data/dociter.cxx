--- conflicted
+++ resolved
@@ -1772,13 +1772,9 @@
     nEndCol( nCol2 ),
     nEndRow( nRow2 )
 {
-<<<<<<< HEAD
-    OSL_ENSURE( pDoc->pTab[nTab], "Tabelle nicht da" );
-=======
     if (nTab >= pDoc->GetTableCount())
         OSL_FAIL("try to access index out of bounds, FIX IT");
-    DBG_ASSERT( pDoc->pTab[nTab], "Tabelle nicht da" );
->>>>>>> db7fa135
+    OSL_ENSURE( pDoc->pTab[nTab], "Tabelle nicht da" );
 
     SCCOL i;
 
