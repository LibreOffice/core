/* -*- Mode: C++; tab-width: 4; indent-tabs-mode: nil; c-basic-offset: 4 -*- */
/*************************************************************************
 *
 * DO NOT ALTER OR REMOVE COPYRIGHT NOTICES OR THIS FILE HEADER.
 *
 * Copyright 2000, 2010 Oracle and/or its affiliates.
 *
 * OpenOffice.org - a multi-platform office productivity suite
 *
 * This file is part of OpenOffice.org.
 *
 * OpenOffice.org is free software: you can redistribute it and/or modify
 * it under the terms of the GNU Lesser General Public License version 3
 * only, as published by the Free Software Foundation.
 *
 * OpenOffice.org is distributed in the hope that it will be useful,
 * but WITHOUT ANY WARRANTY; without even the implied warranty of
 * MERCHANTABILITY or FITNESS FOR A PARTICULAR PURPOSE.  See the
 * GNU Lesser General Public License version 3 for more details
 * (a copy is included in the LICENSE file that accompanied this code).
 *
 * You should have received a copy of the GNU Lesser General Public License
 * version 3 along with OpenOffice.org.  If not, see
 * <http://www.openoffice.org/license.html>
 * for a copy of the LGPLv3 License.
 *
 ************************************************************************/

// MARKER(update_precomp.py): autogen include statement, do not remove
#include "precompiled_sc.hxx"

// INCLUDE ---------------------------------------------------------------

#include "scitems.hxx"
#include <svx/algitem.hxx>
#include <editeng/justifyitem.hxx>
#include <unotools/textsearch.hxx>
#include <sfx2/objsh.hxx>

#include "attrib.hxx"
#include "patattr.hxx"
#include "cell.hxx"
#include "table.hxx"
#include "document.hxx"
#include "drwlayer.hxx"
#include "olinetab.hxx"
#include "stlsheet.hxx"
#include "global.hxx"
#include "globstr.hrc"
#include "refupdat.hxx"
#include "markdata.hxx"
#include "progress.hxx"
#include "hints.hxx"        // fuer Paint-Broadcast
#include "prnsave.hxx"
#include "tabprotection.hxx"
#include "sheetevents.hxx"
#include "segmenttree.hxx"

#include <vector>

using ::std::vector;

namespace {

ScProgress* GetProgressBar(
    SCSIZE nCount, SCSIZE nTotalCount, ScProgress* pOuterProgress, ScDocument* pDoc)
{
    if (nTotalCount < 1000)
    {
        // if the total number of rows is less than 1000, don't even bother
        // with the progress bar because drawing progress bar can be very
        // expensive especially in GTK.
        return NULL;
    }

    if (pOuterProgress)
        return pOuterProgress;

    if (nCount > 1)
        return new ScProgress(
            pDoc->GetDocumentShell(), ScGlobal::GetRscString(STR_PROGRESS_HEIGHTING), nTotalCount);

    return NULL;
}

void GetOptimalHeightsInColumn(
    ScColumn* pCol, SCROW nStartRow, SCROW nEndRow, vector<sal_uInt16>& aHeights,
    OutputDevice* pDev, double nPPTX, double nPPTY, const Fraction& rZoomX, const Fraction& rZoomY, bool bForce,
    ScProgress* pProgress, sal_uInt32 nProgressStart)
{
    SCSIZE nCount = static_cast<SCSIZE>(nEndRow-nStartRow+1);

    //  zuerst einmal ueber den ganzen Bereich
    //  (mit der letzten Spalte in der Hoffnung, dass die am ehesten noch auf
    //   Standard formatiert ist)

    pCol[MAXCOL].GetOptimalHeight(
            nStartRow, nEndRow, &aHeights[0], pDev, nPPTX, nPPTY, rZoomX, rZoomY, bForce, 0, 0 );

    //  daraus Standardhoehe suchen, die im unteren Bereich gilt

    sal_uInt16 nMinHeight = aHeights[nCount-1];
    SCSIZE nPos = nCount-1;
    while ( nPos && aHeights[nPos-1] >= nMinHeight )
        --nPos;
    SCROW nMinStart = nStartRow + nPos;

    sal_uLong nWeightedCount = 0;
    for (SCCOL nCol=0; nCol<MAXCOL; nCol++)     // MAXCOL schon oben
    {
        pCol[nCol].GetOptimalHeight(
            nStartRow, nEndRow, &aHeights[0], pDev, nPPTX, nPPTY, rZoomX, rZoomY, bForce,
            nMinHeight, nMinStart );

        if (pProgress)
        {
            sal_uLong nWeight = pCol[nCol].GetWeightedCount();
            if (nWeight)        // nochmal denselben Status muss auch nicht sein
            {
                nWeightedCount += nWeight;
                pProgress->SetState( nWeightedCount + nProgressStart );
            }
        }
    }
}

struct OptimalHeightsFuncObjBase
{
    virtual ~OptimalHeightsFuncObjBase() {}
    virtual bool operator() (SCROW nStartRow, SCROW nEndRow, sal_uInt16 nHeight) = 0;
};

struct SetRowHeightOnlyFunc : public OptimalHeightsFuncObjBase
{
    ScTable* mpTab;
    SetRowHeightOnlyFunc(ScTable* pTab) :
        mpTab(pTab)
    {}

    virtual bool operator() (SCROW nStartRow, SCROW nEndRow, sal_uInt16 nHeight)
    {
        mpTab->SetRowHeightOnly(nStartRow, nEndRow, nHeight);
        return false;
    }
};

struct SetRowHeightRangeFunc : public OptimalHeightsFuncObjBase
{
    ScTable* mpTab;
    double mnPPTX;
    double mnPPTY;

    SetRowHeightRangeFunc(ScTable* pTab, double nPPTX, double nPPTY) :
        mpTab(pTab),
        mnPPTX(nPPTX),
        mnPPTY(nPPTY)
    {}

    virtual bool operator() (SCROW nStartRow, SCROW nEndRow, sal_uInt16 nHeight)
    {
        return mpTab->SetRowHeightRange(nStartRow, nEndRow, nHeight, mnPPTX, mnPPTY);
    }
};

bool SetOptimalHeightsToRows(OptimalHeightsFuncObjBase& rFuncObj,
    ScBitMaskCompressedArray<SCROW, sal_uInt8>* pRowFlags, SCROW nStartRow, SCROW nEndRow, sal_uInt16 nExtra,
    const vector<sal_uInt16>& aHeights, bool bForce)
{
    SCSIZE nCount = static_cast<SCSIZE>(nEndRow-nStartRow+1);
    bool bChanged = false;
    SCROW nRngStart = 0;
    SCROW nRngEnd = 0;
    sal_uInt16 nLast = 0;
    for (SCSIZE i=0; i<nCount; i++)
    {
        size_t nIndex;
        SCROW nRegionEndRow;
        sal_uInt8 nRowFlag = pRowFlags->GetValue( nStartRow+i, nIndex, nRegionEndRow );
        if ( nRegionEndRow > nEndRow )
            nRegionEndRow = nEndRow;
        SCSIZE nMoreRows = nRegionEndRow - ( nStartRow+i );     // additional equal rows after first

        bool bAutoSize = ((nRowFlag & CR_MANUALSIZE) == 0);
        if ( bAutoSize || bForce )
        {
            if (nExtra)
            {
                if (bAutoSize)
                    pRowFlags->SetValue( nStartRow+i, nRegionEndRow, nRowFlag | CR_MANUALSIZE);
            }
            else if (!bAutoSize)
                pRowFlags->SetValue( nStartRow+i, nRegionEndRow, nRowFlag & ~CR_MANUALSIZE);

            for (SCSIZE nInner = i; nInner <= i + nMoreRows; ++nInner)
            {
                if (nLast)
                {
                    if (aHeights[nInner]+nExtra == nLast)
                        nRngEnd = nStartRow+nInner;
                    else
                    {
                        bChanged |= rFuncObj(nRngStart, nRngEnd, nLast);
                        nLast = 0;
                    }
                }
                if (!nLast)
                {
                    nLast = aHeights[nInner]+nExtra;
                    nRngStart = nStartRow+nInner;
                    nRngEnd = nStartRow+nInner;
                }
            }
        }
        else
        {
            if (nLast)
                bChanged |= rFuncObj(nRngStart, nRngEnd, nLast);
            nLast = 0;
        }
        i += nMoreRows;     // already handled - skip
    }
    if (nLast)
        bChanged |= rFuncObj(nRngStart, nRngEnd, nLast);

    return bChanged;
}

}

// -----------------------------------------------------------------------

ScTable::ScTable( ScDocument* pDoc, SCTAB nNewTab, const String& rNewName,
                    sal_Bool bColInfo, sal_Bool bRowInfo ) :
    aName( rNewName ),
    aCodeName( rNewName ),
    bScenario( false ),
    bLayoutRTL( false ),
    bLoadingRTL( false ),
    nLinkMode( 0 ),
    aPageStyle( ScGlobal::GetRscString(STR_STYLENAME_STANDARD) ),
    bPageSizeValid( false ),
    nRepeatStartX( SCCOL_REPEAT_NONE ),
    nRepeatStartY( SCROW_REPEAT_NONE ),
    pTabProtection( NULL ),
    pColWidth( NULL ),
    mpRowHeights( static_cast<ScFlatUInt16RowSegments*>(NULL) ),
    pColFlags( NULL ),
    pRowFlags( NULL ),
    mpHiddenCols(new ScFlatBoolColSegments),
    mpHiddenRows(new ScFlatBoolRowSegments),
    mpFilteredCols(new ScFlatBoolColSegments),
    mpFilteredRows(new ScFlatBoolRowSegments),
    pOutlineTable( NULL ),
    pSheetEvents( NULL ),
    bTableAreaValid( false ),
    bVisible( sal_True ),
    bStreamValid( false ),
    bPendingRowHeights( false ),
    bCalcNotification( false ),
    nTab( nNewTab ),
    nRecalcLvl( 0 ),
    pDocument( pDoc ),
    pSearchParam( NULL ),
    pSearchText ( NULL ),
    pSortCollator( NULL ),
    bPrintEntireSheet(true),
    pRepeatColRange( NULL ),
    pRepeatRowRange( NULL ),
    nLockCount( 0 ),
    pScenarioRanges( NULL ),
    aScenarioColor( COL_LIGHTGRAY ),
    aTabBgColor( COL_AUTO ),
    nScenarioFlags( 0 ),
<<<<<<< HEAD
    bActiveScenario( FALSE ),
    mpRangeName(NULL),
=======
    bActiveScenario( false ),
>>>>>>> 378c75a7
    mbPageBreaksValid(false)
{

    if (bColInfo)
    {
        pColWidth  = new sal_uInt16[ MAXCOL+1 ];
        pColFlags  = new sal_uInt8[ MAXCOL+1 ];

        for (SCCOL i=0; i<=MAXCOL; i++)
        {
            pColWidth[i] = STD_COL_WIDTH;
            pColFlags[i] = 0;
        }
    }

    if (bRowInfo)
    {
        mpRowHeights.reset(new ScFlatUInt16RowSegments(ScGlobal::nStdRowHeight));
        pRowFlags  = new ScBitMaskCompressedArray< SCROW, sal_uInt8>( MAXROW, 0);
    }

    if ( pDocument->IsDocVisible() )
    {
        //  when a sheet is added to a visible document,
        //  initialize its RTL flag from the system locale
        bLayoutRTL = ScGlobal::IsSystemRTL();
    }

    ScDrawLayer* pDrawLayer = pDocument->GetDrawLayer();
    if (pDrawLayer)
    {
        if ( pDrawLayer->ScAddPage( nTab ) )    // sal_False (not inserted) during Undo
        {
            pDrawLayer->ScRenamePage( nTab, aName );
            sal_uLong nx = (sal_uLong) ((double) (MAXCOL+1) * STD_COL_WIDTH           * HMM_PER_TWIPS );
            sal_uLong ny = (sal_uLong) ((double) (MAXROW+1) * ScGlobal::nStdRowHeight * HMM_PER_TWIPS );
            pDrawLayer->SetPageSize( static_cast<sal_uInt16>(nTab), Size( nx, ny ), false );
        }
    }

    for (SCCOL k=0; k<=MAXCOL; k++)
        aCol[k].Init( k, nTab, pDocument );
}

ScTable::~ScTable()
{
    if (!pDocument->IsInDtorClear())
    {
        //  nicht im dtor die Pages in der falschen Reihenfolge loeschen
        //  (nTab stimmt dann als Page-Number nicht!)
        //  In ScDocument::Clear wird hinterher per Clear am Draw Layer alles geloescht.

        ScDrawLayer* pDrawLayer = pDocument->GetDrawLayer();
        if (pDrawLayer)
            pDrawLayer->ScRemovePage( nTab );
    }

    delete[] pColWidth;
    delete[] pColFlags;
    delete pRowFlags;
    delete pSheetEvents;
    delete pOutlineTable;
    delete pSearchParam;
    delete pSearchText;
    delete pRepeatColRange;
    delete pRepeatRowRange;
    delete pScenarioRanges;
    delete mpRangeName;
    DestroySortCollator();
}

void ScTable::GetName( String& rName ) const
{
    rName = aName;
}

void ScTable::SetName( const String& rNewName )
{
    aName = rNewName;
    aUpperName.Erase();         // invalidated if the name is changed

    // SetStreamValid is handled in ScDocument::RenameTab
}

const String& ScTable::GetUpperName() const
{
    if ( !aUpperName.Len() && aName.Len() )
        aUpperName = ScGlobal::pCharClass->upper( aName );
    return aUpperName;
}

void ScTable::SetVisible( sal_Bool bVis )
{
    if (bVisible != bVis && IsStreamValid())
        SetStreamValid(false);

    bVisible = bVis;
}

void ScTable::SetStreamValid( sal_Bool bSet, sal_Bool bIgnoreLock )
{
    if ( bIgnoreLock || !pDocument->IsStreamValidLocked() )
        bStreamValid = bSet;
}

void ScTable::SetPendingRowHeights( sal_Bool bSet )
{
    bPendingRowHeights = bSet;
}

void ScTable::SetLayoutRTL( sal_Bool bSet )
{
    bLayoutRTL = bSet;
}

void ScTable::SetLoadingRTL( sal_Bool bSet )
{
    bLoadingRTL = bSet;
}

const Color& ScTable::GetTabBgColor() const
{
    return aTabBgColor;
}

void ScTable::SetTabBgColor(const Color& rColor)
{
    if (aTabBgColor != rColor)
    {
        // The tab color has changed.  Set this table 'modified'.
        aTabBgColor = rColor;
        if (IsStreamValid())
            SetStreamValid(false);
    }
}

void ScTable::SetScenario( sal_Bool bFlag )
{
    bScenario = bFlag;
}

void ScTable::SetLink( sal_uInt8 nMode,
                        const String& rDoc, const String& rFlt, const String& rOpt,
                        const String& rTab, sal_uLong nRefreshDelay )
{
    nLinkMode = nMode;
    aLinkDoc = rDoc;        // Datei
    aLinkFlt = rFlt;        // Filter
    aLinkOpt = rOpt;        // Filter-Optionen
    aLinkTab = rTab;        // Tabellenname in Quelldatei
    nLinkRefreshDelay = nRefreshDelay;  // refresh delay in seconds, 0==off

    if (IsStreamValid())
        SetStreamValid(false);
}

sal_uInt16 ScTable::GetOptimalColWidth( SCCOL nCol, OutputDevice* pDev,
                                    double nPPTX, double nPPTY,
                                    const Fraction& rZoomX, const Fraction& rZoomY,
                                    sal_Bool bFormula, const ScMarkData* pMarkData,
                                    const ScColWidthParam* pParam )
{
    return aCol[nCol].GetOptimalColWidth( pDev, nPPTX, nPPTY, rZoomX, rZoomY,
        bFormula, STD_COL_WIDTH - STD_EXTRA_WIDTH, pMarkData, pParam );
}

long ScTable::GetNeededSize( SCCOL nCol, SCROW nRow,
                                OutputDevice* pDev,
                                double nPPTX, double nPPTY,
                                const Fraction& rZoomX, const Fraction& rZoomY,
                                sal_Bool bWidth, sal_Bool bTotalSize )
{
    ScNeededSizeOptions aOptions;
    aOptions.bSkipMerged = false;       // zusammengefasste mitzaehlen
    aOptions.bTotalSize  = bTotalSize;

    return aCol[nCol].GetNeededSize
        ( nRow, pDev, nPPTX, nPPTY, rZoomX, rZoomY, bWidth, aOptions );
}

sal_Bool ScTable::SetOptimalHeight( SCROW nStartRow, SCROW nEndRow, sal_uInt16 nExtra,
                                OutputDevice* pDev,
                                double nPPTX, double nPPTY,
                                const Fraction& rZoomX, const Fraction& rZoomY,
                                sal_Bool bForce, ScProgress* pOuterProgress, sal_uLong nProgressStart )
{
    DBG_ASSERT( nExtra==0 || bForce, "autom. OptimalHeight mit Extra" );

    if ( !pDocument->IsAdjustHeightEnabled() )
    {
        return false;
    }

    SCSIZE  nCount = static_cast<SCSIZE>(nEndRow-nStartRow+1);

    ScProgress* pProgress = GetProgressBar(nCount, GetWeightedCount(), pOuterProgress, pDocument);

    vector<sal_uInt16> aHeights(nCount, 0);

    GetOptimalHeightsInColumn(
        aCol, nStartRow, nEndRow, aHeights, pDev, nPPTX, nPPTY, rZoomX, rZoomY, bForce,
        pProgress, nProgressStart);

    SetRowHeightRangeFunc aFunc(this, nPPTX, nPPTY);
    bool bChanged = SetOptimalHeightsToRows(
        aFunc, pRowFlags, nStartRow, nEndRow, nExtra, aHeights, bForce);

    if ( pProgress != pOuterProgress )
        delete pProgress;

    return bChanged;
}

void ScTable::SetOptimalHeightOnly( SCROW nStartRow, SCROW nEndRow, sal_uInt16 nExtra,
                                OutputDevice* pDev,
                                double nPPTX, double nPPTY,
                                const Fraction& rZoomX, const Fraction& rZoomY,
                                sal_Bool bForce, ScProgress* pOuterProgress, sal_uLong nProgressStart )
{
    DBG_ASSERT( nExtra==0 || bForce, "autom. OptimalHeight mit Extra" );

    if ( !pDocument->IsAdjustHeightEnabled() )
        return;

    SCSIZE  nCount = static_cast<SCSIZE>(nEndRow-nStartRow+1);

    ScProgress* pProgress = GetProgressBar(nCount, GetWeightedCount(), pOuterProgress, pDocument);

    vector<sal_uInt16> aHeights(nCount, 0);

    GetOptimalHeightsInColumn(
        aCol, nStartRow, nEndRow, aHeights, pDev, nPPTX, nPPTY, rZoomX, rZoomY, bForce,
        pProgress, nProgressStart);

    SetRowHeightOnlyFunc aFunc(this);
    SetOptimalHeightsToRows(
        aFunc, pRowFlags, nStartRow, nEndRow, nExtra, aHeights, bForce);

    if ( pProgress != pOuterProgress )
        delete pProgress;
}

sal_Bool ScTable::GetCellArea( SCCOL& rEndCol, SCROW& rEndRow ) const
{
    sal_Bool bFound = false;
    SCCOL nMaxX = 0;
    SCROW nMaxY = 0;
    for (SCCOL i=0; i<=MAXCOL; i++)
        if (!aCol[i].IsEmptyVisData(sal_True))      // sal_True = Notizen zaehlen auch
        {
            bFound = sal_True;
            nMaxX = i;
            SCROW nColY = aCol[i].GetLastVisDataPos(sal_True);
            if (nColY > nMaxY)
                nMaxY = nColY;
        }

    rEndCol = nMaxX;
    rEndRow = nMaxY;
    return bFound;
}

sal_Bool ScTable::GetTableArea( SCCOL& rEndCol, SCROW& rEndRow ) const
{
    sal_Bool bRet = sal_True;               //! merken?
    if (!bTableAreaValid)
    {
        bRet = GetPrintArea( ((ScTable*)this)->nTableAreaX,
                                ((ScTable*)this)->nTableAreaY, sal_True );
        ((ScTable*)this)->bTableAreaValid = sal_True;
    }
    rEndCol = nTableAreaX;
    rEndRow = nTableAreaY;
    return bRet;
}

const SCCOL SC_COLUMNS_STOP = 30;

sal_Bool ScTable::GetPrintArea( SCCOL& rEndCol, SCROW& rEndRow, sal_Bool bNotes ) const
{
    sal_Bool bFound = false;
    SCCOL nMaxX = 0;
    SCROW nMaxY = 0;
    SCCOL i;

    for (i=0; i<=MAXCOL; i++)               // Daten testen
        if (!aCol[i].IsEmptyVisData(bNotes))
        {
            bFound = sal_True;
            if (i>nMaxX)
                nMaxX = i;
            SCROW nColY = aCol[i].GetLastVisDataPos(bNotes);
            if (nColY > nMaxY)
                nMaxY = nColY;
        }

    SCCOL nMaxDataX = nMaxX;

    for (i=0; i<=MAXCOL; i++)               // Attribute testen
    {
        SCROW nLastRow;
        if (aCol[i].GetLastVisibleAttr( nLastRow ))
        {
            bFound = sal_True;
            nMaxX = i;
            if (nLastRow > nMaxY)
                nMaxY = nLastRow;
        }
    }

    if (nMaxX == MAXCOL)                    // Attribute rechts weglassen
    {
        --nMaxX;
        while ( nMaxX>0 && aCol[nMaxX].IsVisibleAttrEqual(aCol[nMaxX+1]) )
            --nMaxX;
    }

    if ( nMaxX < nMaxDataX )
    {
        nMaxX = nMaxDataX;
    }
    else if ( nMaxX > nMaxDataX )
    {
        SCCOL nAttrStartX = nMaxDataX + 1;
        while ( nAttrStartX < MAXCOL )
        {
            SCCOL nAttrEndX = nAttrStartX;
            while ( nAttrEndX < MAXCOL && aCol[nAttrStartX].IsVisibleAttrEqual(aCol[nAttrEndX+1]) )
                ++nAttrEndX;
            if ( nAttrEndX + 1 - nAttrStartX >= SC_COLUMNS_STOP )
            {
                // found equally-formatted columns behind data -> stop before these columns
                nMaxX = nAttrStartX - 1;

                // also don't include default-formatted columns before that
                SCROW nDummyRow;
                while ( nMaxX > nMaxDataX && !aCol[nMaxX].GetLastVisibleAttr( nDummyRow ) )
                    --nMaxX;
                break;
            }
            nAttrStartX = nAttrEndX + 1;
        }
    }

    rEndCol = nMaxX;
    rEndRow = nMaxY;
    return bFound;
}

sal_Bool ScTable::GetPrintAreaHor( SCROW nStartRow, SCROW nEndRow,
                                SCCOL& rEndCol, sal_Bool /* bNotes */ ) const
{
    sal_Bool bFound = false;
    SCCOL nMaxX = 0;
    SCCOL i;

    for (i=0; i<=MAXCOL; i++)               // Attribute testen
    {
        if (aCol[i].HasVisibleAttrIn( nStartRow, nEndRow ))
        {
            bFound = sal_True;
            nMaxX = i;
        }
    }

    if (nMaxX == MAXCOL)                    // Attribute rechts weglassen
    {
        --nMaxX;
        while ( nMaxX>0 && aCol[nMaxX].IsVisibleAttrEqual(aCol[nMaxX+1], nStartRow, nEndRow) )
            --nMaxX;
    }

    for (i=0; i<=MAXCOL; i++)               // Daten testen
    {
        if (!aCol[i].IsEmptyBlock( nStartRow, nEndRow ))        //! bNotes ??????
        {
            bFound = sal_True;
            if (i>nMaxX)
                nMaxX = i;
        }
    }

    rEndCol = nMaxX;
    return bFound;
}

sal_Bool ScTable::GetPrintAreaVer( SCCOL nStartCol, SCCOL nEndCol,
                                SCROW& rEndRow, sal_Bool bNotes ) const
{
    sal_Bool bFound = false;
    SCROW nMaxY = 0;
    SCCOL i;

    for (i=nStartCol; i<=nEndCol; i++)              // Attribute testen
    {
        SCROW nLastRow;
        if (aCol[i].GetLastVisibleAttr( nLastRow ))
        {
            bFound = sal_True;
            if (nLastRow > nMaxY)
                nMaxY = nLastRow;
        }
    }

    for (i=nStartCol; i<=nEndCol; i++)              // Daten testen
        if (!aCol[i].IsEmptyVisData(bNotes))
        {
            bFound = sal_True;
            SCROW nColY = aCol[i].GetLastVisDataPos(bNotes);
            if (nColY > nMaxY)
                nMaxY = nColY;
        }

    rEndRow = nMaxY;
    return bFound;
}

sal_Bool ScTable::GetDataStart( SCCOL& rStartCol, SCROW& rStartRow ) const
{
    sal_Bool bFound = false;
    SCCOL nMinX = MAXCOL;
    SCROW nMinY = MAXROW;
    SCCOL i;

    for (i=0; i<=MAXCOL; i++)                   // Attribute testen
    {
        SCROW nFirstRow;
        if (aCol[i].GetFirstVisibleAttr( nFirstRow ))
        {
            if (!bFound)
                nMinX = i;
            bFound = sal_True;
            if (nFirstRow < nMinY)
                nMinY = nFirstRow;
        }
    }

    if (nMinX == 0)                                     // Attribute links weglassen
    {
        if ( aCol[0].IsVisibleAttrEqual(aCol[1]) )      // keine einzelnen
        {
            ++nMinX;
            while ( nMinX<MAXCOL && aCol[nMinX].IsVisibleAttrEqual(aCol[nMinX-1]) )
                ++nMinX;
        }
    }

    sal_Bool bDatFound = false;
    for (i=0; i<=MAXCOL; i++)                   // Daten testen
        if (!aCol[i].IsEmptyVisData(sal_True))
        {
            if (!bDatFound && i<nMinX)
                nMinX = i;
            bFound = bDatFound = sal_True;
            SCROW nColY = aCol[i].GetFirstVisDataPos(sal_True);
            if (nColY < nMinY)
                nMinY = nColY;
        }

    rStartCol = nMinX;
    rStartRow = nMinY;
    return bFound;
}

void ScTable::GetDataArea( SCCOL& rStartCol, SCROW& rStartRow, SCCOL& rEndCol, SCROW& rEndRow,
                           sal_Bool bIncludeOld, bool bOnlyDown ) const
{
    sal_Bool bLeft       = false;
    sal_Bool bRight  = false;
    sal_Bool bTop        = false;
    sal_Bool bBottom = false;
    sal_Bool bChanged;
    sal_Bool bFound;
    SCCOL i;
    SCROW nTest;

    do
    {
        bChanged = false;

        if (!bOnlyDown)
        {
            SCROW nStart = rStartRow;
            SCROW nEnd = rEndRow;
            if (nStart>0) --nStart;
            if (nEnd<MAXROW) ++nEnd;

            if (rEndCol < MAXCOL)
                if (!aCol[rEndCol+1].IsEmptyBlock(nStart,nEnd))
                {
                    ++rEndCol;
                    bChanged = sal_True;
                    bRight = sal_True;
                }

            if (rStartCol > 0)
                if (!aCol[rStartCol-1].IsEmptyBlock(nStart,nEnd))
                {
                    --rStartCol;
                    bChanged = sal_True;
                    bLeft = sal_True;
                }

            if (rStartRow > 0)
            {
                nTest = rStartRow-1;
                bFound = false;
                for (i=rStartCol; i<=rEndCol && !bFound; i++)
                    if (aCol[i].HasDataAt(nTest))
                        bFound = sal_True;
                if (bFound)
                {
                    --rStartRow;
                    bChanged = sal_True;
                    bTop = sal_True;
                }
            }
        }

        if (rEndRow < MAXROW)
        {
            nTest = rEndRow+1;
            bFound = false;
            for (i=rStartCol; i<=rEndCol && !bFound; i++)
                if (aCol[i].HasDataAt(nTest))
                    bFound = sal_True;
            if (bFound)
            {
                ++rEndRow;
                bChanged = sal_True;
                bBottom = sal_True;
            }
        }
    }
    while( bChanged );

    if ( !bIncludeOld )
    {
        if ( !bLeft && rStartCol < MAXCOL && rStartCol < rEndCol )
            if ( aCol[rStartCol].IsEmptyBlock(rStartRow,rEndRow) )
                ++rStartCol;
        if ( !bRight && rEndCol > 0 && rStartCol < rEndCol )
            if ( aCol[rEndCol].IsEmptyBlock(rStartRow,rEndRow) )
                --rEndCol;
        if ( !bTop && rStartRow < MAXROW && rStartRow < rEndRow )
        {
            bFound = false;
            for (i=rStartCol; i<=rEndCol && !bFound; i++)
                if (aCol[i].HasDataAt(rStartRow))
                    bFound = sal_True;
            if (!bFound)
                ++rStartRow;
        }
        if ( !bBottom && rEndRow > 0 && rStartRow < rEndRow )
        {
            bFound = false;
            for (i=rStartCol; i<=rEndCol && !bFound; i++)
                if (aCol[i].HasDataAt(rEndRow))
                    bFound = sal_True;
            if (!bFound)
                --rEndRow;
        }
    }
}


bool ScTable::ShrinkToUsedDataArea( bool& o_bShrunk, SCCOL& rStartCol, SCROW& rStartRow,
        SCCOL& rEndCol, SCROW& rEndRow, bool bColumnsOnly ) const
{
    o_bShrunk = false;

    PutInOrder( rStartCol, rEndCol);
    PutInOrder( rStartRow, rEndRow);
    if (rStartCol < 0)
        rStartCol = 0, o_bShrunk = true;
    if (rStartRow < 0)
        rStartRow = 0, o_bShrunk = true;
    if (rEndCol > MAXCOL)
        rEndCol = MAXCOL, o_bShrunk = true;
    if (rEndRow > MAXROW)
        rEndRow = MAXROW, o_bShrunk = true;

    bool bChanged;
    do
    {
        bChanged = false;

        while (rStartCol < rEndCol)
        {
            if (aCol[rEndCol].IsEmptyBlock( rStartRow, rEndRow))
            {
                --rEndCol;
                bChanged = true;
            }
            else
                break;  // while
        }

        while (rStartCol < rEndCol)
        {
            if (aCol[rStartCol].IsEmptyBlock( rStartRow, rEndRow))
            {
                ++rStartCol;
                bChanged = true;
            }
            else
                break;  // while
        }

        if (!bColumnsOnly)
        {
            if (rStartRow < rEndRow)
            {
                bool bFound = false;
                for (SCCOL i=rStartCol; i<=rEndCol && !bFound; i++)
                    if (aCol[i].HasDataAt( rStartRow))
                        bFound = true;
                if (!bFound)
                {
                    ++rStartRow;
                    bChanged = true;
                }
            }

            if (rStartRow < rEndRow)
            {
                bool bFound = false;
                for (SCCOL i=rStartCol; i<=rEndCol && !bFound; i++)
                    if (aCol[i].HasDataAt( rEndRow))
                        bFound = true;
                if (!bFound)
                {
                    --rEndRow;
                    bChanged = true;
                }
            }
        }

        if (bChanged)
            o_bShrunk = true;
    } while( bChanged );

    return rStartCol != rEndCol || (bColumnsOnly ?
            !aCol[rStartCol].IsEmptyBlock( rStartRow, rEndRow) :
            (rStartRow != rEndRow || aCol[rStartCol].HasDataAt( rStartRow)));
}


SCSIZE ScTable::GetEmptyLinesInBlock( SCCOL nStartCol, SCROW nStartRow,
                                        SCCOL nEndCol, SCROW nEndRow, ScDirection eDir )
{
    SCSIZE nCount = 0;
    SCCOL nCol;
    if ((eDir == DIR_BOTTOM) || (eDir == DIR_TOP))
    {
        nCount = static_cast<SCSIZE>(nEndRow - nStartRow);
        for (nCol = nStartCol; nCol <= nEndCol; nCol++)
            nCount = Min(nCount, aCol[nCol].GetEmptyLinesInBlock(nStartRow, nEndRow, eDir));
    }
    else if (eDir == DIR_RIGHT)
    {
        nCol = nEndCol;
        while (((SCsCOL)nCol >= (SCsCOL)nStartCol) &&
                 aCol[nCol].IsEmptyBlock(nStartRow, nEndRow))
        {
            nCount++;
            nCol--;
        }
    }
    else
    {
        nCol = nStartCol;
        while ((nCol <= nEndCol) && aCol[nCol].IsEmptyBlock(nStartRow, nEndRow))
        {
            nCount++;
            nCol++;
        }
    }
    return nCount;
}

sal_Bool ScTable::IsEmptyLine( SCROW nRow, SCCOL nStartCol, SCCOL nEndCol )
{
    sal_Bool bFound = false;
    for (SCCOL i=nStartCol; i<=nEndCol && !bFound; i++)
        if (aCol[i].HasDataAt(nRow))
            bFound = sal_True;
    return !bFound;
}

void ScTable::LimitChartArea( SCCOL& rStartCol, SCROW& rStartRow, SCCOL& rEndCol, SCROW& rEndRow )
{
    while ( rStartCol<rEndCol && aCol[rStartCol].IsEmptyBlock(rStartRow,rEndRow) )
        ++rStartCol;

    while ( rStartCol<rEndCol && aCol[rEndCol].IsEmptyBlock(rStartRow,rEndRow) )
        --rEndCol;

    while ( rStartRow<rEndRow && IsEmptyLine(rStartRow, rStartCol, rEndCol) )
        ++rStartRow;

    while ( rStartRow<rEndRow && IsEmptyLine(rEndRow, rStartCol, rEndCol) )
        --rEndRow;
}

void ScTable::FindAreaPos( SCCOL& rCol, SCROW& rRow, SCsCOL nMovX, SCsROW nMovY )
{
    if (nMovX)
    {
        SCsCOL nNewCol = (SCsCOL) rCol;
        sal_Bool bThere = aCol[nNewCol].HasVisibleDataAt(rRow);
        sal_Bool bFnd;
        if (bThere)
        {
            do
            {
                nNewCol = sal::static_int_cast<SCsCOL>( nNewCol + nMovX );
                bFnd = (nNewCol>=0 && nNewCol<=MAXCOL) ? aCol[nNewCol].HasVisibleDataAt(rRow) : false;
            }
            while (bFnd);
            nNewCol = sal::static_int_cast<SCsCOL>( nNewCol - nMovX );

            if (nNewCol == (SCsCOL)rCol)
                bThere = false;
        }

        if (!bThere)
        {
            do
            {
                nNewCol = sal::static_int_cast<SCsCOL>( nNewCol + nMovX );
                bFnd = (nNewCol>=0 && nNewCol<=MAXCOL) ? aCol[nNewCol].HasVisibleDataAt(rRow) : sal_True;
            }
            while (!bFnd);
        }

        if (nNewCol<0) nNewCol=0;
        if (nNewCol>MAXCOL) nNewCol=MAXCOL;
        rCol = (SCCOL) nNewCol;
    }

    if (nMovY)
        aCol[rCol].FindDataAreaPos(rRow,nMovY);
}

sal_Bool ScTable::ValidNextPos( SCCOL nCol, SCROW nRow, const ScMarkData& rMark,
                                sal_Bool bMarked, sal_Bool bUnprotected )
{
    if (!ValidCol(nCol) || !ValidRow(nRow))
        return false;

    if (pDocument->HasAttrib(nCol, nRow, nTab, nCol, nRow, nTab, HASATTR_OVERLAPPED))
        // Skip an overlapped cell.
        return false;

    if (bMarked && !rMark.IsCellMarked(nCol,nRow))
        return false;

    if (bUnprotected && ((const ScProtectionAttr*)
                        GetAttr(nCol,nRow,ATTR_PROTECTION))->GetProtection())
        return false;

    if (bMarked || bUnprotected)        //! auch sonst ???
    {
        //  ausgeblendete muessen uebersprungen werden, weil der Cursor sonst
        //  auf der naechsten Zelle landet, auch wenn die geschuetzt/nicht markiert ist.
        //! per Extra-Parameter steuern, nur fuer Cursor-Bewegung ???

        if (RowHidden(nRow))
            return false;

        if (ColHidden(nCol))
            return false;
    }

    return sal_True;
}

void ScTable::GetNextPos( SCCOL& rCol, SCROW& rRow, SCsCOL nMovX, SCsROW nMovY,
                                sal_Bool bMarked, sal_Bool bUnprotected, const ScMarkData& rMark )
{
    if (bUnprotected && !IsProtected())     // Tabelle ueberhaupt geschuetzt?
        bUnprotected = false;

    sal_uInt16 nWrap = 0;
    SCsCOL nCol = rCol;
    SCsROW nRow = rRow;

    nCol = sal::static_int_cast<SCsCOL>( nCol + nMovX );
    nRow = sal::static_int_cast<SCsROW>( nRow + nMovY );

    DBG_ASSERT( !nMovY || !bUnprotected,
                "GetNextPos mit bUnprotected horizontal nicht implementiert" );

    if ( nMovY && bMarked )
    {
        sal_Bool bUp = ( nMovY < 0 );
        nRow = rMark.GetNextMarked( nCol, nRow, bUp );
        while ( VALIDROW(nRow) &&
                (RowHidden(nRow) || pDocument->HasAttrib(nCol, nRow, nTab, nCol, nRow, nTab, HASATTR_OVERLAPPED)) )
        {
            //  ausgeblendete ueberspringen (s.o.)
            nRow += nMovY;
            nRow = rMark.GetNextMarked( nCol, nRow, bUp );
        }

        while ( nRow < 0 || nRow > MAXROW )
        {
            nCol = sal::static_int_cast<SCsCOL>( nCol + static_cast<SCsCOL>(nMovY) );
            while ( VALIDCOL(nCol) && ColHidden(nCol) )
                nCol = sal::static_int_cast<SCsCOL>( nCol + static_cast<SCsCOL>(nMovY) );   //  skip hidden rows (see above)
            if (nCol < 0)
            {
                nCol = MAXCOL;
                if (++nWrap >= 2)
                    return;
            }
            else if (nCol > MAXCOL)
            {
                nCol = 0;
                if (++nWrap >= 2)
                    return;
            }
            if (nRow < 0)
                nRow = MAXROW;
            else if (nRow > MAXROW)
                nRow = 0;
            nRow = rMark.GetNextMarked( nCol, nRow, bUp );
            while ( VALIDROW(nRow) &&
                    (RowHidden(nRow) || pDocument->HasAttrib(nCol, nRow, nTab, nCol, nRow, nTab, HASATTR_OVERLAPPED)) )
            {
                //  ausgeblendete ueberspringen (s.o.)
                nRow += nMovY;
                nRow = rMark.GetNextMarked( nCol, nRow, bUp );
            }
        }
    }

    if ( nMovX && ( bMarked || bUnprotected ) )
    {
        // initiales Weiterzaehlen wrappen:
        if (nCol<0)
        {
            nCol = MAXCOL;
            --nRow;
            if (nRow<0)
                nRow = MAXROW;
        }
        if (nCol>MAXCOL)
        {
            nCol = 0;
            ++nRow;
            if (nRow>MAXROW)
                nRow = 0;
        }

        if ( !ValidNextPos(nCol, nRow, rMark, bMarked, bUnprotected) )
        {
            SCsROW* pNextRows = new SCsROW[MAXCOL+1];
            SCCOL i;

            if ( nMovX > 0 )                            //  vorwaerts
            {
                for (i=0; i<=MAXCOL; i++)
                    pNextRows[i] = (i<nCol) ? (nRow+1) : nRow;
                do
                {
                    SCsROW nNextRow = pNextRows[nCol] + 1;
                    if ( bMarked )
                        nNextRow = rMark.GetNextMarked( nCol, nNextRow, false );
                    if ( bUnprotected )
                        nNextRow = aCol[nCol].GetNextUnprotected( nNextRow, false );
                    pNextRows[nCol] = nNextRow;

                    SCsROW nMinRow = MAXROW+1;
                    for (i=0; i<=MAXCOL; i++)
                        if (pNextRows[i] < nMinRow)     // bei gleichen den linken
                        {
                            nMinRow = pNextRows[i];
                            nCol = i;
                        }
                    nRow = nMinRow;

                    if ( nRow > MAXROW )
                    {
                        if (++nWrap >= 2) break;        // ungueltigen Wert behalten
                        nCol = 0;
                        nRow = 0;
                        for (i=0; i<=MAXCOL; i++)
                            pNextRows[i] = 0;           // alles ganz von vorne
                    }
                }
                while ( !ValidNextPos(nCol, nRow, rMark, bMarked, bUnprotected) );
            }
            else                                        //  rueckwaerts
            {
                for (i=0; i<=MAXCOL; i++)
                    pNextRows[i] = (i>nCol) ? (nRow-1) : nRow;
                do
                {
                    SCsROW nNextRow = pNextRows[nCol] - 1;
                    if ( bMarked )
                        nNextRow = rMark.GetNextMarked( nCol, nNextRow, sal_True );
                    if ( bUnprotected )
                        nNextRow = aCol[nCol].GetNextUnprotected( nNextRow, sal_True );
                    pNextRows[nCol] = nNextRow;

                    SCsROW nMaxRow = -1;
                    for (i=0; i<=MAXCOL; i++)
                        if (pNextRows[i] >= nMaxRow)    // bei gleichen den rechten
                        {
                            nMaxRow = pNextRows[i];
                            nCol = i;
                        }
                    nRow = nMaxRow;

                    if ( nRow < 0 )
                    {
                        if (++nWrap >= 2) break;        // ungueltigen Wert behalten
                        nCol = MAXCOL;
                        nRow = MAXROW;
                        for (i=0; i<=MAXCOL; i++)
                            pNextRows[i] = MAXROW;      // alles ganz von vorne
                    }
                }
                while ( !ValidNextPos(nCol, nRow, rMark, bMarked, bUnprotected) );
            }

            delete[] pNextRows;
        }
    }

    //  ungueltige Werte kommen z.b. bei Tab heraus,
    //  wenn nicht markiert und nicht geschuetzt ist (linker / rechter Rand),
    //  dann Werte unveraendert lassen

    if (VALIDCOLROW(nCol,nRow))
    {
        rCol = nCol;
        rRow = nRow;
    }
}

sal_Bool ScTable::GetNextMarkedCell( SCCOL& rCol, SCROW& rRow, const ScMarkData& rMark )
{
    const ScMarkArray* pMarkArray = rMark.GetArray();
    DBG_ASSERT(pMarkArray,"GetNextMarkedCell ohne MarkArray");
    if ( !pMarkArray )
        return false;

    ++rRow;                 // naechste Zelle ist gesucht

    while ( rCol <= MAXCOL )
    {
        const ScMarkArray& rArray = pMarkArray[rCol];
        while ( rRow <= MAXROW )
        {
            SCROW nStart = (SCROW) rArray.GetNextMarked( (SCsROW) rRow, false );
            if ( nStart <= MAXROW )
            {
                SCROW nEnd = rArray.GetMarkEnd( nStart, false );
                ScColumnIterator aColIter( &aCol[rCol], nStart, nEnd );
                SCROW nCellRow;
                ScBaseCell* pCell = NULL;
                while ( aColIter.Next( nCellRow, pCell ) )
                {
                    if ( pCell && pCell->GetCellType() != CELLTYPE_NOTE )
                    {
                        rRow = nCellRow;
                        return sal_True;            // Zelle gefunden
                    }
                }
                rRow = nEnd + 1;                // naechsten markierten Bereich suchen
            }
            else
                rRow = MAXROW + 1;              // Ende der Spalte
        }
        rRow = 0;
        ++rCol;                                 // naechste Spalte testen
    }

    return false;                               // alle Spalten durch
}

void ScTable::UpdateDrawRef( UpdateRefMode eUpdateRefMode, SCCOL nCol1, SCROW nRow1, SCTAB nTab1,
                                    SCCOL nCol2, SCROW nRow2, SCTAB nTab2,
                                    SCsCOL nDx, SCsROW nDy, SCsTAB nDz, bool bUpdateNoteCaptionPos )
{
    if ( nTab >= nTab1 && nTab <= nTab2 && nDz == 0 )       // only within the table
    {
        InitializeNoteCaptions();
        ScDrawLayer* pDrawLayer = pDocument->GetDrawLayer();
        if ( eUpdateRefMode != URM_COPY && pDrawLayer )
        {
            if ( eUpdateRefMode == URM_MOVE )
            {                                               // source range
                nCol1 = sal::static_int_cast<SCCOL>( nCol1 - nDx );
                nRow1 = sal::static_int_cast<SCROW>( nRow1 - nDy );
                nCol2 = sal::static_int_cast<SCCOL>( nCol2 - nDx );
                nRow2 = sal::static_int_cast<SCROW>( nRow2 - nDy );
            }
            pDrawLayer->MoveArea( nTab, nCol1,nRow1, nCol2,nRow2, nDx,nDy,
                                    (eUpdateRefMode == URM_INSDEL), bUpdateNoteCaptionPos );
        }
    }
}

void ScTable::UpdateReference( UpdateRefMode eUpdateRefMode, SCCOL nCol1, SCROW nRow1, SCTAB nTab1,
                     SCCOL nCol2, SCROW nRow2, SCTAB nTab2, SCsCOL nDx, SCsROW nDy, SCsTAB nDz,
                     ScDocument* pUndoDoc, sal_Bool bIncludeDraw, bool bUpdateNoteCaptionPos )
{
    bool bUpdated = false;
    SCCOL i;
    SCCOL iMax;
    if ( eUpdateRefMode == URM_COPY )
    {
        i = nCol1;
        iMax = nCol2;
    }
    else
    {
        i = 0;
        iMax = MAXCOL;
    }
    for ( ; i<=iMax; i++)
        bUpdated |= aCol[i].UpdateReference(
            eUpdateRefMode, nCol1, nRow1, nTab1, nCol2, nRow2, nTab2, nDx, nDy, nDz, pUndoDoc );

    if ( bIncludeDraw )
        UpdateDrawRef( eUpdateRefMode, nCol1, nRow1, nTab1, nCol2, nRow2, nTab2, nDx, nDy, nDz, bUpdateNoteCaptionPos );

    if ( nTab >= nTab1 && nTab <= nTab2 && nDz == 0 )       // print ranges: only within the table
    {
        SCTAB nSTab = nTab;
        SCTAB nETab = nTab;
        SCCOL nSCol = 0;
        SCROW nSRow = 0;
        SCCOL nECol = 0;
        SCROW nERow = 0;
        sal_Bool bRecalcPages = false;

        for ( ScRangeVec::iterator aIt = aPrintRanges.begin(), aEnd = aPrintRanges.end(); aIt != aEnd; ++aIt )
        {
            nSCol = aIt->aStart.Col();
            nSRow = aIt->aStart.Row();
            nECol = aIt->aEnd.Col();
            nERow = aIt->aEnd.Row();

            // do not try to modify sheet index of print range
            if ( ScRefUpdate::Update( pDocument, eUpdateRefMode,
                                      nCol1,nRow1,nTab, nCol2,nRow2,nTab,
                                      nDx,nDy,0,
                                      nSCol,nSRow,nSTab, nECol,nERow,nETab ) )
            {
                *aIt = ScRange( nSCol, nSRow, 0, nECol, nERow, 0 );
                bRecalcPages = sal_True;
            }
        }

        if ( pRepeatColRange )
        {
            nSCol = pRepeatColRange->aStart.Col();
            nSRow = pRepeatColRange->aStart.Row();
            nECol = pRepeatColRange->aEnd.Col();
            nERow = pRepeatColRange->aEnd.Row();

            // do not try to modify sheet index of repeat range
            if ( ScRefUpdate::Update( pDocument, eUpdateRefMode,
                                      nCol1,nRow1,nTab, nCol2,nRow2,nTab,
                                      nDx,nDy,0,
                                      nSCol,nSRow,nSTab, nECol,nERow,nETab ) )
            {
                *pRepeatColRange = ScRange( nSCol, nSRow, 0, nECol, nERow, 0 );
                bRecalcPages = sal_True;
                nRepeatStartX = nSCol;  // fuer UpdatePageBreaks
                nRepeatEndX = nECol;
            }
        }

        if ( pRepeatRowRange )
        {
            nSCol = pRepeatRowRange->aStart.Col();
            nSRow = pRepeatRowRange->aStart.Row();
            nECol = pRepeatRowRange->aEnd.Col();
            nERow = pRepeatRowRange->aEnd.Row();

            // do not try to modify sheet index of repeat range
            if ( ScRefUpdate::Update( pDocument, eUpdateRefMode,
                                      nCol1,nRow1,nTab, nCol2,nRow2,nTab,
                                      nDx,nDy,0,
                                      nSCol,nSRow,nSTab, nECol,nERow,nETab ) )
            {
                *pRepeatRowRange = ScRange( nSCol, nSRow, 0, nECol, nERow, 0 );
                bRecalcPages = sal_True;
                nRepeatStartY = nSRow;  // fuer UpdatePageBreaks
                nRepeatEndY = nERow;
            }
        }

        //  updating print ranges is not necessary with multiple print ranges
        if ( bRecalcPages && GetPrintRangeCount() <= 1 )
        {
            UpdatePageBreaks(NULL);

            pDocument->RepaintRange( ScRange(0,0,nTab,MAXCOL,MAXROW,nTab) );
        }
    }

    if (bUpdated && IsStreamValid())
        SetStreamValid(false);
}

void ScTable::UpdateTranspose( const ScRange& rSource, const ScAddress& rDest,
                                    ScDocument* pUndoDoc )
{
    for ( SCCOL i=0; i<=MAXCOL; i++ )
        aCol[i].UpdateTranspose( rSource, rDest, pUndoDoc );
}

void ScTable::UpdateGrow( const ScRange& rArea, SCCOL nGrowX, SCROW nGrowY )
{
    for ( SCCOL i=0; i<=MAXCOL; i++ )
        aCol[i].UpdateGrow( rArea, nGrowX, nGrowY );
}

void ScTable::UpdateInsertTab(SCTAB nTable)
{
    if (nTab >= nTable) nTab++;
    for (SCCOL i=0; i <= MAXCOL; i++) aCol[i].UpdateInsertTab(nTable);

    if (IsStreamValid())
        SetStreamValid(false);
}

void ScTable::UpdateDeleteTab( SCTAB nTable, sal_Bool bIsMove, ScTable* pRefUndo )
{
    if (nTab > nTable) nTab--;

    SCCOL i;
    if (pRefUndo)
        for (i=0; i <= MAXCOL; i++) aCol[i].UpdateDeleteTab(nTable, bIsMove, &pRefUndo->aCol[i]);
    else
        for (i=0; i <= MAXCOL; i++) aCol[i].UpdateDeleteTab(nTable, bIsMove, NULL);

    if (IsStreamValid())
        SetStreamValid(false);
}

void ScTable::UpdateMoveTab( SCTAB nOldPos, SCTAB nNewPos, SCTAB nTabNo,
        ScProgress& rProgress )
{
    nTab = nTabNo;
    for ( SCCOL i=0; i <= MAXCOL; i++ )
    {
        aCol[i].UpdateMoveTab( nOldPos, nNewPos, nTabNo );
        rProgress.SetState( rProgress.GetState() + aCol[i].GetCodeCount() );
    }

    if (IsStreamValid())
        SetStreamValid(false);
}

void ScTable::UpdateCompile( sal_Bool bForceIfNameInUse )
{
    for (SCCOL i=0; i <= MAXCOL; i++)
    {
        aCol[i].UpdateCompile( bForceIfNameInUse );
    }
}

void ScTable::SetTabNo(SCTAB nNewTab)
{
    nTab = nNewTab;
    for (SCCOL i=0; i <= MAXCOL; i++) aCol[i].SetTabNo(nNewTab);
}

sal_Bool ScTable::IsRangeNameInUse(SCCOL nCol1, SCROW nRow1, SCCOL nCol2, SCROW nRow2,
                               sal_uInt16 nIndex) const
{
    sal_Bool bInUse = false;
    for (SCCOL i = nCol1; !bInUse && (i <= nCol2) && (ValidCol(i)); i++)
        bInUse = aCol[i].IsRangeNameInUse(nRow1, nRow2, nIndex);
    return bInUse;
}

void ScTable::FindRangeNamesInUse(SCCOL nCol1, SCROW nRow1, SCCOL nCol2, SCROW nRow2,
                               std::set<sal_uInt16>& rIndexes) const
{
    for (SCCOL i = nCol1; i <= nCol2 && ValidCol(i); i++)
        aCol[i].FindRangeNamesInUse(nRow1, nRow2, rIndexes);
}

void ScTable::ReplaceRangeNamesInUse(SCCOL nCol1, SCROW nRow1,
                                    SCCOL nCol2, SCROW nRow2,
                                    const ScRangeData::IndexMap& rMap )
{
    for (SCCOL i = nCol1; i <= nCol2 && (ValidCol(i)); i++)
    {
        aCol[i].ReplaceRangeNamesInUse( nRow1, nRow2, rMap );
    }
}

void ScTable::ExtendPrintArea( OutputDevice* pDev,
                    SCCOL /* nStartCol */, SCROW nStartRow, SCCOL& rEndCol, SCROW nEndRow )
{
    if ( !pColFlags || !pRowFlags )
    {
        OSL_FAIL("keine ColInfo oder RowInfo in ExtendPrintArea");
        return;
    }

    Point aPix1000 = pDev->LogicToPixel( Point(1000,1000), MAP_TWIP );
    double nPPTX = aPix1000.X() / 1000.0;
    double nPPTY = aPix1000.Y() / 1000.0;

    // First, mark those columns that we need to skip i.e. hidden and empty columns.

    ScFlatBoolColSegments aSkipCols;
    aSkipCols.setFalse(0, MAXCOL);
    for (SCCOL i = 0; i <= MAXCOL; ++i)
    {
        SCCOL nLastCol = i;
        if (ColHidden(i, NULL, &nLastCol))
        {
            // Columns are hidden in this range.
            aSkipCols.setTrue(i, nLastCol);
        }
        else
        {
            // These columns are visible.  Check for empty columns.
            for (SCCOL j = i; j <= nLastCol; ++j)
            {
                if (aCol[j].GetCellCount() == 0)
                    // empty
                    aSkipCols.setTrue(j,j);
            }
        }
        i = nLastCol;
    }

    ScFlatBoolColSegments::RangeData aColData;
    for (SCCOL nCol = rEndCol; nCol >= 0; --nCol)
    {
        if (!aSkipCols.getRangeData(nCol, aColData))
            // Failed to get the data.  This should never happen!
            return;

        if (aColData.mbValue)
        {
            // Skip these columns.
            nCol = aColData.mnCol1; // move toward 0.
            continue;
        }

        // These are visible and non-empty columns.
        for (SCCOL nDataCol = nCol; 0 <= nDataCol && nDataCol >= aColData.mnCol1; --nDataCol)
        {
            SCCOL nPrintCol = nDataCol;
            VisibleDataCellIterator aIter(*mpHiddenRows, aCol[nDataCol]);
            ScBaseCell* pCell = aIter.reset(nStartRow);
            if (!pCell)
                // No visible cells found in this column.  Skip it.
                continue;

            while (pCell)
            {
                SCCOL nNewCol = nDataCol;
                SCROW nRow = aIter.getRow();
                if (nRow > nEndRow)
                    // Went past the last row position.  Bail out.
                    break;

                MaybeAddExtraColumn(nNewCol, nRow, pDev, nPPTX, nPPTY);
                if (nNewCol > nPrintCol)
                    nPrintCol = nNewCol;
                pCell = aIter.next();
            }

            if (nPrintCol > rEndCol)
                // Make sure we don't shrink the print area.
                rEndCol = nPrintCol;
        }
        nCol = aColData.mnCol1; // move toward 0.
    }
}

void ScTable::MaybeAddExtraColumn(SCCOL& rCol, SCROW nRow, OutputDevice* pDev, double nPPTX, double nPPTY)
{
    ScBaseCell* pCell = aCol[rCol].GetCell(nRow);
    if (!pCell || !pCell->HasStringData())
        return;

    bool bFormula = false;  //! ueberge
    long nPixel = pCell->GetTextWidth();

    // Breite bereits im Idle-Handler berechnet?
    if ( TEXTWIDTH_DIRTY == nPixel )
    {
        ScNeededSizeOptions aOptions;
        aOptions.bTotalSize  = sal_True;
        aOptions.bFormula    = bFormula;
        aOptions.bSkipMerged = false;

        Fraction aZoom(1,1);
        nPixel = aCol[rCol].GetNeededSize(
            nRow, pDev, nPPTX, nPPTY, aZoom, aZoom, true, aOptions );
        pCell->SetTextWidth( (sal_uInt16)nPixel );
    }

    long nTwips = (long) (nPixel / nPPTX);
    long nDocW = GetColWidth( rCol );

    long nMissing = nTwips - nDocW;
    if ( nMissing > 0 )
    {
        //  look at alignment

        const ScPatternAttr* pPattern = GetPattern( rCol, nRow );
        const SfxItemSet* pCondSet = NULL;
        if ( ((const SfxUInt32Item&)pPattern->GetItem(ATTR_CONDITIONAL)).GetValue() )
            pCondSet = pDocument->GetCondResult( rCol, nRow, nTab );

        SvxCellHorJustify eHorJust = (SvxCellHorJustify)((const SvxHorJustifyItem&)
                        pPattern->GetItem( ATTR_HOR_JUSTIFY, pCondSet )).GetValue();
        if ( eHorJust == SVX_HOR_JUSTIFY_CENTER )
            nMissing /= 2;                          // distributed into both directions
        else
        {
            // STANDARD is LEFT (only text is handled here)
            bool bRight = ( eHorJust == SVX_HOR_JUSTIFY_RIGHT );
            if ( IsLayoutRTL() )
                bRight = !bRight;
            if ( bRight )
                nMissing = 0;       // extended only to the left (logical)
        }
    }

    SCCOL nNewCol = rCol;
    while (nMissing > 0 && nNewCol < MAXCOL)
    {
        ScBaseCell* pNextCell = aCol[nNewCol+1].GetCell(nRow);
        if (pNextCell && pNextCell->GetCellType() != CELLTYPE_NOTE)
            // Cell content in a next column ends display of this string.
            nMissing = 0;
        else
            nMissing -= GetColWidth(++nNewCol);
    }
    rCol = nNewCol;
}

void ScTable::DoColResize( SCCOL nCol1, SCCOL nCol2, SCSIZE nAdd )
{
    for (SCCOL nCol=nCol1; nCol<=nCol2; nCol++)
        aCol[nCol].Resize(aCol[nCol].GetCellCount() + nAdd);
}

#define SET_PRINTRANGE( p1, p2 ) \
    if ( (p2) )                             \
    {                                       \
        if ( (p1) )                         \
            *(p1) = *(p2);                  \
        else                                \
            (p1) = new ScRange( *(p2) );    \
    }                                       \
    else                                    \
        DELETEZ( (p1) )

void ScTable::SetRepeatColRange( const ScRange* pNew )
{
    SET_PRINTRANGE( pRepeatColRange, pNew );

    if (IsStreamValid())
        SetStreamValid(false);
}

void ScTable::SetRepeatRowRange( const ScRange* pNew )
{
    SET_PRINTRANGE( pRepeatRowRange, pNew );

    if (IsStreamValid())
        SetStreamValid(false);
}

void ScTable::ClearPrintRanges()
{
    aPrintRanges.clear();
    bPrintEntireSheet = false;

    if (IsStreamValid())
        SetStreamValid(false);
}

void ScTable::AddPrintRange( const ScRange& rNew )
{
    bPrintEntireSheet = false;
    if( aPrintRanges.size() < 0xFFFF )
        aPrintRanges.push_back( rNew );

    if (IsStreamValid())
        SetStreamValid(false);
}


void ScTable::SetPrintEntireSheet()
{
    if( !IsPrintEntireSheet() )
    {
        ClearPrintRanges();
        bPrintEntireSheet = sal_True;
    }
}

const ScRange* ScTable::GetPrintRange(sal_uInt16 nPos) const
{
    return (nPos < GetPrintRangeCount()) ? &aPrintRanges[ nPos ] : NULL;
}

void ScTable::FillPrintSaver( ScPrintSaverTab& rSaveTab ) const
{
    rSaveTab.SetAreas( aPrintRanges, bPrintEntireSheet );
    rSaveTab.SetRepeat( pRepeatColRange, pRepeatRowRange );
}

void ScTable::RestorePrintRanges( const ScPrintSaverTab& rSaveTab )
{
    aPrintRanges = rSaveTab.GetPrintRanges();
    bPrintEntireSheet = rSaveTab.IsEntireSheet();
    SetRepeatColRange( rSaveTab.GetRepeatCol() );
    SetRepeatRowRange( rSaveTab.GetRepeatRow() );

    UpdatePageBreaks(NULL);
}

SCROW ScTable::VisibleDataCellIterator::ROW_NOT_FOUND = -1;

ScTable::VisibleDataCellIterator::VisibleDataCellIterator(ScFlatBoolRowSegments& rRowSegs, ScColumn& rColumn) :
    mrRowSegs(rRowSegs),
    mrColumn(rColumn),
    mpCell(NULL),
    mnCurRow(ROW_NOT_FOUND),
    mnUBound(ROW_NOT_FOUND)
{
}

ScTable::VisibleDataCellIterator::~VisibleDataCellIterator()
{
}

ScBaseCell* ScTable::VisibleDataCellIterator::reset(SCROW nRow)
{
    if (nRow > MAXROW)
    {
        mnCurRow = ROW_NOT_FOUND;
        return NULL;
    }

    ScFlatBoolRowSegments::RangeData aData;
    if (!mrRowSegs.getRangeData(nRow, aData))
    {
        mnCurRow = ROW_NOT_FOUND;
        return NULL;
    }

    if (!aData.mbValue)
    {
        // specified row is visible.  Take it.
        mnCurRow = nRow;
        mnUBound = aData.mnRow2;
    }
    else
    {
        // specified row is not-visible.  The first visible row is the start of
        // the next segment.
        mnCurRow = aData.mnRow2 + 1;
        mnUBound = mnCurRow; // get range data on the next iteration.
        if (mnCurRow > MAXROW)
        {
            // Make sure the row doesn't exceed our current limit.
            mnCurRow = ROW_NOT_FOUND;
            return NULL;
        }
    }

    mpCell = mrColumn.GetCell(mnCurRow);
    if (mpCell)
        // First visible cell found.
        return mpCell;

    // Find a first visible cell below this row (if any).
    return next();
}

ScBaseCell* ScTable::VisibleDataCellIterator::next()
{
    if (mnCurRow == ROW_NOT_FOUND)
        return NULL;

    while (mrColumn.GetNextDataPos(mnCurRow))
    {
        if (mnCurRow > mnUBound)
        {
            // We don't know the visibility of this row range.  Query it.
            ScFlatBoolRowSegments::RangeData aData;
            if (!mrRowSegs.getRangeData(mnCurRow, aData))
            {
                mnCurRow = ROW_NOT_FOUND;
                return NULL;
            }

            if (aData.mbValue)
            {
                // This row is invisible.  Skip to the last invisible row and
                // try again.
                mnCurRow = mnUBound = aData.mnRow2;
                continue;
            }

            // This row is visible.
            mnUBound = aData.mnRow2;
        }

        mpCell = mrColumn.GetCell(mnCurRow);
        if (mpCell)
            return mpCell;
    }
    mnCurRow = ROW_NOT_FOUND;
    return NULL;
}

SCROW ScTable::VisibleDataCellIterator::getRow() const
{
    return mnCurRow;
}

/* vim:set shiftwidth=4 softtabstop=4 expandtab: */<|MERGE_RESOLUTION|>--- conflicted
+++ resolved
@@ -271,12 +271,8 @@
     aScenarioColor( COL_LIGHTGRAY ),
     aTabBgColor( COL_AUTO ),
     nScenarioFlags( 0 ),
-<<<<<<< HEAD
-    bActiveScenario( FALSE ),
+    bActiveScenario( false ),
     mpRangeName(NULL),
-=======
-    bActiveScenario( false ),
->>>>>>> 378c75a7
     mbPageBreaksValid(false)
 {
 
