--- conflicted
+++ resolved
@@ -683,11 +683,7 @@
 }
 
 void ScTable::GetDataArea( SCCOL& rStartCol, SCROW& rStartRow, SCCOL& rEndCol, SCROW& rEndRow,
-<<<<<<< HEAD
-                           BOOL bIncludeOld ) const
-=======
-                            BOOL bIncludeOld, bool bOnlyDown ) const
->>>>>>> 4f7a90a2
+                           BOOL bIncludeOld, bool bOnlyDown ) const
 {
     BOOL bLeft       = FALSE;
     BOOL bRight  = FALSE;
