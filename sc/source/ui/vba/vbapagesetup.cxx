/* -*- Mode: C++; tab-width: 4; indent-tabs-mode: nil; c-basic-offset: 4 -*- */
/*************************************************************************
 *
 * DO NOT ALTER OR REMOVE COPYRIGHT NOTICES OR THIS FILE HEADER.
 *
 * Copyright 2000, 2010 Oracle and/or its affiliates.
 *
 * OpenOffice.org - a multi-platform office productivity suite
 *
 * This file is part of OpenOffice.org.
 *
 * OpenOffice.org is free software: you can redistribute it and/or modify
 * it under the terms of the GNU Lesser General Public License version 3
 * only, as published by the Free Software Foundation.
 *
 * OpenOffice.org is distributed in the hope that it will be useful,
 * but WITHOUT ANY WARRANTY; without even the implied warranty of
 * MERCHANTABILITY or FITNESS FOR A PARTICULAR PURPOSE.  See the
 * GNU Lesser General Public License version 3 for more details
 * (a copy is included in the LICENSE file that accompanied this code).
 *
 * You should have received a copy of the GNU Lesser General Public License
 * version 3 along with OpenOffice.org.  If not, see
 * <http://www.openoffice.org/license.html>
 * for a copy of the LGPLv3 License.
 *
 ************************************************************************/
#include "vbapagesetup.hxx"
#include "cellsuno.hxx"
#include "convuno.hxx"
#include "rangelst.hxx"
#include "excelvbahelper.hxx"
#include <com/sun/star/sheet/XPrintAreas.hpp>
#include <com/sun/star/sheet/XHeaderFooterContent.hpp>
#include <com/sun/star/text/XText.hpp>
#include <com/sun/star/style/XStyleFamiliesSupplier.hpp>
#include <com/sun/star/container/XNameAccess.hpp>
#include <ooo/vba/excel/XlPageOrientation.hpp>
#include <ooo/vba/excel/XlOrder.hpp>
#include <ooo/vba/excel/Constants.hpp>
#include <i18npool/paper.hxx>
#include <editeng/paperinf.hxx>
#include <ooo/vba/excel/XlPaperSize.hpp>
#include <sal/macros.h>

using namespace ::com::sun::star;
using namespace ::ooo::vba;

#define ZOOM_IN 10
#define ZOOM_MAX 400

bool getScRangeListForAddress( const rtl::OUString& sName, ScDocShell* pDocSh, ScRange& refRange, ScRangeList& aCellRanges, formula::FormulaGrammar::AddressConvention aConv = formula::FormulaGrammar::CONV_XL_A1 ) throw ( uno::RuntimeException );

ScVbaPageSetup::ScVbaPageSetup(const uno::Reference< XHelperInterface >& xParent,
                const uno::Reference< uno::XComponentContext >& xContext,
                const uno::Reference< sheet::XSpreadsheet >& xSheet,
                const uno::Reference< frame::XModel >& xModel) throw (uno::RuntimeException):
           ScVbaPageSetup_BASE( xParent, xContext ), mxSheet( xSheet )
{
    // query for current page style
    mxModel.set( xModel, uno::UNO_QUERY_THROW );
    uno::Reference< beans::XPropertySet > xSheetProps( mxSheet, uno::UNO_QUERY_THROW );
    uno::Any aValue = xSheetProps->getPropertyValue( rtl::OUString( RTL_CONSTASCII_USTRINGPARAM( "PageStyle" )));
    rtl::OUString aStyleName;
    aValue >>= aStyleName;

    uno::Reference< style::XStyleFamiliesSupplier > xStyleFamiliesSup( mxModel, uno::UNO_QUERY_THROW );
    uno::Reference< container::XNameAccess > xStyleFamilies = xStyleFamiliesSup->getStyleFamilies();
    uno::Reference< container::XNameAccess > xPageStyle( xStyleFamilies->getByName(rtl::OUString( RTL_CONSTASCII_USTRINGPARAM("PageStyles"))), uno::UNO_QUERY_THROW );
    mxPageProps.set( xPageStyle->getByName(aStyleName), uno::UNO_QUERY_THROW );
    mnOrientLandscape = excel::XlPageOrientation::xlLandscape;
    mnOrientPortrait = excel::XlPageOrientation::xlPortrait;
}

rtl::OUString SAL_CALL ScVbaPageSetup::getPrintArea() throw (css::uno::RuntimeException)
{
    String aPrintArea;
    uno::Reference< sheet::XPrintAreas > xPrintAreas( mxSheet, uno::UNO_QUERY_THROW );
    uno::Sequence< table::CellRangeAddress > aSeq = xPrintAreas->getPrintAreas();
    sal_Int32 nCount = aSeq.getLength();
    if( nCount )
    {
        ScAddress::Details aDetails( formula::FormulaGrammar::CONV_XL_A1, 0, 0 );
        sal_uInt16 nFlags = SCA_VALID;
        nFlags |= ( SCA_TAB_ABSOLUTE | SCA_COL_ABSOLUTE | SCA_ROW_ABSOLUTE | SCA_TAB2_ABSOLUTE | SCA_COL2_ABSOLUTE | SCA_ROW2_ABSOLUTE );
        ScRangeList aRangeList;
        for( sal_Int32 i=0; i<nCount; i++ )
        {
            ScRange aRange;
            ScUnoConversion::FillScRange( aRange, aSeq[i] );
            aRangeList.Append( aRange );
        }
        ScDocument* pDoc = excel::getDocShell( mxModel )->GetDocument();
        aRangeList.Format( aPrintArea, nFlags, pDoc, formula::FormulaGrammar::CONV_XL_A1, ','  );
    }

    return aPrintArea;
}

void SAL_CALL ScVbaPageSetup::setPrintArea( const rtl::OUString& rAreas ) throw (css::uno::RuntimeException)
{
    uno::Reference< sheet::XPrintAreas > xPrintAreas( mxSheet, uno::UNO_QUERY_THROW );
    if( rAreas.getLength() == 0 ||
        rAreas.equalsIgnoreAsciiCase ( rtl::OUString(RTL_CONSTASCII_USTRINGPARAM("FALSE")) ) )
    {
        // print the whole sheet
        uno::Sequence< table::CellRangeAddress > aSeq;
        xPrintAreas->setPrintAreas( aSeq );
    }
    else
    {
        ScRangeList aCellRanges;
        ScRange aRange;
        if( getScRangeListForAddress( rAreas, excel::getDocShell( mxModel ) , aRange, aCellRanges ) )
        {
<<<<<<< HEAD
            uno::Sequence< table::CellRangeAddress > aSeq( aCellRanges.size() );
            for ( size_t i = 0, nRanges = aCellRanges.size(); i < nRanges; ++i )
=======
            uno::Sequence< table::CellRangeAddress > aSeq( aCellRanges.Count() );
            sal_uInt16 i=0;
            for( ScRange* pRange = aCellRanges.First(); pRange; pRange = aCellRanges.Next() )
>>>>>>> ce6308e4
            {
                ScRange* pRange = aCellRanges[ i ];
                table::CellRangeAddress aRangeAddress;
                ScUnoConversion::FillApiRange( aRangeAddress, *pRange );
                aSeq[ i++ ] = aRangeAddress;
            }
            xPrintAreas->setPrintAreas( aSeq );
        }
    }
}

double SAL_CALL ScVbaPageSetup::getHeaderMargin() throw (css::uno::RuntimeException)
{
    return VbaPageSetupBase::getHeaderMargin();
}

void SAL_CALL ScVbaPageSetup::setHeaderMargin( double margin ) throw (css::uno::RuntimeException)
{
    VbaPageSetupBase::setHeaderMargin( margin );
}

double SAL_CALL ScVbaPageSetup::getFooterMargin() throw (css::uno::RuntimeException)
{
    return VbaPageSetupBase::getFooterMargin();
}

void SAL_CALL ScVbaPageSetup::setFooterMargin( double margin ) throw (css::uno::RuntimeException)
{
    VbaPageSetupBase::setFooterMargin( margin );
}

uno::Any SAL_CALL ScVbaPageSetup::getFitToPagesTall() throw (css::uno::RuntimeException)
{
    return mxPageProps->getPropertyValue( rtl::OUString( RTL_CONSTASCII_USTRINGPARAM("ScaleToPagesY")));
}

void SAL_CALL ScVbaPageSetup::setFitToPagesTall( const uno::Any& fitToPagesTall) throw (css::uno::RuntimeException)
{
    sal_uInt16 scaleToPageY = 0;
    try
    {
        sal_Bool aValue;
        if( fitToPagesTall.getValueTypeClass() != uno::TypeClass_BOOLEAN || (fitToPagesTall >>= aValue))
        {
            fitToPagesTall >>= scaleToPageY;
        }

        mxPageProps->setPropertyValue( rtl::OUString( RTL_CONSTASCII_USTRINGPARAM("ScaleToPagesY")), uno::makeAny( scaleToPageY ));
    }
    catch( uno::Exception& )
    {
    }
}

uno::Any SAL_CALL ScVbaPageSetup::getFitToPagesWide() throw (css::uno::RuntimeException)
{
    return mxPageProps->getPropertyValue( rtl::OUString( RTL_CONSTASCII_USTRINGPARAM("ScaleToPagesX")));
}

void SAL_CALL ScVbaPageSetup::setFitToPagesWide( const uno::Any& fitToPagesWide) throw (css::uno::RuntimeException)
{
    sal_uInt16 scaleToPageX = 0;
    try
    {
        sal_Bool aValue = sal_False;
        if( fitToPagesWide.getValueTypeClass() != uno::TypeClass_BOOLEAN || (fitToPagesWide >>= aValue))
        {
            fitToPagesWide >>= scaleToPageX;
        }

        mxPageProps->setPropertyValue( rtl::OUString( RTL_CONSTASCII_USTRINGPARAM("ScaleToPagesX")), uno::makeAny( scaleToPageX ));
    }
    catch( uno::Exception& )
    {
    }
}

uno::Any SAL_CALL ScVbaPageSetup::getZoom() throw (css::uno::RuntimeException)
{
    return mxPageProps->getPropertyValue( rtl::OUString( RTL_CONSTASCII_USTRINGPARAM("PageScale")));
}

void SAL_CALL ScVbaPageSetup::setZoom( const uno::Any& zoom) throw (css::uno::RuntimeException)
{
    sal_uInt16 pageScale = 0;
    try
    {
        if( zoom.getValueTypeClass() == uno::TypeClass_BOOLEAN )
        {
            sal_Bool aValue = sal_False;
            zoom >>= aValue;
            if( aValue )
            {
                DebugHelper::exception(SbERR_BAD_PARAMETER, rtl::OUString() );
            }
        }
        else
        {
            zoom >>= pageScale;
            if(( pageScale < ZOOM_IN )||( pageScale > ZOOM_MAX ))
            {
                DebugHelper::exception(SbERR_BAD_PARAMETER, rtl::OUString() );
            }
        }

        // these only exist in S08
        sal_uInt16 nScale = 0;
        mxPageProps->setPropertyValue( rtl::OUString( RTL_CONSTASCII_USTRINGPARAM("ScaleToPages")), uno::makeAny( nScale ));
        mxPageProps->setPropertyValue( rtl::OUString( RTL_CONSTASCII_USTRINGPARAM("ScaleToPagesX")), uno::makeAny( nScale ));
        mxPageProps->setPropertyValue( rtl::OUString( RTL_CONSTASCII_USTRINGPARAM("ScaleToPagesY")), uno::makeAny( nScale ));
    }
    catch( beans::UnknownPropertyException& )
    {
        if( pageScale == 0 )
        {
            DebugHelper::exception(SbERR_BAD_PARAMETER, rtl::OUString() );
        }
    }
    catch( uno::Exception& )
    {
    }

    mxPageProps->setPropertyValue( rtl::OUString( RTL_CONSTASCII_USTRINGPARAM("PageScale")), uno::makeAny( pageScale ));
}

rtl::OUString SAL_CALL ScVbaPageSetup::getLeftHeader() throw (css::uno::RuntimeException)
{
    rtl::OUString leftHeader;
    try
    {
        uno::Reference<sheet::XHeaderFooterContent> xHeaderContent( mxPageProps->getPropertyValue( rtl::OUString( RTL_CONSTASCII_USTRINGPARAM("RightPageHeaderContent"))), uno::UNO_QUERY_THROW);
        if( xHeaderContent.is() )
        {
            uno::Reference< text::XText > xText = xHeaderContent->getLeftText();
            leftHeader = xText->getString();
        }
    }
    catch( uno::Exception& )
    {
    }

    return leftHeader;
}

void SAL_CALL ScVbaPageSetup::setLeftHeader( const rtl::OUString& leftHeader) throw (css::uno::RuntimeException)
{
    try
    {
        uno::Reference<sheet::XHeaderFooterContent> xHeaderContent( mxPageProps->getPropertyValue( rtl::OUString( RTL_CONSTASCII_USTRINGPARAM("RightPageHeaderContent"))), uno::UNO_QUERY_THROW);
        if( xHeaderContent.is() )
        {
            uno::Reference< text::XText > xText = xHeaderContent->getLeftText();
            xText->setString( leftHeader );
            mxPageProps->setPropertyValue( rtl::OUString( RTL_CONSTASCII_USTRINGPARAM("RightPageHeaderContent")), uno::makeAny(xHeaderContent) );
        }
    }
    catch( uno::Exception& )
    {
    }
}

rtl::OUString SAL_CALL ScVbaPageSetup::getCenterHeader() throw (css::uno::RuntimeException)
{
    rtl::OUString centerHeader;
    try
    {
        uno::Reference<sheet::XHeaderFooterContent> xHeaderContent( mxPageProps->getPropertyValue( rtl::OUString( RTL_CONSTASCII_USTRINGPARAM("RightPageHeaderContent"))), uno::UNO_QUERY_THROW);
        if( xHeaderContent.is() )
        {
            uno::Reference< text::XText > xText = xHeaderContent->getCenterText();
            centerHeader = xText->getString();
        }
    }
    catch( uno::Exception& )
    {
    }

    return centerHeader;
}

void SAL_CALL ScVbaPageSetup::setCenterHeader( const rtl::OUString& centerHeader) throw (css::uno::RuntimeException)
{
    try
    {
        uno::Reference<sheet::XHeaderFooterContent> xHeaderContent( mxPageProps->getPropertyValue( rtl::OUString( RTL_CONSTASCII_USTRINGPARAM("RightPageHeaderContent"))), uno::UNO_QUERY_THROW);
        if( xHeaderContent.is() )
        {
            uno::Reference< text::XText > xText = xHeaderContent->getCenterText();
            xText->setString( centerHeader );
            mxPageProps->setPropertyValue( rtl::OUString( RTL_CONSTASCII_USTRINGPARAM("RightPageHeaderContent")), uno::makeAny(xHeaderContent) );
        }
    }
    catch( uno::Exception& )
    {
    }
}

rtl::OUString SAL_CALL ScVbaPageSetup::getRightHeader() throw (css::uno::RuntimeException)
{
    rtl::OUString rightHeader;
    try
    {
        uno::Reference<sheet::XHeaderFooterContent> xHeaderContent( mxPageProps->getPropertyValue( rtl::OUString( RTL_CONSTASCII_USTRINGPARAM("RightPageHeaderContent"))), uno::UNO_QUERY_THROW);
        if( xHeaderContent.is() )
        {
            uno::Reference< text::XText > xText = xHeaderContent->getRightText();
            rightHeader = xText->getString();
        }
    }
    catch( uno::Exception& )
    {
    }

    return rightHeader;
}

void SAL_CALL ScVbaPageSetup::setRightHeader( const rtl::OUString& rightHeader) throw (css::uno::RuntimeException)
{
    try
    {
        uno::Reference<sheet::XHeaderFooterContent> xHeaderContent( mxPageProps->getPropertyValue( rtl::OUString( RTL_CONSTASCII_USTRINGPARAM("RightPageHeaderContent"))), uno::UNO_QUERY_THROW);
        if( xHeaderContent.is() )
        {
            uno::Reference< text::XText > xText = xHeaderContent->getRightText();
            xText->setString( rightHeader );
            mxPageProps->setPropertyValue( rtl::OUString( RTL_CONSTASCII_USTRINGPARAM("RightPageHeaderContent")), uno::makeAny(xHeaderContent) );
        }
    }
    catch( uno::Exception& )
    {
    }
}

rtl::OUString SAL_CALL ScVbaPageSetup::getLeftFooter() throw (css::uno::RuntimeException)
{
    rtl::OUString leftFooter;
    try
    {
        uno::Reference<sheet::XHeaderFooterContent> xFooterContent( mxPageProps->getPropertyValue( rtl::OUString( RTL_CONSTASCII_USTRINGPARAM("RightPageFooterContent"))), uno::UNO_QUERY_THROW);
        if( xFooterContent.is() )
        {
            uno::Reference< text::XText > xText = xFooterContent->getLeftText();
            leftFooter = xText->getString();
        }
    }
    catch( uno::Exception& )
    {
    }

    return leftFooter;
}

void SAL_CALL ScVbaPageSetup::setLeftFooter( const rtl::OUString& leftFooter) throw (css::uno::RuntimeException)
{
    try
    {
        uno::Reference<sheet::XHeaderFooterContent> xFooterContent( mxPageProps->getPropertyValue( rtl::OUString( RTL_CONSTASCII_USTRINGPARAM("RightPageFooterContent"))), uno::UNO_QUERY_THROW);
        if( xFooterContent.is() )
        {
            uno::Reference< text::XText > xText = xFooterContent->getLeftText();
            xText->setString( leftFooter );
            mxPageProps->setPropertyValue( rtl::OUString( RTL_CONSTASCII_USTRINGPARAM("RightPageFooterContent")), uno::makeAny(xFooterContent) );
        }
    }
    catch( uno::Exception& )
    {
    }
}

rtl::OUString SAL_CALL ScVbaPageSetup::getCenterFooter() throw (css::uno::RuntimeException)
{
    rtl::OUString centerFooter;
    try
    {
        uno::Reference<sheet::XHeaderFooterContent> xFooterContent( mxPageProps->getPropertyValue( rtl::OUString( RTL_CONSTASCII_USTRINGPARAM("RightPageFooterContent"))), uno::UNO_QUERY_THROW);
        if( xFooterContent.is() )
        {
            uno::Reference< text::XText > xText = xFooterContent->getCenterText();
            centerFooter = xText->getString();
        }
    }
    catch( uno::Exception& )
    {
    }

    return centerFooter;
}

void SAL_CALL ScVbaPageSetup::setCenterFooter( const rtl::OUString& centerFooter) throw (css::uno::RuntimeException)
{
    try
    {
        uno::Reference<sheet::XHeaderFooterContent> xFooterContent( mxPageProps->getPropertyValue( rtl::OUString( RTL_CONSTASCII_USTRINGPARAM("RightPageFooterContent"))), uno::UNO_QUERY_THROW);
        if( xFooterContent.is() )
        {
            uno::Reference< text::XText > xText = xFooterContent->getCenterText();
            xText->setString( centerFooter );
            mxPageProps->setPropertyValue( rtl::OUString( RTL_CONSTASCII_USTRINGPARAM("RightPageFooterContent")), uno::makeAny(xFooterContent) );
        }
    }
    catch( uno::Exception& )
    {
    }

}

rtl::OUString SAL_CALL ScVbaPageSetup::getRightFooter() throw (css::uno::RuntimeException)
{
    rtl::OUString rightFooter;
    try
    {
        uno::Reference<sheet::XHeaderFooterContent> xFooterContent( mxPageProps->getPropertyValue( rtl::OUString( RTL_CONSTASCII_USTRINGPARAM("RightPageFooterContent"))), uno::UNO_QUERY_THROW);
        if( xFooterContent.is() )
        {
            uno::Reference< text::XText > xText = xFooterContent->getRightText();
            rightFooter = xText->getString();
        }
    }
    catch( uno::Exception& )
    {
    }

    return rightFooter;
}

void SAL_CALL ScVbaPageSetup::setRightFooter( const rtl::OUString& rightFooter) throw (css::uno::RuntimeException)
{
    try
    {
        uno::Reference<sheet::XHeaderFooterContent> xFooterContent( mxPageProps->getPropertyValue( rtl::OUString( RTL_CONSTASCII_USTRINGPARAM("RightPageFooterContent"))), uno::UNO_QUERY_THROW);
        if( xFooterContent.is() )
        {
            uno::Reference< text::XText > xText = xFooterContent->getRightText();
            xText->setString( rightFooter );
            mxPageProps->setPropertyValue( rtl::OUString( RTL_CONSTASCII_USTRINGPARAM("RightPageFooterContent")), uno::makeAny(xFooterContent) );
        }
    }
    catch( uno::Exception& )
    {
    }
}

sal_Int32 SAL_CALL ScVbaPageSetup::getOrder() throw (css::uno::RuntimeException)
{
    sal_Int32 order = excel::XlOrder::xlDownThenOver;
    try
    {
        uno::Any aValue = mxPageProps->getPropertyValue( rtl::OUString( RTL_CONSTASCII_USTRINGPARAM("PrintDownFirst")));
        sal_Bool bPrintDownFirst = sal_False;
        aValue >>= bPrintDownFirst;
        if( !bPrintDownFirst )
            order = excel::XlOrder::xlOverThenDown;
    }
    catch( uno::Exception& )
    {
    }

    return order;
}

void SAL_CALL ScVbaPageSetup::setOrder( sal_Int32 order) throw (css::uno::RuntimeException)
{
    sal_Bool bOrder = sal_True;
    switch( order )
    {
        case excel::XlOrder::xlDownThenOver:
            break;
        case excel::XlOrder::xlOverThenDown:
            bOrder = sal_False;
            break;
        default:
            DebugHelper::exception(SbERR_BAD_PARAMETER, rtl::OUString() );
    }

    try
    {
        mxPageProps->setPropertyValue( rtl::OUString( RTL_CONSTASCII_USTRINGPARAM("PrintDownFirst")), uno::makeAny( bOrder ));
    }
    catch( uno::Exception& )
    {
    }
}

sal_Int32 SAL_CALL ScVbaPageSetup::getFirstPageNumber() throw (css::uno::RuntimeException)
{
    sal_Int16 number = 0;
    try
    {
        uno::Any aValue = mxPageProps->getPropertyValue( rtl::OUString( RTL_CONSTASCII_USTRINGPARAM("FirstPageNumber")));
        aValue >>= number;
    }
    catch( uno::Exception& )
    {
    }

    if( number ==0 )
    {
        number = excel::Constants::xlAutomatic;
    }

    return number;
}

void SAL_CALL ScVbaPageSetup::setFirstPageNumber( sal_Int32 firstPageNumber) throw (css::uno::RuntimeException)
{
    if( firstPageNumber < 0 )
        DebugHelper::exception(SbERR_BAD_PARAMETER, rtl::OUString() );
    if( firstPageNumber == excel::Constants::xlAutomatic )
        firstPageNumber = 0;

    try
    {
        uno::Any aValue;
        aValue <<= (sal_Int16)firstPageNumber;
        mxPageProps->setPropertyValue( rtl::OUString( RTL_CONSTASCII_USTRINGPARAM("FirstPageNumber")), aValue );
    }
    catch( uno::Exception& )
    {
    }
}

sal_Bool SAL_CALL ScVbaPageSetup::getCenterVertically() throw (css::uno::RuntimeException)
{
    sal_Bool centerVertically = sal_False;
    try
    {
        uno::Any aValue = mxPageProps->getPropertyValue( rtl::OUString( RTL_CONSTASCII_USTRINGPARAM("CenterVertically")));
        aValue >>= centerVertically;
    }
    catch( uno::Exception& )
    {
    }
    return centerVertically;
}

void SAL_CALL ScVbaPageSetup::setCenterVertically( sal_Bool centerVertically) throw (css::uno::RuntimeException)
{
    try
    {
        mxPageProps->setPropertyValue( rtl::OUString( RTL_CONSTASCII_USTRINGPARAM("CenterVertically")), uno::makeAny( centerVertically ));
    }
    catch( uno::Exception& )
    {
    }
}

sal_Bool SAL_CALL ScVbaPageSetup::getCenterHorizontally() throw (css::uno::RuntimeException)
{
    sal_Bool centerHorizontally = sal_False;
    try
    {
        uno::Any aValue = mxPageProps->getPropertyValue( rtl::OUString( RTL_CONSTASCII_USTRINGPARAM("CenterHorizontally")));
        aValue >>= centerHorizontally;
    }
    catch( uno::Exception& )
    {
    }
    return centerHorizontally;
}

void SAL_CALL ScVbaPageSetup::setCenterHorizontally( sal_Bool centerHorizontally) throw (css::uno::RuntimeException)
{
    try
    {
        mxPageProps->setPropertyValue( rtl::OUString( RTL_CONSTASCII_USTRINGPARAM("CenterHorizontally")), uno::makeAny( centerHorizontally ));
    }
    catch( uno::Exception& )
    {
    }
}

sal_Bool SAL_CALL ScVbaPageSetup::getPrintHeadings() throw (css::uno::RuntimeException)
{
    sal_Bool printHeadings = sal_False;
    try
    {
        uno::Any aValue = mxPageProps->getPropertyValue( rtl::OUString( RTL_CONSTASCII_USTRINGPARAM("PrintHeaders")));
        aValue >>= printHeadings;
    }
    catch( uno::Exception& )
    {
    }
    return printHeadings;
}

void SAL_CALL ScVbaPageSetup::setPrintHeadings( sal_Bool printHeadings) throw (css::uno::RuntimeException)
{
    try
    {
        mxPageProps->setPropertyValue( rtl::OUString( RTL_CONSTASCII_USTRINGPARAM("PrintHeaders")), uno::makeAny( printHeadings ));
    }
    catch( uno::Exception& )
    {
    }
}

rtl::OUString&
ScVbaPageSetup::getServiceImplName()
{
    static rtl::OUString sImplName( RTL_CONSTASCII_USTRINGPARAM("ScVbaPageSetup") );
    return sImplName;
}

uno::Sequence< rtl::OUString >
ScVbaPageSetup::getServiceNames()
{
    static uno::Sequence< rtl::OUString > aServiceNames;
    if ( aServiceNames.getLength() == 0 )
    {
        aServiceNames.realloc( 1 );
        aServiceNames[ 0 ] = rtl::OUString( RTL_CONSTASCII_USTRINGPARAM("ooo.vba.excel.PageSetup" ) );
    }
    return aServiceNames;
}

struct PaperSizeMap
{
    Paper ePaper;
    sal_Int32 xlPaper;
};

static PaperSizeMap paperSizeMappings[] =
{
    { PAPER_A3, ooo::vba::excel::XlPaperSize::xlPaperA3 },
    { PAPER_A4, ooo::vba::excel::XlPaperSize::xlPaperA4 },
    { PAPER_A5, ooo::vba::excel::XlPaperSize::xlPaperA5 },
    { PAPER_B4_ISO, ooo::vba::excel::XlPaperSize::xlPaperB4 },
    { PAPER_B5_ISO, ooo::vba::excel::XlPaperSize::xlPaperB5 },
    { PAPER_LETTER, ooo::vba::excel::XlPaperSize::xlPaperLetter },
    { PAPER_LEGAL, ooo::vba::excel::XlPaperSize::xlPaperLegal },
    { PAPER_TABLOID, ooo::vba::excel::XlPaperSize::xlPaperTabloid },
    { PAPER_USER, ooo::vba::excel::XlPaperSize::xlPaperUser },
    { PAPER_B6_ISO, ooo::vba::excel::XlPaperSize::xlPaperEnvelopeB6 },
    { PAPER_ENV_C4, ooo::vba::excel::XlPaperSize::xlPaperEnvelopeC4 },
    { PAPER_ENV_C5, ooo::vba::excel::XlPaperSize::xlPaperEnvelopeC5 },
    { PAPER_ENV_C6, ooo::vba::excel::XlPaperSize::xlPaperEnvelopeC6 },
    { PAPER_ENV_C65, ooo::vba::excel::XlPaperSize::xlPaperEnvelopeC65 },
    { PAPER_ENV_DL, ooo::vba::excel::XlPaperSize::xlPaperEnvelopeDL },
    { PAPER_C, ooo::vba::excel::XlPaperSize::xlPaperCsheet },
    { PAPER_D, ooo::vba::excel::XlPaperSize::xlPaperDsheet },
    { PAPER_E, ooo::vba::excel::XlPaperSize::xlPaperEsheet },
    { PAPER_ENV_MONARCH, ooo::vba::excel::XlPaperSize::xlPaperEnvelopeMonarch },
    { PAPER_ENV_PERSONAL, ooo::vba::excel::XlPaperSize::xlPaperEnvelopePersonal },
    { PAPER_ENV_9, ooo::vba::excel::XlPaperSize::xlPaperEnvelope9 },
    { PAPER_ENV_10, ooo::vba::excel::XlPaperSize::xlPaperEnvelope10 },
    { PAPER_ENV_11, ooo::vba::excel::XlPaperSize::xlPaperEnvelope11 },
    { PAPER_ENV_12, ooo::vba::excel::XlPaperSize::xlPaperEnvelope12 }
};

static const int nMapSize = SAL_N_ELEMENTS(paperSizeMappings);

sal_Int32 PaperSizeOOoToExcel(Paper ePaper)
{
    sal_Int32 nPaperSize = ooo::vba::excel::XlPaperSize::xlPaperUser;

    for (int i = 0; i < nMapSize; i++)
    {
        if (ePaper == paperSizeMappings[i].ePaper)
        {
            nPaperSize = paperSizeMappings[i].xlPaper;
            break;
        }
    }

    return nPaperSize;
}

sal_Int32 SAL_CALL ScVbaPageSetup::getPaperSize() throw (css::uno::RuntimeException)
{
    com::sun::star::awt::Size size;
    Paper ePaper = PAPER_USER;

    try
    {
        uno::Any aValue = mxPageProps->getPropertyValue( rtl::OUString( RTL_CONSTASCII_USTRINGPARAM("Size")));
        aValue >>= size;
        ePaper = SvxPaperInfo::GetSvxPaper( Size(size.Width, size.Height), MAP_100TH_MM, TRUE);
    }
    catch( uno::Exception& )
    {
    }

    return PaperSizeOOoToExcel(ePaper);
}

Paper PaperSizeExcelToOOo( sal_Int32 xlPaper)
{
    Paper ePaper = PAPER_USER;

    for (int i = 0; i < nMapSize; i++)
    {
        if (xlPaper == paperSizeMappings[i].xlPaper)
        {
            ePaper = paperSizeMappings[i].ePaper;
            break;
        }
    }

    return ePaper;
}
void SAL_CALL ScVbaPageSetup::setPaperSize( sal_Int32 paperSize) throw (css::uno::RuntimeException)
{
    Paper ePaper = PaperSizeExcelToOOo( paperSize );

    try
    {
        Size size1 = SvxPaperInfo::GetPaperSize( ePaper, MAP_100TH_MM );
        com::sun::star::awt::Size size(size1.Width(), size1.Height());
        mxPageProps->setPropertyValue( rtl::OUString( RTL_CONSTASCII_USTRINGPARAM("Size")), uno::makeAny( size ));
    }
    catch( uno::Exception& )
    {
    }
}
/* vim:set shiftwidth=4 softtabstop=4 expandtab: */<|MERGE_RESOLUTION|>--- conflicted
+++ resolved
@@ -113,14 +113,8 @@
         ScRange aRange;
         if( getScRangeListForAddress( rAreas, excel::getDocShell( mxModel ) , aRange, aCellRanges ) )
         {
-<<<<<<< HEAD
             uno::Sequence< table::CellRangeAddress > aSeq( aCellRanges.size() );
             for ( size_t i = 0, nRanges = aCellRanges.size(); i < nRanges; ++i )
-=======
-            uno::Sequence< table::CellRangeAddress > aSeq( aCellRanges.Count() );
-            sal_uInt16 i=0;
-            for( ScRange* pRange = aCellRanges.First(); pRange; pRange = aCellRanges.Next() )
->>>>>>> ce6308e4
             {
                 ScRange* pRange = aCellRanges[ i ];
                 table::CellRangeAddress aRangeAddress;
@@ -185,7 +179,7 @@
     sal_uInt16 scaleToPageX = 0;
     try
     {
-        sal_Bool aValue = sal_False;
+        sal_Bool aValue = false;
         if( fitToPagesWide.getValueTypeClass() != uno::TypeClass_BOOLEAN || (fitToPagesWide >>= aValue))
         {
             fitToPagesWide >>= scaleToPageX;
@@ -210,7 +204,7 @@
     {
         if( zoom.getValueTypeClass() == uno::TypeClass_BOOLEAN )
         {
-            sal_Bool aValue = sal_False;
+            sal_Bool aValue = false;
             zoom >>= aValue;
             if( aValue )
             {
@@ -469,7 +463,7 @@
     try
     {
         uno::Any aValue = mxPageProps->getPropertyValue( rtl::OUString( RTL_CONSTASCII_USTRINGPARAM("PrintDownFirst")));
-        sal_Bool bPrintDownFirst = sal_False;
+        sal_Bool bPrintDownFirst = false;
         aValue >>= bPrintDownFirst;
         if( !bPrintDownFirst )
             order = excel::XlOrder::xlOverThenDown;
@@ -489,7 +483,7 @@
         case excel::XlOrder::xlDownThenOver:
             break;
         case excel::XlOrder::xlOverThenDown:
-            bOrder = sal_False;
+            bOrder = false;
             break;
         default:
             DebugHelper::exception(SbERR_BAD_PARAMETER, rtl::OUString() );
@@ -544,7 +538,7 @@
 
 sal_Bool SAL_CALL ScVbaPageSetup::getCenterVertically() throw (css::uno::RuntimeException)
 {
-    sal_Bool centerVertically = sal_False;
+    sal_Bool centerVertically = false;
     try
     {
         uno::Any aValue = mxPageProps->getPropertyValue( rtl::OUString( RTL_CONSTASCII_USTRINGPARAM("CenterVertically")));
@@ -569,7 +563,7 @@
 
 sal_Bool SAL_CALL ScVbaPageSetup::getCenterHorizontally() throw (css::uno::RuntimeException)
 {
-    sal_Bool centerHorizontally = sal_False;
+    sal_Bool centerHorizontally = false;
     try
     {
         uno::Any aValue = mxPageProps->getPropertyValue( rtl::OUString( RTL_CONSTASCII_USTRINGPARAM("CenterHorizontally")));
@@ -594,7 +588,7 @@
 
 sal_Bool SAL_CALL ScVbaPageSetup::getPrintHeadings() throw (css::uno::RuntimeException)
 {
-    sal_Bool printHeadings = sal_False;
+    sal_Bool printHeadings = false;
     try
     {
         uno::Any aValue = mxPageProps->getPropertyValue( rtl::OUString( RTL_CONSTASCII_USTRINGPARAM("PrintHeaders")));
@@ -697,7 +691,7 @@
     {
         uno::Any aValue = mxPageProps->getPropertyValue( rtl::OUString( RTL_CONSTASCII_USTRINGPARAM("Size")));
         aValue >>= size;
-        ePaper = SvxPaperInfo::GetSvxPaper( Size(size.Width, size.Height), MAP_100TH_MM, TRUE);
+        ePaper = SvxPaperInfo::GetSvxPaper( Size(size.Width, size.Height), MAP_100TH_MM, true);
     }
     catch( uno::Exception& )
     {
