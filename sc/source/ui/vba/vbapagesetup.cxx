/* -*- Mode: C++; tab-width: 4; indent-tabs-mode: nil; c-basic-offset: 4 -*- */
/*************************************************************************
 *
 * DO NOT ALTER OR REMOVE COPYRIGHT NOTICES OR THIS FILE HEADER.
 *
 * Copyright 2000, 2010 Oracle and/or its affiliates.
 *
 * OpenOffice.org - a multi-platform office productivity suite
 *
 * This file is part of OpenOffice.org.
 *
 * OpenOffice.org is free software: you can redistribute it and/or modify
 * it under the terms of the GNU Lesser General Public License version 3
 * only, as published by the Free Software Foundation.
 *
 * OpenOffice.org is distributed in the hope that it will be useful,
 * but WITHOUT ANY WARRANTY; without even the implied warranty of
 * MERCHANTABILITY or FITNESS FOR A PARTICULAR PURPOSE.  See the
 * GNU Lesser General Public License version 3 for more details
 * (a copy is included in the LICENSE file that accompanied this code).
 *
 * You should have received a copy of the GNU Lesser General Public License
 * version 3 along with OpenOffice.org.  If not, see
 * <http://www.openoffice.org/license.html>
 * for a copy of the LGPLv3 License.
 *
 ************************************************************************/
#include "vbapagesetup.hxx"
#include "cellsuno.hxx"
#include "convuno.hxx"
#include "rangelst.hxx"
#include "excelvbahelper.hxx"
#include <com/sun/star/sheet/XPrintAreas.hpp>
#include <com/sun/star/sheet/XHeaderFooterContent.hpp>
#include <com/sun/star/text/XText.hpp>
#include <com/sun/star/style/XStyleFamiliesSupplier.hpp>
#include <com/sun/star/container/XNameAccess.hpp>
#include <ooo/vba/excel/XlPageOrientation.hpp>
#include <ooo/vba/excel/XlOrder.hpp>
#include <ooo/vba/excel/Constants.hpp>
#include <i18npool/paper.hxx>
#include <editeng/paperinf.hxx>
#include <ooo/vba/excel/XlPaperSize.hpp>

using namespace ::com::sun::star;
using namespace ::ooo::vba;

#define ZOOM_IN 10
#define ZOOM_MAX 400

bool getScRangeListForAddress( const rtl::OUString& sName, ScDocShell* pDocSh, ScRange& refRange, ScRangeList& aCellRanges, formula::FormulaGrammar::AddressConvention aConv = formula::FormulaGrammar::CONV_XL_A1 ) throw ( uno::RuntimeException );

ScVbaPageSetup::ScVbaPageSetup(const uno::Reference< XHelperInterface >& xParent,
                const uno::Reference< uno::XComponentContext >& xContext,
                const uno::Reference< sheet::XSpreadsheet >& xSheet,
                const uno::Reference< frame::XModel >& xModel) throw (uno::RuntimeException):
           ScVbaPageSetup_BASE( xParent, xContext ), mxSheet( xSheet )
{
    // query for current page style
    mxModel.set( xModel, uno::UNO_QUERY_THROW );
    uno::Reference< beans::XPropertySet > xSheetProps( mxSheet, uno::UNO_QUERY_THROW );
    uno::Any aValue = xSheetProps->getPropertyValue( rtl::OUString( RTL_CONSTASCII_USTRINGPARAM( "PageStyle" )));
    rtl::OUString aStyleName;
    aValue >>= aStyleName;

    uno::Reference< style::XStyleFamiliesSupplier > xStyleFamiliesSup( mxModel, uno::UNO_QUERY_THROW );
    uno::Reference< container::XNameAccess > xStyleFamilies = xStyleFamiliesSup->getStyleFamilies();
    uno::Reference< container::XNameAccess > xPageStyle( xStyleFamilies->getByName(rtl::OUString( RTL_CONSTASCII_USTRINGPARAM("PageStyles"))), uno::UNO_QUERY_THROW );
    mxPageProps.set( xPageStyle->getByName(aStyleName), uno::UNO_QUERY_THROW );
    mnOrientLandscape = excel::XlPageOrientation::xlLandscape;
    mnOrientPortrait = excel::XlPageOrientation::xlPortrait;
}

rtl::OUString SAL_CALL ScVbaPageSetup::getPrintArea() throw (css::uno::RuntimeException)
{
    String aPrintArea;
    uno::Reference< sheet::XPrintAreas > xPrintAreas( mxSheet, uno::UNO_QUERY_THROW );
    uno::Sequence< table::CellRangeAddress > aSeq = xPrintAreas->getPrintAreas();
    sal_Int32 nCount = aSeq.getLength();
    if( nCount )
    {
        ScAddress::Details aDetails( formula::FormulaGrammar::CONV_XL_A1, 0, 0 );
        USHORT nFlags = SCA_VALID;
        nFlags |= ( SCA_TAB_ABSOLUTE | SCA_COL_ABSOLUTE | SCA_ROW_ABSOLUTE | SCA_TAB2_ABSOLUTE | SCA_COL2_ABSOLUTE | SCA_ROW2_ABSOLUTE );
        ScRangeList aRangeList;
        for( sal_Int32 i=0; i<nCount; i++ )
        {
            ScRange aRange;
            ScUnoConversion::FillScRange( aRange, aSeq[i] );
            aRangeList.Append( aRange );
        }
        ScDocument* pDoc = excel::getDocShell( mxModel )->GetDocument();
        aRangeList.Format( aPrintArea, nFlags, pDoc, formula::FormulaGrammar::CONV_XL_A1, ','  );
    }

    return aPrintArea;
}

void SAL_CALL ScVbaPageSetup::setPrintArea( const rtl::OUString& rAreas ) throw (css::uno::RuntimeException)
{
    uno::Reference< sheet::XPrintAreas > xPrintAreas( mxSheet, uno::UNO_QUERY_THROW );
    if( rAreas.getLength() == 0 ||
        rAreas.equalsIgnoreAsciiCase ( rtl::OUString::createFromAscii("FALSE") ) )
    {
        // print the whole sheet
        uno::Sequence< table::CellRangeAddress > aSeq;
        xPrintAreas->setPrintAreas( aSeq );
    }
    else
    {
        ScRangeList aCellRanges;
        ScRange aRange;
        if( getScRangeListForAddress( rAreas, excel::getDocShell( mxModel ) , aRange, aCellRanges ) )
        {
            uno::Sequence< table::CellRangeAddress > aSeq( aCellRanges.Count() );
            USHORT i=0;
            for( ScRange* pRange = aCellRanges.First(); pRange; pRange = aCellRanges.Next() )
            {
                table::CellRangeAddress aRangeAddress;
                ScUnoConversion::FillApiRange( aRangeAddress, *pRange );
                aSeq[ i++ ] = aRangeAddress;
            }
            xPrintAreas->setPrintAreas( aSeq );
        }
    }
}

double SAL_CALL ScVbaPageSetup::getHeaderMargin() throw (css::uno::RuntimeException)
{
    return VbaPageSetupBase::getHeaderMargin();
}

void SAL_CALL ScVbaPageSetup::setHeaderMargin( double margin ) throw (css::uno::RuntimeException)
{
    VbaPageSetupBase::setHeaderMargin( margin );
}

double SAL_CALL ScVbaPageSetup::getFooterMargin() throw (css::uno::RuntimeException)
{
    return VbaPageSetupBase::getFooterMargin();
}

void SAL_CALL ScVbaPageSetup::setFooterMargin( double margin ) throw (css::uno::RuntimeException)
{
    VbaPageSetupBase::setFooterMargin( margin );
}

uno::Any SAL_CALL ScVbaPageSetup::getFitToPagesTall() throw (css::uno::RuntimeException)
{
    return mxPageProps->getPropertyValue( rtl::OUString( RTL_CONSTASCII_USTRINGPARAM("ScaleToPagesY")));
}

void SAL_CALL ScVbaPageSetup::setFitToPagesTall( const uno::Any& fitToPagesTall) throw (css::uno::RuntimeException)
{
    USHORT scaleToPageY = 0;
    try
    {
        sal_Bool aValue;
        if( fitToPagesTall.getValueTypeClass() != uno::TypeClass_BOOLEAN || (fitToPagesTall >>= aValue))
        {
            fitToPagesTall >>= scaleToPageY;
        }

        mxPageProps->setPropertyValue( rtl::OUString( RTL_CONSTASCII_USTRINGPARAM("ScaleToPagesY")), uno::makeAny( scaleToPageY ));
    }
    catch( uno::Exception& )
    {
    }
}

uno::Any SAL_CALL ScVbaPageSetup::getFitToPagesWide() throw (css::uno::RuntimeException)
{
    return mxPageProps->getPropertyValue( rtl::OUString( RTL_CONSTASCII_USTRINGPARAM("ScaleToPagesX")));
}

void SAL_CALL ScVbaPageSetup::setFitToPagesWide( const uno::Any& fitToPagesWide) throw (css::uno::RuntimeException)
{
    USHORT scaleToPageX = 0;
    try
    {
        sal_Bool aValue = sal_False;
        if( fitToPagesWide.getValueTypeClass() != uno::TypeClass_BOOLEAN || (fitToPagesWide >>= aValue))
        {
            fitToPagesWide >>= scaleToPageX;
        }

        mxPageProps->setPropertyValue( rtl::OUString( RTL_CONSTASCII_USTRINGPARAM("ScaleToPagesX")), uno::makeAny( scaleToPageX ));
    }
    catch( uno::Exception& )
    {
    }
}

uno::Any SAL_CALL ScVbaPageSetup::getZoom() throw (css::uno::RuntimeException)
{
    return mxPageProps->getPropertyValue( rtl::OUString( RTL_CONSTASCII_USTRINGPARAM("PageScale")));
}

void SAL_CALL ScVbaPageSetup::setZoom( const uno::Any& zoom) throw (css::uno::RuntimeException)
{
    USHORT pageScale = 0;
    try
    {
        if( zoom.getValueTypeClass() == uno::TypeClass_BOOLEAN )
        {
            sal_Bool aValue = sal_False;
            zoom >>= aValue;
            if( aValue )
            {
                DebugHelper::exception(SbERR_BAD_PARAMETER, rtl::OUString() );
            }
        }
        else
        {
            zoom >>= pageScale;
            if(( pageScale < ZOOM_IN )||( pageScale > ZOOM_MAX ))
            {
                DebugHelper::exception(SbERR_BAD_PARAMETER, rtl::OUString() );
            }
        }

        // these only exist in S08
        USHORT nScale = 0;
        mxPageProps->setPropertyValue( rtl::OUString( RTL_CONSTASCII_USTRINGPARAM("ScaleToPages")), uno::makeAny( nScale ));
        mxPageProps->setPropertyValue( rtl::OUString( RTL_CONSTASCII_USTRINGPARAM("ScaleToPagesX")), uno::makeAny( nScale ));
        mxPageProps->setPropertyValue( rtl::OUString( RTL_CONSTASCII_USTRINGPARAM("ScaleToPagesY")), uno::makeAny( nScale ));
    }
    catch( beans::UnknownPropertyException& )
    {
        if( pageScale == 0 )
        {
            DebugHelper::exception(SbERR_BAD_PARAMETER, rtl::OUString() );
        }
    }
    catch( uno::Exception& )
    {
    }

    mxPageProps->setPropertyValue( rtl::OUString( RTL_CONSTASCII_USTRINGPARAM("PageScale")), uno::makeAny( pageScale ));
}

rtl::OUString SAL_CALL ScVbaPageSetup::getLeftHeader() throw (css::uno::RuntimeException)
{
    rtl::OUString leftHeader;
    try
    {
        uno::Reference<sheet::XHeaderFooterContent> xHeaderContent( mxPageProps->getPropertyValue( rtl::OUString( RTL_CONSTASCII_USTRINGPARAM("RightPageHeaderContent"))), uno::UNO_QUERY_THROW);
        if( xHeaderContent.is() )
        {
            uno::Reference< text::XText > xText = xHeaderContent->getLeftText();
            leftHeader = xText->getString();
        }
    }
    catch( uno::Exception& )
    {
    }

    return leftHeader;
}

void SAL_CALL ScVbaPageSetup::setLeftHeader( const rtl::OUString& leftHeader) throw (css::uno::RuntimeException)
{
    try
    {
        uno::Reference<sheet::XHeaderFooterContent> xHeaderContent( mxPageProps->getPropertyValue( rtl::OUString( RTL_CONSTASCII_USTRINGPARAM("RightPageHeaderContent"))), uno::UNO_QUERY_THROW);
        if( xHeaderContent.is() )
        {
            uno::Reference< text::XText > xText = xHeaderContent->getLeftText();
            xText->setString( leftHeader );
            mxPageProps->setPropertyValue( rtl::OUString( RTL_CONSTASCII_USTRINGPARAM("RightPageHeaderContent")), uno::makeAny(xHeaderContent) );
        }
    }
    catch( uno::Exception& )
    {
    }
}

rtl::OUString SAL_CALL ScVbaPageSetup::getCenterHeader() throw (css::uno::RuntimeException)
{
    rtl::OUString centerHeader;
    try
    {
        uno::Reference<sheet::XHeaderFooterContent> xHeaderContent( mxPageProps->getPropertyValue( rtl::OUString( RTL_CONSTASCII_USTRINGPARAM("RightPageHeaderContent"))), uno::UNO_QUERY_THROW);
        if( xHeaderContent.is() )
        {
            uno::Reference< text::XText > xText = xHeaderContent->getCenterText();
            centerHeader = xText->getString();
        }
    }
    catch( uno::Exception& )
    {
    }

    return centerHeader;
}

void SAL_CALL ScVbaPageSetup::setCenterHeader( const rtl::OUString& centerHeader) throw (css::uno::RuntimeException)
{
    try
    {
        uno::Reference<sheet::XHeaderFooterContent> xHeaderContent( mxPageProps->getPropertyValue( rtl::OUString( RTL_CONSTASCII_USTRINGPARAM("RightPageHeaderContent"))), uno::UNO_QUERY_THROW);
        if( xHeaderContent.is() )
        {
            uno::Reference< text::XText > xText = xHeaderContent->getCenterText();
            xText->setString( centerHeader );
            mxPageProps->setPropertyValue( rtl::OUString( RTL_CONSTASCII_USTRINGPARAM("RightPageHeaderContent")), uno::makeAny(xHeaderContent) );
        }
    }
    catch( uno::Exception& )
    {
    }
}

rtl::OUString SAL_CALL ScVbaPageSetup::getRightHeader() throw (css::uno::RuntimeException)
{
    rtl::OUString rightHeader;
    try
    {
        uno::Reference<sheet::XHeaderFooterContent> xHeaderContent( mxPageProps->getPropertyValue( rtl::OUString( RTL_CONSTASCII_USTRINGPARAM("RightPageHeaderContent"))), uno::UNO_QUERY_THROW);
        if( xHeaderContent.is() )
        {
            uno::Reference< text::XText > xText = xHeaderContent->getRightText();
            rightHeader = xText->getString();
        }
    }
    catch( uno::Exception& )
    {
    }

    return rightHeader;
}

void SAL_CALL ScVbaPageSetup::setRightHeader( const rtl::OUString& rightHeader) throw (css::uno::RuntimeException)
{
    try
    {
        uno::Reference<sheet::XHeaderFooterContent> xHeaderContent( mxPageProps->getPropertyValue( rtl::OUString( RTL_CONSTASCII_USTRINGPARAM("RightPageHeaderContent"))), uno::UNO_QUERY_THROW);
        if( xHeaderContent.is() )
        {
            uno::Reference< text::XText > xText = xHeaderContent->getRightText();
            xText->setString( rightHeader );
            mxPageProps->setPropertyValue( rtl::OUString( RTL_CONSTASCII_USTRINGPARAM("RightPageHeaderContent")), uno::makeAny(xHeaderContent) );
        }
    }
    catch( uno::Exception& )
    {
    }
}

rtl::OUString SAL_CALL ScVbaPageSetup::getLeftFooter() throw (css::uno::RuntimeException)
{
    rtl::OUString leftFooter;
    try
    {
        uno::Reference<sheet::XHeaderFooterContent> xFooterContent( mxPageProps->getPropertyValue( rtl::OUString( RTL_CONSTASCII_USTRINGPARAM("RightPageFooterContent"))), uno::UNO_QUERY_THROW);
        if( xFooterContent.is() )
        {
            uno::Reference< text::XText > xText = xFooterContent->getLeftText();
            leftFooter = xText->getString();
        }
    }
    catch( uno::Exception& )
    {
    }

    return leftFooter;
}

void SAL_CALL ScVbaPageSetup::setLeftFooter( const rtl::OUString& leftFooter) throw (css::uno::RuntimeException)
{
    try
    {
        uno::Reference<sheet::XHeaderFooterContent> xFooterContent( mxPageProps->getPropertyValue( rtl::OUString( RTL_CONSTASCII_USTRINGPARAM("RightPageFooterContent"))), uno::UNO_QUERY_THROW);
        if( xFooterContent.is() )
        {
            uno::Reference< text::XText > xText = xFooterContent->getLeftText();
            xText->setString( leftFooter );
            mxPageProps->setPropertyValue( rtl::OUString( RTL_CONSTASCII_USTRINGPARAM("RightPageFooterContent")), uno::makeAny(xFooterContent) );
        }
    }
    catch( uno::Exception& )
    {
    }
}

rtl::OUString SAL_CALL ScVbaPageSetup::getCenterFooter() throw (css::uno::RuntimeException)
{
    rtl::OUString centerFooter;
    try
    {
        uno::Reference<sheet::XHeaderFooterContent> xFooterContent( mxPageProps->getPropertyValue( rtl::OUString( RTL_CONSTASCII_USTRINGPARAM("RightPageFooterContent"))), uno::UNO_QUERY_THROW);
        if( xFooterContent.is() )
        {
            uno::Reference< text::XText > xText = xFooterContent->getCenterText();
            centerFooter = xText->getString();
        }
    }
    catch( uno::Exception& )
    {
    }

    return centerFooter;
}

void SAL_CALL ScVbaPageSetup::setCenterFooter( const rtl::OUString& centerFooter) throw (css::uno::RuntimeException)
{
    try
    {
        uno::Reference<sheet::XHeaderFooterContent> xFooterContent( mxPageProps->getPropertyValue( rtl::OUString( RTL_CONSTASCII_USTRINGPARAM("RightPageFooterContent"))), uno::UNO_QUERY_THROW);
        if( xFooterContent.is() )
        {
            uno::Reference< text::XText > xText = xFooterContent->getCenterText();
            xText->setString( centerFooter );
            mxPageProps->setPropertyValue( rtl::OUString( RTL_CONSTASCII_USTRINGPARAM("RightPageFooterContent")), uno::makeAny(xFooterContent) );
        }
    }
    catch( uno::Exception& )
    {
    }

}

rtl::OUString SAL_CALL ScVbaPageSetup::getRightFooter() throw (css::uno::RuntimeException)
{
    rtl::OUString rightFooter;
    try
    {
        uno::Reference<sheet::XHeaderFooterContent> xFooterContent( mxPageProps->getPropertyValue( rtl::OUString( RTL_CONSTASCII_USTRINGPARAM("RightPageFooterContent"))), uno::UNO_QUERY_THROW);
        if( xFooterContent.is() )
        {
            uno::Reference< text::XText > xText = xFooterContent->getRightText();
            rightFooter = xText->getString();
        }
    }
    catch( uno::Exception& )
    {
    }

    return rightFooter;
}

void SAL_CALL ScVbaPageSetup::setRightFooter( const rtl::OUString& rightFooter) throw (css::uno::RuntimeException)
{
    try
    {
        uno::Reference<sheet::XHeaderFooterContent> xFooterContent( mxPageProps->getPropertyValue( rtl::OUString( RTL_CONSTASCII_USTRINGPARAM("RightPageFooterContent"))), uno::UNO_QUERY_THROW);
        if( xFooterContent.is() )
        {
            uno::Reference< text::XText > xText = xFooterContent->getRightText();
            xText->setString( rightFooter );
            mxPageProps->setPropertyValue( rtl::OUString( RTL_CONSTASCII_USTRINGPARAM("RightPageFooterContent")), uno::makeAny(xFooterContent) );
        }
    }
    catch( uno::Exception& )
    {
    }
}

sal_Int32 SAL_CALL ScVbaPageSetup::getOrder() throw (css::uno::RuntimeException)
{
    sal_Int32 order = excel::XlOrder::xlDownThenOver;
    try
    {
        uno::Any aValue = mxPageProps->getPropertyValue( rtl::OUString( RTL_CONSTASCII_USTRINGPARAM("PrintDownFirst")));
        sal_Bool bPrintDownFirst = sal_False;
        aValue >>= bPrintDownFirst;
        if( !bPrintDownFirst )
            order = excel::XlOrder::xlOverThenDown;
    }
    catch( uno::Exception& )
    {
    }

    return order;
}

void SAL_CALL ScVbaPageSetup::setOrder( sal_Int32 order) throw (css::uno::RuntimeException)
{
    sal_Bool bOrder = sal_True;
    switch( order )
    {
        case excel::XlOrder::xlDownThenOver:
            break;
        case excel::XlOrder::xlOverThenDown:
            bOrder = sal_False;
            break;
        default:
            DebugHelper::exception(SbERR_BAD_PARAMETER, rtl::OUString() );
    }

    try
    {
        mxPageProps->setPropertyValue( rtl::OUString( RTL_CONSTASCII_USTRINGPARAM("PrintDownFirst")), uno::makeAny( bOrder ));
    }
    catch( uno::Exception& )
    {
    }
}

sal_Int32 SAL_CALL ScVbaPageSetup::getFirstPageNumber() throw (css::uno::RuntimeException)
{
    sal_Int16 number = 0;
    try
    {
        uno::Any aValue = mxPageProps->getPropertyValue( rtl::OUString( RTL_CONSTASCII_USTRINGPARAM("FirstPageNumber")));
        aValue >>= number;
    }
    catch( uno::Exception& )
    {
    }

    if( number ==0 )
    {
        number = excel::Constants::xlAutomatic;
    }

    return number;
}

void SAL_CALL ScVbaPageSetup::setFirstPageNumber( sal_Int32 firstPageNumber) throw (css::uno::RuntimeException)
{
    if( firstPageNumber < 0 )
        DebugHelper::exception(SbERR_BAD_PARAMETER, rtl::OUString() );
    if( firstPageNumber == excel::Constants::xlAutomatic )
        firstPageNumber = 0;

    try
    {
        uno::Any aValue;
        aValue <<= (sal_Int16)firstPageNumber;
        mxPageProps->setPropertyValue( rtl::OUString( RTL_CONSTASCII_USTRINGPARAM("FirstPageNumber")), aValue );
    }
    catch( uno::Exception& )
    {
    }
}

sal_Bool SAL_CALL ScVbaPageSetup::getCenterVertically() throw (css::uno::RuntimeException)
{
    sal_Bool centerVertically = sal_False;
    try
    {
        uno::Any aValue = mxPageProps->getPropertyValue( rtl::OUString( RTL_CONSTASCII_USTRINGPARAM("CenterVertically")));
        aValue >>= centerVertically;
    }
    catch( uno::Exception& )
    {
    }
    return centerVertically;
}

void SAL_CALL ScVbaPageSetup::setCenterVertically( sal_Bool centerVertically) throw (css::uno::RuntimeException)
{
    try
    {
        mxPageProps->setPropertyValue( rtl::OUString( RTL_CONSTASCII_USTRINGPARAM("CenterVertically")), uno::makeAny( centerVertically ));
    }
    catch( uno::Exception& )
    {
    }
}

sal_Bool SAL_CALL ScVbaPageSetup::getCenterHorizontally() throw (css::uno::RuntimeException)
{
    sal_Bool centerHorizontally = sal_False;
    try
    {
        uno::Any aValue = mxPageProps->getPropertyValue( rtl::OUString( RTL_CONSTASCII_USTRINGPARAM("CenterHorizontally")));
        aValue >>= centerHorizontally;
    }
    catch( uno::Exception& )
    {
    }
    return centerHorizontally;
}

void SAL_CALL ScVbaPageSetup::setCenterHorizontally( sal_Bool centerHorizontally) throw (css::uno::RuntimeException)
{
    try
    {
        mxPageProps->setPropertyValue( rtl::OUString( RTL_CONSTASCII_USTRINGPARAM("CenterHorizontally")), uno::makeAny( centerHorizontally ));
    }
    catch( uno::Exception& )
    {
    }
}

sal_Bool SAL_CALL ScVbaPageSetup::getPrintHeadings() throw (css::uno::RuntimeException)
{
    sal_Bool printHeadings = sal_False;
    try
    {
        uno::Any aValue = mxPageProps->getPropertyValue( rtl::OUString( RTL_CONSTASCII_USTRINGPARAM("PrintHeaders")));
        aValue >>= printHeadings;
    }
    catch( uno::Exception& )
    {
    }
    return printHeadings;
}

void SAL_CALL ScVbaPageSetup::setPrintHeadings( sal_Bool printHeadings) throw (css::uno::RuntimeException)
{
    try
    {
        mxPageProps->setPropertyValue( rtl::OUString( RTL_CONSTASCII_USTRINGPARAM("PrintHeaders")), uno::makeAny( printHeadings ));
    }
    catch( uno::Exception& )
    {
    }
}

rtl::OUString&
ScVbaPageSetup::getServiceImplName()
{
    static rtl::OUString sImplName( RTL_CONSTASCII_USTRINGPARAM("ScVbaPageSetup") );
    return sImplName;
}

uno::Sequence< rtl::OUString >
ScVbaPageSetup::getServiceNames()
{
    static uno::Sequence< rtl::OUString > aServiceNames;
    if ( aServiceNames.getLength() == 0 )
    {
        aServiceNames.realloc( 1 );
        aServiceNames[ 0 ] = rtl::OUString( RTL_CONSTASCII_USTRINGPARAM("ooo.vba.excel.PageSetup" ) );
    }
    return aServiceNames;
}

<<<<<<< HEAD
//liuchen 2009-12-11

struct PaperSizeMap
{
    Paper ePaper;
    sal_Int32 xlPaper;
};

static PaperSizeMap paperSizeMappings[] =
{
    { PAPER_A3, ooo::vba::excel::XlPaperSize::xlPaperA3 },
    { PAPER_A4, ooo::vba::excel::XlPaperSize::xlPaperA4 },
    { PAPER_A5, ooo::vba::excel::XlPaperSize::xlPaperA5 },
    { PAPER_B4_ISO, ooo::vba::excel::XlPaperSize::xlPaperB4 },
    { PAPER_B5_ISO, ooo::vba::excel::XlPaperSize::xlPaperB5 },
    { PAPER_LETTER, ooo::vba::excel::XlPaperSize::xlPaperLetter },
    { PAPER_LEGAL, ooo::vba::excel::XlPaperSize::xlPaperLegal },
    { PAPER_TABLOID, ooo::vba::excel::XlPaperSize::xlPaperTabloid },
    { PAPER_USER, ooo::vba::excel::XlPaperSize::xlPaperUser },
    { PAPER_B6_ISO, ooo::vba::excel::XlPaperSize::xlPaperEnvelopeB6 },
    { PAPER_ENV_C4, ooo::vba::excel::XlPaperSize::xlPaperEnvelopeC4 },
    { PAPER_ENV_C5, ooo::vba::excel::XlPaperSize::xlPaperEnvelopeC5 },
    { PAPER_ENV_C6, ooo::vba::excel::XlPaperSize::xlPaperEnvelopeC6 },
    { PAPER_ENV_C65, ooo::vba::excel::XlPaperSize::xlPaperEnvelopeC65 },
    { PAPER_ENV_DL, ooo::vba::excel::XlPaperSize::xlPaperEnvelopeDL },
    { PAPER_C, ooo::vba::excel::XlPaperSize::xlPaperCsheet },
    { PAPER_D, ooo::vba::excel::XlPaperSize::xlPaperDsheet },
    { PAPER_E, ooo::vba::excel::XlPaperSize::xlPaperEsheet },
    { PAPER_ENV_MONARCH, ooo::vba::excel::XlPaperSize::xlPaperEnvelopeMonarch },
    { PAPER_ENV_PERSONAL, ooo::vba::excel::XlPaperSize::xlPaperEnvelopePersonal },
    { PAPER_ENV_9, ooo::vba::excel::XlPaperSize::xlPaperEnvelope9 },
    { PAPER_ENV_10, ooo::vba::excel::XlPaperSize::xlPaperEnvelope10 },
    { PAPER_ENV_11, ooo::vba::excel::XlPaperSize::xlPaperEnvelope11 },
    { PAPER_ENV_12, ooo::vba::excel::XlPaperSize::xlPaperEnvelope12 }
};

static const int nMapSize = sizeof(paperSizeMappings) / sizeof(paperSizeMappings[0]);

sal_Int32 PaperSizeOOoToExcel(Paper ePaper)
{
    sal_Int32 nPaperSize = ooo::vba::excel::XlPaperSize::xlPaperUser;

    for (int i = 0; i < nMapSize; i++)
    {
        if (ePaper == paperSizeMappings[i].ePaper)
        {
            nPaperSize = paperSizeMappings[i].xlPaper;
            break;
        }
    }

    return nPaperSize;
}

sal_Int32 SAL_CALL ScVbaPageSetup::getPaperSize() throw (css::uno::RuntimeException)
{
    com::sun::star::awt::Size size;
    Paper ePaper = PAPER_USER;

    try
    {
        uno::Any aValue = mxPageProps->getPropertyValue( rtl::OUString( RTL_CONSTASCII_USTRINGPARAM("Size")));
        aValue >>= size;
        ePaper = SvxPaperInfo::GetSvxPaper( Size(size.Width, size.Height), MAP_100TH_MM, TRUE);
    }
    catch( uno::Exception& )
    {
    }

    return PaperSizeOOoToExcel(ePaper);
}

Paper PaperSizeExcelToOOo( sal_Int32 xlPaper)
{
    Paper ePaper = PAPER_USER;

    for (int i = 0; i < nMapSize; i++)
    {
        if (xlPaper == paperSizeMappings[i].xlPaper)
        {
            ePaper = paperSizeMappings[i].ePaper;
            break;
        }
    }

    return ePaper;
}
void SAL_CALL ScVbaPageSetup::setPaperSize( sal_Int32 paperSize) throw (css::uno::RuntimeException)
{
    Paper ePaper = PaperSizeExcelToOOo( paperSize );

    try
    {
        Size size1 = SvxPaperInfo::GetPaperSize( ePaper, MAP_100TH_MM );
        com::sun::star::awt::Size size(size1.Width(), size1.Height());
        mxPageProps->setPropertyValue( rtl::OUString( RTL_CONSTASCII_USTRINGPARAM("Size")), uno::makeAny( size ));
    }
    catch( uno::Exception& )
    {
    }
}
=======
/* vim:set shiftwidth=4 softtabstop=4 expandtab: */
>>>>>>> 63bb42ab
<|MERGE_RESOLUTION|>--- conflicted
+++ resolved
@@ -629,7 +629,6 @@
     return aServiceNames;
 }
 
-<<<<<<< HEAD
 //liuchen 2009-12-11
 
 struct PaperSizeMap
@@ -731,6 +730,4 @@
     {
     }
 }
-=======
-/* vim:set shiftwidth=4 softtabstop=4 expandtab: */
->>>>>>> 63bb42ab
+/* vim:set shiftwidth=4 softtabstop=4 expandtab: */