--- conflicted
+++ resolved
@@ -128,10 +128,7 @@
                                         const css::uno::Any& RefersToR1C1,
                                         const css::uno::Any& RefersToR1C1Local ) throw (css::uno::RuntimeException)
 {
-<<<<<<< HEAD
     rtl::OUString sSheetName;
-=======
->>>>>>> ce6308e4
     rtl::OUString sName;
     rtl::OUString sRefersTo;
     uno::Reference< excel::XRange > xRange;
@@ -200,17 +197,7 @@
         excel::CompileExcelFormulaToODF( pDoc, sRefersTo, aContent );
         if ( aContent.Len() == 0 )
         {
-<<<<<<< HEAD
             aContent = sRefersTo;
-=======
-            RangeType nType = RT_NAME;
-            table::CellAddress aCellAddr( aAddr.Sheet , aAddr.StartColumn , aAddr.StartRow );
-            if ( mxNames->hasByName( sName ) )
-                mxNames->removeByName(sName);
-            mxNames->addNewByName( sName , rtl::OUString(sTmp) , aCellAddr , (sal_Int32)nType);
-            uno::Reference< sheet::XNamedRange > xName( mxNames->getByName( sName ), uno::UNO_QUERY_THROW );
-            return uno::Any( uno::Reference< excel::XName >( new ScVbaName( getParent(), mxContext, xName, mxNames, mxModel ) ) );
->>>>>>> ce6308e4
         }
     }
 
