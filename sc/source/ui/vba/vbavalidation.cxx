--- conflicted
+++ resolved
@@ -369,12 +369,9 @@
             case sheet::ValidationType_TEXT_LEN:
                 nExcelType = excel::XlDVType::xlValidateTextLength;
                 break;
-<<<<<<< HEAD
-=======
             case sheet::ValidationType_MAKE_FIXED_SIZE:
             default:
                 break;
->>>>>>> c6786add
         };
     }
     return nExcelType;
