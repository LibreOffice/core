/* -*- Mode: C++; tab-width: 4; indent-tabs-mode: nil; c-basic-offset: 4 -*- */
/*
 * This file is part of the LibreOffice project.
 *
 * This Source Code Form is subject to the terms of the Mozilla Public
 * License, v. 2.0. If a copy of the MPL was not distributed with this
 * file, You can obtain one at http://mozilla.org/MPL/2.0/.
 *
 * This file incorporates work covered by the following license notice:
 *
 *   Licensed to the Apache Software Foundation (ASF) under one or more
 *   contributor license agreements. See the NOTICE file distributed
 *   with this work for additional information regarding copyright
 *   ownership. The ASF licenses this file to you under the Apache
 *   License, Version 2.0 (the "License"); you may not use this file
 *   except in compliance with the License. You may obtain a copy of
 *   the License at http://www.apache.org/licenses/LICENSE-2.0 .
 */

#include <stdio.h>

#include <com/sun/star/sheet/XSpreadsheetView.hpp>
#include <com/sun/star/sheet/XSpreadsheets.hpp>
#include <com/sun/star/view/XSelectionSupplier.hpp>
#include <com/sun/star/lang/XServiceInfo.hpp>
#include <ooo/vba/excel/XlCalculation.hpp>
#include <com/sun/star/sheet/XCellRangeReferrer.hpp>
#include <com/sun/star/sheet/XCalculatable.hpp>
#include <com/sun/star/frame/XLayoutManager.hpp>
#include <com/sun/star/frame/XDesktop.hpp>
#include <com/sun/star/task/XStatusIndicatorSupplier.hpp>
#include <com/sun/star/task/XStatusIndicator.hpp>
#include <ooo/vba/excel/XlMousePointer.hpp>
#include <com/sun/star/sheet/XNamedRanges.hpp>
#include <com/sun/star/sheet/XCellRangeAddressable.hpp>
#include <ooo/vba/XExecutableDialog.hpp>

#include "vbaapplication.hxx"
#include "vbaworkbooks.hxx"
#include "vbaworkbook.hxx"
#include "vbaworksheets.hxx"
#include "vbarange.hxx"
#include "vbawsfunction.hxx"
#include "vbadialogs.hxx"
#include "vbawindow.hxx"
#include "vbawindows.hxx"
#include "vbaglobals.hxx"
#include "vbamenubars.hxx"
#include "tabvwsh.hxx"
#include "gridwin.hxx"
#include "vbanames.hxx"
#include <vbahelper/vbashape.hxx>
#include "vbatextboxshape.hxx"
#include "vbaassistant.hxx"
#include "sc.hrc"
#include "macromgr.hxx"
#include "defaultsoptions.hxx"

#include <osl/file.hxx>
#include <rtl/instance.hxx>

#include <sfx2/request.hxx>
#include <sfx2/objsh.hxx>
#include <sfx2/viewfrm.hxx>
#include <sfx2/app.hxx>

#include <comphelper/processfactory.hxx>

#include <toolkit/awt/vclxwindow.hxx>
#include <toolkit/helper/vclunohelper.hxx>

#include <tools/diagnose_ex.h>
#include <tools/urlobj.hxx>

#include <docuno.hxx>

#include <basic/sbx.hxx>
#include <basic/sbstar.hxx>
#include <basic/sbuno.hxx>
#include <basic/sbmeth.hxx>

#include "convuno.hxx"
#include "cellsuno.hxx"
#include "miscuno.hxx"
#include "unonames.hxx"
#include "docsh.hxx"
#include <vbahelper/helperdecl.hxx>
#include "excelvbahelper.hxx"

#include <basic/sbmod.hxx>
#include <basic/sbuno.hxx>
#include <basic/sbxobj.hxx>

#include "viewutil.hxx"
#include "docoptio.hxx"

using namespace ::ooo::vba;
using namespace ::com::sun::star;
using ::com::sun::star::uno::Reference;
using ::com::sun::star::uno::UNO_QUERY_THROW;
using ::com::sun::star::uno::UNO_QUERY;
using ::rtl::OUString;

// #TODO is this defined somewhere else?
#if ( defined UNX ) //unix
#define FILE_PATH_SEPERATOR "/"
#else // windows
#define FILE_PATH_SEPERATOR "\\"
#endif

// ============================================================================

/** Global application settings shared by all open workbooks. */
struct ScVbaAppSettings
{
    sal_Int32 mnCalculation;
    sal_Bool mbDisplayAlerts;
    sal_Bool mbEnableEvents;
    sal_Bool mbExcel4Menus;
    sal_Bool mbDisplayNoteIndicator;
    sal_Bool mbShowWindowsInTaskbar;
    sal_Bool mbEnableCancelKey;
    explicit ScVbaAppSettings();
};

ScVbaAppSettings::ScVbaAppSettings() :
    mnCalculation( excel::XlCalculation::xlCalculationAutomatic ),
    mbDisplayAlerts( sal_True ),
    mbEnableEvents( sal_True ),
    mbExcel4Menus( sal_False ),
    mbDisplayNoteIndicator( sal_True ),
    mbShowWindowsInTaskbar( sal_True ),
    mbEnableCancelKey( sal_False )
{
}

struct ScVbaStaticAppSettings : public ::rtl::Static< ScVbaAppSettings, ScVbaStaticAppSettings > {};

// ============================================================================

ScVbaApplication::ScVbaApplication( const uno::Reference<uno::XComponentContext >& xContext ) :
    ScVbaApplication_BASE( xContext ),
    mrAppSettings( ScVbaStaticAppSettings::get() )
{
}

ScVbaApplication::~ScVbaApplication()
{
}

/*static*/ bool ScVbaApplication::getDocumentEventsEnabled()
{
    return ScVbaStaticAppSettings::get().mbEnableEvents;
}

SfxObjectShell* ScVbaApplication::GetDocShell( const uno::Reference< frame::XModel >& xModel ) throw (uno::RuntimeException)
{
    return static_cast< SfxObjectShell* >( excel::getDocShell( xModel ) );
}

::rtl::OUString SAL_CALL
ScVbaApplication::getExactName( const ::rtl::OUString& aApproximateName ) throw (uno::RuntimeException)
{
    uno::Reference< beans::XExactName > xWSF( new ScVbaWSFunction( this, mxContext ) );
    return xWSF->getExactName( aApproximateName );
}

uno::Reference< beans::XIntrospectionAccess > SAL_CALL
ScVbaApplication::getIntrospection() throw(css::uno::RuntimeException)
{
    uno::Reference< script::XInvocation > xWSF( new ScVbaWSFunction( this, mxContext ) );
    return xWSF->getIntrospection();
}

uno::Any SAL_CALL
ScVbaApplication::invoke( const ::rtl::OUString& FunctionName, const uno::Sequence< uno::Any >& Params, uno::Sequence< sal_Int16 >& OutParamIndex, uno::Sequence< uno::Any >& OutParam) throw(lang::IllegalArgumentException, script::CannotConvertException, reflection::InvocationTargetException, uno::RuntimeException)
{
    /*  When calling the functions directly at the Application object, no runtime
        errors are thrown, but the error is inserted into the return value. */
    uno::Any aAny;
    try
    {
        uno::Reference< script::XInvocation > xWSF( new ScVbaWSFunction( this, mxContext ) );
        aAny = xWSF->invoke( FunctionName, Params, OutParamIndex, OutParam );
    }
    catch (const uno::Exception&)
    {
        aAny <<= script::BasicErrorException( ::rtl::OUString(), uno::Reference< uno::XInterface >(), 1000, ::rtl::OUString() );
    }
    return aAny;
}

void SAL_CALL
ScVbaApplication::setValue( const ::rtl::OUString& PropertyName, const uno::Any& Value ) throw(beans::UnknownPropertyException, script::CannotConvertException, reflection::InvocationTargetException, uno::RuntimeException)
{
    uno::Reference< script::XInvocation > xWSF( new ScVbaWSFunction( this, mxContext ) );
    xWSF->setValue( PropertyName, Value );
}

uno::Any SAL_CALL
ScVbaApplication::getValue( const ::rtl::OUString& PropertyName ) throw(beans::UnknownPropertyException, uno::RuntimeException)
{
    uno::Reference< script::XInvocation > xWSF( new ScVbaWSFunction( this, mxContext ) );
    return xWSF->getValue( PropertyName );
}

sal_Bool SAL_CALL
ScVbaApplication::hasMethod( const ::rtl::OUString& Name ) throw(uno::RuntimeException)
{
    uno::Reference< script::XInvocation > xWSF( new ScVbaWSFunction( this, mxContext ) );
    return xWSF->hasMethod( Name );
}

sal_Bool SAL_CALL
ScVbaApplication::hasProperty( const ::rtl::OUString& Name ) throw(uno::RuntimeException)
{
    uno::Reference< script::XInvocation > xWSF( new ScVbaWSFunction( this, mxContext ) );
    return xWSF->hasProperty( Name );
}

uno::Reference< excel::XWorkbook >
ScVbaApplication::getActiveWorkbook() throw (uno::RuntimeException)
{
    uno::Reference< frame::XModel > xModel( getCurrentExcelDoc( mxContext ), uno::UNO_SET_THROW );
    uno::Reference< excel::XWorkbook > xWorkbook( getVBADocument( xModel ), uno::UNO_QUERY );
    if( xWorkbook.is() ) return xWorkbook;
    // #i116936# getVBADocument() may return null in documents without global VBA mode enabled
    return new ScVbaWorkbook( this, mxContext, xModel );
}

uno::Reference< excel::XWorkbook > SAL_CALL
ScVbaApplication::getThisWorkbook() throw (uno::RuntimeException)
{
    uno::Reference< frame::XModel > xModel( getThisExcelDoc( mxContext ), uno::UNO_SET_THROW );
    uno::Reference< excel::XWorkbook > xWorkbook( getVBADocument( xModel ), uno::UNO_QUERY );
    if( xWorkbook.is() ) return xWorkbook;
    // #i116936# getVBADocument() may return null in documents without global VBA mode enabled
    return new ScVbaWorkbook( this, mxContext, xModel );
}

uno::Reference< XAssistant > SAL_CALL
ScVbaApplication::getAssistant() throw (uno::RuntimeException)
{
    return uno::Reference< XAssistant >( new ScVbaAssistant( this, mxContext ) );
}

uno::Any SAL_CALL
ScVbaApplication::getSelection() throw (uno::RuntimeException)
{
    OSL_TRACE("** ScVbaApplication::getSelection() ** ");
    uno::Reference< frame::XModel > xModel( getCurrentDocument() );

    Reference< view::XSelectionSupplier > xSelSupp( xModel->getCurrentController(), UNO_QUERY_THROW );
    Reference< beans::XPropertySet > xPropSet( xSelSupp, UNO_QUERY_THROW );
    OUString aPropName( RTL_CONSTASCII_USTRINGPARAM( SC_UNO_FILTERED_RANGE_SELECTION ) );
    uno::Any aOldVal = xPropSet->getPropertyValue( aPropName );
    uno::Any any;
    any <<= false;
    xPropSet->setPropertyValue( aPropName, any );
    uno::Reference< uno::XInterface > aSelection = ScUnoHelpFunctions::AnyToInterface(
        xSelSupp->getSelection() );
    xPropSet->setPropertyValue( aPropName, aOldVal );

    if (!aSelection.is())
    {
        throw uno::RuntimeException(
            rtl::OUString(RTL_CONSTASCII_USTRINGPARAM("failed to obtain current selection")),
            uno::Reference< uno::XInterface >() );
    }

    uno::Reference< lang::XServiceInfo > xServiceInfo( aSelection, uno::UNO_QUERY_THROW );
    rtl::OUString sImplementationName = xServiceInfo->getImplementationName();

    if( sImplementationName.equalsIgnoreAsciiCaseAsciiL(RTL_CONSTASCII_STRINGPARAM("com.sun.star.drawing.SvxShapeCollection")) )
    {
        uno::Reference< drawing::XShapes > xShapes( aSelection, uno::UNO_QUERY_THROW );
        uno::Reference< container::XIndexAccess > xIndexAccess( xShapes, uno::UNO_QUERY_THROW );
        uno::Reference< drawing::XShape > xShape( xIndexAccess->getByIndex(0), uno::UNO_QUERY_THROW );
    // if ScVbaShape::getType( xShape ) == office::MsoShapeType::msoAutoShape
    // and the uno object implements the com.sun.star.drawing.Text service
    // return a textboxshape object
    if ( ScVbaShape::getType( xShape ) == office::MsoShapeType::msoAutoShape )
    {
        uno::Reference< lang::XServiceInfo > xShapeServiceInfo( xShape, uno::UNO_QUERY_THROW );
        if ( xShapeServiceInfo->supportsService( rtl::OUString( RTL_CONSTASCII_USTRINGPARAM( "com.sun.star.drawing.Text" ) ) )  )
        {
                return uno::makeAny( uno::Reference< msforms::XTextBoxShape >(new ScVbaTextBoxShape( mxContext, xShape, xShapes, xModel ) ) );
        }
    }
        return uno::makeAny( uno::Reference< msforms::XShape >(new ScVbaShape( this, mxContext, xShape, xShapes, xModel, ScVbaShape::getType( xShape ) ) ) );
    }
    else if( xServiceInfo->supportsService( rtl::OUString(RTL_CONSTASCII_USTRINGPARAM("com.sun.star.sheet.SheetCellRange")) ) ||
             xServiceInfo->supportsService( rtl::OUString(RTL_CONSTASCII_USTRINGPARAM("com.sun.star.sheet.SheetCellRanges")) ) )
    {
        uno::Reference< table::XCellRange > xRange( aSelection, ::uno::UNO_QUERY);
        if ( !xRange.is() )
        {
            uno::Reference< sheet::XSheetCellRangeContainer > xRanges( aSelection, ::uno::UNO_QUERY);
            if ( xRanges.is() )
                return uno::makeAny( uno::Reference< excel::XRange >( new ScVbaRange( excel::getUnoSheetModuleObj( xRanges ), mxContext, xRanges ) ) );

        }
        return uno::makeAny( uno::Reference< excel::XRange >(new ScVbaRange( excel::getUnoSheetModuleObj( xRange ), mxContext, xRange ) ) );
    }
    else
    {
        throw uno::RuntimeException( sImplementationName + rtl::OUString(RTL_CONSTASCII_USTRINGPARAM(
              " not supported")), uno::Reference< uno::XInterface >() );
    }
}

uno::Reference< excel::XRange >
ScVbaApplication::getActiveCell() throw (uno::RuntimeException )
{
    uno::Reference< sheet::XSpreadsheetView > xView( getCurrentDocument()->getCurrentController(), uno::UNO_QUERY_THROW );
    uno::Reference< table::XCellRange > xRange( xView->getActiveSheet(), ::uno::UNO_QUERY_THROW);
    ScTabViewShell* pViewShell = excel::getCurrentBestViewShell(mxContext);
    if ( !pViewShell )
        throw uno::RuntimeException( rtl::OUString(RTL_CONSTASCII_USTRINGPARAM("No ViewShell available")), uno::Reference< uno::XInterface >() );
    ScViewData* pTabView = pViewShell->GetViewData();
    if ( !pTabView )
        throw uno::RuntimeException( rtl::OUString(RTL_CONSTASCII_USTRINGPARAM("No ViewData available")), uno::Reference< uno::XInterface >() );

    sal_Int32 nCursorX = pTabView->GetCurX();
    sal_Int32 nCursorY = pTabView->GetCurY();

    // #i117392# excel::getUnoSheetModuleObj() may return null in documents without global VBA mode enabled
    return new ScVbaRange( excel::getUnoSheetModuleObj( xRange ), mxContext, xRange->getCellRangeByPosition( nCursorX, nCursorY, nCursorX, nCursorY ) );
}

uno::Any SAL_CALL
ScVbaApplication::International( sal_Int32 Index ) throw (uno::RuntimeException)
{
    // complete stub for now
    // #TODO flesh out some of the Indices we could handle
    uno::Any aRet;
    return aRet;
}

uno::Any SAL_CALL
ScVbaApplication::Workbooks( const uno::Any& aIndex ) throw (uno::RuntimeException)
{
    uno::Reference< XCollection > xWorkBooks( new ScVbaWorkbooks( this, mxContext ) );
    if (  aIndex.getValueTypeClass() == uno::TypeClass_VOID )
    {
        // void then somebody did Workbooks.something in vba
        return uno::Any( xWorkBooks );
    }

    return uno::Any ( xWorkBooks->Item( aIndex, uno::Any() ) );
}

uno::Any SAL_CALL
ScVbaApplication::Worksheets( const uno::Any& aIndex ) throw (uno::RuntimeException)
{
    uno::Reference< excel::XWorkbook > xWorkbook( getActiveWorkbook(), uno::UNO_SET_THROW );
    return xWorkbook->Worksheets( aIndex );
}

uno::Any SAL_CALL
ScVbaApplication::WorksheetFunction( ) throw (::com::sun::star::uno::RuntimeException)
{
    return uno::makeAny( uno::Reference< script::XInvocation >( new ScVbaWSFunction( this, mxContext ) ) );
}

uno::Any SAL_CALL
ScVbaApplication::Evaluate( const ::rtl::OUString& Name ) throw (uno::RuntimeException)
{
    // #TODO Evaluate allows other things to be evaluated, e.g. functions
    // I think ( like SIN(3) etc. ) need to investigate that
    // named Ranges also? e.g. [MyRange] if so need a list of named ranges
    uno::Any aVoid;
    return uno::Any( getActiveWorkbook()->getActiveSheet()->Range( uno::Any( Name ), aVoid ) );
}

uno::Any
ScVbaApplication::Dialogs( const uno::Any &aIndex ) throw (uno::RuntimeException)
{
    uno::Reference< excel::XDialogs > xDialogs( new ScVbaDialogs( uno::Reference< XHelperInterface >( this ), mxContext, getCurrentDocument() ) );
    if( !aIndex.hasValue() )
        return uno::Any( xDialogs );
    return uno::Any( xDialogs->Item( aIndex ) );
}

uno::Reference< excel::XWindow > SAL_CALL
ScVbaApplication::getActiveWindow() throw (uno::RuntimeException)
{
    uno::Reference< frame::XModel > xModel = getCurrentDocument();
    uno::Reference< frame::XController > xController( xModel->getCurrentController(), uno::UNO_SET_THROW );
    uno::Reference< XHelperInterface > xParent( getActiveWorkbook(), uno::UNO_QUERY_THROW );
    uno::Reference< excel::XWindow > xWin( new ScVbaWindow( xParent, mxContext, xModel, xController ) );
    return xWin;
}

uno::Any SAL_CALL
ScVbaApplication::getCutCopyMode() throw (uno::RuntimeException)
{
    //# FIXME TODO, implementation
    uno::Any result;
    result <<= sal_False;
    return result;
}

void SAL_CALL
ScVbaApplication::setCutCopyMode( const uno::Any& /* _cutcopymode */ ) throw (uno::RuntimeException)
{
    //# FIXME TODO, implementation
}

uno::Any SAL_CALL
ScVbaApplication::getStatusBar() throw (uno::RuntimeException)
{
    return uno::makeAny( !getDisplayStatusBar() );
}

void SAL_CALL
ScVbaApplication::setStatusBar( const uno::Any& _statusbar ) throw (uno::RuntimeException)
{
    rtl::OUString sText;
    sal_Bool bDefault = false;
    uno::Reference< frame::XModel > xModel( getCurrentDocument(), uno::UNO_QUERY_THROW );
    uno::Reference< task::XStatusIndicatorSupplier > xStatusIndicatorSupplier( xModel->getCurrentController(), uno::UNO_QUERY_THROW );
    uno::Reference< task::XStatusIndicator > xStatusIndicator( xStatusIndicatorSupplier->getStatusIndicator(), uno::UNO_QUERY_THROW );
    if( _statusbar >>= sText )
    {
        setDisplayStatusBar( sal_True );
        if ( !sText.isEmpty() )
            xStatusIndicator->start( sText, 100 );
        else
            xStatusIndicator->end();        // restore normal state for empty text
    }
    else if( _statusbar >>= bDefault )
    {
        if( bDefault == false )
        {
            xStatusIndicator->end();
            setDisplayStatusBar( sal_True );
        }
    }
    else
        throw uno::RuntimeException( rtl::OUString(RTL_CONSTASCII_USTRINGPARAM( "Invalid prarameter. It should be a string or False" )),
            uno::Reference< uno::XInterface >() );
}

::sal_Int32 SAL_CALL
ScVbaApplication::getCalculation() throw (uno::RuntimeException)
{
    // TODO: in Excel, this is an application-wide setting
    uno::Reference<sheet::XCalculatable> xCalc(getCurrentDocument(), uno::UNO_QUERY_THROW);
    if(xCalc->isAutomaticCalculationEnabled())
        return excel::XlCalculation::xlCalculationAutomatic;
    else
        return excel::XlCalculation::xlCalculationManual;
}

void SAL_CALL
ScVbaApplication::setCalculation( ::sal_Int32 _calculation ) throw (uno::RuntimeException)
{
    // TODO: in Excel, this is an application-wide setting
    uno::Reference< sheet::XCalculatable > xCalc(getCurrentDocument(), uno::UNO_QUERY_THROW);
    switch(_calculation)
    {
        case excel::XlCalculation::xlCalculationManual:
            xCalc->enableAutomaticCalculation(false);
            break;
        case excel::XlCalculation::xlCalculationAutomatic:
        case excel::XlCalculation::xlCalculationSemiautomatic:
            xCalc->enableAutomaticCalculation(sal_True);
            break;
    }
}

uno::Any SAL_CALL
ScVbaApplication::Windows( const uno::Any& aIndex  ) throw (uno::RuntimeException)
{
    uno::Reference< excel::XWindows >  xWindows( new ScVbaWindows( this, mxContext ) );
    if ( aIndex.getValueTypeClass() == uno::TypeClass_VOID )
        return uno::Any( xWindows );
    return uno::Any( xWindows->Item( aIndex, uno::Any() ) );
}
void SAL_CALL
ScVbaApplication::wait( double time ) throw (uno::RuntimeException)
{
    StarBASIC* pBasic = SFX_APP()->GetBasic();
    SbxArrayRef aArgs = new SbxArray;
    SbxVariableRef aRef = new SbxVariable;
    aRef->PutDouble( time );
    aArgs->Put(  aRef, 1 );
    SbMethod* pMeth = (SbMethod*)pBasic->GetRtl()->Find( rtl::OUString( RTL_CONSTASCII_USTRINGPARAM("WaitUntil") ), SbxCLASS_METHOD );

    if ( pMeth )
    {
        pMeth->SetParameters( aArgs );
        SbxVariableRef refTemp = pMeth;
        // forces a broadcast
        SbxVariableRef pNew = new  SbxMethod( *((SbxMethod*)pMeth));
    }
}

uno::Any SAL_CALL
ScVbaApplication::Range( const uno::Any& Cell1, const uno::Any& Cell2 ) throw (uno::RuntimeException)
{
    uno::Reference< excel::XRange > xVbRange = ScVbaRange::ApplicationRange( mxContext, Cell1, Cell2 );
    return uno::makeAny( xVbRange );
}

uno::Any SAL_CALL
ScVbaApplication::Names( const css::uno::Any& aIndex ) throw ( uno::RuntimeException )
{
    uno::Reference< frame::XModel > xModel( getCurrentDocument(), uno::UNO_QUERY_THROW );
    uno::Reference< beans::XPropertySet > xPropertySet( xModel, uno::UNO_QUERY_THROW );
    uno::Reference< sheet::XNamedRanges > xNamedRanges( xPropertySet->getPropertyValue(
        rtl::OUString(RTL_CONSTASCII_USTRINGPARAM( "NamedRanges" )) ), uno::UNO_QUERY_THROW );

    css::uno::Reference< excel::XNames > xNames ( new ScVbaNames( this , mxContext , xNamedRanges , xModel ) );
    if (  aIndex.getValueTypeClass() == uno::TypeClass_VOID )
    {
        return uno::Any( xNames );
}
    return uno::Any( xNames->Item( aIndex, uno::Any() ) );
}


uno::Reference< excel::XWorksheet > SAL_CALL
ScVbaApplication::getActiveSheet() throw (uno::RuntimeException)
{
    uno::Reference< excel::XWorksheet > result;
    uno::Reference< excel::XWorkbook > xWorkbook( getActiveWorkbook(), uno::UNO_QUERY );
    if ( xWorkbook.is() )
    {
        uno::Reference< excel::XWorksheet > xWorksheet(
            xWorkbook->getActiveSheet(), uno::UNO_QUERY );
        if ( xWorksheet.is() )
        {
            result = xWorksheet;
        }
    }

    if ( !result.is() )
    {
        // Fixme - check if this is reasonable/desired behavior
        throw uno::RuntimeException( rtl::OUString(RTL_CONSTASCII_USTRINGPARAM( "No activeSheet available" )),
            uno::Reference< uno::XInterface >() );
    }
    return result;

}

/*******************************************************************************
 *  In msdn:
 *  Reference   Optional Variant. The destination. Can be a Range
 *  object, a string that contains a cell reference in R1C1-style notation,
 *  or a string that contains a Visual Basic procedure name.
 *  Scroll   Optional Variant. True to scrol, False to not scroll through
 *  the window. The default is False.
 *  Parser is split to three parts, Range, R1C1 string and procedure name.
 *  by test excel, it seems Scroll no effect. ???
*******************************************************************************/
void SAL_CALL
ScVbaApplication::GoTo( const uno::Any& Reference, const uno::Any& Scroll ) throw (uno::RuntimeException)
{
    //test Scroll is a boolean
    sal_Bool bScroll = false;
    //R1C1-style string or a string of procedure name.

    if( Scroll.hasValue() )
    {
        sal_Bool aScroll = false;
        if( Scroll >>= aScroll )
        {
            bScroll = aScroll;
        }
        else
            throw uno::RuntimeException( rtl::OUString(RTL_CONSTASCII_USTRINGPARAM( "second parameter should be boolean" )),
                    uno::Reference< uno::XInterface >() );
    }

    rtl::OUString sRangeName;
    if( Reference >>= sRangeName )
    {
        uno::Reference< frame::XModel > xModel( getCurrentDocument(), uno::UNO_QUERY_THROW );
        uno::Reference< sheet::XSpreadsheetView > xSpreadsheet(
                xModel->getCurrentController(), uno::UNO_QUERY_THROW );
        uno::Reference< sheet::XSpreadsheet > xDoc = xSpreadsheet->getActiveSheet();

        ScTabViewShell* pShell = excel::getCurrentBestViewShell( mxContext );
        ScGridWindow* gridWindow = (ScGridWindow*)pShell->GetWindow();
        try
        {
            uno::Reference< excel::XRange > xVbaSheetRange = ScVbaRange::getRangeObjectForName(
                mxContext, sRangeName, excel::getDocShell( xModel ), formula::FormulaGrammar::CONV_XL_R1C1 );

            if( bScroll )
            {
                xVbaSheetRange->Select();
                uno::Reference< excel::XWindow >  xWindow = getActiveWindow();
                ScSplitPos eWhich = pShell->GetViewData()->GetActivePart();
                sal_Int32 nValueX = pShell->GetViewData()->GetPosX(WhichH(eWhich));
                sal_Int32 nValueY = pShell->GetViewData()->GetPosY(WhichV(eWhich));
                xWindow->SmallScroll( uno::makeAny( (sal_Int16)(xVbaSheetRange->getRow() - 1) ),
                         uno::makeAny( (sal_Int16)nValueY ),
                         uno::makeAny( (sal_Int16)(xVbaSheetRange->getColumn() - 1)  ),
                         uno::makeAny( (sal_Int16)nValueX ) );
                gridWindow->GrabFocus();
            }
            else
            {
                xVbaSheetRange->Select();
                gridWindow->GrabFocus();
            }
        }
        catch (const uno::RuntimeException&)
        {
            //maybe this should be a procedure name
            //TODO for procedure name
            //browse::XBrowseNodeFactory is a singlton. OUString(RTL_CONSTASCII_USTRINGPARAM( "/singletons/com.sun.star.script.browse.theBrowseNodeFactory"))
            //and the createView( browse::BrowseNodeFactoryViewTypes::MACROSELECTOR ) to get a root browse::XBrowseNode.
            //for query XInvocation interface.
            //but how to directly get the XInvocation?
            throw uno::RuntimeException( rtl::OUString(RTL_CONSTASCII_USTRINGPARAM( "invalid reference for range name, it should be procedure name" )),
                    uno::Reference< uno::XInterface >() );
        }
        return;
    }
    uno::Reference< excel::XRange > xRange;
    if( Reference >>= xRange )
    {
        uno::Reference< excel::XRange > xVbaRange( Reference, uno::UNO_QUERY );
        ScTabViewShell* pShell = excel::getCurrentBestViewShell( mxContext );
        ScGridWindow* gridWindow = (ScGridWindow*)pShell->GetWindow();
        if ( xVbaRange.is() )
        {
            //TODO bScroll should be using, In this time, it doesenot have effection
            if( bScroll )
            {
                xVbaRange->Select();
                uno::Reference< excel::XWindow >  xWindow = getActiveWindow();
                ScSplitPos eWhich = pShell->GetViewData()->GetActivePart();
                sal_Int32 nValueX = pShell->GetViewData()->GetPosX(WhichH(eWhich));
                sal_Int32 nValueY = pShell->GetViewData()->GetPosY(WhichV(eWhich));
                xWindow->SmallScroll( uno::makeAny( (sal_Int16)(xVbaRange->getRow() - 1) ),
                         uno::makeAny( (sal_Int16)nValueY ),
                         uno::makeAny( (sal_Int16)(xVbaRange->getColumn() - 1)  ),
                         uno::makeAny( (sal_Int16)nValueX ) );
                gridWindow->GrabFocus();
            }
            else
            {
                xVbaRange->Select();
                gridWindow->GrabFocus();
            }
        }
        return;
    }
    throw uno::RuntimeException( rtl::OUString(RTL_CONSTASCII_USTRINGPARAM( "invalid reference or name" )),
            uno::Reference< uno::XInterface >() );
}

sal_Int32 SAL_CALL
ScVbaApplication::getCursor() throw (uno::RuntimeException)
{
    sal_Int32 nPointerStyle =  getPointerStyle(getCurrentDocument());

    switch( nPointerStyle )
    {
        case POINTER_ARROW:
            return excel::XlMousePointer::xlNorthwestArrow;
        case POINTER_NULL:
            return excel::XlMousePointer::xlDefault;
        case POINTER_WAIT:
            return excel::XlMousePointer::xlWait;
        case POINTER_TEXT:
            return excel::XlMousePointer::xlIBeam;
        default:
            return excel::XlMousePointer::xlDefault;
    }
}

void SAL_CALL
ScVbaApplication::setCursor( sal_Int32 _cursor ) throw (uno::RuntimeException)
{
    try
    {
    uno::Reference< frame::XModel > xModel( getCurrentDocument(), uno::UNO_QUERY_THROW );
        switch( _cursor )
        {
            case excel::XlMousePointer::xlNorthwestArrow:
            {
                const Pointer& rPointer( POINTER_ARROW );
                setCursorHelper( xModel, rPointer, false );
                break;
            }
            case excel::XlMousePointer::xlWait:
            case excel::XlMousePointer::xlIBeam:
            {
                const Pointer& rPointer( static_cast< PointerStyle >( _cursor ) );
                //It will set the edit window, toobar and statusbar's mouse pointer.
                setCursorHelper( xModel, rPointer, sal_True );
                break;
            }
            case excel::XlMousePointer::xlDefault:
            {
                const Pointer& rPointer( POINTER_NULL );
                setCursorHelper( xModel, rPointer, false );
                break;
            }
            default:
                throw uno::RuntimeException( rtl::OUString(
                        RTL_CONSTASCII_USTRINGPARAM("Unknown value for Cursor pointer")), uno::Reference< uno::XInterface >() );
                // TODO: isn't this a flaw in the API? It should be allowed to throw an
                // IllegalArgumentException, or so
        }
    }
    catch (const uno::Exception&)
    {
        DBG_UNHANDLED_EXCEPTION();
    }
}

// #TODO perhaps we should switch the return type depending of the filter
// type, e.g. return Calc for Calc and Excel if its an imported doc
rtl::OUString SAL_CALL
ScVbaApplication::getName() throw (uno::RuntimeException)
{
    static rtl::OUString appName( RTL_CONSTASCII_USTRINGPARAM("Microsoft Excel" ) );
    return appName;
}

// #TODO #FIXME get/setDisplayAlerts are just stub impl
// here just the status of the switch is set
// the function that throws an error message needs to
// evaluate this switch in order to know whether it has to disable the
// error message thrown by OpenOffice

void SAL_CALL
ScVbaApplication::setDisplayAlerts(sal_Bool displayAlerts) throw (uno::RuntimeException)
{
    mrAppSettings.mbDisplayAlerts = displayAlerts;
}

sal_Bool SAL_CALL
ScVbaApplication::getDisplayAlerts() throw (uno::RuntimeException)
{
    return mrAppSettings.mbDisplayAlerts;
}

void SAL_CALL
ScVbaApplication::setEnableEvents(sal_Bool bEnable) throw (uno::RuntimeException)
{
    mrAppSettings.mbEnableEvents = bEnable;
}

sal_Bool SAL_CALL
ScVbaApplication::getEnableEvents() throw (uno::RuntimeException)
{
    return mrAppSettings.mbEnableEvents;
}

void SAL_CALL
ScVbaApplication::setEnableCancelKey(sal_Bool bEnable) throw (uno::RuntimeException)
{
    // Stub, does nothing
    mrAppSettings.mbEnableCancelKey = bEnable;
}

sal_Bool SAL_CALL
ScVbaApplication::getEnableCancelKey() throw (uno::RuntimeException)
{
    return mrAppSettings.mbEnableCancelKey;
}

sal_Bool SAL_CALL
ScVbaApplication::getDisplayFullScreen()  throw (uno::RuntimeException)
{
    SfxViewShell* pShell  = excel::getCurrentBestViewShell( mxContext );
    if ( pShell )
        return ScViewUtil::IsFullScreen( *pShell );
    return sal_False;
}

void SAL_CALL
ScVbaApplication::setDisplayFullScreen( sal_Bool bSet )  throw (uno::RuntimeException)
{
    // #FIXME calling  ScViewUtil::SetFullScreen( *pShell, bSet );
    // directly results in a strange crash, using dispatch instead
    if ( bSet != getDisplayFullScreen() )
        dispatchRequests( getCurrentDocument(), rtl::OUString( RTL_CONSTASCII_USTRINGPARAM(".uno:FullScreen") ) );
}

sal_Bool SAL_CALL
ScVbaApplication::getDisplayScrollBars()  throw (uno::RuntimeException)
{
    ScTabViewShell* pShell  = excel::getCurrentBestViewShell( mxContext );
    if ( pShell )
    {
        return ( pShell->GetViewData()->IsHScrollMode() && pShell->GetViewData()->IsVScrollMode() );
    }
    return true;
}

void SAL_CALL
ScVbaApplication::setDisplayScrollBars( sal_Bool bSet )  throw (uno::RuntimeException)
{
    // use uno here as it does all he repainting etc. magic
    uno::Reference< sheet::XSpreadsheetView > xView( getCurrentDocument()->getCurrentController(), uno::UNO_QUERY_THROW );
    uno::Reference< beans::XPropertySet > xProps( xView, uno::UNO_QUERY );
    xProps->setPropertyValue( rtl::OUString( RTL_CONSTASCII_USTRINGPARAM("HasVerticalScrollBar") ), uno::makeAny( bSet ) );
    xProps->setPropertyValue( rtl::OUString( RTL_CONSTASCII_USTRINGPARAM("HasHorizontalScrollBar") ), uno::makeAny( bSet ) );
}

sal_Bool SAL_CALL
ScVbaApplication::getDisplayExcel4Menus() throw (css::uno::RuntimeException)
{
    return mrAppSettings.mbExcel4Menus;
}

void SAL_CALL
ScVbaApplication::setDisplayExcel4Menus( sal_Bool bSet ) throw (css::uno::RuntimeException)
{
    mrAppSettings.mbExcel4Menus = bSet;
}

sal_Bool SAL_CALL
ScVbaApplication::getDisplayNoteIndicator() throw (css::uno::RuntimeException)
{
    return mrAppSettings.mbDisplayNoteIndicator;
}

void SAL_CALL
ScVbaApplication::setDisplayNoteIndicator( sal_Bool bSet ) throw (css::uno::RuntimeException)
{
    mrAppSettings.mbDisplayNoteIndicator = bSet;
}

sal_Bool SAL_CALL
ScVbaApplication::getShowWindowsInTaskbar() throw (css::uno::RuntimeException)
{
    return mrAppSettings.mbShowWindowsInTaskbar;
}

void SAL_CALL
ScVbaApplication::setShowWindowsInTaskbar( sal_Bool bSet ) throw (css::uno::RuntimeException)
{
    mrAppSettings.mbShowWindowsInTaskbar = bSet;
}

sal_Bool SAL_CALL
ScVbaApplication::getIteration() throw (css::uno::RuntimeException)
{
    return SC_MOD()->GetDocOptions().IsIter();
}

void SAL_CALL
ScVbaApplication::setIteration( sal_Bool bSet ) throw (css::uno::RuntimeException)
{
    uno::Reference< lang::XMultiComponentFactory > xSMgr(
        mxContext->getServiceManager(), uno::UNO_QUERY_THROW );

    uno::Reference< frame::XDesktop > xDesktop
        (xSMgr->createInstanceWithContext( "com.sun.star.frame.Desktop" , mxContext), uno::UNO_QUERY_THROW );
    uno::Reference< container::XEnumeration > xComponents = xDesktop->getComponents()->createEnumeration();
    while ( xComponents->hasMoreElements() )
    {
        uno::Reference< lang::XServiceInfo > xServiceInfo( xComponents->nextElement(), uno::UNO_QUERY );
        if ( xServiceInfo.is() && xServiceInfo->supportsService( "com.sun.star.sheet.SpreadsheetDocument" ) )
        {
            uno::Reference< beans::XPropertySet > xProps( xServiceInfo, uno::UNO_QUERY );
            if ( xProps.is() )
                xProps->setPropertyValue(  SC_UNO_ITERENABLED, uno::Any( bSet ) );
        }
    }
    ScDocOptions aOpts( SC_MOD()->GetDocOptions() );
    aOpts.SetIter( bSet );
    SC_MOD()->SetDocOptions( aOpts );
}

void SAL_CALL
ScVbaApplication::Calculate() throw(  script::BasicErrorException , uno::RuntimeException )
{
    uno::Reference< frame::XModel > xModel( getCurrentDocument(), uno::UNO_QUERY_THROW );
    uno::Reference< sheet::XCalculatable > xCalculatable( getCurrentDocument(), uno::UNO_QUERY_THROW );
    xCalculatable->calculateAll();
}

static uno::Reference< beans::XPropertySet > lcl_getPathSettingsService( const uno::Reference< uno::XComponentContext >& xContext ) throw ( uno::RuntimeException )
{
    static uno::Reference< beans::XPropertySet >  xPathSettings;
    if ( !xPathSettings.is() )
    {
        uno::Reference< lang::XMultiComponentFactory > xSMgr( xContext->getServiceManager(), uno::UNO_QUERY_THROW );
        xPathSettings.set( xSMgr->createInstanceWithContext( rtl::OUString(RTL_CONSTASCII_USTRINGPARAM("com.sun.star.util.PathSettings")), xContext ), uno::UNO_QUERY_THROW );
    }
    return xPathSettings;
}
rtl::OUString ScVbaApplication::getOfficePath( const rtl::OUString& _sPathType ) throw ( uno::RuntimeException )
{
    rtl::OUString sRetPath;
    uno::Reference< beans::XPropertySet > xProps = lcl_getPathSettingsService( mxContext );
    try
    {
        rtl::OUString sUrl;
         xProps->getPropertyValue( _sPathType ) >>= sUrl;

        // if its a list of paths then use the last one
        sal_Int32 nIndex =  sUrl.lastIndexOf( ';' ) ;
        if ( nIndex > 0 )
            sUrl = sUrl.copy( nIndex + 1 );
        ::osl::File::getSystemPathFromFileURL( sUrl, sRetPath );
    }
    catch (const uno::Exception&)
    {
        DebugHelper::exception(SbERR_METHOD_FAILED, rtl::OUString());
    }
    return sRetPath;
}

void SAL_CALL
ScVbaApplication::setDefaultFilePath( const ::rtl::OUString& DefaultFilePath ) throw (uno::RuntimeException)
{
    uno::Reference< beans::XPropertySet > xProps = lcl_getPathSettingsService( mxContext );
    rtl::OUString aURL;
    osl::FileBase::getFileURLFromSystemPath( DefaultFilePath, aURL );
    xProps->setPropertyValue( rtl::OUString( RTL_CONSTASCII_USTRINGPARAM("Work")), uno::Any( aURL ) );
}

::rtl::OUString SAL_CALL
ScVbaApplication::getDefaultFilePath() throw (uno::RuntimeException)
{
    return getOfficePath( rtl::OUString( RTL_CONSTASCII_USTRINGPARAM("Work")));
}

::rtl::OUString SAL_CALL
ScVbaApplication::getLibraryPath() throw (uno::RuntimeException)
{
    return getOfficePath( rtl::OUString( RTL_CONSTASCII_USTRINGPARAM("Basic")));
}

::rtl::OUString SAL_CALL
ScVbaApplication::getTemplatesPath() throw (uno::RuntimeException)
{
    return getOfficePath( rtl::OUString( RTL_CONSTASCII_USTRINGPARAM("Template")));
}

::rtl::OUString SAL_CALL
ScVbaApplication::getPathSeparator() throw (uno::RuntimeException)
{
    static rtl::OUString sPathSep( RTL_CONSTASCII_USTRINGPARAM( FILE_PATH_SEPERATOR ) );
    return sPathSep;
}

// ----------------------------------------------------------------------------
// Helpers for Intersect and Union

namespace {

typedef ::std::list< ScRange > ListOfScRange;

/** Appends all ranges of a VBA Range object in the passed Any to the list of ranges. */
void lclAddToListOfScRange( ListOfScRange& rList, const uno::Any& rArg )
        throw (script::BasicErrorException, uno::RuntimeException)
{
    if( rArg.hasValue() )
    {
        uno::Reference< excel::XRange > xRange( rArg, uno::UNO_QUERY_THROW );
        uno::Reference< XCollection > xCol( xRange->Areas( uno::Any() ), uno::UNO_QUERY_THROW );
        for( sal_Int32 nIdx = 1, nCount = xCol->getCount(); nIdx <= nCount; ++nIdx )
        {
            uno::Reference< excel::XRange > xAreaRange( xCol->Item( uno::Any( nIdx ), uno::Any() ), uno::UNO_QUERY_THROW );
            uno::Reference< sheet::XCellRangeAddressable > xAddressable( xAreaRange->getCellRange(), uno::UNO_QUERY_THROW );
            ScRange aScRange;
            ScUnoConversion::FillScRange( aScRange, xAddressable->getRangeAddress() );
            rList.push_back( aScRange );
        }
    }
}

/** Returns true, if the passed ranges can be expressed by a single range. The
    new range will be contained in r1 then, the range r2 can be removed. */
bool lclTryJoin( ScRange& r1, const ScRange& r2 )
{
    // 1) r2 is completely inside r1
    if( r1.In( r2 ) )
        return true;

    // 2) r1 is completely inside r2
    if( r2.In( r1 ) )
    {
        r1 = r2;
        return true;
    }

    SCCOL n1L = r1.aStart.Col();
    SCCOL n1R = r1.aEnd.Col();
    SCROW n1T = r1.aStart.Row();
    SCROW n1B = r1.aEnd.Row();
    SCCOL n2L = r2.aStart.Col();
    SCCOL n2R = r2.aEnd.Col();
    SCROW n2T = r2.aStart.Row();
    SCROW n2B = r2.aEnd.Row();

    // 3) r1 and r2 have equal upper and lower border
    if( (n1T == n2T) && (n1B == n2B) )
    {
        // check that r1 overlaps or touches r2
        if( ((n1L < n2L) && (n2L - 1 <= n1R)) || ((n2L < n1L) && (n1L - 1 <= n2R)) )
        {
            r1.aStart.SetCol( ::std::min( n1L, n2L ) );
            r1.aEnd.SetCol( ::std::max( n1R, n2R ) );
            return true;
        }
        return false;
    }

    // 4) r1 and r2 have equal left and right border
    if( (n1L == n2L) && (n1R == n2R) )
    {
        // check that r1 overlaps or touches r2
        if( ((n1T < n2T) && (n2T + 1 <= n1B)) || ((n2T < n1T) && (n1T + 1 <= n2B)) )
        {
            r1.aStart.SetRow( ::std::min( n1T, n2T ) );
            r1.aEnd.SetRow( ::std::max( n1B, n2B ) );
            return true;
        }
        return false;
    }

    // 5) cannot join these ranges
    return false;
}

/** Strips out ranges that are contained by other ranges, joins ranges that can be joined
    together (aligned borders, e.g. A4:D10 and B4:E10 would be combined to A4:E10. */
void lclJoinRanges( ListOfScRange& rList )
{
    ListOfScRange::iterator aOuterIt = rList.begin();
    while( aOuterIt != rList.end() )
    {
        bool bAnyErased = false;    // true = any range erased from rList
        ListOfScRange::iterator aInnerIt = rList.begin();
        while( aInnerIt != rList.end() )
        {
            bool bInnerErased = false;   // true = aInnerIt erased from rList
            // do not compare a range with itself
            if( (aOuterIt != aInnerIt) && lclTryJoin( *aOuterIt, *aInnerIt ) )
            {
                // aOuterIt points to joined range, aInnerIt will be removed
                aInnerIt = rList.erase( aInnerIt );
                bInnerErased = bAnyErased = true;
            }
            /*  If aInnerIt has been erased from rList, it already points to
                the next element (return value of list::erase()). */
            if( !bInnerErased )
                ++aInnerIt;
        }
        // if any range has been erased, repeat outer loop with the same range
        if( !bAnyErased )
            ++aOuterIt;
    }
}

/** Intersects the passed list with all ranges of a VBA Range object in the passed Any. */
void lclIntersectRanges( ListOfScRange& rList, const uno::Any& rArg )
        throw (script::BasicErrorException, uno::RuntimeException)
{
    // extract the ranges from the passed argument, will throw on invalid data
    ListOfScRange aList2;
    lclAddToListOfScRange( aList2, rArg );
    // do nothing, if the passed list is already empty
    if( !rList.empty() && !aList2.empty() )
    {
        // save original list in a local
        ListOfScRange aList1;
        aList1.swap( rList );
        // join ranges from passed argument
        lclJoinRanges( aList2 );
        // calculate intersection of the ranges in both lists
        for( ListOfScRange::const_iterator aOuterIt = aList1.begin(), aOuterEnd = aList1.end(); aOuterIt != aOuterEnd; ++aOuterIt )
        {
            for( ListOfScRange::const_iterator aInnerIt = aList2.begin(), aInnerEnd = aList2.end(); aInnerIt != aInnerEnd; ++aInnerIt )
            {
                if( aOuterIt->Intersects( *aInnerIt ) )
                {
                    ScRange aIsectRange(
                        Max( aOuterIt->aStart.Col(), aInnerIt->aStart.Col() ),
                        Max( aOuterIt->aStart.Row(), aInnerIt->aStart.Row() ),
                        Max( aOuterIt->aStart.Tab(), aInnerIt->aStart.Tab() ),
                        Min( aOuterIt->aEnd.Col(),   aInnerIt->aEnd.Col() ),
                        Min( aOuterIt->aEnd.Row(),   aInnerIt->aEnd.Row() ),
                        Min( aOuterIt->aEnd.Tab(),   aInnerIt->aEnd.Tab() ) );
                    rList.push_back( aIsectRange );
                }
            }
        }
        // again, join the result ranges
        lclJoinRanges( rList );
    }
}

/** Creates a VBA Range object from the passed list of ranges. */
uno::Reference< excel::XRange > lclCreateVbaRange(
        const uno::Reference< uno::XComponentContext >& rxContext,
        const uno::Reference< frame::XModel >& rxModel,
        const ListOfScRange& rList ) throw (uno::RuntimeException)
{
    ScDocShell* pDocShell = excel::getDocShell( rxModel );
    if( !pDocShell ) throw uno::RuntimeException();

    ScRangeList aCellRanges;
    for( ListOfScRange::const_iterator aIt = rList.begin(), aEnd = rList.end(); aIt != aEnd; ++aIt )
        aCellRanges.Append( *aIt );

    if( aCellRanges.size() == 1 )
    {
        uno::Reference< table::XCellRange > xRange( new ScCellRangeObj( pDocShell, *aCellRanges.front() ) );
        return new ScVbaRange( excel::getUnoSheetModuleObj( xRange ), rxContext, xRange );
    }
    if( aCellRanges.size() > 1 )
    {
        uno::Reference< sheet::XSheetCellRangeContainer > xRanges( new ScCellRangesObj( pDocShell, aCellRanges ) );
        return new ScVbaRange( excel::getUnoSheetModuleObj( xRanges ), rxContext, xRanges );
    }
    return 0;
}

} // namespace

// ----------------------------------------------------------------------------

uno::Reference< excel::XRange > SAL_CALL ScVbaApplication::Intersect(
        const uno::Reference< excel::XRange >& rArg1, const uno::Reference< excel::XRange >& rArg2,
        const uno::Any& rArg3, const uno::Any& rArg4, const uno::Any& rArg5, const uno::Any& rArg6,
        const uno::Any& rArg7, const uno::Any& rArg8, const uno::Any& rArg9, const uno::Any& rArg10,
        const uno::Any& rArg11, const uno::Any& rArg12, const uno::Any& rArg13, const uno::Any& rArg14,
        const uno::Any& rArg15, const uno::Any& rArg16, const uno::Any& rArg17, const uno::Any& rArg18,
        const uno::Any& rArg19, const uno::Any& rArg20, const uno::Any& rArg21, const uno::Any& rArg22,
        const uno::Any& rArg23, const uno::Any& rArg24, const uno::Any& rArg25, const uno::Any& rArg26,
        const uno::Any& rArg27, const uno::Any& rArg28, const uno::Any& rArg29, const uno::Any& rArg30 )
        throw (script::BasicErrorException, uno::RuntimeException)
{
    if( !rArg1.is() || !rArg2.is() )
        DebugHelper::exception( SbERR_BAD_PARAMETER, rtl::OUString() );

    // initialize the result list with 1st parameter, join its ranges together
    ListOfScRange aList;
    lclAddToListOfScRange( aList, uno::Any( rArg1 ) );
    lclJoinRanges( aList );

    // process all other parameters, this updates the list with intersection
    lclIntersectRanges( aList, uno::Any( rArg2 ) );
    lclIntersectRanges( aList, rArg3 );
    lclIntersectRanges( aList, rArg4 );
    lclIntersectRanges( aList, rArg5 );
    lclIntersectRanges( aList, rArg6 );
    lclIntersectRanges( aList, rArg7 );
    lclIntersectRanges( aList, rArg8 );
    lclIntersectRanges( aList, rArg9 );
    lclIntersectRanges( aList, rArg10 );
    lclIntersectRanges( aList, rArg11 );
    lclIntersectRanges( aList, rArg12 );
    lclIntersectRanges( aList, rArg13 );
    lclIntersectRanges( aList, rArg14 );
    lclIntersectRanges( aList, rArg15 );
    lclIntersectRanges( aList, rArg16 );
    lclIntersectRanges( aList, rArg17 );
    lclIntersectRanges( aList, rArg18 );
    lclIntersectRanges( aList, rArg19 );
    lclIntersectRanges( aList, rArg20 );
    lclIntersectRanges( aList, rArg21 );
    lclIntersectRanges( aList, rArg22 );
    lclIntersectRanges( aList, rArg23 );
    lclIntersectRanges( aList, rArg24 );
    lclIntersectRanges( aList, rArg25 );
    lclIntersectRanges( aList, rArg26 );
    lclIntersectRanges( aList, rArg27 );
    lclIntersectRanges( aList, rArg28 );
    lclIntersectRanges( aList, rArg29 );
    lclIntersectRanges( aList, rArg30 );

    // create the VBA Range object
    return lclCreateVbaRange( mxContext, getCurrentDocument(), aList );
}

uno::Reference< excel::XRange > SAL_CALL ScVbaApplication::Union(
        const uno::Reference< excel::XRange >& rArg1, const uno::Reference< excel::XRange >& rArg2,
        const uno::Any& rArg3, const uno::Any& rArg4, const uno::Any& rArg5, const uno::Any& rArg6,
        const uno::Any& rArg7, const uno::Any& rArg8, const uno::Any& rArg9, const uno::Any& rArg10,
        const uno::Any& rArg11, const uno::Any& rArg12, const uno::Any& rArg13, const uno::Any& rArg14,
        const uno::Any& rArg15, const uno::Any& rArg16, const uno::Any& rArg17, const uno::Any& rArg18,
        const uno::Any& rArg19, const uno::Any& rArg20, const uno::Any& rArg21, const uno::Any& rArg22,
        const uno::Any& rArg23, const uno::Any& rArg24, const uno::Any& rArg25, const uno::Any& rArg26,
        const uno::Any& rArg27, const uno::Any& rArg28, const uno::Any& rArg29, const uno::Any& rArg30 )
        throw (script::BasicErrorException, uno::RuntimeException)
{
    if( !rArg1.is() || !rArg2.is() )
        DebugHelper::exception( SbERR_BAD_PARAMETER, rtl::OUString() );

    ListOfScRange aList;
    lclAddToListOfScRange( aList, uno::Any( rArg1 ) );
    lclAddToListOfScRange( aList, uno::Any( rArg2 ) );
    lclAddToListOfScRange( aList, rArg3 );
    lclAddToListOfScRange( aList, rArg4 );
    lclAddToListOfScRange( aList, rArg5 );
    lclAddToListOfScRange( aList, rArg6 );
    lclAddToListOfScRange( aList, rArg7 );
    lclAddToListOfScRange( aList, rArg8 );
    lclAddToListOfScRange( aList, rArg9 );
    lclAddToListOfScRange( aList, rArg10 );
    lclAddToListOfScRange( aList, rArg11 );
    lclAddToListOfScRange( aList, rArg12 );
    lclAddToListOfScRange( aList, rArg13 );
    lclAddToListOfScRange( aList, rArg14 );
    lclAddToListOfScRange( aList, rArg15 );
    lclAddToListOfScRange( aList, rArg16 );
    lclAddToListOfScRange( aList, rArg17 );
    lclAddToListOfScRange( aList, rArg18 );
    lclAddToListOfScRange( aList, rArg19 );
    lclAddToListOfScRange( aList, rArg20 );
    lclAddToListOfScRange( aList, rArg21 );
    lclAddToListOfScRange( aList, rArg22 );
    lclAddToListOfScRange( aList, rArg23 );
    lclAddToListOfScRange( aList, rArg24 );
    lclAddToListOfScRange( aList, rArg25 );
    lclAddToListOfScRange( aList, rArg26 );
    lclAddToListOfScRange( aList, rArg27 );
    lclAddToListOfScRange( aList, rArg28 );
    lclAddToListOfScRange( aList, rArg29 );
    lclAddToListOfScRange( aList, rArg30 );

    // simply join together all ranges as much as possible, strip out covered ranges etc.
    lclJoinRanges( aList );

    // create the VBA Range object
    return lclCreateVbaRange( mxContext, getCurrentDocument(), aList );
}

double
ScVbaApplication::InchesToPoints( double Inches ) throw (uno::RuntimeException )
{
   double result = ( Inches * 72.0 );
   return result;
}

void
ScVbaApplication::Volatile( const uno::Any& aVolatile )  throw ( uno::RuntimeException )
{
    sal_Bool bVolatile = sal_True;
    aVolatile >>= bVolatile;
    SbMethod* pMeth = StarBASIC::GetActiveMethod();
    if ( pMeth )
    {
        OSL_TRACE("ScVbaApplication::Volatile() In method ->%s<-", rtl::OUStringToOString( pMeth->GetName(), RTL_TEXTENCODING_UTF8 ).getStr() );
        uno::Reference< frame::XModel > xModel( getCurrentDocument() );
        ScDocument* pDoc = excel::getDocShell( xModel )->GetDocument();
        pDoc->GetMacroManager()->SetUserFuncVolatile( pMeth->GetName(), bVolatile);
    }

// this is bound to break when loading the document
    return;
}

::sal_Bool SAL_CALL
ScVbaApplication::getDisplayFormulaBar() throw ( css::uno::RuntimeException )
{
    sal_Bool bRes = false;
    ScTabViewShell* pViewShell = excel::getCurrentBestViewShell( mxContext );
    if ( pViewShell )
    {
        SfxBoolItem sfxFormBar( FID_TOGGLEINPUTLINE);
        SfxAllItemSet reqList(  SFX_APP()->GetPool() );
        reqList.Put( sfxFormBar );

        pViewShell->GetState( reqList );
        const SfxPoolItem *pItem=0;
        if ( reqList.GetItemState( FID_TOGGLEINPUTLINE, false, &pItem ) == SFX_ITEM_SET )
            bRes =   ((SfxBoolItem*)pItem)->GetValue();
    }
    return bRes;
}

void SAL_CALL
ScVbaApplication::setDisplayFormulaBar( ::sal_Bool _displayformulabar ) throw ( css::uno::RuntimeException )
{
    ScTabViewShell* pViewShell = excel::getCurrentBestViewShell( mxContext );
    if ( pViewShell && ( _displayformulabar !=  getDisplayFormulaBar() ) )
    {
        SfxBoolItem sfxFormBar( FID_TOGGLEINPUTLINE, _displayformulabar);
        SfxAllItemSet reqList(  SFX_APP()->GetPool() );
        SfxRequest aReq( FID_TOGGLEINPUTLINE, 0, reqList );
        pViewShell->Execute( aReq );
    }
}

uno::Any SAL_CALL
ScVbaApplication::Caller( const uno::Any& /*aIndex*/ ) throw ( uno::RuntimeException )
{
    StarBASIC* pBasic = SFX_APP()->GetBasic();
    SbMethod* pMeth = (SbMethod*)pBasic->GetRtl()->Find( rtl::OUString( RTL_CONSTASCII_USTRINGPARAM("FuncCaller") ), SbxCLASS_METHOD );
    uno::Any aRet;
    if ( pMeth )
    {
        SbxVariableRef refTemp = pMeth;
        // forces a broadcast
        SbxVariableRef pNew = new  SbxMethod( *((SbxMethod*)pMeth));
                OSL_TRACE("pNew has type %d and string value %s", pNew->GetType(), rtl::OUStringToOString( pNew->GetOUString(), RTL_TEXTENCODING_UTF8 ).getStr() );
        aRet = sbxToUnoValue( pNew );
    }
    return aRet;
}

uno::Any SAL_CALL ScVbaApplication::GetOpenFilename(
        const uno::Any& rFileFilter, const uno::Any& rFilterIndex, const uno::Any& rTitle,
        const uno::Any& rButtonText, const uno::Any& rMultiSelect ) throw (uno::RuntimeException)
{
    uno::Sequence< uno::Any > aArgs( 6 );
    aArgs[ 0 ] <<= getThisExcelDoc( mxContext );
    aArgs[ 1 ] = rFileFilter;
    aArgs[ 2 ] = rFilterIndex;
    aArgs[ 3 ] = rTitle;
    aArgs[ 4 ] = rButtonText;
    aArgs[ 5 ] = rMultiSelect;
    uno::Reference< lang::XMultiComponentFactory > xFactory( mxContext->getServiceManager(), uno::UNO_SET_THROW );
    uno::Reference< XExecutableDialog > xFilePicker( xFactory->createInstanceWithArgumentsAndContext(
        ::rtl::OUString( RTL_CONSTASCII_USTRINGPARAM( "ooo.vba.OpenFilePicker" ) ), aArgs, mxContext ), uno::UNO_QUERY_THROW );
    return xFilePicker->execute();
}

uno::Any SAL_CALL ScVbaApplication::GetSaveAsFilename(
        const uno::Any& rInitialFileName, const uno::Any& rFileFilter, const uno::Any& rFilterIndex,
        const uno::Any& rTitle, const uno::Any& rButtonText ) throw (uno::RuntimeException)
{
    uno::Sequence< uno::Any > aArgs( 6 );
    aArgs[ 0 ] <<= getThisExcelDoc( mxContext );
    aArgs[ 1 ] = rInitialFileName;
    aArgs[ 2 ] = rFileFilter;
    aArgs[ 3 ] = rFilterIndex;
    aArgs[ 4 ] = rTitle;
    aArgs[ 5 ] = rButtonText;
    uno::Reference< lang::XMultiComponentFactory > xFactory( mxContext->getServiceManager(), uno::UNO_SET_THROW );
    uno::Reference< XExecutableDialog > xFilePicker( xFactory->createInstanceWithArgumentsAndContext(
        ::rtl::OUString( RTL_CONSTASCII_USTRINGPARAM( "ooo.vba.SaveAsFilePicker" ) ), aArgs, mxContext ), uno::UNO_QUERY_THROW );
    return xFilePicker->execute();
}

uno::Reference< frame::XModel >
ScVbaApplication::getCurrentDocument() throw (css::uno::RuntimeException)
{
    return getCurrentExcelDoc(mxContext);
}

uno::Any SAL_CALL
ScVbaApplication::MenuBars( const uno::Any& aIndex ) throw (uno::RuntimeException)
{
    uno::Reference< XCommandBars > xCommandBars( CommandBars( uno::Any() ), uno::UNO_QUERY_THROW );
    uno::Reference< XCollection > xMenuBars( new ScVbaMenuBars( this, mxContext, xCommandBars ) );
    if (  aIndex.hasValue() )
    {
        return uno::Any ( xMenuBars->Item( aIndex, uno::Any() ) );
    }

    return uno::Any( xMenuBars );
}

void SAL_CALL ScVbaApplication::OnKey( const ::rtl::OUString& Key, const uno::Any& Procedure ) throw (uno::RuntimeException)
{
    try
    {
        // Perhaps we can catch some excel specific
        // related behaviour here
        VbaApplicationBase::OnKey( Key, Procedure );
    }
    catch( container::NoSuchElementException& )
    {
        // #TODO special handling for unhandled
        // bindings
    }
}

<<<<<<< HEAD
void SAL_CALL ScVbaApplication::Undo() throw (uno::RuntimeException)
{
    uno::Reference< frame::XModel > xModel( getThisExcelDoc( mxContext ), uno::UNO_SET_THROW );

    ScTabViewShell* pViewShell = excel::getBestViewShell( xModel );
    if ( pViewShell )
        dispatchExecute( pViewShell, SID_UNDO );
}

=======
>>>>>>> c6786add
rtl::OUString
ScVbaApplication::getServiceImplName()
{
    return rtl::OUString(RTL_CONSTASCII_USTRINGPARAM("ScVbaApplication"));
}

uno::Sequence< rtl::OUString >
ScVbaApplication::getServiceNames()
{
    static uno::Sequence< rtl::OUString > aServiceNames;
    if ( aServiceNames.getLength() == 0 )
    {
        aServiceNames.realloc( 1 );
        aServiceNames[ 0 ] = rtl::OUString( RTL_CONSTASCII_USTRINGPARAM("ooo.vba.excel.Application" ) );
    }
    return aServiceNames;
}

namespace application
{
namespace sdecl = comphelper::service_decl;
sdecl::vba_service_class_<ScVbaApplication, sdecl::with_args<false> > serviceImpl;
extern sdecl::ServiceDecl const serviceDecl(
    serviceImpl,
    "ScVbaApplication",
    "ooo.vba.excel.Application" );
}

/* vim:set shiftwidth=4 softtabstop=4 expandtab: */<|MERGE_RESOLUTION|>--- conflicted
+++ resolved
@@ -1375,7 +1375,6 @@
     }
 }
 
-<<<<<<< HEAD
 void SAL_CALL ScVbaApplication::Undo() throw (uno::RuntimeException)
 {
     uno::Reference< frame::XModel > xModel( getThisExcelDoc( mxContext ), uno::UNO_SET_THROW );
@@ -1385,8 +1384,21 @@
         dispatchExecute( pViewShell, SID_UNDO );
 }
 
-=======
->>>>>>> c6786add
+void SAL_CALL ScVbaApplication::OnKey( const ::rtl::OUString& Key, const uno::Any& Procedure ) throw (uno::RuntimeException)
+{
+    try
+    {
+        // Perhaps we can catch some excel specific
+        // related behaviour here
+        VbaApplicationBase::OnKey( Key, Procedure );
+    }
+    catch( container::NoSuchElementException& )
+    {
+        // #TODO special handling for unhandled
+        // bindings
+    }
+}
+
 rtl::OUString
 ScVbaApplication::getServiceImplName()
 {
