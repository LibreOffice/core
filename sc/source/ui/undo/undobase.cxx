/*************************************************************************
 *
 * DO NOT ALTER OR REMOVE COPYRIGHT NOTICES OR THIS FILE HEADER.
 *
 * Copyright 2000, 2010 Oracle and/or its affiliates.
 *
 * OpenOffice.org - a multi-platform office productivity suite
 *
 * This file is part of OpenOffice.org.
 *
 * OpenOffice.org is free software: you can redistribute it and/or modify
 * it under the terms of the GNU Lesser General Public License version 3
 * only, as published by the Free Software Foundation.
 *
 * OpenOffice.org is distributed in the hope that it will be useful,
 * but WITHOUT ANY WARRANTY; without even the implied warranty of
 * MERCHANTABILITY or FITNESS FOR A PARTICULAR PURPOSE.  See the
 * GNU Lesser General Public License version 3 for more details
 * (a copy is included in the LICENSE file that accompanied this code).
 *
 * You should have received a copy of the GNU Lesser General Public License
 * version 3 along with OpenOffice.org.  If not, see
 * <http://www.openoffice.org/license.html>
 * for a copy of the LGPLv3 License.
 *
 ************************************************************************/

// MARKER(update_precomp.py): autogen include statement, do not remove
#include "precompiled_sc.hxx"



// INCLUDE ---------------------------------------------------------------

#include <vcl/virdev.hxx>

#include "undobase.hxx"
#include "refundo.hxx"
#include "docsh.hxx"
#include "tabvwsh.hxx"
#include "undoolk.hxx"
#include "undodraw.hxx"
#include "dbcolect.hxx"
#include "attrib.hxx"
#include "queryparam.hxx"
#include "globstr.hrc"

// STATIC DATA -----------------------------------------------------------

TYPEINIT1(ScSimpleUndo,     SfxUndoAction);
TYPEINIT1(ScBlockUndo,      ScSimpleUndo);
TYPEINIT1(ScMoveUndo,       ScSimpleUndo);
TYPEINIT1(ScDBFuncUndo,     ScSimpleUndo);
TYPEINIT1(ScUndoWrapper,    SfxUndoAction);

// -----------------------------------------------------------------------

ScSimpleUndo::ScSimpleUndo( ScDocShell* pDocSh ) :
    pDocShell( pDocSh ),
    pDetectiveUndo( NULL )
{
}

__EXPORT ScSimpleUndo::~ScSimpleUndo()
{
    delete pDetectiveUndo;
}

<<<<<<< HEAD
sal_Bool __EXPORT ScSimpleUndo::Merge( SfxUndoAction *pNextAction )
=======
bool ScSimpleUndo::SetViewMarkData( const ScMarkData& rMarkData )
{
    if ( IsPaintLocked() )
        return false;

    ScTabViewShell* pViewShell = ScTabViewShell::GetActiveViewShell();
    if ( !pViewShell )
        return false;

    pViewShell->SetMarkData( rMarkData );
    return true;
}

BOOL __EXPORT ScSimpleUndo::Merge( SfxUndoAction *pNextAction )
>>>>>>> 0ceb085e
{
    //  Zu jeder Undo-Action kann eine SdrUndoGroup fuer das Aktualisieren
    //  der Detektiv-Pfeile gehoeren.
    //  DetectiveRefresh kommt immer hinterher, die SdrUndoGroup ist in
    //  eine ScUndoDraw Action verpackt.
    //  Nur beim automatischen Aktualisieren wird AddUndoAction mit
    //  bTryMerg=sal_True gerufen.

    if ( !pDetectiveUndo && pNextAction->ISA(ScUndoDraw) )
    {
        //  SdrUndoAction aus der ScUndoDraw Action uebernehmen,
        //  ScUndoDraw wird dann vom UndoManager geloescht

        ScUndoDraw* pCalcUndo = (ScUndoDraw*)pNextAction;
        pDetectiveUndo = pCalcUndo->GetDrawUndo();
        pCalcUndo->ForgetDrawUndo();
        return sal_True;
    }

    return sal_False;
}

void ScSimpleUndo::BeginUndo()
{
    pDocShell->SetInUndo( sal_True );

    ScTabViewShell* pViewShell = ScTabViewShell::GetActiveViewShell();
    if (pViewShell)
        pViewShell->HideAllCursors();       // z.B. wegen zusammengefassten Zellen

    //  detective updates happened last, must be undone first
    if (pDetectiveUndo)
        pDetectiveUndo->Undo();
}

void ScSimpleUndo::EndUndo()
{
    pDocShell->SetDocumentModified();

    ScTabViewShell* pViewShell = ScTabViewShell::GetActiveViewShell();
    if (pViewShell)
    {
        pViewShell->UpdateAutoFillMark();
        pViewShell->UpdateInputHandler();
        pViewShell->ShowAllCursors();
    }

    pDocShell->SetInUndo( sal_False );
}

void ScSimpleUndo::BeginRedo()
{
    pDocShell->SetInUndo( sal_True );   //! eigenes Flag fuer Redo?

    ScTabViewShell* pViewShell = ScTabViewShell::GetActiveViewShell();
    if (pViewShell)
        pViewShell->HideAllCursors();       // z.B. wegen zusammengefassten Zellen
}

void ScSimpleUndo::EndRedo()
{
    if (pDetectiveUndo)
        pDetectiveUndo->Redo();

    pDocShell->SetDocumentModified();

    ScTabViewShell* pViewShell = ScTabViewShell::GetActiveViewShell();
    if (pViewShell)
    {
        pViewShell->UpdateAutoFillMark();
        pViewShell->UpdateInputHandler();
        pViewShell->ShowAllCursors();
    }

    pDocShell->SetInUndo( sal_False );
}

void ScSimpleUndo::ShowTable( SCTAB nTab )          // static
{
    ScTabViewShell* pViewShell = ScTabViewShell::GetActiveViewShell();
    if (pViewShell)
        pViewShell->SetTabNo( nTab );
}

void ScSimpleUndo::ShowTable( const ScRange& rRange )           // static
{
    ScTabViewShell* pViewShell = ScTabViewShell::GetActiveViewShell();
    if (pViewShell)
    {
        SCTAB nStart = rRange.aStart.Tab();
        SCTAB nEnd   = rRange.aEnd.Tab();
        SCTAB nTab = pViewShell->GetViewData()->GetTabNo();
        if ( nTab < nStart || nTab > nEnd )                     // wenn nicht im Bereich:
            pViewShell->SetTabNo( nStart );                     // auf erste des Bereiches
    }
}


// -----------------------------------------------------------------------

ScBlockUndo::ScBlockUndo( ScDocShell* pDocSh, const ScRange& rRange,
                                            ScBlockUndoMode eBlockMode ) :
    ScSimpleUndo( pDocSh ),
    aBlockRange( rRange ),
    eMode( eBlockMode )
{
    pDrawUndo = GetSdrUndoAction( pDocShell->GetDocument() );
}

__EXPORT ScBlockUndo::~ScBlockUndo()
{
    DeleteSdrUndoAction( pDrawUndo );
}

void ScBlockUndo::BeginUndo()
{
    ScSimpleUndo::BeginUndo();
    EnableDrawAdjust( pDocShell->GetDocument(), sal_False );
}

void ScBlockUndo::EndUndo()
{
    if (eMode == SC_UNDO_AUTOHEIGHT)
        AdjustHeight();

    EnableDrawAdjust( pDocShell->GetDocument(), sal_True );
    DoSdrUndoAction( pDrawUndo, pDocShell->GetDocument() );

    ShowBlock();
    ScSimpleUndo::EndUndo();
}

/*
void ScBlockUndo::BeginRedo()
{
    ScSimpleUndo::BeginRedo();
}
*/

void ScBlockUndo::EndRedo()
{
    if (eMode == SC_UNDO_AUTOHEIGHT)
        AdjustHeight();

    ShowBlock();
    ScSimpleUndo::EndRedo();
}

sal_Bool ScBlockUndo::AdjustHeight()
{
    ScDocument* pDoc = pDocShell->GetDocument();

    VirtualDevice aVirtDev;
    Fraction aZoomX( 1, 1 );
    Fraction aZoomY = aZoomX;
    double nPPTX, nPPTY;
    ScTabViewShell* pViewShell = ScTabViewShell::GetActiveViewShell();
    if (pViewShell)
    {
        ScViewData* pData = pViewShell->GetViewData();
        nPPTX = pData->GetPPTX();
        nPPTY = pData->GetPPTY();
        aZoomX = pData->GetZoomX();
        aZoomY = pData->GetZoomY();
    }
    else
    {
        //  Zoom auf 100 lassen
        nPPTX = ScGlobal::nScreenPPTX;
        nPPTY = ScGlobal::nScreenPPTY;
    }

    sal_Bool bRet = pDoc->SetOptimalHeight( aBlockRange.aStart.Row(), aBlockRange.aEnd.Row(),
/*!*/                                   aBlockRange.aStart.Tab(), 0, &aVirtDev,
                                        nPPTX, nPPTY, aZoomX, aZoomY, sal_False );

    if (bRet)
        pDocShell->PostPaint( 0,      aBlockRange.aStart.Row(), aBlockRange.aStart.Tab(),
                              MAXCOL, MAXROW,                   aBlockRange.aEnd.Tab(),
                              PAINT_GRID | PAINT_LEFT );

    return bRet;
}

void ScBlockUndo::ShowBlock()
{
    if ( IsPaintLocked() )
        return;

    ScTabViewShell* pViewShell = ScTabViewShell::GetActiveViewShell();
    if (pViewShell)
    {
        ShowTable( aBlockRange );       // bei mehreren Tabs im Range ist jede davon gut
        pViewShell->MoveCursorAbs( aBlockRange.aStart.Col(), aBlockRange.aStart.Row(),
                                   SC_FOLLOW_JUMP, sal_False, sal_False );
        SCTAB nTab = pViewShell->GetViewData()->GetTabNo();
        ScRange aRange = aBlockRange;
        aRange.aStart.SetTab( nTab );
        aRange.aEnd.SetTab( nTab );
        pViewShell->MarkRange( aRange );

        //  nicht per SetMarkArea an MarkData, wegen evtl. fehlendem Paint
    }
}


// -----------------------------------------------------------------------

ScMoveUndo::ScMoveUndo( ScDocShell* pDocSh, ScDocument* pRefDoc, ScRefUndoData* pRefData,
                                                ScMoveUndoMode eRefMode ) :
    ScSimpleUndo( pDocSh ),
    pRefUndoDoc( pRefDoc ),
    pRefUndoData( pRefData ),
    eMode( eRefMode )
{
    ScDocument* pDoc = pDocShell->GetDocument();
    if (pRefUndoData)
        pRefUndoData->DeleteUnchanged(pDoc);
    pDrawUndo = GetSdrUndoAction( pDoc );
}

__EXPORT ScMoveUndo::~ScMoveUndo()
{
    delete pRefUndoData;
    delete pRefUndoDoc;
    DeleteSdrUndoAction( pDrawUndo );
}

void ScMoveUndo::UndoRef()
{
    ScDocument* pDoc = pDocShell->GetDocument();
    ScRange aRange(0,0,0, MAXCOL,MAXROW,pRefUndoDoc->GetTableCount()-1);
    pRefUndoDoc->CopyToDocument( aRange, IDF_FORMULA, sal_False, pDoc, NULL, sal_False );
    if (pRefUndoData)
        pRefUndoData->DoUndo( pDoc, (eMode == SC_UNDO_REFFIRST) );
        // #65055# HACK: ScDragDropUndo ist der einzige mit REFFIRST.
        // Falls nicht, resultiert daraus evtl. ein zu haeufiges Anpassen
        // der ChartRefs, nicht schoen, aber auch nicht schlecht..
}

void ScMoveUndo::BeginUndo()
{
    ScSimpleUndo::BeginUndo();

    EnableDrawAdjust( pDocShell->GetDocument(), sal_False );

    if (pRefUndoDoc && eMode == SC_UNDO_REFFIRST)
        UndoRef();
}

void ScMoveUndo::EndUndo()
{
    //@17.12.97 Reihenfolge der Fkt.s geaendert
    DoSdrUndoAction( pDrawUndo, pDocShell->GetDocument() );     // #125875# must also be called when pointer is null

    if (pRefUndoDoc && eMode == SC_UNDO_REFLAST)
        UndoRef();

    EnableDrawAdjust( pDocShell->GetDocument(), sal_True );

    ScSimpleUndo::EndUndo();
}

/*
void ScMoveUndo::BeginRedo()
{
    ScSimpleUndo::BeginRedo();
}
*/

/*
void ScMoveUndo::EndRedo()
{
    ScSimpleUndo::EndRedo();
}
*/

// -----------------------------------------------------------------------

ScDBFuncUndo::ScDBFuncUndo( ScDocShell* pDocSh, const ScRange& rOriginal, SdrUndoAction* pDrawUndo ) :
    ScSimpleUndo( pDocSh ),
    aOriginalRange( rOriginal ),
    mpDrawUndo( pDrawUndo )
{
    pAutoDBRange = pDocSh->GetOldAutoDBRange();
}

ScDBFuncUndo::~ScDBFuncUndo()
{
    DeleteSdrUndoAction( mpDrawUndo );
    delete pAutoDBRange;
}

void ScDBFuncUndo::SetDrawUndoAction( SdrUndoAction* pDrawUndo )
{
    DeleteSdrUndoAction( mpDrawUndo );
    mpDrawUndo = pDrawUndo;
}

void ScDBFuncUndo::BeginUndo()
{
    ScSimpleUndo::BeginUndo();
    DoSdrUndoAction( mpDrawUndo, pDocShell->GetDocument() );
}

void ScDBFuncUndo::EndUndo()
{
    ScSimpleUndo::EndUndo();

    if ( pAutoDBRange )
    {
        sal_uInt16 nNoNameIndex;
        ScDocument* pDoc = pDocShell->GetDocument();
        ScDBCollection* pColl = pDoc->GetDBCollection();
        if ( pColl->SearchName( ScGlobal::GetRscString( STR_DB_NONAME ), nNoNameIndex ) )
        {
            ScDBData* pNoNameData = (*pColl)[nNoNameIndex];

            SCCOL nRangeX1;
            SCROW nRangeY1;
            SCCOL nRangeX2;
            SCROW nRangeY2;
            SCTAB nRangeTab;
            pNoNameData->GetArea( nRangeTab, nRangeX1, nRangeY1, nRangeX2, nRangeY2 );
            pDocShell->DBAreaDeleted( nRangeTab, nRangeX1, nRangeY1, nRangeX2, nRangeY2 );

            *pNoNameData = *pAutoDBRange;

            if ( pAutoDBRange->HasAutoFilter() )
            {
                // restore AutoFilter buttons
                pAutoDBRange->GetArea( nRangeTab, nRangeX1, nRangeY1, nRangeX2, nRangeY2 );
                pDoc->ApplyFlagsTab( nRangeX1, nRangeY1, nRangeX2, nRangeY1, nRangeTab, SC_MF_AUTO );
                pDocShell->PostPaint( nRangeX1, nRangeY1, nRangeTab, nRangeX2, nRangeY1, nRangeTab, PAINT_GRID );
            }
        }
    }
}

void ScDBFuncUndo::BeginRedo()
{
    RedoSdrUndoAction( mpDrawUndo );
    if ( pAutoDBRange )
    {
        // move the database range to this function's position again (see ScDocShell::GetDBData)

        sal_uInt16 nNoNameIndex;
        ScDocument* pDoc = pDocShell->GetDocument();
        ScDBCollection* pColl = pDoc->GetDBCollection();
        if ( pColl->SearchName( ScGlobal::GetRscString( STR_DB_NONAME ), nNoNameIndex ) )
        {
            ScDBData* pNoNameData = (*pColl)[nNoNameIndex];

            SCCOL nRangeX1;
            SCROW nRangeY1;
            SCCOL nRangeX2;
            SCROW nRangeY2;
            SCTAB nRangeTab;
            pNoNameData->GetArea( nRangeTab, nRangeX1, nRangeY1, nRangeX2, nRangeY2 );
            pDocShell->DBAreaDeleted( nRangeTab, nRangeX1, nRangeY1, nRangeX2, nRangeY2 );

            pNoNameData->SetSortParam( ScSortParam() );
            pNoNameData->SetQueryParam( ScQueryParam() );
            pNoNameData->SetSubTotalParam( ScSubTotalParam() );

            pNoNameData->SetArea( aOriginalRange.aStart.Tab(),
                                  aOriginalRange.aStart.Col(), aOriginalRange.aStart.Row(),
                                  aOriginalRange.aEnd.Col(), aOriginalRange.aEnd.Row() );

            pNoNameData->SetByRow( sal_True );
            pNoNameData->SetAutoFilter( sal_False );
            // header is always set with the operation in redo
        }
    }

    ScSimpleUndo::BeginRedo();
}

void ScDBFuncUndo::EndRedo()
{
    ScSimpleUndo::EndRedo();
}

// -----------------------------------------------------------------------

ScUndoWrapper::ScUndoWrapper( SfxUndoAction* pUndo ) :
    pWrappedUndo( pUndo )
{
}

ScUndoWrapper::~ScUndoWrapper()
{
    delete pWrappedUndo;
}

void ScUndoWrapper::ForgetWrappedUndo()
{
    pWrappedUndo = NULL;    // don't delete in dtor - pointer must be stored outside
}

String ScUndoWrapper::GetComment() const
{
    if (pWrappedUndo)
        return pWrappedUndo->GetComment();
    else
        return String();
}

String ScUndoWrapper::GetRepeatComment(SfxRepeatTarget& rTarget) const
{
    if (pWrappedUndo)
        return pWrappedUndo->GetRepeatComment(rTarget);
    else
        return String();
}

sal_uInt16 ScUndoWrapper::GetId() const
{
    if (pWrappedUndo)
        return pWrappedUndo->GetId();
    else
        return 0;
}

sal_Bool ScUndoWrapper::IsLinked()
{
    if (pWrappedUndo)
        return pWrappedUndo->IsLinked();
    else
        return sal_False;
}

void ScUndoWrapper::SetLinked( sal_Bool bIsLinked )
{
    if (pWrappedUndo)
        pWrappedUndo->SetLinked(bIsLinked);
}

sal_Bool ScUndoWrapper::Merge( SfxUndoAction* pNextAction )
{
    if (pWrappedUndo)
        return pWrappedUndo->Merge(pNextAction);
    else
        return sal_False;
}

void ScUndoWrapper::Undo()
{
    if (pWrappedUndo)
        pWrappedUndo->Undo();
}

void ScUndoWrapper::Redo()
{
    if (pWrappedUndo)
        pWrappedUndo->Redo();
}

void ScUndoWrapper::Repeat(SfxRepeatTarget& rTarget)
{
    if (pWrappedUndo)
        pWrappedUndo->Repeat(rTarget);
}

sal_Bool ScUndoWrapper::CanRepeat(SfxRepeatTarget& rTarget) const
{
    if (pWrappedUndo)
        return pWrappedUndo->CanRepeat(rTarget);
    else
        return sal_False;
}

<|MERGE_RESOLUTION|>--- conflicted
+++ resolved
@@ -66,9 +66,6 @@
     delete pDetectiveUndo;
 }
 
-<<<<<<< HEAD
-sal_Bool __EXPORT ScSimpleUndo::Merge( SfxUndoAction *pNextAction )
-=======
 bool ScSimpleUndo::SetViewMarkData( const ScMarkData& rMarkData )
 {
     if ( IsPaintLocked() )
@@ -82,8 +79,7 @@
     return true;
 }
 
-BOOL __EXPORT ScSimpleUndo::Merge( SfxUndoAction *pNextAction )
->>>>>>> 0ceb085e
+sal_Bool __EXPORT ScSimpleUndo::Merge( SfxUndoAction *pNextAction )
 {
     //  Zu jeder Undo-Action kann eine SdrUndoGroup fuer das Aktualisieren
     //  der Detektiv-Pfeile gehoeren.
