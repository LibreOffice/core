--- conflicted
+++ resolved
@@ -221,14 +221,9 @@
 
     void    SetSnapPixel( sal_Bool bSet = sal_True );
 
-<<<<<<< HEAD
-    void    DrawGrid( BOOL bGrid, BOOL bPage );
-    void    DrawStrings( BOOL bPixelToLogic = FALSE );
+    void    DrawGrid( sal_Bool bGrid, sal_Bool bPage );
+    void    DrawStrings( sal_Bool bPixelToLogic = false );
     void    DrawDocumentBackground();
-=======
-    void    DrawGrid( sal_Bool bGrid, sal_Bool bPage );
-    void    DrawStrings( sal_Bool bPixelToLogic = sal_False );
->>>>>>> ce6308e4
     void    DrawBackground();
     void    DrawShadow();
     void    DrawExtraShadow(sal_Bool bLeft, sal_Bool bTop, sal_Bool bRight, sal_Bool bBottom);
