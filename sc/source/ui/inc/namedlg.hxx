--- conflicted
+++ resolved
@@ -81,11 +81,7 @@
     void Init();
     void UpdateChecks();
     void UpdateNames();
-<<<<<<< HEAD
     void CalcCurTableAssign( String& aAssign, ScRangeData* pRangeData );
-=======
-    void CalcCurTableAssign( String& aAssign, sal_uInt16 nPos );
->>>>>>> ce6308e4
 
     // Handler:
     DECL_LINK( OkBtnHdl, void * );
@@ -99,7 +95,7 @@
 
 protected:
 
-    virtual void    RefInputDone( sal_Bool bForced = sal_False );
+    virtual void    RefInputDone( sal_Bool bForced = false );
 
 
 public:
