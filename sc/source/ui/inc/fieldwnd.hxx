--- conflicted
+++ resolved
@@ -31,7 +31,6 @@
 
 #include <utility>
 #include <vector>
-<<<<<<< HEAD
 #include "address.hxx"
 #include "dpglobal.hxx"
 #include <vcl/ctrl.hxx>
@@ -40,20 +39,6 @@
 #include <cppuhelper/weakref.hxx>
 
 class ScDPLayoutDlg;
-=======
-#include <boost/shared_ptr.hpp>
-#include <cppuhelper/weakref.hxx>
-#include <rtl/ref.hxx>
-#include <vcl/ctrl.hxx>
-#include <vcl/fixed.hxx>
-
-#include "address.hxx"
-#include "pivot.hxx"
-
-// ============================================================================
-
-class ScPivotLayoutDlg;
->>>>>>> ce6308e4
 class ScAccessibleDataPilotControl;
 
 const size_t PIVOTFIELD_INVALID = static_cast< size_t >( -1 );
@@ -84,7 +69,6 @@
 
 // ============================================================================
 
-<<<<<<< HEAD
 /**
  * Represents a field area in the DataPilot layout dialog.  This base class
  * handles storage of field names and the accessibility object.
@@ -421,184 +405,4 @@
 
 #endif // SC_FIELDWND_HXX
 
-/* vim:set shiftwidth=4 softtabstop=4 expandtab: */
-=======
-/** Represents a field area in the pivot table layout dialog. */
-class ScPivotFieldWindow : public Control
-{
-public:
-                        ScPivotFieldWindow(
-                            ScPivotLayoutDlg* pDialog,
-                            const ResId& rResId,
-                            ScrollBar& rScrollBar,
-                            FixedText* pFtCaption,
-                            const ::rtl::OUString& rName,
-                            ScPivotFieldType eFieldType,
-                            const sal_Char* pcHelpId,
-                            PointerStyle eDropPointer,
-                            size_t nColCount,
-                            size_t nRowCount,
-                            long nFieldWidthFactor,
-                            long nSpaceSize );
-
-    virtual             ~ScPivotFieldWindow();
-
-    /** Initializes this field window from the passed label data (used for selection window). */
-    void                ReadDataLabels( const ScDPLabelDataVector& rLabels );
-    /** Initializes this field window from the passed field data (used for row/col/page/data window). */
-    void                ReadPivotFields( const ScPivotFieldVector& rPivotFields );
-
-    /** Fills the passed vector with the plain names of all fields from this field window. */
-    void                WriteFieldNames( ScDPNameVec& rFieldNames ) const;
-    /** Fills the passed pivot field vector with the fields of this field window. */
-    void                WritePivotFields( ScPivotFieldVector& rPivotFields ) const;
-
-    /** Returns the type of this field window. */
-    inline ScPivotFieldType GetType() const { return meFieldType; }
-    /** Returns the mouse pointer style for tracking over this window. */
-    inline PointerStyle GetDropPointerStyle() const { return meDropPointer; }
-    /** Returns the name of the control without shortcut. */
-    inline ::rtl::OUString GetName() const { return maName; }
-    /** Returns the description of the control which is used for the accessibility objects. */
-    ::rtl::OUString     GetDescription() const;
-
-    /** Returns true, if the window is empty. */
-    inline bool         IsEmpty() const { return maFields.empty(); }
-    /** Returns the number of existing fields. */
-    inline size_t       GetFieldCount() const { return maFields.size(); }
-    /** Returns the text of an existing field. */
-    ::rtl::OUString     GetFieldText( size_t nFieldIndex ) const;
-
-    /** Returns the index of a field with the specified column identifier. */
-    ScPivotFuncDataEntry FindFuncDataByCol( SCCOL nCol ) const;
-
-    /** Returns the pixel size of a field. */
-    inline const Size&  GetFieldSize() const { return maFieldSize; }
-    /** Returns the pixel position of a field (without bound check). */
-    Point               GetFieldPosition( size_t nFieldIndex ) const;
-    /** Calculates the field index at a specific pixel position. */
-    size_t              GetFieldIndex( const Point& rWindowPos ) const;
-    /** Calculates the field insertion index for mouse drop at a specific pixel position. */
-    size_t              GetDropIndex( const Point& rWindowPos ) const;
-
-    /** Returns the index of the selected field. */
-    inline size_t       GetSelectedIndex() const { return mnSelectIndex; }
-    /** Grabs focus and sets the passed selection. */
-    void                GrabFocusAndSelect( size_t nIndex );
-    /** Selects the next field. */
-    void                SelectNextField();
-
-    /** Inserts a new field in front of the specified field. */
-    void                InsertField( size_t nInsertIndex, const ScPivotFuncData& rFuncData );
-    /** Removes the specified field. */
-    bool                RemoveField( size_t nRemoveIndex );
-    /** Moves the specified field to a new position. */
-    bool                MoveField( size_t nFieldIndex, size_t nInsertIndex );
-
-    /** Returns the selected field (pointer is valid as long as field vector is not changed). */
-    const ScPivotFuncData* GetSelectedFuncData() const;
-    /** Removes the selected field. */
-    void                ModifySelectedField( const ScPivotFuncData& rFuncData );
-    /** Removes the selected field. */
-    bool                RemoveSelectedField();
-    /** Moves the selected field in front of the specified field. */
-    bool                MoveSelectedField( size_t nInsertIndex );
-
-    /** Called from dialog when tracking starts in this field window. */
-    void                NotifyStartTracking();
-    /** Called from dialog while tracking in this field window. */
-    void                NotifyTracking( const Point& rWindowPos );
-    /** Called from dialog when tracking ends in this field window. */
-    void                NotifyEndTracking( ScPivotFieldEndTracking eEndType );
-
-protected:
-    virtual void        Paint( const Rectangle& rRect );
-    virtual void        StateChanged( StateChangedType nStateChange );
-    virtual void        DataChanged( const DataChangedEvent& rDCEvt );
-    virtual void        KeyInput( const KeyEvent& rKEvt );
-    virtual void        MouseButtonDown( const MouseEvent& rMEvt );
-    virtual void        RequestHelp( const HelpEvent& rHEvt );
-    virtual void        GetFocus();
-    virtual void        LoseFocus();
-    virtual ::com::sun::star::uno::Reference< ::com::sun::star::accessibility::XAccessible >
-                        CreateAccessible();
-
-private:
-    /** A structure containing all data needed for a field in this window. */
-    struct ScPivotWindowField
-    {
-        ScPivotFuncData     maFuncData;         /// Field data from source pivot table.
-        ::rtl::OUString     maFieldName;        /// Name displayed on the field button.
-        bool                mbClipped;          /// True = field text does not fit into button.
-        explicit            ScPivotWindowField( const ScDPLabelData& rLabelData );
-        explicit            ScPivotWindowField( ScPivotLayoutDlg& rDialog, const ScPivotField& rField, bool bDataWindow );
-        explicit            ScPivotWindowField( ScPivotLayoutDlg& rDialog, const ScPivotFuncData& rFuncData, bool bDataWindow );
-        void                InitFieldName( ScPivotLayoutDlg& rDialog, bool bDataWindow );
-    };
-
-    /** Specifies how the selection cursor can move in the window. */
-    enum MoveType { PREV_FIELD, NEXT_FIELD, PREV_LINE, NEXT_LINE, PREV_PAGE, NEXT_PAGE, FIRST_FIELD, LAST_FIELD };
-
-    /** Calculates a scroll position to make the passed field visible. Tries to
-        stick to current scroll position if possible. */
-    size_t              RecalcVisibleIndex( size_t nSelectIndex ) const;
-
-    /** Sets selection to the specified field and changes scrolling position. */
-    void                SetSelectionUnchecked( size_t nSelectIndex, size_t nFirstVisIndex );
-    /** Selects a field and adjusts scrolling position to make the field visible. */
-    void                MoveSelection( size_t nSelectIndex );
-    /** Sets selection to a new position relative to current. */
-    void                MoveSelection( MoveType eMoveType );
-    /** Moves the selected field to a new position relative to current. */
-    void                MoveSelectedField( MoveType eMoveType );
-
-    /** Inserts the passed field into the vector and notifies accessibility object. */
-    void                InsertFieldUnchecked( size_t nInsertIndex, const ScPivotWindowField& rField );
-    /** Removes the specified field from the vector and notifies accessibility object. */
-    void                RemoveFieldUnchecked( size_t nRemoveIndex );
-
-    /** Draws the background. */
-    void                DrawBackground( OutputDevice& rDev );
-    /** Draws the specified field. */
-    void                DrawField( OutputDevice& rDev, size_t nFieldIndex );
-    /** Draws the insertion cursor. */
-    void                DrawInsertionCursor( OutputDevice& rDev );
-
-    /** Returns a reference to the accessiblity object, if still alive. */
-    ::rtl::Reference< ScAccessibleDataPilotControl > GetAccessibleControl();
-
-    DECL_LINK( ScrollHdl, ScrollBar* );
-
-private:
-    typedef ::std::vector< ScPivotWindowField > ScPivotWindowFieldVector;
-
-    ScPivotLayoutDlg*   mpDialog;           /// Parent pivot table dialog.
-    ::com::sun::star::uno::WeakReference< ::com::sun::star::accessibility::XAccessible >
-                        mxAccessible;       /// Weak reference to the accessible object.
-    ScAccessibleDataPilotControl*
-                        mpAccessible;       /// Pointer to the accessible implementation.
-    ScrollBar&          mrScrollBar;        /// Scrollbar of the select window.
-    FixedText*          mpFtCaption;        /// Associated fixedtext control with caption text and mnemonic.
-    ::rtl::OUString     maName;             /// Name of the control, used for accessibility.
-    ScPivotWindowFieldVector maFields;      /// Vector with all fields contained in this window.
-    Size                maFieldSize;        /// Size of a single field in pixels.
-    Size                maSpaceSize;        /// Size between fields in pixels.
-    ScPivotFieldType    meFieldType;        /// Type of this field window.
-    PointerStyle        meDropPointer;      /// Mouse pointer style for tracking over this window.
-    size_t              mnColCount;         /// Number of field columns.
-    size_t              mnRowCount;         /// Number of field rows.
-    size_t              mnLineSize;         /// Number of fields per line (depending on scrolling orientation).
-    size_t              mnPageSize;         /// Number of visible fields.
-    size_t              mnFirstVisIndex;    /// Index of first visible field (scrolling offset).
-    size_t              mnSelectIndex;      /// Currently selected field.
-    size_t              mnInsCursorIndex;   /// Position of the insertion cursor.
-    size_t              mnOldFirstVisIndex; /// Stores original scroll position during auto scrolling.
-    size_t              mnAutoScrollDelay;  /// Initial counter before auto scrolling starts on tracking.
-    bool                mbVertical;         /// True = sort fields vertically.
-    bool                mbIsTrackingSource; /// True = this field window is the source while tracking.
-};
-
-// ============================================================================
-
-#endif
->>>>>>> ce6308e4
+/* vim:set shiftwidth=4 softtabstop=4 expandtab: */