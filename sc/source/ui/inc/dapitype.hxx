--- conflicted
+++ resolved
@@ -55,7 +55,6 @@
             ScDataPilotSourceTypeDlg( Window* pParent, sal_Bool bEnableExternal );
             ~ScDataPilotSourceTypeDlg();
 
-<<<<<<< HEAD
     bool IsDatabase() const;
     bool IsExternal() const;
     bool IsNamedRange() const;
@@ -64,10 +63,6 @@
 
 private:
     DECL_LINK( RadioClickHdl, RadioButton * );
-=======
-    sal_Bool    IsDatabase() const;
-    sal_Bool    IsExternal() const;
->>>>>>> ce6308e4
 };
 
 
