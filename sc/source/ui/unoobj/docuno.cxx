/* -*- Mode: C++; tab-width: 4; indent-tabs-mode: nil; c-basic-offset: 4 -*- */
/*************************************************************************
 *
 * DO NOT ALTER OR REMOVE COPYRIGHT NOTICES OR THIS FILE HEADER.
 *
 * Copyright 2000, 2010 Oracle and/or its affiliates.
 *
 * OpenOffice.org - a multi-platform office productivity suite
 *
 * This file is part of OpenOffice.org.
 *
 * OpenOffice.org is free software: you can redistribute it and/or modify
 * it under the terms of the GNU Lesser General Public License version 3
 * only, as published by the Free Software Foundation.
 *
 * OpenOffice.org is distributed in the hope that it will be useful,
 * but WITHOUT ANY WARRANTY; without even the implied warranty of
 * MERCHANTABILITY or FITNESS FOR A PARTICULAR PURPOSE.  See the
 * GNU Lesser General Public License version 3 for more details
 * (a copy is included in the LICENSE file that accompanied this code).
 *
 * You should have received a copy of the GNU Lesser General Public License
 * version 3 along with OpenOffice.org.  If not, see
 * <http://www.openoffice.org/license.html>
 * for a copy of the LGPLv3 License.
 *
 ************************************************************************/

// MARKER(update_precomp.py): autogen include statement, do not remove
#include "precompiled_sc.hxx"

#include "scitems.hxx"
#include <svx/fmdpage.hxx>
#include <svx/fmview.hxx>
#include <svx/svditer.hxx>
#include <svx/svdpage.hxx>
#include <svx/svxids.hrc>
#include <svx/unoshape.hxx>

#include <svl/numuno.hxx>
#include <svl/smplhint.hxx>
#include <unotools/undoopt.hxx>
#include <unotools/moduleoptions.hxx>
#include <sfx2/printer.hxx>
#include <sfx2/bindings.hxx>
#include <vcl/pdfextoutdevdata.hxx>
#include <vcl/waitobj.hxx>
#include <unotools/charclass.hxx>
#include <tools/multisel.hxx>
#include <tools/resary.hxx>
#include <toolkit/awt/vclxdevice.hxx>

#include <ctype.h>
#include <float.h>  // DBL_MAX

#include <com/sun/star/util/Date.hpp>
#include <com/sun/star/sheet/XNamedRanges.hpp>
#include <com/sun/star/sheet/XLabelRanges.hpp>
#include <com/sun/star/i18n/XForbiddenCharacters.hpp>
#include <com/sun/star/script/XLibraryContainer.hpp>
#include <com/sun/star/lang/XInitialization.hpp>
#include <com/sun/star/lang/ServiceNotRegisteredException.hpp>
#include <com/sun/star/document/XDocumentEventBroadcaster.hpp>
#include <com/sun/star/script/XInvocation.hpp>
#include <com/sun/star/script/vba/XVBAEventProcessor.hpp>
#include <com/sun/star/reflection/XIdlClassProvider.hpp>
#include <comphelper/processfactory.hxx>

#include "docuno.hxx"
#include "cellsuno.hxx"
#include "nameuno.hxx"
#include "datauno.hxx"
#include "miscuno.hxx"
#include "notesuno.hxx"
#include "styleuno.hxx"
#include "linkuno.hxx"
#include "servuno.hxx"
#include "targuno.hxx"
#include "convuno.hxx"
#include "optuno.hxx"
#include "forbiuno.hxx"
#include "docsh.hxx"
#include "hints.hxx"
#include "docfunc.hxx"
#include "dociter.hxx"
#include "cell.hxx"
#include "drwlayer.hxx"
#include "rangeutl.hxx"
#include "markdata.hxx"
#include "docoptio.hxx"
#include "unonames.hxx"
#include "shapeuno.hxx"
#include "viewuno.hxx"
#include "tabvwsh.hxx"
#include "printfun.hxx"
#include "pfuncache.hxx"
#include "scmod.hxx"
#include "rangeutl.hxx"
#include "ViewSettingsSequenceDefines.hxx"
#include "sheetevents.hxx"
#include "sc.hrc"
#include "scresid.hxx"

using namespace com::sun::star;
#define SC_UNO_VBADOCOBJ "ThisVBADocObj" // perhaps we want to actually make this ThisWorkbook ?

//------------------------------------------------------------------------

//  alles ohne Which-ID, Map nur fuer PropertySetInfo

//! umbenennen, sind nicht mehr nur Options
const SfxItemPropertyMapEntry* lcl_GetDocOptPropertyMap()
{
    static SfxItemPropertyMapEntry aDocOptPropertyMap_Impl[] =
    {
        {MAP_CHAR_LEN(SC_UNO_APPLYFMDES),        0, &getBooleanCppuType(),                                    0, 0},
        {MAP_CHAR_LEN(SC_UNO_AREALINKS),         0, &getCppuType((uno::Reference<sheet::XAreaLinks>*)0),      0, 0},
        {MAP_CHAR_LEN(SC_UNO_AUTOCONTFOC),       0, &getBooleanCppuType(),                                    0, 0},
        {MAP_CHAR_LEN(SC_UNO_BASICLIBRARIES),    0, &getCppuType((uno::Reference< script::XLibraryContainer >*)0), beans::PropertyAttribute::READONLY, 0},
        {MAP_CHAR_LEN(SC_UNO_DIALOGLIBRARIES),   0, &getCppuType((uno::Reference< script::XLibraryContainer >*)0), beans::PropertyAttribute::READONLY, 0},
        {MAP_CHAR_LEN(SC_UNO_VBADOCOBJ),   0, &getCppuType((beans::PropertyValue*)0), beans::PropertyAttribute::READONLY, 0},
        {MAP_CHAR_LEN(SC_UNO_CALCASSHOWN),       PROP_UNO_CALCASSHOWN, &getBooleanCppuType(),                                    0, 0},
        {MAP_CHAR_LEN(SC_UNONAME_CLOCAL),        0, &getCppuType((lang::Locale*)0),                           0, 0},
        {MAP_CHAR_LEN(SC_UNO_CJK_CLOCAL),        0, &getCppuType((lang::Locale*)0),                           0, 0},
        {MAP_CHAR_LEN(SC_UNO_CTL_CLOCAL),        0, &getCppuType((lang::Locale*)0),                           0, 0},
        {MAP_CHAR_LEN(SC_UNO_COLLABELRNG),       0, &getCppuType((uno::Reference<sheet::XLabelRanges>*)0),    0, 0},
        {MAP_CHAR_LEN(SC_UNO_DDELINKS),          0, &getCppuType((uno::Reference<container::XNameAccess>*)0), 0, 0},
        {MAP_CHAR_LEN(SC_UNO_DEFTABSTOP),        PROP_UNO_DEFTABSTOP, &getCppuType((sal_Int16*)0),                              0, 0},
        {MAP_CHAR_LEN(SC_UNO_EXTERNALDOCLINKS),  0, &getCppuType((uno::Reference<sheet::XExternalDocLinks>*)0), 0, 0},
        {MAP_CHAR_LEN(SC_UNO_FORBIDDEN),         0, &getCppuType((uno::Reference<i18n::XForbiddenCharacters>*)0), beans::PropertyAttribute::READONLY, 0},
        {MAP_CHAR_LEN(SC_UNO_HASDRAWPAGES),      0, &getBooleanCppuType(),                                    beans::PropertyAttribute::READONLY, 0},
        {MAP_CHAR_LEN(SC_UNO_IGNORECASE),        PROP_UNO_IGNORECASE, &getBooleanCppuType(),                                    0, 0},
        {MAP_CHAR_LEN(SC_UNO_ITERENABLED),       PROP_UNO_ITERENABLED, &getBooleanCppuType(),                                    0, 0},
        {MAP_CHAR_LEN(SC_UNO_ITERCOUNT),         PROP_UNO_ITERCOUNT, &getCppuType((sal_Int32*)0),                              0, 0},
        {MAP_CHAR_LEN(SC_UNO_ITEREPSILON),       PROP_UNO_ITEREPSILON, &getCppuType((double*)0),                                 0, 0},
        {MAP_CHAR_LEN(SC_UNO_LOOKUPLABELS),      PROP_UNO_LOOKUPLABELS, &getBooleanCppuType(),                                    0, 0},
        {MAP_CHAR_LEN(SC_UNO_MATCHWHOLE),        PROP_UNO_MATCHWHOLE, &getBooleanCppuType(),                                    0, 0},
        {MAP_CHAR_LEN(SC_UNO_NAMEDRANGES),       0, &getCppuType((uno::Reference<sheet::XNamedRanges>*)0),    0, 0},
        {MAP_CHAR_LEN(SC_UNO_DATABASERNG),       0, &getCppuType((uno::Reference<sheet::XDatabaseRanges>*)0), 0, 0},
        {MAP_CHAR_LEN(SC_UNO_NULLDATE),          PROP_UNO_NULLDATE, &getCppuType((util::Date*)0),                             0, 0},
        {MAP_CHAR_LEN(SC_UNO_ROWLABELRNG),       0, &getCppuType((uno::Reference<sheet::XLabelRanges>*)0),    0, 0},
        {MAP_CHAR_LEN(SC_UNO_SHEETLINKS),        0, &getCppuType((uno::Reference<container::XNameAccess>*)0), 0, 0},
        {MAP_CHAR_LEN(SC_UNO_SPELLONLINE),       PROP_UNO_SPELLONLINE, &getBooleanCppuType(),                                    0, 0},
        {MAP_CHAR_LEN(SC_UNO_STANDARDDEC),       PROP_UNO_STANDARDDEC, &getCppuType((sal_Int16*)0),                              0, 0},
        {MAP_CHAR_LEN(SC_UNO_REGEXENABLED),      PROP_UNO_REGEXENABLED, &getBooleanCppuType(),                                    0, 0},
        {MAP_CHAR_LEN(SC_UNO_RUNTIMEUID),        0, &getCppuType(static_cast< const rtl::OUString * >(0)),    beans::PropertyAttribute::READONLY, 0},
        {MAP_CHAR_LEN(SC_UNO_HASVALIDSIGNATURES),0, &getBooleanCppuType(),                                    beans::PropertyAttribute::READONLY, 0},
        {MAP_CHAR_LEN(SC_UNO_ISLOADED),          0, &getBooleanCppuType(),                                    0, 0},
        {MAP_CHAR_LEN(SC_UNO_ISUNDOENABLED),     0, &getBooleanCppuType(),                                    0, 0},
        {MAP_CHAR_LEN(SC_UNO_ISADJUSTHEIGHTENABLED), 0, &getBooleanCppuType(),                                0, 0},
        {MAP_CHAR_LEN(SC_UNO_ISEXECUTELINKENABLED), 0, &getBooleanCppuType(),                                 0, 0},
        {MAP_CHAR_LEN(SC_UNO_ISCHANGEREADONLYENABLED), 0, &getBooleanCppuType(),                              0, 0},
        {MAP_CHAR_LEN(SC_UNO_REFERENCEDEVICE),   0, &getCppuType((uno::Reference<awt::XDevice>*)0),           beans::PropertyAttribute::READONLY, 0},
        {MAP_CHAR_LEN("BuildId"),                0, &::getCppuType(static_cast< const rtl::OUString * >(0)), 0, 0},
        {MAP_CHAR_LEN(SC_UNO_CODENAME),        0, &getCppuType(static_cast< const rtl::OUString * >(0)),    0, 0},

        {0,0,0,0,0,0}
    };
    return aDocOptPropertyMap_Impl;
}

//! StandardDecimals als Property und vom NumberFormatter ????????

const SfxItemPropertyMapEntry* lcl_GetColumnsPropertyMap()
{
    static SfxItemPropertyMapEntry aColumnsPropertyMap_Impl[] =
    {
        {MAP_CHAR_LEN(SC_UNONAME_MANPAGE),  0,  &getBooleanCppuType(),          0, 0 },
        {MAP_CHAR_LEN(SC_UNONAME_NEWPAGE),  0,  &getBooleanCppuType(),          0, 0 },
        {MAP_CHAR_LEN(SC_UNONAME_CELLVIS),  0,  &getBooleanCppuType(),          0, 0 },
        {MAP_CHAR_LEN(SC_UNONAME_OWIDTH),   0,  &getBooleanCppuType(),          0, 0 },
        {MAP_CHAR_LEN(SC_UNONAME_CELLWID),  0,  &getCppuType((sal_Int32*)0),    0, 0 },
        {0,0,0,0,0,0}
    };
    return aColumnsPropertyMap_Impl;
}

const SfxItemPropertyMapEntry* lcl_GetRowsPropertyMap()
{
    static SfxItemPropertyMapEntry aRowsPropertyMap_Impl[] =
    {
        {MAP_CHAR_LEN(SC_UNONAME_CELLHGT),  0,  &getCppuType((sal_Int32*)0),    0, 0 },
        {MAP_CHAR_LEN(SC_UNONAME_CELLFILT), 0,  &getBooleanCppuType(),          0, 0 },
        {MAP_CHAR_LEN(SC_UNONAME_OHEIGHT),  0,  &getBooleanCppuType(),          0, 0 },
        {MAP_CHAR_LEN(SC_UNONAME_MANPAGE),  0,  &getBooleanCppuType(),          0, 0 },
        {MAP_CHAR_LEN(SC_UNONAME_NEWPAGE),  0,  &getBooleanCppuType(),          0, 0 },
        {MAP_CHAR_LEN(SC_UNONAME_CELLVIS),  0,  &getBooleanCppuType(),          0, 0 },
        {MAP_CHAR_LEN(SC_UNONAME_CELLBACK), ATTR_BACKGROUND, &::getCppuType((const sal_Int32*)0), 0, MID_BACK_COLOR },
        {MAP_CHAR_LEN(SC_UNONAME_CELLTRAN), ATTR_BACKGROUND, &::getBooleanCppuType(), 0, MID_GRAPHIC_TRANSPARENT },
        // not sorted, not used with SfxItemPropertyMapEntry::GetByName
        {0,0,0,0,0,0}
    };
    return aRowsPropertyMap_Impl;
}

//! move these functions to a header file
inline long TwipsToHMM(long nTwips) { return (nTwips * 127 + 36) / 72; }
inline long HMMToTwips(long nHMM)   { return (nHMM * 72 + 63) / 127; }

//------------------------------------------------------------------------

#define SCMODELOBJ_SERVICE          "com.sun.star.sheet.SpreadsheetDocument"
#define SCDOCSETTINGS_SERVICE       "com.sun.star.sheet.SpreadsheetDocumentSettings"
#define SCDOC_SERVICE               "com.sun.star.document.OfficeDocument"

SC_SIMPLE_SERVICE_INFO( ScAnnotationsObj, "ScAnnotationsObj", "com.sun.star.sheet.CellAnnotations" )
SC_SIMPLE_SERVICE_INFO( ScDrawPagesObj, "ScDrawPagesObj", "com.sun.star.drawing.DrawPages" )
SC_SIMPLE_SERVICE_INFO( ScScenariosObj, "ScScenariosObj", "com.sun.star.sheet.Scenarios" )
SC_SIMPLE_SERVICE_INFO( ScSpreadsheetSettingsObj, "ScSpreadsheetSettingsObj", "com.sun.star.sheet.SpreadsheetDocumentSettings" )
SC_SIMPLE_SERVICE_INFO( ScTableColumnsObj, "ScTableColumnsObj", "com.sun.star.table.TableColumns" )
SC_SIMPLE_SERVICE_INFO( ScTableRowsObj, "ScTableRowsObj", "com.sun.star.table.TableRows" )
SC_SIMPLE_SERVICE_INFO( ScTableSheetsObj, "ScTableSheetsObj", "com.sun.star.sheet.Spreadsheets" )

//------------------------------------------------------------------------

class ScPrintUIOptions : public vcl::PrinterOptionsHelper
{
public:
    ScPrintUIOptions();
    void SetDefaults();
};

ScPrintUIOptions::ScPrintUIOptions()
{
    const ScPrintOptions& rPrintOpt = SC_MOD()->GetPrintOptions();
    sal_Int32 nContent = rPrintOpt.GetAllSheets() ? 0 : 1;
    sal_Bool bSuppress = rPrintOpt.GetSkipEmpty();

    ResStringArray aStrings( ScResId( SCSTR_PRINT_OPTIONS ) );
    DBG_ASSERT( aStrings.Count() >= 10, "resource incomplete" );
    if( aStrings.Count() < 10 ) // bad resource ?
        return;

    m_aUIProperties.realloc( 8 );

    // create Section for spreadsheet (results in an extra tab page in dialog)
    SvtModuleOptions aOpt;
    String aAppGroupname( aStrings.GetString( 9 ) );
    aAppGroupname.SearchAndReplace( String( RTL_CONSTASCII_USTRINGPARAM( "%s" ) ),
                                    aOpt.GetModuleName( SvtModuleOptions::E_SCALC ) );
    m_aUIProperties[0].Value = getGroupControlOpt( aAppGroupname, rtl::OUString( RTL_CONSTASCII_USTRINGPARAM( ".HelpID:vcl:PrintDialog:TabPage:AppPage" ) ) );

    // create subgroup for pages
    m_aUIProperties[1].Value = getSubgroupControlOpt( rtl::OUString( aStrings.GetString( 0 ) ), rtl::OUString() );

    // create a bool option for empty pages
    m_aUIProperties[2].Value = getBoolControlOpt( rtl::OUString( aStrings.GetString( 1 ) ),
                                                  rtl::OUString( RTL_CONSTASCII_USTRINGPARAM( ".HelpID:vcl:PrintDialog:IsIncludeEmptyPages:CheckBox" ) ),
                                                  rtl::OUString( RTL_CONSTASCII_USTRINGPARAM( "IsIncludeEmptyPages" ) ),
                                                  ! bSuppress
                                                  );
    // create Subgroup for print content
    vcl::PrinterOptionsHelper::UIControlOptions aPrintRangeOpt;
    aPrintRangeOpt.maGroupHint = rtl::OUString( RTL_CONSTASCII_USTRINGPARAM( "PrintRange" ) );
    m_aUIProperties[3].Value = getSubgroupControlOpt( rtl::OUString( aStrings.GetString( 2 ) ),
                                                      rtl::OUString(),
                                                      aPrintRangeOpt
                                                      );

    // create a choice for the content to create
    uno::Sequence< rtl::OUString > aChoices( 3 ), aHelpIds( 3 );
    aChoices[0] = aStrings.GetString( 3 );
    aHelpIds[0] = rtl::OUString( RTL_CONSTASCII_USTRINGPARAM( ".HelpID:vcl:PrintDialog:PrintContent:RadioButton:0" ) );
    aChoices[1] = aStrings.GetString( 4 );
    aHelpIds[1] = rtl::OUString( RTL_CONSTASCII_USTRINGPARAM( ".HelpID:vcl:PrintDialog:PrintContent:RadioButton:1" ) );
    aChoices[2] = aStrings.GetString( 5 );
    aHelpIds[2] = rtl::OUString( RTL_CONSTASCII_USTRINGPARAM( ".HelpID:vcl:PrintDialog:PrintContent:RadioButton:2" ) );
    m_aUIProperties[4].Value = getChoiceControlOpt( rtl::OUString(),
                                                    aHelpIds,
                                                    rtl::OUString( RTL_CONSTASCII_USTRINGPARAM( "PrintContent" ) ),
                                                    aChoices,
                                                    nContent );

    // create Subgroup for print range
    aPrintRangeOpt.mbInternalOnly = sal_True;
    m_aUIProperties[5].Value = getSubgroupControlOpt( rtl::OUString( aStrings.GetString( 6 ) ),
                                                      rtl::OUString(),
                                                      aPrintRangeOpt
                                                      );

    // create a choice for the range to print
    rtl::OUString aPrintRangeName( RTL_CONSTASCII_USTRINGPARAM( "PrintRange" ) );
    aChoices.realloc( 2 );
    aHelpIds.realloc( 2 );
    aChoices[0] = aStrings.GetString( 7 );
    aHelpIds[0] = rtl::OUString( RTL_CONSTASCII_USTRINGPARAM( ".HelpID:vcl:PrintDialog:PrintRange:RadioButton:0" ) );
    aChoices[1] = aStrings.GetString( 8 );
    aHelpIds[1] = rtl::OUString( RTL_CONSTASCII_USTRINGPARAM( ".HelpID:vcl:PrintDialog:PrintRange:RadioButton:1" ) );
    m_aUIProperties[6].Value = getChoiceControlOpt( rtl::OUString(),
                                                    aHelpIds,
                                                    aPrintRangeName,
                                                    aChoices,
                                                    0 );

    // create a an Edit dependent on "Pages" selected
    vcl::PrinterOptionsHelper::UIControlOptions aPageRangeOpt( aPrintRangeName, 1, sal_True );
    m_aUIProperties[7].Value = getEditControlOpt( rtl::OUString(),
                                                  rtl::OUString( RTL_CONSTASCII_USTRINGPARAM( ".HelpID:vcl:PrintDialog:PageRange:Edit" ) ),
                                                  rtl::OUString( RTL_CONSTASCII_USTRINGPARAM( "PageRange" ) ),
                                                  rtl::OUString(),
                                                  aPageRangeOpt
                                                  );
}

void ScPrintUIOptions::SetDefaults()
{
    // re-initialize the default values from print options

    const ScPrintOptions& rPrintOpt = SC_MOD()->GetPrintOptions();
    sal_Int32 nContent = rPrintOpt.GetAllSheets() ? 0 : 1;
    sal_Bool bSuppress = rPrintOpt.GetSkipEmpty();

    for (sal_Int32 nUIPos=0; nUIPos<m_aUIProperties.getLength(); ++nUIPos)
    {
        uno::Sequence<beans::PropertyValue> aUIProp;
        if ( m_aUIProperties[nUIPos].Value >>= aUIProp )
        {
            for (sal_Int32 nPropPos=0; nPropPos<aUIProp.getLength(); ++nPropPos)
            {
                rtl::OUString aName = aUIProp[nPropPos].Name;
                if ( aName.equalsAsciiL( RTL_CONSTASCII_STRINGPARAM( "Property" ) ) )
                {
                    beans::PropertyValue aPropertyValue;
                    if ( aUIProp[nPropPos].Value >>= aPropertyValue )
                    {
                        if ( aPropertyValue.Name.equalsAsciiL( RTL_CONSTASCII_STRINGPARAM( "PrintContent" ) ) )
                        {
                            aPropertyValue.Value <<= nContent;
                            aUIProp[nPropPos].Value <<= aPropertyValue;
                        }
                        else if ( aPropertyValue.Name.equalsAsciiL( RTL_CONSTASCII_STRINGPARAM( "IsIncludeEmptyPages") ) )
                        {
                            ScUnoHelpFunctions::SetBoolInAny( aPropertyValue.Value, ! bSuppress );
                            aUIProp[nPropPos].Value <<= aPropertyValue;
                        }
                    }
                }
            }
            m_aUIProperties[nUIPos].Value <<= aUIProp;
        }
    }
}

void ScModelObj::CreateAndSet(ScDocShell* pDocSh)
{
    if (pDocSh)
        pDocSh->SetBaseModel( new ScModelObj(pDocSh) );
}

ScModelObj::ScModelObj( ScDocShell* pDocSh ) :
    SfxBaseModel( pDocSh ),
    aPropSet( lcl_GetDocOptPropertyMap() ),
    pDocShell( pDocSh ),
    pPrintFuncCache( NULL ),
    pPrinterOptions( NULL ),
    maChangesListeners( m_aMutex )
{
    // pDocShell may be NULL if this is the base of a ScDocOptionsObj
    if ( pDocShell )
    {
        pDocShell->GetDocument()->AddUnoObject(*this);      // SfxModel is derived from SfxListener
    }
}

ScModelObj::~ScModelObj()
{
    if (pDocShell)
        pDocShell->GetDocument()->RemoveUnoObject(*this);

    if (xNumberAgg.is())
        xNumberAgg->setDelegator(uno::Reference<uno::XInterface>());

    delete pPrintFuncCache;
    delete pPrinterOptions;
}

uno::Reference< uno::XAggregation> ScModelObj::GetFormatter()
{
    // pDocShell may be NULL if this is the base of a ScDocOptionsObj
    if ( !xNumberAgg.is() && pDocShell )
    {
        // setDelegator veraendert den RefCount, darum eine Referenz selber halten
        // (direkt am m_refCount, um sich beim release nicht selbst zu loeschen)
        comphelper::increment( m_refCount );
        // waehrend des queryInterface braucht man ein Ref auf das
        // SvNumberFormatsSupplierObj, sonst wird es geloescht.
        uno::Reference<util::XNumberFormatsSupplier> xFormatter(new SvNumberFormatsSupplierObj(pDocShell->GetDocument()->GetFormatTable() ));
        {
            xNumberAgg.set(uno::Reference<uno::XAggregation>( xFormatter, uno::UNO_QUERY ));
            // extra block to force deletion of the temporary before setDelegator
        }

        // beim setDelegator darf die zusaetzliche Ref nicht mehr existieren
        xFormatter = NULL;

        if (xNumberAgg.is())
            xNumberAgg->setDelegator( (cppu::OWeakObject*)this );
        comphelper::decrement( m_refCount );
    } // if ( !xNumberAgg.is() )
    return xNumberAgg;
}

ScDocument* ScModelObj::GetDocument() const
{
    if (pDocShell)
        return pDocShell->GetDocument();
    return NULL;
}

SfxObjectShell* ScModelObj::GetEmbeddedObject() const
{
    return pDocShell;
}

void ScModelObj::UpdateAllRowHeights(const ScMarkData* pTabMark)
{
    if (pDocShell)
        pDocShell->UpdateAllRowHeights(pTabMark);
}

void ScModelObj::BeforeXMLLoading()
{
    if (pDocShell)
        pDocShell->BeforeXMLLoading();
}

void ScModelObj::AfterXMLLoading(sal_Bool bRet)
{
    if (pDocShell)
        pDocShell->AfterXMLLoading(bRet);
}

ScSheetSaveData* ScModelObj::GetSheetSaveData()
{
    if (pDocShell)
        return pDocShell->GetSheetSaveData();
    return NULL;
}

void ScModelObj::RepaintRange( const ScRange& rRange )
{
    if (pDocShell)
        pDocShell->PostPaint( rRange, PAINT_GRID );
}

uno::Any SAL_CALL ScModelObj::queryInterface( const uno::Type& rType )
                                                throw(uno::RuntimeException)
{
    SC_QUERYINTERFACE( sheet::XSpreadsheetDocument )
    SC_QUERYINTERFACE( document::XActionLockable )
    SC_QUERYINTERFACE( sheet::XCalculatable )
    SC_QUERYINTERFACE( util::XProtectable )
    SC_QUERYINTERFACE( drawing::XDrawPagesSupplier )
    SC_QUERYINTERFACE( sheet::XGoalSeek )
    SC_QUERYINTERFACE( sheet::XConsolidatable )
    SC_QUERYINTERFACE( sheet::XDocumentAuditing )
    SC_QUERYINTERFACE( style::XStyleFamiliesSupplier )
    SC_QUERYINTERFACE( view::XRenderable )
    SC_QUERYINTERFACE( document::XLinkTargetSupplier )
    SC_QUERYINTERFACE( beans::XPropertySet )
    SC_QUERYINTERFACE( lang::XMultiServiceFactory )
    SC_QUERYINTERFACE( lang::XServiceInfo )
    SC_QUERYINTERFACE( util::XChangesNotifier )

    uno::Any aRet(SfxBaseModel::queryInterface( rType ));
    if ( !aRet.hasValue()
        && rType != ::getCppuType((uno::Reference< com::sun::star::document::XDocumentEventBroadcaster>*)0)
        && rType != ::getCppuType((uno::Reference< com::sun::star::frame::XController>*)0)
        && rType != ::getCppuType((uno::Reference< com::sun::star::frame::XFrame>*)0)
        && rType != ::getCppuType((uno::Reference< com::sun::star::script::XInvocation>*)0)
        && rType != ::getCppuType((uno::Reference< com::sun::star::reflection::XIdlClassProvider>*)0)
        && rType != ::getCppuType((uno::Reference< com::sun::star::beans::XFastPropertySet>*)0)
        && rType != ::getCppuType((uno::Reference< com::sun::star::awt::XWindow>*)0))
    {
        GetFormatter();
        if ( xNumberAgg.is() )
            aRet = xNumberAgg->queryAggregation( rType );
    }

    return aRet;
}

void SAL_CALL ScModelObj::acquire() throw()
{
    SfxBaseModel::acquire();
}

void SAL_CALL ScModelObj::release() throw()
{
    SfxBaseModel::release();
}

uno::Sequence<uno::Type> SAL_CALL ScModelObj::getTypes() throw(uno::RuntimeException)
{
    static uno::Sequence<uno::Type> aTypes;
    if ( aTypes.getLength() == 0 )
    {
        uno::Sequence<uno::Type> aParentTypes(SfxBaseModel::getTypes());
        long nParentLen = aParentTypes.getLength();
        const uno::Type* pParentPtr = aParentTypes.getConstArray();

        uno::Sequence<uno::Type> aAggTypes;
        if ( GetFormatter().is() )
        {
            const uno::Type& rProvType = ::getCppuType((uno::Reference<lang::XTypeProvider>*) 0);
            uno::Any aNumProv(xNumberAgg->queryAggregation(rProvType));
            if(aNumProv.getValueType() == rProvType)
            {
                uno::Reference<lang::XTypeProvider> xNumProv(
                    *(uno::Reference<lang::XTypeProvider>*)aNumProv.getValue());
                aAggTypes = xNumProv->getTypes();
            }
        }
        long nAggLen = aAggTypes.getLength();
        const uno::Type* pAggPtr = aAggTypes.getConstArray();

        const long nThisLen = 15;
        aTypes.realloc( nParentLen + nAggLen + nThisLen );
        uno::Type* pPtr = aTypes.getArray();
        pPtr[nParentLen + 0] = getCppuType((const uno::Reference<sheet::XSpreadsheetDocument>*)0);
        pPtr[nParentLen + 1] = getCppuType((const uno::Reference<document::XActionLockable>*)0);
        pPtr[nParentLen + 2] = getCppuType((const uno::Reference<sheet::XCalculatable>*)0);
        pPtr[nParentLen + 3] = getCppuType((const uno::Reference<util::XProtectable>*)0);
        pPtr[nParentLen + 4] = getCppuType((const uno::Reference<drawing::XDrawPagesSupplier>*)0);
        pPtr[nParentLen + 5] = getCppuType((const uno::Reference<sheet::XGoalSeek>*)0);
        pPtr[nParentLen + 6] = getCppuType((const uno::Reference<sheet::XConsolidatable>*)0);
        pPtr[nParentLen + 7] = getCppuType((const uno::Reference<sheet::XDocumentAuditing>*)0);
        pPtr[nParentLen + 8] = getCppuType((const uno::Reference<style::XStyleFamiliesSupplier>*)0);
        pPtr[nParentLen + 9] = getCppuType((const uno::Reference<view::XRenderable>*)0);
        pPtr[nParentLen +10] = getCppuType((const uno::Reference<document::XLinkTargetSupplier>*)0);
        pPtr[nParentLen +11] = getCppuType((const uno::Reference<beans::XPropertySet>*)0);
        pPtr[nParentLen +12] = getCppuType((const uno::Reference<lang::XMultiServiceFactory>*)0);
        pPtr[nParentLen +13] = getCppuType((const uno::Reference<lang::XServiceInfo>*)0);
        pPtr[nParentLen +14] = getCppuType((const uno::Reference<util::XChangesNotifier>*)0);

        long i;
        for (i=0; i<nParentLen; i++)
            pPtr[i] = pParentPtr[i];                    // parent types first

        for (i=0; i<nAggLen; i++)
            pPtr[nParentLen+nThisLen+i] = pAggPtr[i];   // aggregated types last
    }
    return aTypes;
}

uno::Sequence<sal_Int8> SAL_CALL ScModelObj::getImplementationId()
                                                    throw(uno::RuntimeException)
{
    static uno::Sequence< sal_Int8 > aId;
    if( aId.getLength() == 0 )
    {
        aId.realloc( 16 );
        rtl_createUuid( (sal_uInt8 *)aId.getArray(), 0, sal_True );
    }
    return aId;
}

void ScModelObj::Notify( SfxBroadcaster& rBC, const SfxHint& rHint )
{
    //  Not interested in reference update hints here

    if ( rHint.ISA( SfxSimpleHint ) )
    {
        sal_uLong nId = ((const SfxSimpleHint&)rHint).GetId();
        if ( nId == SFX_HINT_DYING )
        {
            pDocShell = NULL;       // has become invalid
            if (xNumberAgg.is())
            {
                SvNumberFormatsSupplierObj* pNumFmt =
                    SvNumberFormatsSupplierObj::getImplementation(
                        uno::Reference<util::XNumberFormatsSupplier>(xNumberAgg, uno::UNO_QUERY) );
                if ( pNumFmt )
                    pNumFmt->SetNumberFormatter( NULL );
            }

            DELETEZ( pPrintFuncCache );     // must be deleted because it has a pointer to the DocShell
        }
        else if ( nId == SFX_HINT_DATACHANGED )
        {
            //  cached data for rendering become invalid when contents change
            //  (if a broadcast is added to SetDrawModified, is has to be tested here, too)

            DELETEZ( pPrintFuncCache );

            // handle "OnCalculate" sheet events (search also for VBA event handlers)
            if ( pDocShell )
            {
                ScDocument* pDoc = pDocShell->GetDocument();
                if ( pDoc->GetVbaEventProcessor().is() )
                {
                    // If the VBA event processor is set, HasAnyCalcNotification is much faster than HasAnySheetEventScript
                    if ( pDoc->HasAnyCalcNotification() && pDoc->HasAnySheetEventScript( SC_SHEETEVENT_CALCULATE, true ) )
                        HandleCalculateEvents();
                }
                else
                {
                    if ( pDoc->HasAnySheetEventScript( SC_SHEETEVENT_CALCULATE ) )
                        HandleCalculateEvents();
                }
            }
        }
    }
    else if ( rHint.ISA( ScPointerChangedHint ) )
    {
        sal_uInt16 nFlags = ((const ScPointerChangedHint&)rHint).GetFlags();
        if (nFlags & SC_POINTERCHANGED_NUMFMT)
        {
            //  NumberFormatter-Pointer am Uno-Objekt neu setzen

            if (GetFormatter().is())
            {
                SvNumberFormatsSupplierObj* pNumFmt =
                    SvNumberFormatsSupplierObj::getImplementation(
                        uno::Reference<util::XNumberFormatsSupplier>(xNumberAgg, uno::UNO_QUERY) );
                if ( pNumFmt && pDocShell )
                    pNumFmt->SetNumberFormatter( pDocShell->GetDocument()->GetFormatTable() );
            }
        }
    }

    // always call parent - SfxBaseModel might need to handle the same hints again
    SfxBaseModel::Notify( rBC, rHint );     // SfxBaseModel is derived from SfxListener
}

// XSpreadsheetDocument

uno::Reference<sheet::XSpreadsheets> SAL_CALL ScModelObj::getSheets() throw(uno::RuntimeException)
{
    SolarMutexGuard aGuard;
    if (pDocShell)
        return new ScTableSheetsObj(pDocShell);
    return NULL;
}

// XStyleFamiliesSupplier

uno::Reference<container::XNameAccess> SAL_CALL ScModelObj::getStyleFamilies()
                                                throw(uno::RuntimeException)
{
    SolarMutexGuard aGuard;
    if (pDocShell)
        return new ScStyleFamiliesObj(pDocShell);
    return NULL;
}

// XRenderable

OutputDevice* lcl_GetRenderDevice( const uno::Sequence<beans::PropertyValue>& rOptions )
{
    OutputDevice* pRet = NULL;
    const beans::PropertyValue* pPropArray = rOptions.getConstArray();
    long nPropCount = rOptions.getLength();
    for (long i = 0; i < nPropCount; i++)
    {
        const beans::PropertyValue& rProp = pPropArray[i];
        String aPropName(rProp.Name);

        if (aPropName.EqualsAscii( SC_UNONAME_RENDERDEV ))
        {
            uno::Reference<awt::XDevice> xRenderDevice(rProp.Value, uno::UNO_QUERY);
            if ( xRenderDevice.is() )
            {
                VCLXDevice* pDevice = VCLXDevice::GetImplementation( xRenderDevice );
                if ( pDevice )
                {
                    pRet = pDevice->GetOutputDevice();
                    pRet->SetDigitLanguage( SC_MOD()->GetOptDigitLanguage() );
                }
            }
        }
    }
    return pRet;
}

bool lcl_ParseTarget( const String& rTarget, ScRange& rTargetRange, Rectangle& rTargetRect,
                        bool& rIsSheet, ScDocument* pDoc, SCTAB nSourceTab )
{
    // test in same order as in SID_CURRENTCELL execute

    ScAddress aAddress;
    ScRangeUtil aRangeUtil;
    SCTAB nNameTab;
    sal_Int32 nNumeric = 0;

    bool bRangeValid = false;
    bool bRectValid = false;

    if ( rTargetRange.Parse( rTarget, pDoc ) & SCA_VALID )
    {
        bRangeValid = true;             // range reference
    }
    else if ( aAddress.Parse( rTarget, pDoc ) & SCA_VALID )
    {
        rTargetRange = aAddress;
        bRangeValid = true;             // cell reference
    }
    else if ( aRangeUtil.MakeRangeFromName( rTarget, pDoc, nSourceTab, rTargetRange, RUTL_NAMES ) ||
              aRangeUtil.MakeRangeFromName( rTarget, pDoc, nSourceTab, rTargetRange, RUTL_DBASE ) )
    {
        bRangeValid = true;             // named range or database range
    }
    else if ( ByteString( rTarget, RTL_TEXTENCODING_ASCII_US ).IsNumericAscii() &&
              ( nNumeric = rTarget.ToInt32() ) > 0 && nNumeric <= MAXROW+1 )
    {
        // row number is always mapped to cell A(row) on the same sheet
        rTargetRange = ScAddress( 0, (SCROW)(nNumeric-1), nSourceTab );     // target row number is 1-based
        bRangeValid = true;             // row number
    }
    else if ( pDoc->GetTable( rTarget, nNameTab ) )
    {
        rTargetRange = ScAddress(0,0,nNameTab);
        bRangeValid = true;             // sheet name
        rIsSheet = true;                // needs special handling (first page of the sheet)
    }
    else
    {
        // look for named drawing object

        ScDrawLayer* pDrawLayer = pDoc->GetDrawLayer();
        if ( pDrawLayer )
        {
            SCTAB nTabCount = pDoc->GetTableCount();
            for (SCTAB i=0; i<nTabCount && !bRangeValid; i++)
            {
                SdrPage* pPage = pDrawLayer->GetPage(static_cast<sal_uInt16>(i));
                DBG_ASSERT(pPage,"Page ?");
                if (pPage)
                {
                    SdrObjListIter aIter( *pPage, IM_DEEPWITHGROUPS );
                    SdrObject* pObject = aIter.Next();
                    while (pObject && !bRangeValid)
                    {
                        if ( ScDrawLayer::GetVisibleName( pObject ) == rTarget )
                        {
                            rTargetRect = pObject->GetLogicRect();              // 1/100th mm
                            rTargetRange = pDoc->GetRange( i, rTargetRect );    // underlying cells
                            bRangeValid = bRectValid = true;                    // rectangle is valid
                        }
                        pObject = aIter.Next();
                    }
                }
            }
        }
    }
    if ( bRangeValid && !bRectValid )
    {
        //  get rectangle for cell range
        rTargetRect = pDoc->GetMMRect( rTargetRange.aStart.Col(), rTargetRange.aStart.Row(),
                                       rTargetRange.aEnd.Col(),   rTargetRange.aEnd.Row(),
                                       rTargetRange.aStart.Tab() );
    }

    return bRangeValid;
}

sal_Bool ScModelObj::FillRenderMarkData( const uno::Any& aSelection,
                                     const uno::Sequence< beans::PropertyValue >& rOptions,
                                     ScMarkData& rMark,
                                     ScPrintSelectionStatus& rStatus, String& rPagesStr ) const
{
    DBG_ASSERT( !rMark.IsMarked() && !rMark.IsMultiMarked(), "FillRenderMarkData: MarkData must be empty" );
    DBG_ASSERT( pDocShell, "FillRenderMarkData: DocShell must be set" );

    sal_Bool bDone = sal_False;

    uno::Reference<frame::XController> xView;

    // defaults when no options are passed: all sheets, include empty pages
    sal_Bool bSelectedSheetsOnly = sal_False;
    sal_Bool bIncludeEmptyPages = sal_True;

    bool bHasPrintContent = false;
    sal_Int32 nPrintContent = 0;        // all sheets / selected sheets / selected cells
    sal_Int32 nPrintRange = 0;          // all pages / pages
    rtl::OUString aPageRange;           // "pages" edit value

    for( sal_Int32 i = 0, nLen = rOptions.getLength(); i < nLen; i++ )
    {
        if( rOptions[i].Name.equalsAsciiL( RTL_CONSTASCII_STRINGPARAM( "IsOnlySelectedSheets" ) ) )
        {
            rOptions[i].Value >>= bSelectedSheetsOnly;
        }
        else if( rOptions[i].Name.equalsAsciiL( RTL_CONSTASCII_STRINGPARAM( "IsIncludeEmptyPages" ) ) )
        {
            rOptions[i].Value >>= bIncludeEmptyPages;
        }
    else if( rOptions[i].Name.equalsAsciiL( RTL_CONSTASCII_STRINGPARAM( "PageRange" ) ) )
        {
            rOptions[i].Value >>= aPageRange;
        }
        else if( rOptions[i].Name.equalsAsciiL( RTL_CONSTASCII_STRINGPARAM( "PrintRange" ) ) )
        {
            rOptions[i].Value >>= nPrintRange;
        }
        else if( rOptions[i].Name.equalsAsciiL( RTL_CONSTASCII_STRINGPARAM( "PrintContent" ) ) )
        {
            bHasPrintContent = true;
            rOptions[i].Value >>= nPrintContent;
        }
        else if( rOptions[i].Name.equalsAsciiL( RTL_CONSTASCII_STRINGPARAM( "View" ) ) )
        {
            rOptions[i].Value >>= xView;
        }
    }

    // "Print Content" selection wins over "Selected Sheets" option
    if ( bHasPrintContent )
        bSelectedSheetsOnly = ( nPrintContent != 0 );

    uno::Reference<uno::XInterface> xInterface(aSelection, uno::UNO_QUERY);
    if ( xInterface.is() )
    {
        ScCellRangesBase* pSelObj = ScCellRangesBase::getImplementation( xInterface );
        uno::Reference< drawing::XShapes > xShapes( xInterface, uno::UNO_QUERY );
        if ( pSelObj && pSelObj->GetDocShell() == pDocShell )
        {
            sal_Bool bSheet = ( ScTableSheetObj::getImplementation( xInterface ) != NULL );
            sal_Bool bCursor = pSelObj->IsCursorOnly();
            const ScRangeList& rRanges = pSelObj->GetRangeList();

            rMark.MarkFromRangeList( rRanges, sal_False );
            rMark.MarkToSimple();

            if ( rMark.IsMultiMarked() )
            {
                // #i115266# copy behavior of old printing:
                // treat multiple selection like a single selection with the enclosing range
                ScRange aMultiMarkArea;
                rMark.GetMultiMarkArea( aMultiMarkArea );
                rMark.ResetMark();
                rMark.SetMarkArea( aMultiMarkArea );
            }

            if ( rMark.IsMarked() && !rMark.IsMultiMarked() )
            {
                // a sheet object is treated like an empty selection: print the used area of the sheet

                if ( bCursor || bSheet )                // nothing selected -> use whole tables
                {
                    rMark.ResetMark();      // doesn't change table selection
                    rStatus.SetMode( SC_PRINTSEL_CURSOR );
                }
                else
                    rStatus.SetMode( SC_PRINTSEL_RANGE );

                rStatus.SetRanges( rRanges );
                bDone = sal_True;
            }
            // multi selection isn't supported
        }
        else if( xShapes.is() )
        {
            //print a selected ole object
            uno::Reference< container::XIndexAccess > xIndexAccess( xShapes, uno::UNO_QUERY );
            if( xIndexAccess.is() )
            {
                // multi selection isn't supported yet
                uno::Reference< drawing::XShape > xShape( xIndexAccess->getByIndex(0), uno::UNO_QUERY );
                SvxShape* pShape = SvxShape::getImplementation( xShape );
                if( pShape )
                {
                    SdrObject *pSdrObj = pShape->GetSdrObject();
                    if( pDocShell )
                    {
                        ScDocument* pDoc = pDocShell->GetDocument();
                        if( pDoc && pSdrObj )
                        {
                            Rectangle aObjRect = pSdrObj->GetCurrentBoundRect();
                            SCTAB nCurrentTab = ScDocShell::GetCurTab();
                            ScRange aRange = pDoc->GetRange( nCurrentTab, aObjRect );
                            rMark.SetMarkArea( aRange );

                            if( rMark.IsMarked() && !rMark.IsMultiMarked() )
                            {
                                rStatus.SetMode( SC_PRINTSEL_RANGE_EXCLUSIVELY_OLE_AND_DRAW_OBJECTS );
                                bDone = sal_True;
                            }
                        }
                    }
                }
            }
        }
        else if ( ScModelObj::getImplementation( xInterface ) == this )
        {
            //  render the whole document
            //  -> no selection, all sheets

            SCTAB nTabCount = pDocShell->GetDocument()->GetTableCount();
            for (SCTAB nTab = 0; nTab < nTabCount; nTab++)
                rMark.SelectTable( nTab, sal_True );
            rStatus.SetMode( SC_PRINTSEL_DOCUMENT );
            bDone = sal_True;
        }
        // other selection types aren't supported
    }

    // restrict to selected sheets if a view is available
    if ( bSelectedSheetsOnly && xView.is() )
    {
        ScTabViewObj* pViewObj = ScTabViewObj::getImplementation( xView );
        if (pViewObj)
        {
            ScTabViewShell* pViewSh = pViewObj->GetViewShell();
            if (pViewSh)
            {
                const ScMarkData& rViewMark = pViewSh->GetViewData()->GetMarkData();
                SCTAB nTabCount = pDocShell->GetDocument()->GetTableCount();
                for (SCTAB nTab = 0; nTab < nTabCount; nTab++)
                    if (!rViewMark.GetTableSelect(nTab))
                        rMark.SelectTable( nTab, sal_False );
            }
        }
    }

    ScPrintOptions aNewOptions;
    aNewOptions.SetSkipEmpty( !bIncludeEmptyPages );
    aNewOptions.SetAllSheets( !bSelectedSheetsOnly );
    rStatus.SetOptions( aNewOptions );

    // "PrintRange" enables (1) or disables (0) the "PageRange" edit
    if ( nPrintRange == 1 )
        rPagesStr = aPageRange;
    else
        rPagesStr.Erase();

    return bDone;
}


sal_Int32 SAL_CALL ScModelObj::getRendererCount( const uno::Any& aSelection,
                                    const uno::Sequence<beans::PropertyValue>& rOptions )
                                throw (lang::IllegalArgumentException, uno::RuntimeException)
{
    SolarMutexGuard aGuard;
    if (!pDocShell)
        throw uno::RuntimeException();

    ScMarkData aMark;
    ScPrintSelectionStatus aStatus;
    String aPagesStr;
    if ( !FillRenderMarkData( aSelection, rOptions, aMark, aStatus, aPagesStr ) )
        return 0;

    //  The same ScPrintFuncCache object in pPrintFuncCache is used as long as
    //  the same selection is used (aStatus) and the document isn't changed
    //  (pPrintFuncCache is cleared in Notify handler)

    if ( !pPrintFuncCache || !pPrintFuncCache->IsSameSelection( aStatus ) )
    {
        delete pPrintFuncCache;
        pPrintFuncCache = new ScPrintFuncCache( pDocShell, aMark, aStatus );
    }
    sal_Int32 nPages = pPrintFuncCache->GetPageCount();

    sal_Int32 nSelectCount = nPages;
    if ( aPagesStr.Len() )
    {
        MultiSelection aPageRanges( aPagesStr );
        aPageRanges.SetTotalRange( Range( 1, nPages ) );
        nSelectCount = aPageRanges.GetSelectCount();
    }
    return nSelectCount;
}

sal_Int32 lcl_GetRendererNum( sal_Int32 nSelRenderer, const String& rPagesStr, sal_Int32 nTotalPages )
{
    if ( !rPagesStr.Len() )
        return nSelRenderer;

    MultiSelection aPageRanges( rPagesStr );
    aPageRanges.SetTotalRange( Range( 1, nTotalPages ) );

    sal_Int32 nSelected = aPageRanges.FirstSelected();
    while ( nSelRenderer > 0 )
    {
        nSelected = aPageRanges.NextSelected();
        --nSelRenderer;
    }
    return nSelected - 1;       // selection is 1-based
}

uno::Sequence<beans::PropertyValue> SAL_CALL ScModelObj::getRenderer( sal_Int32 nSelRenderer,
                                    const uno::Any& aSelection, const uno::Sequence<beans::PropertyValue>& rOptions  )
                                throw (lang::IllegalArgumentException, uno::RuntimeException)
{
    SolarMutexGuard aGuard;
    if (!pDocShell)
        throw uno::RuntimeException();

    ScMarkData aMark;
    ScPrintSelectionStatus aStatus;
    String aPagesStr;
    // #i115266# if FillRenderMarkData fails, keep nTotalPages at 0, but still handle getRenderer(0) below
    long nTotalPages = 0;
    if ( FillRenderMarkData( aSelection, rOptions, aMark, aStatus, aPagesStr ) )
    {
        if ( !pPrintFuncCache || !pPrintFuncCache->IsSameSelection( aStatus ) )
        {
            delete pPrintFuncCache;
            pPrintFuncCache = new ScPrintFuncCache( pDocShell, aMark, aStatus );
        }
        nTotalPages = pPrintFuncCache->GetPageCount();
    }
    sal_Int32 nRenderer = lcl_GetRendererNum( nSelRenderer, aPagesStr, nTotalPages );
    if ( nRenderer >= nTotalPages )
    {
        if ( nSelRenderer == 0 )
        {
            // getRenderer(0) is used to query the settings, so it must always return something

            SCTAB nCurTab = 0;      //! use current sheet from view?
            ScPrintFunc aDefaultFunc( pDocShell, pDocShell->GetPrinter(), nCurTab );
            Size aTwips = aDefaultFunc.GetPageSize();
            awt::Size aPageSize( TwipsToHMM( aTwips.Width() ), TwipsToHMM( aTwips.Height() ) );

            uno::Sequence<beans::PropertyValue> aSequence(1);
            beans::PropertyValue* pArray = aSequence.getArray();
            pArray[0].Name = rtl::OUString(RTL_CONSTASCII_USTRINGPARAM( SC_UNONAME_PAGESIZE ));
            pArray[0].Value <<= aPageSize;

            if( ! pPrinterOptions )
                pPrinterOptions = new ScPrintUIOptions;
            else
                pPrinterOptions->SetDefaults();
            pPrinterOptions->appendPrintUIOptions( aSequence );
            return aSequence;
        }
        else
            throw lang::IllegalArgumentException();
    }

    //  printer is used as device (just for page layout), draw view is not needed

    SCTAB nTab = pPrintFuncCache->GetTabForPage( nRenderer );

    ScRange aRange;
    const ScRange* pSelRange = NULL;
    if ( aMark.IsMarked() )
    {
        aMark.GetMarkArea( aRange );
        pSelRange = &aRange;
    }
    ScPrintFunc aFunc( pDocShell, pDocShell->GetPrinter(), nTab,
                        pPrintFuncCache->GetFirstAttr(nTab), nTotalPages, pSelRange, &aStatus.GetOptions() );
    aFunc.SetRenderFlag( sal_True );

    Range aPageRange( nRenderer+1, nRenderer+1 );
    MultiSelection aPage( aPageRange );
    aPage.SetTotalRange( Range(0,RANGE_MAX) );
    aPage.Select( aPageRange );

    long nDisplayStart = pPrintFuncCache->GetDisplayStart( nTab );
    long nTabStart = pPrintFuncCache->GetTabStart( nTab );

    (void)aFunc.DoPrint( aPage, nTabStart, nDisplayStart, sal_False, NULL, NULL );

    ScRange aCellRange;
    sal_Bool bWasCellRange = aFunc.GetLastSourceRange( aCellRange );
    Size aTwips = aFunc.GetPageSize();
    awt::Size aPageSize( TwipsToHMM( aTwips.Width() ), TwipsToHMM( aTwips.Height() ) );

    long nPropCount = bWasCellRange ? 3 : 2;
    uno::Sequence<beans::PropertyValue> aSequence(nPropCount);
    beans::PropertyValue* pArray = aSequence.getArray();
    pArray[0].Name = rtl::OUString(RTL_CONSTASCII_USTRINGPARAM( SC_UNONAME_PAGESIZE ));
    pArray[0].Value <<= aPageSize;
    // #i111158# all positions are relative to the whole page, including non-printable area
    pArray[1].Name = rtl::OUString(RTL_CONSTASCII_USTRINGPARAM( SC_UNONAME_INC_NP_AREA ));
    pArray[1].Value = uno::makeAny( sal_True );
    if ( bWasCellRange )
    {
        table::CellRangeAddress aRangeAddress( nTab,
                        aCellRange.aStart.Col(), aCellRange.aStart.Row(),
                        aCellRange.aEnd.Col(), aCellRange.aEnd.Row() );
        pArray[2].Name = rtl::OUString(RTL_CONSTASCII_USTRINGPARAM( SC_UNONAME_SOURCERANGE ));
        pArray[2].Value <<= aRangeAddress;
    }

    // FIXME: is this for side effects ?
        SC_MOD()->GetPrintOptions();
    if( ! pPrinterOptions )
        pPrinterOptions = new ScPrintUIOptions;
    else
        pPrinterOptions->SetDefaults();
    pPrinterOptions->appendPrintUIOptions( aSequence );
    return aSequence;
}

void SAL_CALL ScModelObj::render( sal_Int32 nSelRenderer, const uno::Any& aSelection,
                                    const uno::Sequence<beans::PropertyValue>& rOptions )
                                throw(lang::IllegalArgumentException, uno::RuntimeException)
{
    SolarMutexGuard aGuard;
    if (!pDocShell)
        throw uno::RuntimeException();

    ScMarkData aMark;
    ScPrintSelectionStatus aStatus;
    String aPagesStr;
    if ( !FillRenderMarkData( aSelection, rOptions, aMark, aStatus, aPagesStr ) )
        throw lang::IllegalArgumentException();

    if ( !pPrintFuncCache || !pPrintFuncCache->IsSameSelection( aStatus ) )
    {
        delete pPrintFuncCache;
        pPrintFuncCache = new ScPrintFuncCache( pDocShell, aMark, aStatus );
    }
    long nTotalPages = pPrintFuncCache->GetPageCount();
    sal_Int32 nRenderer = lcl_GetRendererNum( nSelRenderer, aPagesStr, nTotalPages );
    if ( nRenderer >= nTotalPages )
        throw lang::IllegalArgumentException();

    OutputDevice* pDev = lcl_GetRenderDevice( rOptions );
    if ( !pDev )
        throw lang::IllegalArgumentException();

    SCTAB nTab = pPrintFuncCache->GetTabForPage( nRenderer );
    ScDocument* pDoc = pDocShell->GetDocument();

    FmFormView* pDrawView = NULL;
    Rectangle aFull( 0, 0, LONG_MAX, LONG_MAX );

    // #114135#
    ScDrawLayer* pModel = pDoc->GetDrawLayer();

    if( pModel )
    {
        pDrawView = new FmFormView( pModel, pDev );
        pDrawView->ShowSdrPage(pDrawView->GetModel()->GetPage(nTab));
        pDrawView->SetPrintPreview( sal_True );
    }

    ScRange aRange;
    const ScRange* pSelRange = NULL;
    if ( aMark.IsMarked() )
    {
        aMark.GetMarkArea( aRange );
        pSelRange = &aRange;
    }

    //  to increase performance, ScPrintState might be used here for subsequent
    //  pages of the same sheet

    ScPrintFunc aFunc( pDev, pDocShell, nTab, pPrintFuncCache->GetFirstAttr(nTab), nTotalPages, pSelRange, &aStatus.GetOptions() );
    aFunc.SetDrawView( pDrawView );
    aFunc.SetRenderFlag( sal_True );
    if( aStatus.GetMode() == SC_PRINTSEL_RANGE_EXCLUSIVELY_OLE_AND_DRAW_OBJECTS )
        aFunc.SetExclusivelyDrawOleAndDrawObjects();

    Range aPageRange( nRenderer+1, nRenderer+1 );
    MultiSelection aPage( aPageRange );
    aPage.SetTotalRange( Range(0,RANGE_MAX) );
    aPage.Select( aPageRange );

    long nDisplayStart = pPrintFuncCache->GetDisplayStart( nTab );
    long nTabStart = pPrintFuncCache->GetTabStart( nTab );

    vcl::PDFExtOutDevData* pPDFData = PTR_CAST( vcl::PDFExtOutDevData, pDev->GetExtOutDevData() );
    if ( nRenderer == nTabStart )
    {
        // first page of a sheet: add outline item for the sheet name

        if ( pPDFData && pPDFData->GetIsExportBookmarks() )
        {
            // the sheet starts at the top of the page
            Rectangle aArea( pDev->PixelToLogic( Rectangle( 0,0,0,0 ) ) );
            sal_Int32 nDestID = pPDFData->CreateDest( aArea );
            String aTabName;
            pDoc->GetName( nTab, aTabName );
            sal_Int32 nParent = -1;     // top-level
            pPDFData->CreateOutlineItem( nParent, aTabName, nDestID );
        }
        // #i56629# add the named destination stuff
        if( pPDFData && pPDFData->GetIsExportNamedDestinations() )
        {
            Rectangle aArea( pDev->PixelToLogic( Rectangle( 0,0,0,0 ) ) );
            String aTabName;
            pDoc->GetName( nTab, aTabName );
            //need the PDF page number here
            pPDFData->CreateNamedDest( aTabName, aArea );
        }
    }

    (void)aFunc.DoPrint( aPage, nTabStart, nDisplayStart, sal_True, NULL, NULL );

    //  resolve the hyperlinks for PDF export

    if ( pPDFData )
    {
        //  iterate over the hyperlinks that were output for this page

        std::vector< vcl::PDFExtOutDevBookmarkEntry >& rBookmarks = pPDFData->GetBookmarks();
        std::vector< vcl::PDFExtOutDevBookmarkEntry >::iterator aIter = rBookmarks.begin();
        std::vector< vcl::PDFExtOutDevBookmarkEntry >::iterator aIEnd = rBookmarks.end();
        while ( aIter != aIEnd )
        {
            rtl::OUString aBookmark = aIter->aBookmark;
            if ( aBookmark.toChar() == (sal_Unicode) '#' )
            {
                //  try to resolve internal link

                String aTarget( aBookmark.copy( 1 ) );

                ScRange aTargetRange;
                Rectangle aTargetRect;      // 1/100th mm
                bool bIsSheet = false;
                bool bValid = lcl_ParseTarget( aTarget, aTargetRange, aTargetRect, bIsSheet, pDoc, nTab );

                if ( bValid )
                {
                    sal_Int32 nPage = -1;
                    Rectangle aArea;
                    if ( bIsSheet )
                    {
                        //  Get first page for sheet (if nothing from that sheet is printed,
                        //  this page can show a different sheet)
                        nPage = pPrintFuncCache->GetTabStart( aTargetRange.aStart.Tab() );
                        aArea = pDev->PixelToLogic( Rectangle( 0,0,0,0 ) );
                    }
                    else
                    {
                        pPrintFuncCache->InitLocations( aMark, pDev );      // does nothing if already initialized

                        ScPrintPageLocation aLocation;
                        if ( pPrintFuncCache->FindLocation( aTargetRange.aStart, aLocation ) )
                        {
                            nPage = aLocation.nPage;

                            // get the rectangle of the page's cell range in 1/100th mm
                            ScRange aLocRange = aLocation.aCellRange;
                            Rectangle aLocationMM = pDoc->GetMMRect(
                                       aLocRange.aStart.Col(), aLocRange.aStart.Row(),
                                       aLocRange.aEnd.Col(),   aLocRange.aEnd.Row(),
                                       aLocRange.aStart.Tab() );
                            Rectangle aLocationPixel = aLocation.aRectangle;

                            // Scale and move the target rectangle from aLocationMM to aLocationPixel,
                            // to get the target rectangle in pixels.

                            Fraction aScaleX( aLocationPixel.GetWidth(), aLocationMM.GetWidth() );
                            Fraction aScaleY( aLocationPixel.GetHeight(), aLocationMM.GetHeight() );

                            long nX1 = aLocationPixel.Left() + (long)
                                ( Fraction( aTargetRect.Left() - aLocationMM.Left(), 1 ) * aScaleX );
                            long nX2 = aLocationPixel.Left() + (long)
                                ( Fraction( aTargetRect.Right() - aLocationMM.Left(), 1 ) * aScaleX );
                            long nY1 = aLocationPixel.Top() + (long)
                                ( Fraction( aTargetRect.Top() - aLocationMM.Top(), 1 ) * aScaleY );
                            long nY2 = aLocationPixel.Top() + (long)
                                ( Fraction( aTargetRect.Bottom() - aLocationMM.Top(), 1 ) * aScaleY );

                            if ( nX1 > aLocationPixel.Right() ) nX1 = aLocationPixel.Right();
                            if ( nX2 > aLocationPixel.Right() ) nX2 = aLocationPixel.Right();
                            if ( nY1 > aLocationPixel.Bottom() ) nY1 = aLocationPixel.Bottom();
                            if ( nY2 > aLocationPixel.Bottom() ) nY2 = aLocationPixel.Bottom();

                            // The link target area is interpreted using the device's MapMode at
                            // the time of the CreateDest call, so PixelToLogic can be used here,
                            // regardless of the MapMode that is actually selected.

                            aArea = pDev->PixelToLogic( Rectangle( nX1, nY1, nX2, nY2 ) );
                        }
                    }

                    if ( nPage >= 0 )
                        pPDFData->SetLinkDest( aIter->nLinkId, pPDFData->CreateDest( aArea, nPage ) );
                }
            }
            else
            {
                //  external link, use as-is
                pPDFData->SetLinkURL( aIter->nLinkId, aBookmark );
            }
            ++aIter;
        }
        rBookmarks.clear();
    }

    if ( pDrawView )
        pDrawView->HideSdrPage();
    delete pDrawView;
}

// XLinkTargetSupplier

uno::Reference<container::XNameAccess> SAL_CALL ScModelObj::getLinks() throw(uno::RuntimeException)
{
    SolarMutexGuard aGuard;
    if (pDocShell)
        return new ScLinkTargetTypesObj(pDocShell);
    return NULL;
}

// XActionLockable

sal_Bool SAL_CALL ScModelObj::isActionLocked() throw(uno::RuntimeException)
{
<<<<<<< HEAD
    SolarMutexGuard aGuard;
    BOOL bLocked = FALSE;
=======
    ScUnoGuard aGuard;
    sal_Bool bLocked = sal_False;
>>>>>>> ce6308e4
    if (pDocShell)
        bLocked = ( pDocShell->GetLockCount() != 0 );
    return bLocked;
}

void SAL_CALL ScModelObj::addActionLock() throw(uno::RuntimeException)
{
    SolarMutexGuard aGuard;
    if (pDocShell)
        pDocShell->LockDocument();
}

void SAL_CALL ScModelObj::removeActionLock() throw(uno::RuntimeException)
{
    SolarMutexGuard aGuard;
    if (pDocShell)
        pDocShell->UnlockDocument();
}

void SAL_CALL ScModelObj::setActionLocks( sal_Int16 nLock ) throw(uno::RuntimeException)
{
    SolarMutexGuard aGuard;
    if (pDocShell)
        pDocShell->SetLockCount(nLock);
}

sal_Int16 SAL_CALL ScModelObj::resetActionLocks() throw(uno::RuntimeException)
{
<<<<<<< HEAD
    SolarMutexGuard aGuard;
    USHORT nRet = 0;
=======
    ScUnoGuard aGuard;
    sal_uInt16 nRet = 0;
>>>>>>> ce6308e4
    if (pDocShell)
    {
        nRet = pDocShell->GetLockCount();
        pDocShell->SetLockCount(0);
    }
    return nRet;
}

void SAL_CALL ScModelObj::lockControllers() throw (::com::sun::star::uno::RuntimeException)
{
    SolarMutexGuard aGuard;
    SfxBaseModel::lockControllers();
    if (pDocShell)
        pDocShell->LockPaint();
}

void SAL_CALL ScModelObj::unlockControllers() throw (::com::sun::star::uno::RuntimeException)
{
    SolarMutexGuard aGuard;
    if (hasControllersLocked())
    {
        SfxBaseModel::unlockControllers();
        if (pDocShell)
            pDocShell->UnlockPaint();
    }
}

// XCalculate

void SAL_CALL ScModelObj::calculate() throw(uno::RuntimeException)
{
    SolarMutexGuard aGuard;
    if (pDocShell)
        pDocShell->DoRecalc(sal_True);
    else
    {
        OSL_FAIL("keine DocShell");     //! Exception oder so?
    }
}

void SAL_CALL ScModelObj::calculateAll() throw(uno::RuntimeException)
{
    SolarMutexGuard aGuard;
    if (pDocShell)
        pDocShell->DoHardRecalc(sal_True);
    else
    {
        OSL_FAIL("keine DocShell");     //! Exception oder so?
    }
}

sal_Bool SAL_CALL ScModelObj::isAutomaticCalculationEnabled() throw(uno::RuntimeException)
{
    SolarMutexGuard aGuard;
    if (pDocShell)
        return pDocShell->GetDocument()->GetAutoCalc();

<<<<<<< HEAD
    OSL_FAIL("keine DocShell");     //! Exception oder so?
    return FALSE;
=======
    DBG_ERROR("keine DocShell");        //! Exception oder so?
    return sal_False;
>>>>>>> ce6308e4
}

void SAL_CALL ScModelObj::enableAutomaticCalculation( sal_Bool bEnabled )
                                                throw(uno::RuntimeException)
{
    SolarMutexGuard aGuard;
    if (pDocShell)
    {
        ScDocument* pDoc = pDocShell->GetDocument();
        if ( pDoc->GetAutoCalc() != bEnabled )
        {
            pDoc->SetAutoCalc( bEnabled );
            pDocShell->SetDocumentModified();
        }
    }
    else
    {
        OSL_FAIL("keine DocShell");     //! Exception oder so?
    }
}

// XProtectable

void SAL_CALL ScModelObj::protect( const rtl::OUString& aPassword ) throw(uno::RuntimeException)
{
    SolarMutexGuard aGuard;
    // #i108245# if already protected, don't change anything
    if ( pDocShell && !pDocShell->GetDocument()->IsDocProtected() )
    {
        String aString(aPassword);

        ScDocFunc aFunc(*pDocShell);
        aFunc.Protect( TABLEID_DOC, aString, sal_True );
    }
}

void SAL_CALL ScModelObj::unprotect( const rtl::OUString& aPassword )
                        throw(lang::IllegalArgumentException, uno::RuntimeException)
{
    SolarMutexGuard aGuard;
    if (pDocShell)
    {
        String aString(aPassword);

        ScDocFunc aFunc(*pDocShell);
        sal_Bool bDone = aFunc.Unprotect( TABLEID_DOC, aString, sal_True );
        if (!bDone)
            throw lang::IllegalArgumentException();
    }
}

sal_Bool SAL_CALL ScModelObj::isProtected() throw(uno::RuntimeException)
{
    SolarMutexGuard aGuard;
    if (pDocShell)
        return pDocShell->GetDocument()->IsDocProtected();

<<<<<<< HEAD
    OSL_FAIL("keine DocShell");     //! Exception oder so?
    return FALSE;
=======
    DBG_ERROR("keine DocShell");        //! Exception oder so?
    return sal_False;
>>>>>>> ce6308e4
}

// XDrawPagesSupplier

uno::Reference<drawing::XDrawPages> SAL_CALL ScModelObj::getDrawPages() throw(uno::RuntimeException)
{
    SolarMutexGuard aGuard;
    if (pDocShell)
        return new ScDrawPagesObj(pDocShell);

    OSL_FAIL("keine DocShell");     //! Exception oder so?
    return NULL;
}

// XGoalSeek

sheet::GoalResult SAL_CALL ScModelObj::seekGoal(
                                const table::CellAddress& aFormulaPosition,
                                const table::CellAddress& aVariablePosition,
                                const ::rtl::OUString& aGoalValue )
                                    throw(uno::RuntimeException)
{
    SolarMutexGuard aGuard;
    sheet::GoalResult aResult;
    aResult.Divergence = DBL_MAX;       // nichts gefunden
    if (pDocShell)
    {
        WaitObject aWait( pDocShell->GetActiveDialogParent() );
        String aGoalString(aGoalValue);
        ScDocument* pDoc = pDocShell->GetDocument();
        double fValue = 0.0;
        sal_Bool bFound = pDoc->Solver(
                    (SCCOL)aFormulaPosition.Column, (SCROW)aFormulaPosition.Row, aFormulaPosition.Sheet,
                    (SCCOL)aVariablePosition.Column, (SCROW)aVariablePosition.Row, aVariablePosition.Sheet,
                    aGoalString, fValue );
        aResult.Result = fValue;
        if (bFound)
            aResult.Divergence = 0.0;   //! das ist gelogen
    }
    return aResult;
}

// XConsolidatable

uno::Reference<sheet::XConsolidationDescriptor> SAL_CALL ScModelObj::createConsolidationDescriptor(
                                sal_Bool bEmpty ) throw(uno::RuntimeException)
{
    SolarMutexGuard aGuard;
    ScConsolidationDescriptor* pNew = new ScConsolidationDescriptor;
    if ( pDocShell && !bEmpty )
    {
        ScDocument* pDoc = pDocShell->GetDocument();
        const ScConsolidateParam* pParam = pDoc->GetConsolidateDlgData();
        if (pParam)
            pNew->SetParam( *pParam );
    }
    return pNew;
}

void SAL_CALL ScModelObj::consolidate(
        const uno::Reference<sheet::XConsolidationDescriptor>& xDescriptor )
                                                throw(uno::RuntimeException)
{
    SolarMutexGuard aGuard;
    //  das koennte theoretisch ein fremdes Objekt sein, also nur das
    //  oeffentliche XConsolidationDescriptor Interface benutzen, um
    //  die Daten in ein ScConsolidationDescriptor Objekt zu kopieren:
    //! wenn es schon ein ScConsolidationDescriptor ist, direkt per getImplementation?

    ScConsolidationDescriptor aImpl;
    aImpl.setFunction( xDescriptor->getFunction() );
    aImpl.setSources( xDescriptor->getSources() );
    aImpl.setStartOutputPosition( xDescriptor->getStartOutputPosition() );
    aImpl.setUseColumnHeaders( xDescriptor->getUseColumnHeaders() );
    aImpl.setUseRowHeaders( xDescriptor->getUseRowHeaders() );
    aImpl.setInsertLinks( xDescriptor->getInsertLinks() );

    if (pDocShell)
    {
        const ScConsolidateParam& rParam = aImpl.GetParam();
        pDocShell->DoConsolidate( rParam, sal_True );
        pDocShell->GetDocument()->SetConsolidateDlgData( &rParam );
    }
}

// XDocumentAuditing

void SAL_CALL ScModelObj::refreshArrows() throw(uno::RuntimeException)
{
    SolarMutexGuard aGuard;
    if (pDocShell)
    {
        ScDocFunc aFunc(*pDocShell);
        aFunc.DetectiveRefresh();
    }
}

// XViewDataSupplier
uno::Reference< container::XIndexAccess > SAL_CALL ScModelObj::getViewData(  )
    throw (uno::RuntimeException)
{
    uno::Reference < container::XIndexAccess > xRet( SfxBaseModel::getViewData() );

    if( !xRet.is() )
    {
        SolarMutexGuard aGuard;
        if (pDocShell && pDocShell->GetCreateMode() == SFX_CREATE_MODE_EMBEDDED)
        {
            xRet.set(uno::Reference < container::XIndexAccess >::query(::comphelper::getProcessServiceFactory()->createInstance(rtl::OUString(RTL_CONSTASCII_USTRINGPARAM("com.sun.star.document.IndexedPropertyValues")))));

            uno::Reference < container::XIndexContainer > xCont( xRet, uno::UNO_QUERY );
            DBG_ASSERT( xCont.is(), "ScModelObj::getViewData() failed for OLE object" );
            if( xCont.is() )
            {
                uno::Sequence< beans::PropertyValue > aSeq;
                aSeq.realloc(1);
                String sName;
                pDocShell->GetDocument()->GetName( pDocShell->GetDocument()->GetVisibleTab(), sName );
                rtl::OUString sOUName(sName);
                aSeq[0].Name = rtl::OUString(RTL_CONSTASCII_USTRINGPARAM(SC_ACTIVETABLE));
                aSeq[0].Value <<= sOUName;
                xCont->insertByIndex( 0, uno::makeAny( aSeq ) );
            }
        }
    }

    return xRet;
}

//  XPropertySet (Doc-Optionen)
//! auch an der Applikation anbieten?

uno::Reference<beans::XPropertySetInfo> SAL_CALL ScModelObj::getPropertySetInfo()
                                                        throw(uno::RuntimeException)
{
    SolarMutexGuard aGuard;
    static uno::Reference<beans::XPropertySetInfo> aRef(
        new SfxItemPropertySetInfo( aPropSet.getPropertyMap() ));
    return aRef;
}

void SAL_CALL ScModelObj::setPropertyValue(
                        const rtl::OUString& aPropertyName, const uno::Any& aValue )
                throw(beans::UnknownPropertyException, beans::PropertyVetoException,
                        lang::IllegalArgumentException, lang::WrappedTargetException,
                        uno::RuntimeException)
{
    SolarMutexGuard aGuard;
    String aString(aPropertyName);

    if (pDocShell)
    {
        ScDocument* pDoc = pDocShell->GetDocument();
        const ScDocOptions& rOldOpt = pDoc->GetDocOptions();
        ScDocOptions aNewOpt = rOldOpt;

        sal_Bool bOpt = ScDocOptionsHelper::setPropertyValue( aNewOpt, *aPropSet.getPropertyMap(), aPropertyName, aValue );
        if (bOpt)
        {
            // done...
        }
        else if ( aString.EqualsAscii( SC_UNONAME_CLOCAL ) )
        {
            lang::Locale aLocale;
            if ( aValue >>= aLocale )
            {
                LanguageType eLatin, eCjk, eCtl;
                pDoc->GetLanguage( eLatin, eCjk, eCtl );
                eLatin = ScUnoConversion::GetLanguage(aLocale);
                pDoc->SetLanguage( eLatin, eCjk, eCtl );
            }
        }
        else if ( aString.EqualsAscii( SC_UNO_CODENAME ) )
        {
            rtl::OUString sCodeName;
            if ( aValue >>= sCodeName )
                pDoc->SetCodeName( sCodeName );
        }
        else if ( aString.EqualsAscii( SC_UNO_CJK_CLOCAL ) )
        {
            lang::Locale aLocale;
            if ( aValue >>= aLocale )
            {
                LanguageType eLatin, eCjk, eCtl;
                pDoc->GetLanguage( eLatin, eCjk, eCtl );
                eCjk = ScUnoConversion::GetLanguage(aLocale);
                pDoc->SetLanguage( eLatin, eCjk, eCtl );
            }
        }
        else if ( aString.EqualsAscii( SC_UNO_CTL_CLOCAL ) )
        {
            lang::Locale aLocale;
            if ( aValue >>= aLocale )
            {
                LanguageType eLatin, eCjk, eCtl;
                pDoc->GetLanguage( eLatin, eCjk, eCtl );
                eCtl = ScUnoConversion::GetLanguage(aLocale);
                pDoc->SetLanguage( eLatin, eCjk, eCtl );
            }
        }
        else if ( aString.EqualsAscii( SC_UNO_APPLYFMDES ) )
        {
            //  model is created if not there
            ScDrawLayer* pModel = pDocShell->MakeDrawLayer();
            pModel->SetOpenInDesignMode( ScUnoHelpFunctions::GetBoolFromAny( aValue ) );

            SfxBindings* pBindings = pDocShell->GetViewBindings();
            if (pBindings)
                pBindings->Invalidate( SID_FM_OPEN_READONLY );
        }
        else if ( aString.EqualsAscii( SC_UNO_AUTOCONTFOC ) )
        {
            //  model is created if not there
            ScDrawLayer* pModel = pDocShell->MakeDrawLayer();
            pModel->SetAutoControlFocus( ScUnoHelpFunctions::GetBoolFromAny( aValue ) );

            SfxBindings* pBindings = pDocShell->GetViewBindings();
            if (pBindings)
                pBindings->Invalidate( SID_FM_AUTOCONTROLFOCUS );
        }
        else if ( aString.EqualsAscii( SC_UNO_ISLOADED ) )
        {
            pDocShell->SetEmpty( !ScUnoHelpFunctions::GetBoolFromAny( aValue ) );
        }
        else if ( aString.EqualsAscii( SC_UNO_ISUNDOENABLED ) )
        {
            sal_Bool bUndoEnabled = ScUnoHelpFunctions::GetBoolFromAny( aValue );
            pDoc->EnableUndo( bUndoEnabled );
            sal_uInt16 nCount = ( bUndoEnabled ?
                static_cast< sal_uInt16 >( SvtUndoOptions().GetUndoCount() ) : 0 );
            pDocShell->GetUndoManager()->SetMaxUndoActionCount( nCount );
        }
        else if ( aString.EqualsAscii( SC_UNO_ISADJUSTHEIGHTENABLED ) )
        {
            bool bOldAdjustHeightEnabled = pDoc->IsAdjustHeightEnabled();
            bool bAdjustHeightEnabled = ScUnoHelpFunctions::GetBoolFromAny( aValue );
            if( bOldAdjustHeightEnabled != bAdjustHeightEnabled )
            {
                pDoc->EnableAdjustHeight( bAdjustHeightEnabled );
                if( bAdjustHeightEnabled )
                    pDocShell->UpdateAllRowHeights();
            }
        }
        else if ( aString.EqualsAscii( SC_UNO_ISEXECUTELINKENABLED ) )
        {
            pDoc->EnableExecuteLink( ScUnoHelpFunctions::GetBoolFromAny( aValue ) );
        }
        else if ( aString.EqualsAscii( SC_UNO_ISCHANGEREADONLYENABLED ) )
        {
            pDoc->EnableChangeReadOnly( ScUnoHelpFunctions::GetBoolFromAny( aValue ) );
        }
        else if ( aString.EqualsAscii( "BuildId" ) )
        {
            aValue >>= maBuildId;
        }
        else if ( aString.EqualsAscii( "SavedObject" ) )    // set from chart after saving
        {
            rtl::OUString aObjName;
            aValue >>= aObjName;
            if ( aObjName.getLength() )
                pDoc->RestoreChartListener( aObjName );
        }

        if ( aNewOpt != rOldOpt )
        {
            pDoc->SetDocOptions( aNewOpt );
            //  Don't recalculate while loading XML, when the formula text is stored.
            //  Recalculation after loading is handled separately.
            //! Recalc only for options that need it?
            if ( !pDoc->IsImportingXML() )
                pDocShell->DoHardRecalc( sal_True );
            pDocShell->SetDocumentModified();
        }
    }
}

uno::Any SAL_CALL ScModelObj::getPropertyValue( const rtl::OUString& aPropertyName )
                throw(beans::UnknownPropertyException, lang::WrappedTargetException,
                        uno::RuntimeException)
{
    SolarMutexGuard aGuard;
    String aString(aPropertyName);
    uno::Any aRet;

    if (pDocShell)
    {
        ScDocument* pDoc = pDocShell->GetDocument();
        const ScDocOptions& rOpt = pDoc->GetDocOptions();
        aRet = ScDocOptionsHelper::getPropertyValue( rOpt, *aPropSet.getPropertyMap(), aPropertyName );
        if ( aRet.hasValue() )
        {
            // done...
        }
        else if ( aString.EqualsAscii( SC_UNONAME_CLOCAL ) )
        {
            LanguageType eLatin, eCjk, eCtl;
            pDoc->GetLanguage( eLatin, eCjk, eCtl );

            lang::Locale aLocale;
            ScUnoConversion::FillLocale( aLocale, eLatin );
            aRet <<= aLocale;
        }
        else if ( aString.EqualsAscii( SC_UNO_CODENAME ) )
        {
            rtl::OUString sCodeName = pDoc->GetCodeName();
            aRet <<= sCodeName;
        }

        else if ( aString.EqualsAscii( SC_UNO_CJK_CLOCAL ) )
        {
            LanguageType eLatin, eCjk, eCtl;
            pDoc->GetLanguage( eLatin, eCjk, eCtl );

            lang::Locale aLocale;
            ScUnoConversion::FillLocale( aLocale, eCjk );
            aRet <<= aLocale;
        }
        else if ( aString.EqualsAscii( SC_UNO_CTL_CLOCAL ) )
        {
            LanguageType eLatin, eCjk, eCtl;
            pDoc->GetLanguage( eLatin, eCjk, eCtl );

            lang::Locale aLocale;
            ScUnoConversion::FillLocale( aLocale, eCtl );
            aRet <<= aLocale;
        }
        else if ( aString.EqualsAscii( SC_UNO_NAMEDRANGES ) )
        {
            aRet <<= uno::Reference<sheet::XNamedRanges>(new ScNamedRangesObj( pDocShell ));
        }
        else if ( aString.EqualsAscii( SC_UNO_DATABASERNG ) )
        {
            aRet <<= uno::Reference<sheet::XDatabaseRanges>(new ScDatabaseRangesObj( pDocShell ));
        }
        else if ( aString.EqualsAscii( SC_UNO_COLLABELRNG ) )
        {
            aRet <<= uno::Reference<sheet::XLabelRanges>(new ScLabelRangesObj( pDocShell, sal_True ));
        }
        else if ( aString.EqualsAscii( SC_UNO_ROWLABELRNG ) )
        {
            aRet <<= uno::Reference<sheet::XLabelRanges>(new ScLabelRangesObj( pDocShell, sal_False ));
        }
        else if ( aString.EqualsAscii( SC_UNO_AREALINKS ) )
        {
            aRet <<= uno::Reference<sheet::XAreaLinks>(new ScAreaLinksObj( pDocShell ));
        }
        else if ( aString.EqualsAscii( SC_UNO_DDELINKS ) )
        {
            aRet <<= uno::Reference<container::XNameAccess>(new ScDDELinksObj( pDocShell ));
        }
        else if ( aString.EqualsAscii( SC_UNO_EXTERNALDOCLINKS ) )
        {
            aRet <<= uno::Reference<sheet::XExternalDocLinks>(new ScExternalDocLinksObj(pDocShell));
        }
        else if ( aString.EqualsAscii( SC_UNO_SHEETLINKS ) )
        {
            aRet <<= uno::Reference<container::XNameAccess>(new ScSheetLinksObj( pDocShell ));
        }
        else if ( aString.EqualsAscii( SC_UNO_APPLYFMDES ) )
        {
            // default for no model is TRUE
            ScDrawLayer* pModel = pDoc->GetDrawLayer();
            sal_Bool bOpenInDesign = pModel ? pModel->GetOpenInDesignMode() : sal_True;
            ScUnoHelpFunctions::SetBoolInAny( aRet, bOpenInDesign );
        }
        else if ( aString.EqualsAscii( SC_UNO_AUTOCONTFOC ) )
        {
            // default for no model is FALSE
            ScDrawLayer* pModel = pDoc->GetDrawLayer();
            sal_Bool bAutoControlFocus = pModel ? pModel->GetAutoControlFocus() : sal_False;
            ScUnoHelpFunctions::SetBoolInAny( aRet, bAutoControlFocus );
        }
        else if ( aString.EqualsAscii( SC_UNO_FORBIDDEN ) )
        {
            aRet <<= uno::Reference<i18n::XForbiddenCharacters>(new ScForbiddenCharsObj( pDocShell ));
        }
        else if ( aString.EqualsAscii( SC_UNO_HASDRAWPAGES ) )
        {
            ScUnoHelpFunctions::SetBoolInAny( aRet, (pDocShell->GetDocument()->GetDrawLayer() != 0) );
        }
        else if ( aString.EqualsAscii( SC_UNO_BASICLIBRARIES ) )
        {
            aRet <<= pDocShell->GetBasicContainer();
        }
        else if ( aString.EqualsAscii( SC_UNO_DIALOGLIBRARIES ) )
        {
            aRet <<= pDocShell->GetDialogContainer();
        }
        else if ( aString.EqualsAscii( SC_UNO_VBADOCOBJ ) )
        {
            // PropertyValue seems extreme because we store
            // the model ( as the value member ) of the PropertyValue that is
            // itself a property of the model ( the intention however is to
            // store something like a Workbook object... but we don't do that )
            // yet
            beans::PropertyValue aProp;
            aProp.Name = rtl::OUString( RTL_CONSTASCII_USTRINGPARAM("ThisExcelDoc") );
            aProp.Value <<= pDocShell->GetModel();
            aRet <<= aProp;
        }
        else if ( aString.EqualsAscii( SC_UNO_RUNTIMEUID ) )
        {
            aRet <<= getRuntimeUID();
        }
        else if ( aString.EqualsAscii( SC_UNO_HASVALIDSIGNATURES ) )
        {
            aRet <<= hasValidSignatures();
        }
        else if ( aString.EqualsAscii( SC_UNO_ISLOADED ) )
        {
            ScUnoHelpFunctions::SetBoolInAny( aRet, !pDocShell->IsEmpty() );
        }
        else if ( aString.EqualsAscii( SC_UNO_ISUNDOENABLED ) )
        {
            ScUnoHelpFunctions::SetBoolInAny( aRet, pDoc->IsUndoEnabled() );
        }
        else if ( aString.EqualsAscii( SC_UNO_ISADJUSTHEIGHTENABLED ) )
        {
            ScUnoHelpFunctions::SetBoolInAny( aRet, pDoc->IsAdjustHeightEnabled() );
        }
        else if ( aString.EqualsAscii( SC_UNO_ISEXECUTELINKENABLED ) )
        {
            ScUnoHelpFunctions::SetBoolInAny( aRet, pDoc->IsExecuteLinkEnabled() );
        }
        else if ( aString.EqualsAscii( SC_UNO_ISCHANGEREADONLYENABLED ) )
        {
            ScUnoHelpFunctions::SetBoolInAny( aRet, pDoc->IsChangeReadOnlyEnabled() );
        }
        else if ( aString.EqualsAscii( SC_UNO_REFERENCEDEVICE ) )
        {
            VCLXDevice* pXDev = new VCLXDevice();
            pXDev->SetOutputDevice( pDoc->GetRefDevice() );
            aRet <<= uno::Reference< awt::XDevice >( pXDev );
        }
        else if ( aString.EqualsAscii( "BuildId" ) )
        {
            aRet <<= maBuildId;
        }
        else if ( aString.EqualsAscii( "InternalDocument" ) )
        {
            ScUnoHelpFunctions::SetBoolInAny( aRet, (pDocShell->GetCreateMode() == SFX_CREATE_MODE_INTERNAL) );
        }
    }

    return aRet;
}

SC_IMPL_DUMMY_PROPERTY_LISTENER( ScModelObj )

// XMultiServiceFactory

uno::Reference<uno::XInterface> SAL_CALL ScModelObj::createInstance(
                                const rtl::OUString& aServiceSpecifier )
                                throw(uno::Exception, uno::RuntimeException)
{
    SolarMutexGuard aGuard;
    uno::Reference<uno::XInterface> xRet;
    String aNameStr(aServiceSpecifier);
    sal_uInt16 nType = ScServiceProvider::GetProviderType(aNameStr);
    if ( nType != SC_SERVICE_INVALID )
    {
        //  drawing layer tables must be kept as long as the model is alive
        //  return stored instance if already set
        switch ( nType )
        {
            case SC_SERVICE_GRADTAB:    xRet.set(xDrawGradTab);     break;
            case SC_SERVICE_HATCHTAB:   xRet.set(xDrawHatchTab);    break;
            case SC_SERVICE_BITMAPTAB:  xRet.set(xDrawBitmapTab);   break;
            case SC_SERVICE_TRGRADTAB:  xRet.set(xDrawTrGradTab);   break;
            case SC_SERVICE_MARKERTAB:  xRet.set(xDrawMarkerTab);   break;
            case SC_SERVICE_DASHTAB:    xRet.set(xDrawDashTab);     break;
            case SC_SERVICE_CHDATAPROV: xRet.set(xChartDataProv);   break;
            case SC_SERVICE_VBAOBJECTPROVIDER: xRet.set(xObjProvider); break;
        }

        // #i64497# If a chart is in a temporary document during clipoard paste,
        // there should be no data provider, so that own data is used
        bool bCreate =
            ! ( nType == SC_SERVICE_CHDATAPROV &&
                ( pDocShell->GetCreateMode() == SFX_CREATE_MODE_INTERNAL ));
        // this should never happen, i.e. the temporary document should never be
        // loaded, becuase this unlinks the data
        OSL_ASSERT( bCreate );

        if ( !xRet.is() && bCreate )
        {
            xRet.set(ScServiceProvider::MakeInstance( nType, pDocShell ));

            //  store created instance
            switch ( nType )
            {
                case SC_SERVICE_GRADTAB:    xDrawGradTab.set(xRet);     break;
                case SC_SERVICE_HATCHTAB:   xDrawHatchTab.set(xRet);    break;
                case SC_SERVICE_BITMAPTAB:  xDrawBitmapTab.set(xRet);   break;
                case SC_SERVICE_TRGRADTAB:  xDrawTrGradTab.set(xRet);   break;
                case SC_SERVICE_MARKERTAB:  xDrawMarkerTab.set(xRet);   break;
                case SC_SERVICE_DASHTAB:    xDrawDashTab.set(xRet);     break;
                case SC_SERVICE_CHDATAPROV: xChartDataProv.set(xRet);   break;
                case SC_SERVICE_VBAOBJECTPROVIDER: xObjProvider.set(xRet); break;
            }
        }
    }
    else
    {
        //  alles was ich nicht kenn, werf ich der SvxFmMSFactory an den Hals,
        //  da wird dann 'ne Exception geworfen, wenn's nicht passt...

        try
        {
            xRet.set(SvxFmMSFactory::createInstance(aServiceSpecifier));
            // extra block to force deletion of the temporary before ScShapeObj ctor (setDelegator)
        }
        catch ( lang::ServiceNotRegisteredException & )
        {
        }

        //  if the drawing factory created a shape, a ScShapeObj has to be used
        //  to support own properties like ImageMap:

        uno::Reference<drawing::XShape> xShape( xRet, uno::UNO_QUERY );
        if ( xShape.is() )
        {
            xRet.clear();               // for aggregation, xShape must be the object's only ref
            new ScShapeObj( xShape );   // aggregates object and modifies xShape
            xRet.set(xShape);
        }
    }
    return xRet;
}

uno::Reference<uno::XInterface> SAL_CALL ScModelObj::createInstanceWithArguments(
                                const rtl::OUString& ServiceSpecifier,
                                const uno::Sequence<uno::Any>& aArgs )
                                throw(uno::Exception, uno::RuntimeException)
{
    //! unterscheiden zwischen eigenen Services und denen vom Drawing-Layer?

    SolarMutexGuard aGuard;
    uno::Reference<uno::XInterface> xInt(createInstance(ServiceSpecifier));

    if ( aArgs.getLength() )
    {
        //  used only for cell value binding so far - it can be initialized after creating

        uno::Reference<lang::XInitialization> xInit( xInt, uno::UNO_QUERY );
        if ( xInit.is() )
            xInit->initialize( aArgs );
    }

    return xInt;
}

uno::Sequence<rtl::OUString> SAL_CALL ScModelObj::getAvailableServiceNames()
                                                throw(uno::RuntimeException)
{
    SolarMutexGuard aGuard;

    //! warum sind die Parameter bei concatServiceNames nicht const ???
    //! return concatServiceNames( ScServiceProvider::GetAllServiceNames(),
    //!                            SvxFmMSFactory::getAvailableServiceNames() );

    uno::Sequence<rtl::OUString> aMyServices(ScServiceProvider::GetAllServiceNames());
    uno::Sequence<rtl::OUString> aDrawServices(SvxFmMSFactory::getAvailableServiceNames());

    return concatServiceNames( aMyServices, aDrawServices );
}

// XServiceInfo

rtl::OUString SAL_CALL ScModelObj::getImplementationName() throw(uno::RuntimeException)
{
    return rtl::OUString(RTL_CONSTASCII_USTRINGPARAM( "ScModelObj" ));
}

sal_Bool SAL_CALL ScModelObj::supportsService( const rtl::OUString& rServiceName )
                                                    throw(uno::RuntimeException)
{
    String aServiceStr(rServiceName);
    return aServiceStr.EqualsAscii( SCMODELOBJ_SERVICE ) ||
           aServiceStr.EqualsAscii( SCDOCSETTINGS_SERVICE ) ||
           aServiceStr.EqualsAscii( SCDOC_SERVICE );
}

uno::Sequence<rtl::OUString> SAL_CALL ScModelObj::getSupportedServiceNames()
                                                    throw(uno::RuntimeException)
{
    uno::Sequence<rtl::OUString> aRet(2);
    rtl::OUString* pArray = aRet.getArray();
    pArray[0] = rtl::OUString(RTL_CONSTASCII_USTRINGPARAM( SCMODELOBJ_SERVICE ));
    pArray[1] = rtl::OUString(RTL_CONSTASCII_USTRINGPARAM( SCDOCSETTINGS_SERVICE ));
    return aRet;
}

// XUnoTunnel

sal_Int64 SAL_CALL ScModelObj::getSomething(
                const uno::Sequence<sal_Int8 >& rId ) throw(uno::RuntimeException)
{
    if ( rId.getLength() == 16 &&
          0 == rtl_compareMemory( getUnoTunnelId().getConstArray(),
                                    rId.getConstArray(), 16 ) )
    {
        return sal::static_int_cast<sal_Int64>(reinterpret_cast<sal_IntPtr>(this));
    }

    if ( rId.getLength() == 16 &&
        0 == rtl_compareMemory( SfxObjectShell::getUnoTunnelId().getConstArray(),
                                    rId.getConstArray(), 16 ) )
    {
        return sal::static_int_cast<sal_Int64>(reinterpret_cast<sal_IntPtr>(pDocShell ));
    }

    //  aggregated number formats supplier has XUnoTunnel, too
    //  interface from aggregated object must be obtained via queryAggregation

    sal_Int64 nRet = SfxBaseModel::getSomething( rId );
    if ( nRet )
        return nRet;

    if ( GetFormatter().is() )
    {
        const uno::Type& rTunnelType = ::getCppuType((uno::Reference<lang::XUnoTunnel>*) 0);
        uno::Any aNumTunnel(xNumberAgg->queryAggregation(rTunnelType));
        if(aNumTunnel.getValueType() == rTunnelType)
        {
            uno::Reference<lang::XUnoTunnel> xTunnelAgg(
                *(uno::Reference<lang::XUnoTunnel>*)aNumTunnel.getValue());
            return xTunnelAgg->getSomething( rId );
        }
    }

    return 0;
}

const uno::Sequence<sal_Int8>& ScModelObj::getUnoTunnelId()
{
    static uno::Sequence<sal_Int8> * pSeq = 0;
    if( !pSeq )
    {
        osl::Guard< osl::Mutex > aGuard( osl::Mutex::getGlobalMutex() );
        if( !pSeq )
        {
            static uno::Sequence< sal_Int8 > aSeq( 16 );
            rtl_createUuid( (sal_uInt8*)aSeq.getArray(), 0, sal_True );
            pSeq = &aSeq;
        }
    }
    return *pSeq;
}

ScModelObj* ScModelObj::getImplementation( const uno::Reference<uno::XInterface> xObj )
{
    ScModelObj* pRet = NULL;
    uno::Reference<lang::XUnoTunnel> xUT( xObj, uno::UNO_QUERY );
    if (xUT.is())
        pRet = reinterpret_cast<ScModelObj*>(sal::static_int_cast<sal_IntPtr>(xUT->getSomething(getUnoTunnelId())));
    return pRet;
}

// XChangesNotifier

void ScModelObj::addChangesListener( const uno::Reference< util::XChangesListener >& aListener )
    throw (uno::RuntimeException)
{
    SolarMutexGuard aGuard;
    maChangesListeners.addInterface( aListener );
}

void ScModelObj::removeChangesListener( const uno::Reference< util::XChangesListener >& aListener )
    throw (uno::RuntimeException)
{
    SolarMutexGuard aGuard;
    maChangesListeners.removeInterface( aListener );
}

bool ScModelObj::HasChangesListeners() const
{
    if ( maChangesListeners.getLength() > 0 )
        return true;

    // "change" event set in any sheet?
    return pDocShell && pDocShell->GetDocument()->HasAnySheetEventScript(SC_SHEETEVENT_CHANGE);
}

void ScModelObj::NotifyChanges( const ::rtl::OUString& rOperation, const ScRangeList& rRanges,
    const uno::Sequence< beans::PropertyValue >& rProperties )
{
    if ( pDocShell && HasChangesListeners() )
    {
        util::ChangesEvent aEvent;
        aEvent.Source.set( static_cast< cppu::OWeakObject* >( this ) );
        aEvent.Base <<= aEvent.Source;

<<<<<<< HEAD
        size_t nRangeCount = rRanges.size();
        aEvent.Changes.realloc( static_cast< sal_Int32 >( nRangeCount ) );
        for ( size_t nIndex = 0; nIndex < nRangeCount; ++nIndex )
=======
        sal_uLong nRangeCount = rRanges.Count();
        aEvent.Changes.realloc( static_cast< sal_Int32 >( nRangeCount ) );
        for ( sal_uLong nIndex = 0; nIndex < nRangeCount; ++nIndex )
>>>>>>> ce6308e4
        {
            uno::Reference< table::XCellRange > xRangeObj;

            ScRange aRange( *rRanges[ nIndex ] );
            if ( aRange.aStart == aRange.aEnd )
            {
                xRangeObj.set( new ScCellObj( pDocShell, aRange.aStart ) );
            }
            else
            {
                xRangeObj.set( new ScCellRangeObj( pDocShell, aRange ) );
            }

            util::ElementChange& rChange = aEvent.Changes[ static_cast< sal_Int32 >( nIndex ) ];
            rChange.Accessor <<= rOperation;
            rChange.Element <<= rProperties;
            rChange.ReplacedElement <<= xRangeObj;
        }

        ::cppu::OInterfaceIteratorHelper aIter( maChangesListeners );
        while ( aIter.hasMoreElements() )
        {
            try
            {
                static_cast< util::XChangesListener* >( aIter.next() )->changesOccurred( aEvent );
            }
            catch( uno::Exception& )
            {
            }
        }
    }

    // handle sheet events
    //! separate method with ScMarkData? Then change HasChangesListeners back.
    if ( rOperation.compareToAscii("cell-change") == 0 && pDocShell )
    {
        ScMarkData aMarkData;
        aMarkData.MarkFromRangeList( rRanges, sal_False );
        ScDocument* pDoc = pDocShell->GetDocument();
        SCTAB nTabCount = pDoc->GetTableCount();
        for (SCTAB nTab = 0; nTab < nTabCount; nTab++)
            if (aMarkData.GetTableSelect(nTab))
            {
                const ScSheetEvents* pEvents = pDoc->GetSheetEvents(nTab);
                if (pEvents)
                {
                    const rtl::OUString* pScript = pEvents->GetScript(SC_SHEETEVENT_CHANGE);
                    if (pScript)
                    {
                        ScRangeList aTabRanges;     // collect ranges on this sheet
<<<<<<< HEAD
                        size_t nRangeCount = rRanges.size();
                        for ( size_t nIndex = 0; nIndex < nRangeCount; ++nIndex )
=======
                        sal_uLong nRangeCount = rRanges.Count();
                        for ( sal_uLong nIndex = 0; nIndex < nRangeCount; ++nIndex )
>>>>>>> ce6308e4
                        {
                            ScRange aRange( *rRanges[ nIndex ] );
                            if ( aRange.aStart.Tab() == nTab )
                                aTabRanges.Append( aRange );
                        }
<<<<<<< HEAD
                        size_t nTabRangeCount = aTabRanges.size();
=======
                        sal_uLong nTabRangeCount = aTabRanges.Count();
>>>>>>> ce6308e4
                        if ( nTabRangeCount > 0 )
                        {
                            uno::Reference<uno::XInterface> xTarget;
                            if ( nTabRangeCount == 1 )
                            {
                                ScRange aRange( *aTabRanges[ 0 ] );
                                if ( aRange.aStart == aRange.aEnd )
                                    xTarget.set( static_cast<cppu::OWeakObject*>( new ScCellObj( pDocShell, aRange.aStart ) ) );
                                else
                                    xTarget.set( static_cast<cppu::OWeakObject*>( new ScCellRangeObj( pDocShell, aRange ) ) );
                            }
                            else
                                xTarget.set( static_cast<cppu::OWeakObject*>( new ScCellRangesObj( pDocShell, aTabRanges ) ) );

                            uno::Sequence<uno::Any> aParams(1);
                            aParams[0] <<= xTarget;

                            uno::Any aRet;
                            uno::Sequence<sal_Int16> aOutArgsIndex;
                            uno::Sequence<uno::Any> aOutArgs;

                            /*ErrCode eRet =*/ pDocShell->CallXScript( *pScript, aParams, aRet, aOutArgsIndex, aOutArgs );
                        }
                    }
                }
            }
    }
}

void ScModelObj::HandleCalculateEvents()
{
    if (pDocShell)
    {
        ScDocument* pDoc = pDocShell->GetDocument();
        // don't call events before the document is visible
        // (might also set a flag on SFX_EVENT_LOADFINISHED and only disable while loading)
        if ( pDoc->IsDocVisible() )
        {
            SCTAB nTabCount = pDoc->GetTableCount();
            for (SCTAB nTab = 0; nTab < nTabCount; nTab++)
            {
                if (pDoc->HasCalcNotification(nTab))
                {
                    if (const ScSheetEvents* pEvents = pDoc->GetSheetEvents( nTab ))
                    {
                        if (const rtl::OUString* pScript = pEvents->GetScript(SC_SHEETEVENT_CALCULATE))
                        {
                            uno::Any aRet;
                            uno::Sequence<uno::Any> aParams;
                            uno::Sequence<sal_Int16> aOutArgsIndex;
                            uno::Sequence<uno::Any> aOutArgs;
                            pDocShell->CallXScript( *pScript, aParams, aRet, aOutArgsIndex, aOutArgs );
                        }
                    }

                    try
                    {
                        uno::Reference< script::vba::XVBAEventProcessor > xVbaEvents( pDoc->GetVbaEventProcessor(), uno::UNO_SET_THROW );
                        uno::Sequence< uno::Any > aArgs( 1 );
                        aArgs[ 0 ] <<= nTab;
                        xVbaEvents->processVbaEvent( ScSheetEvents::GetVbaSheetEventId( SC_SHEETEVENT_CALCULATE ), aArgs );
                    }
                    catch( uno::Exception& )
                    {
                    }
                }
            }
        }
        pDoc->ResetCalcNotifications();
    }
}

//------------------------------------------------------------------------

ScDrawPagesObj::ScDrawPagesObj(ScDocShell* pDocSh) :
    pDocShell( pDocSh )
{
    pDocShell->GetDocument()->AddUnoObject(*this);
}

ScDrawPagesObj::~ScDrawPagesObj()
{
    if (pDocShell)
        pDocShell->GetDocument()->RemoveUnoObject(*this);
}

void ScDrawPagesObj::Notify( SfxBroadcaster&, const SfxHint& rHint )
{
    //  Referenz-Update interessiert hier nicht

    if ( rHint.ISA( SfxSimpleHint ) &&
            ((const SfxSimpleHint&)rHint).GetId() == SFX_HINT_DYING )
    {
        pDocShell = NULL;       // ungueltig geworden
    }
}

uno::Reference<drawing::XDrawPage> ScDrawPagesObj::GetObjectByIndex_Impl(sal_Int32 nIndex) const
{
    if (pDocShell)
    {
        ScDrawLayer* pDrawLayer = pDocShell->MakeDrawLayer();
        DBG_ASSERT(pDrawLayer,"kann Draw-Layer nicht anlegen");
        if ( pDrawLayer && nIndex >= 0 && nIndex < pDocShell->GetDocument()->GetTableCount() )
        {
            SdrPage* pPage = pDrawLayer->GetPage((sal_uInt16)nIndex);
            DBG_ASSERT(pPage,"Draw-Page nicht gefunden");
            if (pPage)
            {
                return uno::Reference<drawing::XDrawPage> (pPage->getUnoPage(), uno::UNO_QUERY);
            }
        }
    }
    return NULL;
}

// XDrawPages

uno::Reference<drawing::XDrawPage> SAL_CALL ScDrawPagesObj::insertNewByIndex( sal_Int32 nPos )
                                            throw(uno::RuntimeException)
{
    SolarMutexGuard aGuard;
    uno::Reference<drawing::XDrawPage> xRet;
    if (pDocShell)
    {
        String aNewName;
        pDocShell->GetDocument()->CreateValidTabName(aNewName);
        ScDocFunc aFunc(*pDocShell);
        if ( aFunc.InsertTable( (SCTAB)nPos, aNewName, sal_True, sal_True ) )
            xRet.set(GetObjectByIndex_Impl( nPos ));
    }
    return xRet;
}

void SAL_CALL ScDrawPagesObj::remove( const uno::Reference<drawing::XDrawPage>& xPage )
                                            throw(uno::RuntimeException)
{
    SolarMutexGuard aGuard;
    SvxDrawPage* pImp = SvxDrawPage::getImplementation( xPage );
    if ( pDocShell && pImp )
    {
        SdrPage* pPage = pImp->GetSdrPage();
        if (pPage)
        {
            SCTAB nPageNum = static_cast<SCTAB>(pPage->GetPageNum());
            ScDocFunc aFunc(*pDocShell);
            aFunc.DeleteTable( nPageNum, sal_True, sal_True );
        }
    }
}

// XIndexAccess

sal_Int32 SAL_CALL ScDrawPagesObj::getCount() throw(uno::RuntimeException)
{
    SolarMutexGuard aGuard;
    if (pDocShell)
        return pDocShell->GetDocument()->GetTableCount();
    return 0;
}

uno::Any SAL_CALL ScDrawPagesObj::getByIndex( sal_Int32 nIndex )
                            throw(lang::IndexOutOfBoundsException,
                                    lang::WrappedTargetException, uno::RuntimeException)
{
    SolarMutexGuard aGuard;
    uno::Reference<drawing::XDrawPage> xPage(GetObjectByIndex_Impl(nIndex));
    if (xPage.is())
        return uno::makeAny(xPage);
    else
        throw lang::IndexOutOfBoundsException();
}

uno::Type SAL_CALL ScDrawPagesObj::getElementType() throw(uno::RuntimeException)
{
    SolarMutexGuard aGuard;
    return getCppuType((uno::Reference<drawing::XDrawPage>*)0);
}

sal_Bool SAL_CALL ScDrawPagesObj::hasElements() throw(uno::RuntimeException)
{
    SolarMutexGuard aGuard;
    return ( getCount() != 0 );
}

//------------------------------------------------------------------------

ScTableSheetsObj::ScTableSheetsObj(ScDocShell* pDocSh) :
    pDocShell( pDocSh )
{
    pDocShell->GetDocument()->AddUnoObject(*this);
}

ScTableSheetsObj::~ScTableSheetsObj()
{
    if (pDocShell)
        pDocShell->GetDocument()->RemoveUnoObject(*this);
}

void ScTableSheetsObj::Notify( SfxBroadcaster&, const SfxHint& rHint )
{
    //  Referenz-Update interessiert hier nicht

    if ( rHint.ISA( SfxSimpleHint ) &&
            ((const SfxSimpleHint&)rHint).GetId() == SFX_HINT_DYING )
    {
        pDocShell = NULL;       // ungueltig geworden
    }
}

// XSpreadsheets

ScTableSheetObj* ScTableSheetsObj::GetObjectByIndex_Impl(sal_Int32 nIndex) const
{
    if ( pDocShell && nIndex >= 0 && nIndex < pDocShell->GetDocument()->GetTableCount() )
        return new ScTableSheetObj( pDocShell, static_cast<SCTAB>(nIndex) );

    return NULL;
}

ScTableSheetObj* ScTableSheetsObj::GetObjectByName_Impl(const rtl::OUString& aName) const
{
    if (pDocShell)
    {
        SCTAB nIndex;
        String aString(aName);
        if ( pDocShell->GetDocument()->GetTable( aString, nIndex ) )
            return new ScTableSheetObj( pDocShell, nIndex );
    }
    return NULL;
}

void SAL_CALL ScTableSheetsObj::insertNewByName( const rtl::OUString& aName, sal_Int16 nPosition )
                                                throw(uno::RuntimeException)
{
<<<<<<< HEAD
    SolarMutexGuard aGuard;
    BOOL bDone = FALSE;
=======
    ScUnoGuard aGuard;
    sal_Bool bDone = sal_False;
>>>>>>> ce6308e4
    if (pDocShell)
    {
        String aNamStr(aName);
        ScDocFunc aFunc(*pDocShell);
        bDone = aFunc.InsertTable( nPosition, aNamStr, sal_True, sal_True );
    }
    if (!bDone)
        throw uno::RuntimeException();      // no other exceptions specified
}

void SAL_CALL ScTableSheetsObj::moveByName( const rtl::OUString& aName, sal_Int16 nDestination )
                                            throw(uno::RuntimeException)
{
<<<<<<< HEAD
    SolarMutexGuard aGuard;
    BOOL bDone = FALSE;
=======
    ScUnoGuard aGuard;
    sal_Bool bDone = sal_False;
>>>>>>> ce6308e4
    if (pDocShell)
    {
        String aNamStr(aName);
        SCTAB nSource;
        if ( pDocShell->GetDocument()->GetTable( aNamStr, nSource ) )
            bDone = pDocShell->MoveTable( nSource, nDestination, sal_False, sal_True );
    }
    if (!bDone)
        throw uno::RuntimeException();      // no other exceptions specified
}

void SAL_CALL ScTableSheetsObj::copyByName( const rtl::OUString& aName,
                                const rtl::OUString& aCopy, sal_Int16 nDestination )
                                                throw(uno::RuntimeException)
{
<<<<<<< HEAD
    SolarMutexGuard aGuard;
    BOOL bDone = FALSE;
=======
    ScUnoGuard aGuard;
    sal_Bool bDone = sal_False;
>>>>>>> ce6308e4
    if (pDocShell)
    {
        String aNamStr(aName);
        String aNewStr(aCopy);
        SCTAB nSource;
        if ( pDocShell->GetDocument()->GetTable( aNamStr, nSource ) )
        {
            bDone = pDocShell->MoveTable( nSource, nDestination, sal_True, sal_True );
            if (bDone)
            {
                // #i92477# any index past the last sheet means "append" in MoveTable
                SCTAB nResultTab = static_cast<SCTAB>(nDestination);
                SCTAB nTabCount = pDocShell->GetDocument()->GetTableCount();    // count after copying
                if (nResultTab >= nTabCount)
                    nResultTab = nTabCount - 1;

                ScDocFunc aFunc(*pDocShell);
                bDone = aFunc.RenameTable( nResultTab, aNewStr, sal_True, sal_True );
            }
        }
    }
    if (!bDone)
        throw uno::RuntimeException();      // no other exceptions specified
}

void SAL_CALL ScTableSheetsObj::insertByName( const rtl::OUString& aName, const uno::Any& aElement )
                            throw(lang::IllegalArgumentException, container::ElementExistException,
                                    lang::WrappedTargetException, uno::RuntimeException)
{
<<<<<<< HEAD
    SolarMutexGuard aGuard;
    BOOL bDone = FALSE;
    BOOL bIllArg = FALSE;
=======
    ScUnoGuard aGuard;
    sal_Bool bDone = sal_False;
    sal_Bool bIllArg = sal_False;
>>>>>>> ce6308e4

    //! Type of aElement can be some specific interface instead of XInterface

    if ( pDocShell )
    {
        uno::Reference<uno::XInterface> xInterface(aElement, uno::UNO_QUERY);
        if ( xInterface.is() )
        {
            ScTableSheetObj* pSheetObj = ScTableSheetObj::getImplementation( xInterface );
            if ( pSheetObj && !pSheetObj->GetDocShell() )   // noch nicht eingefuegt?
            {
                ScDocument* pDoc = pDocShell->GetDocument();
                String aNamStr(aName);
                SCTAB nDummy;
                if ( pDoc->GetTable( aNamStr, nDummy ) )
                {
                    //  name already exists
                    throw container::ElementExistException();
                }
                else
                {
                    SCTAB nPosition = pDoc->GetTableCount();
                    ScDocFunc aFunc(*pDocShell);
                    bDone = aFunc.InsertTable( nPosition, aNamStr, sal_True, sal_True );
                    if (bDone)
                        pSheetObj->InitInsertSheet( pDocShell, nPosition );
                    //  Dokument und neuen Range am Objekt setzen
                }
            }
            else
                bIllArg = sal_True;
        }
        else
            bIllArg = sal_True;
    }

    if (!bDone)
    {
        if (bIllArg)
            throw lang::IllegalArgumentException();
        else
            throw uno::RuntimeException();      // ElementExistException is handled above
    }
}

void SAL_CALL ScTableSheetsObj::replaceByName( const rtl::OUString& aName, const uno::Any& aElement )
                            throw(lang::IllegalArgumentException, container::NoSuchElementException,
                                    lang::WrappedTargetException, uno::RuntimeException)
{
<<<<<<< HEAD
    SolarMutexGuard aGuard;
    BOOL bDone = FALSE;
    BOOL bIllArg = FALSE;
=======
    ScUnoGuard aGuard;
    sal_Bool bDone = sal_False;
    sal_Bool bIllArg = sal_False;
>>>>>>> ce6308e4

    //! Type of aElement can be some specific interface instead of XInterface

    if ( pDocShell )
    {
        uno::Reference<uno::XInterface> xInterface(aElement, uno::UNO_QUERY);
        if ( xInterface.is() )
        {
            ScTableSheetObj* pSheetObj = ScTableSheetObj::getImplementation( xInterface );
            if ( pSheetObj && !pSheetObj->GetDocShell() )   // noch nicht eingefuegt?
            {
                String aNamStr(aName);
                SCTAB nPosition;
                if ( pDocShell->GetDocument()->GetTable( aNamStr, nPosition ) )
                {
                    ScDocFunc aFunc(*pDocShell);
                    if ( aFunc.DeleteTable( nPosition, sal_True, sal_True ) )
                    {
                        //  InsertTable kann jetzt eigentlich nicht schiefgehen...
                        bDone = aFunc.InsertTable( nPosition, aNamStr, sal_True, sal_True );
                        if (bDone)
                            pSheetObj->InitInsertSheet( pDocShell, nPosition );
                    }
                }
                else
                {
                    //  not found
                    throw container::NoSuchElementException();
                }
            }
            else
                bIllArg = sal_True;
        }
        else
            bIllArg = sal_True;
    }

    if (!bDone)
    {
        if (bIllArg)
            throw lang::IllegalArgumentException();
        else
            throw uno::RuntimeException();      // NoSuchElementException is handled above
    }
}

void SAL_CALL ScTableSheetsObj::removeByName( const rtl::OUString& aName )
                                throw(container::NoSuchElementException,
                                    lang::WrappedTargetException, uno::RuntimeException)
{
<<<<<<< HEAD
    SolarMutexGuard aGuard;
    BOOL bDone = FALSE;
=======
    ScUnoGuard aGuard;
    sal_Bool bDone = sal_False;
>>>>>>> ce6308e4
    if (pDocShell)
    {
        SCTAB nIndex;
        String aString(aName);
        if ( pDocShell->GetDocument()->GetTable( aString, nIndex ) )
        {
            ScDocFunc aFunc(*pDocShell);
            bDone = aFunc.DeleteTable( nIndex, sal_True, sal_True );
        }
        else
        {
            //  not found
            throw container::NoSuchElementException();
        }
    }

    if (!bDone)
        throw uno::RuntimeException();      // NoSuchElementException is handled above
}

// XCellRangesAccess

uno::Reference< table::XCell > SAL_CALL ScTableSheetsObj::getCellByPosition( sal_Int32 nColumn, sal_Int32 nRow, sal_Int32 nSheet )
    throw (lang::IndexOutOfBoundsException, uno::RuntimeException)
{
<<<<<<< HEAD
    SolarMutexGuard aGuard;
    uno::Reference<table::XCellRange> xSheet(static_cast<ScCellRangeObj*>(GetObjectByIndex_Impl((USHORT)nSheet)));
=======
    ScUnoGuard aGuard;
    uno::Reference<table::XCellRange> xSheet(static_cast<ScCellRangeObj*>(GetObjectByIndex_Impl((sal_uInt16)nSheet)));
>>>>>>> ce6308e4
    if (! xSheet.is())
        throw lang::IndexOutOfBoundsException();

    return xSheet->getCellByPosition(nColumn, nRow);
}

uno::Reference< table::XCellRange > SAL_CALL ScTableSheetsObj::getCellRangeByPosition( sal_Int32 nLeft, sal_Int32 nTop, sal_Int32 nRight, sal_Int32 nBottom, sal_Int32 nSheet )
    throw (lang::IndexOutOfBoundsException, uno::RuntimeException)
{
<<<<<<< HEAD
    SolarMutexGuard aGuard;
    uno::Reference<table::XCellRange> xSheet(static_cast<ScCellRangeObj*>(GetObjectByIndex_Impl((USHORT)nSheet)));
=======
    ScUnoGuard aGuard;
    uno::Reference<table::XCellRange> xSheet(static_cast<ScCellRangeObj*>(GetObjectByIndex_Impl((sal_uInt16)nSheet)));
>>>>>>> ce6308e4
    if (! xSheet.is())
        throw lang::IndexOutOfBoundsException();

    return xSheet->getCellRangeByPosition(nLeft, nTop, nRight, nBottom);
}

uno::Sequence < uno::Reference< table::XCellRange > > SAL_CALL ScTableSheetsObj::getCellRangesByName( const rtl::OUString& aRange )
    throw (lang::IllegalArgumentException, uno::RuntimeException)
{
    SolarMutexGuard aGuard;
    uno::Sequence < uno::Reference < table::XCellRange > > xRet;

    ScRangeList aRangeList;
    ScDocument* pDoc = pDocShell->GetDocument();
    if (ScRangeStringConverter::GetRangeListFromString( aRangeList, aRange, pDoc, ::formula::FormulaGrammar::CONV_OOO, ';' ))
    {
        size_t nCount = aRangeList.size();
        if (nCount)
        {
            xRet.realloc(nCount);
            for( size_t nIndex = 0; nIndex < nCount; nIndex++ )
            {
                const ScRange* pRange = aRangeList[ nIndex ];
                if( pRange )
                    xRet[nIndex] = new ScCellRangeObj(pDocShell, *pRange);
            }
        }
        else
            throw lang::IllegalArgumentException();
    }
    else
        throw lang::IllegalArgumentException();
    return xRet;
}

// XEnumerationAccess

uno::Reference<container::XEnumeration> SAL_CALL ScTableSheetsObj::createEnumeration()
                                                    throw(uno::RuntimeException)
{
    SolarMutexGuard aGuard;
    return new ScIndexEnumeration(this, rtl::OUString(RTL_CONSTASCII_USTRINGPARAM("com.sun.star.sheet.SpreadsheetsEnumeration")));
}

// XIndexAccess

sal_Int32 SAL_CALL ScTableSheetsObj::getCount() throw(uno::RuntimeException)
{
    SolarMutexGuard aGuard;
    if (pDocShell)
        return pDocShell->GetDocument()->GetTableCount();
    return 0;
}

uno::Any SAL_CALL ScTableSheetsObj::getByIndex( sal_Int32 nIndex )
                            throw(lang::IndexOutOfBoundsException,
                                    lang::WrappedTargetException, uno::RuntimeException)
{
    SolarMutexGuard aGuard;
    uno::Reference<sheet::XSpreadsheet> xSheet(GetObjectByIndex_Impl(nIndex));
    if (xSheet.is())
        return uno::makeAny(xSheet);
    else
        throw lang::IndexOutOfBoundsException();
//    return uno::Any();
}

uno::Type SAL_CALL ScTableSheetsObj::getElementType() throw(uno::RuntimeException)
{
    SolarMutexGuard aGuard;
    return getCppuType((uno::Reference<sheet::XSpreadsheet>*)0);
}

sal_Bool SAL_CALL ScTableSheetsObj::hasElements() throw(uno::RuntimeException)
{
    SolarMutexGuard aGuard;
    return ( getCount() != 0 );
}

// XNameAccess

uno::Any SAL_CALL ScTableSheetsObj::getByName( const rtl::OUString& aName )
            throw(container::NoSuchElementException,
                    lang::WrappedTargetException, uno::RuntimeException)
{
    SolarMutexGuard aGuard;
    uno::Reference<sheet::XSpreadsheet> xSheet(GetObjectByName_Impl(aName));
    if (xSheet.is())
        return uno::makeAny(xSheet);
    else
        throw container::NoSuchElementException();
}

uno::Sequence<rtl::OUString> SAL_CALL ScTableSheetsObj::getElementNames()
                                                throw(uno::RuntimeException)
{
    SolarMutexGuard aGuard;
    if (pDocShell)
    {
        ScDocument* pDoc = pDocShell->GetDocument();
        SCTAB nCount = pDoc->GetTableCount();
        String aName;
        uno::Sequence<rtl::OUString> aSeq(nCount);
        rtl::OUString* pAry = aSeq.getArray();
        for (SCTAB i=0; i<nCount; i++)
        {
            pDoc->GetName( i, aName );
            pAry[i] = aName;
        }
        return aSeq;
    }
    return uno::Sequence<rtl::OUString>();
}

sal_Bool SAL_CALL ScTableSheetsObj::hasByName( const rtl::OUString& aName )
                                        throw(uno::RuntimeException)
{
    SolarMutexGuard aGuard;
    if (pDocShell)
    {
        SCTAB nIndex;
        if ( pDocShell->GetDocument()->GetTable( String(aName), nIndex ) )
            return sal_True;
    }
    return sal_False;
}

//------------------------------------------------------------------------

ScTableColumnsObj::ScTableColumnsObj(ScDocShell* pDocSh, SCTAB nT, SCCOL nSC, SCCOL nEC) :
    pDocShell( pDocSh ),
    nTab     ( nT ),
    nStartCol( nSC ),
    nEndCol  ( nEC )
{
    pDocShell->GetDocument()->AddUnoObject(*this);
}

ScTableColumnsObj::~ScTableColumnsObj()
{
    if (pDocShell)
        pDocShell->GetDocument()->RemoveUnoObject(*this);
}

void ScTableColumnsObj::Notify( SfxBroadcaster&, const SfxHint& rHint )
{
    if ( rHint.ISA( ScUpdateRefHint ) )
    {
        //! Referenz-Update fuer Tab und Start/Ende
    }
    else if ( rHint.ISA( SfxSimpleHint ) &&
            ((const SfxSimpleHint&)rHint).GetId() == SFX_HINT_DYING )
    {
        pDocShell = NULL;       // ungueltig geworden
    }
}

// XTableColumns

ScTableColumnObj* ScTableColumnsObj::GetObjectByIndex_Impl(sal_Int32 nIndex) const
{
    SCCOL nCol = static_cast<SCCOL>(nIndex) + nStartCol;
    if ( pDocShell && nCol <= nEndCol )
        return new ScTableColumnObj( pDocShell, nCol, nTab );

    return NULL;    // falscher Index
}

ScTableColumnObj* ScTableColumnsObj::GetObjectByName_Impl(const rtl::OUString& aName) const
{
    SCCOL nCol = 0;
    String aString(aName);
    if ( ::AlphaToCol( nCol, aString) )
        if ( pDocShell && nCol >= nStartCol && nCol <= nEndCol )
            return new ScTableColumnObj( pDocShell, nCol, nTab );

    return NULL;
}

void SAL_CALL ScTableColumnsObj::insertByIndex( sal_Int32 nPosition, sal_Int32 nCount )
                                                throw(uno::RuntimeException)
{
<<<<<<< HEAD
    SolarMutexGuard aGuard;
    BOOL bDone = FALSE;
=======
    ScUnoGuard aGuard;
    sal_Bool bDone = sal_False;
>>>>>>> ce6308e4
    if ( pDocShell && nCount > 0 && nPosition >= 0 && nStartCol+nPosition <= nEndCol &&
            nStartCol+nPosition+nCount-1 <= MAXCOL )
    {
        ScDocFunc aFunc(*pDocShell);
        ScRange aRange( (SCCOL)(nStartCol+nPosition), 0, nTab,
                        (SCCOL)(nStartCol+nPosition+nCount-1), MAXROW, nTab );
        bDone = aFunc.InsertCells( aRange, NULL, INS_INSCOLS, sal_True, sal_True );
    }
    if (!bDone)
        throw uno::RuntimeException();      // no other exceptions specified
}

void SAL_CALL ScTableColumnsObj::removeByIndex( sal_Int32 nIndex, sal_Int32 nCount )
                                                throw(uno::RuntimeException)
{
<<<<<<< HEAD
    SolarMutexGuard aGuard;
    BOOL bDone = FALSE;
=======
    ScUnoGuard aGuard;
    sal_Bool bDone = sal_False;
>>>>>>> ce6308e4
    //  Der zu loeschende Bereich muss innerhalb des Objekts liegen
    if ( pDocShell && nCount > 0 && nIndex >= 0 && nStartCol+nIndex+nCount-1 <= nEndCol )
    {
        ScDocFunc aFunc(*pDocShell);
        ScRange aRange( (SCCOL)(nStartCol+nIndex), 0, nTab,
                        (SCCOL)(nStartCol+nIndex+nCount-1), MAXROW, nTab );
        bDone = aFunc.DeleteCells( aRange, NULL, DEL_DELCOLS, sal_True, sal_True );
    }
    if (!bDone)
        throw uno::RuntimeException();      // no other exceptions specified
}

// XEnumerationAccess

uno::Reference<container::XEnumeration> SAL_CALL ScTableColumnsObj::createEnumeration()
                                                    throw(uno::RuntimeException)
{
    SolarMutexGuard aGuard;
    return new ScIndexEnumeration(this, rtl::OUString(RTL_CONSTASCII_USTRINGPARAM("com.sun.star.table.TableColumnsEnumeration")));
}

// XIndexAccess

sal_Int32 SAL_CALL ScTableColumnsObj::getCount() throw(uno::RuntimeException)
{
    SolarMutexGuard aGuard;
    return nEndCol - nStartCol + 1;
}

uno::Any SAL_CALL ScTableColumnsObj::getByIndex( sal_Int32 nIndex )
                            throw(lang::IndexOutOfBoundsException,
                                    lang::WrappedTargetException, uno::RuntimeException)
{
    SolarMutexGuard aGuard;
    uno::Reference<table::XCellRange> xColumn(GetObjectByIndex_Impl(nIndex));
    if (xColumn.is())
        return uno::makeAny(xColumn);
    else
        throw lang::IndexOutOfBoundsException();
}

uno::Type SAL_CALL ScTableColumnsObj::getElementType() throw(uno::RuntimeException)
{
    SolarMutexGuard aGuard;
    return getCppuType((uno::Reference<table::XCellRange>*)0);
}

sal_Bool SAL_CALL ScTableColumnsObj::hasElements() throw(uno::RuntimeException)
{
    SolarMutexGuard aGuard;
    return ( getCount() != 0 );
}

uno::Any SAL_CALL ScTableColumnsObj::getByName( const rtl::OUString& aName )
            throw(container::NoSuchElementException,
                    lang::WrappedTargetException, uno::RuntimeException)
{
    SolarMutexGuard aGuard;
    uno::Reference<table::XCellRange> xColumn(GetObjectByName_Impl(aName));
    if (xColumn.is())
        return uno::makeAny(xColumn);
    else
        throw container::NoSuchElementException();
}

uno::Sequence<rtl::OUString> SAL_CALL ScTableColumnsObj::getElementNames()
                                                throw(uno::RuntimeException)
{
    SolarMutexGuard aGuard;
    SCCOL nCount = nEndCol - nStartCol + 1;
    uno::Sequence<rtl::OUString> aSeq(nCount);
    rtl::OUString* pAry = aSeq.getArray();
    for (SCCOL i=0; i<nCount; i++)
        pAry[i] = ::ScColToAlpha( nStartCol + i );

    return aSeq;
}

sal_Bool SAL_CALL ScTableColumnsObj::hasByName( const rtl::OUString& aName )
                                        throw(uno::RuntimeException)
{
    SolarMutexGuard aGuard;
    SCCOL nCol = 0;
    String aString(aName);
    if ( ::AlphaToCol( nCol, aString) )
        if ( pDocShell && nCol >= nStartCol && nCol <= nEndCol )
            return sal_True;

    return sal_False;       // nicht gefunden
}

// XPropertySet

uno::Reference<beans::XPropertySetInfo> SAL_CALL ScTableColumnsObj::getPropertySetInfo()
                                                        throw(uno::RuntimeException)
{
    SolarMutexGuard aGuard;
    static uno::Reference<beans::XPropertySetInfo> aRef(
        new SfxItemPropertySetInfo( lcl_GetColumnsPropertyMap() ));
    return aRef;
}

void SAL_CALL ScTableColumnsObj::setPropertyValue(
                        const rtl::OUString& aPropertyName, const uno::Any& aValue )
                throw(beans::UnknownPropertyException, beans::PropertyVetoException,
                        lang::IllegalArgumentException, lang::WrappedTargetException,
                        uno::RuntimeException)
{
    SolarMutexGuard aGuard;
    if (!pDocShell)
        throw uno::RuntimeException();

    ScDocFunc aFunc(*pDocShell);
    SCCOLROW nColArr[2];
    nColArr[0] = nStartCol;
    nColArr[1] = nEndCol;
    String aNameString(aPropertyName);

    if ( aNameString.EqualsAscii( SC_UNONAME_CELLWID ) )
    {
        sal_Int32 nNewWidth = 0;
        if ( aValue >>= nNewWidth )
            aFunc.SetWidthOrHeight( sal_True, 1, nColArr, nTab, SC_SIZE_ORIGINAL,
                                    (sal_uInt16)HMMToTwips(nNewWidth), sal_True, sal_True );
    }
    else if ( aNameString.EqualsAscii( SC_UNONAME_CELLVIS ) )
    {
        sal_Bool bVis = ScUnoHelpFunctions::GetBoolFromAny( aValue );
        ScSizeMode eMode = bVis ? SC_SIZE_SHOW : SC_SIZE_DIRECT;
        aFunc.SetWidthOrHeight( sal_True, 1, nColArr, nTab, eMode, 0, sal_True, sal_True );
        //  SC_SIZE_DIRECT with size 0: hide
    }
    else if ( aNameString.EqualsAscii( SC_UNONAME_OWIDTH ) )
    {
        sal_Bool bOpt = ScUnoHelpFunctions::GetBoolFromAny( aValue );
        if (bOpt)
            aFunc.SetWidthOrHeight( sal_True, 1, nColArr, nTab,
                                    SC_SIZE_OPTIMAL, STD_EXTRA_WIDTH, sal_True, sal_True );
        // sal_False for columns currently has no effect
    }
    else if ( aNameString.EqualsAscii( SC_UNONAME_NEWPAGE ) || aNameString.EqualsAscii( SC_UNONAME_MANPAGE ) )
    {
        //! single function to set/remove all breaks?
        sal_Bool bSet = ScUnoHelpFunctions::GetBoolFromAny( aValue );
        for (SCCOL nCol=nStartCol; nCol<=nEndCol; nCol++)
            if (bSet)
                aFunc.InsertPageBreak( sal_True, ScAddress(nCol,0,nTab), sal_True, sal_True, sal_True );
            else
                aFunc.RemovePageBreak( sal_True, ScAddress(nCol,0,nTab), sal_True, sal_True, sal_True );
    }
}

uno::Any SAL_CALL ScTableColumnsObj::getPropertyValue( const rtl::OUString& aPropertyName )
                throw(beans::UnknownPropertyException, lang::WrappedTargetException,
                        uno::RuntimeException)
{
    SolarMutexGuard aGuard;
    if (!pDocShell)
        throw uno::RuntimeException();

    ScDocument* pDoc = pDocShell->GetDocument();
    String aNameString(aPropertyName);
    uno::Any aAny;

    //! loop over all columns for current state?

    if ( aNameString.EqualsAscii( SC_UNONAME_CELLWID ) )
    {
        // for hidden column, return original height
        sal_uInt16 nWidth = pDoc->GetOriginalWidth( nStartCol, nTab );
        aAny <<= (sal_Int32)TwipsToHMM(nWidth);
    }
    else if ( aNameString.EqualsAscii( SC_UNONAME_CELLVIS ) )
    {
        bool bVis = !pDoc->ColHidden(nStartCol, nTab);
        ScUnoHelpFunctions::SetBoolInAny( aAny, bVis );
    }
    else if ( aNameString.EqualsAscii( SC_UNONAME_OWIDTH ) )
    {
        sal_Bool bOpt = !(pDoc->GetColFlags( nStartCol, nTab ) & CR_MANUALSIZE);
        ScUnoHelpFunctions::SetBoolInAny( aAny, bOpt );
    }
    else if ( aNameString.EqualsAscii( SC_UNONAME_NEWPAGE ) )
    {
        ScBreakType nBreak = pDoc->HasColBreak(nStartCol, nTab);
        ScUnoHelpFunctions::SetBoolInAny( aAny, nBreak );
    }
    else if ( aNameString.EqualsAscii( SC_UNONAME_MANPAGE ) )
    {
        ScBreakType nBreak = pDoc->HasColBreak(nStartCol, nTab);
        ScUnoHelpFunctions::SetBoolInAny( aAny, (nBreak & BREAK_MANUAL) );
    }

    return aAny;
}

SC_IMPL_DUMMY_PROPERTY_LISTENER( ScTableColumnsObj )

//------------------------------------------------------------------------

ScTableRowsObj::ScTableRowsObj(ScDocShell* pDocSh, SCTAB nT, SCROW nSR, SCROW nER) :
    pDocShell( pDocSh ),
    nTab     ( nT ),
    nStartRow( nSR ),
    nEndRow  ( nER )
{
    pDocShell->GetDocument()->AddUnoObject(*this);
}

ScTableRowsObj::~ScTableRowsObj()
{
    if (pDocShell)
        pDocShell->GetDocument()->RemoveUnoObject(*this);
}

void ScTableRowsObj::Notify( SfxBroadcaster&, const SfxHint& rHint )
{
    if ( rHint.ISA( ScUpdateRefHint ) )
    {
        //! Referenz-Update fuer Tab und Start/Ende
    }
    else if ( rHint.ISA( SfxSimpleHint ) &&
            ((const SfxSimpleHint&)rHint).GetId() == SFX_HINT_DYING )
    {
        pDocShell = NULL;       // ungueltig geworden
    }
}

// XTableRows

ScTableRowObj* ScTableRowsObj::GetObjectByIndex_Impl(sal_Int32 nIndex) const
{
    SCROW nRow = static_cast<SCROW>(nIndex) + nStartRow;
    if ( pDocShell && nRow <= nEndRow )
        return new ScTableRowObj( pDocShell, nRow, nTab );

    return NULL;    // falscher Index
}

void SAL_CALL ScTableRowsObj::insertByIndex( sal_Int32 nPosition, sal_Int32 nCount )
                                                throw(uno::RuntimeException)
{
<<<<<<< HEAD
    SolarMutexGuard aGuard;
    BOOL bDone = FALSE;
=======
    ScUnoGuard aGuard;
    sal_Bool bDone = sal_False;
>>>>>>> ce6308e4
    if ( pDocShell && nCount > 0 && nPosition >= 0 && nStartRow+nPosition <= nEndRow &&
            nStartRow+nPosition+nCount-1 <= MAXROW )
    {
        ScDocFunc aFunc(*pDocShell);
        ScRange aRange( 0, (SCROW)(nStartRow+nPosition), nTab,
                        MAXCOL, (SCROW)(nStartRow+nPosition+nCount-1), nTab );
        bDone = aFunc.InsertCells( aRange, NULL, INS_INSROWS, sal_True, sal_True );
    }
    if (!bDone)
        throw uno::RuntimeException();      // no other exceptions specified
}

void SAL_CALL ScTableRowsObj::removeByIndex( sal_Int32 nIndex, sal_Int32 nCount )
                                                throw(uno::RuntimeException)
{
<<<<<<< HEAD
    SolarMutexGuard aGuard;
    BOOL bDone = FALSE;
=======
    ScUnoGuard aGuard;
    sal_Bool bDone = sal_False;
>>>>>>> ce6308e4
    //  Der zu loeschende Bereich muss innerhalb des Objekts liegen
    if ( pDocShell && nCount > 0 && nIndex >= 0 && nStartRow+nIndex+nCount-1 <= nEndRow )
    {
        ScDocFunc aFunc(*pDocShell);
        ScRange aRange( 0, (SCROW)(nStartRow+nIndex), nTab,
                        MAXCOL, (SCROW)(nStartRow+nIndex+nCount-1), nTab );
        bDone = aFunc.DeleteCells( aRange, NULL, DEL_DELROWS, sal_True, sal_True );
    }
    if (!bDone)
        throw uno::RuntimeException();      // no other exceptions specified
}

// XEnumerationAccess

uno::Reference<container::XEnumeration> SAL_CALL ScTableRowsObj::createEnumeration()
                                                    throw(uno::RuntimeException)
{
    SolarMutexGuard aGuard;
    return new ScIndexEnumeration(this, rtl::OUString(RTL_CONSTASCII_USTRINGPARAM("com.sun.star.table.TableRowsEnumeration")));
}

// XIndexAccess

sal_Int32 SAL_CALL ScTableRowsObj::getCount() throw(uno::RuntimeException)
{
    SolarMutexGuard aGuard;
    return nEndRow - nStartRow + 1;
}

uno::Any SAL_CALL ScTableRowsObj::getByIndex( sal_Int32 nIndex )
                            throw(lang::IndexOutOfBoundsException,
                                    lang::WrappedTargetException, uno::RuntimeException)
{
    SolarMutexGuard aGuard;
    uno::Reference<table::XCellRange> xRow(GetObjectByIndex_Impl(nIndex));
    if (xRow.is())
        return uno::makeAny(xRow);
    else
        throw lang::IndexOutOfBoundsException();
}

uno::Type SAL_CALL ScTableRowsObj::getElementType() throw(uno::RuntimeException)
{
    SolarMutexGuard aGuard;
    return getCppuType((uno::Reference<table::XCellRange>*)0);
}

sal_Bool SAL_CALL ScTableRowsObj::hasElements() throw(uno::RuntimeException)
{
    SolarMutexGuard aGuard;
    return ( getCount() != 0 );
}

// XPropertySet

uno::Reference<beans::XPropertySetInfo> SAL_CALL ScTableRowsObj::getPropertySetInfo()
                                                        throw(uno::RuntimeException)
{
    SolarMutexGuard aGuard;
    static uno::Reference<beans::XPropertySetInfo> aRef(
        new SfxItemPropertySetInfo( lcl_GetRowsPropertyMap() ));
    return aRef;
}

void SAL_CALL ScTableRowsObj::setPropertyValue(
                        const rtl::OUString& aPropertyName, const uno::Any& aValue )
                throw(beans::UnknownPropertyException, beans::PropertyVetoException,
                        lang::IllegalArgumentException, lang::WrappedTargetException,
                        uno::RuntimeException)
{
    SolarMutexGuard aGuard;
    if (!pDocShell)
        throw uno::RuntimeException();

    ScDocFunc aFunc(*pDocShell);
    ScDocument* pDoc = pDocShell->GetDocument();
    SCCOLROW nRowArr[2];
    nRowArr[0] = nStartRow;
    nRowArr[1] = nEndRow;
    String aNameString(aPropertyName);

    if ( aNameString.EqualsAscii( SC_UNONAME_OHEIGHT ) )
    {
        sal_Int32 nNewHeight = 0;
        if ( pDoc->IsImportingXML() && ( aValue >>= nNewHeight ) )
        {
            // used to set the stored row height for rows with optimal height when loading.

            // TODO: It's probably cleaner to use a different property name
            // for this.
            pDoc->SetRowHeightOnly( nStartRow, nEndRow, nTab, (sal_uInt16)HMMToTwips(nNewHeight) );
        }
        else
        {
            sal_Bool bOpt = ScUnoHelpFunctions::GetBoolFromAny( aValue );
            if (bOpt)
                aFunc.SetWidthOrHeight( sal_False, 1, nRowArr, nTab, SC_SIZE_OPTIMAL, 0, sal_True, sal_True );
            else
            {
                //! manually set old heights again?
            }
        }
    }
    else if ( aNameString.EqualsAscii( SC_UNONAME_CELLHGT ) )
    {
        sal_Int32 nNewHeight = 0;
        if ( aValue >>= nNewHeight )
            aFunc.SetWidthOrHeight( sal_False, 1, nRowArr, nTab, SC_SIZE_ORIGINAL,
                                    (sal_uInt16)HMMToTwips(nNewHeight), sal_True, sal_True );
    }
    else if ( aNameString.EqualsAscii( SC_UNONAME_CELLVIS ) )
    {
        sal_Bool bVis = ScUnoHelpFunctions::GetBoolFromAny( aValue );
        ScSizeMode eMode = bVis ? SC_SIZE_SHOW : SC_SIZE_DIRECT;
        aFunc.SetWidthOrHeight( sal_False, 1, nRowArr, nTab, eMode, 0, sal_True, sal_True );
        //  SC_SIZE_DIRECT with size 0: hide
    }
    else if ( aNameString.EqualsAscii( SC_UNONAME_CELLFILT ) )
    {
        //! undo etc.
        if (ScUnoHelpFunctions::GetBoolFromAny( aValue ))
            pDoc->SetRowFiltered(nStartRow, nEndRow, nTab, true);
        else
            pDoc->SetRowFiltered(nStartRow, nEndRow, nTab, false);
    }
    else if ( aNameString.EqualsAscii( SC_UNONAME_NEWPAGE) || aNameString.EqualsAscii( SC_UNONAME_MANPAGE) )
    {
        //! single function to set/remove all breaks?
        sal_Bool bSet = ScUnoHelpFunctions::GetBoolFromAny( aValue );
        for (SCROW nRow=nStartRow; nRow<=nEndRow; nRow++)
            if (bSet)
                aFunc.InsertPageBreak( sal_False, ScAddress(0,nRow,nTab), sal_True, sal_True, sal_True );
            else
                aFunc.RemovePageBreak( sal_False, ScAddress(0,nRow,nTab), sal_True, sal_True, sal_True );
    }
    else if ( aNameString.EqualsAscii( SC_UNONAME_CELLBACK ) || aNameString.EqualsAscii( SC_UNONAME_CELLTRAN ) )
    {
        // #i57867# Background color is specified for row styles in the file format,
        // so it has to be supported along with the row properties (import only).

        // Use ScCellRangeObj to set the property for all cells in the rows
        // (this means, the "row attribute" must be set before individual cell attributes).

        ScRange aRange( 0, nStartRow, nTab, MAXCOL, nEndRow, nTab );
        uno::Reference<beans::XPropertySet> xRangeObj = new ScCellRangeObj( pDocShell, aRange );
        xRangeObj->setPropertyValue( aPropertyName, aValue );
    }
}

uno::Any SAL_CALL ScTableRowsObj::getPropertyValue( const rtl::OUString& aPropertyName )
                throw(beans::UnknownPropertyException, lang::WrappedTargetException,
                        uno::RuntimeException)
{
    SolarMutexGuard aGuard;
    if (!pDocShell)
        throw uno::RuntimeException();

    ScDocument* pDoc = pDocShell->GetDocument();
    String aNameString(aPropertyName);
    uno::Any aAny;

    //! loop over all rows for current state?

    if ( aNameString.EqualsAscii( SC_UNONAME_CELLHGT ) )
    {
        // for hidden row, return original height
        sal_uInt16 nHeight = pDoc->GetOriginalHeight( nStartRow, nTab );
        aAny <<= (sal_Int32)TwipsToHMM(nHeight);
    }
    else if ( aNameString.EqualsAscii( SC_UNONAME_CELLVIS ) )
    {
        SCROW nLastRow;
        bool bVis = !pDoc->RowHidden(nStartRow, nTab, NULL, &nLastRow);
        ScUnoHelpFunctions::SetBoolInAny( aAny, bVis );
    }
    else if ( aNameString.EqualsAscii( SC_UNONAME_CELLFILT ) )
    {
        bool bVis = pDoc->RowFiltered(nStartRow, nTab);
        ScUnoHelpFunctions::SetBoolInAny( aAny, bVis );
    }
    else if ( aNameString.EqualsAscii( SC_UNONAME_OHEIGHT ) )
    {
        sal_Bool bOpt = !(pDoc->GetRowFlags( nStartRow, nTab ) & CR_MANUALSIZE);
        ScUnoHelpFunctions::SetBoolInAny( aAny, bOpt );
    }
    else if ( aNameString.EqualsAscii( SC_UNONAME_NEWPAGE ) )
    {
        ScBreakType nBreak = pDoc->HasRowBreak(nStartRow, nTab);
        ScUnoHelpFunctions::SetBoolInAny( aAny, nBreak );
    }
    else if ( aNameString.EqualsAscii( SC_UNONAME_MANPAGE ) )
    {
        ScBreakType nBreak = pDoc->HasRowBreak(nStartRow, nTab);
        ScUnoHelpFunctions::SetBoolInAny( aAny, (nBreak & BREAK_MANUAL) );
    }
    else if ( aNameString.EqualsAscii( SC_UNONAME_CELLBACK ) || aNameString.EqualsAscii( SC_UNONAME_CELLTRAN ) )
    {
        // Use ScCellRangeObj to get the property from the cell range
        // (for completeness only, this is not used by the XML filter).

        ScRange aRange( 0, nStartRow, nTab, MAXCOL, nEndRow, nTab );
        uno::Reference<beans::XPropertySet> xRangeObj = new ScCellRangeObj( pDocShell, aRange );
        aAny = xRangeObj->getPropertyValue( aPropertyName );
    }

    return aAny;
}

SC_IMPL_DUMMY_PROPERTY_LISTENER( ScTableRowsObj )

//------------------------------------------------------------------------

ScSpreadsheetSettingsObj::~ScSpreadsheetSettingsObj()
{
    if (pDocShell)
        pDocShell->GetDocument()->RemoveUnoObject(*this);
}

void ScSpreadsheetSettingsObj::Notify( SfxBroadcaster&, const SfxHint& rHint )
{
    //  Referenz-Update interessiert hier nicht

    if ( rHint.ISA( SfxSimpleHint ) &&
            ((const SfxSimpleHint&)rHint).GetId() == SFX_HINT_DYING )
    {
        pDocShell = NULL;       // ungueltig geworden
    }
}

// XPropertySet

uno::Reference<beans::XPropertySetInfo> SAL_CALL ScSpreadsheetSettingsObj::getPropertySetInfo()
                                                        throw(uno::RuntimeException)
{
    //! muss noch
    return NULL;
}

void SAL_CALL ScSpreadsheetSettingsObj::setPropertyValue(
                        const rtl::OUString& /* aPropertyName */, const uno::Any& /* aValue */ )
                throw(beans::UnknownPropertyException, beans::PropertyVetoException,
                        lang::IllegalArgumentException, lang::WrappedTargetException,
                        uno::RuntimeException)
{
    //! muss noch
}

uno::Any SAL_CALL ScSpreadsheetSettingsObj::getPropertyValue( const rtl::OUString& /* aPropertyName */ )
                throw(beans::UnknownPropertyException, lang::WrappedTargetException,
                        uno::RuntimeException)
{
    //! muss noch
    return uno::Any();
}

SC_IMPL_DUMMY_PROPERTY_LISTENER( ScSpreadsheetSettingsObj )

//------------------------------------------------------------------------

ScAnnotationsObj::ScAnnotationsObj(ScDocShell* pDocSh, SCTAB nT) :
    pDocShell( pDocSh ),
    nTab( nT )
{
    pDocShell->GetDocument()->AddUnoObject(*this);
}

ScAnnotationsObj::~ScAnnotationsObj()
{
    if (pDocShell)
        pDocShell->GetDocument()->RemoveUnoObject(*this);
}

void ScAnnotationsObj::Notify( SfxBroadcaster&, const SfxHint& rHint )
{
    //! nTab bei Referenz-Update anpassen!!!

    if ( rHint.ISA( SfxSimpleHint ) &&
            ((const SfxSimpleHint&)rHint).GetId() == SFX_HINT_DYING )
    {
        pDocShell = NULL;       // ungueltig geworden
    }
}

bool ScAnnotationsObj::GetAddressByIndex_Impl( sal_Int32 nIndex, ScAddress& rPos ) const
{
    if (pDocShell)
    {
        sal_Int32 nFound = 0;
        ScDocument* pDoc = pDocShell->GetDocument();
        ScCellIterator aCellIter( pDoc, 0,0, nTab, MAXCOL,MAXROW, nTab );
        for( ScBaseCell* pCell = aCellIter.GetFirst(); pCell; pCell = aCellIter.GetNext() )
        {
            if (pCell->HasNote())
            {
                if (nFound == nIndex)
                {
                    rPos = ScAddress( aCellIter.GetCol(), aCellIter.GetRow(), aCellIter.GetTab() );
                    return true;
                }
                ++nFound;
            }
        }
    }
    return false;
}

ScAnnotationObj* ScAnnotationsObj::GetObjectByIndex_Impl( sal_Int32 nIndex ) const
{
    if (pDocShell)
    {
        ScAddress aPos;
        if ( GetAddressByIndex_Impl( nIndex, aPos ) )
            return new ScAnnotationObj( pDocShell, aPos );
    }
    return NULL;
}

// XSheetAnnotations

void SAL_CALL ScAnnotationsObj::insertNew(
        const table::CellAddress& aPosition, const ::rtl::OUString& rText )
                                                throw(uno::RuntimeException)
{
    SolarMutexGuard aGuard;
    if (pDocShell)
    {
        DBG_ASSERT( aPosition.Sheet == nTab, "addAnnotation mit falschem Sheet" );
        ScAddress aPos( (SCCOL)aPosition.Column, (SCROW)aPosition.Row, nTab );

        ScDocFunc aFunc( *pDocShell );
        aFunc.ReplaceNote( aPos, rText, 0, 0, sal_True );
    }
}

void SAL_CALL ScAnnotationsObj::removeByIndex( sal_Int32 nIndex ) throw(uno::RuntimeException)
{
    SolarMutexGuard aGuard;
    if (pDocShell)
    {
        ScAddress aPos;
        if ( GetAddressByIndex_Impl( nIndex, aPos ) )
        {
            ScMarkData aMarkData;
            aMarkData.SelectTable( aPos.Tab(), sal_True );
            aMarkData.SetMultiMarkArea( ScRange(aPos) );

            ScDocFunc aFunc(*pDocShell);
            aFunc.DeleteContents( aMarkData, IDF_NOTE, sal_True, sal_True );
        }
    }
}

// XEnumerationAccess

uno::Reference<container::XEnumeration> SAL_CALL ScAnnotationsObj::createEnumeration()
                                                    throw(uno::RuntimeException)
{
    //! iterate directly (more efficiently)?

    SolarMutexGuard aGuard;
    return new ScIndexEnumeration(this, rtl::OUString(RTL_CONSTASCII_USTRINGPARAM("com.sun.star.sheet.CellAnnotationsEnumeration")));
}

// XIndexAccess

sal_Int32 SAL_CALL ScAnnotationsObj::getCount() throw(uno::RuntimeException)
{
<<<<<<< HEAD
    SolarMutexGuard aGuard;
    ULONG nCount = 0;
=======
    ScUnoGuard aGuard;
    sal_uLong nCount = 0;
>>>>>>> ce6308e4
    if (pDocShell)
    {
        ScCellIterator aCellIter( pDocShell->GetDocument(), 0,0, nTab, MAXCOL,MAXROW, nTab );
        for( ScBaseCell* pCell = aCellIter.GetFirst(); pCell; pCell = aCellIter.GetNext() )
            if (pCell->HasNote())
                ++nCount;
    }
    return nCount;
}

uno::Any SAL_CALL ScAnnotationsObj::getByIndex( sal_Int32 nIndex )
                            throw(lang::IndexOutOfBoundsException,
                                    lang::WrappedTargetException, uno::RuntimeException)
{
    SolarMutexGuard aGuard;
    uno::Reference<sheet::XSheetAnnotation> xAnnotation(GetObjectByIndex_Impl(nIndex));
    if (xAnnotation.is())
        return uno::makeAny(xAnnotation);
    else
        throw lang::IndexOutOfBoundsException();
}

uno::Type SAL_CALL ScAnnotationsObj::getElementType() throw(uno::RuntimeException)
{
    SolarMutexGuard aGuard;
    return getCppuType((uno::Reference<sheet::XSheetAnnotation>*)0);
}

sal_Bool SAL_CALL ScAnnotationsObj::hasElements() throw(uno::RuntimeException)
{
    SolarMutexGuard aGuard;
    return ( getCount() != 0 );
}

//------------------------------------------------------------------------

ScScenariosObj::ScScenariosObj(ScDocShell* pDocSh, SCTAB nT) :
    pDocShell( pDocSh ),
    nTab     ( nT )
{
    pDocShell->GetDocument()->AddUnoObject(*this);
}

ScScenariosObj::~ScScenariosObj()
{
    if (pDocShell)
        pDocShell->GetDocument()->RemoveUnoObject(*this);
}

void ScScenariosObj::Notify( SfxBroadcaster&, const SfxHint& rHint )
{
    if ( rHint.ISA( ScUpdateRefHint ) )
    {
        //! Referenz-Update fuer Tab und Start/Ende
    }
    else if ( rHint.ISA( SfxSimpleHint ) &&
            ((const SfxSimpleHint&)rHint).GetId() == SFX_HINT_DYING )
    {
        pDocShell = NULL;       // ungueltig geworden
    }
}

// XScenarios

sal_Bool ScScenariosObj::GetScenarioIndex_Impl( const rtl::OUString& rName, SCTAB& rIndex )
{
    //! Case-insensitiv ????

    if ( pDocShell )
    {
        String aString(rName);

        String aTabName;
        ScDocument* pDoc = pDocShell->GetDocument();
        SCTAB nCount = (SCTAB)getCount();
        for (SCTAB i=0; i<nCount; i++)
            if (pDoc->GetName( nTab+i+1, aTabName ))
                if ( aTabName == aString )
                {
                    rIndex = i;
                    return sal_True;
                }
    }

    return sal_False;
}

ScTableSheetObj* ScScenariosObj::GetObjectByIndex_Impl(sal_Int32 nIndex)
{
    sal_uInt16 nCount = (sal_uInt16)getCount();
    if ( pDocShell && nIndex >= 0 && nIndex < nCount )
        return new ScTableSheetObj( pDocShell, nTab+static_cast<SCTAB>(nIndex)+1 );

    return NULL;    // kein Dokument oder falscher Index
}

ScTableSheetObj* ScScenariosObj::GetObjectByName_Impl(const rtl::OUString& aName)
{
    SCTAB nIndex;
    if ( pDocShell && GetScenarioIndex_Impl( aName, nIndex ) )
        return new ScTableSheetObj( pDocShell, nTab+nIndex+1 );

    return NULL;    // nicht gefunden
}

void SAL_CALL ScScenariosObj::addNewByName( const rtl::OUString& aName,
                                const uno::Sequence<table::CellRangeAddress>& aRanges,
                                const rtl::OUString& aComment )
                                    throw(uno::RuntimeException)
{
    SolarMutexGuard aGuard;
    if ( pDocShell )
    {
        ScMarkData aMarkData;
        aMarkData.SelectTable( nTab, sal_True );

        sal_uInt16 nRangeCount = (sal_uInt16)aRanges.getLength();
        if (nRangeCount)
        {
            const table::CellRangeAddress* pAry = aRanges.getConstArray();
            for (sal_uInt16 i=0; i<nRangeCount; i++)
            {
                DBG_ASSERT( pAry[i].Sheet == nTab, "addScenario mit falscher Tab" );
                ScRange aRange( (SCCOL)pAry[i].StartColumn, (SCROW)pAry[i].StartRow, nTab,
                                (SCCOL)pAry[i].EndColumn,   (SCROW)pAry[i].EndRow,   nTab );

                aMarkData.SetMultiMarkArea( aRange );
            }
        }

        String aNameStr(aName);
        String aCommStr(aComment);

        Color aColor( COL_LIGHTGRAY );  // Default
        sal_uInt16 nFlags = SC_SCENARIO_SHOWFRAME | SC_SCENARIO_PRINTFRAME | SC_SCENARIO_TWOWAY | SC_SCENARIO_PROTECT;

        pDocShell->MakeScenario( nTab, aNameStr, aCommStr, aColor, nFlags, aMarkData );
    }
}

void SAL_CALL ScScenariosObj::removeByName( const rtl::OUString& aName )
                                            throw(uno::RuntimeException)
{
    SolarMutexGuard aGuard;
    SCTAB nIndex;
    if ( pDocShell && GetScenarioIndex_Impl( aName, nIndex ) )
    {
        ScDocFunc aFunc(*pDocShell);
        aFunc.DeleteTable( nTab+nIndex+1, sal_True, sal_True );
    }
}

// XEnumerationAccess

uno::Reference<container::XEnumeration> SAL_CALL ScScenariosObj::createEnumeration()
                                                    throw(uno::RuntimeException)
{
    SolarMutexGuard aGuard;
    return new ScIndexEnumeration(this, rtl::OUString(RTL_CONSTASCII_USTRINGPARAM("com.sun.star.sheet.ScenariosEnumeration")));
}

// XIndexAccess

sal_Int32 SAL_CALL ScScenariosObj::getCount() throw(uno::RuntimeException)
{
    SolarMutexGuard aGuard;
    SCTAB nCount = 0;
    if ( pDocShell )
    {
        ScDocument* pDoc = pDocShell->GetDocument();
        if (!pDoc->IsScenario(nTab))
        {
            SCTAB nTabCount = pDoc->GetTableCount();
            SCTAB nNext = nTab + 1;
            while (nNext < nTabCount && pDoc->IsScenario(nNext))
            {
                ++nCount;
                ++nNext;
            }
        }
    }
    return nCount;
}

uno::Any SAL_CALL ScScenariosObj::getByIndex( sal_Int32 nIndex )
                            throw(lang::IndexOutOfBoundsException,
                                    lang::WrappedTargetException, uno::RuntimeException)
{
    SolarMutexGuard aGuard;
    uno::Reference<sheet::XScenario> xScen(GetObjectByIndex_Impl(nIndex));
    if (xScen.is())
        return uno::makeAny(xScen);
    else
        throw lang::IndexOutOfBoundsException();
}

uno::Type SAL_CALL ScScenariosObj::getElementType() throw(uno::RuntimeException)
{
    SolarMutexGuard aGuard;
    return getCppuType((uno::Reference<sheet::XScenario>*)0);
}

sal_Bool SAL_CALL ScScenariosObj::hasElements() throw(uno::RuntimeException)
{
    SolarMutexGuard aGuard;
    return ( getCount() != 0 );
}

uno::Any SAL_CALL ScScenariosObj::getByName( const rtl::OUString& aName )
            throw(container::NoSuchElementException,
                    lang::WrappedTargetException, uno::RuntimeException)
{
    SolarMutexGuard aGuard;
    uno::Reference<sheet::XScenario> xScen(GetObjectByName_Impl(aName));
    if (xScen.is())
        return uno::makeAny(xScen);
    else
        throw container::NoSuchElementException();
}

uno::Sequence<rtl::OUString> SAL_CALL ScScenariosObj::getElementNames()
                                                throw(uno::RuntimeException)
{
    SolarMutexGuard aGuard;
    SCTAB nCount = (SCTAB)getCount();
    uno::Sequence<rtl::OUString> aSeq(nCount);

    if ( pDocShell )    // sonst ist auch Count = 0
    {
        String aTabName;
        ScDocument* pDoc = pDocShell->GetDocument();
        rtl::OUString* pAry = aSeq.getArray();
        for (SCTAB i=0; i<nCount; i++)
            if (pDoc->GetName( nTab+i+1, aTabName ))
                pAry[i] = aTabName;
    }

    return aSeq;
}

sal_Bool SAL_CALL ScScenariosObj::hasByName( const rtl::OUString& aName )
                                        throw(uno::RuntimeException)
{
    SolarMutexGuard aGuard;
    SCTAB nIndex;
    return GetScenarioIndex_Impl( aName, nIndex );
}





/* vim:set shiftwidth=4 softtabstop=4 expandtab: */<|MERGE_RESOLUTION|>--- conflicted
+++ resolved
@@ -238,7 +238,7 @@
     String aAppGroupname( aStrings.GetString( 9 ) );
     aAppGroupname.SearchAndReplace( String( RTL_CONSTASCII_USTRINGPARAM( "%s" ) ),
                                     aOpt.GetModuleName( SvtModuleOptions::E_SCALC ) );
-    m_aUIProperties[0].Value = getGroupControlOpt( aAppGroupname, rtl::OUString( RTL_CONSTASCII_USTRINGPARAM( ".HelpID:vcl:PrintDialog:TabPage:AppPage" ) ) );
+    m_aUIProperties[0].Value = getGroupControlOpt( aAppGroupname, rtl::OUString() );
 
     // create subgroup for pages
     m_aUIProperties[1].Value = getSubgroupControlOpt( rtl::OUString( aStrings.GetString( 0 ) ), rtl::OUString() );
@@ -762,12 +762,12 @@
     DBG_ASSERT( !rMark.IsMarked() && !rMark.IsMultiMarked(), "FillRenderMarkData: MarkData must be empty" );
     DBG_ASSERT( pDocShell, "FillRenderMarkData: DocShell must be set" );
 
-    sal_Bool bDone = sal_False;
+    sal_Bool bDone = false;
 
     uno::Reference<frame::XController> xView;
 
     // defaults when no options are passed: all sheets, include empty pages
-    sal_Bool bSelectedSheetsOnly = sal_False;
+    sal_Bool bSelectedSheetsOnly = false;
     sal_Bool bIncludeEmptyPages = sal_True;
 
     bool bHasPrintContent = false;
@@ -819,7 +819,7 @@
             sal_Bool bCursor = pSelObj->IsCursorOnly();
             const ScRangeList& rRanges = pSelObj->GetRangeList();
 
-            rMark.MarkFromRangeList( rRanges, sal_False );
+            rMark.MarkFromRangeList( rRanges, false );
             rMark.MarkToSimple();
 
             if ( rMark.IsMultiMarked() )
@@ -908,7 +908,7 @@
                 SCTAB nTabCount = pDocShell->GetDocument()->GetTableCount();
                 for (SCTAB nTab = 0; nTab < nTabCount; nTab++)
                     if (!rViewMark.GetTableSelect(nTab))
-                        rMark.SelectTable( nTab, sal_False );
+                        rMark.SelectTable( nTab, false );
             }
         }
     }
@@ -1053,7 +1053,7 @@
     long nDisplayStart = pPrintFuncCache->GetDisplayStart( nTab );
     long nTabStart = pPrintFuncCache->GetTabStart( nTab );
 
-    (void)aFunc.DoPrint( aPage, nTabStart, nDisplayStart, sal_False, NULL, NULL );
+    (void)aFunc.DoPrint( aPage, nTabStart, nDisplayStart, false, NULL, NULL );
 
     ScRange aCellRange;
     sal_Bool bWasCellRange = aFunc.GetLastSourceRange( aCellRange );
@@ -1296,13 +1296,8 @@
 
 sal_Bool SAL_CALL ScModelObj::isActionLocked() throw(uno::RuntimeException)
 {
-<<<<<<< HEAD
-    SolarMutexGuard aGuard;
-    BOOL bLocked = FALSE;
-=======
-    ScUnoGuard aGuard;
-    sal_Bool bLocked = sal_False;
->>>>>>> ce6308e4
+    SolarMutexGuard aGuard;
+    sal_Bool bLocked = false;
     if (pDocShell)
         bLocked = ( pDocShell->GetLockCount() != 0 );
     return bLocked;
@@ -1331,13 +1326,8 @@
 
 sal_Int16 SAL_CALL ScModelObj::resetActionLocks() throw(uno::RuntimeException)
 {
-<<<<<<< HEAD
-    SolarMutexGuard aGuard;
-    USHORT nRet = 0;
-=======
-    ScUnoGuard aGuard;
+    SolarMutexGuard aGuard;
     sal_uInt16 nRet = 0;
->>>>>>> ce6308e4
     if (pDocShell)
     {
         nRet = pDocShell->GetLockCount();
@@ -1395,13 +1385,8 @@
     if (pDocShell)
         return pDocShell->GetDocument()->GetAutoCalc();
 
-<<<<<<< HEAD
     OSL_FAIL("keine DocShell");     //! Exception oder so?
-    return FALSE;
-=======
-    DBG_ERROR("keine DocShell");        //! Exception oder so?
-    return sal_False;
->>>>>>> ce6308e4
+    return false;
 }
 
 void SAL_CALL ScModelObj::enableAutomaticCalculation( sal_Bool bEnabled )
@@ -1459,13 +1444,8 @@
     if (pDocShell)
         return pDocShell->GetDocument()->IsDocProtected();
 
-<<<<<<< HEAD
     OSL_FAIL("keine DocShell");     //! Exception oder so?
-    return FALSE;
-=======
-    DBG_ERROR("keine DocShell");        //! Exception oder so?
-    return sal_False;
->>>>>>> ce6308e4
+    return false;
 }
 
 // XDrawPagesSupplier
@@ -1806,7 +1786,7 @@
         }
         else if ( aString.EqualsAscii( SC_UNO_ROWLABELRNG ) )
         {
-            aRet <<= uno::Reference<sheet::XLabelRanges>(new ScLabelRangesObj( pDocShell, sal_False ));
+            aRet <<= uno::Reference<sheet::XLabelRanges>(new ScLabelRangesObj( pDocShell, false ));
         }
         else if ( aString.EqualsAscii( SC_UNO_AREALINKS ) )
         {
@@ -1835,7 +1815,7 @@
         {
             // default for no model is FALSE
             ScDrawLayer* pModel = pDoc->GetDrawLayer();
-            sal_Bool bAutoControlFocus = pModel ? pModel->GetAutoControlFocus() : sal_False;
+            sal_Bool bAutoControlFocus = pModel ? pModel->GetAutoControlFocus() : false;
             ScUnoHelpFunctions::SetBoolInAny( aRet, bAutoControlFocus );
         }
         else if ( aString.EqualsAscii( SC_UNO_FORBIDDEN ) )
@@ -2159,15 +2139,9 @@
         aEvent.Source.set( static_cast< cppu::OWeakObject* >( this ) );
         aEvent.Base <<= aEvent.Source;
 
-<<<<<<< HEAD
         size_t nRangeCount = rRanges.size();
         aEvent.Changes.realloc( static_cast< sal_Int32 >( nRangeCount ) );
         for ( size_t nIndex = 0; nIndex < nRangeCount; ++nIndex )
-=======
-        sal_uLong nRangeCount = rRanges.Count();
-        aEvent.Changes.realloc( static_cast< sal_Int32 >( nRangeCount ) );
-        for ( sal_uLong nIndex = 0; nIndex < nRangeCount; ++nIndex )
->>>>>>> ce6308e4
         {
             uno::Reference< table::XCellRange > xRangeObj;
 
@@ -2205,7 +2179,7 @@
     if ( rOperation.compareToAscii("cell-change") == 0 && pDocShell )
     {
         ScMarkData aMarkData;
-        aMarkData.MarkFromRangeList( rRanges, sal_False );
+        aMarkData.MarkFromRangeList( rRanges, false );
         ScDocument* pDoc = pDocShell->GetDocument();
         SCTAB nTabCount = pDoc->GetTableCount();
         for (SCTAB nTab = 0; nTab < nTabCount; nTab++)
@@ -2218,23 +2192,14 @@
                     if (pScript)
                     {
                         ScRangeList aTabRanges;     // collect ranges on this sheet
-<<<<<<< HEAD
                         size_t nRangeCount = rRanges.size();
                         for ( size_t nIndex = 0; nIndex < nRangeCount; ++nIndex )
-=======
-                        sal_uLong nRangeCount = rRanges.Count();
-                        for ( sal_uLong nIndex = 0; nIndex < nRangeCount; ++nIndex )
->>>>>>> ce6308e4
                         {
                             ScRange aRange( *rRanges[ nIndex ] );
                             if ( aRange.aStart.Tab() == nTab )
                                 aTabRanges.Append( aRange );
                         }
-<<<<<<< HEAD
                         size_t nTabRangeCount = aTabRanges.size();
-=======
-                        sal_uLong nTabRangeCount = aTabRanges.Count();
->>>>>>> ce6308e4
                         if ( nTabRangeCount > 0 )
                         {
                             uno::Reference<uno::XInterface> xTarget;
@@ -2470,13 +2435,8 @@
 void SAL_CALL ScTableSheetsObj::insertNewByName( const rtl::OUString& aName, sal_Int16 nPosition )
                                                 throw(uno::RuntimeException)
 {
-<<<<<<< HEAD
-    SolarMutexGuard aGuard;
-    BOOL bDone = FALSE;
-=======
-    ScUnoGuard aGuard;
-    sal_Bool bDone = sal_False;
->>>>>>> ce6308e4
+    SolarMutexGuard aGuard;
+    sal_Bool bDone = false;
     if (pDocShell)
     {
         String aNamStr(aName);
@@ -2490,19 +2450,14 @@
 void SAL_CALL ScTableSheetsObj::moveByName( const rtl::OUString& aName, sal_Int16 nDestination )
                                             throw(uno::RuntimeException)
 {
-<<<<<<< HEAD
-    SolarMutexGuard aGuard;
-    BOOL bDone = FALSE;
-=======
-    ScUnoGuard aGuard;
-    sal_Bool bDone = sal_False;
->>>>>>> ce6308e4
+    SolarMutexGuard aGuard;
+    sal_Bool bDone = false;
     if (pDocShell)
     {
         String aNamStr(aName);
         SCTAB nSource;
         if ( pDocShell->GetDocument()->GetTable( aNamStr, nSource ) )
-            bDone = pDocShell->MoveTable( nSource, nDestination, sal_False, sal_True );
+            bDone = pDocShell->MoveTable( nSource, nDestination, false, sal_True );
     }
     if (!bDone)
         throw uno::RuntimeException();      // no other exceptions specified
@@ -2512,13 +2467,8 @@
                                 const rtl::OUString& aCopy, sal_Int16 nDestination )
                                                 throw(uno::RuntimeException)
 {
-<<<<<<< HEAD
-    SolarMutexGuard aGuard;
-    BOOL bDone = FALSE;
-=======
-    ScUnoGuard aGuard;
-    sal_Bool bDone = sal_False;
->>>>>>> ce6308e4
+    SolarMutexGuard aGuard;
+    sal_Bool bDone = false;
     if (pDocShell)
     {
         String aNamStr(aName);
@@ -2548,15 +2498,9 @@
                             throw(lang::IllegalArgumentException, container::ElementExistException,
                                     lang::WrappedTargetException, uno::RuntimeException)
 {
-<<<<<<< HEAD
-    SolarMutexGuard aGuard;
-    BOOL bDone = FALSE;
-    BOOL bIllArg = FALSE;
-=======
-    ScUnoGuard aGuard;
-    sal_Bool bDone = sal_False;
-    sal_Bool bIllArg = sal_False;
->>>>>>> ce6308e4
+    SolarMutexGuard aGuard;
+    sal_Bool bDone = false;
+    sal_Bool bIllArg = false;
 
     //! Type of aElement can be some specific interface instead of XInterface
 
@@ -2606,15 +2550,9 @@
                             throw(lang::IllegalArgumentException, container::NoSuchElementException,
                                     lang::WrappedTargetException, uno::RuntimeException)
 {
-<<<<<<< HEAD
-    SolarMutexGuard aGuard;
-    BOOL bDone = FALSE;
-    BOOL bIllArg = FALSE;
-=======
-    ScUnoGuard aGuard;
-    sal_Bool bDone = sal_False;
-    sal_Bool bIllArg = sal_False;
->>>>>>> ce6308e4
+    SolarMutexGuard aGuard;
+    sal_Bool bDone = false;
+    sal_Bool bIllArg = false;
 
     //! Type of aElement can be some specific interface instead of XInterface
 
@@ -2665,13 +2603,8 @@
                                 throw(container::NoSuchElementException,
                                     lang::WrappedTargetException, uno::RuntimeException)
 {
-<<<<<<< HEAD
-    SolarMutexGuard aGuard;
-    BOOL bDone = FALSE;
-=======
-    ScUnoGuard aGuard;
-    sal_Bool bDone = sal_False;
->>>>>>> ce6308e4
+    SolarMutexGuard aGuard;
+    sal_Bool bDone = false;
     if (pDocShell)
     {
         SCTAB nIndex;
@@ -2697,13 +2630,8 @@
 uno::Reference< table::XCell > SAL_CALL ScTableSheetsObj::getCellByPosition( sal_Int32 nColumn, sal_Int32 nRow, sal_Int32 nSheet )
     throw (lang::IndexOutOfBoundsException, uno::RuntimeException)
 {
-<<<<<<< HEAD
-    SolarMutexGuard aGuard;
-    uno::Reference<table::XCellRange> xSheet(static_cast<ScCellRangeObj*>(GetObjectByIndex_Impl((USHORT)nSheet)));
-=======
-    ScUnoGuard aGuard;
+    SolarMutexGuard aGuard;
     uno::Reference<table::XCellRange> xSheet(static_cast<ScCellRangeObj*>(GetObjectByIndex_Impl((sal_uInt16)nSheet)));
->>>>>>> ce6308e4
     if (! xSheet.is())
         throw lang::IndexOutOfBoundsException();
 
@@ -2713,13 +2641,8 @@
 uno::Reference< table::XCellRange > SAL_CALL ScTableSheetsObj::getCellRangeByPosition( sal_Int32 nLeft, sal_Int32 nTop, sal_Int32 nRight, sal_Int32 nBottom, sal_Int32 nSheet )
     throw (lang::IndexOutOfBoundsException, uno::RuntimeException)
 {
-<<<<<<< HEAD
-    SolarMutexGuard aGuard;
-    uno::Reference<table::XCellRange> xSheet(static_cast<ScCellRangeObj*>(GetObjectByIndex_Impl((USHORT)nSheet)));
-=======
-    ScUnoGuard aGuard;
+    SolarMutexGuard aGuard;
     uno::Reference<table::XCellRange> xSheet(static_cast<ScCellRangeObj*>(GetObjectByIndex_Impl((sal_uInt16)nSheet)));
->>>>>>> ce6308e4
     if (! xSheet.is())
         throw lang::IndexOutOfBoundsException();
 
@@ -2844,7 +2767,7 @@
         if ( pDocShell->GetDocument()->GetTable( String(aName), nIndex ) )
             return sal_True;
     }
-    return sal_False;
+    return false;
 }
 
 //------------------------------------------------------------------------
@@ -2902,13 +2825,8 @@
 void SAL_CALL ScTableColumnsObj::insertByIndex( sal_Int32 nPosition, sal_Int32 nCount )
                                                 throw(uno::RuntimeException)
 {
-<<<<<<< HEAD
-    SolarMutexGuard aGuard;
-    BOOL bDone = FALSE;
-=======
-    ScUnoGuard aGuard;
-    sal_Bool bDone = sal_False;
->>>>>>> ce6308e4
+    SolarMutexGuard aGuard;
+    sal_Bool bDone = false;
     if ( pDocShell && nCount > 0 && nPosition >= 0 && nStartCol+nPosition <= nEndCol &&
             nStartCol+nPosition+nCount-1 <= MAXCOL )
     {
@@ -2924,13 +2842,8 @@
 void SAL_CALL ScTableColumnsObj::removeByIndex( sal_Int32 nIndex, sal_Int32 nCount )
                                                 throw(uno::RuntimeException)
 {
-<<<<<<< HEAD
-    SolarMutexGuard aGuard;
-    BOOL bDone = FALSE;
-=======
-    ScUnoGuard aGuard;
-    sal_Bool bDone = sal_False;
->>>>>>> ce6308e4
+    SolarMutexGuard aGuard;
+    sal_Bool bDone = false;
     //  Der zu loeschende Bereich muss innerhalb des Objekts liegen
     if ( pDocShell && nCount > 0 && nIndex >= 0 && nStartCol+nIndex+nCount-1 <= nEndCol )
     {
@@ -3019,7 +2932,7 @@
         if ( pDocShell && nCol >= nStartCol && nCol <= nEndCol )
             return sal_True;
 
-    return sal_False;       // nicht gefunden
+    return false;       // nicht gefunden
 }
 
 // XPropertySet
@@ -3173,13 +3086,8 @@
 void SAL_CALL ScTableRowsObj::insertByIndex( sal_Int32 nPosition, sal_Int32 nCount )
                                                 throw(uno::RuntimeException)
 {
-<<<<<<< HEAD
-    SolarMutexGuard aGuard;
-    BOOL bDone = FALSE;
-=======
-    ScUnoGuard aGuard;
-    sal_Bool bDone = sal_False;
->>>>>>> ce6308e4
+    SolarMutexGuard aGuard;
+    sal_Bool bDone = false;
     if ( pDocShell && nCount > 0 && nPosition >= 0 && nStartRow+nPosition <= nEndRow &&
             nStartRow+nPosition+nCount-1 <= MAXROW )
     {
@@ -3195,13 +3103,8 @@
 void SAL_CALL ScTableRowsObj::removeByIndex( sal_Int32 nIndex, sal_Int32 nCount )
                                                 throw(uno::RuntimeException)
 {
-<<<<<<< HEAD
-    SolarMutexGuard aGuard;
-    BOOL bDone = FALSE;
-=======
-    ScUnoGuard aGuard;
-    sal_Bool bDone = sal_False;
->>>>>>> ce6308e4
+    SolarMutexGuard aGuard;
+    sal_Bool bDone = false;
     //  Der zu loeschende Bereich muss innerhalb des Objekts liegen
     if ( pDocShell && nCount > 0 && nIndex >= 0 && nStartRow+nIndex+nCount-1 <= nEndRow )
     {
@@ -3298,7 +3201,7 @@
         {
             sal_Bool bOpt = ScUnoHelpFunctions::GetBoolFromAny( aValue );
             if (bOpt)
-                aFunc.SetWidthOrHeight( sal_False, 1, nRowArr, nTab, SC_SIZE_OPTIMAL, 0, sal_True, sal_True );
+                aFunc.SetWidthOrHeight( false, 1, nRowArr, nTab, SC_SIZE_OPTIMAL, 0, sal_True, sal_True );
             else
             {
                 //! manually set old heights again?
@@ -3309,14 +3212,14 @@
     {
         sal_Int32 nNewHeight = 0;
         if ( aValue >>= nNewHeight )
-            aFunc.SetWidthOrHeight( sal_False, 1, nRowArr, nTab, SC_SIZE_ORIGINAL,
+            aFunc.SetWidthOrHeight( false, 1, nRowArr, nTab, SC_SIZE_ORIGINAL,
                                     (sal_uInt16)HMMToTwips(nNewHeight), sal_True, sal_True );
     }
     else if ( aNameString.EqualsAscii( SC_UNONAME_CELLVIS ) )
     {
         sal_Bool bVis = ScUnoHelpFunctions::GetBoolFromAny( aValue );
         ScSizeMode eMode = bVis ? SC_SIZE_SHOW : SC_SIZE_DIRECT;
-        aFunc.SetWidthOrHeight( sal_False, 1, nRowArr, nTab, eMode, 0, sal_True, sal_True );
+        aFunc.SetWidthOrHeight( false, 1, nRowArr, nTab, eMode, 0, sal_True, sal_True );
         //  SC_SIZE_DIRECT with size 0: hide
     }
     else if ( aNameString.EqualsAscii( SC_UNONAME_CELLFILT ) )
@@ -3333,9 +3236,9 @@
         sal_Bool bSet = ScUnoHelpFunctions::GetBoolFromAny( aValue );
         for (SCROW nRow=nStartRow; nRow<=nEndRow; nRow++)
             if (bSet)
-                aFunc.InsertPageBreak( sal_False, ScAddress(0,nRow,nTab), sal_True, sal_True, sal_True );
+                aFunc.InsertPageBreak( false, ScAddress(0,nRow,nTab), sal_True, sal_True, sal_True );
             else
-                aFunc.RemovePageBreak( sal_False, ScAddress(0,nRow,nTab), sal_True, sal_True, sal_True );
+                aFunc.RemovePageBreak( false, ScAddress(0,nRow,nTab), sal_True, sal_True, sal_True );
     }
     else if ( aNameString.EqualsAscii( SC_UNONAME_CELLBACK ) || aNameString.EqualsAscii( SC_UNONAME_CELLTRAN ) )
     {
@@ -3569,13 +3472,8 @@
 
 sal_Int32 SAL_CALL ScAnnotationsObj::getCount() throw(uno::RuntimeException)
 {
-<<<<<<< HEAD
-    SolarMutexGuard aGuard;
-    ULONG nCount = 0;
-=======
-    ScUnoGuard aGuard;
+    SolarMutexGuard aGuard;
     sal_uLong nCount = 0;
->>>>>>> ce6308e4
     if (pDocShell)
     {
         ScCellIterator aCellIter( pDocShell->GetDocument(), 0,0, nTab, MAXCOL,MAXROW, nTab );
@@ -3660,7 +3558,7 @@
                 }
     }
 
-    return sal_False;
+    return false;
 }
 
 ScTableSheetObj* ScScenariosObj::GetObjectByIndex_Impl(sal_Int32 nIndex)
