--- conflicted
+++ resolved
@@ -1828,376 +1828,6 @@
     }
 }
 
-<<<<<<< HEAD
-void lcl_GetPrintData( ScDocShell* pDocShell /*in*/,
-    ScDocument* pDocument /*in*/, SfxPrinter* pPrinter /*in*/,
-    PrintDialog* pPrintDialog /*in*/, bool bForceSelected /*in*/,
-    ScMarkData* pMarkData /*inout*/, bool& rbHasOptions /*out*/,
-    ScPrintOptions& rOptions /*out*/, bool& rbAllTabs /*out*/,
-    long& rnTotalPages /*out*/, long aPageArr[] /*out*/,
-    MultiSelection& rPageRanges /*out*/, ScRange** ppMarkedRange /*out*/ )
-{
-    // get settings from print options sub-dialog
-    const SfxItemSet& rOptionSet = pPrinter->GetOptions();
-    const SfxPoolItem* pItem;
-    rbHasOptions = ( rOptionSet.GetItemState( SID_SCPRINTOPTIONS, sal_False, &pItem ) == SFX_ITEM_SET );
-    if ( rbHasOptions )
-    {
-        rOptions = ((const ScTpPrintItem*)pItem)->GetPrintOptions();
-    }
-    else
-    {
-        // use configuration
-        rOptions = SC_MOD()->GetPrintOptions();
-    }
-
-    // update all pending row heights with a single progress bar,
-    // instead of a separate progress for each sheet from ScPrintFunc
-    pDocShell->UpdatePendingRowHeights( MAXTAB, true );
-
-    // get number of total pages
-    rnTotalPages = 0;
-    SCTAB nTabCount = pDocument->GetTableCount();
-    for ( SCTAB nTab = 0; nTab < nTabCount; ++nTab )
-    {
-        ScPrintFunc aPrintFunc( pDocShell, pPrinter, nTab, 0, 0, NULL, &rOptions );
-        long nThisTab = aPrintFunc.GetTotalPages();
-        aPageArr[nTab] = nThisTab;
-        rnTotalPages += nThisTab;
-    }
-
-    rPageRanges.SetTotalRange( Range( 0, RANGE_MAX ) );
-    rPageRanges.Select( Range( 1, rnTotalPages ) );
-
-    rbAllTabs = ( pPrintDialog ? ( pPrintDialog->GetCheckedSheetRange() == PRINTSHEETS_ALL ) : SC_MOD()->GetPrintOptions().GetAllSheets() );
-    if ( bForceSelected )
-    {
-        rbAllTabs = false;
-    }
-
-    if ( ( pPrintDialog && pPrintDialog->GetCheckedSheetRange() == PRINTSHEETS_SELECTED_CELLS ) || bForceSelected )
-    {
-        if ( pMarkData && ( pMarkData->IsMarked() || pMarkData->IsMultiMarked() ) )
-        {
-            pMarkData->MarkToMulti();
-            *ppMarkedRange = new ScRange;
-            pMarkData->GetMultiMarkArea( **ppMarkedRange );
-            pMarkData->MarkToSimple();
-        }
-    }
-
-    PrintDialogRange eDlgOption = pPrintDialog ? pPrintDialog->GetCheckedRange() : PRINTDIALOG_ALL;
-    if ( eDlgOption == PRINTDIALOG_RANGE )
-    {
-        rPageRanges = MultiSelection( pPrintDialog->GetRangeText() );
-    }
-
-    // get number of total pages if selection
-    if ( !rbAllTabs )
-    {
-        rnTotalPages = 0;
-        for ( SCTAB nTab = 0; nTab < nTabCount; ++nTab )
-        {
-            if ( *ppMarkedRange )    // selected range is used instead of print ranges -> page count is different
-            {
-                ScPrintFunc aPrintFunc( pDocShell, pPrinter, nTab, 0, 0, *ppMarkedRange, &rOptions );
-                aPageArr[nTab] = aPrintFunc.GetTotalPages();
-            }
-            if ( !pMarkData || pMarkData->GetTableSelect( nTab ) )
-            {
-                rnTotalPages += aPageArr[nTab];
-            }
-        }
-        if ( eDlgOption == PRINTDIALOG_ALL || bForceSelected )
-        {
-            rPageRanges.Select( Range( 1, rnTotalPages ) );
-        }
-    }
-}
-
-bool ScDocShell::CheckPrint( PrintDialog* pPrintDialog, ScMarkData* pMarkData, bool bForceSelected, bool bIsAPI )
-{
-    SfxPrinter* pPrinter = GetPrinter();
-    if ( !pPrinter )
-    {
-        return false;
-    }
-
-    bool bHasOptions = false;
-    ScPrintOptions aOptions;
-    bool bAllTabs = true;
-    long nTotalPages = 0;
-    long aPageArr[MAXTABCOUNT];    // pages per sheet
-    MultiSelection aPageRanges;    // pages to print
-    ScRange* pMarkedRange = NULL;
-
-    lcl_GetPrintData( this, &aDocument, pPrinter, pPrintDialog, bForceSelected,
-                      pMarkData, bHasOptions, aOptions, bAllTabs, nTotalPages,
-                      aPageArr, aPageRanges, &pMarkedRange );
-
-    delete pMarkedRange;
-
-    if ( nTotalPages == 0 )
-    {
-        if ( !bIsAPI )
-        {
-            WarningBox aWarningBox( GetActiveDialogParent(), WinBits( WB_OK ),
-                String( ScResId( STR_PRINT_NOTHING ) ) );
-            aWarningBox.Execute();
-        }
-        return false;
-    }
-
-    return true;
-}
-
-void ScDocShell::PreparePrint( PrintDialog* pPrintDialog, ScMarkData* pMarkData )
-{
-    SfxPrinter* pPrinter = GetPrinter();
-    if ( !pPrinter )
-    {
-        return;
-    }
-
-    delete pOldJobSetup;                        // gesetzt nur bei Fehler in StartJob()
-    pOldJobSetup = new ScJobSetup( pPrinter );  // Einstellungen merken
-
-    //  Einstellungen fuer die erste gedruckte Seite muessen hier (vor StartJob) gesetzt werden
-    //! Selection etc. mit Print() zusammenfassen !!!
-    //! Seiten nur einmal zaehlen
-
-    bool bHasOptions = false;
-    ScPrintOptions aOptions;
-    bool bAllTabs = true;
-    long nTotalPages = 0;
-    long aPageArr[MAXTABCOUNT];    // pages per sheet
-    MultiSelection aPageRanges;    // pages to print
-    ScRange* pMarkedRange = NULL;
-
-    lcl_GetPrintData( this, &aDocument, pPrinter, pPrintDialog, false,
-                      pMarkData, bHasOptions, aOptions, bAllTabs, nTotalPages,
-                      aPageArr, aPageRanges, &pMarkedRange );
-
-    sal_Bool bFound = sal_False;        // erste Seite gefunden
-    long nTabStart = 0;
-    SCTAB nTabCount = aDocument.GetTableCount();
-    for ( SCTAB nTab=0; nTab<nTabCount && !bFound; nTab++ )
-    {
-        if ( bAllTabs || !pMarkData || pMarkData->GetTableSelect( nTab ) )
-        {
-            long nNext = nTabStart + aPageArr[nTab];
-            sal_Bool bSelected = sal_False;
-            for (long nP=nTabStart+1; nP<=nNext; nP++)  // 1-basiert
-                if (aPageRanges.IsSelected( nP ))       // eine Seite von dieser Tabelle selektiert?
-                    bSelected = sal_True;
-
-            if (bSelected)
-            {
-                ScPrintFunc aPrintFunc( this, pPrinter, nTab );
-
-                aPrintFunc.ApplyPrintSettings();        // dann Settings fuer diese Tabelle
-                bFound = sal_True;
-            }
-            nTabStart = nNext;
-        }
-    }
-
-    delete pMarkedRange;
-}
-
-sal_Bool lcl_HasTransparent( ScDocument* pDoc, SCTAB nTab, const ScRange* pRange )
-{
-    sal_Bool bFound = sal_False;
-    ScDrawLayer* pDrawLayer = pDoc->GetDrawLayer();
-    if (pDrawLayer)
-    {
-        SdrPage* pPage = pDrawLayer->GetPage(static_cast<sal_uInt16>(nTab));
-        DBG_ASSERT(pPage,"Page ?");
-        if (pPage)
-        {
-            Rectangle aMMRect;
-            if ( pRange )
-                aMMRect = pDoc->GetMMRect( pRange->aStart.Col(), pRange->aStart.Row(),
-                                             pRange->aEnd.Col(), pRange->aEnd.Row(), nTab );
-
-            SdrObjListIter aIter( *pPage, IM_DEEPNOGROUPS );
-            SdrObject* pObject = aIter.Next();
-            while (pObject && !bFound)
-            {
-                if (pObject->IsTransparent())
-                {
-                    if ( pRange )
-                    {
-                        Rectangle aObjRect = pObject->GetLogicRect();
-                        if ( aObjRect.IsOver( aMMRect ) )
-                            bFound = sal_True;
-                    }
-                    else
-                        bFound = sal_True;
-                }
-
-                pObject = aIter.Next();
-            }
-        }
-    }
-
-    return bFound;
-}
-
-void ScDocShell::Print( SfxProgress& rProgress, PrintDialog* pPrintDialog,
-                        ScMarkData* pMarkData, Window* pDialogParent, sal_Bool bForceSelected, sal_Bool bIsAPI )
-{
-    SfxPrinter* pPrinter = GetPrinter();
-    if ( !pPrinter )
-    {
-        return;
-    }
-
-    bool bHasOptions = false;
-    ScPrintOptions aOptions;
-    bool bAllTabs = true;
-    long nTotalPages = 0;
-    long aPageArr[MAXTABCOUNT];    // pages per sheet
-    MultiSelection aPageRanges;    // pages to print
-    ScRange* pMarkedRange = NULL;
-
-    lcl_GetPrintData( this, &aDocument, pPrinter, pPrintDialog, bForceSelected,
-                      pMarkData, bHasOptions, aOptions, bAllTabs, nTotalPages,
-                      aPageArr, aPageRanges, &pMarkedRange );
-
-    sal_uInt16 nCollateCopies = 1;
-    if ( pPrintDialog && pPrintDialog->IsCollateEnabled() && pPrintDialog->IsCollateChecked() )
-        nCollateCopies = pPrintDialog->GetCopyCount();
-
-    //  test if printed range contains transparent objects
-
-    sal_Bool bHasTransp = sal_False;
-    sal_Bool bAnyPrintRanges = aDocument.HasPrintRange();
-    ScStyleSheetPool* pStylePool = aDocument.GetStyleSheetPool();
-    SCTAB nTabCount = aDocument.GetTableCount();
-    for ( SCTAB nTab=0; nTab<nTabCount && !bHasTransp; nTab++ )
-    {
-        if ( bAllTabs || !pMarkData || pMarkData->GetTableSelect( nTab ) )
-        {
-            SfxStyleSheetBase* pStyleSheet = pStylePool->Find(
-                            aDocument.GetPageStyle( nTab ), SFX_STYLE_FAMILY_PAGE );
-            if ( pStyleSheet )
-            {
-                const SfxItemSet& rSet = pStyleSheet->GetItemSet();
-                if ( ((const ScViewObjectModeItem&)rSet.Get(ATTR_PAGE_CHARTS)).GetValue() == VOBJ_MODE_SHOW ||
-                     ((const ScViewObjectModeItem&)rSet.Get(ATTR_PAGE_OBJECTS)).GetValue() == VOBJ_MODE_SHOW ||
-                     ((const ScViewObjectModeItem&)rSet.Get(ATTR_PAGE_DRAWINGS)).GetValue() == VOBJ_MODE_SHOW )
-                {
-                    if ( pMarkedRange )
-                        bHasTransp = bHasTransp || lcl_HasTransparent( &aDocument, nTab, pMarkedRange );
-                    else if ( aDocument.GetPrintRangeCount(nTab) )
-                    {
-                        sal_uInt16 nRangeCount = aDocument.GetPrintRangeCount(nTab);
-                        for (sal_uInt16 i=0; i<nRangeCount; i++)
-                            bHasTransp = bHasTransp ||
-                                lcl_HasTransparent( &aDocument, nTab, aDocument.GetPrintRange( nTab, i ) );
-                    }
-                    else if (!bAnyPrintRanges || aDocument.IsPrintEntireSheet(nTab))
-                        bHasTransp = bHasTransp || lcl_HasTransparent( &aDocument, nTab, NULL );
-                }
-            }
-        }
-    }
-
-    sal_Bool bContinue = pPrinter->InitJob( pDialogParent, !bIsAPI && bHasTransp );
-
-    if ( bContinue )
-    {
-        for ( sal_uInt16 n=0; n<nCollateCopies; n++ )
-        {
-            long nTabStart = 0;
-            long nDisplayStart = 0;
-            long nAttrPage = 1;
-            long nPrinted = 0;
-
-            for ( SCTAB nTab=0; nTab<nTabCount; nTab++ )
-            {
-                if ( bAllTabs || !pMarkData || pMarkData->GetTableSelect( nTab ) )
-                {
-                    FmFormView* pDrawView = NULL;
-                    Rectangle aFull( 0, 0, LONG_MAX, LONG_MAX );
-
-                    // #114135#
-                    ScDrawLayer* pModel = aDocument.GetDrawLayer();     // ist nicht NULL
-
-                    if(pModel)
-                    {
-                        pDrawView = new FmFormView( pModel, pPrinter );
-                        pDrawView->ShowSdrPage(pDrawView->GetModel()->GetPage(nTab));
-                        pDrawView->SetPrintPreview( sal_True );
-                    }
-
-                    ScPrintFunc aPrintFunc( this, pPrinter, nTab, nAttrPage, nTotalPages, pMarkedRange, &aOptions );
-                    aPrintFunc.SetDrawView( pDrawView );
-                    nPrinted += aPrintFunc.DoPrint( aPageRanges, nTabStart, nDisplayStart, sal_True, &rProgress, NULL );
-
-                    nTabStart += aPageArr[nTab];
-                    if ( aDocument.NeedPageResetAfterTab(nTab) )
-                        nDisplayStart = 0;
-                    else
-                        nDisplayStart += aPageArr[nTab];
-                    nAttrPage = aPrintFunc.GetFirstPageNo();    // behalten oder aus Vorlage
-
-                    delete pDrawView;
-                }
-            }
-
-            if ( n+1 < nCollateCopies &&
-                 (pPrinter->GetDuplexMode() == DUPLEX_SHORTEDGE || pPrinter->GetDuplexMode() == DUPLEX_LONGEDGE) &&
-                 ( nPrinted % 2 ) == 1 )
-            {
-                // #105584# when several collated copies are printed in duplex mode, and there is
-                // an odd number of pages, print an empty page between copies, so the first page of
-                // the second copy isn't printed on the back of the last page of the first copy.
-                // (same as in Writer ViewShell::Prt)
-
-                // FIXME: needs to be adapted to XRenderable interface
-                #if 0
-                pPrinter->StartPage();
-                pPrinter->EndPage();
-                #endif
-            }
-        }
-    }
-
-    delete pMarkedRange;
-
-    if (pOldJobSetup)
-    {
-        pPrinter->SetOrientation( pOldJobSetup->eOrientation );
-        pPrinter->SetPaperBin   ( pOldJobSetup->nPaperBin );
-        pPrinter->SetPaper      ( pOldJobSetup->ePaper );
-
-        if ( PAPER_USER == pOldJobSetup->ePaper )
-        {
-            pPrinter->SetMapMode( pOldJobSetup->aUserMapMode );
-            pPrinter->SetPaperSizeUser( pOldJobSetup->aUserSize );
-        }
-
-        delete pOldJobSetup;
-        pOldJobSetup = NULL;
-    }
-
-    if ( bHasOptions )
-    {
-        //  remove PrintOptions from printer ItemSet,
-        //  so next time the options from the configuration are used
-
-        SfxItemSet aSet( pPrinter->GetOptions() );
-        aSet.ClearItem( SID_SCPRINTOPTIONS );
-        pPrinter->SetOptions( aSet );
-    }
-
-    PostPaintGridAll();                 //! nur wenn geaendert
-}
-
-=======
->>>>>>> 6f68642b
 void ScDocShell::GetState( SfxItemSet &rSet )
 {
     SfxWhichIter aIter(rSet);
