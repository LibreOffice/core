/*************************************************************************
 *
 * DO NOT ALTER OR REMOVE COPYRIGHT NOTICES OR THIS FILE HEADER.
 *
 * Copyright 2000, 2010 Oracle and/or its affiliates.
 *
 * OpenOffice.org - a multi-platform office productivity suite
 *
 * This file is part of OpenOffice.org.
 *
 * OpenOffice.org is free software: you can redistribute it and/or modify
 * it under the terms of the GNU Lesser General Public License version 3
 * only, as published by the Free Software Foundation.
 *
 * OpenOffice.org is distributed in the hope that it will be useful,
 * but WITHOUT ANY WARRANTY; without even the implied warranty of
 * MERCHANTABILITY or FITNESS FOR A PARTICULAR PURPOSE.  See the
 * GNU Lesser General Public License version 3 for more details
 * (a copy is included in the LICENSE file that accompanied this code).
 *
 * You should have received a copy of the GNU Lesser General Public License
 * version 3 along with OpenOffice.org.  If not, see
 * <http://www.openoffice.org/license.html>
 * for a copy of the LGPLv3 License.
 *
 ************************************************************************/

// MARKER(update_precomp.py): autogen include statement, do not remove
#include "precompiled_sc.hxx"

#include "pvlaydlg.hxx"

#include <com/sun/star/sheet/DataPilotFieldOrientation.hpp>
#include <com/sun/star/sheet/DataPilotFieldSortMode.hpp>

#include <sfx2/dispatch.hxx>
#include <vcl/mnemonic.hxx>
#include <vcl/msgbox.hxx>

#include "dbdocfun.hxx"
#include "uiitems.hxx"
#include "rangeutl.hxx"
#include "document.hxx"
#include "viewdata.hxx"
#include "tabvwsh.hxx"
#include "reffact.hxx"
#include "scresid.hxx"
#include "globstr.hrc"
#include "pivot.hrc"
#include "dpobject.hxx"
#include "dpsave.hxx"
#include "dpshttab.hxx"
#include "scmod.hxx"

#include "sc.hrc" //CHINA001
#include "scabstdlg.hxx" //CHINA001

// ============================================================================

using namespace ::com::sun::star;
using ::rtl::OUString;

// ============================================================================

namespace {

const USHORT STD_FORMAT = USHORT( SCA_VALID | SCA_TAB_3D | SCA_COL_ABSOLUTE | SCA_ROW_ABSOLUTE | SCA_TAB_ABSOLUTE );

OUString lclGetNameWithoutMnemonic( const FixedText& rFixedText )
{
    return MnemonicGenerator::EraseAllMnemonicChars( rFixedText.GetText() );
}

} // namespace

<<<<<<< HEAD
// ============================================================================

ScPivotLayoutDlg::ScPivotLayoutDlg( SfxBindings* pB, SfxChildWindow* pCW, Window* pParent, const ScDPObject& rDPObject ) :

    ScAnyRefDlg( pB, pCW, pParent, RID_SCDLG_PIVOT_LAYOUT ),

    maFlLayout( this, ScResId( FL_LAYOUT ) ),
    maScrPage( this, ScResId( SCROLL_PAGE ) ),
    maFtPage( this, ScResId( FT_PAGE ) ),
    maWndPage( this, ScResId( WND_PAGE ), maScrPage, &maFtPage, lclGetNameWithoutMnemonic( maFtPage ), PIVOTFIELDTYPE_PAGE, HID_SC_DPLAY_PAGE, POINTER_PIVOT_FIELD, 5, 2, 1, 0 ),
    maScrCol( this, ScResId( SCROLL_COL ) ),
    maFtCol( this, ScResId( FT_COL ) ),
    maWndCol( this, ScResId( WND_COL ), maScrCol, &maFtCol, lclGetNameWithoutMnemonic( maFtCol ), PIVOTFIELDTYPE_COL, HID_SC_DPLAY_COLUMN, POINTER_PIVOT_COL, 4, 2, 1, 0 ),
    maScrRow( this, ScResId( SCROLL_ROW ) ),
    maFtRow( this, ScResId( FT_ROW ) ),
    maWndRow( this, ScResId( WND_ROW ), maScrRow, &maFtRow, lclGetNameWithoutMnemonic( maFtRow ), PIVOTFIELDTYPE_ROW, HID_SC_DPLAY_ROW, POINTER_PIVOT_ROW, 1, 8, 1, 0 ),
    maScrData( this, ScResId( SCROLL_DATA ) ),
    maFtData( this, ScResId( FT_DATA ) ),
    maWndData( this, ScResId( WND_DATA ), maScrData, &maFtData, lclGetNameWithoutMnemonic( maFtData ), PIVOTFIELDTYPE_DATA, HID_SC_DPLAY_DATA, POINTER_PIVOT_FIELD, 1, 8, 4, 0 ),
    maFlSelect( this, ScResId( FL_SELECT ) ),
    maScrSelect( this, ScResId( WND_HSCROLL ) ),
    maWndSelect( this, ScResId( WND_SELECT ), maScrSelect, 0, String( ScResId( STR_SELECT ) ), PIVOTFIELDTYPE_SELECT, HID_SC_DPLAY_SELECT, POINTER_PIVOT_FIELD, 2, 10, 1, 2 ),
    maFtInfo( this, ScResId( FT_INFO ) ),

    maFlAreas( this, ScResId( FL_OUTPUT ) ),
    maFtInArea( this, ScResId( FT_INAREA) ),
    maEdInPos( this, ScResId( ED_INAREA) ),
    maRbInPos( this, ScResId( RB_INAREA ), &maEdInPos, this ),
    maLbOutPos( this, ScResId( LB_OUTAREA ) ),
    maFtOutArea( this, ScResId( FT_OUTAREA ) ),
    maEdOutPos( this, this, ScResId( ED_OUTAREA ) ),
    maRbOutPos( this, ScResId( RB_OUTAREA ), &maEdOutPos, this ),
    maBtnIgnEmptyRows( this, ScResId( BTN_IGNEMPTYROWS ) ),
    maBtnDetectCat( this, ScResId( BTN_DETECTCAT ) ),
    maBtnTotalCol( this, ScResId( BTN_TOTALCOL ) ),
    maBtnTotalRow( this, ScResId( BTN_TOTALROW ) ),
    maBtnFilter( this, ScResId( BTN_FILTER ) ),
    maBtnDrillDown( this, ScResId( BTN_DRILLDOWN ) ),

    maBtnOk( this, ScResId( BTN_OK ) ),
    maBtnCancel( this, ScResId( BTN_CANCEL ) ),
    maBtnHelp( this, ScResId( BTN_HELP ) ),
    maBtnRemove( this, ScResId( BTN_REMOVE ) ),
    maBtnOptions( this, ScResId( BTN_OPTIONS ) ),
    maBtnMore( this, ScResId( BTN_MORE ) ),

    mxDlgDPObject( new ScDPObject( rDPObject ) ),
    mpViewData( ((ScTabViewShell*)SfxViewShell::Current())->GetViewData() ),
    mpDoc( ((ScTabViewShell*)SfxViewShell::Current())->GetViewData()->GetDocument() ),
    mpFocusWindow( 0 ),
    mpTrackingWindow( 0 ),
    mpDropWindow( 0 ),
    mpActiveEdit( 0 ),
    mbRefInputMode( false )
{
    DBG_ASSERT( mpViewData && mpDoc, "ScPivotLayoutDlg::ScPivotLayoutDlg - missing document or view data" );

    mxDlgDPObject->SetAlive( TRUE );     // needed to get structure information
    mxDlgDPObject->FillOldParam( maPivotData );
    mxDlgDPObject->FillLabelData( maPivotData );

    maBtnRemove.SetClickHdl( LINK( this, ScPivotLayoutDlg, ClickHdl ) );
    maBtnOptions.SetClickHdl( LINK( this, ScPivotLayoutDlg, ClickHdl ) );

    // PIVOT_MAXFUNC defined in sc/inc/dpglobal.hxx
    maFuncNames.reserve( PIVOT_MAXFUNC );
    for( USHORT i = 1; i <= PIVOT_MAXFUNC; ++i )
        maFuncNames.push_back( String( ScResId( i ) ) );

    maBtnMore.AddWindow( &maFlAreas );
    maBtnMore.AddWindow( &maFtInArea );
    maBtnMore.AddWindow( &maEdInPos );
    maBtnMore.AddWindow( &maRbInPos );
    maBtnMore.AddWindow( &maFtOutArea );
    maBtnMore.AddWindow( &maLbOutPos );
    maBtnMore.AddWindow( &maEdOutPos );
    maBtnMore.AddWindow( &maRbOutPos );
    maBtnMore.AddWindow( &maBtnIgnEmptyRows );
    maBtnMore.AddWindow( &maBtnDetectCat );
    maBtnMore.AddWindow( &maBtnTotalCol );
    maBtnMore.AddWindow( &maBtnTotalRow );
    maBtnMore.AddWindow( &maBtnFilter );
    maBtnMore.AddWindow( &maBtnDrillDown );
    maBtnMore.SetClickHdl( LINK( this, ScPivotLayoutDlg, MoreClickHdl ) );

    if( mxDlgDPObject->GetSheetDesc() )
    {
        maEdInPos.Enable();
        maRbInPos.Enable();
        ScRange aRange = mxDlgDPObject->GetSheetDesc()->aSourceRange;
        String aString;
        aRange.Format( aString, SCR_ABS_3D, mpDoc, mpDoc->GetAddressConvention() );
        maEdInPos.SetText( aString );
=======
//============================================================================

//----------------------------------------------------------------------------

ScDPLayoutDlg::ScDPLayoutDlg( SfxBindings* pB, SfxChildWindow* pCW, Window* pParent,
                                    const ScDPObject& rDPObject )
    :   ScAnyRefDlg ( pB, pCW, pParent, RID_SCDLG_PIVOT_LAYOUT ),
        aFlLayout       ( this, ScResId( FL_LAYOUT ) ),
        aFtPage         ( this, ScResId( FT_PAGE ) ),
        aWndPage        ( this, ScResId( WND_PAGE ),   TYPE_PAGE,   &aFtPage ),
        aFtCol          ( this, ScResId( FT_COL ) ),
        aWndCol         ( this, ScResId( WND_COL ),    TYPE_COL,    &aFtCol ),
        aFtRow          ( this, ScResId( FT_ROW ) ),
        aWndRow         ( this, ScResId( WND_ROW ),    TYPE_ROW,    &aFtRow ),
        aFtData         ( this, ScResId( FT_DATA ) ),
        aWndData        ( this, ScResId( WND_DATA ),   TYPE_DATA,   &aFtData ),
        aWndSelect      ( this, ScResId( WND_SELECT ), TYPE_SELECT, String(ScResId(STR_SELECT)) ),
        aSlider         ( this, ScResId( WND_HSCROLL ) ),
        aFtInfo         ( this, ScResId( FT_INFO ) ),

        aFlAreas        ( this, ScResId( FL_OUTPUT ) ),

        aFtInArea       ( this, ScResId( FT_INAREA) ),
        aEdInPos        ( this, ScResId( ED_INAREA) ),
        aRbInPos        ( this, ScResId( RB_INAREA ), &aEdInPos, this ),

        aLbOutPos       ( this, ScResId( LB_OUTAREA ) ),
        aFtOutArea      ( this, ScResId( FT_OUTAREA ) ),
        aEdOutPos       ( this, this, ScResId( ED_OUTAREA ) ),
        aRbOutPos       ( this, ScResId( RB_OUTAREA ), &aEdOutPos, this ),
        aBtnIgnEmptyRows( this, ScResId( BTN_IGNEMPTYROWS ) ),
        aBtnDetectCat   ( this, ScResId( BTN_DETECTCAT ) ),
        aBtnTotalCol    ( this, ScResId( BTN_TOTALCOL ) ),
        aBtnTotalRow    ( this, ScResId( BTN_TOTALROW ) ),
        aBtnFilter      ( this, ScResId( BTN_FILTER ) ),
        aBtnDrillDown   ( this, ScResId( BTN_DRILLDOWN ) ),

        aBtnOk          ( this, ScResId( BTN_OK ) ),
        aBtnCancel      ( this, ScResId( BTN_CANCEL ) ),
        aBtnHelp        ( this, ScResId( BTN_HELP ) ),
        aBtnRemove      ( this, ScResId( BTN_REMOVE ) ),
        aBtnOptions     ( this, ScResId( BTN_OPTIONS ) ),
        aBtnMore        ( this, ScResId( BTN_MORE ) ),

        aStrUndefined   ( ScResId( SCSTR_UNDEFINED ) ),
        aStrNewTable    ( ScResId( SCSTR_NEWTABLE ) ),

        bIsDrag         ( sal_False ),

        pEditActive     ( NULL ),

        eLastActiveType ( TYPE_SELECT ),
        nOffset         ( 0 ),
        //
        xDlgDPObject    ( new ScDPObject( rDPObject ) ),
        pViewData       ( ((ScTabViewShell*)SfxViewShell::Current())->
                                GetViewData() ),
        pDoc            ( ((ScTabViewShell*)SfxViewShell::Current())->
                                GetViewData()->GetDocument() ),
        bRefInputMode   ( sal_False )
{
    xDlgDPObject->SetAlive( sal_True );     // needed to get structure information
    xDlgDPObject->FillOldParam( thePivotData, sal_False );
    xDlgDPObject->FillLabelData( thePivotData );

    Init();
    FreeResource();
}


//----------------------------------------------------------------------------

ScDPLayoutDlg::~ScDPLayoutDlg()
{
    sal_uInt16 nEntries = aLbOutPos.GetEntryCount();
    sal_uInt16 i;

    for ( i=2; i<nEntries; i++ )
        delete (String*)aLbOutPos.GetEntryData( i );
}


//----------------------------------------------------------------------------

ScDPFieldWindow& ScDPLayoutDlg::GetFieldWindow( ScDPFieldType eType )
{
    switch( eType )
    {
        case TYPE_PAGE: return aWndPage;
        case TYPE_ROW:  return aWndRow;
        case TYPE_COL:  return aWndCol;
        case TYPE_DATA: return aWndData;
        default:
        {
            // added to avoid warnings
        }
    }
    return aWndSelect;
}

void __EXPORT ScDPLayoutDlg::Init()
{
    DBG_ASSERT( pViewData && pDoc,
                "Ctor-Initialisierung fehlgeschlagen!" );

    aBtnRemove.SetClickHdl( LINK( this, ScDPLayoutDlg, ClickHdl ) );
    aBtnOptions.SetClickHdl( LINK( this, ScDPLayoutDlg, ClickHdl ) );

    aFuncNameArr.reserve( FUNC_COUNT );
    for ( sal_uInt16 i = 0; i < FUNC_COUNT; ++i )
        aFuncNameArr.push_back( String( ScResId( i + 1 ) ) );

    aBtnMore.AddWindow( &aFlAreas );
    aBtnMore.AddWindow( &aFtInArea );
    aBtnMore.AddWindow( &aEdInPos );
    aBtnMore.AddWindow( &aRbInPos );
    aBtnMore.AddWindow( &aFtOutArea );
    aBtnMore.AddWindow( &aLbOutPos );
    aBtnMore.AddWindow( &aEdOutPos );
    aBtnMore.AddWindow( &aRbOutPos );
    aBtnMore.AddWindow( &aBtnIgnEmptyRows );
    aBtnMore.AddWindow( &aBtnDetectCat );
    aBtnMore.AddWindow( &aBtnTotalCol );
    aBtnMore.AddWindow( &aBtnTotalRow );
    aBtnMore.AddWindow( &aBtnFilter );
    aBtnMore.AddWindow( &aBtnDrillDown );
    aBtnMore.SetClickHdl( LINK( this, ScDPLayoutDlg, MoreClickHdl ) );

    {
        Size aFieldSize( Window( this, ScResId( WND_FIELD ) ).GetSizePixel() );
        OHEIGHT = aFieldSize.Height();
        OWIDTH  = aFieldSize.Width();
    }
    SSPACE = Window( this, ScResId( WND_FIELD_SPACE ) ).GetSizePixel().Width();

    CalcWndSizes();

    aSelectArr.resize( MAX_LABELS );
    aPageArr.resize( MAX_PAGEFIELDS );
    aColArr.resize( MAX_FIELDS );
    aRowArr.resize( MAX_FIELDS );
    aDataArr.resize( MAX_FIELDS );

    ScRange inRange;
    String inString;
    if (xDlgDPObject->GetSheetDesc())
    {
        aEdInPos.Enable();
        aRbInPos.Enable();
        aOldRange = xDlgDPObject->GetSheetDesc()->aSourceRange;
        aOldRange.Format( inString, SCR_ABS_3D, pDoc, pDoc->GetAddressConvention() );
        aEdInPos.SetText(inString);
>>>>>>> d0ce561b
    }
    else
    {
        // data is not reachable, so could be a remote database
        maEdInPos.Disable();
        maRbInPos.Disable();
    }

    // #i29203# align right border of page window with data window
    long nPagePosX = maWndData.GetPosPixel().X() + maWndData.GetSizePixel().Width() - maWndPage.GetSizePixel().Width();
    maWndPage.SetPosPixel( Point( nPagePosX, maWndPage.GetPosPixel().Y() ) );
    maScrPage.SetPosPixel( Point( maScrData.GetPosPixel().X(), maScrPage.GetPosPixel().Y() ) );

    InitFieldWindows();

    maLbOutPos.SetSelectHdl( LINK( this, ScPivotLayoutDlg, SelAreaHdl ) );
    maEdOutPos.SetModifyHdl( LINK( this, ScPivotLayoutDlg, EdOutModifyHdl ) );
    maEdInPos.SetModifyHdl( LINK( this, ScPivotLayoutDlg, EdInModifyHdl ) );
    maBtnOk.SetClickHdl( LINK( this, ScPivotLayoutDlg, OkHdl ) );
    maBtnCancel.SetClickHdl( LINK( this, ScPivotLayoutDlg, CancelHdl ) );

    if( mpViewData && mpDoc )
    {
        /*
         * Aus den RangeNames des Dokumentes werden nun die
         * in einem Zeiger-Array gemerkt, bei denen es sich
         * um sinnvolle Bereiche handelt
         */

        maLbOutPos.Clear();
        maLbOutPos.InsertEntry( String( ScResId( SCSTR_UNDEFINED ) ), 0 );
        maLbOutPos.InsertEntry( String( ScResId( SCSTR_NEWTABLE ) ), 1 );

        ScAreaNameIterator aIter( mpDoc );
        String aName;
        ScRange aRange;
        String aRefStr;
        while ( aIter.Next( aName, aRange ) )
        {
            if ( !aIter.WasDBName() )       // hier keine DB-Bereiche !
            {
<<<<<<< HEAD
                USHORT nInsert = maLbOutPos.InsertEntry( aName );
=======
                sal_uInt16 nInsert = aLbOutPos.InsertEntry( aName );
>>>>>>> d0ce561b

                aRange.aStart.Format( aRefStr, SCA_ABS_3D, mpDoc, mpDoc->GetAddressConvention() );
                maLbOutPos.SetEntryData( nInsert, new String( aRefStr ) );
            }
        }
    }

    if ( maPivotData.nTab != MAXTAB+1 )
    {
        String aStr;
        ScAddress( maPivotData.nCol,
                   maPivotData.nRow,
                   maPivotData.nTab ).Format( aStr, STD_FORMAT, mpDoc, mpDoc->GetAddressConvention() );
        maEdOutPos.SetText( aStr );
        EdOutModifyHdl( 0 );
    }
    else
    {
        maLbOutPos.SelectEntryPos( maLbOutPos.GetEntryCount()-1 );
        SelAreaHdl(NULL);
    }

    maBtnIgnEmptyRows.Check( maPivotData.bIgnoreEmptyRows );
    maBtnDetectCat.Check( maPivotData.bDetectCategories );
    maBtnTotalCol.Check( maPivotData.bMakeTotalCol );
    maBtnTotalRow.Check( maPivotData.bMakeTotalRow );

    const ScDPSaveData* pSaveData = mxDlgDPObject->GetSaveData();
    maBtnFilter.Check( !pSaveData || pSaveData->GetFilterButton() );
    maBtnDrillDown.Check( !pSaveData || pSaveData->GetDrillDown() );

<<<<<<< HEAD
    // child event listener handles field movement when keyboard shortcut is pressed
    AddChildEventListener( LINK( this, ScPivotLayoutDlg, ChildEventListener ) );
    GrabFieldFocus( maWndSelect );

    FreeResource();
=======
//  SetDispatcherLock( sal_True ); // Modal-Modus einschalten

    //@BugID 54702 Enablen/Disablen nur noch in Basisklasse
    //SFX_APPWINDOW->Disable(sal_False);        //! allgemeine Methode im ScAnyRefDlg
}


//----------------------------------------------------------------------------

sal_Bool __EXPORT ScDPLayoutDlg::Close()
{
    return DoClose( ScPivotLayoutWrapper::GetChildWindowId() );
>>>>>>> d0ce561b
}

ScPivotLayoutDlg::~ScPivotLayoutDlg()
{
    RemoveChildEventListener( LINK( this, ScPivotLayoutDlg, ChildEventListener ) );

    for( USHORT i = 2, nEntries = maLbOutPos.GetEntryCount();  i < nEntries; ++i )
        delete (String*)maLbOutPos.GetEntryData( i );
}

ScDPLabelData* ScPivotLayoutDlg::GetLabelData( SCCOL nCol, size_t* pnIndex )
{
    ScDPLabelData* pLabelData = 0;
    for( ScDPLabelDataVector::iterator aIt = maLabelData.begin(), aEnd = maLabelData.end(); !pLabelData && (aIt != aEnd); ++aIt )
    {
        if( aIt->mnCol == nCol )
        {
            pLabelData = &*aIt;
            if( pnIndex )
                *pnIndex = aIt - maLabelData.begin();
        }
    }
    return pLabelData;
}

String ScPivotLayoutDlg::GetFuncString( USHORT& rnFuncMask, bool bIsValue )
{
<<<<<<< HEAD
    String aStr;
=======
    if ( pArr && (eType != TYPE_SELECT) )
    {
        ScDPFuncDataVec*    pInitArr = NULL;
        ScDPFieldWindow*    pInitWnd = NULL;
        sal_Bool                bDataArr = sal_False;
>>>>>>> d0ce561b

    if( (rnFuncMask == PIVOT_FUNC_NONE) || (rnFuncMask == PIVOT_FUNC_AUTO) )
    {
        if( bIsValue )
        {
<<<<<<< HEAD
            aStr = GetFuncName( PIVOTSTR_SUM );
            rnFuncMask = PIVOT_FUNC_SUM;
=======
            case TYPE_PAGE:
                pInitArr = &aPageArr;
                pInitWnd = &aWndPage;
                break;

            case TYPE_COL:
                pInitArr = &aColArr;
                pInitWnd = &aWndCol;
                break;

            case TYPE_ROW:
                pInitArr = &aRowArr;
                pInitWnd = &aWndRow;
                break;

            case TYPE_DATA:
                pInitArr = &aDataArr;
                pInitWnd = &aWndData;
                bDataArr = sal_True;
                break;
            default:
            break;
>>>>>>> d0ce561b
        }
        else
        {
<<<<<<< HEAD
            aStr = GetFuncName( PIVOTSTR_COUNT );
            rnFuncMask = PIVOT_FUNC_COUNT;
        }
    }
    else if( rnFuncMask == PIVOT_FUNC_SUM )         aStr = GetFuncName( PIVOTSTR_SUM );
    else if( rnFuncMask == PIVOT_FUNC_COUNT )       aStr = GetFuncName( PIVOTSTR_COUNT );
    else if( rnFuncMask == PIVOT_FUNC_AVERAGE )     aStr = GetFuncName( PIVOTSTR_AVG );
    else if( rnFuncMask == PIVOT_FUNC_MAX )         aStr = GetFuncName( PIVOTSTR_MAX );
    else if( rnFuncMask == PIVOT_FUNC_MIN )         aStr = GetFuncName( PIVOTSTR_MIN );
    else if( rnFuncMask == PIVOT_FUNC_PRODUCT )     aStr = GetFuncName( PIVOTSTR_PROD );
    else if( rnFuncMask == PIVOT_FUNC_COUNT_NUM )   aStr = GetFuncName( PIVOTSTR_COUNT2 );
    else if( rnFuncMask == PIVOT_FUNC_STD_DEV )     aStr = GetFuncName( PIVOTSTR_DEV );
    else if( rnFuncMask == PIVOT_FUNC_STD_DEVP )    aStr = GetFuncName( PIVOTSTR_DEV2 );
    else if( rnFuncMask == PIVOT_FUNC_STD_VAR )     aStr = GetFuncName( PIVOTSTR_VAR );
    else if( rnFuncMask == PIVOT_FUNC_STD_VARP )    aStr = GetFuncName( PIVOTSTR_VAR2 );
    else
    {
        aStr = ScGlobal::GetRscString( STR_TABLE_ERGEBNIS );
        aStr.AppendAscii( RTL_CONSTASCII_STRINGPARAM( " - " ) );
=======
            long j=0;
            for ( long i=0; (i<nCount); i++ )
            {
                SCCOL nCol = pArr[i].nCol;
                sal_uInt16 nMask = pArr[i].nFuncMask;

                if ( nCol != PIVOT_DATA_FIELD )
                {
                    (*pInitArr)[j].reset( new ScDPFuncData( nCol, nMask, pArr[i].maFieldRef ) );

                    if ( !bDataArr )
                    {
                        pInitWnd->AddField( GetLabelString( nCol ), j );
                    }
                    else
                    {
                        ScDPLabelData* pData = GetLabelData( nCol );
                        DBG_ASSERT( pData, "ScDPLabelData not found" );
                        if (pData)
                        {
                            String aStr( GetFuncString( (*pInitArr)[j]->mnFuncMask,
                                                         pData->mbIsValue ) );

                            aStr += GetLabelString( nCol );
                            pInitWnd->AddField( aStr, j );

                            pData->mnFuncMask = nMask;
                        }
                    }
                    ++j;
                }
            }
// Do not redraw here -> first the FixedText has to get its mnemonic char
//            pInitWnd->Redraw();
        }
>>>>>>> d0ce561b
    }

    return aStr;
}

void ScPivotLayoutDlg::NotifyStartTracking( ScPivotFieldWindow& rSourceWindow )
{
<<<<<<< HEAD
    mpTrackingWindow = &rSourceWindow;
    mpDropWindow = 0;
    rSourceWindow.NotifyStartTracking();
    StartTracking( STARTTRACK_BUTTONREPEAT );
    SetPointer( Pointer( rSourceWindow.GetDropPointerStyle() ) );
=======
    if( aWndSelect.IsEmpty() )
    {
        aBtnOk.GrabFocus();
        NotifyFieldFocus( TYPE_SELECT, sal_False );
    }
    else
        aWndSelect.GrabFocus();
>>>>>>> d0ce561b
}

void ScPivotLayoutDlg::NotifyDoubleClick( ScPivotFieldWindow& rSourceWindow )
{
    // nothing to do on double-click in selection window
    if( rSourceWindow.GetType() == PIVOTFIELDTYPE_SELECT )
        return;

    const ScPivotFuncData* pFuncData = rSourceWindow.GetSelectedFuncData();
    DBG_ASSERT( pFuncData, "ScPivotLayoutDlg::NotifyDoubleClick - invalid selection" );
    if( !pFuncData )
        return;

<<<<<<< HEAD
    ScDPLabelData* pLabelData = GetLabelData( pFuncData->mnCol );
    DBG_ASSERT( pLabelData, "ScPivotLayoutDlg::NotifyDoubleClick - missing label data" );
    if( !pLabelData )
        return;

    ScAbstractDialogFactory* pFactory = ScAbstractDialogFactory::Create();
    DBG_ASSERT( pFactory, "ScPivotLayoutDlg::NotifyDoubleClick - ScAbstractDialogFactory creation failed" );
    if( !pFactory )
        return;

    if( rSourceWindow.GetType() == PIVOTFIELDTYPE_DATA )
    {
        ::std::auto_ptr< AbstractScDPFunctionDlg > xDlg( pFactory->CreateScDPFunctionDlg(
            this, RID_SCDLG_DPDATAFIELD, maLabelData, *pLabelData, *pFuncData ) );
        if( xDlg->Execute() == RET_OK )
=======
void ScDPLayoutDlg::AddField( size_t nFromIndex, ScDPFieldType eToType, const Point& rAtPos )
{
    ScDPFuncData        fData( *(aSelectArr[nFromIndex]) );
    size_t              nAt   = 0;
    ScDPFieldWindow*    toWnd = NULL;
    ScDPFieldWindow*    rmWnd1 = NULL;
    ScDPFieldWindow*    rmWnd2 = NULL;
    ScDPFuncDataVec*    toArr = NULL;
    ScDPFuncDataVec*    rmArr1 = NULL;
    ScDPFuncDataVec*    rmArr2 = NULL;
    sal_Bool                bDataArr = sal_False;

    switch ( eToType )
    {
        case TYPE_PAGE:
            toWnd  = &aWndPage;
            rmWnd1 = &aWndRow;
            rmWnd2 = &aWndCol;
            toArr  = &aPageArr;
            rmArr1 = &aRowArr;
            rmArr2 = &aColArr;
            break;

        case TYPE_COL:
            toWnd  = &aWndCol;
            rmWnd1 = &aWndPage;
            rmWnd2 = &aWndRow;
            toArr  = &aColArr;
            rmArr1 = &aPageArr;
            rmArr2 = &aRowArr;
            break;

        case TYPE_ROW:
            toWnd  = &aWndRow;
            rmWnd1 = &aWndPage;
            rmWnd2 = &aWndCol;
            toArr  = &aRowArr;
            rmArr1 = &aPageArr;
            rmArr2 = &aColArr;
            break;

        case TYPE_DATA:
            toWnd = &aWndData;
            toArr = &aDataArr;
            bDataArr = sal_True;
            break;

        default:
>>>>>>> d0ce561b
        {
            ScPivotFuncData aFuncData( *pFuncData );
            aFuncData.mnFuncMask = pLabelData->mnFuncMask = xDlg->GetFuncMask();
            aFuncData.maFieldRef = xDlg->GetFieldRef();
            rSourceWindow.ModifySelectedField( aFuncData );
        }
    }
    else
    {
        // list of plain names of all data fields
        ScDPNameVec aDataFieldNames;
        maWndData.WriteFieldNames( aDataFieldNames );
        // allow to modify layout options for row fields, if multiple data fields exist, or if it is not the last row field
        bool bLayout = (rSourceWindow.GetType() == PIVOTFIELDTYPE_ROW) && ((aDataFieldNames.size() > 1) || (rSourceWindow.GetSelectedIndex() + 1 < rSourceWindow.GetFieldCount()));

        ::std::auto_ptr< AbstractScDPSubtotalDlg > xDlg( pFactory->CreateScDPSubtotalDlg(
            this, RID_SCDLG_PIVOTSUBT, *mxDlgDPObject, *pLabelData, *pFuncData, aDataFieldNames, bLayout ) );
        if( xDlg->Execute() == RET_OK )
        {
<<<<<<< HEAD
            xDlg->FillLabelData( *pLabelData );
            ScPivotFuncData aFuncData( *pFuncData );
            aFuncData.mnFuncMask = pLabelData->mnFuncMask;
            rSourceWindow.ModifySelectedField( aFuncData );
=======
            sal_uInt16 nMask = fData.mnFuncMask;
            OUString aStr = GetFuncString( nMask, rData.mbIsValue );

            aStr += rData.getDisplayName();

            if ( toWnd->AddField( aStr,
                                  DlgPos2WndPos( rAtPos, *toWnd ),
                                  nAddedAt ) )
            {
                fData.mnFuncMask = nMask;
                Insert( toArr, fData, nAddedAt );
                toWnd->GrabFocus();
            }
>>>>>>> d0ce561b
        }
    }
}

void ScPivotLayoutDlg::NotifyFieldRemoved( ScPivotFieldWindow& rSourceWindow )
{
    // update focus: move to selection window, if source window is empty now
    GrabFieldFocus( rSourceWindow );
}


// protected ------------------------------------------------------------------

void ScPivotLayoutDlg::Tracking( const TrackingEvent& rTEvt )
{
<<<<<<< HEAD
    DBG_ASSERT( mpTrackingWindow, "ScPivotLayoutDlg::Tracking - missing tracking source window" );
    if( !mpTrackingWindow )
        return;

    // find target window
    const Point& rDialogPos = rTEvt.GetMouseEvent().GetPosPixel();
    ScPivotFieldWindow* pTargetWindow = dynamic_cast< ScPivotFieldWindow* >( FindWindow( rDialogPos ) );
=======
    if ( eFromType == TYPE_SELECT )
        AddField( nFromIndex, eToType, rAtPos );
    else if ( eFromType != eToType )
    {
        ScDPFieldWindow*    fromWnd  = NULL;
        ScDPFieldWindow*    toWnd    = NULL;
        ScDPFieldWindow*    rmWnd1   = NULL;
        ScDPFieldWindow*    rmWnd2   = NULL;
        ScDPFuncDataVec*    fromArr  = NULL;
        ScDPFuncDataVec*    toArr    = NULL;
        ScDPFuncDataVec*    rmArr1   = NULL;
        ScDPFuncDataVec*    rmArr2   = NULL;
        size_t              nAt      = 0;
        sal_Bool                bDataArr = sal_False;

        switch ( eFromType )
        {
            case TYPE_PAGE:
                fromWnd = &aWndPage;
                fromArr = &aPageArr;
                break;

            case TYPE_COL:
                fromWnd = &aWndCol;
                fromArr = &aColArr;
                break;

            case TYPE_ROW:
                fromWnd = &aWndRow;
                fromArr = &aRowArr;
                break;

            case TYPE_DATA:
                fromWnd = &aWndData;
                fromArr = &aDataArr;
                break;

            default:
            {
                // added to avoid warnings
            }
        }

        switch ( eToType )
        {
            case TYPE_PAGE:
                toWnd  = &aWndPage;
                toArr  = &aPageArr;
                rmWnd1 = &aWndCol;
                rmWnd2 = &aWndRow;
                rmArr1 = &aColArr;
                rmArr2 = &aRowArr;
                break;

            case TYPE_COL:
                toWnd  = &aWndCol;
                toArr  = &aColArr;
                rmWnd1 = &aWndPage;
                rmWnd2 = &aWndRow;
                rmArr1 = &aPageArr;
                rmArr2 = &aRowArr;
                break;

            case TYPE_ROW:
                toWnd  = &aWndRow;
                toArr  = &aRowArr;
                rmWnd1 = &aWndPage;
                rmWnd2 = &aWndCol;
                rmArr1 = &aPageArr;
                rmArr2 = &aColArr;
                break;

            case TYPE_DATA:
                toWnd = &aWndData;
                toArr = &aDataArr;
                bDataArr = sal_True;
                break;

            default:
            {
                // added to avoid warnings
            }
        }
>>>>>>> d0ce561b

    // check if the target orientation is allowed for this field
    if( pTargetWindow && (mpTrackingWindow != pTargetWindow) && !IsInsertAllowed( *mpTrackingWindow, *pTargetWindow ) )
        pTargetWindow = 0;

    // tracking from selection window: do not show "delete" mouse pointer
    PointerStyle eTargetPointer = pTargetWindow ? pTargetWindow->GetDropPointerStyle() :
        ((mpTrackingWindow->GetType() == PIVOTFIELDTYPE_SELECT) ? POINTER_NOTALLOWED : POINTER_PIVOT_DELETE);

    // after calculating pointer style, check if target is selection window
    if( pTargetWindow && (pTargetWindow->GetType() == PIVOTFIELDTYPE_SELECT) )
        pTargetWindow = 0;

<<<<<<< HEAD
    // notify windows about tracking
    if( mpDropWindow != pTargetWindow )
    {
        // tracking window changed
        if( mpDropWindow )
            mpDropWindow->NotifyEndTracking( ENDTRACKING_SUSPEND );
        if( pTargetWindow )
            pTargetWindow->NotifyStartTracking();
        mpDropWindow = pTargetWindow;
=======
                        if ( toWnd->AddField( GetLabelString( fData.mnCol ),
                                              DlgPos2WndPos( rAtPos, *toWnd ),
                                              nAddedAt ) )
                        {
                            Insert( toArr, fData, nAddedAt );
                            toWnd->GrabFocus();
                        }
                    }
                    else
                    {
                        String aStr;
                        sal_uInt16 nMask = fData.mnFuncMask;
                        aStr  = GetFuncString( nMask );
                        aStr += GetLabelString( fData.mnCol );

                        if ( toWnd->AddField( aStr,
                                              DlgPos2WndPos( rAtPos, *toWnd ),
                                              nAddedAt ) )
                        {
                            fData.mnFuncMask = nMask;
                            Insert( toArr, fData, nAddedAt );
                            toWnd->GrabFocus();
                        }
                    }
                }
            }
        }
>>>>>>> d0ce561b
    }
    if( mpDropWindow )
        mpDropWindow->NotifyTracking( rDialogPos - pTargetWindow->GetPosPixel() );

    // end tracking: move or remove field
    if( rTEvt.IsTrackingEnded() )
    {
<<<<<<< HEAD
        bool bCancelled = rTEvt.IsTrackingCanceled();
        if( mpDropWindow )
        {
            mpDropWindow->NotifyEndTracking( bCancelled ? ENDTRACKING_CANCEL : ENDTRACKING_DROP );
            if( !bCancelled )
=======
        ScDPFieldWindow*    theWnd  = NULL;
        ScDPFuncDataVec*    theArr   = NULL;
        size_t              nAt      = 0;
        size_t              nToIndex = 0;
        Point               aToPos;
        sal_Bool                bDataArr = sal_False;

        switch ( eFromType )
        {
            case TYPE_PAGE:
                theWnd = &aWndPage;
                theArr = &aPageArr;
                break;

            case TYPE_COL:
                theWnd = &aWndCol;
                theArr = &aColArr;
                break;

            case TYPE_ROW:
                theWnd = &aWndRow;
                theArr = &aRowArr;
                break;

            case TYPE_DATA:
                theWnd = &aWndData;
                theArr = &aDataArr;
                bDataArr = sal_True;
                break;

            default:
>>>>>>> d0ce561b
            {
                size_t nInsertIndex = mpDropWindow->GetDropIndex( rDialogPos - mpDropWindow->GetPosPixel() );
                bool bMoved = MoveField( *mpTrackingWindow, *mpDropWindow, nInsertIndex, true );
                // focus drop window, if move was successful, otherwise back to source window
                GrabFieldFocus( bMoved ? *mpDropWindow : *mpTrackingWindow );
            }
        }
        else
        {
<<<<<<< HEAD
            // drop target invalid (outside field windows): remove tracked field
            if( !bCancelled )
                mpTrackingWindow->RemoveSelectedField();
            // focus source window (or another window, if it is empty now)
            GrabFieldFocus( *mpTrackingWindow );
=======
            aToPos = DlgPos2WndPos( rAtPos, *theWnd );
            theWnd->GetExistingIndex( aToPos, nToIndex );

            if ( nToIndex != nAt )
            {
                size_t nAddedAt = 0;

                theWnd->DelField( nAt );
                Remove( theArr, nAt );

                if ( !bDataArr )
                {
                    if ( theWnd->AddField( GetLabelString( fData.mnCol ),
                                           aToPos,
                                           nAddedAt ) )
                    {
                        Insert( theArr, fData, nAddedAt );
                    }
                }
                else
                {
                    String aStr;
                    sal_uInt16 nMask = fData.mnFuncMask;
                    aStr  = GetFuncString( nMask );
                    aStr += GetLabelString( fData.mnCol );

                    if ( theWnd->AddField( aStr,
                                           DlgPos2WndPos( rAtPos, *theWnd ),
                                           nAddedAt ) )
                    {
                        fData.mnFuncMask = nMask;
                        Insert( theArr, fData, nAddedAt );
                    }
                }
            }
>>>>>>> d0ce561b
        }
        eTargetPointer = POINTER_ARROW;
        if( mpTrackingWindow != mpDropWindow )
            mpTrackingWindow->NotifyEndTracking( ENDTRACKING_CANCEL );
        mpTrackingWindow = mpDropWindow = 0;
    }
    SetPointer( eTargetPointer );
}

void ScPivotLayoutDlg::SetReference( const ScRange& rRef, ScDocument* pDocP )
{
    if( !mbRefInputMode || !mpActiveEdit )
        return;

    if( rRef.aStart != rRef.aEnd )
        RefInputStart( mpActiveEdit );

    if( mpActiveEdit == &maEdInPos )
    {
        String aRefStr;
        rRef.Format( aRefStr, SCR_ABS_3D, pDocP, pDocP->GetAddressConvention() );
        mpActiveEdit->SetRefString( aRefStr );
    }
    else if( mpActiveEdit == &maEdOutPos )
    {
        String aRefStr;
        rRef.aStart.Format( aRefStr, STD_FORMAT, pDocP, pDocP->GetAddressConvention() );
        mpActiveEdit->SetRefString( aRefStr );
    }
}

BOOL ScPivotLayoutDlg::IsRefInputMode() const
{
<<<<<<< HEAD
    return mbRefInputMode;
=======
    if ( bIsDrag )
    {
        bIsDrag = sal_False;

        ScDPFieldType   eDnDToType = TYPE_SELECT;
        Point           aPos = ScreenToOutputPixel( rAt );
        sal_Bool            bDel = sal_False;

        if ( aRectPage.IsInside( aPos ) )
        {
            eDnDToType = TYPE_PAGE;
            bDel = sal_False;
        }
        else if ( aRectCol.IsInside( aPos ) )
        {
            eDnDToType = TYPE_COL;
            bDel = sal_False;
        }
        else if ( aRectRow.IsInside( aPos ) )
        {
            eDnDToType = TYPE_ROW;
            bDel = sal_False;
        }
        else if ( aRectData.IsInside( aPos ) )
        {
            eDnDToType = TYPE_DATA;
            bDel = sal_False;
        }
        else if ( aRectSelect.IsInside( aPos ) )
        {
            eDnDToType = TYPE_SELECT;
            bDel = sal_True;
        }
        else
            bDel = sal_True;

        if ( bDel )
            RemoveField( eDnDFromType, nDnDFromIndex );
        else
            MoveField( eDnDFromType, nDnDFromIndex, eDnDToType, aPos );
    }
>>>>>>> d0ce561b
}

void ScPivotLayoutDlg::SetActive()
{
    if( mbRefInputMode )
    {
        if( mpActiveEdit )
            mpActiveEdit->GrabFocus();

        if( mpActiveEdit == &maEdInPos )
            EdInModifyHdl( 0 );
        else if( mpActiveEdit == &maEdOutPos )
            EdOutModifyHdl( 0 );
    }
    else
    {
        GrabFocus();
    }

    RefInputDone();
}

BOOL ScPivotLayoutDlg::Close()
{
<<<<<<< HEAD
    return DoClose( ScPivotLayoutWrapper::GetChildWindowId() );
=======
    bIsDrag       = sal_True;
    eDnDFromType  = eType;
    nDnDFromIndex = nFieldIndex;
    return lclGetPointerForField( eType );
>>>>>>> d0ce561b
}

// private --------------------------------------------------------------------

ScPivotFieldWindow& ScPivotLayoutDlg::GetFieldWindow( ScPivotFieldType eFieldType )
{
    switch( eFieldType )
    {
        case PIVOTFIELDTYPE_PAGE:   return maWndPage;
        case PIVOTFIELDTYPE_ROW:    return maWndRow;
        case PIVOTFIELDTYPE_COL:    return maWndCol;
        case PIVOTFIELDTYPE_DATA:   return maWndData;
        default:;
    }
    return maWndSelect;
}

bool ScPivotLayoutDlg::IsInsertAllowed( const ScPivotFieldWindow& rSourceWindow, const ScPivotFieldWindow& rTargetWindow )
{
    if( rTargetWindow.GetType() != PIVOTFIELDTYPE_SELECT )
    {
        const ScPivotFuncData* pSourceData = rSourceWindow.GetSelectedFuncData();
        ScDPLabelData* pLabelData = pSourceData ? GetLabelData( pSourceData->mnCol ) : 0;
        DBG_ASSERT( pLabelData, "ScPivotLayoutDlg::IsInsertAllowed - label data not found" );
        if( pLabelData )
        {
            sheet::DataPilotFieldOrientation eOrient = sheet::DataPilotFieldOrientation_HIDDEN;
            switch( rTargetWindow.GetType() )
            {
                case PIVOTFIELDTYPE_PAGE:   eOrient = sheet::DataPilotFieldOrientation_PAGE;    break;
                case PIVOTFIELDTYPE_COL:    eOrient = sheet::DataPilotFieldOrientation_COLUMN;  break;
                case PIVOTFIELDTYPE_ROW:    eOrient = sheet::DataPilotFieldOrientation_ROW;     break;
                case PIVOTFIELDTYPE_DATA:   eOrient = sheet::DataPilotFieldOrientation_DATA;    break;
                default:                    return false;
            }
            return ScDPObject::IsOrientationAllowed( static_cast< USHORT >( eOrient ), pLabelData->mnFlags );
        }
    }
    return false;
}

<<<<<<< HEAD
void ScPivotLayoutDlg::InitFieldWindows()
{
    maLabelData = maPivotData.maLabelArray;
    maWndSelect.ReadDataLabels( maLabelData );
    maWndPage.ReadPivotFields( maPivotData.maPageArr );
    maWndCol.ReadPivotFields( maPivotData.maColArr );
    maWndRow.ReadPivotFields( maPivotData.maRowArr );
    maWndData.ReadPivotFields( maPivotData.maDataArr );
=======
//----------------------------------------------------------------------------

void ScDPLayoutDlg::NotifyFieldFocus( ScDPFieldType eType, sal_Bool bGotFocus )
{
    /*  Enable Remove/Options buttons on GetFocus in field window.
        #107616# Enable them also, if dialog is deactivated (click into document).
        The !IsActive() condition handles the case that a LoseFocus event of a
        field window would follow the Deactivate event of this dialog. */
    sal_Bool bEnable = (bGotFocus || !IsActive()) && (eType != TYPE_SELECT);

    // #128113# The TestTool may set the focus into an empty field.
    // Then the Remove/Options buttons must be disabled.
    if ( bEnable && bGotFocus && GetFieldWindow( eType ).IsEmpty() )
        bEnable = sal_False;

    aBtnRemove.Enable( bEnable );
    aBtnOptions.Enable( bEnable );
    if( bGotFocus )
        eLastActiveType = eType;
>>>>>>> d0ce561b
}

void ScPivotLayoutDlg::GrabFieldFocus( ScPivotFieldWindow& rFieldWindow )
{
    if( rFieldWindow.IsEmpty() )
    {
<<<<<<< HEAD
        if( maWndSelect.IsEmpty() )
            maBtnOk.GrabFocus();
=======
        MoveField( eLastActiveType, rWnd.GetSelectedField(), eToType, GetFieldWindow( eToType ).GetLastPosition() );
        if( rWnd.IsEmpty() )
            NotifyFieldFocus( eToType, sal_True );
>>>>>>> d0ce561b
        else
            maWndSelect.GrabFocus();
    }
    else
        rFieldWindow.GrabFocus();
}

namespace {

<<<<<<< HEAD
void lclFindFieldWindow( ScPivotFieldWindow*& rpFieldWindow, const ScPivotFuncData*& rpFuncData, size_t& rnFieldIndex, ScPivotFieldWindow& rFieldWindow )
=======
sal_Bool ScDPLayoutDlg::NotifyMoveSlider( sal_uInt16 nKeyCode )
>>>>>>> d0ce561b
{
    ScPivotFuncDataEntry aEntry = rFieldWindow.FindFuncDataByCol( rpFuncData->mnCol );
    if( aEntry.first )
    {
        rpFieldWindow = &rFieldWindow;
        rpFuncData = aEntry.first;
        rnFieldIndex = aEntry.second;
    }
<<<<<<< HEAD
=======
    return nOldPos != aSlider.GetThumbPos();
}

//----------------------------------------------------------------------------

void ScDPLayoutDlg::Deactivate()
{
    /*  #107616# If the dialog has been deactivated (click into document), the LoseFocus
        event from field window disables Remove/Options buttons. Re-enable them here by
        simulating a GetFocus event. Event order of LoseFocus and Deactivate is not important.
        The last event will enable the buttons in both cases (see NotifyFieldFocus). */
    NotifyFieldFocus( eLastActiveType, sal_True );
>>>>>>> d0ce561b
}

} // namespace

<<<<<<< HEAD
bool ScPivotLayoutDlg::MoveField( ScPivotFieldWindow& rSourceWindow, ScPivotFieldWindow& rTargetWindow, size_t nInsertIndex, bool bMoveExisting )
{
    // move inside the same window
    if( &rSourceWindow == &rTargetWindow )
        return bMoveExisting && rTargetWindow.MoveSelectedField( nInsertIndex );

    // do not insert if not supported by target window
    if( !IsInsertAllowed( rSourceWindow, rTargetWindow ) )
=======
sal_Bool ScDPLayoutDlg::Contains( ScDPFuncDataVec* pArr, SCsCOL nCol, size_t& nAt )
{
    if ( !pArr )
        return sal_False;

    sal_Bool    bFound  = sal_False;
    size_t  i       = 0;

    while ( (i<pArr->size()) && ((*pArr)[i].get() != NULL) && !bFound )
>>>>>>> d0ce561b
    {
        rSourceWindow.RemoveSelectedField();
        return false;
    }

    // move from one window to another window
    if( const ScPivotFuncData* pSourceData = rSourceWindow.GetSelectedFuncData() )
    {
        // move to page/col/row window: try to find existing field in another window
        ScPivotFieldWindow* pSourceWindow = &rSourceWindow;
        size_t nSourceIndex = rSourceWindow.GetSelectedIndex();
        if( rTargetWindow.GetType() != PIVOTFIELDTYPE_DATA )
        {
            lclFindFieldWindow( pSourceWindow, pSourceData, nSourceIndex, maWndPage );
            lclFindFieldWindow( pSourceWindow, pSourceData, nSourceIndex, maWndCol );
            lclFindFieldWindow( pSourceWindow, pSourceData, nSourceIndex, maWndRow );
        }

        // found in target window: move to new position
        if( pSourceWindow == &rTargetWindow )
            return bMoveExisting && pSourceWindow->MoveField( nSourceIndex, nInsertIndex );

        // insert field into target window
        rTargetWindow.InsertField( nInsertIndex, *pSourceData );
        // remove field from source window
        pSourceWindow->RemoveField( nSourceIndex );
        // remove field from data window, if it is the original source
        if( (rSourceWindow.GetType() == PIVOTFIELDTYPE_DATA) && (pSourceWindow->GetType() != PIVOTFIELDTYPE_DATA) )
            rSourceWindow.RemoveSelectedField();

        return true;
    }

    return false;
}

// handlers -------------------------------------------------------------------

IMPL_LINK( ScPivotLayoutDlg, ClickHdl, PushButton *, pBtn )
{
    if( mpFocusWindow )
    {
<<<<<<< HEAD
        /*  Raising sub dialogs (from the NotifyDoubleClick function) triggers
            VCL child window focus events from this sub dialog which may
            invalidate the member mpFocusWindow pointing to the target field
            window. This would cause a crash with the following call to the
            GrabFieldFocus function, if mpFocusWindow is used directly. */
        ScPivotFieldWindow& rTargetWindow = *mpFocusWindow;

        if( pBtn == &maBtnRemove )
=======
        sheet::DataPilotFieldOrientation eOrient = sheet::DataPilotFieldOrientation_HIDDEN;
        switch (eType)
        {
            case TYPE_PAGE:   eOrient = sheet::DataPilotFieldOrientation_PAGE;   break;
            case TYPE_COL:    eOrient = sheet::DataPilotFieldOrientation_COLUMN; break;
            case TYPE_ROW:    eOrient = sheet::DataPilotFieldOrientation_ROW;    break;
            case TYPE_DATA:   eOrient = sheet::DataPilotFieldOrientation_DATA;   break;
            case TYPE_SELECT: eOrient = sheet::DataPilotFieldOrientation_HIDDEN; break;
        }
        bAllowed = ScDPObject::IsOrientationAllowed( (sal_uInt16)eOrient, pData->mnFlags );
    }
    return bAllowed;
}

//----------------------------------------------------------------------------

String ScDPLayoutDlg::GetFuncString( sal_uInt16& rFuncMask, sal_Bool bIsValue )
{
    String aStr;

    if (   rFuncMask == PIVOT_FUNC_NONE
        || rFuncMask == PIVOT_FUNC_AUTO )
    {
        if ( bIsValue )
>>>>>>> d0ce561b
        {
            rTargetWindow.RemoveSelectedField();
            // focus back to field window
            GrabFieldFocus( rTargetWindow );
        }
        else if( pBtn == &maBtnOptions )
        {
            NotifyDoubleClick( rTargetWindow );
            // focus back to field window
            GrabFieldFocus( rTargetWindow );
        }
    }
<<<<<<< HEAD
    return 0;
=======
    else if ( rFuncMask == PIVOT_FUNC_SUM )       aStr = FSTR(PIVOTSTR_SUM);
    else if ( rFuncMask == PIVOT_FUNC_COUNT )     aStr = FSTR(PIVOTSTR_COUNT);
    else if ( rFuncMask == PIVOT_FUNC_AVERAGE )   aStr = FSTR(PIVOTSTR_AVG);
    else if ( rFuncMask == PIVOT_FUNC_MAX )       aStr = FSTR(PIVOTSTR_MAX);
    else if ( rFuncMask == PIVOT_FUNC_MIN )       aStr = FSTR(PIVOTSTR_MIN);
    else if ( rFuncMask == PIVOT_FUNC_PRODUCT )   aStr = FSTR(PIVOTSTR_PROD);
    else if ( rFuncMask == PIVOT_FUNC_COUNT_NUM ) aStr = FSTR(PIVOTSTR_COUNT2);
    else if ( rFuncMask == PIVOT_FUNC_STD_DEV )   aStr = FSTR(PIVOTSTR_DEV);
    else if ( rFuncMask == PIVOT_FUNC_STD_DEVP )  aStr = FSTR(PIVOTSTR_DEV2);
    else if ( rFuncMask == PIVOT_FUNC_STD_VAR )   aStr = FSTR(PIVOTSTR_VAR);
    else if ( rFuncMask == PIVOT_FUNC_STD_VARP )  aStr = FSTR(PIVOTSTR_VAR2);
    else
    {
        aStr  = ScGlobal::GetRscString( STR_TABLE_ERGEBNIS );
        aStr.AppendAscii(RTL_CONSTASCII_STRINGPARAM( " - " ));
    }

    return aStr;
}


//----------------------------------------------------------------------------

Point ScDPLayoutDlg::DlgPos2WndPos( const Point& rPt, Window& rWnd )
{
    Point aWndPt( rPt );
    aWndPt.X() = rPt.X()-rWnd.GetPosPixel().X();
    aWndPt.Y() = rPt.Y()-rWnd.GetPosPixel().Y();

    return aWndPt;
}


//----------------------------------------------------------------------------

void ScDPLayoutDlg::CalcWndSizes()
{
    // row/column/data area sizes
    aWndPage.SetSizePixel( Size( MAX_PAGEFIELDS * OWIDTH / 2, 2 * OHEIGHT ) );
    aWndRow.SetSizePixel( Size( OWIDTH, MAX_FIELDS * OHEIGHT ) );
    aWndCol.SetSizePixel( Size( MAX_FIELDS * OWIDTH / 2, 2 * OHEIGHT ) );
    aWndData.SetSizePixel( Size( MAX_FIELDS * OWIDTH / 2, MAX_FIELDS * OHEIGHT ) );

    // #i29203# align right border of page window with data window
    long nDataPosX = aWndData.GetPosPixel().X() + aWndData.GetSizePixel().Width();
    aWndPage.SetPosPixel( Point( nDataPosX - aWndPage.GetSizePixel().Width(), aWndPage.GetPosPixel().Y() ) );

    // selection area
    aWndSelect.SetSizePixel( Size(
        2 * OWIDTH + SSPACE, LINE_SIZE * OHEIGHT + (LINE_SIZE - 1) * SSPACE ) );

    // scroll bar
    Point aSliderPos( aWndSelect.GetPosPixel() );
    Size aSliderSize( aWndSelect.GetSizePixel() );
    aSliderPos.Y() += aSliderSize.Height() + SSPACE;
    aSliderSize.Height() = GetSettings().GetStyleSettings().GetScrollBarSize();
    aSlider.SetPosSizePixel( aSliderPos, aSliderSize );

    aRectPage   = Rectangle( aWndPage.GetPosPixel(),    aWndPage.GetSizePixel() );
    aRectRow    = Rectangle( aWndRow.GetPosPixel(),     aWndRow.GetSizePixel() );
    aRectCol    = Rectangle( aWndCol.GetPosPixel(),     aWndCol.GetSizePixel() );
    aRectData   = Rectangle( aWndData.GetPosPixel(),    aWndData.GetSizePixel() );
    aRectSelect = Rectangle( aWndSelect.GetPosPixel(),  aWndSelect.GetSizePixel() );
}


//----------------------------------------------------------------------------

sal_Bool ScDPLayoutDlg::GetPivotArrays(    PivotField*  pPageArr,
                                       PivotField*  pColArr,
                                       PivotField*  pRowArr,
                                       PivotField*  pDataArr,
                                       sal_uInt16&      rPageCount,
                                       sal_uInt16&      rColCount,
                                       sal_uInt16&      rRowCount,
                                       sal_uInt16&      rDataCount )
{
    sal_Bool bFit = sal_True;
    sal_uInt16 i=0;

    for ( i=0; (i<aDataArr.size()) && (aDataArr[i].get() != NULL ); i++ )
        lcl_FillToPivotField( pDataArr[i], *aDataArr[i] );
    rDataCount = i;

    for ( i=0; (i<aPageArr.size()) && (aPageArr[i].get() != NULL ); i++ )
        lcl_FillToPivotField( pPageArr[i], *aPageArr[i] );
    rPageCount = i;

    for ( i=0; (i<aColArr.size()) && (aColArr[i].get() != NULL ); i++ )
        lcl_FillToPivotField( pColArr[i], *aColArr[i] );
    rColCount = i;

    for ( i=0; (i<aRowArr.size()) && (aRowArr[i].get() != NULL ); i++ )
        lcl_FillToPivotField( pRowArr[i], *aRowArr[i] );
    rRowCount = i;

    if ( rRowCount < aRowArr.size() )
        pRowArr[rRowCount++].nCol = PIVOT_DATA_FIELD;
    else if ( rColCount < aColArr.size() )
        pColArr[rColCount++].nCol = PIVOT_DATA_FIELD;
    else
        bFit = sal_False;       // kein Platz fuer Datenfeld

    return bFit;
}

void ScDPLayoutDlg::UpdateSrcRange()
{
    String  theCurPosStr = aEdInPos.GetText();
    sal_uInt16  nResult = ScRange().Parse(theCurPosStr, pDoc, pDoc->GetAddressConvention());

    if ( SCA_VALID != (nResult & SCA_VALID) )
        // invalid source range.
        return;

    ScRefAddress start, end;
    ConvertDoubleRef(pDoc, theCurPosStr, 1,  start, end, pDoc->GetAddressConvention());
    ScRange aNewRange(start.GetAddress(), end.GetAddress());
    ScSheetSourceDesc inSheet = *xDlgDPObject->GetSheetDesc();

    if (inSheet.aSourceRange == aNewRange)
        // new range is identical to the current range.  Nothing to do.
        return;

    ScTabViewShell * pTabViewShell = pViewData->GetViewShell();
    inSheet.aSourceRange = aNewRange;
    xDlgDPObject->SetSheetDesc(inSheet);
    xDlgDPObject->FillOldParam( thePivotData, sal_False );
    xDlgDPObject->FillLabelData(thePivotData);

    pTabViewShell->SetDialogDPObject(xDlgDPObject.get());
    aLabelDataArr.clear();
    aWndSelect.ClearFields();
    aWndData.ClearFields();
    aWndRow.ClearFields();
    aWndCol.ClearFields();
    aWndPage.ClearFields();

    for (size_t i = 0; i < MAX_LABELS; ++i)
        aSelectArr[i].reset();

    for (size_t i = 0; i < MAX_FIELDS; ++i)
    {
        aRowArr[i].reset();
        aColArr[i].reset();
        aDataArr[i].reset();
    }

    for (size_t i = 0; i < MAX_PAGEFIELDS; ++i)
        aPageArr[i].reset();

    InitFields();
}

//----------------------------------------------------------------------------

void ScDPLayoutDlg::SetReference( const ScRange& rRef, ScDocument* pDocP )
{
    if ( !bRefInputMode || !pEditActive )
        return;

    if ( rRef.aStart != rRef.aEnd )
        RefInputStart( pEditActive );

    if ( pEditActive == &aEdInPos )
    {
        String aRefStr;
        rRef.Format( aRefStr, SCR_ABS_3D, pDocP, pDocP->GetAddressConvention() );
        pEditActive->SetRefString( aRefStr );
    }
    else if ( pEditActive == &aEdOutPos )
    {
        String aRefStr;
        rRef.aStart.Format( aRefStr, STD_FORMAT, pDocP, pDocP->GetAddressConvention() );
        pEditActive->SetRefString( aRefStr );
    }
>>>>>>> d0ce561b
}

IMPL_LINK( ScPivotLayoutDlg, OkHdl, OKButton *, EMPTYARG )
{
    String aOutPosStr = maEdOutPos.GetText();
    ScAddress aAdrDest;
    bool bToNewTable = maLbOutPos.GetSelectEntryPos() == 1;
    USHORT nResult = !bToNewTable ? aAdrDest.Parse( aOutPosStr, mpDoc, mpDoc->GetAddressConvention() ) : 0;

    if( bToNewTable || ((aOutPosStr.Len() > 0) && ((nResult & SCA_VALID) == SCA_VALID)) )
    {
        ScPivotFieldVector aPageFields, aColFields, aRowFields, aDataFields;
        maWndPage.WritePivotFields( aPageFields );
        maWndCol.WritePivotFields( aColFields );
        maWndRow.WritePivotFields( aRowFields );
        maWndData.WritePivotFields( aDataFields );

        // TODO: handle data field in dialog field windows?
        aRowFields.resize( aRowFields.size() + 1 );
        aRowFields.back().nCol = PIVOT_DATA_FIELD;

        ScDPSaveData* pOldSaveData = mxDlgDPObject->GetSaveData();

        ScRange aOutRange( aAdrDest );      // bToNewTable is passed separately

        ScDPSaveData aSaveData;
        aSaveData.SetIgnoreEmptyRows( maBtnIgnEmptyRows.IsChecked() );
        aSaveData.SetRepeatIfEmpty( maBtnDetectCat.IsChecked() );
        aSaveData.SetColumnGrand( maBtnTotalCol.IsChecked() );
        aSaveData.SetRowGrand( maBtnTotalRow.IsChecked() );
        aSaveData.SetFilterButton( maBtnFilter.IsChecked() );
        aSaveData.SetDrillDown( maBtnDrillDown.IsChecked() );

<<<<<<< HEAD
        uno::Reference< sheet::XDimensionsSupplier > xSource = mxDlgDPObject->GetSource();
=======
IMPL_LINK( ScDPLayoutDlg, OkHdl, OKButton *, EMPTYARG )
{
    String      aOutPosStr( aEdOutPos.GetText() );
    ScAddress   aAdrDest;
    sal_Bool        bToNewTable = (aLbOutPos.GetSelectEntryPos() == 1);
    sal_uInt16      nResult     = !bToNewTable ? aAdrDest.Parse( aOutPosStr, pDoc, pDoc->GetAddressConvention() ) : 0;
>>>>>>> d0ce561b

        ScDPObject::ConvertOrientation( aSaveData, aPageFields, sheet::DataPilotFieldOrientation_PAGE,   0, 0, 0, xSource, false );
        ScDPObject::ConvertOrientation( aSaveData, aColFields,  sheet::DataPilotFieldOrientation_COLUMN, 0, 0, 0, xSource, false );
        ScDPObject::ConvertOrientation( aSaveData, aRowFields,  sheet::DataPilotFieldOrientation_ROW,    0, 0, 0, xSource, false );
        ScDPObject::ConvertOrientation( aSaveData, aDataFields, sheet::DataPilotFieldOrientation_DATA,   0, 0, 0, xSource, false, &aColFields, &aRowFields, &aPageFields );

<<<<<<< HEAD
        for( ScDPLabelDataVector::const_iterator aIt = maLabelData.begin(), aEnd = maLabelData.end(); aIt != aEnd; ++aIt )
        {
            if( ScDPSaveDimension* pDim = aSaveData.GetExistingDimensionByName( aIt->maName ) )
=======
        ScPivotParam    theOutParam;
        PivotPageFieldArr aPageFieldArr;
        PivotFieldArr   aColFieldArr;
        PivotFieldArr   aRowFieldArr;
        PivotFieldArr   aDataFieldArr;
        sal_uInt16          nPageCount;
        sal_uInt16          nColCount;
        sal_uInt16          nRowCount;
        sal_uInt16          nDataCount;

        sal_Bool bFit = GetPivotArrays( aPageFieldArr, aColFieldArr, aRowFieldArr, aDataFieldArr,
                                    nPageCount,    nColCount,    nRowCount,    nDataCount );
        if ( bFit )
        {
            ScDPSaveData* pOldSaveData = xDlgDPObject->GetSaveData();

            ScRange aOutRange( aAdrDest );      // bToNewTable is passed separately

            ScDPSaveData aSaveData;
            aSaveData.SetIgnoreEmptyRows( aBtnIgnEmptyRows.IsChecked() );
            aSaveData.SetRepeatIfEmpty( aBtnDetectCat.IsChecked() );
            aSaveData.SetColumnGrand( aBtnTotalCol.IsChecked() );
            aSaveData.SetRowGrand( aBtnTotalRow.IsChecked() );
            aSaveData.SetFilterButton( aBtnFilter.IsChecked() );
            aSaveData.SetDrillDown( aBtnDrillDown.IsChecked() );

            uno::Reference<sheet::XDimensionsSupplier> xSource = xDlgDPObject->GetSource();

            ScDPObject::ConvertOrientation( aSaveData, aPageFieldArr, nPageCount,
                            sheet::DataPilotFieldOrientation_PAGE,   NULL, 0, 0, xSource, sal_False );
            ScDPObject::ConvertOrientation( aSaveData, aColFieldArr,  nColCount,
                            sheet::DataPilotFieldOrientation_COLUMN, NULL, 0, 0, xSource, sal_False );
            ScDPObject::ConvertOrientation( aSaveData, aRowFieldArr,  nRowCount,
                            sheet::DataPilotFieldOrientation_ROW,    NULL, 0, 0, xSource, sal_False );
            ScDPObject::ConvertOrientation( aSaveData, aDataFieldArr, nDataCount,
                            sheet::DataPilotFieldOrientation_DATA,   NULL, 0, 0, xSource, sal_False,
                            aColFieldArr, nColCount, aRowFieldArr, nRowCount, aPageFieldArr, nPageCount );

            for( ScDPLabelDataVec::const_iterator aIt = aLabelDataArr.begin(), aEnd = aLabelDataArr.end(); aIt != aEnd; ++aIt )
>>>>>>> d0ce561b
            {
                pDim->SetUsedHierarchy( aIt->mnUsedHier );
                pDim->SetShowEmpty( aIt->mbShowAll );
                pDim->SetSortInfo( &aIt->maSortInfo );
                pDim->SetLayoutInfo( &aIt->maLayoutInfo );
                pDim->SetAutoShowInfo( &aIt->maShowInfo );
                ScDPSaveDimension* pOldDim = NULL;
                if (pOldSaveData)
                {
                    // Transfer the existing layout names to new dimension instance.
                    pOldDim = pOldSaveData->GetExistingDimensionByName(aIt->maName);
                    if (pOldDim)
                    {
                        const OUString* pLayoutName = pOldDim->GetLayoutName();
                        if (pLayoutName)
                            pDim->SetLayoutName(*pLayoutName);

                        const OUString* pSubtotalName = pOldDim->GetSubtotalName();
                        if (pSubtotalName)
                            pDim->SetSubtotalName(*pSubtotalName);
                    }
                }

                bool bManualSort = ( aIt->maSortInfo.Mode == sheet::DataPilotFieldSortMode::MANUAL );

                // visibility of members
                for (::std::vector<ScDPLabelData::Member>::const_iterator itr = aIt->maMembers.begin(), itrEnd = aIt->maMembers.end();
                      itr != itrEnd; ++itr)
                {
                    ScDPSaveMember* pMember = pDim->GetMemberByName(itr->maName);

                    // #i40054# create/access members only if flags are not default
                    // (or in manual sorting mode - to keep the order)
                    if (bManualSort || !itr->mbVisible || !itr->mbShowDetails)
                    {
                        pMember->SetIsVisible(itr->mbVisible);
                        pMember->SetShowDetails(itr->mbShowDetails);
                    }
                    if (pOldDim)
                    {
                        // Transfer the existing layout name.
                        ScDPSaveMember* pOldMember = pOldDim->GetMemberByName(itr->maName);
                        if (pOldMember)
                        {
                            const OUString* pLayoutName = pOldMember->GetLayoutName();
                            if (pLayoutName)
                                pMember->SetLayoutName(*pLayoutName);
                        }
                    }
                }
            }
        }
        ScDPSaveDimension* pDim = aSaveData.GetDataLayoutDimension();
        if (pDim && pOldSaveData)
        {
            ScDPSaveDimension* pOldDim = pOldSaveData->GetDataLayoutDimension();
            if (pOldDim)
            {
                const OUString* pLayoutName = pOldDim->GetLayoutName();
                if (pLayoutName)
                    pDim->SetLayoutName(*pLayoutName);
            }
        }

<<<<<<< HEAD
        USHORT nWhichPivot = SC_MOD()->GetPool().GetWhich( SID_PIVOT_TABLE );
        ScPivotItem aOutItem( nWhichPivot, &aSaveData, &aOutRange, bToNewTable );

        mbRefInputMode = false;     // to allow deselecting when switching sheets

        SetDispatcherLock( FALSE );
        SwitchToDocument();
=======
            sal_uInt16 nWhichPivot = SC_MOD()->GetPool().GetWhich( SID_PIVOT_TABLE );
            ScPivotItem aOutItem( nWhichPivot, &aSaveData, &aOutRange, bToNewTable );

            bRefInputMode = sal_False;      // to allow deselecting when switching sheets

            SetDispatcherLock( sal_False );
            SwitchToDocument();
>>>>>>> d0ce561b

        //  #95513# don't hide the dialog before executing the slot, instead it is used as
        //  parent for message boxes in ScTabViewShell::GetDialogParent

        const SfxPoolItem* pRet = GetBindings().GetDispatcher()->Execute(
            SID_PIVOT_TABLE, SFX_CALLMODE_SLOT | SFX_CALLMODE_RECORD, &aOutItem, 0L, 0L );

        bool bSuccess = true;
        if (pRet)
        {
            const SfxBoolItem* pItem = dynamic_cast<const SfxBoolItem*>(pRet);
            if (pItem)
                bSuccess = pItem->GetValue();
        }
        if (bSuccess)
            // Table successfully inserted.
            Close();
        else
        {
            // Table insertion failed.  Keep the dialog open.
            mbRefInputMode = true;
            SetDispatcherLock(true);
        }
    }
    else
    {
<<<<<<< HEAD
        if( !maBtnMore.GetState() )
            maBtnMore.SetState( TRUE );
=======
        if ( !aBtnMore.GetState() )
            aBtnMore.SetState( sal_True );
>>>>>>> d0ce561b

        ErrorBox( this, WinBits( WB_OK | WB_DEF_OK ), ScGlobal::GetRscString( STR_INVALID_TABREF ) ).Execute();
        maEdOutPos.GrabFocus();
    }
    return 0;
}

IMPL_LINK( ScPivotLayoutDlg, CancelHdl, CancelButton *, EMPTYARG )
{
    Close();
    return 0;
}

IMPL_LINK( ScPivotLayoutDlg, MoreClickHdl, MoreButton *, EMPTYARG )
{
    if ( maBtnMore.GetState() )
    {
<<<<<<< HEAD
        mbRefInputMode = true;
=======
        bRefInputMode = sal_True;
>>>>>>> d0ce561b
        //@BugID 54702 Enablen/Disablen nur noch in Basisklasse
        //SFX_APPWINDOW->Enable();
        if ( maEdInPos.IsEnabled() )
        {
            maEdInPos.Enable();
            maEdInPos.GrabFocus();
            maEdInPos.Enable();
        }
        else
        {
            maEdOutPos.Enable();
            maEdOutPos.GrabFocus();
            maEdOutPos.Enable();
        }
    }
    else
    {
<<<<<<< HEAD
        mbRefInputMode = false;
=======
        bRefInputMode = sal_False;
>>>>>>> d0ce561b
        //@BugID 54702 Enablen/Disablen nur noch in Basisklasse
        //SFX_APPWINDOW->Disable(sal_False);        //! allgemeine Methode im ScAnyRefDlg
    }
    return 0;
}

IMPL_LINK( ScPivotLayoutDlg, EdOutModifyHdl, Edit *, EMPTYARG )
{
<<<<<<< HEAD
    String  theCurPosStr = maEdOutPos.GetText();
    USHORT  nResult = ScAddress().Parse( theCurPosStr, mpDoc, mpDoc->GetAddressConvention() );
=======
    String  theCurPosStr = aEdOutPos.GetText();
    sal_uInt16  nResult = ScAddress().Parse( theCurPosStr, pDoc, pDoc->GetAddressConvention() );
>>>>>>> d0ce561b

    if ( SCA_VALID == (nResult & SCA_VALID) )
    {
        String* pStr    = NULL;
<<<<<<< HEAD
        BOOL    bFound  = FALSE;
        USHORT  i       = 0;
        USHORT  nCount  = maLbOutPos.GetEntryCount();
=======
        sal_Bool    bFound  = sal_False;
        sal_uInt16  i       = 0;
        sal_uInt16  nCount  = aLbOutPos.GetEntryCount();
>>>>>>> d0ce561b

        for ( i=2; i<nCount && !bFound; i++ )
        {
            pStr = (String*)maLbOutPos.GetEntryData( i );
            bFound = (theCurPosStr == *pStr);
        }

        if ( bFound )
            maLbOutPos.SelectEntryPos( --i );
        else
            maLbOutPos.SelectEntryPos( 0 );
    }
    return 0;
}


IMPL_LINK( ScPivotLayoutDlg, EdInModifyHdl, Edit *, EMPTYARG )
{
    String theCurPosStr = maEdInPos.GetText();
    USHORT nResult = ScRange().Parse( theCurPosStr, mpDoc, mpDoc->GetAddressConvention() );

    // invalid source range
    if( SCA_VALID != (nResult & SCA_VALID) )
        return 0;

    ScRefAddress start, end;
    ConvertDoubleRef( mpDoc, theCurPosStr, 1, start, end, mpDoc->GetAddressConvention() );
    ScRange aNewRange( start.GetAddress(), end.GetAddress() );
    ScSheetSourceDesc inSheet = *mxDlgDPObject->GetSheetDesc();

<<<<<<< HEAD
    // new range is identical to the current range
    if( inSheet.aSourceRange == aNewRange )
        return 0;
=======
IMPL_LINK( ScDPLayoutDlg, SelAreaHdl, ListBox *, EMPTYARG )
{
    String  aString;
    sal_uInt16  nSelPos = aLbOutPos.GetSelectEntryPos();
>>>>>>> d0ce561b

    ScTabViewShell* pTabViewShell = mpViewData->GetViewShell();
    inSheet.aSourceRange = aNewRange;
    mxDlgDPObject->SetSheetDesc( inSheet );
    mxDlgDPObject->FillOldParam( maPivotData );
    mxDlgDPObject->FillLabelData( maPivotData );

    // SetDialogDPObject does not take ownership but makes a copy internally
    pTabViewShell->SetDialogDPObject( mxDlgDPObject.get() );

    // re-initialize the field windows from the new data
    InitFieldWindows();

    return 0;
}

IMPL_LINK( ScPivotLayoutDlg, SelAreaHdl, ListBox *, EMPTYARG )
{
    String aString;
    USHORT nSelPos = maLbOutPos.GetSelectEntryPos();
    if( nSelPos > 1 )
    {
        aString = *(String*)maLbOutPos.GetEntryData( nSelPos );
    }
    else
    {
        // do not allow to specify output position, if target is "new sheet"
        bool bNewSheet = nSelPos == 1;
        maEdOutPos.Enable( !bNewSheet );
        maRbOutPos.Enable( !bNewSheet );
    }

    maEdOutPos.SetText( aString );
    return 0;
}

IMPL_LINK( ScPivotLayoutDlg, ChildEventListener, VclWindowEvent*, pEvent )
{
    Window* pWindow = pEvent->GetWindow();
    // check that this dialog is the parent of the window, to ignore focus events from sub dialogs
    if( (pEvent->GetId() == VCLEVENT_WINDOW_GETFOCUS) && pWindow && (pWindow->GetParent() == this) )
    {
        // check if old window and/or new window are field windows
        ScPivotFieldWindow* pSourceWindow = mpFocusWindow;
        ScPivotFieldWindow* pTargetWindow = dynamic_cast< ScPivotFieldWindow* >( pWindow );

        /*  Enable or disable the Remove/Options buttons. Do nothing if the
            buttons themselves get the focus.
            #128113# The TestTool may set the focus into an empty window. Then
            the Remove/Options buttons must be disabled. */
        if( (pWindow != &maBtnRemove) && (pWindow != &maBtnOptions) )
        {
            bool bEnableButtons = pTargetWindow && (pTargetWindow->GetType() != PIVOTFIELDTYPE_SELECT) && !pTargetWindow->IsEmpty();
            maBtnRemove.Enable( bEnableButtons );
            maBtnOptions.Enable( bEnableButtons );
            /*  Remember the new focus window (will not be changed, if
                Remove/Option buttons are getting focus, because they need to
                know the field window they are working on). */
            mpFocusWindow = pTargetWindow;
        }

        /*  Move the last selected field to target window, if focus changes via
            keyboard shortcut. */
        if( pSourceWindow && pTargetWindow && (pSourceWindow != pTargetWindow) && ((pTargetWindow->GetGetFocusFlags() & GETFOCUS_MNEMONIC) != 0) )
        {
            // append field in target window
            MoveField( *pSourceWindow, *pTargetWindow, pTargetWindow->GetFieldCount(), false );
            // move cursor in selection window to next field
            if( pSourceWindow->GetType() == PIVOTFIELDTYPE_SELECT )
                pSourceWindow->SelectNextField();
            // return focus to source window (if it is not empty)
            GrabFieldFocus( pSourceWindow->IsEmpty() ? *pTargetWindow : *pSourceWindow );
        }

        mpActiveEdit = dynamic_cast< ::formula::RefEdit* >( pEvent->GetWindow() );
    }
    return 0;
}

// ============================================================================<|MERGE_RESOLUTION|>--- conflicted
+++ resolved
@@ -64,7 +64,7 @@
 
 namespace {
 
-const USHORT STD_FORMAT = USHORT( SCA_VALID | SCA_TAB_3D | SCA_COL_ABSOLUTE | SCA_ROW_ABSOLUTE | SCA_TAB_ABSOLUTE );
+const sal_uInt16 STD_FORMAT = sal_uInt16( SCA_VALID | SCA_TAB_3D | SCA_COL_ABSOLUTE | SCA_ROW_ABSOLUTE | SCA_TAB_ABSOLUTE );
 
 OUString lclGetNameWithoutMnemonic( const FixedText& rFixedText )
 {
@@ -73,7 +73,6 @@
 
 } // namespace
 
-<<<<<<< HEAD
 // ============================================================================
 
 ScPivotLayoutDlg::ScPivotLayoutDlg( SfxBindings* pB, SfxChildWindow* pCW, Window* pParent, const ScDPObject& rDPObject ) :
@@ -131,7 +130,7 @@
 {
     DBG_ASSERT( mpViewData && mpDoc, "ScPivotLayoutDlg::ScPivotLayoutDlg - missing document or view data" );
 
-    mxDlgDPObject->SetAlive( TRUE );     // needed to get structure information
+    mxDlgDPObject->SetAlive( true );     // needed to get structure information
     mxDlgDPObject->FillOldParam( maPivotData );
     mxDlgDPObject->FillLabelData( maPivotData );
 
@@ -140,7 +139,7 @@
 
     // PIVOT_MAXFUNC defined in sc/inc/dpglobal.hxx
     maFuncNames.reserve( PIVOT_MAXFUNC );
-    for( USHORT i = 1; i <= PIVOT_MAXFUNC; ++i )
+    for( sal_uInt16 i = 1; i <= PIVOT_MAXFUNC; ++i )
         maFuncNames.push_back( String( ScResId( i ) ) );
 
     maBtnMore.AddWindow( &maFlAreas );
@@ -167,160 +166,6 @@
         String aString;
         aRange.Format( aString, SCR_ABS_3D, mpDoc, mpDoc->GetAddressConvention() );
         maEdInPos.SetText( aString );
-=======
-//============================================================================
-
-//----------------------------------------------------------------------------
-
-ScDPLayoutDlg::ScDPLayoutDlg( SfxBindings* pB, SfxChildWindow* pCW, Window* pParent,
-                                    const ScDPObject& rDPObject )
-    :   ScAnyRefDlg ( pB, pCW, pParent, RID_SCDLG_PIVOT_LAYOUT ),
-        aFlLayout       ( this, ScResId( FL_LAYOUT ) ),
-        aFtPage         ( this, ScResId( FT_PAGE ) ),
-        aWndPage        ( this, ScResId( WND_PAGE ),   TYPE_PAGE,   &aFtPage ),
-        aFtCol          ( this, ScResId( FT_COL ) ),
-        aWndCol         ( this, ScResId( WND_COL ),    TYPE_COL,    &aFtCol ),
-        aFtRow          ( this, ScResId( FT_ROW ) ),
-        aWndRow         ( this, ScResId( WND_ROW ),    TYPE_ROW,    &aFtRow ),
-        aFtData         ( this, ScResId( FT_DATA ) ),
-        aWndData        ( this, ScResId( WND_DATA ),   TYPE_DATA,   &aFtData ),
-        aWndSelect      ( this, ScResId( WND_SELECT ), TYPE_SELECT, String(ScResId(STR_SELECT)) ),
-        aSlider         ( this, ScResId( WND_HSCROLL ) ),
-        aFtInfo         ( this, ScResId( FT_INFO ) ),
-
-        aFlAreas        ( this, ScResId( FL_OUTPUT ) ),
-
-        aFtInArea       ( this, ScResId( FT_INAREA) ),
-        aEdInPos        ( this, ScResId( ED_INAREA) ),
-        aRbInPos        ( this, ScResId( RB_INAREA ), &aEdInPos, this ),
-
-        aLbOutPos       ( this, ScResId( LB_OUTAREA ) ),
-        aFtOutArea      ( this, ScResId( FT_OUTAREA ) ),
-        aEdOutPos       ( this, this, ScResId( ED_OUTAREA ) ),
-        aRbOutPos       ( this, ScResId( RB_OUTAREA ), &aEdOutPos, this ),
-        aBtnIgnEmptyRows( this, ScResId( BTN_IGNEMPTYROWS ) ),
-        aBtnDetectCat   ( this, ScResId( BTN_DETECTCAT ) ),
-        aBtnTotalCol    ( this, ScResId( BTN_TOTALCOL ) ),
-        aBtnTotalRow    ( this, ScResId( BTN_TOTALROW ) ),
-        aBtnFilter      ( this, ScResId( BTN_FILTER ) ),
-        aBtnDrillDown   ( this, ScResId( BTN_DRILLDOWN ) ),
-
-        aBtnOk          ( this, ScResId( BTN_OK ) ),
-        aBtnCancel      ( this, ScResId( BTN_CANCEL ) ),
-        aBtnHelp        ( this, ScResId( BTN_HELP ) ),
-        aBtnRemove      ( this, ScResId( BTN_REMOVE ) ),
-        aBtnOptions     ( this, ScResId( BTN_OPTIONS ) ),
-        aBtnMore        ( this, ScResId( BTN_MORE ) ),
-
-        aStrUndefined   ( ScResId( SCSTR_UNDEFINED ) ),
-        aStrNewTable    ( ScResId( SCSTR_NEWTABLE ) ),
-
-        bIsDrag         ( sal_False ),
-
-        pEditActive     ( NULL ),
-
-        eLastActiveType ( TYPE_SELECT ),
-        nOffset         ( 0 ),
-        //
-        xDlgDPObject    ( new ScDPObject( rDPObject ) ),
-        pViewData       ( ((ScTabViewShell*)SfxViewShell::Current())->
-                                GetViewData() ),
-        pDoc            ( ((ScTabViewShell*)SfxViewShell::Current())->
-                                GetViewData()->GetDocument() ),
-        bRefInputMode   ( sal_False )
-{
-    xDlgDPObject->SetAlive( sal_True );     // needed to get structure information
-    xDlgDPObject->FillOldParam( thePivotData, sal_False );
-    xDlgDPObject->FillLabelData( thePivotData );
-
-    Init();
-    FreeResource();
-}
-
-
-//----------------------------------------------------------------------------
-
-ScDPLayoutDlg::~ScDPLayoutDlg()
-{
-    sal_uInt16 nEntries = aLbOutPos.GetEntryCount();
-    sal_uInt16 i;
-
-    for ( i=2; i<nEntries; i++ )
-        delete (String*)aLbOutPos.GetEntryData( i );
-}
-
-
-//----------------------------------------------------------------------------
-
-ScDPFieldWindow& ScDPLayoutDlg::GetFieldWindow( ScDPFieldType eType )
-{
-    switch( eType )
-    {
-        case TYPE_PAGE: return aWndPage;
-        case TYPE_ROW:  return aWndRow;
-        case TYPE_COL:  return aWndCol;
-        case TYPE_DATA: return aWndData;
-        default:
-        {
-            // added to avoid warnings
-        }
-    }
-    return aWndSelect;
-}
-
-void __EXPORT ScDPLayoutDlg::Init()
-{
-    DBG_ASSERT( pViewData && pDoc,
-                "Ctor-Initialisierung fehlgeschlagen!" );
-
-    aBtnRemove.SetClickHdl( LINK( this, ScDPLayoutDlg, ClickHdl ) );
-    aBtnOptions.SetClickHdl( LINK( this, ScDPLayoutDlg, ClickHdl ) );
-
-    aFuncNameArr.reserve( FUNC_COUNT );
-    for ( sal_uInt16 i = 0; i < FUNC_COUNT; ++i )
-        aFuncNameArr.push_back( String( ScResId( i + 1 ) ) );
-
-    aBtnMore.AddWindow( &aFlAreas );
-    aBtnMore.AddWindow( &aFtInArea );
-    aBtnMore.AddWindow( &aEdInPos );
-    aBtnMore.AddWindow( &aRbInPos );
-    aBtnMore.AddWindow( &aFtOutArea );
-    aBtnMore.AddWindow( &aLbOutPos );
-    aBtnMore.AddWindow( &aEdOutPos );
-    aBtnMore.AddWindow( &aRbOutPos );
-    aBtnMore.AddWindow( &aBtnIgnEmptyRows );
-    aBtnMore.AddWindow( &aBtnDetectCat );
-    aBtnMore.AddWindow( &aBtnTotalCol );
-    aBtnMore.AddWindow( &aBtnTotalRow );
-    aBtnMore.AddWindow( &aBtnFilter );
-    aBtnMore.AddWindow( &aBtnDrillDown );
-    aBtnMore.SetClickHdl( LINK( this, ScDPLayoutDlg, MoreClickHdl ) );
-
-    {
-        Size aFieldSize( Window( this, ScResId( WND_FIELD ) ).GetSizePixel() );
-        OHEIGHT = aFieldSize.Height();
-        OWIDTH  = aFieldSize.Width();
-    }
-    SSPACE = Window( this, ScResId( WND_FIELD_SPACE ) ).GetSizePixel().Width();
-
-    CalcWndSizes();
-
-    aSelectArr.resize( MAX_LABELS );
-    aPageArr.resize( MAX_PAGEFIELDS );
-    aColArr.resize( MAX_FIELDS );
-    aRowArr.resize( MAX_FIELDS );
-    aDataArr.resize( MAX_FIELDS );
-
-    ScRange inRange;
-    String inString;
-    if (xDlgDPObject->GetSheetDesc())
-    {
-        aEdInPos.Enable();
-        aRbInPos.Enable();
-        aOldRange = xDlgDPObject->GetSheetDesc()->aSourceRange;
-        aOldRange.Format( inString, SCR_ABS_3D, pDoc, pDoc->GetAddressConvention() );
-        aEdInPos.SetText(inString);
->>>>>>> d0ce561b
     }
     else
     {
@@ -362,11 +207,7 @@
         {
             if ( !aIter.WasDBName() )       // hier keine DB-Bereiche !
             {
-<<<<<<< HEAD
-                USHORT nInsert = maLbOutPos.InsertEntry( aName );
-=======
-                sal_uInt16 nInsert = aLbOutPos.InsertEntry( aName );
->>>>>>> d0ce561b
+                sal_uInt16 nInsert = maLbOutPos.InsertEntry( aName );
 
                 aRange.aStart.Format( aRefStr, SCA_ABS_3D, mpDoc, mpDoc->GetAddressConvention() );
                 maLbOutPos.SetEntryData( nInsert, new String( aRefStr ) );
@@ -398,33 +239,18 @@
     maBtnFilter.Check( !pSaveData || pSaveData->GetFilterButton() );
     maBtnDrillDown.Check( !pSaveData || pSaveData->GetDrillDown() );
 
-<<<<<<< HEAD
     // child event listener handles field movement when keyboard shortcut is pressed
     AddChildEventListener( LINK( this, ScPivotLayoutDlg, ChildEventListener ) );
     GrabFieldFocus( maWndSelect );
 
     FreeResource();
-=======
-//  SetDispatcherLock( sal_True ); // Modal-Modus einschalten
-
-    //@BugID 54702 Enablen/Disablen nur noch in Basisklasse
-    //SFX_APPWINDOW->Disable(sal_False);        //! allgemeine Methode im ScAnyRefDlg
-}
-
-
-//----------------------------------------------------------------------------
-
-sal_Bool __EXPORT ScDPLayoutDlg::Close()
-{
-    return DoClose( ScPivotLayoutWrapper::GetChildWindowId() );
->>>>>>> d0ce561b
 }
 
 ScPivotLayoutDlg::~ScPivotLayoutDlg()
 {
     RemoveChildEventListener( LINK( this, ScPivotLayoutDlg, ChildEventListener ) );
 
-    for( USHORT i = 2, nEntries = maLbOutPos.GetEntryCount();  i < nEntries; ++i )
+    for( sal_uInt16 i = 2, nEntries = maLbOutPos.GetEntryCount();  i < nEntries; ++i )
         delete (String*)maLbOutPos.GetEntryData( i );
 }
 
@@ -443,53 +269,19 @@
     return pLabelData;
 }
 
-String ScPivotLayoutDlg::GetFuncString( USHORT& rnFuncMask, bool bIsValue )
-{
-<<<<<<< HEAD
+String ScPivotLayoutDlg::GetFuncString( sal_uInt16& rnFuncMask, bool bIsValue )
+{
     String aStr;
-=======
-    if ( pArr && (eType != TYPE_SELECT) )
-    {
-        ScDPFuncDataVec*    pInitArr = NULL;
-        ScDPFieldWindow*    pInitWnd = NULL;
-        sal_Bool                bDataArr = sal_False;
->>>>>>> d0ce561b
 
     if( (rnFuncMask == PIVOT_FUNC_NONE) || (rnFuncMask == PIVOT_FUNC_AUTO) )
     {
         if( bIsValue )
         {
-<<<<<<< HEAD
             aStr = GetFuncName( PIVOTSTR_SUM );
             rnFuncMask = PIVOT_FUNC_SUM;
-=======
-            case TYPE_PAGE:
-                pInitArr = &aPageArr;
-                pInitWnd = &aWndPage;
-                break;
-
-            case TYPE_COL:
-                pInitArr = &aColArr;
-                pInitWnd = &aWndCol;
-                break;
-
-            case TYPE_ROW:
-                pInitArr = &aRowArr;
-                pInitWnd = &aWndRow;
-                break;
-
-            case TYPE_DATA:
-                pInitArr = &aDataArr;
-                pInitWnd = &aWndData;
-                bDataArr = sal_True;
-                break;
-            default:
-            break;
->>>>>>> d0ce561b
         }
         else
         {
-<<<<<<< HEAD
             aStr = GetFuncName( PIVOTSTR_COUNT );
             rnFuncMask = PIVOT_FUNC_COUNT;
         }
@@ -509,43 +301,6 @@
     {
         aStr = ScGlobal::GetRscString( STR_TABLE_ERGEBNIS );
         aStr.AppendAscii( RTL_CONSTASCII_STRINGPARAM( " - " ) );
-=======
-            long j=0;
-            for ( long i=0; (i<nCount); i++ )
-            {
-                SCCOL nCol = pArr[i].nCol;
-                sal_uInt16 nMask = pArr[i].nFuncMask;
-
-                if ( nCol != PIVOT_DATA_FIELD )
-                {
-                    (*pInitArr)[j].reset( new ScDPFuncData( nCol, nMask, pArr[i].maFieldRef ) );
-
-                    if ( !bDataArr )
-                    {
-                        pInitWnd->AddField( GetLabelString( nCol ), j );
-                    }
-                    else
-                    {
-                        ScDPLabelData* pData = GetLabelData( nCol );
-                        DBG_ASSERT( pData, "ScDPLabelData not found" );
-                        if (pData)
-                        {
-                            String aStr( GetFuncString( (*pInitArr)[j]->mnFuncMask,
-                                                         pData->mbIsValue ) );
-
-                            aStr += GetLabelString( nCol );
-                            pInitWnd->AddField( aStr, j );
-
-                            pData->mnFuncMask = nMask;
-                        }
-                    }
-                    ++j;
-                }
-            }
-// Do not redraw here -> first the FixedText has to get its mnemonic char
-//            pInitWnd->Redraw();
-        }
->>>>>>> d0ce561b
     }
 
     return aStr;
@@ -553,21 +308,11 @@
 
 void ScPivotLayoutDlg::NotifyStartTracking( ScPivotFieldWindow& rSourceWindow )
 {
-<<<<<<< HEAD
     mpTrackingWindow = &rSourceWindow;
     mpDropWindow = 0;
     rSourceWindow.NotifyStartTracking();
     StartTracking( STARTTRACK_BUTTONREPEAT );
     SetPointer( Pointer( rSourceWindow.GetDropPointerStyle() ) );
-=======
-    if( aWndSelect.IsEmpty() )
-    {
-        aBtnOk.GrabFocus();
-        NotifyFieldFocus( TYPE_SELECT, sal_False );
-    }
-    else
-        aWndSelect.GrabFocus();
->>>>>>> d0ce561b
 }
 
 void ScPivotLayoutDlg::NotifyDoubleClick( ScPivotFieldWindow& rSourceWindow )
@@ -581,7 +326,6 @@
     if( !pFuncData )
         return;
 
-<<<<<<< HEAD
     ScDPLabelData* pLabelData = GetLabelData( pFuncData->mnCol );
     DBG_ASSERT( pLabelData, "ScPivotLayoutDlg::NotifyDoubleClick - missing label data" );
     if( !pLabelData )
@@ -597,56 +341,6 @@
         ::std::auto_ptr< AbstractScDPFunctionDlg > xDlg( pFactory->CreateScDPFunctionDlg(
             this, RID_SCDLG_DPDATAFIELD, maLabelData, *pLabelData, *pFuncData ) );
         if( xDlg->Execute() == RET_OK )
-=======
-void ScDPLayoutDlg::AddField( size_t nFromIndex, ScDPFieldType eToType, const Point& rAtPos )
-{
-    ScDPFuncData        fData( *(aSelectArr[nFromIndex]) );
-    size_t              nAt   = 0;
-    ScDPFieldWindow*    toWnd = NULL;
-    ScDPFieldWindow*    rmWnd1 = NULL;
-    ScDPFieldWindow*    rmWnd2 = NULL;
-    ScDPFuncDataVec*    toArr = NULL;
-    ScDPFuncDataVec*    rmArr1 = NULL;
-    ScDPFuncDataVec*    rmArr2 = NULL;
-    sal_Bool                bDataArr = sal_False;
-
-    switch ( eToType )
-    {
-        case TYPE_PAGE:
-            toWnd  = &aWndPage;
-            rmWnd1 = &aWndRow;
-            rmWnd2 = &aWndCol;
-            toArr  = &aPageArr;
-            rmArr1 = &aRowArr;
-            rmArr2 = &aColArr;
-            break;
-
-        case TYPE_COL:
-            toWnd  = &aWndCol;
-            rmWnd1 = &aWndPage;
-            rmWnd2 = &aWndRow;
-            toArr  = &aColArr;
-            rmArr1 = &aPageArr;
-            rmArr2 = &aRowArr;
-            break;
-
-        case TYPE_ROW:
-            toWnd  = &aWndRow;
-            rmWnd1 = &aWndPage;
-            rmWnd2 = &aWndCol;
-            toArr  = &aRowArr;
-            rmArr1 = &aPageArr;
-            rmArr2 = &aColArr;
-            break;
-
-        case TYPE_DATA:
-            toWnd = &aWndData;
-            toArr = &aDataArr;
-            bDataArr = sal_True;
-            break;
-
-        default:
->>>>>>> d0ce561b
         {
             ScPivotFuncData aFuncData( *pFuncData );
             aFuncData.mnFuncMask = pLabelData->mnFuncMask = xDlg->GetFuncMask();
@@ -666,26 +360,10 @@
             this, RID_SCDLG_PIVOTSUBT, *mxDlgDPObject, *pLabelData, *pFuncData, aDataFieldNames, bLayout ) );
         if( xDlg->Execute() == RET_OK )
         {
-<<<<<<< HEAD
             xDlg->FillLabelData( *pLabelData );
             ScPivotFuncData aFuncData( *pFuncData );
             aFuncData.mnFuncMask = pLabelData->mnFuncMask;
             rSourceWindow.ModifySelectedField( aFuncData );
-=======
-            sal_uInt16 nMask = fData.mnFuncMask;
-            OUString aStr = GetFuncString( nMask, rData.mbIsValue );
-
-            aStr += rData.getDisplayName();
-
-            if ( toWnd->AddField( aStr,
-                                  DlgPos2WndPos( rAtPos, *toWnd ),
-                                  nAddedAt ) )
-            {
-                fData.mnFuncMask = nMask;
-                Insert( toArr, fData, nAddedAt );
-                toWnd->GrabFocus();
-            }
->>>>>>> d0ce561b
         }
     }
 }
@@ -696,12 +374,10 @@
     GrabFieldFocus( rSourceWindow );
 }
 
-
 // protected ------------------------------------------------------------------
 
 void ScPivotLayoutDlg::Tracking( const TrackingEvent& rTEvt )
 {
-<<<<<<< HEAD
     DBG_ASSERT( mpTrackingWindow, "ScPivotLayoutDlg::Tracking - missing tracking source window" );
     if( !mpTrackingWindow )
         return;
@@ -709,91 +385,6 @@
     // find target window
     const Point& rDialogPos = rTEvt.GetMouseEvent().GetPosPixel();
     ScPivotFieldWindow* pTargetWindow = dynamic_cast< ScPivotFieldWindow* >( FindWindow( rDialogPos ) );
-=======
-    if ( eFromType == TYPE_SELECT )
-        AddField( nFromIndex, eToType, rAtPos );
-    else if ( eFromType != eToType )
-    {
-        ScDPFieldWindow*    fromWnd  = NULL;
-        ScDPFieldWindow*    toWnd    = NULL;
-        ScDPFieldWindow*    rmWnd1   = NULL;
-        ScDPFieldWindow*    rmWnd2   = NULL;
-        ScDPFuncDataVec*    fromArr  = NULL;
-        ScDPFuncDataVec*    toArr    = NULL;
-        ScDPFuncDataVec*    rmArr1   = NULL;
-        ScDPFuncDataVec*    rmArr2   = NULL;
-        size_t              nAt      = 0;
-        sal_Bool                bDataArr = sal_False;
-
-        switch ( eFromType )
-        {
-            case TYPE_PAGE:
-                fromWnd = &aWndPage;
-                fromArr = &aPageArr;
-                break;
-
-            case TYPE_COL:
-                fromWnd = &aWndCol;
-                fromArr = &aColArr;
-                break;
-
-            case TYPE_ROW:
-                fromWnd = &aWndRow;
-                fromArr = &aRowArr;
-                break;
-
-            case TYPE_DATA:
-                fromWnd = &aWndData;
-                fromArr = &aDataArr;
-                break;
-
-            default:
-            {
-                // added to avoid warnings
-            }
-        }
-
-        switch ( eToType )
-        {
-            case TYPE_PAGE:
-                toWnd  = &aWndPage;
-                toArr  = &aPageArr;
-                rmWnd1 = &aWndCol;
-                rmWnd2 = &aWndRow;
-                rmArr1 = &aColArr;
-                rmArr2 = &aRowArr;
-                break;
-
-            case TYPE_COL:
-                toWnd  = &aWndCol;
-                toArr  = &aColArr;
-                rmWnd1 = &aWndPage;
-                rmWnd2 = &aWndRow;
-                rmArr1 = &aPageArr;
-                rmArr2 = &aRowArr;
-                break;
-
-            case TYPE_ROW:
-                toWnd  = &aWndRow;
-                toArr  = &aRowArr;
-                rmWnd1 = &aWndPage;
-                rmWnd2 = &aWndCol;
-                rmArr1 = &aPageArr;
-                rmArr2 = &aColArr;
-                break;
-
-            case TYPE_DATA:
-                toWnd = &aWndData;
-                toArr = &aDataArr;
-                bDataArr = sal_True;
-                break;
-
-            default:
-            {
-                // added to avoid warnings
-            }
-        }
->>>>>>> d0ce561b
 
     // check if the target orientation is allowed for this field
     if( pTargetWindow && (mpTrackingWindow != pTargetWindow) && !IsInsertAllowed( *mpTrackingWindow, *pTargetWindow ) )
@@ -807,7 +398,6 @@
     if( pTargetWindow && (pTargetWindow->GetType() == PIVOTFIELDTYPE_SELECT) )
         pTargetWindow = 0;
 
-<<<<<<< HEAD
     // notify windows about tracking
     if( mpDropWindow != pTargetWindow )
     {
@@ -817,35 +407,6 @@
         if( pTargetWindow )
             pTargetWindow->NotifyStartTracking();
         mpDropWindow = pTargetWindow;
-=======
-                        if ( toWnd->AddField( GetLabelString( fData.mnCol ),
-                                              DlgPos2WndPos( rAtPos, *toWnd ),
-                                              nAddedAt ) )
-                        {
-                            Insert( toArr, fData, nAddedAt );
-                            toWnd->GrabFocus();
-                        }
-                    }
-                    else
-                    {
-                        String aStr;
-                        sal_uInt16 nMask = fData.mnFuncMask;
-                        aStr  = GetFuncString( nMask );
-                        aStr += GetLabelString( fData.mnCol );
-
-                        if ( toWnd->AddField( aStr,
-                                              DlgPos2WndPos( rAtPos, *toWnd ),
-                                              nAddedAt ) )
-                        {
-                            fData.mnFuncMask = nMask;
-                            Insert( toArr, fData, nAddedAt );
-                            toWnd->GrabFocus();
-                        }
-                    }
-                }
-            }
-        }
->>>>>>> d0ce561b
     }
     if( mpDropWindow )
         mpDropWindow->NotifyTracking( rDialogPos - pTargetWindow->GetPosPixel() );
@@ -853,45 +414,11 @@
     // end tracking: move or remove field
     if( rTEvt.IsTrackingEnded() )
     {
-<<<<<<< HEAD
         bool bCancelled = rTEvt.IsTrackingCanceled();
         if( mpDropWindow )
         {
             mpDropWindow->NotifyEndTracking( bCancelled ? ENDTRACKING_CANCEL : ENDTRACKING_DROP );
             if( !bCancelled )
-=======
-        ScDPFieldWindow*    theWnd  = NULL;
-        ScDPFuncDataVec*    theArr   = NULL;
-        size_t              nAt      = 0;
-        size_t              nToIndex = 0;
-        Point               aToPos;
-        sal_Bool                bDataArr = sal_False;
-
-        switch ( eFromType )
-        {
-            case TYPE_PAGE:
-                theWnd = &aWndPage;
-                theArr = &aPageArr;
-                break;
-
-            case TYPE_COL:
-                theWnd = &aWndCol;
-                theArr = &aColArr;
-                break;
-
-            case TYPE_ROW:
-                theWnd = &aWndRow;
-                theArr = &aRowArr;
-                break;
-
-            case TYPE_DATA:
-                theWnd = &aWndData;
-                theArr = &aDataArr;
-                bDataArr = sal_True;
-                break;
-
-            default:
->>>>>>> d0ce561b
             {
                 size_t nInsertIndex = mpDropWindow->GetDropIndex( rDialogPos - mpDropWindow->GetPosPixel() );
                 bool bMoved = MoveField( *mpTrackingWindow, *mpDropWindow, nInsertIndex, true );
@@ -901,49 +428,11 @@
         }
         else
         {
-<<<<<<< HEAD
             // drop target invalid (outside field windows): remove tracked field
             if( !bCancelled )
                 mpTrackingWindow->RemoveSelectedField();
             // focus source window (or another window, if it is empty now)
             GrabFieldFocus( *mpTrackingWindow );
-=======
-            aToPos = DlgPos2WndPos( rAtPos, *theWnd );
-            theWnd->GetExistingIndex( aToPos, nToIndex );
-
-            if ( nToIndex != nAt )
-            {
-                size_t nAddedAt = 0;
-
-                theWnd->DelField( nAt );
-                Remove( theArr, nAt );
-
-                if ( !bDataArr )
-                {
-                    if ( theWnd->AddField( GetLabelString( fData.mnCol ),
-                                           aToPos,
-                                           nAddedAt ) )
-                    {
-                        Insert( theArr, fData, nAddedAt );
-                    }
-                }
-                else
-                {
-                    String aStr;
-                    sal_uInt16 nMask = fData.mnFuncMask;
-                    aStr  = GetFuncString( nMask );
-                    aStr += GetLabelString( fData.mnCol );
-
-                    if ( theWnd->AddField( aStr,
-                                           DlgPos2WndPos( rAtPos, *theWnd ),
-                                           nAddedAt ) )
-                    {
-                        fData.mnFuncMask = nMask;
-                        Insert( theArr, fData, nAddedAt );
-                    }
-                }
-            }
->>>>>>> d0ce561b
         }
         eTargetPointer = POINTER_ARROW;
         if( mpTrackingWindow != mpDropWindow )
@@ -975,53 +464,9 @@
     }
 }
 
-BOOL ScPivotLayoutDlg::IsRefInputMode() const
-{
-<<<<<<< HEAD
+sal_Bool ScPivotLayoutDlg::IsRefInputMode() const
+{
     return mbRefInputMode;
-=======
-    if ( bIsDrag )
-    {
-        bIsDrag = sal_False;
-
-        ScDPFieldType   eDnDToType = TYPE_SELECT;
-        Point           aPos = ScreenToOutputPixel( rAt );
-        sal_Bool            bDel = sal_False;
-
-        if ( aRectPage.IsInside( aPos ) )
-        {
-            eDnDToType = TYPE_PAGE;
-            bDel = sal_False;
-        }
-        else if ( aRectCol.IsInside( aPos ) )
-        {
-            eDnDToType = TYPE_COL;
-            bDel = sal_False;
-        }
-        else if ( aRectRow.IsInside( aPos ) )
-        {
-            eDnDToType = TYPE_ROW;
-            bDel = sal_False;
-        }
-        else if ( aRectData.IsInside( aPos ) )
-        {
-            eDnDToType = TYPE_DATA;
-            bDel = sal_False;
-        }
-        else if ( aRectSelect.IsInside( aPos ) )
-        {
-            eDnDToType = TYPE_SELECT;
-            bDel = sal_True;
-        }
-        else
-            bDel = sal_True;
-
-        if ( bDel )
-            RemoveField( eDnDFromType, nDnDFromIndex );
-        else
-            MoveField( eDnDFromType, nDnDFromIndex, eDnDToType, aPos );
-    }
->>>>>>> d0ce561b
 }
 
 void ScPivotLayoutDlg::SetActive()
@@ -1044,16 +489,9 @@
     RefInputDone();
 }
 
-BOOL ScPivotLayoutDlg::Close()
-{
-<<<<<<< HEAD
+sal_Bool ScPivotLayoutDlg::Close()
+{
     return DoClose( ScPivotLayoutWrapper::GetChildWindowId() );
-=======
-    bIsDrag       = sal_True;
-    eDnDFromType  = eType;
-    nDnDFromIndex = nFieldIndex;
-    return lclGetPointerForField( eType );
->>>>>>> d0ce561b
 }
 
 // private --------------------------------------------------------------------
@@ -1089,13 +527,12 @@
                 case PIVOTFIELDTYPE_DATA:   eOrient = sheet::DataPilotFieldOrientation_DATA;    break;
                 default:                    return false;
             }
-            return ScDPObject::IsOrientationAllowed( static_cast< USHORT >( eOrient ), pLabelData->mnFlags );
+            return ScDPObject::IsOrientationAllowed( static_cast< sal_uInt16 >( eOrient ), pLabelData->mnFlags );
         }
     }
     return false;
 }
 
-<<<<<<< HEAD
 void ScPivotLayoutDlg::InitFieldWindows()
 {
     maLabelData = maPivotData.maLabelArray;
@@ -1104,41 +541,14 @@
     maWndCol.ReadPivotFields( maPivotData.maColArr );
     maWndRow.ReadPivotFields( maPivotData.maRowArr );
     maWndData.ReadPivotFields( maPivotData.maDataArr );
-=======
-//----------------------------------------------------------------------------
-
-void ScDPLayoutDlg::NotifyFieldFocus( ScDPFieldType eType, sal_Bool bGotFocus )
-{
-    /*  Enable Remove/Options buttons on GetFocus in field window.
-        #107616# Enable them also, if dialog is deactivated (click into document).
-        The !IsActive() condition handles the case that a LoseFocus event of a
-        field window would follow the Deactivate event of this dialog. */
-    sal_Bool bEnable = (bGotFocus || !IsActive()) && (eType != TYPE_SELECT);
-
-    // #128113# The TestTool may set the focus into an empty field.
-    // Then the Remove/Options buttons must be disabled.
-    if ( bEnable && bGotFocus && GetFieldWindow( eType ).IsEmpty() )
-        bEnable = sal_False;
-
-    aBtnRemove.Enable( bEnable );
-    aBtnOptions.Enable( bEnable );
-    if( bGotFocus )
-        eLastActiveType = eType;
->>>>>>> d0ce561b
 }
 
 void ScPivotLayoutDlg::GrabFieldFocus( ScPivotFieldWindow& rFieldWindow )
 {
     if( rFieldWindow.IsEmpty() )
     {
-<<<<<<< HEAD
         if( maWndSelect.IsEmpty() )
             maBtnOk.GrabFocus();
-=======
-        MoveField( eLastActiveType, rWnd.GetSelectedField(), eToType, GetFieldWindow( eToType ).GetLastPosition() );
-        if( rWnd.IsEmpty() )
-            NotifyFieldFocus( eToType, sal_True );
->>>>>>> d0ce561b
         else
             maWndSelect.GrabFocus();
     }
@@ -1148,11 +558,7 @@
 
 namespace {
 
-<<<<<<< HEAD
 void lclFindFieldWindow( ScPivotFieldWindow*& rpFieldWindow, const ScPivotFuncData*& rpFuncData, size_t& rnFieldIndex, ScPivotFieldWindow& rFieldWindow )
-=======
-sal_Bool ScDPLayoutDlg::NotifyMoveSlider( sal_uInt16 nKeyCode )
->>>>>>> d0ce561b
 {
     ScPivotFuncDataEntry aEntry = rFieldWindow.FindFuncDataByCol( rpFuncData->mnCol );
     if( aEntry.first )
@@ -1161,26 +567,10 @@
         rpFuncData = aEntry.first;
         rnFieldIndex = aEntry.second;
     }
-<<<<<<< HEAD
-=======
-    return nOldPos != aSlider.GetThumbPos();
-}
-
-//----------------------------------------------------------------------------
-
-void ScDPLayoutDlg::Deactivate()
-{
-    /*  #107616# If the dialog has been deactivated (click into document), the LoseFocus
-        event from field window disables Remove/Options buttons. Re-enable them here by
-        simulating a GetFocus event. Event order of LoseFocus and Deactivate is not important.
-        The last event will enable the buttons in both cases (see NotifyFieldFocus). */
-    NotifyFieldFocus( eLastActiveType, sal_True );
->>>>>>> d0ce561b
 }
 
 } // namespace
 
-<<<<<<< HEAD
 bool ScPivotLayoutDlg::MoveField( ScPivotFieldWindow& rSourceWindow, ScPivotFieldWindow& rTargetWindow, size_t nInsertIndex, bool bMoveExisting )
 {
     // move inside the same window
@@ -1189,17 +579,6 @@
 
     // do not insert if not supported by target window
     if( !IsInsertAllowed( rSourceWindow, rTargetWindow ) )
-=======
-sal_Bool ScDPLayoutDlg::Contains( ScDPFuncDataVec* pArr, SCsCOL nCol, size_t& nAt )
-{
-    if ( !pArr )
-        return sal_False;
-
-    sal_Bool    bFound  = sal_False;
-    size_t  i       = 0;
-
-    while ( (i<pArr->size()) && ((*pArr)[i].get() != NULL) && !bFound )
->>>>>>> d0ce561b
     {
         rSourceWindow.RemoveSelectedField();
         return false;
@@ -1242,7 +621,6 @@
 {
     if( mpFocusWindow )
     {
-<<<<<<< HEAD
         /*  Raising sub dialogs (from the NotifyDoubleClick function) triggers
             VCL child window focus events from this sub dialog which may
             invalidate the member mpFocusWindow pointing to the target field
@@ -1251,32 +629,6 @@
         ScPivotFieldWindow& rTargetWindow = *mpFocusWindow;
 
         if( pBtn == &maBtnRemove )
-=======
-        sheet::DataPilotFieldOrientation eOrient = sheet::DataPilotFieldOrientation_HIDDEN;
-        switch (eType)
-        {
-            case TYPE_PAGE:   eOrient = sheet::DataPilotFieldOrientation_PAGE;   break;
-            case TYPE_COL:    eOrient = sheet::DataPilotFieldOrientation_COLUMN; break;
-            case TYPE_ROW:    eOrient = sheet::DataPilotFieldOrientation_ROW;    break;
-            case TYPE_DATA:   eOrient = sheet::DataPilotFieldOrientation_DATA;   break;
-            case TYPE_SELECT: eOrient = sheet::DataPilotFieldOrientation_HIDDEN; break;
-        }
-        bAllowed = ScDPObject::IsOrientationAllowed( (sal_uInt16)eOrient, pData->mnFlags );
-    }
-    return bAllowed;
-}
-
-//----------------------------------------------------------------------------
-
-String ScDPLayoutDlg::GetFuncString( sal_uInt16& rFuncMask, sal_Bool bIsValue )
-{
-    String aStr;
-
-    if (   rFuncMask == PIVOT_FUNC_NONE
-        || rFuncMask == PIVOT_FUNC_AUTO )
-    {
-        if ( bIsValue )
->>>>>>> d0ce561b
         {
             rTargetWindow.RemoveSelectedField();
             // focus back to field window
@@ -1289,186 +641,7 @@
             GrabFieldFocus( rTargetWindow );
         }
     }
-<<<<<<< HEAD
     return 0;
-=======
-    else if ( rFuncMask == PIVOT_FUNC_SUM )       aStr = FSTR(PIVOTSTR_SUM);
-    else if ( rFuncMask == PIVOT_FUNC_COUNT )     aStr = FSTR(PIVOTSTR_COUNT);
-    else if ( rFuncMask == PIVOT_FUNC_AVERAGE )   aStr = FSTR(PIVOTSTR_AVG);
-    else if ( rFuncMask == PIVOT_FUNC_MAX )       aStr = FSTR(PIVOTSTR_MAX);
-    else if ( rFuncMask == PIVOT_FUNC_MIN )       aStr = FSTR(PIVOTSTR_MIN);
-    else if ( rFuncMask == PIVOT_FUNC_PRODUCT )   aStr = FSTR(PIVOTSTR_PROD);
-    else if ( rFuncMask == PIVOT_FUNC_COUNT_NUM ) aStr = FSTR(PIVOTSTR_COUNT2);
-    else if ( rFuncMask == PIVOT_FUNC_STD_DEV )   aStr = FSTR(PIVOTSTR_DEV);
-    else if ( rFuncMask == PIVOT_FUNC_STD_DEVP )  aStr = FSTR(PIVOTSTR_DEV2);
-    else if ( rFuncMask == PIVOT_FUNC_STD_VAR )   aStr = FSTR(PIVOTSTR_VAR);
-    else if ( rFuncMask == PIVOT_FUNC_STD_VARP )  aStr = FSTR(PIVOTSTR_VAR2);
-    else
-    {
-        aStr  = ScGlobal::GetRscString( STR_TABLE_ERGEBNIS );
-        aStr.AppendAscii(RTL_CONSTASCII_STRINGPARAM( " - " ));
-    }
-
-    return aStr;
-}
-
-
-//----------------------------------------------------------------------------
-
-Point ScDPLayoutDlg::DlgPos2WndPos( const Point& rPt, Window& rWnd )
-{
-    Point aWndPt( rPt );
-    aWndPt.X() = rPt.X()-rWnd.GetPosPixel().X();
-    aWndPt.Y() = rPt.Y()-rWnd.GetPosPixel().Y();
-
-    return aWndPt;
-}
-
-
-//----------------------------------------------------------------------------
-
-void ScDPLayoutDlg::CalcWndSizes()
-{
-    // row/column/data area sizes
-    aWndPage.SetSizePixel( Size( MAX_PAGEFIELDS * OWIDTH / 2, 2 * OHEIGHT ) );
-    aWndRow.SetSizePixel( Size( OWIDTH, MAX_FIELDS * OHEIGHT ) );
-    aWndCol.SetSizePixel( Size( MAX_FIELDS * OWIDTH / 2, 2 * OHEIGHT ) );
-    aWndData.SetSizePixel( Size( MAX_FIELDS * OWIDTH / 2, MAX_FIELDS * OHEIGHT ) );
-
-    // #i29203# align right border of page window with data window
-    long nDataPosX = aWndData.GetPosPixel().X() + aWndData.GetSizePixel().Width();
-    aWndPage.SetPosPixel( Point( nDataPosX - aWndPage.GetSizePixel().Width(), aWndPage.GetPosPixel().Y() ) );
-
-    // selection area
-    aWndSelect.SetSizePixel( Size(
-        2 * OWIDTH + SSPACE, LINE_SIZE * OHEIGHT + (LINE_SIZE - 1) * SSPACE ) );
-
-    // scroll bar
-    Point aSliderPos( aWndSelect.GetPosPixel() );
-    Size aSliderSize( aWndSelect.GetSizePixel() );
-    aSliderPos.Y() += aSliderSize.Height() + SSPACE;
-    aSliderSize.Height() = GetSettings().GetStyleSettings().GetScrollBarSize();
-    aSlider.SetPosSizePixel( aSliderPos, aSliderSize );
-
-    aRectPage   = Rectangle( aWndPage.GetPosPixel(),    aWndPage.GetSizePixel() );
-    aRectRow    = Rectangle( aWndRow.GetPosPixel(),     aWndRow.GetSizePixel() );
-    aRectCol    = Rectangle( aWndCol.GetPosPixel(),     aWndCol.GetSizePixel() );
-    aRectData   = Rectangle( aWndData.GetPosPixel(),    aWndData.GetSizePixel() );
-    aRectSelect = Rectangle( aWndSelect.GetPosPixel(),  aWndSelect.GetSizePixel() );
-}
-
-
-//----------------------------------------------------------------------------
-
-sal_Bool ScDPLayoutDlg::GetPivotArrays(    PivotField*  pPageArr,
-                                       PivotField*  pColArr,
-                                       PivotField*  pRowArr,
-                                       PivotField*  pDataArr,
-                                       sal_uInt16&      rPageCount,
-                                       sal_uInt16&      rColCount,
-                                       sal_uInt16&      rRowCount,
-                                       sal_uInt16&      rDataCount )
-{
-    sal_Bool bFit = sal_True;
-    sal_uInt16 i=0;
-
-    for ( i=0; (i<aDataArr.size()) && (aDataArr[i].get() != NULL ); i++ )
-        lcl_FillToPivotField( pDataArr[i], *aDataArr[i] );
-    rDataCount = i;
-
-    for ( i=0; (i<aPageArr.size()) && (aPageArr[i].get() != NULL ); i++ )
-        lcl_FillToPivotField( pPageArr[i], *aPageArr[i] );
-    rPageCount = i;
-
-    for ( i=0; (i<aColArr.size()) && (aColArr[i].get() != NULL ); i++ )
-        lcl_FillToPivotField( pColArr[i], *aColArr[i] );
-    rColCount = i;
-
-    for ( i=0; (i<aRowArr.size()) && (aRowArr[i].get() != NULL ); i++ )
-        lcl_FillToPivotField( pRowArr[i], *aRowArr[i] );
-    rRowCount = i;
-
-    if ( rRowCount < aRowArr.size() )
-        pRowArr[rRowCount++].nCol = PIVOT_DATA_FIELD;
-    else if ( rColCount < aColArr.size() )
-        pColArr[rColCount++].nCol = PIVOT_DATA_FIELD;
-    else
-        bFit = sal_False;       // kein Platz fuer Datenfeld
-
-    return bFit;
-}
-
-void ScDPLayoutDlg::UpdateSrcRange()
-{
-    String  theCurPosStr = aEdInPos.GetText();
-    sal_uInt16  nResult = ScRange().Parse(theCurPosStr, pDoc, pDoc->GetAddressConvention());
-
-    if ( SCA_VALID != (nResult & SCA_VALID) )
-        // invalid source range.
-        return;
-
-    ScRefAddress start, end;
-    ConvertDoubleRef(pDoc, theCurPosStr, 1,  start, end, pDoc->GetAddressConvention());
-    ScRange aNewRange(start.GetAddress(), end.GetAddress());
-    ScSheetSourceDesc inSheet = *xDlgDPObject->GetSheetDesc();
-
-    if (inSheet.aSourceRange == aNewRange)
-        // new range is identical to the current range.  Nothing to do.
-        return;
-
-    ScTabViewShell * pTabViewShell = pViewData->GetViewShell();
-    inSheet.aSourceRange = aNewRange;
-    xDlgDPObject->SetSheetDesc(inSheet);
-    xDlgDPObject->FillOldParam( thePivotData, sal_False );
-    xDlgDPObject->FillLabelData(thePivotData);
-
-    pTabViewShell->SetDialogDPObject(xDlgDPObject.get());
-    aLabelDataArr.clear();
-    aWndSelect.ClearFields();
-    aWndData.ClearFields();
-    aWndRow.ClearFields();
-    aWndCol.ClearFields();
-    aWndPage.ClearFields();
-
-    for (size_t i = 0; i < MAX_LABELS; ++i)
-        aSelectArr[i].reset();
-
-    for (size_t i = 0; i < MAX_FIELDS; ++i)
-    {
-        aRowArr[i].reset();
-        aColArr[i].reset();
-        aDataArr[i].reset();
-    }
-
-    for (size_t i = 0; i < MAX_PAGEFIELDS; ++i)
-        aPageArr[i].reset();
-
-    InitFields();
-}
-
-//----------------------------------------------------------------------------
-
-void ScDPLayoutDlg::SetReference( const ScRange& rRef, ScDocument* pDocP )
-{
-    if ( !bRefInputMode || !pEditActive )
-        return;
-
-    if ( rRef.aStart != rRef.aEnd )
-        RefInputStart( pEditActive );
-
-    if ( pEditActive == &aEdInPos )
-    {
-        String aRefStr;
-        rRef.Format( aRefStr, SCR_ABS_3D, pDocP, pDocP->GetAddressConvention() );
-        pEditActive->SetRefString( aRefStr );
-    }
-    else if ( pEditActive == &aEdOutPos )
-    {
-        String aRefStr;
-        rRef.aStart.Format( aRefStr, STD_FORMAT, pDocP, pDocP->GetAddressConvention() );
-        pEditActive->SetRefString( aRefStr );
-    }
->>>>>>> d0ce561b
 }
 
 IMPL_LINK( ScPivotLayoutDlg, OkHdl, OKButton *, EMPTYARG )
@@ -1476,7 +649,7 @@
     String aOutPosStr = maEdOutPos.GetText();
     ScAddress aAdrDest;
     bool bToNewTable = maLbOutPos.GetSelectEntryPos() == 1;
-    USHORT nResult = !bToNewTable ? aAdrDest.Parse( aOutPosStr, mpDoc, mpDoc->GetAddressConvention() ) : 0;
+    sal_uInt16 nResult = !bToNewTable ? aAdrDest.Parse( aOutPosStr, mpDoc, mpDoc->GetAddressConvention() ) : 0;
 
     if( bToNewTable || ((aOutPosStr.Len() > 0) && ((nResult & SCA_VALID) == SCA_VALID)) )
     {
@@ -1502,67 +675,16 @@
         aSaveData.SetFilterButton( maBtnFilter.IsChecked() );
         aSaveData.SetDrillDown( maBtnDrillDown.IsChecked() );
 
-<<<<<<< HEAD
         uno::Reference< sheet::XDimensionsSupplier > xSource = mxDlgDPObject->GetSource();
-=======
-IMPL_LINK( ScDPLayoutDlg, OkHdl, OKButton *, EMPTYARG )
-{
-    String      aOutPosStr( aEdOutPos.GetText() );
-    ScAddress   aAdrDest;
-    sal_Bool        bToNewTable = (aLbOutPos.GetSelectEntryPos() == 1);
-    sal_uInt16      nResult     = !bToNewTable ? aAdrDest.Parse( aOutPosStr, pDoc, pDoc->GetAddressConvention() ) : 0;
->>>>>>> d0ce561b
 
         ScDPObject::ConvertOrientation( aSaveData, aPageFields, sheet::DataPilotFieldOrientation_PAGE,   0, 0, 0, xSource, false );
         ScDPObject::ConvertOrientation( aSaveData, aColFields,  sheet::DataPilotFieldOrientation_COLUMN, 0, 0, 0, xSource, false );
         ScDPObject::ConvertOrientation( aSaveData, aRowFields,  sheet::DataPilotFieldOrientation_ROW,    0, 0, 0, xSource, false );
         ScDPObject::ConvertOrientation( aSaveData, aDataFields, sheet::DataPilotFieldOrientation_DATA,   0, 0, 0, xSource, false, &aColFields, &aRowFields, &aPageFields );
 
-<<<<<<< HEAD
         for( ScDPLabelDataVector::const_iterator aIt = maLabelData.begin(), aEnd = maLabelData.end(); aIt != aEnd; ++aIt )
         {
             if( ScDPSaveDimension* pDim = aSaveData.GetExistingDimensionByName( aIt->maName ) )
-=======
-        ScPivotParam    theOutParam;
-        PivotPageFieldArr aPageFieldArr;
-        PivotFieldArr   aColFieldArr;
-        PivotFieldArr   aRowFieldArr;
-        PivotFieldArr   aDataFieldArr;
-        sal_uInt16          nPageCount;
-        sal_uInt16          nColCount;
-        sal_uInt16          nRowCount;
-        sal_uInt16          nDataCount;
-
-        sal_Bool bFit = GetPivotArrays( aPageFieldArr, aColFieldArr, aRowFieldArr, aDataFieldArr,
-                                    nPageCount,    nColCount,    nRowCount,    nDataCount );
-        if ( bFit )
-        {
-            ScDPSaveData* pOldSaveData = xDlgDPObject->GetSaveData();
-
-            ScRange aOutRange( aAdrDest );      // bToNewTable is passed separately
-
-            ScDPSaveData aSaveData;
-            aSaveData.SetIgnoreEmptyRows( aBtnIgnEmptyRows.IsChecked() );
-            aSaveData.SetRepeatIfEmpty( aBtnDetectCat.IsChecked() );
-            aSaveData.SetColumnGrand( aBtnTotalCol.IsChecked() );
-            aSaveData.SetRowGrand( aBtnTotalRow.IsChecked() );
-            aSaveData.SetFilterButton( aBtnFilter.IsChecked() );
-            aSaveData.SetDrillDown( aBtnDrillDown.IsChecked() );
-
-            uno::Reference<sheet::XDimensionsSupplier> xSource = xDlgDPObject->GetSource();
-
-            ScDPObject::ConvertOrientation( aSaveData, aPageFieldArr, nPageCount,
-                            sheet::DataPilotFieldOrientation_PAGE,   NULL, 0, 0, xSource, sal_False );
-            ScDPObject::ConvertOrientation( aSaveData, aColFieldArr,  nColCount,
-                            sheet::DataPilotFieldOrientation_COLUMN, NULL, 0, 0, xSource, sal_False );
-            ScDPObject::ConvertOrientation( aSaveData, aRowFieldArr,  nRowCount,
-                            sheet::DataPilotFieldOrientation_ROW,    NULL, 0, 0, xSource, sal_False );
-            ScDPObject::ConvertOrientation( aSaveData, aDataFieldArr, nDataCount,
-                            sheet::DataPilotFieldOrientation_DATA,   NULL, 0, 0, xSource, sal_False,
-                            aColFieldArr, nColCount, aRowFieldArr, nRowCount, aPageFieldArr, nPageCount );
-
-            for( ScDPLabelDataVec::const_iterator aIt = aLabelDataArr.begin(), aEnd = aLabelDataArr.end(); aIt != aEnd; ++aIt )
->>>>>>> d0ce561b
             {
                 pDim->SetUsedHierarchy( aIt->mnUsedHier );
                 pDim->SetShowEmpty( aIt->mbShowAll );
@@ -1627,23 +749,13 @@
             }
         }
 
-<<<<<<< HEAD
-        USHORT nWhichPivot = SC_MOD()->GetPool().GetWhich( SID_PIVOT_TABLE );
+        sal_uInt16 nWhichPivot = SC_MOD()->GetPool().GetWhich( SID_PIVOT_TABLE );
         ScPivotItem aOutItem( nWhichPivot, &aSaveData, &aOutRange, bToNewTable );
 
         mbRefInputMode = false;     // to allow deselecting when switching sheets
 
-        SetDispatcherLock( FALSE );
+        SetDispatcherLock( false );
         SwitchToDocument();
-=======
-            sal_uInt16 nWhichPivot = SC_MOD()->GetPool().GetWhich( SID_PIVOT_TABLE );
-            ScPivotItem aOutItem( nWhichPivot, &aSaveData, &aOutRange, bToNewTable );
-
-            bRefInputMode = sal_False;      // to allow deselecting when switching sheets
-
-            SetDispatcherLock( sal_False );
-            SwitchToDocument();
->>>>>>> d0ce561b
 
         //  #95513# don't hide the dialog before executing the slot, instead it is used as
         //  parent for message boxes in ScTabViewShell::GetDialogParent
@@ -1670,13 +782,8 @@
     }
     else
     {
-<<<<<<< HEAD
         if( !maBtnMore.GetState() )
-            maBtnMore.SetState( TRUE );
-=======
-        if ( !aBtnMore.GetState() )
-            aBtnMore.SetState( sal_True );
->>>>>>> d0ce561b
+            maBtnMore.SetState( true );
 
         ErrorBox( this, WinBits( WB_OK | WB_DEF_OK ), ScGlobal::GetRscString( STR_INVALID_TABREF ) ).Execute();
         maEdOutPos.GrabFocus();
@@ -1694,13 +801,7 @@
 {
     if ( maBtnMore.GetState() )
     {
-<<<<<<< HEAD
         mbRefInputMode = true;
-=======
-        bRefInputMode = sal_True;
->>>>>>> d0ce561b
-        //@BugID 54702 Enablen/Disablen nur noch in Basisklasse
-        //SFX_APPWINDOW->Enable();
         if ( maEdInPos.IsEnabled() )
         {
             maEdInPos.Enable();
@@ -1716,39 +817,22 @@
     }
     else
     {
-<<<<<<< HEAD
         mbRefInputMode = false;
-=======
-        bRefInputMode = sal_False;
->>>>>>> d0ce561b
-        //@BugID 54702 Enablen/Disablen nur noch in Basisklasse
-        //SFX_APPWINDOW->Disable(sal_False);        //! allgemeine Methode im ScAnyRefDlg
     }
     return 0;
 }
 
 IMPL_LINK( ScPivotLayoutDlg, EdOutModifyHdl, Edit *, EMPTYARG )
 {
-<<<<<<< HEAD
-    String  theCurPosStr = maEdOutPos.GetText();
-    USHORT  nResult = ScAddress().Parse( theCurPosStr, mpDoc, mpDoc->GetAddressConvention() );
-=======
-    String  theCurPosStr = aEdOutPos.GetText();
-    sal_uInt16  nResult = ScAddress().Parse( theCurPosStr, pDoc, pDoc->GetAddressConvention() );
->>>>>>> d0ce561b
+    String theCurPosStr = maEdOutPos.GetText();
+    sal_uInt16 nResult = ScAddress().Parse( theCurPosStr, mpDoc, mpDoc->GetAddressConvention() );
 
     if ( SCA_VALID == (nResult & SCA_VALID) )
     {
-        String* pStr    = NULL;
-<<<<<<< HEAD
-        BOOL    bFound  = FALSE;
-        USHORT  i       = 0;
-        USHORT  nCount  = maLbOutPos.GetEntryCount();
-=======
-        sal_Bool    bFound  = sal_False;
-        sal_uInt16  i       = 0;
-        sal_uInt16  nCount  = aLbOutPos.GetEntryCount();
->>>>>>> d0ce561b
+        String* pStr = 0;
+        bool bFound = false;
+        sal_uInt16 i = 0;
+        sal_uInt16 nCount = maLbOutPos.GetEntryCount();
 
         for ( i=2; i<nCount && !bFound; i++ )
         {
@@ -1768,7 +852,7 @@
 IMPL_LINK( ScPivotLayoutDlg, EdInModifyHdl, Edit *, EMPTYARG )
 {
     String theCurPosStr = maEdInPos.GetText();
-    USHORT nResult = ScRange().Parse( theCurPosStr, mpDoc, mpDoc->GetAddressConvention() );
+    sal_uInt16 nResult = ScRange().Parse( theCurPosStr, mpDoc, mpDoc->GetAddressConvention() );
 
     // invalid source range
     if( SCA_VALID != (nResult & SCA_VALID) )
@@ -1779,16 +863,9 @@
     ScRange aNewRange( start.GetAddress(), end.GetAddress() );
     ScSheetSourceDesc inSheet = *mxDlgDPObject->GetSheetDesc();
 
-<<<<<<< HEAD
     // new range is identical to the current range
     if( inSheet.aSourceRange == aNewRange )
         return 0;
-=======
-IMPL_LINK( ScDPLayoutDlg, SelAreaHdl, ListBox *, EMPTYARG )
-{
-    String  aString;
-    sal_uInt16  nSelPos = aLbOutPos.GetSelectEntryPos();
->>>>>>> d0ce561b
 
     ScTabViewShell* pTabViewShell = mpViewData->GetViewShell();
     inSheet.aSourceRange = aNewRange;
@@ -1808,7 +885,7 @@
 IMPL_LINK( ScPivotLayoutDlg, SelAreaHdl, ListBox *, EMPTYARG )
 {
     String aString;
-    USHORT nSelPos = maLbOutPos.GetSelectEntryPos();
+    sal_uInt16 nSelPos = maLbOutPos.GetSelectEntryPos();
     if( nSelPos > 1 )
     {
         aString = *(String*)maLbOutPos.GetEntryData( nSelPos );
