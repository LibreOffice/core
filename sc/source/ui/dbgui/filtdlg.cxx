--- conflicted
+++ resolved
@@ -326,7 +326,7 @@
         aFieldLbArr[i]->SelectEntryPos( nFieldSelPos );
         aCondLbArr [i]->SelectEntryPos( nCondPos );
         aValueEdArr[i]->SetText( aValStr );
-        aValueEdArr[i]->EnableAutocomplete( FALSE );
+        aValueEdArr[i]->EnableAutocomplete( sal_False );
         aValueEdArr[i]->SetModifyHdl( LINK( this, ScFilterDlg, ValModifyHdl ) );
         UpdateValueList( static_cast<sal_uInt16>(i+1) );
     }
@@ -396,17 +396,10 @@
 
     if(pDoc!=NULL &&
         pDoc->GetChangeTrack()!=NULL) aBtnCopyResult.Disable();
-<<<<<<< HEAD
     // Switch on modal mode
-//  SetDispatcherLock( TRUE );
+//  SetDispatcherLock( sal_True );
     //@BugID 54702 Enable/disable only in Basic class
-//  SFX_APPWINDOW->Disable(FALSE);      //! general method in ScAnyRefDlg
-=======
-    // Modal-Modus einschalten
-//  SetDispatcherLock( sal_True );
-    //@BugID 54702 Enablen/Disablen nur noch in Basisklasse
-//  SFX_APPWINDOW->Disable(sal_False);      //! allgemeine Methode im ScAnyRefDlg
->>>>>>> 378c75a7
+//  SFX_APPWINDOW->Disable(sal_False);      //! general method in ScAnyRefDlg
 }
 
 
@@ -590,11 +583,7 @@
                 if ( nPos != USHRT_MAX )
                 {
                     ComboBox* pValList = aValueEdArr[nList-1];
-<<<<<<< HEAD
-                    USHORT nListPos = nPos + 2;                 // for "empty" and "non-empty"
-=======
-                    sal_uInt16 nListPos = nPos + 2;                 // nach "leer" und "nicht leer"
->>>>>>> 378c75a7
+                    sal_uInt16 nListPos = nPos + 2;                 // for "empty" and "non-empty"
 
                     TypedStrData* pHdrEntry = (*pEntryLists[nColumn])[nPos];
                     if ( pHdrEntry )
@@ -763,15 +752,9 @@
     else
     {
         pTimer->Stop();
-<<<<<<< HEAD
-        bRefInputMode = FALSE;
+        bRefInputMode = false;
         //@BugID 54702 Enable/disable only in Basic class
         //SFX_APPWINDOW->Disable(FALSE);        //! general method in ScAnyRefDlg
-=======
-        bRefInputMode = false;
-        //@BugID 54702 Enablen/Disablen nur noch in Basisklasse
-        //SFX_APPWINDOW->Disable(sal_False);        //! allgemeine Methode im ScAnyRefDlg
->>>>>>> 378c75a7
     }
     return 0;
 }
