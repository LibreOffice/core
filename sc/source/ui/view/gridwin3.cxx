/* -*- Mode: C++; tab-width: 4; indent-tabs-mode: nil; c-basic-offset: 4 -*- */
/*************************************************************************
 *
 * DO NOT ALTER OR REMOVE COPYRIGHT NOTICES OR THIS FILE HEADER.
 *
 * Copyright 2000, 2010 Oracle and/or its affiliates.
 *
 * OpenOffice.org - a multi-platform office productivity suite
 *
 * This file is part of OpenOffice.org.
 *
 * OpenOffice.org is free software: you can redistribute it and/or modify
 * it under the terms of the GNU Lesser General Public License version 3
 * only, as published by the Free Software Foundation.
 *
 * OpenOffice.org is distributed in the hope that it will be useful,
 * but WITHOUT ANY WARRANTY; without even the implied warranty of
 * MERCHANTABILITY or FITNESS FOR A PARTICULAR PURPOSE.  See the
 * GNU Lesser General Public License version 3 for more details
 * (a copy is included in the LICENSE file that accompanied this code).
 *
 * You should have received a copy of the GNU Lesser General Public License
 * version 3 along with OpenOffice.org.  If not, see
 * <http://www.openoffice.org/license.html>
 * for a copy of the LGPLv3 License.
 *
 ************************************************************************/

// MARKER(update_precomp.py): autogen include statement, do not remove
#include "precompiled_sc.hxx"

#include "scitems.hxx"
#include <editeng/eeitem.hxx>

#include <svx/svdoutl.hxx>
#include <svx/svdotext.hxx>
#include <svx/svdpagv.hxx>
#include <editeng/sizeitem.hxx>
#include <sfx2/bindings.hxx>
#include <svl/ptitem.hxx>

#include "tabvwsh.hxx"
#include "gridwin.hxx"
#include "dbfunc.hxx"
#include "viewdata.hxx"
#include "output.hxx"
#include "drawview.hxx"
#include "fupoor.hxx"

#include "drawutil.hxx"
#include "document.hxx"
#include "drwlayer.hxx"
#include <vcl/svapp.hxx>

// -----------------------------------------------------------------------

sal_Bool ScGridWindow::DrawMouseButtonDown(const MouseEvent& rMEvt)
{
    sal_Bool bRet = sal_False;
    FuPoor* pDraw = pViewData->GetView()->GetDrawFuncPtr();
    if (pDraw && !pViewData->IsRefMode())
    {
        pDraw->SetWindow( this );
        Point aLogicPos = PixelToLogic(rMEvt.GetPosPixel());
        if ( pDraw->IsDetectiveHit( aLogicPos ) )
        {
            //  auf Detektiv-Pfeilen gar nichts (Doppelklick wird bei ButtonUp ausgewertet)
            bRet = sal_True;
        }
        else
        {
            bRet = pDraw->MouseButtonDown( rMEvt );
            if ( bRet )
                UpdateStatusPosSize();
        }
    }

    //  bei rechter Taste Draw-Aktion abbrechen

    ScDrawView* pDrView = pViewData->GetScDrawView();
    if ( pDrView && !rMEvt.IsLeft() && !bRet )
    {
        pDrView->BrkAction();
        bRet = sal_True;
    }
    return bRet;
}

sal_Bool ScGridWindow::DrawMouseButtonUp(const MouseEvent& rMEvt)
{
    ScViewFunc* pView = pViewData->GetView();
    sal_Bool bRet = sal_False;
    FuPoor* pDraw = pView->GetDrawFuncPtr();
    if (pDraw && !pViewData->IsRefMode())
    {
        pDraw->SetWindow( this );
        bRet = pDraw->MouseButtonUp( rMEvt );

        // execute "format paint brush" for drawing objects
        SfxItemSet* pDrawBrush = pView->GetDrawBrushSet();
        if ( pDrawBrush )
        {
            ScDrawView* pDrView = pViewData->GetScDrawView();
            if ( pDrView )
            {
                sal_Bool bReplaceAll = sal_True;
                pDrView->SetAttrToMarked(*pDrawBrush, bReplaceAll);
            }

            if ( !pView->IsPaintBrushLocked() )
                pView->ResetBrushDocument();        // end paint brush mode if not locked
        }
    }

    return bRet;
}

sal_Bool ScGridWindow::DrawMouseMove(const MouseEvent& rMEvt)
{
    FuPoor* pDraw = pViewData->GetView()->GetDrawFuncPtr();
    if (pDraw && !pViewData->IsRefMode())
    {
        pDraw->SetWindow( this );
        sal_Bool bRet = pDraw->MouseMove( rMEvt );
        if ( bRet )
            UpdateStatusPosSize();
        return bRet;
    }
    else
    {
        SetPointer( Pointer( POINTER_ARROW ) );
        return sal_False;
    }
}

void ScGridWindow::DrawEndAction()
{
    ScDrawView* pDrView = pViewData->GetScDrawView();
    if ( pDrView && pDrView->IsAction() )
        pDrView->BrkAction();

    FuPoor* pDraw = pViewData->GetView()->GetDrawFuncPtr();
    if (pDraw)
        pDraw->StopDragTimer();

    //  ReleaseMouse beim Aufruf
}

sal_Bool ScGridWindow::DrawCommand(const CommandEvent& rCEvt)
{
    ScDrawView* pDrView = pViewData->GetScDrawView();
    FuPoor* pDraw = pViewData->GetView()->GetDrawFuncPtr();
    if (pDrView && pDraw && !pViewData->IsRefMode())
    {
        pDraw->SetWindow( this );
        sal_uInt8 nUsed = pDraw->Command( rCEvt );
        if( nUsed == SC_CMD_USED )
            nButtonDown = 0;                    // MouseButtonUp wird verschluckt...
        if( nUsed || pDrView->IsAction() )
            return sal_True;
    }

    return sal_False;
}

sal_Bool ScGridWindow::DrawKeyInput(const KeyEvent& rKEvt)
{
    ScDrawView* pDrView = pViewData->GetScDrawView();
    FuPoor* pDraw = pViewData->GetView()->GetDrawFuncPtr();
    if (pDrView && pDraw && !pViewData->IsRefMode())
    {
        pDraw->SetWindow( this );
        sal_Bool bOldMarked = pDrView->AreObjectsMarked();
        if (pDraw->KeyInput( rKEvt ))
        {
            sal_Bool bLeaveDraw = sal_False;
            sal_Bool bUsed = sal_True;
            sal_Bool bNewMarked = pDrView->AreObjectsMarked();
            if ( !pViewData->GetView()->IsDrawSelMode() )
                if ( !bNewMarked )
                {
                    pViewData->GetViewShell()->SetDrawShell( sal_False );
                    bLeaveDraw = sal_True;
                    if ( !bOldMarked &&
                        rKEvt.GetKeyCode().GetCode() == KEY_DELETE )
                        bUsed = sal_False;                  // nichts geloescht
                }
            if (!bLeaveDraw)
                UpdateStatusPosSize();      // for moving/resizing etc. by keyboard
            return bUsed;
        }
    }

    return sal_False;
}

void ScGridWindow::DrawRedraw( ScOutputData& rOutputData, ScUpdateMode eMode, sal_uLong nLayer )
{
    // #109985#
    const ScViewOptions& rOpts = pViewData->GetOptions();

    // use new flags at SdrPaintView for hiding objects
    const bool bDrawOle(VOBJ_MODE_SHOW == rOpts.GetObjMode(VOBJ_TYPE_OLE));
    const bool bDrawChart(VOBJ_MODE_SHOW == rOpts.GetObjMode(VOBJ_TYPE_CHART));
    const bool bDrawDraw(VOBJ_MODE_SHOW == rOpts.GetObjMode(VOBJ_TYPE_DRAW));

    if(bDrawOle || bDrawChart || bDrawDraw)
    {
        ScDrawView* pDrView = pViewData->GetView()->GetScDrawView();

        if(pDrView)
        {
            pDrView->setHideOle(!bDrawOle);
            pDrView->setHideChart(!bDrawChart);
            pDrView->setHideDraw(!bDrawDraw);
            pDrView->setHideFormControl(!bDrawDraw);
        }

        if(SC_UPDATE_CHANGED == eMode)
        {
            rOutputData.DrawingSingle((sal_uInt16)nLayer);
        }
        else
        {
            rOutputData.DrawSelectiveObjects((sal_uInt16)nLayer);
        }
    }
}

void ScGridWindow::DrawSdrGrid( const Rectangle& rDrawingRect, OutputDevice* pContentDev )
{
    //  Draw-Gitterlinien

    ScDrawView* pDrView = pViewData->GetView()->GetScDrawView();
    if ( pDrView && pDrView->IsGridVisible() )
    {
        SdrPageView* pPV = pDrView->GetSdrPageView();
        DBG_ASSERT(pPV, "keine PageView");
        if (pPV)
        {
            pContentDev->SetLineColor(COL_GRAY);

            pPV->DrawPageViewGrid( *pContentDev, rDrawingRect );
        }
    }
}

MapMode ScGridWindow::GetDrawMapMode( sal_Bool bForce )
{
    ScDocument* pDoc = pViewData->GetDocument();
    SCTAB nTab = pViewData->GetTabNo();
    sal_Bool bNegativePage = pDoc->IsNegativePage( nTab );

    MapMode aDrawMode = pViewData->GetLogicMode();

    ScDrawView* pDrView = pViewData->GetView()->GetScDrawView();
    if ( pDrView || bForce )
    {
        Fraction aScaleX;
        Fraction aScaleY;
        if (pDrView)
            pDrView->GetScale( aScaleX, aScaleY );
        else
        {
            SCCOL nEndCol = 0;
            SCROW nEndRow = 0;
            pDoc->GetTableArea( nTab, nEndCol, nEndRow );
            if (nEndCol<20) nEndCol = 20;
            if (nEndRow<20) nEndRow = 1000;
            ScDrawUtil::CalcScale( pDoc, nTab, 0,0, nEndCol,nEndRow, this,
                                    pViewData->GetZoomX(),pViewData->GetZoomY(),
                                    pViewData->GetPPTX(),pViewData->GetPPTY(),
                                    aScaleX,aScaleY );
        }
        aDrawMode.SetScaleX(aScaleX);
        aDrawMode.SetScaleY(aScaleY);
    }
    aDrawMode.SetOrigin(Point());
    Point aStartPos = pViewData->GetPixPos(eWhich);
    if ( bNegativePage )
    {
        //  RTL uses negative positions for drawing objects
        aStartPos.X() = -aStartPos.X() + GetOutputSizePixel().Width() - 1;
    }
    aDrawMode.SetOrigin( PixelToLogic( aStartPos, aDrawMode ) );

    return aDrawMode;
}

<<<<<<< HEAD
void ScGridWindow::DrawAfterScroll(/*BOOL bVal*/)
=======
//sal_Bool ScGridWindow::DrawBeforeScroll()
//{
//  ScDrawView* pDrView = pViewData->GetView()->GetScDrawView();
//
//  sal_Bool bXor = sal_False;
//  if (pDrView)
//  {
//      bXor=pDrView->IsShownXorVisible(this);
//      if (bXor) pDrView->HideShownXor(this);
//  }
//  return bXor;
//}

void ScGridWindow::DrawAfterScroll(/*sal_Bool bVal*/)
>>>>>>> ce6308e4
{
    Update();       // immer, damit das Verhalten mit/ohne DrawingLayer gleich ist

    ScDrawView* pDrView = pViewData->GetView()->GetScDrawView();
    if (pDrView)
    {
        OutlinerView* pOlView = pDrView->GetTextEditOutlinerView();
        if (pOlView && pOlView->GetWindow() == this)
            pOlView->ShowCursor(sal_False);                 // ist beim Scrollen weggekommen
    }
}

<<<<<<< HEAD
=======
//void ScGridWindow::DrawMarks()
//{
//  ScDrawView* pDrView = pViewData->GetView()->GetScDrawView();
//  if (pDrView)
//      pDrView->DrawMarks(this);
//}

//sal_Bool ScGridWindow::NeedDrawMarks()
//{
//  ScDrawView* pDrView = pViewData->GetView()->GetScDrawView();
//  return pDrView && pDrView->IsMarkHdlShown() && pDrView->AreObjectsMarked();
//}

>>>>>>> ce6308e4
void ScGridWindow::CreateAnchorHandle(SdrHdlList& rHdl, const ScAddress& rAddress)
{
    ScDrawView* pDrView = pViewData->GetView()->GetScDrawView();
    if (pDrView)
    {
        const ScViewOptions& rOpts = pViewData->GetOptions();
        if(rOpts.GetOption( VOPT_ANCHOR ))
        {
            sal_Bool bNegativePage = pViewData->GetDocument()->IsNegativePage( pViewData->GetTabNo() );
            Point aPos = pViewData->GetScrPos( rAddress.Col(), rAddress.Row(), eWhich, sal_True );
            aPos = PixelToLogic(aPos);
            rHdl.AddHdl(new SdrHdl(aPos, bNegativePage ? HDL_ANCHOR_TR : HDL_ANCHOR));
        }
    }
}

SdrObject* ScGridWindow::GetEditObject()
{
    ScDrawView* pDrView = pViewData->GetView()->GetScDrawView();
    if (pDrView)
    {
        OutlinerView* pOlView = pDrView->GetTextEditOutlinerView();
        if (pOlView && pOlView->GetWindow() == this)
            return pDrView->GetTextEditObject();
    }

    return NULL;
}

void ScGridWindow::UpdateStatusPosSize()
{
    ScDrawView* pDrView = pViewData->GetView()->GetScDrawView();
    if (!pDrView)
        return;         // shouldn't be called in that case

    SdrPageView* pPV = pDrView->GetSdrPageView();
    if (!pPV)
        return;         // shouldn't be called in that case either

    SfxItemSet aSet(pViewData->GetViewShell()->GetPool(), SID_ATTR_POSITION, SID_ATTR_SIZE);

    //  Fill items for position and size:
    //  show action rectangle during action,
    //  position and size of selected object(s) if something is selected,
    //  mouse position otherwise

    sal_Bool bActionItem = sal_False;
    if ( pDrView->IsAction() )              // action rectangle
    {
        Rectangle aRect;
        pDrView->TakeActionRect( aRect );
        if ( !aRect.IsEmpty() )
        {
            pPV->LogicToPagePos(aRect);
            aSet.Put( SfxPointItem( SID_ATTR_POSITION, aRect.TopLeft() ) );
            aSet.Put( SvxSizeItem( SID_ATTR_SIZE,
                    Size( aRect.Right() - aRect.Left(), aRect.Bottom() - aRect.Top() ) ) );
            bActionItem = sal_True;
        }
    }
    if ( !bActionItem )
    {
        if ( pDrView->AreObjectsMarked() )      // selected objects
        {
            Rectangle aRect = pDrView->GetAllMarkedRect();
            pPV->LogicToPagePos(aRect);
            aSet.Put( SfxPointItem( SID_ATTR_POSITION, aRect.TopLeft() ) );
            aSet.Put( SvxSizeItem( SID_ATTR_SIZE,
                    Size( aRect.Right() - aRect.Left(), aRect.Bottom() - aRect.Top() ) ) );
        }
        else                                // mouse position
        {
            Point aPos = PixelToLogic(aCurMousePos);
            pPV->LogicToPagePos(aPos);
            aSet.Put( SfxPointItem( SID_ATTR_POSITION, aPos ) );
            aSet.Put( SvxSizeItem( SID_ATTR_SIZE, Size( 0, 0 ) ) );
        }
    }

    pViewData->GetBindings().SetState(aSet);
}

sal_Bool ScGridWindow::DrawHasMarkedObj()
{
    ScDrawView* p = pViewData->GetScDrawView();
    return p ? p->AreObjectsMarked() : sal_False;
}

<<<<<<< HEAD
=======
//void ScGridWindow::DrawStartTimer()
//{
    //ScDrawView* pDrView = pViewData->GetView()->GetScDrawView();
    //if (pDrView)
    //{
        /* jetzt in DrawMarks
        sal_uInt16 nWinNum = pDrView->FindWin(this);
        if (nWinNum!=SDRVIEWWIN_NOTFOUND)
            pDrView->AfterInitRedraw(nWinNum);
        */

        // pDrView->PostPaint();
        // pDrView->RestartAfterPaintTimer();
    //}
//}

>>>>>>> ce6308e4
void ScGridWindow::DrawMarkDropObj( SdrObject* pObj )
{
    ScDrawView* pDrView = pViewData->GetView()->GetScDrawView();
    if (pDrView)
        pDrView->MarkDropObj(pObj);
}



/* vim:set shiftwidth=4 softtabstop=4 expandtab: */<|MERGE_RESOLUTION|>--- conflicted
+++ resolved
@@ -56,7 +56,7 @@
 
 sal_Bool ScGridWindow::DrawMouseButtonDown(const MouseEvent& rMEvt)
 {
-    sal_Bool bRet = sal_False;
+    sal_Bool bRet = false;
     FuPoor* pDraw = pViewData->GetView()->GetDrawFuncPtr();
     if (pDraw && !pViewData->IsRefMode())
     {
@@ -89,7 +89,7 @@
 sal_Bool ScGridWindow::DrawMouseButtonUp(const MouseEvent& rMEvt)
 {
     ScViewFunc* pView = pViewData->GetView();
-    sal_Bool bRet = sal_False;
+    sal_Bool bRet = false;
     FuPoor* pDraw = pView->GetDrawFuncPtr();
     if (pDraw && !pViewData->IsRefMode())
     {
@@ -129,7 +129,7 @@
     else
     {
         SetPointer( Pointer( POINTER_ARROW ) );
-        return sal_False;
+        return false;
     }
 }
 
@@ -160,7 +160,7 @@
             return sal_True;
     }
 
-    return sal_False;
+    return false;
 }
 
 sal_Bool ScGridWindow::DrawKeyInput(const KeyEvent& rKEvt)
@@ -173,17 +173,17 @@
         sal_Bool bOldMarked = pDrView->AreObjectsMarked();
         if (pDraw->KeyInput( rKEvt ))
         {
-            sal_Bool bLeaveDraw = sal_False;
+            sal_Bool bLeaveDraw = false;
             sal_Bool bUsed = sal_True;
             sal_Bool bNewMarked = pDrView->AreObjectsMarked();
             if ( !pViewData->GetView()->IsDrawSelMode() )
                 if ( !bNewMarked )
                 {
-                    pViewData->GetViewShell()->SetDrawShell( sal_False );
+                    pViewData->GetViewShell()->SetDrawShell( false );
                     bLeaveDraw = sal_True;
                     if ( !bOldMarked &&
                         rKEvt.GetKeyCode().GetCode() == KEY_DELETE )
-                        bUsed = sal_False;                  // nichts geloescht
+                        bUsed = false;                  // nichts geloescht
                 }
             if (!bLeaveDraw)
                 UpdateStatusPosSize();      // for moving/resizing etc. by keyboard
@@ -191,7 +191,7 @@
         }
     }
 
-    return sal_False;
+    return false;
 }
 
 void ScGridWindow::DrawRedraw( ScOutputData& rOutputData, ScUpdateMode eMode, sal_uLong nLayer )
@@ -287,24 +287,7 @@
     return aDrawMode;
 }
 
-<<<<<<< HEAD
 void ScGridWindow::DrawAfterScroll(/*BOOL bVal*/)
-=======
-//sal_Bool ScGridWindow::DrawBeforeScroll()
-//{
-//  ScDrawView* pDrView = pViewData->GetView()->GetScDrawView();
-//
-//  sal_Bool bXor = sal_False;
-//  if (pDrView)
-//  {
-//      bXor=pDrView->IsShownXorVisible(this);
-//      if (bXor) pDrView->HideShownXor(this);
-//  }
-//  return bXor;
-//}
-
-void ScGridWindow::DrawAfterScroll(/*sal_Bool bVal*/)
->>>>>>> ce6308e4
 {
     Update();       // immer, damit das Verhalten mit/ohne DrawingLayer gleich ist
 
@@ -313,26 +296,10 @@
     {
         OutlinerView* pOlView = pDrView->GetTextEditOutlinerView();
         if (pOlView && pOlView->GetWindow() == this)
-            pOlView->ShowCursor(sal_False);                 // ist beim Scrollen weggekommen
-    }
-}
-
-<<<<<<< HEAD
-=======
-//void ScGridWindow::DrawMarks()
-//{
-//  ScDrawView* pDrView = pViewData->GetView()->GetScDrawView();
-//  if (pDrView)
-//      pDrView->DrawMarks(this);
-//}
-
-//sal_Bool ScGridWindow::NeedDrawMarks()
-//{
-//  ScDrawView* pDrView = pViewData->GetView()->GetScDrawView();
-//  return pDrView && pDrView->IsMarkHdlShown() && pDrView->AreObjectsMarked();
-//}
-
->>>>>>> ce6308e4
+            pOlView->ShowCursor(false);                 // ist beim Scrollen weggekommen
+    }
+}
+
 void ScGridWindow::CreateAnchorHandle(SdrHdlList& rHdl, const ScAddress& rAddress)
 {
     ScDrawView* pDrView = pViewData->GetView()->GetScDrawView();
@@ -379,7 +346,7 @@
     //  position and size of selected object(s) if something is selected,
     //  mouse position otherwise
 
-    sal_Bool bActionItem = sal_False;
+    sal_Bool bActionItem = false;
     if ( pDrView->IsAction() )              // action rectangle
     {
         Rectangle aRect;
@@ -418,28 +385,9 @@
 sal_Bool ScGridWindow::DrawHasMarkedObj()
 {
     ScDrawView* p = pViewData->GetScDrawView();
-    return p ? p->AreObjectsMarked() : sal_False;
-}
-
-<<<<<<< HEAD
-=======
-//void ScGridWindow::DrawStartTimer()
-//{
-    //ScDrawView* pDrView = pViewData->GetView()->GetScDrawView();
-    //if (pDrView)
-    //{
-        /* jetzt in DrawMarks
-        sal_uInt16 nWinNum = pDrView->FindWin(this);
-        if (nWinNum!=SDRVIEWWIN_NOTFOUND)
-            pDrView->AfterInitRedraw(nWinNum);
-        */
-
-        // pDrView->PostPaint();
-        // pDrView->RestartAfterPaintTimer();
-    //}
-//}
-
->>>>>>> ce6308e4
+    return p ? p->AreObjectsMarked() : false;
+}
+
 void ScGridWindow::DrawMarkDropObj( SdrObject* pObj )
 {
     ScDrawView* pDrView = pViewData->GetView()->GetScDrawView();
