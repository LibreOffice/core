--- conflicted
+++ resolved
@@ -175,7 +175,7 @@
 {
     const StyleSettings& rStyleSettings = GetSettings().GetStyleSettings();
     SetBackground( rStyleSettings.GetFaceColor() );
-    EnableRTL( sal_False );
+    EnableRTL( false );
 }
 
 ScCornerButton::~ScCornerButton()
@@ -279,7 +279,7 @@
         if ( pArray->GetDepth() > 0 )
             return sal_True;
     }
-    return sal_False;
+    return false;
 }
 
 sal_Bool lcl_HasRowOutline( const ScViewData& rViewData )
@@ -291,7 +291,7 @@
         if ( pArray->GetDepth() > 0 )
             return sal_True;
     }
-    return sal_False;
+    return false;
 }
 
 //==================================================================
@@ -306,12 +306,12 @@
             pHdrSelEng( NULL ),                                             \
             aHdrFunc( &aViewData ),                                         \
             pDrawView( NULL ),                                              \
-            bDrawSelMode( sal_False ),                                          \
+            bDrawSelMode( false ),                                          \
             aVScrollTop( pFrameWin, WinBits( WB_VSCROLL | WB_DRAG ) ),      \
             aVScrollBottom( pFrameWin, WinBits( WB_VSCROLL | WB_DRAG ) ),   \
             aHScrollLeft( pFrameWin, WinBits( WB_HSCROLL | WB_DRAG ) ),     \
             aHScrollRight( pFrameWin, WinBits( WB_HSCROLL | WB_DRAG ) ),    \
-            aCornerButton( pFrameWin, &aViewData, sal_False ),                  \
+            aCornerButton( pFrameWin, &aViewData, false ),                  \
             aTopButton( pFrameWin, &aViewData, sal_True ),                      \
             aScrollBarBox( pFrameWin, WB_SIZEABLE ),                        \
             pInputHintWindow( NULL ),                                       \
@@ -319,29 +319,20 @@
             pHighlightRanges( NULL ),                                       \
             pBrushDocument( NULL ),                                         \
             pDrawBrushSet( NULL ),                                          \
-            bLockPaintBrush( sal_False ),                                       \
+            bLockPaintBrush( false ),                                       \
             pTimerWindow( NULL ),                                           \
             nTipVisible( 0 ),                                               \
-            bDragging( sal_False ),                                             \
-            bIsBlockMode( sal_False ),                                          \
-            bBlockNeg( sal_False ),                                             \
-            bBlockCols( sal_False ),                                            \
-            bBlockRows( sal_False ),                                            \
+            bDragging( false ),                                             \
+            bIsBlockMode( false ),                                          \
+            bBlockNeg( false ),                                             \
+            bBlockCols( false ),                                            \
+            bBlockRows( false ),                                            \
             mfPendingTabBarWidth( -1.0 ),                                   \
-<<<<<<< HEAD
-            bMinimized( FALSE ),                                            \
-            bInUpdateHeader( FALSE ),                                       \
-            bInActivatePart( FALSE ),                                       \
-            bInZoomUpdate( FALSE ),                                         \
-             bMoveIsShift( FALSE )
-=======
-            bMinimized( sal_False ),                                            \
-            bInUpdateHeader( sal_False ),                                       \
-            bInActivatePart( sal_False ),                                       \
-            bInZoomUpdate( sal_False ),                                         \
-            bMoveIsShift( sal_False ),                                          \
-            bNewStartIfMarking( sal_False )
->>>>>>> ce6308e4
+            bMinimized( false ),                                            \
+            bInUpdateHeader( false ),                                       \
+            bInActivatePart( false ),                                       \
+            bInZoomUpdate( false ),                                         \
+             bMoveIsShift( false )
 
 
 ScTabView::ScTabView( Window* pParent, ScDocShell& rDocSh, ScTabViewShell* pViewShell ) :
@@ -432,12 +423,12 @@
     //  Scrollbar-Einstellungen koennen vom Sfx ueberschrieben werden:
     SfxScrollingMode eMode = aViewData.GetViewShell()->GetScrollingMode();
     if ( eMode == SCROLLING_NO )
-        bHScroll = bVScroll = sal_False;
+        bHScroll = bVScroll = false;
     else if ( eMode == SCROLLING_YES || eMode == SCROLLING_AUTO )   //! Auto ???
         bHScroll = bVScroll = sal_True;
 
     if ( aViewData.GetDocShell()->IsPreview() )
-        bHScroll = bVScroll = bTabControl = bHeaders = bOutlMode = bHOutline = bVOutline = sal_False;
+        bHScroll = bVScroll = bTabControl = bHeaders = bOutlMode = bHOutline = bVOutline = false;
 
     long nBarX = 0;
     long nBarY = 0;
@@ -838,20 +829,20 @@
 
         if ( aNew != rOldX || aNew != rOldY )
         {
-            SetZoom( aNew, aNew, sal_False );   // always separately per sheet
+            SetZoom( aNew, aNew, false );   // always separately per sheet
             PaintGrid();
             PaintTop();
             PaintLeft();
             aViewData.GetViewShell()->GetViewFrame()->GetBindings().Invalidate( SID_ATTR_ZOOM );
             aViewData.GetViewShell()->GetViewFrame()->GetBindings().Invalidate( SID_ATTR_ZOOMSLIDER );
         }
-        bInZoomUpdate = sal_False;
+        bInZoomUpdate = false;
     }
 }
 
 void ScTabView::UpdateFixPos()
 {
-    sal_Bool bResize = sal_False;
+    sal_Bool bResize = false;
     if ( aViewData.GetHSplitMode() == SC_SPLIT_FIX )
         if (aViewData.UpdateFixX())
             bResize = sal_True;
@@ -859,7 +850,7 @@
         if (aViewData.UpdateFixY())
             bResize = sal_True;
     if (bResize)
-        RepeatResize(sal_False);
+        RepeatResize(false);
 }
 
 void ScTabView::RepeatResize( sal_Bool bUpdateFix )
@@ -926,7 +917,7 @@
     //  Scrollbar-Einstellungen koennen vom Sfx ueberschrieben werden:
     SfxScrollingMode eMode = aViewData.GetViewShell()->GetScrollingMode();
     if ( eMode == SCROLLING_NO )
-        bHScrollMode = sal_False;
+        bHScrollMode = false;
     else if ( eMode == SCROLLING_YES || eMode == SCROLLING_AUTO )   //! Auto ???
         bHScrollMode = sal_True;
 
@@ -1068,7 +1059,7 @@
 {
     HideNoteMarker();
 
-    sal_Bool bDone = sal_False;
+    sal_Bool bDone = false;
     const CommandWheelData* pData = rCEvt.GetWheelData();
     if ( pData && pData->GetMode() == COMMAND_WHEEL_ZOOM )
     {
@@ -1141,11 +1132,11 @@
             else                            // VScroll...
             {
                 ScVSplitPos eWhich = (pScroll == &aVScrollTop) ? SC_SPLIT_TOP : SC_SPLIT_BOTTOM;
-                long nDelta = GetScrollBarPos( *pScroll, sal_False ) + nScrollMin - aViewData.GetPosY(eWhich);
+                long nDelta = GetScrollBarPos( *pScroll, false ) + nScrollMin - aViewData.GetPosY(eWhich);
                 if (nDelta) ScrollY( nDelta, eWhich );
             }
         }
-        bDragging = sal_False;
+        bDragging = false;
     }
     return 0;
 }
@@ -1580,7 +1571,7 @@
         // auf VCL gibt's Update ohne Ende (jedes Update gilt fuer alle Fenster)
         //aCornerButton.Update();       // der bekommt sonst nie ein Update
 
-        bInUpdateHeader = sal_False;
+        bInUpdateHeader = false;
     }
 }
 
@@ -1607,12 +1598,12 @@
     //  Scrollbar-Einstellungen koennen vom Sfx ueberschrieben werden:
     SfxScrollingMode eMode = aViewData.GetViewShell()->GetScrollingMode();
     if ( eMode == SCROLLING_NO )
-        bHScrollMode = bVScrollMode = sal_False;
+        bHScrollMode = bVScrollMode = false;
     else if ( eMode == SCROLLING_YES || eMode == SCROLLING_AUTO )   //! Auto ???
         bHScrollMode = bVScrollMode = sal_True;
 
     if ( aViewData.GetDocShell()->IsPreview() )
-        bHScrollMode = bVScrollMode = bTabMode = bHeader = bOutlMode = bHOutline = bVOutline = sal_False;
+        bHScrollMode = bVScrollMode = bTabMode = bHeader = bOutlMode = bHOutline = bVOutline = false;
 
         //
         //  Windows anlegen
@@ -2111,12 +2102,12 @@
                 aRel.Y() >= 0 && aRel.Y() < aWinSize.Height() + SPLIT_HANDLE_SIZE )
             return sal_True;
     }
-    return sal_False;
+    return false;
 }
 
 void ScTabView::SnapSplitPos( Point& rScreenPosPixel )
 {
-    sal_Bool bOverWin = sal_False;
+    sal_Bool bOverWin = false;
     sal_uInt16 i;
     for (i=0; i<4; i++)
         if (lcl_MouseIsOverWin(rScreenPosPixel,pGridWin[i]))
@@ -2143,17 +2134,10 @@
     Point aMouse = pWin->NormalizedScreenToOutputPixel( rScreenPosPixel );
     SCsCOL nPosX;
     SCsROW nPosY;
-<<<<<<< HEAD
     //  bNextIfLarge=FALSE: nicht auf naechste Zelle, wenn ausserhalb des Fensters
-    aViewData.GetPosFromPixel( aMouse.X(), aMouse.Y(), ePos, nPosX, nPosY, TRUE, FALSE, FALSE );
-    BOOL bLeft;
-    BOOL bTop;
-=======
-    //  #52949# bNextIfLarge=FALSE: nicht auf naechste Zelle, wenn ausserhalb des Fensters
-    aViewData.GetPosFromPixel( aMouse.X(), aMouse.Y(), ePos, nPosX, nPosY, sal_True, sal_False, sal_False );
+    aViewData.GetPosFromPixel( aMouse.X(), aMouse.Y(), ePos, nPosX, nPosY, true, false, false );
     sal_Bool bLeft;
     sal_Bool bTop;
->>>>>>> ce6308e4
     aViewData.GetMouseQuadrant( aMouse, ePos, nPosX, nPosY, bLeft, bTop );
     if (!bLeft)
         ++nPosX;
@@ -2266,7 +2250,7 @@
             pGridWin[i]->SetMapMode( pGridWin[i]->GetDrawMapMode() );
     SetNewVisArea();
 
-    RepeatResize(sal_False);
+    RepeatResize(false);
 
     UpdateShow();
     PaintLeft();
@@ -2396,7 +2380,7 @@
     if (pWin)
         return pWin->GetDPFieldOrientation( nCol, nRow ) == sheet::DataPilotFieldOrientation_PAGE;
 
-    return sal_False;
+    return false;
 }
 
 void ScTabView::StartDataSelect()
@@ -2421,11 +2405,7 @@
             pWin->LaunchDPFieldMenu( nCol, nRow );
             return;
         default:
-<<<<<<< HEAD
             ;
-=======
-            pWin->DoAutoFilterMenue( nCol, nRow, sal_True );
->>>>>>> ce6308e4
     }
 
     // Do autofilter if the current cell has autofilter button.  Otherwise do
@@ -2450,17 +2430,17 @@
     if(pTabControl!=NULL) pTabControl->EnableInput(bFlag,sal_True);
 
     if(pGridWin[SC_SPLIT_BOTTOMLEFT]!=NULL)
-        pGridWin[SC_SPLIT_BOTTOMLEFT]->EnableInput(bFlag,sal_False);
+        pGridWin[SC_SPLIT_BOTTOMLEFT]->EnableInput(bFlag,false);
     if(pGridWin[SC_SPLIT_BOTTOMRIGHT]!=NULL)
-        pGridWin[SC_SPLIT_BOTTOMRIGHT]->EnableInput(bFlag,sal_False);
+        pGridWin[SC_SPLIT_BOTTOMRIGHT]->EnableInput(bFlag,false);
     if(pGridWin[SC_SPLIT_TOPLEFT]!=NULL)
-        pGridWin[SC_SPLIT_TOPLEFT]->EnableInput(bFlag,sal_False);
+        pGridWin[SC_SPLIT_TOPLEFT]->EnableInput(bFlag,false);
     if(pGridWin[SC_SPLIT_TOPRIGHT]!=NULL)
-        pGridWin[SC_SPLIT_TOPRIGHT]->EnableInput(bFlag,sal_False);
+        pGridWin[SC_SPLIT_TOPRIGHT]->EnableInput(bFlag,false);
     if(pColBar[SC_SPLIT_RIGHT]!=NULL)
-        pColBar[SC_SPLIT_RIGHT]->EnableInput(bFlag,sal_False);
+        pColBar[SC_SPLIT_RIGHT]->EnableInput(bFlag,false);
     if(pRowBar[SC_SPLIT_TOP]!=NULL)
-        pRowBar[SC_SPLIT_TOP]->EnableInput(bFlag,sal_False);
+        pRowBar[SC_SPLIT_TOP]->EnableInput(bFlag,false);
 }
 
 
