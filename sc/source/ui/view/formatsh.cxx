/* -*- Mode: C++; tab-width: 4; indent-tabs-mode: nil; c-basic-offset: 4 -*- */
/*************************************************************************
 *
 * DO NOT ALTER OR REMOVE COPYRIGHT NOTICES OR THIS FILE HEADER.
 *
 * Copyright 2000, 2010 Oracle and/or its affiliates.
 *
 * OpenOffice.org - a multi-platform office productivity suite
 *
 * This file is part of OpenOffice.org.
 *
 * OpenOffice.org is free software: you can redistribute it and/or modify
 * it under the terms of the GNU Lesser General Public License version 3
 * only, as published by the Free Software Foundation.
 *
 * OpenOffice.org is distributed in the hope that it will be useful,
 * but WITHOUT ANY WARRANTY; without even the implied warranty of
 * MERCHANTABILITY or FITNESS FOR A PARTICULAR PURPOSE.  See the
 * GNU Lesser General Public License version 3 for more details
 * (a copy is included in the LICENSE file that accompanied this code).
 *
 * You should have received a copy of the GNU Lesser General Public License
 * version 3 along with OpenOffice.org.  If not, see
 * <http://www.openoffice.org/license.html>
 * for a copy of the LGPLv3 License.
 *
 ************************************************************************/

// MARKER(update_precomp.py): autogen include statement, do not remove
#include "precompiled_sc.hxx"


#include <com/sun/star/style/XStyleFamiliesSupplier.hpp>
#include <com/sun/star/beans/XPropertySet.hpp>
#include <com/sun/star/container/XNameAccess.hpp>

//------------------------------------------------------------------

//svdraw.hxx
#define _SDR_NOITEMS
#define _SDR_NOTOUCH
#define _SDR_NOTRANSFORM
#define _SI_NOSBXCONTROLS
#define _VCONT_HXX
#define _SI_NOOTHERFORMS
#define _VCTRLS_HXX
#define _SI_NOCONTROL
#define _SETBRW_HXX
#define _VCBRW_HXX
#define _SI_NOSBXCONTROLS

//------------------------------------------------------------------

#include "scitems.hxx"
#include <editeng/eeitem.hxx>

#include <sfx2/app.hxx>
#include <sfx2/viewfrm.hxx>
#include <sfx2/bindings.hxx>
#include <sfx2/objface.hxx>
#include <sfx2/request.hxx>
#include <svl/whiter.hxx>
#include <vcl/msgbox.hxx>

#define _ZFORLIST_DECLARE_TABLE
#include <svl/stritem.hxx>
#include <svl/zformat.hxx>
#include <svl/languageoptions.hxx>
#include <editeng/boxitem.hxx>
#include <editeng/langitem.hxx>
#include <svx/numinf.hxx>
#include <sfx2/dispatch.hxx>
#include <sfx2/templdlg.hxx>
#include <sfx2/tplpitem.hxx>
#include <editeng/svxenum.hxx>
#include <svx/algitem.hxx>
#include <editeng/wghtitem.hxx>
#include <editeng/postitem.hxx>
#include <editeng/udlnitem.hxx>
#include <editeng/bolnitem.hxx>
#include <editeng/colritem.hxx>
#include <editeng/brshitem.hxx>
#include <editeng/frmdiritem.hxx>
#include <editeng/scripttypeitem.hxx>
#include <svtools/colorcfg.hxx>
#include <editeng/shaditem.hxx>
#include <editeng/justifyitem.hxx>

#include "formatsh.hxx"
#include "sc.hrc"
#include "globstr.hrc"
#include "docsh.hxx"
#include "patattr.hxx"
#include "scmod.hxx"
#include "attrdlg.hrc"
#include "stlpool.hxx"
#include "stlsheet.hxx"
#include "printfun.hxx"
#include "docpool.hxx"
#include "scresid.hxx"
#include "tabvwsh.hxx"
#include "undostyl.hxx"


#define ScFormatShell
#define TableFont
#define FormatForSelection
#include "scslots.hxx"

<<<<<<< HEAD
#define Interior
#include <svx/svxslots.hxx>

#include "scabstdlg.hxx"
=======
#include "scabstdlg.hxx" //CHINA001
>>>>>>> ce6308e4

namespace {

SvxCellHorJustify lclConvertSlotToHAlign( sal_uInt16 nSlot )
{
    SvxCellHorJustify eHJustify = SVX_HOR_JUSTIFY_STANDARD;
    switch( nSlot )
    {
        case SID_ALIGN_ANY_HDEFAULT:    eHJustify = SVX_HOR_JUSTIFY_STANDARD;   break;
        case SID_ALIGN_ANY_LEFT:        eHJustify = SVX_HOR_JUSTIFY_LEFT;       break;
        case SID_ALIGN_ANY_HCENTER:     eHJustify = SVX_HOR_JUSTIFY_CENTER;     break;
        case SID_ALIGN_ANY_RIGHT:       eHJustify = SVX_HOR_JUSTIFY_RIGHT;      break;
        case SID_ALIGN_ANY_JUSTIFIED:   eHJustify = SVX_HOR_JUSTIFY_BLOCK;      break;
        default:    DBG_ERRORFILE( "lclConvertSlotToHAlign - invalid slot" );
    }
    return eHJustify;
}

SvxCellVerJustify lclConvertSlotToVAlign( sal_uInt16 nSlot )
{
    SvxCellVerJustify eVJustify = SVX_VER_JUSTIFY_STANDARD;
    switch( nSlot )
    {
        case SID_ALIGN_ANY_VDEFAULT:    eVJustify = SVX_VER_JUSTIFY_STANDARD;   break;
        case SID_ALIGN_ANY_TOP:         eVJustify = SVX_VER_JUSTIFY_TOP;        break;
        case SID_ALIGN_ANY_VCENTER:     eVJustify = SVX_VER_JUSTIFY_CENTER;     break;
        case SID_ALIGN_ANY_BOTTOM:      eVJustify = SVX_VER_JUSTIFY_BOTTOM;     break;
        default:    DBG_ERRORFILE( "lclConvertSlotToVAlign - invalid slot" );
    }
    return eVJustify;
}

} // namespace

TYPEINIT1( ScFormatShell, SfxShell );

SFX_IMPL_INTERFACE(ScFormatShell, SfxShell, ScResId(SCSTR_FORMATSHELL) )
{
    SFX_OBJECTBAR_REGISTRATION( SFX_OBJECTBAR_OBJECT | SFX_VISIBILITY_STANDARD |
                                SFX_VISIBILITY_SERVER,
                                ScResId(RID_OBJECTBAR_FORMAT));

}


ScFormatShell::ScFormatShell(ScViewData* pData) :
    SfxShell(pData->GetViewShell()),
    pViewData(pData)
{
    ScTabViewShell* pTabViewShell = GetViewData()->GetViewShell();

    SetPool( &pTabViewShell->GetPool() );
    ::svl::IUndoManager* pMgr = pViewData->GetSfxDocShell()->GetUndoManager();
    SetUndoManager( pMgr );
    if ( !pViewData->GetDocument()->IsUndoEnabled() )
    {
        pMgr->SetMaxUndoActionCount( 0 );
    }
    SetHelpId(HID_SCSHELL_FORMATSH);
    SetName(String::CreateFromAscii(RTL_CONSTASCII_STRINGPARAM("Format")));
}

ScFormatShell::~ScFormatShell()
{
}

//------------------------------------------------------------------

void ScFormatShell::GetStyleState( SfxItemSet& rSet )
{
    ScDocument*             pDoc        = GetViewData()->GetDocument();
    ScTabViewShell* pTabViewShell       = GetViewData()->GetViewShell();
    SfxStyleSheetBasePool*  pStylePool  = pDoc->GetStyleSheetPool();

    sal_Bool bProtected = sal_False;
    SCTAB nTabCount = pDoc->GetTableCount();
    for (SCTAB i=0; i<nTabCount; i++)
        if (pDoc->IsTabProtected(i))                // ueberhaupt eine Tabelle geschuetzt?
            bProtected = sal_True;

    SfxWhichIter    aIter(rSet);
    sal_uInt16          nWhich = aIter.FirstWhich();
    sal_uInt16          nSlotId = 0;

    while ( nWhich )
    {
        nSlotId = SfxItemPool::IsWhich( nWhich )
                    ? GetPool().GetSlotId( nWhich )
                    : nWhich;

        switch ( nSlotId )
        {
            case SID_STYLE_APPLY:
                if ( !pStylePool )
                    rSet.DisableItem( nSlotId );
                break;

            case SID_STYLE_FAMILY2:     // Zellvorlagen
            {
                SfxStyleSheet* pStyleSheet = (SfxStyleSheet*)
                                             pTabViewShell->GetStyleSheetFromMarked();

                if ( pStyleSheet )
                    rSet.Put( SfxTemplateItem( nSlotId, pStyleSheet->GetName() ) );
                else
                    rSet.Put( SfxTemplateItem( nSlotId, String() ) );
            }
            break;

            case SID_STYLE_FAMILY4:     // Seitenvorlagen
            {
                SCTAB           nCurTab     = GetViewData()->GetTabNo();
                String          aPageStyle  = pDoc->GetPageStyle( nCurTab );
                SfxStyleSheet*  pStyleSheet = (SfxStyleSheet*)pStylePool->
                                    Find( aPageStyle, SFX_STYLE_FAMILY_PAGE );

                if ( pStyleSheet )
                    rSet.Put( SfxTemplateItem( nSlotId, aPageStyle ) );
                else
                    rSet.Put( SfxTemplateItem( nSlotId, String() ) );
            }
            break;

            case SID_STYLE_WATERCAN:
            {
                rSet.Put( SfxBoolItem( nSlotId, SC_MOD()->GetIsWaterCan() ) );
            }
            break;

            case SID_STYLE_UPDATE_BY_EXAMPLE:
            {
                ISfxTemplateCommon* pDesigner = SFX_APP()->
                        GetCurrentTemplateCommon(pTabViewShell->GetViewFrame()->GetBindings());
                sal_Bool bPage = pDesigner && SFX_STYLE_FAMILY_PAGE == pDesigner->GetActualFamily();

                if ( bProtected || bPage )
                    rSet.DisableItem( nSlotId );
            }
            break;

            case SID_STYLE_EDIT:
            case SID_STYLE_DELETE:
            {
                ISfxTemplateCommon* pDesigner = SFX_APP()->
                        GetCurrentTemplateCommon(pTabViewShell->GetViewFrame()->GetBindings());
                sal_Bool bPage = pDesigner && SFX_STYLE_FAMILY_PAGE == pDesigner->GetActualFamily();

                if ( bProtected && !bPage )
                    rSet.DisableItem( nSlotId );
            }
            break;

            default:
                break;
        }

        nWhich = aIter.NextWhich();
    }
}

//------------------------------------------------------------------

void ScFormatShell::ExecuteStyle( SfxRequest& rReq )
{
    // Wenn ToolBar vertikal :
    if ( !rReq.GetArgs() )
    {
        pViewData->GetDispatcher().Execute( SID_STYLE_DESIGNER, SFX_CALLMODE_ASYNCHRON | SFX_CALLMODE_RECORD );
        return;
    }

    //--------------------------------------------------------------------
    SfxBindings&        rBindings   = pViewData->GetBindings();
    const SfxItemSet*   pArgs       = rReq.GetArgs();
    const sal_uInt16        nSlotId     = rReq.GetSlot();
    const SCTAB         nCurTab     = GetViewData()->GetTabNo();
    ScDocShell*         pDocSh      = GetViewData()->GetDocShell();
    ScTabViewShell*     pTabViewShell= GetViewData()->GetViewShell();
    ScDocument*         pDoc        = pDocSh->GetDocument();
    ScMarkData&         rMark       = GetViewData()->GetMarkData();
    ScModule*           pScMod      = SC_MOD();
    String              aRefName;
    sal_Bool                bUndo       = pDoc->IsUndoEnabled();

    if (   (nSlotId == SID_STYLE_NEW)
        || (nSlotId == SID_STYLE_EDIT)
        || (nSlotId == SID_STYLE_DELETE)
        || (nSlotId == SID_STYLE_APPLY)
        || (nSlotId == SID_STYLE_WATERCAN)
        || (nSlotId == SID_STYLE_FAMILY)
        || (nSlotId == SID_STYLE_NEW_BY_EXAMPLE)
        || (nSlotId == SID_STYLE_UPDATE_BY_EXAMPLE) )
    {
        SfxStyleSheetBasePool*  pStylePool  = pDoc->GetStyleSheetPool();
        SfxStyleSheetBase*      pStyleSheet = NULL;

        sal_Bool bStyleToMarked = sal_False;
        sal_Bool bListAction = sal_False;
        sal_Bool bAddUndo = sal_False;          // add ScUndoModifyStyle (style modified)
        ScStyleSaveData aOldData;       // for undo/redo
        ScStyleSaveData aNewData;

        SfxStyleFamily eFamily = SFX_STYLE_FAMILY_PARA;
        const SfxPoolItem* pFamItem;
        if ( pArgs && SFX_ITEM_SET == pArgs->GetItemState( SID_STYLE_FAMILY, sal_True, &pFamItem ) )
            eFamily = (SfxStyleFamily)((const SfxUInt16Item*)pFamItem)->GetValue();
        else
        if ( pArgs && SFX_ITEM_SET == pArgs->GetItemState( SID_STYLE_FAMILYNAME, sal_True, &pFamItem ) )
        {
            String sFamily = ((const SfxStringItem*)pFamItem)->GetValue();
            if (sFamily.CompareToAscii("CellStyles") == COMPARE_EQUAL)
                eFamily = SFX_STYLE_FAMILY_PARA;
            else
            if (sFamily.CompareToAscii("PageStyles") == COMPARE_EQUAL)
                eFamily = SFX_STYLE_FAMILY_PAGE;
        }

        String                  aStyleName;
<<<<<<< HEAD
        USHORT                  nRetMask = 0xffff;
=======
        sal_uInt16                  nRetMask = 0xffff;
//      #96983# only stylist sends focus to sheet
//        sal_Bool                    bGrabFocus = ( SID_STYLE_APPLY == nSlotId );
>>>>>>> ce6308e4

        pStylePool->SetSearchMask( eFamily, SFXSTYLEBIT_ALL );

        switch ( nSlotId )
        {
            case SID_STYLE_NEW:
                {
                    const SfxPoolItem* pNameItem;
                    if (pArgs && SFX_ITEM_SET == pArgs->GetItemState( nSlotId, sal_True, &pNameItem ))
                        aStyleName  = ((const SfxStringItem*)pNameItem)->GetValue();

                    const SfxPoolItem* pRefItem=NULL;
                    if (pArgs && SFX_ITEM_SET == pArgs->GetItemState( SID_STYLE_REFERENCE, sal_True, &pRefItem ))
                    {
                        if(pRefItem!=NULL)
                            aRefName  = ((const SfxStringItem*)pRefItem)->GetValue();
                    }

                    pStyleSheet = &(pStylePool->Make( aStyleName, eFamily,
                                                      SFXSTYLEBIT_USERDEF ) );

                    if ( pStyleSheet && pStyleSheet->HasParentSupport() )
                        pStyleSheet->SetParent(aRefName);
                }
                break;

            case SID_STYLE_APPLY:
            {
                SFX_REQUEST_ARG( rReq, pNameItem, SfxStringItem, SID_APPLY_STYLE, sal_False );
                SFX_REQUEST_ARG( rReq, pFamilyItem, SfxStringItem, SID_STYLE_FAMILYNAME, sal_False );
                if ( pFamilyItem && pNameItem )
                {
                    com::sun::star::uno::Reference< com::sun::star::style::XStyleFamiliesSupplier > xModel(pDocSh->GetModel(), com::sun::star::uno::UNO_QUERY);
                    try
                    {
                        com::sun::star::uno::Reference< com::sun::star::container::XNameAccess > xStyles;
                        com::sun::star::uno::Reference< com::sun::star::container::XNameAccess > xCont = xModel->getStyleFamilies();
                        xCont->getByName(pFamilyItem->GetValue()) >>= xStyles;
                        com::sun::star::uno::Reference< com::sun::star::beans::XPropertySet > xInfo;
                        xStyles->getByName( pNameItem->GetValue() ) >>= xInfo;
                        ::rtl::OUString aUIName;
                        xInfo->getPropertyValue( ::rtl::OUString(RTL_CONSTASCII_USTRINGPARAM("DisplayName")) ) >>= aUIName;
                        if ( aUIName.getLength() )
                            rReq.AppendItem( SfxStringItem( SID_STYLE_APPLY, aUIName ) );
                    }
                    catch( com::sun::star::uno::Exception& )
                    {
                    }
                }
            }
            case SID_STYLE_EDIT:
            case SID_STYLE_DELETE:
            case SID_STYLE_NEW_BY_EXAMPLE:
                {
                    const SfxPoolItem* pNameItem;
                    if (pArgs && SFX_ITEM_SET == pArgs->GetItemState( nSlotId, sal_True, &pNameItem ))
                        aStyleName  = ((const SfxStringItem*)pNameItem)->GetValue();
                    pStyleSheet = pStylePool->Find( aStyleName, eFamily );

                    aOldData.InitFromStyle( pStyleSheet );
                }
                break;

            case SID_STYLE_WATERCAN:
            {
                sal_Bool bWaterCan = pScMod->GetIsWaterCan();

                if( !bWaterCan )
                {
                    const SfxPoolItem* pItem;

                    if ( SFX_ITEM_SET ==
                         pArgs->GetItemState( nSlotId, sal_True, &pItem ) )
                    {
                        const SfxStringItem* pStrItem = PTR_CAST(SfxStringItem,pItem);
                        if ( pStrItem )
                        {
                            aStyleName  = pStrItem->GetValue();
                            pStyleSheet = pStylePool->Find( aStyleName, eFamily );

                            if ( pStyleSheet )
                            {
                                ((ScStyleSheetPool*)pStylePool)->
                                        SetActualStyleSheet( pStyleSheet );
                                rReq.Done();
                            }
                        }
                    }
                }

                if ( !bWaterCan && pStyleSheet )
                {
                    pScMod->SetWaterCan( sal_True );
                    pTabViewShell->SetActivePointer( Pointer(POINTER_FILL) );
                    rReq.Done();
                }
                else
                {
                    pScMod->SetWaterCan( sal_False );
                    pTabViewShell->SetActivePointer( Pointer(POINTER_ARROW) );
                    rReq.Done();
                }
            }
            break;

            default:
                break;
        }

        // Neuen Style fuer WaterCan-Mode setzen
        if ( nSlotId == SID_STYLE_APPLY && pScMod->GetIsWaterCan() && pStyleSheet )
            ((ScStyleSheetPool*)pStylePool)->SetActualStyleSheet( pStyleSheet );

        switch ( eFamily )
        {
            case SFX_STYLE_FAMILY_PARA:
            {
                switch ( nSlotId )
                {
                    case SID_STYLE_DELETE:
                    {
                        if ( pStyleSheet )
                        {
                            pTabViewShell->RemoveStyleSheetInUse( pStyleSheet );
                            pStylePool->Remove( pStyleSheet );
                            pTabViewShell->InvalidateAttribs();
                            nRetMask = sal_True;
                            bAddUndo = sal_True;
                            rReq.Done();
                        }
                        else
                            nRetMask = sal_False;
                    }
                    break;

                    case SID_STYLE_APPLY:
                    {
                        if ( pStyleSheet && !pScMod->GetIsWaterCan() )
                        {
                            // Anwenden der Vorlage auf das Dokument
                            pTabViewShell->SetStyleSheetToMarked( (SfxStyleSheet*)pStyleSheet );
                            pTabViewShell->InvalidateAttribs();
                            rReq.Done();
                        }
                    }
                    break;

                    case SID_STYLE_NEW_BY_EXAMPLE:
                    case SID_STYLE_UPDATE_BY_EXAMPLE:
                    {
                        // Vorlage erzeugen/ersetzen durch Attribute
                        // an der Cursor-Position:

                        const ScPatternAttr* pAttrItem = NULL;

                        // Die Abfrage, ob markiert ist, war hier immer falsch,
                        // darum jetzt gar nicht mehr, und einfach vom Cursor.
                        // Wenn Attribute aus der Selektion genommen werden sollen,
                        // muss noch darauf geachtet werden, Items aus Vorlagen nicht
                        // zu uebernehmen (GetSelectionPattern sammelt auch Items aus
                        // Vorlagen zusammen) (#44748#)
                        //      pAttrItem = GetSelectionPattern();

                        // ScViewData* pViewData = GetViewData();
                        SCCOL       nCol = pViewData->GetCurX();
                        SCROW       nRow = pViewData->GetCurY();
                        pAttrItem = pDoc->GetPattern( nCol, nRow, nCurTab );

                        SfxItemSet aAttrSet = pAttrItem->GetItemSet();
                        aAttrSet.ClearItem( ATTR_MERGE );
                        aAttrSet.ClearItem( ATTR_MERGE_FLAG );
                        //  bedingte Formatierung und Gueltigkeit nicht uebernehmen,
                        //  weil sie in der Vorlage nicht editiert werden koennen
                        aAttrSet.ClearItem( ATTR_VALIDDATA );
                        aAttrSet.ClearItem( ATTR_CONDITIONAL );

                        if ( SID_STYLE_NEW_BY_EXAMPLE == nSlotId )
                        {
                            if ( bUndo )
                            {
                                String aUndo = ScGlobal::GetRscString( STR_UNDO_EDITCELLSTYLE );
                                pDocSh->GetUndoManager()->EnterListAction( aUndo, aUndo );
                                bListAction = sal_True;
                            }

                            sal_Bool            bConvertBack = sal_False;
                            SfxStyleSheet*  pSheetInUse = (SfxStyleSheet*)
                                                          pTabViewShell->GetStyleSheetFromMarked();

                            // wenn neuer Style vorhanden und in der Selektion
                            // verwendet wird, so darf der Parent nicht uebernommen
                            // werden:

                            if ( pStyleSheet && pSheetInUse && pStyleSheet == pSheetInUse )
                                pSheetInUse = NULL;

                            // wenn bereits vorhanden, erstmal entfernen...
                            if ( pStyleSheet )
                            {
                                // Style-Pointer zu Namen vor Erase,
                                // weil Zellen sonst ungueltige Pointer
                                // enthalten.
                                //!!! bei Gelenheit mal eine Methode, die
                                //    das fuer einen bestimmten Style macht
                                pDoc->StylesToNames();
                                bConvertBack = sal_True;
                                pStylePool->Remove(pStyleSheet);
                            }

                            // ...und neu anlegen
                            pStyleSheet = &pStylePool->Make( aStyleName, eFamily,
                                                             SFXSTYLEBIT_USERDEF );

                            // wenn ein Style vorhanden ist, so wird dieser
                            // Parent der neuen Vorlage:
                            if ( pSheetInUse && pStyleSheet->HasParentSupport() )
                                pStyleSheet->SetParent( pSheetInUse->GetName() );

                            if ( bConvertBack )
                                // Namen zu Style-Pointer
                                pDoc->UpdStlShtPtrsFrmNms();
                            else
                                pDoc->GetPool()->CellStyleCreated( aStyleName );

                            // Attribute uebernehmen und Style anwenden
                            pStyleSheet->GetItemSet().Put( aAttrSet );
                            pTabViewShell->UpdateStyleSheetInUse( pStyleSheet );

                            //  call SetStyleSheetToMarked after adding the ScUndoModifyStyle
                            //  (pStyleSheet pointer is used!)
                            bStyleToMarked = sal_True;
                        }
                        else // ( nSlotId == SID_STYLE_UPDATE_BY_EXAMPLE )
                        {
                            pStyleSheet = (SfxStyleSheet*)pTabViewShell->GetStyleSheetFromMarked();

                            if ( pStyleSheet )
                            {
                                aOldData.InitFromStyle( pStyleSheet );

                                if ( bUndo )
                                {
                                    String aUndo = ScGlobal::GetRscString( STR_UNDO_EDITCELLSTYLE );
                                    pDocSh->GetUndoManager()->EnterListAction( aUndo, aUndo );
                                    bListAction = sal_True;
                                }

                                pStyleSheet->GetItemSet().Put( aAttrSet );
                                pTabViewShell->UpdateStyleSheetInUse( pStyleSheet );

                                //  call SetStyleSheetToMarked after adding the ScUndoModifyStyle
                                //  (pStyleSheet pointer is used!)
                                bStyleToMarked = sal_True;
                            }
                        }

                        aNewData.InitFromStyle( pStyleSheet );
                        bAddUndo = sal_True;
                        rReq.Done();
                    }
                    break;

                    default:
                        break;
                }
            } // case SFX_STYLE_FAMILY_PARA:
            break;

            case SFX_STYLE_FAMILY_PAGE:
            {
                switch ( nSlotId )
                {
                    case SID_STYLE_DELETE:
                    {
                        nRetMask = ( NULL != pStyleSheet );
                        if ( pStyleSheet )
                        {
                            if ( pDoc->RemovePageStyleInUse( pStyleSheet->GetName() ) )
                            {
                                ScPrintFunc( pDocSh, pTabViewShell->GetPrinter(sal_True), nCurTab ).UpdatePages();
                                rBindings.Invalidate( SID_STATUS_PAGESTYLE );
                                rBindings.Invalidate( FID_RESET_PRINTZOOM );
                            }
                            pStylePool->Remove( pStyleSheet );
                            rBindings.Invalidate( SID_STYLE_FAMILY4 );
                            pDocSh->SetDocumentModified();
                            bAddUndo = sal_True;
                            rReq.Done();
                        }
                    }
                    break;

                    case SID_STYLE_APPLY:
                    {
                        nRetMask = ( NULL != pStyleSheet );
                        if ( pStyleSheet && !pScMod->GetIsWaterCan() )
                        {
                            ScUndoApplyPageStyle* pUndoAction = 0;
                            for( SCTAB nTab = 0, nTabCount = pDoc->GetTableCount(); nTab < nTabCount; ++nTab )
                            {
                                if( rMark.GetTableSelect( nTab ) )
                                {
                                    String aOldName = pDoc->GetPageStyle( nTab );
                                    if ( aOldName != aStyleName )
                                    {
                                        pDoc->SetPageStyle( nTab, aStyleName );
                                        ScPrintFunc( pDocSh, pTabViewShell->GetPrinter(sal_True), nTab ).UpdatePages();
                                        if( !pUndoAction )
                                            pUndoAction = new ScUndoApplyPageStyle( pDocSh, aStyleName );
                                        pUndoAction->AddSheetAction( nTab, aOldName );
                                    }
                                }
                            }
                            if( pUndoAction )
                            {
                                pDocSh->GetUndoManager()->AddUndoAction( pUndoAction );
                                pDocSh->SetDocumentModified();
                                rBindings.Invalidate( SID_STYLE_FAMILY4 );
                                rBindings.Invalidate( SID_STATUS_PAGESTYLE );
                                rBindings.Invalidate( FID_RESET_PRINTZOOM );
                            }
                            rReq.Done();
                        }
                    }
                    break;

                    case SID_STYLE_NEW_BY_EXAMPLE:
                    {
                        const String& rStrCurStyle = pDoc->GetPageStyle( nCurTab );

                        if ( rStrCurStyle != aStyleName )
                        {
                            SfxStyleSheetBase*  pCurStyle = pStylePool->Find( rStrCurStyle, eFamily );
                            SfxItemSet          aAttrSet  = pCurStyle->GetItemSet();
                            SCTAB               nInTab;
                            sal_Bool                bUsed = pDoc->IsPageStyleInUse( aStyleName, &nInTab );

                            // wenn bereits vorhanden, erstmal entfernen...
                            if ( pStyleSheet )
                                pStylePool->Remove( pStyleSheet );

                            // ...und neu anlegen
                            pStyleSheet = &pStylePool->Make( aStyleName, eFamily,
                                                             SFXSTYLEBIT_USERDEF );

                            // Attribute uebernehmen
                            pStyleSheet->GetItemSet().Put( aAttrSet );
                            pDocSh->SetDocumentModified();

                            // wenn in Verwendung -> Update
                            if ( bUsed )
                                ScPrintFunc( pDocSh, pTabViewShell->GetPrinter(sal_True), nInTab ).UpdatePages();

                            aNewData.InitFromStyle( pStyleSheet );
                            bAddUndo = sal_True;
                            rReq.Done();
                            nRetMask = sal_True;
                        }
                    }
                    break;

                    default:
                        break;
                } // switch ( nSlotId )
            } // case SFX_STYLE_FAMILY_PAGE:
            break;

            default:
                break;
        } // switch ( eFamily )

        // Neu anlegen oder bearbeiten ueber Dialog:
        if ( nSlotId == SID_STYLE_NEW || nSlotId == SID_STYLE_EDIT )
        {
            if ( pStyleSheet )
            {
                SvxNumberInfoItem* pNumberInfoItem = NULL;

                SfxStyleFamily  eFam    = pStyleSheet->GetFamily();
<<<<<<< HEAD
                SfxAbstractTabDialog* pDlg    = NULL;
                USHORT          nRsc    = 0;
=======
                // ScDocument*     pDoc    = GetViewData()->GetDocument();
                // ScDocShell*     pDocSh  = GetViewData()->GetDocShell();
                //CHINA001 ScStyleDlg*      pDlg    = NULL;
                SfxAbstractTabDialog* pDlg    = NULL; //CHINA001
                sal_uInt16          nRsc    = 0;
>>>>>>> ce6308e4

                // alte Items aus der Vorlage merken
                SfxItemSet aOldSet = pStyleSheet->GetItemSet();
                String aOldName = pStyleSheet->GetName();

                switch ( eFam )
                {
                    case SFX_STYLE_FAMILY_PAGE:
                        nRsc = RID_SCDLG_STYLES_PAGE;
                        break;

                    case SFX_STYLE_FAMILY_PARA:
                    default:
                        {
                            SfxItemSet& rSet = pStyleSheet->GetItemSet();

                            const SfxPoolItem* pItem;
                            if ( rSet.GetItemState( ATTR_VALUE_FORMAT,
                                    sal_False, &pItem ) == SFX_ITEM_SET )
                            {
                                // NumberFormat Value aus Value und Language
                                // erzeugen und eintueten
                                sal_uLong nFormat =
                                    ((SfxUInt32Item*)pItem)->GetValue();
                                LanguageType eLang =
                                    ((SvxLanguageItem*)&rSet.Get(
                                    ATTR_LANGUAGE_FORMAT ))->GetLanguage();
                                sal_uLong nLangFormat = pDoc->GetFormatTable()->
                                    GetFormatForLanguageIfBuiltIn( nFormat, eLang );
                                if ( nLangFormat != nFormat )
                                {
                                    SfxUInt32Item aNewItem( ATTR_VALUE_FORMAT, nLangFormat );
                                    rSet.Put( aNewItem );
                                    aOldSet.Put( aNewItem );
                                    // auch in aOldSet fuer Vergleich nach dem Dialog,
                                    // sonst geht evtl. eine Aenderung der Sprache verloren
                                }
                            }

                            pTabViewShell->MakeNumberInfoItem( pDoc, GetViewData(), &pNumberInfoItem );
                            pDocSh->PutItem( *pNumberInfoItem );
                            nRsc = RID_SCDLG_STYLES_PAR;

                            //  auf jeden Fall ein SvxBoxInfoItem mit Table = sal_False im Set:
                            //  (wenn gar kein Item da ist, loescht der Dialog auch das
                            //   BORDER_OUTER SvxBoxItem aus dem Vorlagen-Set)

                            if ( rSet.GetItemState( ATTR_BORDER_INNER, sal_False ) != SFX_ITEM_SET )
                            {
                                SvxBoxInfoItem aBoxInfoItem( ATTR_BORDER_INNER );
                                aBoxInfoItem.SetTable(sal_False);       // keine inneren Linien
                                aBoxInfoItem.SetDist(sal_True);
                                aBoxInfoItem.SetMinDist(sal_False);
                                rSet.Put( aBoxInfoItem );
                            }
                        }
                        break;
                }

                //  If GetDefDialogParent is a dialog, it must be used
                //  (style catalog)

                Window* pParent = Application::GetDefDialogParent();
                if ( !pParent || !pParent->IsDialog() )
                {
                    //  GetDefDialogParent currently doesn't return the window
                    //  that was set with SetDefDialogParent (but dynamically finds the
                    //  topmost parent of the focus window), so IsDialog above is FALSE
                    //  even if called from the style catalog.
                    //  -> Use NULL if a modal dialog is open, to enable the Dialog's
                    //  default parent handling.
                    if ( Application::IsInModalMode() )
                        pParent = NULL;
                    else
                        pParent = pTabViewShell->GetDialogParent();
                }

                pTabViewShell->SetInFormatDialog(sal_True);

                ScAbstractDialogFactory* pFact = ScAbstractDialogFactory::Create();
                DBG_ASSERT(pFact, "ScAbstractFactory create fail!");

                pDlg = pFact->CreateScStyleDlg( pParent, *pStyleSheet, nRsc, nRsc );
                DBG_ASSERT(pDlg, "Dialog create fail!");
                short nResult = pDlg->Execute();
                pTabViewShell->SetInFormatDialog(sal_False);

                if ( nResult == RET_OK )
                {
                    const SfxItemSet* pOutSet = pDlg->GetOutputItemSet();

                    if ( pOutSet )
                    {
                        nRetMask = pStyleSheet->GetMask();

                        //  Attribut-Vergleiche (frueher in ModifyStyleSheet)
                        //  jetzt hier mit den alten Werten (Style ist schon veraendert)

                        if ( SFX_STYLE_FAMILY_PARA == eFam )
                        {
                            SfxItemSet& rNewSet = pStyleSheet->GetItemSet();
                            sal_Bool bNumFormatChanged;
                            if ( ScGlobal::CheckWidthInvalidate(
                                                bNumFormatChanged, aOldSet, rNewSet ) )
                                pDoc->InvalidateTextWidth( NULL, NULL, bNumFormatChanged );

                            SCTAB nTabCount = pDoc->GetTableCount();
                            for (SCTAB nTab=0; nTab<nTabCount; nTab++)
                                if (pDoc->IsStreamValid(nTab))
                                    pDoc->SetStreamValid(nTab, sal_False);

                            sal_uLong nOldFormat = ((const SfxUInt32Item&)aOldSet.
                                                    Get( ATTR_VALUE_FORMAT )).GetValue();
                            sal_uLong nNewFormat = ((const SfxUInt32Item&)rNewSet.
                                                    Get( ATTR_VALUE_FORMAT )).GetValue();
                            if ( nNewFormat != nOldFormat )
                            {
                                SvNumberFormatter* pFormatter = pDoc->GetFormatTable();
                                const SvNumberformat* pOld = pFormatter->GetEntry( nOldFormat );
                                const SvNumberformat* pNew = pFormatter->GetEntry( nNewFormat );
                                if ( pOld && pNew && pOld->GetLanguage() != pNew->GetLanguage() )
                                    rNewSet.Put( SvxLanguageItem(
                                                    pNew->GetLanguage(), ATTR_LANGUAGE_FORMAT ) );
                            }

                            pDoc->GetPool()->CellStyleCreated( pStyleSheet->GetName() );
                        }
                        else
                        {
                            //! auch fuer Seitenvorlagen die Abfragen hier

                            String aNewName = pStyleSheet->GetName();
                            if ( aNewName != aOldName &&
                                    pDoc->RenamePageStyleInUse( aOldName, aNewName ) )
                            {
                                rBindings.Invalidate( SID_STATUS_PAGESTYLE );
                                rBindings.Invalidate( FID_RESET_PRINTZOOM );
                            }

                            pDoc->ModifyStyleSheet( *pStyleSheet, *pOutSet );
                            rBindings.Invalidate( FID_RESET_PRINTZOOM );
                        }

                        pDocSh->SetDocumentModified();

                        if ( SFX_STYLE_FAMILY_PARA == eFam )
                        {
                            pTabViewShell->UpdateNumberFormatter( pDoc,
                                (const SvxNumberInfoItem&)
                                    *(pDocSh->GetItem(SID_ATTR_NUMBERFORMAT_INFO)) );

                            pTabViewShell->UpdateStyleSheetInUse( pStyleSheet );
                            pTabViewShell->InvalidateAttribs();
                        }

                        aNewData.InitFromStyle( pStyleSheet );
                        bAddUndo = sal_True;
                    }
                }
                else
                {
                    if ( nSlotId == SID_STYLE_NEW )
                        pStylePool->Remove( pStyleSheet );
                    else
                    {
                        //  falls zwischendurch etwas mit dem temporaer geaenderten
                        //  ItemSet gepainted wurde:
                        pDocSh->PostPaintGridAll();
                    }
                }
                delete pDlg;
            }
        }

            rReq.SetReturnValue( SfxUInt16Item( nSlotId, nRetMask ) );

        if ( bAddUndo && bUndo)
            pDocSh->GetUndoManager()->AddUndoAction(
                        new ScUndoModifyStyle( pDocSh, eFamily, aOldData, aNewData ) );

        if ( bStyleToMarked )
        {
            //  call SetStyleSheetToMarked after adding the ScUndoModifyStyle,
            //  so redo will find the modified style
            pTabViewShell->SetStyleSheetToMarked( (SfxStyleSheet*)pStyleSheet );
            pTabViewShell->InvalidateAttribs();
        }

        if ( bListAction )
            pDocSh->GetUndoManager()->LeaveListAction();
    }
    else
    {
        OSL_FAIL( "Unknown slot (ScViewShell::ExecuteStyle)" );
    }
}

void ScFormatShell::ExecuteNumFormat( SfxRequest& rReq )
{
    ScModule*           pScMod      = SC_MOD();
    ScTabViewShell* pTabViewShell   = GetViewData()->GetViewShell();
    const SfxItemSet*   pReqArgs    = rReq.GetArgs();
<<<<<<< HEAD
    USHORT              nSlot       = rReq.GetSlot();
    SfxBindings& rBindings          = pTabViewShell->GetViewFrame()->GetBindings();
=======
    sal_uInt16              nSlot       = rReq.GetSlot();
>>>>>>> ce6308e4

    pTabViewShell->HideListBox();                   // Autofilter-DropDown-Listbox

                                    // Eingabe beenden
    if ( GetViewData()->HasEditView( GetViewData()->GetActivePart() ) )
    {
        switch ( nSlot )
        {
            case SID_NUMBER_TWODEC:
            case SID_NUMBER_SCIENTIFIC:
            case SID_NUMBER_DATE:
            case SID_NUMBER_CURRENCY:
            case SID_NUMBER_PERCENT:
            case SID_NUMBER_STANDARD:
            case SID_NUMBER_FORMAT:
            case SID_NUMBER_INCDEC:
            case SID_NUMBER_DECDEC:
            case FID_DEFINE_NAME:
            case FID_USE_NAME:
            case FID_INSERT_NAME:
            case SID_SPELL_DIALOG:
            case SID_HANGUL_HANJA_CONVERSION:

            pScMod->InputEnterHandler();
            pTabViewShell->UpdateInputHandler();
            break;

            default:
            break;
        }
    }

    short nType = GetCurrentNumberFormatType();
    SfxItemSet aSet( GetPool(), nSlot, nSlot );
    switch ( nSlot )
    {
        case SID_NUMBER_TWODEC:
            pTabViewShell->SetNumberFormat( NUMBERFORMAT_NUMBER, 4 );       // Standard+4 = #.##0,00
            rReq.Done();
            break;
        case SID_NUMBER_SCIENTIFIC:
            if ((nType & NUMBERFORMAT_SCIENTIFIC))
                pTabViewShell->SetNumberFormat( NUMBERFORMAT_NUMBER );
            else
                pTabViewShell->SetNumberFormat( NUMBERFORMAT_SCIENTIFIC );
            aSet.Put( SfxBoolItem(nSlot, !(nType & NUMBERFORMAT_SCIENTIFIC)) );
            rBindings.Invalidate( nSlot );
            rReq.Done();
            break;
        case SID_NUMBER_DATE:
            if ((nType & NUMBERFORMAT_DATE))
                pTabViewShell->SetNumberFormat( NUMBERFORMAT_NUMBER );
            else
                pTabViewShell->SetNumberFormat( NUMBERFORMAT_DATE );
            aSet.Put( SfxBoolItem(nSlot, !(nType & NUMBERFORMAT_DATE)) );
            rBindings.Invalidate( nSlot );
            rReq.Done();
            break;
        case SID_NUMBER_TIME:
            if ((nType & NUMBERFORMAT_TIME))
                pTabViewShell->SetNumberFormat( NUMBERFORMAT_NUMBER );
            else
                pTabViewShell->SetNumberFormat( NUMBERFORMAT_TIME );
            aSet.Put( SfxBoolItem(nSlot, !(nType & NUMBERFORMAT_TIME)) );
            rBindings.Invalidate( nSlot );
            rReq.Done();
            break;
        case SID_NUMBER_CURRENCY:
            if ((nType & NUMBERFORMAT_CURRENCY))
                pTabViewShell->SetNumberFormat( NUMBERFORMAT_NUMBER );
            else
                pTabViewShell->SetNumberFormat( NUMBERFORMAT_CURRENCY );
            aSet.Put( SfxBoolItem(nSlot, !(nType & NUMBERFORMAT_CURRENCY)) );
            rBindings.Invalidate( nSlot );
            rReq.Done();
            break;
        case SID_NUMBER_PERCENT:
            if ((nType & NUMBERFORMAT_PERCENT))
                pTabViewShell->SetNumberFormat( NUMBERFORMAT_NUMBER );
            else
                pTabViewShell->SetNumberFormat( NUMBERFORMAT_PERCENT );
            aSet.Put( SfxBoolItem(nSlot, !(nType & NUMBERFORMAT_PERCENT)) );
            rBindings.Invalidate( nSlot );
            rReq.Done();
            break;
        case SID_NUMBER_STANDARD:
            pTabViewShell->SetNumberFormat( NUMBERFORMAT_NUMBER );
            rReq.Done();
            break;
        case SID_NUMBER_INCDEC:
            pTabViewShell->ChangeNumFmtDecimals( sal_True );
            rReq.Done();
            break;
        case SID_NUMBER_DECDEC:
            pTabViewShell->ChangeNumFmtDecimals( sal_False );
            rReq.Done();
            break;

        case SID_NUMBER_FORMAT:
            if ( pReqArgs )
            {
                const SfxPoolItem* pItem;
                if(pReqArgs->GetItemState(nSlot, sal_True, &pItem) == SFX_ITEM_SET)
                {
                    String aCode = ((const SfxStringItem*)pItem)->GetValue();
                    pTabViewShell->SetNumFmtByStr( aCode );
                }
            }
            break;

        case SID_ATTR_NUMBERFORMAT_VALUE:
            if ( pReqArgs )
            {
                const SfxPoolItem* pItem;
                if ( pReqArgs->GetItemState( ATTR_VALUE_FORMAT, sal_True, &pItem ) == SFX_ITEM_SET )
                {
                    // We have to accomplish this using ApplyAttributes()
                    // because we also need the language information to be
                    // considered.
                    const SfxItemSet& rOldSet =
                        pTabViewShell->GetSelectionPattern()->GetItemSet();
                    SfxItemPool* pDocPool = GetViewData()->GetDocument()->GetPool();
                    SfxItemSet aNewSet( *pDocPool, ATTR_PATTERN_START, ATTR_PATTERN_END );
                    aNewSet.Put( *pItem );
                    pTabViewShell->ApplyAttributes( &aNewSet, &rOldSet, sal_True );
                }
            }
            break;

        default:
            OSL_FAIL("falscher Slot bei ExecuteEdit");
            break;
    }
}


//------------------------------------------------------------------

#define APPLY_HOR_JUSTIFY(j) \
    {                                                                       \
        if ( !pHorJustify || (eHorJustify != (j) ) )                        \
            pTabViewShell->ApplyAttr( SvxHorJustifyItem( (j) ) );                          \
        else                                                                \
            pTabViewShell->ApplyAttr( SvxHorJustifyItem( SVX_HOR_JUSTIFY_STANDARD ) );     \
    }

#define APPLY_VER_JUSTIFY(j) \
    {                                                                       \
        if ( !pVerJustify || (eVerJustify != (j) ) )                        \
            pTabViewShell->ApplyAttr( SvxVerJustifyItem( (j) ) );                          \
        else                                                                \
            pTabViewShell->ApplyAttr( SvxVerJustifyItem( SVX_VER_JUSTIFY_STANDARD ) );     \
    }

void ScFormatShell::ExecuteAlignment( SfxRequest& rReq )
{
    ScTabViewShell* pTabViewShell       = GetViewData()->GetViewShell();
    SfxBindings&            rBindings   = pViewData->GetBindings();
    const SfxItemSet*       pSet        = rReq.GetArgs();
    sal_uInt16                  nSlot       = rReq.GetSlot();

    pTabViewShell->HideListBox();   // Autofilter-DropDown-Listbox

    switch( nSlot )
    {
        // pseudo slots for Format menu
        case SID_ALIGN_ANY_HDEFAULT:
        case SID_ALIGN_ANY_LEFT:
        case SID_ALIGN_ANY_HCENTER:
        case SID_ALIGN_ANY_RIGHT:
        case SID_ALIGN_ANY_JUSTIFIED:
            pTabViewShell->ApplyAttr( SvxHorJustifyItem( lclConvertSlotToHAlign( nSlot ), ATTR_HOR_JUSTIFY ) );
        break;
        case SID_ALIGN_ANY_VDEFAULT:
        case SID_ALIGN_ANY_TOP:
        case SID_ALIGN_ANY_VCENTER:
        case SID_ALIGN_ANY_BOTTOM:
            pTabViewShell->ApplyAttr( SvxVerJustifyItem( lclConvertSlotToVAlign( nSlot ), ATTR_VER_JUSTIFY ) );
        break;

        default:
            if( pSet )
            {
                const SfxPoolItem* pItem = NULL;
                if( pSet->GetItemState(GetPool().GetWhich(nSlot), sal_True, &pItem  ) == SFX_ITEM_SET )
                {

                    switch ( nSlot )
                    {
                        case SID_ATTR_ALIGN_HOR_JUSTIFY:
                        case SID_ATTR_ALIGN_VER_JUSTIFY:
                        case SID_ATTR_ALIGN_INDENT:
                        case SID_ATTR_ALIGN_HYPHENATION:
                        case SID_ATTR_ALIGN_DEGREES:
                        case SID_ATTR_ALIGN_LOCKPOS:
                        case SID_ATTR_ALIGN_MARGIN:
                        case SID_ATTR_ALIGN_STACKED:
                            pTabViewShell->ApplyAttr( *pItem );
                        break;

                        case SID_H_ALIGNCELL:
                        {
                            SvxCellHorJustify eJust = (SvxCellHorJustify)((const SvxHorJustifyItem*)pItem)->GetValue();
                            // #i78476# update alignment of text in cell edit mode
                            pTabViewShell->UpdateInputHandlerCellAdjust( eJust );
                            pTabViewShell->ApplyAttr( SvxHorJustifyItem( eJust, ATTR_HOR_JUSTIFY ) );
                        }
                        break;
                        case SID_V_ALIGNCELL:
                            pTabViewShell->ApplyAttr( SvxVerJustifyItem( (SvxCellVerJustify)((const SvxVerJustifyItem*)pItem)->GetValue(), ATTR_VER_JUSTIFY ) );
                        break;
                        default:
                            OSL_FAIL( "ExecuteAlignment: invalid slot" );
                            return;
                    }
                }
            }
    }

    rBindings.Invalidate( SID_ALIGNLEFT );
    rBindings.Invalidate( SID_ALIGNRIGHT );
    rBindings.Invalidate( SID_ALIGNCENTERHOR );
    rBindings.Invalidate( SID_ALIGNBLOCK );
    rBindings.Invalidate( SID_ALIGNTOP );
    rBindings.Invalidate( SID_ALIGNBOTTOM );
    rBindings.Invalidate( SID_ALIGNCENTERVER );
    rBindings.Invalidate( SID_V_ALIGNCELL );
    rBindings.Invalidate( SID_H_ALIGNCELL );
    // pseudo slots for Format menu
    rBindings.Invalidate( SID_ALIGN_ANY_HDEFAULT );
    rBindings.Invalidate( SID_ALIGN_ANY_LEFT );
    rBindings.Invalidate( SID_ALIGN_ANY_HCENTER );
    rBindings.Invalidate( SID_ALIGN_ANY_RIGHT );
    rBindings.Invalidate( SID_ALIGN_ANY_JUSTIFIED );
    rBindings.Invalidate( SID_ALIGN_ANY_VDEFAULT );
    rBindings.Invalidate( SID_ALIGN_ANY_TOP );
    rBindings.Invalidate( SID_ALIGN_ANY_VCENTER );
    rBindings.Invalidate( SID_ALIGN_ANY_BOTTOM );
    rBindings.Update();

    if( ! rReq.IsAPI() )
        rReq.Done();
}

void ScFormatShell::ExecuteTextAttr( SfxRequest& rReq )
{
    ScTabViewShell* pTabViewShell       = GetViewData()->GetViewShell();
    SfxBindings&            rBindings   = pViewData->GetBindings();
    const ScPatternAttr*    pAttrs      = pTabViewShell->GetSelectionPattern();
    const SfxItemSet*       pSet        = rReq.GetArgs();
    sal_uInt16                  nSlot       = rReq.GetSlot();
    SfxAllItemSet*          pNewSet = 0;

    pTabViewShell->HideListBox();                   // Autofilter-DropDown-Listbox

    if (  (nSlot == SID_ATTR_CHAR_WEIGHT)
        ||(nSlot == SID_ATTR_CHAR_POSTURE)
        ||(nSlot == SID_ATTR_CHAR_UNDERLINE)
        ||(nSlot == SID_ULINE_VAL_NONE)
        ||(nSlot == SID_ULINE_VAL_SINGLE)
        ||(nSlot == SID_ULINE_VAL_DOUBLE)
        ||(nSlot == SID_ULINE_VAL_DOTTED) )
    {
        pNewSet = new SfxAllItemSet( GetPool() );

        switch ( nSlot )
        {
            case SID_ATTR_CHAR_WEIGHT:
            {
                // #i78017 establish the same behaviour as in Writer
                sal_uInt8 nScript = SCRIPTTYPE_LATIN | SCRIPTTYPE_ASIAN | SCRIPTTYPE_COMPLEX;

                SfxItemPool& rPool = GetPool();
                SvxScriptSetItem aSetItem( nSlot, rPool );
                if ( pSet )
                    aSetItem.PutItemForScriptType( nScript, pSet->Get( ATTR_FONT_WEIGHT ) );
                else
                {
                    //  toggle manually

                    FontWeight eWeight = WEIGHT_BOLD;
                    SvxScriptSetItem aOldSetItem( nSlot, rPool );
                    aOldSetItem.GetItemSet().Put( pAttrs->GetItemSet(), sal_False );
                    const SfxPoolItem* pCore = aOldSetItem.GetItemOfScript( nScript );
                    if ( pCore && ((const SvxWeightItem*)pCore)->GetWeight() == WEIGHT_BOLD )
                        eWeight = WEIGHT_NORMAL;

                    aSetItem.PutItemForScriptType( nScript, SvxWeightItem( eWeight, ATTR_FONT_WEIGHT ) );
                }
                pTabViewShell->ApplyUserItemSet( aSetItem.GetItemSet() );
                pNewSet->Put( aSetItem.GetItemSet(), sal_False );
            }
            break;

            case SID_ATTR_CHAR_POSTURE:
            {
                // #i78017 establish the same behaviour as in Writer
                sal_uInt8 nScript = SCRIPTTYPE_LATIN | SCRIPTTYPE_ASIAN | SCRIPTTYPE_COMPLEX;

                SfxItemPool& rPool = GetPool();
                SvxScriptSetItem aSetItem( nSlot, rPool );
                if ( pSet )
                    aSetItem.PutItemForScriptType( nScript, pSet->Get( ATTR_FONT_POSTURE ) );
                else
                {
                    //  toggle manually

                    FontItalic eItalic = ITALIC_NORMAL;
                    SvxScriptSetItem aOldSetItem( nSlot, rPool );
                    aOldSetItem.GetItemSet().Put( pAttrs->GetItemSet(), sal_False );
                    const SfxPoolItem* pCore = aOldSetItem.GetItemOfScript( nScript );
                    if ( pCore && ((const SvxPostureItem*)pCore)->GetPosture() == ITALIC_NORMAL )
                        eItalic = ITALIC_NONE;

                    aSetItem.PutItemForScriptType( nScript, SvxPostureItem( eItalic, ATTR_FONT_POSTURE ) );
                }
                pTabViewShell->ApplyUserItemSet( aSetItem.GetItemSet() );
                pNewSet->Put( aSetItem.GetItemSet(), sal_False );
            }
            break;

            case SID_ATTR_CHAR_UNDERLINE:
                {
                    FontUnderline       eUnderline;

                    if( pSet )
                    {
                        const SvxUnderlineItem& rUnderline = (const SvxUnderlineItem&)pSet->Get( ATTR_FONT_UNDERLINE );

                        if( rUnderline.ISA(SvxUnderlineItem) )
                        {
                            pTabViewShell->ApplyAttr( rUnderline );
                            pNewSet->Put( rUnderline,rUnderline.Which() );
                        }
                    }
                    else
                    {
                        SvxUnderlineItem aUnderline( (const SvxUnderlineItem&)
                                                        pAttrs->GetItem(
                                                            ATTR_FONT_UNDERLINE ) );
                        eUnderline = (UNDERLINE_NONE != aUnderline.GetLineStyle())
                                    ? UNDERLINE_NONE
                                    : UNDERLINE_SINGLE;
                        aUnderline.SetLineStyle( eUnderline );
                        pTabViewShell->ApplyAttr( aUnderline );
                        pNewSet->Put( aUnderline,aUnderline.Which() );
                    }
                }
                break;

            case SID_ULINE_VAL_NONE:
                pTabViewShell->ApplyAttr( SvxUnderlineItem( UNDERLINE_NONE, ATTR_FONT_UNDERLINE ) );
                break;
            case SID_ULINE_VAL_SINGLE:      // Toggles
            case SID_ULINE_VAL_DOUBLE:
            case SID_ULINE_VAL_DOTTED:
                {
                    FontUnderline eOld = ((const SvxUnderlineItem&)
                                            pAttrs->GetItem(ATTR_FONT_UNDERLINE)).GetLineStyle();
                    FontUnderline eNew = eOld;
                    switch (nSlot)
                    {
                        case SID_ULINE_VAL_SINGLE:
                            eNew = ( eOld == UNDERLINE_SINGLE ) ? UNDERLINE_NONE : UNDERLINE_SINGLE;
                            break;
                        case SID_ULINE_VAL_DOUBLE:
                            eNew = ( eOld == UNDERLINE_DOUBLE ) ? UNDERLINE_NONE : UNDERLINE_DOUBLE;
                            break;
                        case SID_ULINE_VAL_DOTTED:
                            eNew = ( eOld == UNDERLINE_DOTTED ) ? UNDERLINE_NONE : UNDERLINE_DOTTED;
                            break;
                    }
                    pTabViewShell->ApplyAttr( SvxUnderlineItem( eNew, ATTR_FONT_UNDERLINE ) );
                }
                break;

            default:
                break;
        }
        rBindings.Invalidate( nSlot );
    }
    else
    {
        /*
         * "Selbstgemachte" RadioButton-Funktionalitaet
         * Beim Toggle gibt es den Standard-State, d.h. kein
         * Button ist gedrueckt
         */

        const SfxItemSet&        rAttrSet   = pTabViewShell->GetSelectionPattern()->GetItemSet();
        const SfxPoolItem*       pItem       = NULL;
        const SvxHorJustifyItem* pHorJustify = NULL;
        const SvxVerJustifyItem* pVerJustify = NULL;
        SvxCellHorJustify        eHorJustify = SVX_HOR_JUSTIFY_STANDARD;
        SvxCellVerJustify        eVerJustify = SVX_VER_JUSTIFY_STANDARD;

        if (rAttrSet.GetItemState(ATTR_HOR_JUSTIFY, sal_True,&pItem ) == SFX_ITEM_SET)
        {
            pHorJustify = (const SvxHorJustifyItem*)pItem;
            eHorJustify = SvxCellHorJustify( pHorJustify->GetValue() );
        }
        if (rAttrSet.GetItemState(ATTR_VER_JUSTIFY, sal_True,&pItem ) == SFX_ITEM_SET)
        {
            pVerJustify = (const SvxVerJustifyItem*)pItem;
            eVerJustify = SvxCellVerJustify( pVerJustify->GetValue() );
        }

        switch ( nSlot )
        {
            case SID_ALIGNLEFT:
                rReq.SetSlot( SID_H_ALIGNCELL );
                rReq.AppendItem( SvxHorJustifyItem(
                    !pHorJustify || (eHorJustify != SVX_HOR_JUSTIFY_LEFT) ?
                    SVX_HOR_JUSTIFY_LEFT : SVX_HOR_JUSTIFY_STANDARD, SID_H_ALIGNCELL ) );
                ExecuteSlot( rReq, GetInterface() );
                return;
                //break;

            case SID_ALIGNRIGHT:
                rReq.SetSlot( SID_H_ALIGNCELL );
                rReq.AppendItem( SvxHorJustifyItem(
                    !pHorJustify || (eHorJustify != SVX_HOR_JUSTIFY_RIGHT) ?
                    SVX_HOR_JUSTIFY_RIGHT : SVX_HOR_JUSTIFY_STANDARD, SID_H_ALIGNCELL ) );
                ExecuteSlot( rReq, GetInterface() );
                return;
                //break;

            case SID_ALIGNCENTERHOR:
                rReq.SetSlot( SID_H_ALIGNCELL );
                rReq.AppendItem( SvxHorJustifyItem(
                    !pHorJustify || (eHorJustify != SVX_HOR_JUSTIFY_CENTER) ?
                    SVX_HOR_JUSTIFY_CENTER : SVX_HOR_JUSTIFY_STANDARD, SID_H_ALIGNCELL ) );
                ExecuteSlot( rReq, GetInterface() );
                return;
                //break;

            case SID_ALIGNBLOCK:
                rReq.SetSlot( SID_H_ALIGNCELL );
                rReq.AppendItem( SvxHorJustifyItem(
                    !pHorJustify || (eHorJustify != SVX_HOR_JUSTIFY_BLOCK) ?
                    SVX_HOR_JUSTIFY_BLOCK : SVX_HOR_JUSTIFY_STANDARD, SID_H_ALIGNCELL ) );
                ExecuteSlot( rReq, GetInterface() );
                return;
                //break;

            case SID_ALIGNTOP:
                rReq.SetSlot( SID_V_ALIGNCELL );
                rReq.AppendItem( SvxVerJustifyItem(
                    !pVerJustify || (eVerJustify != SVX_VER_JUSTIFY_TOP) ?
                    SVX_VER_JUSTIFY_TOP : SVX_VER_JUSTIFY_STANDARD, SID_V_ALIGNCELL ) );
                ExecuteSlot( rReq, GetInterface() );
                return;
                //break;

            case SID_ALIGNBOTTOM:
                rReq.SetSlot( SID_V_ALIGNCELL );
                rReq.AppendItem( SvxVerJustifyItem(
                    !pVerJustify || (eVerJustify != SVX_VER_JUSTIFY_BOTTOM) ?
                    SVX_VER_JUSTIFY_BOTTOM : SVX_VER_JUSTIFY_STANDARD, SID_V_ALIGNCELL ) );
                ExecuteSlot( rReq, GetInterface() );
                return;
                //break;

            case SID_ALIGNCENTERVER:
                rReq.SetSlot( SID_V_ALIGNCELL );
                rReq.AppendItem( SvxVerJustifyItem(
                    !pVerJustify || (eVerJustify != SVX_VER_JUSTIFY_CENTER) ?
                    SVX_VER_JUSTIFY_CENTER : SVX_VER_JUSTIFY_STANDARD, SID_V_ALIGNCELL ) );
                ExecuteSlot( rReq, GetInterface() );
                return;
                //break;

            default:
            break;
        }

    }

    rBindings.Update();

    if( pNewSet )
    {
        rReq.Done( *pNewSet );
        delete pNewSet;
    }
    else
    {
        rReq.Done();
    }

}

#undef APPLY_HOR_JUSTIFY
#undef APPLY_VER_JUSTIFY

//------------------------------------------------------------------

void ScFormatShell::ExecuteAttr( SfxRequest& rReq )
{
    ScTabViewShell* pTabViewShell       = GetViewData()->GetViewShell();
    SfxBindings&        rBindings = pViewData->GetBindings();
    const SfxItemSet*   pNewAttrs = rReq.GetArgs();

    pTabViewShell->HideListBox();                   // Autofilter-DropDown-Listbox

    if ( !pNewAttrs )
    {
        sal_uInt16 nSlot = rReq.GetSlot();

        switch ( nSlot )
        {
            case SID_ATTR_CHAR_FONT:
            case SID_ATTR_CHAR_FONTHEIGHT:
                pTabViewShell->ExecuteCellFormatDlg( rReq, TP_FONT );       // wenn ToolBar vertikal
                break;

            case SID_ATTR_ALIGN_LINEBREAK:                  // ohne Parameter als Toggle
                {
                    const ScPatternAttr* pAttrs = pTabViewShell->GetSelectionPattern();
                    sal_Bool bOld = ((const SfxBoolItem&)pAttrs->GetItem(ATTR_LINEBREAK)).GetValue();
                    SfxBoolItem aBreakItem( ATTR_LINEBREAK, !bOld );
                    pTabViewShell->ApplyAttr( aBreakItem );

                    SfxAllItemSet aNewSet( GetPool() );
                    aNewSet.Put( aBreakItem,aBreakItem.Which() );
                    rReq.Done( aNewSet );

                    rBindings.Invalidate( nSlot );
                }
                break;

            case SID_BACKGROUND_COLOR:
                {
                    //  SID_BACKGROUND_COLOR without arguments -> set transparent background

                    SvxBrushItem        aBrushItem( (const SvxBrushItem&)
                                            pTabViewShell->GetSelectionPattern()->
                                                GetItem( ATTR_BACKGROUND ) );

                    aBrushItem.SetColor( COL_TRANSPARENT );

                    pTabViewShell->ApplyAttr( aBrushItem );
                }
                break;
        }
    }
    else
    {
        sal_uInt16 nSlot = rReq.GetSlot();

        switch ( nSlot )
        {
            case SID_ATTR_CHAR_OVERLINE:
            case SID_ATTR_CHAR_STRIKEOUT:
            case SID_ATTR_ALIGN_LINEBREAK:
            case SID_ATTR_CHAR_COLOR:
            case SID_ATTR_CHAR_CONTOUR:
            case SID_ATTR_CHAR_SHADOWED:
            case SID_ATTR_CHAR_RELIEF:
            case SID_SCATTR_PROTECTION :
                pTabViewShell->ApplyAttr( pNewAttrs->Get( pNewAttrs->GetPool()->GetWhich( nSlot ) ) );
                rBindings.Invalidate( nSlot );
                rBindings.Update( nSlot );
                break;

            case SID_ATTR_CHAR_FONT:
            case SID_ATTR_CHAR_FONTHEIGHT:
                {
                    // #i78017 establish the same behaviour as in Writer
                    sal_uInt8 nScript = SCRIPTTYPE_LATIN | SCRIPTTYPE_ASIAN | SCRIPTTYPE_COMPLEX;
                    if (nSlot == SID_ATTR_CHAR_FONT)
                        nScript = pTabViewShell->GetSelectionScriptType();

                    SfxItemPool& rPool = GetPool();
                    SvxScriptSetItem aSetItem( nSlot, rPool );
                    sal_uInt16 nWhich = rPool.GetWhich( nSlot );
                    aSetItem.PutItemForScriptType( nScript, pNewAttrs->Get( nWhich ) );

                    pTabViewShell->ApplyUserItemSet( aSetItem.GetItemSet() );

                    rBindings.Invalidate( nSlot );
                    rBindings.Update( nSlot );
                }
                break;

            case SID_FRAME_LINESTYLE:
                {
                    // Default-Linie aktualisieren
                    const SvxBorderLine* pLine =
                            ((const SvxLineItem&)
                                pNewAttrs->Get( SID_FRAME_LINESTYLE )).
                                GetLine();

                    if ( pLine )
                    {
                        SvxBorderLine* pDefLine = pTabViewShell->GetDefaultFrameLine();

                        if ( pDefLine )
                        {
                            pDefLine->SetOutWidth( pLine->GetOutWidth() );
                            pDefLine->SetInWidth ( pLine->GetInWidth() );
                            pDefLine->SetDistance( pLine->GetDistance() );
<<<<<<< HEAD
                            pDefLine->SetStyle( pLine->GetStyle( ) );
                            pTabViewShell->SetSelectionFrameLines( pDefLine, FALSE );
=======
                            pTabViewShell->SetSelectionFrameLines( pDefLine, sal_False );
>>>>>>> ce6308e4
                        }
                        else
                        {
                            pTabViewShell->SetDefaultFrameLine( pLine );
                            pTabViewShell->GetDefaultFrameLine()->SetColor( COL_BLACK );
                            pTabViewShell->SetSelectionFrameLines( pLine, sal_False );
                        }
                    }
                    else
                    {
                        Color           aColorBlack( COL_BLACK );
                        SvxBorderLine   aDefLine( &aColorBlack, 20, 0, 0 );
                        pTabViewShell->SetDefaultFrameLine( &aDefLine );
                        pTabViewShell->SetSelectionFrameLines( NULL, sal_False );
                    }
                }
                break;

            case SID_FRAME_LINECOLOR:
                {
                    SvxBorderLine*  pDefLine = pTabViewShell->GetDefaultFrameLine();
                    const Color&    rColor = ((const SvxColorItem&)
                                        pNewAttrs->Get( SID_FRAME_LINECOLOR )).
                                            GetValue();

                    // Default-Linie aktualisieren
                    if ( pDefLine )
                    {
                        pDefLine->SetColor( rColor );
                        pTabViewShell->SetSelectionFrameLines( pDefLine, sal_True );
                    }
                    else
                    {
                        SvxBorderLine   aDefLine( &rColor, 20, 0, 0 );
                        pTabViewShell->SetDefaultFrameLine( &aDefLine );
                        pTabViewShell->SetSelectionFrameLines( &aDefLine, sal_False );
                    }
                }
                break;

            case SID_ATTR_BORDER_OUTER:
            case SID_ATTR_BORDER:
                {
                    SvxBorderLine*          pDefLine = pTabViewShell->GetDefaultFrameLine();
                    const ScPatternAttr*    pOldAttrs = pTabViewShell->GetSelectionPattern();
                    ScDocument*             pDoc = GetViewData()->GetDocument();
                    SfxItemSet*             pOldSet =
                                                new SfxItemSet(
                                                        *(pDoc->GetPool()),
                                                        ATTR_PATTERN_START,
                                                        ATTR_PATTERN_END );
                    SfxItemSet*             pNewSet =
                                                new SfxItemSet(
                                                        *(pDoc->GetPool()),
                                                        ATTR_PATTERN_START,
                                                        ATTR_PATTERN_END );
                    const SfxPoolItem&      rBorderAttr =
                                                pOldAttrs->GetItemSet().
                                                    Get( ATTR_BORDER );

                    // Border-Items vom Controller auswerten:
                    const SfxPoolItem* pItem = 0;

                    if ( pNewAttrs->GetItemState( ATTR_BORDER, sal_True, &pItem )
                         == SFX_ITEM_SET )
                    {
                        //  The SvxFrameToolBoxControl toolbox controller uses a default
                        //  SvxBorderLine (all widths 0) to mark the lines that should be set.
                        //  Macro recording uses a SvxBoxItem with the real values (OutWidth > 0)
                        //  or NULL pointers for no lines.
                        //  -> Substitute existing lines with pDefLine only if widths are 0.
                        SvxBoxItem aBoxItem ( *(const SvxBoxItem*)pItem );
                        if ( aBoxItem.GetTop() && aBoxItem.GetTop()->GetOutWidth() == 0 )
                            aBoxItem.SetLine( pDefLine, BOX_LINE_TOP );
                        if ( aBoxItem.GetBottom() && aBoxItem.GetBottom()->GetOutWidth() == 0 )
                            aBoxItem.SetLine( pDefLine, BOX_LINE_BOTTOM );
                        if ( aBoxItem.GetLeft() && aBoxItem.GetLeft()->GetOutWidth() == 0 )
                            aBoxItem.SetLine( pDefLine, BOX_LINE_LEFT );
                        if ( aBoxItem.GetRight() && aBoxItem.GetRight()->GetOutWidth() == 0 )
                            aBoxItem.SetLine( pDefLine, BOX_LINE_RIGHT );
                        pNewSet->Put( aBoxItem );
                        rReq.AppendItem( aBoxItem );
                    }

                    if ( pNewAttrs->GetItemState( ATTR_BORDER_INNER, sal_True, &pItem )
                         == SFX_ITEM_SET )
                    {
                        SvxBoxInfoItem aBoxInfoItem( *(const SvxBoxInfoItem*)pItem );
                        if ( aBoxInfoItem.GetHori() && aBoxInfoItem.GetHori()->GetOutWidth() == 0 )
                            aBoxInfoItem.SetLine( pDefLine, BOXINFO_LINE_HORI );
                        if ( aBoxInfoItem.GetVert() && aBoxInfoItem.GetVert()->GetOutWidth() == 0 )
                            aBoxInfoItem.SetLine( pDefLine, BOXINFO_LINE_VERT );
                        pNewSet->Put( aBoxInfoItem );
                        rReq.AppendItem( aBoxInfoItem );
                    }
                    else
                    {
                        SvxBoxInfoItem aBoxInfoItem( ATTR_BORDER_INNER );
                        aBoxInfoItem.SetLine( NULL, BOXINFO_LINE_HORI );
                        aBoxInfoItem.SetLine( NULL, BOXINFO_LINE_VERT );
                        pNewSet->Put( aBoxInfoItem );
                    }

                    pOldSet->Put( rBorderAttr );
                    pTabViewShell->ApplyAttributes( pNewSet, pOldSet );

                    delete pOldSet;
                    delete pNewSet;
                }
                break;

            // ATTR_BACKGROUND (=SID_ATTR_BRUSH) muss ueber zwei IDs
            // gesetzt werden:
            case SID_BACKGROUND_COLOR:
                {
                    const SvxColorItem  rNewColorItem = (const SvxColorItem&)
                                            pNewAttrs->Get( SID_BACKGROUND_COLOR );

                    SvxBrushItem        aBrushItem( (const SvxBrushItem&)
                                            pTabViewShell->GetSelectionPattern()->
                                                GetItem( ATTR_BACKGROUND ) );

                    aBrushItem.SetColor( rNewColorItem.GetValue() );

                    pTabViewShell->ApplyAttr( aBrushItem );
                }
                break;

                case SID_ATTR_BRUSH:
                {
                    SvxBrushItem        aBrushItem( (const SvxBrushItem&)
                                            pTabViewShell->GetSelectionPattern()->
                                                GetItem( ATTR_BACKGROUND ) );
                    const SvxBrushItem& rNewBrushItem = (const SvxBrushItem&)
                                            pNewAttrs->Get( GetPool().GetWhich(nSlot) );
                    aBrushItem.SetColor(rNewBrushItem.GetColor());
                    pTabViewShell->ApplyAttr( aBrushItem );
                }
                break;

            case SID_ATTR_BORDER_SHADOW:
                {
                    const SvxShadowItem& rNewShadowItem = (const SvxShadowItem&)
                                            pNewAttrs->Get( ATTR_SHADOW );
                    pTabViewShell->ApplyAttr( rNewShadowItem );
                }
                break;

            default:
            break;
        }

        if( ! rReq.IsAPI() )
            if( ! rReq.IsDone() )
                rReq.Done();
    }
}

void ScFormatShell::GetAttrState( SfxItemSet& rSet )
{
    ScTabViewShell* pTabViewShell   = GetViewData()->GetViewShell();
    const SfxItemSet&    rAttrSet   = pTabViewShell->GetSelectionPattern()->GetItemSet();
    const SvxBorderLine* pLine      = pTabViewShell->GetDefaultFrameLine();
    const SvxBrushItem&  rBrushItem = (const SvxBrushItem&)rAttrSet.Get( ATTR_BACKGROUND );
    SfxWhichIter aIter( rSet );
    sal_uInt16 nWhich = aIter.FirstWhich();

    rSet.Put( rAttrSet, sal_False );

    //  choose font info according to selection script type
    sal_uInt8 nScript = 0;      // GetSelectionScriptType never returns 0
    if ( rSet.GetItemState( ATTR_FONT ) != SFX_ITEM_UNKNOWN )
    {
        if (!nScript) nScript = pTabViewShell->GetSelectionScriptType();
        ScViewUtil::PutItemScript( rSet, rAttrSet, ATTR_FONT, nScript );
    }
    if ( rSet.GetItemState( ATTR_FONT_HEIGHT ) != SFX_ITEM_UNKNOWN )
    {
        if (!nScript) nScript = pTabViewShell->GetSelectionScriptType();
        ScViewUtil::PutItemScript( rSet, rAttrSet, ATTR_FONT_HEIGHT, nScript );
    }

    while ( nWhich )
    {
        switch(nWhich)
        {
            case SID_BACKGROUND_COLOR:
            {
                rSet.Put( SvxColorItem( rBrushItem.GetColor(), SID_BACKGROUND_COLOR ) );
            }
            break;
            case SID_FRAME_LINECOLOR:
            {
                rSet.Put( SvxColorItem( pLine ? pLine->GetColor() : Color(), SID_FRAME_LINECOLOR ) );
            }
            break;
            case SID_ATTR_BRUSH:
            {
                rSet.Put( rBrushItem, GetPool().GetWhich(nWhich) );
            }
            break;
        }
        nWhich = aIter.NextWhich();
    }
}

//------------------------------------------------------------------

void ScFormatShell::GetTextAttrState( SfxItemSet& rSet )
{
    ScTabViewShell* pTabViewShell   = GetViewData()->GetViewShell();
    const SfxItemSet& rAttrSet  = pTabViewShell->GetSelectionPattern()->GetItemSet();
    rSet.Put( rAttrSet, sal_False ); // ItemStates mitkopieren

    //  choose font info according to selection script type
    sal_uInt8 nScript = 0;      // GetSelectionScriptType never returns 0
    if ( rSet.GetItemState( ATTR_FONT_WEIGHT ) != SFX_ITEM_UNKNOWN )
    {
        if (!nScript) nScript = pTabViewShell->GetSelectionScriptType();
        ScViewUtil::PutItemScript( rSet, rAttrSet, ATTR_FONT_WEIGHT, nScript );
    }
    if ( rSet.GetItemState( ATTR_FONT_POSTURE ) != SFX_ITEM_UNKNOWN )
    {
        if (!nScript) nScript = pTabViewShell->GetSelectionScriptType();
        ScViewUtil::PutItemScript( rSet, rAttrSet, ATTR_FONT_POSTURE, nScript );
    }

    SfxItemState eState;
//  const SfxPoolItem* pItem;

    //--------------------------------------------------------------------
    // eigene Kontrolle ueber RadioButton-Funktionalitaet:
    //--------------------------------------------------------------------
    // Unterstreichung
    //------------------------

    eState = rAttrSet.GetItemState( ATTR_FONT_UNDERLINE, sal_True );
    if ( eState == SFX_ITEM_DONTCARE )
    {
        rSet.InvalidateItem( SID_ULINE_VAL_NONE );
        rSet.InvalidateItem( SID_ULINE_VAL_SINGLE );
        rSet.InvalidateItem( SID_ULINE_VAL_DOUBLE );
        rSet.InvalidateItem( SID_ULINE_VAL_DOTTED );
    }
    else
    {
        FontUnderline eUnderline = ((const SvxUnderlineItem&)
                    rAttrSet.Get(ATTR_FONT_UNDERLINE)).GetLineStyle();
        sal_uInt16 nId = SID_ULINE_VAL_NONE;
        switch (eUnderline)
        {
            case UNDERLINE_SINGLE:  nId = SID_ULINE_VAL_SINGLE; break;
            case UNDERLINE_DOUBLE:  nId = SID_ULINE_VAL_DOUBLE; break;
            case UNDERLINE_DOTTED:  nId = SID_ULINE_VAL_DOTTED; break;
            default:
                break;
        }
        rSet.Put( SfxBoolItem( nId, sal_True ) );
    }

    //------------------------
    // horizontale Ausrichtung
    //------------------------

    const SvxHorJustifyItem* pHorJustify = NULL;
    const SvxVerJustifyItem* pVerJustify = NULL;
    SvxCellVerJustify        eVerJustify = SVX_VER_JUSTIFY_STANDARD;
    sal_uInt16                   nWhich      = 0;
    sal_Bool                     bJustifyStd = sal_False;
    SfxBoolItem              aBoolItem   ( 0, sal_True );

    eState   = rAttrSet.GetItemState( ATTR_HOR_JUSTIFY, sal_True,
                                        (const SfxPoolItem**)&pHorJustify );
    switch ( eState )
    {
        case SFX_ITEM_SET:
            {
                switch ( SvxCellHorJustify( pHorJustify->GetValue() ) )
                {
                    case SVX_HOR_JUSTIFY_STANDARD:
                        break;

                    case SVX_HOR_JUSTIFY_LEFT:
                        nWhich = SID_ALIGNLEFT;
                        break;

                    case SVX_HOR_JUSTIFY_RIGHT:
                        nWhich = SID_ALIGNRIGHT;
                        break;

                    case SVX_HOR_JUSTIFY_CENTER:
                        nWhich = SID_ALIGNCENTERHOR;
                        break;

                    case SVX_HOR_JUSTIFY_BLOCK:
                        nWhich = SID_ALIGNBLOCK;
                        break;

                    case SVX_HOR_JUSTIFY_REPEAT:
                    default:
                        bJustifyStd = sal_True;
                        break;
                }
            }
            break;

        case SFX_ITEM_DONTCARE:
            rSet.InvalidateItem( SID_ALIGNLEFT );
            rSet.InvalidateItem( SID_ALIGNRIGHT );
            rSet.InvalidateItem( SID_ALIGNCENTERHOR );
            rSet.InvalidateItem( SID_ALIGNBLOCK );
            break;

        default:
            bJustifyStd = sal_True;
            break;
    }

    if ( nWhich )
    {
        aBoolItem.SetWhich( nWhich );
        rSet.Put( aBoolItem );
    }
    else if ( bJustifyStd )
    {
        aBoolItem.SetValue( sal_False );
        aBoolItem.SetWhich( SID_ALIGNLEFT );      rSet.Put( aBoolItem );
        aBoolItem.SetWhich( SID_ALIGNRIGHT );     rSet.Put( aBoolItem );
        aBoolItem.SetWhich( SID_ALIGNCENTERHOR ); rSet.Put( aBoolItem );
        aBoolItem.SetWhich( SID_ALIGNBLOCK );     rSet.Put( aBoolItem );
        bJustifyStd = sal_False;
    }

    //------------------------
    // vertikale Ausrichtung
    //------------------------

    nWhich = 0;
    aBoolItem.SetValue( sal_True );

    eState = rAttrSet.GetItemState( ATTR_VER_JUSTIFY, sal_True,
                                    (const SfxPoolItem**)&pVerJustify );

    switch ( eState )
    {
        case SFX_ITEM_SET:
            {
                eVerJustify = SvxCellVerJustify( pVerJustify->GetValue() );

                switch ( eVerJustify )
                {
                    case SVX_VER_JUSTIFY_TOP:
                        nWhich = SID_ALIGNTOP;
                        break;

                    case SVX_VER_JUSTIFY_BOTTOM:
                        nWhich = SID_ALIGNBOTTOM;
                        break;

                    case SVX_VER_JUSTIFY_CENTER:
                        nWhich = SID_ALIGNCENTERVER;
                        break;

                    case SVX_VER_JUSTIFY_STANDARD:
                    default:
                        bJustifyStd = sal_True;
                        break;
                }
            }
            break;

        case SFX_ITEM_DONTCARE:
            rSet.InvalidateItem( SID_ALIGNTOP );
            rSet.InvalidateItem( SID_ALIGNBOTTOM );
            rSet.InvalidateItem( SID_ALIGNCENTERVER );
            break;

        default:
            bJustifyStd = sal_True;
            break;
    }

    if ( nWhich )
    {
        aBoolItem.SetWhich( nWhich );
        rSet.Put( aBoolItem );
    }
    else if ( bJustifyStd )
    {
        aBoolItem.SetValue( sal_False );
        aBoolItem.SetWhich( SID_ALIGNTOP );       rSet.Put( aBoolItem );
        aBoolItem.SetWhich( SID_ALIGNBOTTOM );    rSet.Put( aBoolItem );
        aBoolItem.SetWhich( SID_ALIGNCENTERVER ); rSet.Put( aBoolItem );
    }
}


//------------------------------------------------------------------

void ScFormatShell::GetBorderState( SfxItemSet& rSet )
{
    ScTabViewShell* pTabViewShell   = GetViewData()->GetViewShell();
    SvxBoxItem      aBoxItem( ATTR_BORDER );
    SvxBoxInfoItem  aInfoItem( ATTR_BORDER_INNER );

    pTabViewShell->GetSelectionFrame( aBoxItem, aInfoItem );

    if ( rSet.GetItemState( ATTR_BORDER ) != SFX_ITEM_UNKNOWN )
        rSet.Put( aBoxItem );
    if ( rSet.GetItemState( ATTR_BORDER_INNER ) != SFX_ITEM_UNKNOWN )
        rSet.Put( aInfoItem );
}

//------------------------------------------------------------------

void ScFormatShell::GetAlignState( SfxItemSet& rSet )
{
    ScTabViewShell* pTabViewShell   = GetViewData()->GetViewShell();
    const SfxItemSet& rAttrSet    = pTabViewShell->GetSelectionPattern()->GetItemSet();
    SfxWhichIter    aIter(rSet);
    sal_uInt16          nWhich = aIter.FirstWhich();

    SvxCellHorJustify eHAlign = SVX_HOR_JUSTIFY_STANDARD;
    bool bHasHAlign = rAttrSet.GetItemState( ATTR_HOR_JUSTIFY ) != SFX_ITEM_DONTCARE;
    if( bHasHAlign )
        eHAlign = (SvxCellHorJustify)((const SvxHorJustifyItem&) rAttrSet.Get( ATTR_HOR_JUSTIFY )).GetValue();

    SvxCellVerJustify eVAlign = SVX_VER_JUSTIFY_STANDARD;
    bool bHasVAlign = rAttrSet.GetItemState( ATTR_VER_JUSTIFY ) != SFX_ITEM_DONTCARE;
    if( bHasVAlign )
        eVAlign = (SvxCellVerJustify)((const SvxVerJustifyItem&) rAttrSet.Get( ATTR_VER_JUSTIFY )).GetValue();

    while ( nWhich )
    {
        switch ( nWhich )
        {
            case SID_H_ALIGNCELL:
                if ( bHasHAlign )
                    rSet.Put( SvxHorJustifyItem( eHAlign, nWhich ));
            break;
            case SID_V_ALIGNCELL:
                if ( bHasVAlign )
                    rSet.Put( SvxVerJustifyItem( eVAlign, nWhich ));
            break;

            // pseudo slots for Format menu
            case SID_ALIGN_ANY_HDEFAULT:
            case SID_ALIGN_ANY_LEFT:
            case SID_ALIGN_ANY_HCENTER:
            case SID_ALIGN_ANY_RIGHT:
            case SID_ALIGN_ANY_JUSTIFIED:
                rSet.Put( SfxBoolItem( nWhich, bHasHAlign && (eHAlign == lclConvertSlotToHAlign( nWhich )) ) );
            break;
            case SID_ALIGN_ANY_VDEFAULT:
            case SID_ALIGN_ANY_TOP:
            case SID_ALIGN_ANY_VCENTER:
            case SID_ALIGN_ANY_BOTTOM:
                rSet.Put( SfxBoolItem( nWhich, bHasVAlign && (eVAlign == lclConvertSlotToVAlign( nWhich )) ) );
            break;
        }
        nWhich = aIter.NextWhich();
    }
}

void ScFormatShell::GetNumFormatState( SfxItemSet& rSet )
{
    ScTabViewShell* pTabViewShell   = GetViewData()->GetViewShell();
    ScDocument* pDoc                = pViewData->GetDocument();
    short nType                     = GetCurrentNumberFormatType();

    SfxWhichIter aIter(rSet);
    sal_uInt16 nWhich = aIter.FirstWhich();
    while ( nWhich )
    {
        switch ( nWhich )
        {
            case SID_NUMBER_FORMAT:
                {
                    String aFormatCode;         // bleibt leer, wenn dont-care

                    const SfxItemSet& rAttrSet  = pTabViewShell->GetSelectionPattern()->GetItemSet();
                    if ( rAttrSet.GetItemState( ATTR_VALUE_FORMAT ) != SFX_ITEM_DONTCARE )
                    {
                        sal_uLong nNumberFormat = ((const SfxUInt32Item&)rAttrSet.Get(
                                                    ATTR_VALUE_FORMAT )).GetValue();

                        SvNumberFormatter* pFormatter = pDoc->GetFormatTable();
                        const SvNumberformat* pFormatEntry = pFormatter->GetEntry( nNumberFormat );
                        if ( pFormatEntry )
                            aFormatCode = pFormatEntry->GetFormatstring();
                    }

                    rSet.Put( SfxStringItem( nWhich, aFormatCode ) );
                }
                break;
            case SID_NUMBER_SCIENTIFIC:
                rSet.Put( SfxBoolItem(nWhich, (nType & NUMBERFORMAT_SCIENTIFIC)) );
                break;
            case SID_NUMBER_DATE:
                rSet.Put( SfxBoolItem(nWhich, (nType & NUMBERFORMAT_DATE)) );
                break;
            case SID_NUMBER_CURRENCY:
                rSet.Put( SfxBoolItem(nWhich, (nType & NUMBERFORMAT_CURRENCY)) );
                break;
            case SID_NUMBER_PERCENT:
                rSet.Put( SfxBoolItem(nWhich, (nType & NUMBERFORMAT_PERCENT)) );
                break;
            case SID_NUMBER_TIME:
                rSet.Put( SfxBoolItem(nWhich, (nType & NUMBERFORMAT_TIME)) );
                break;
        }
        nWhich = aIter.NextWhich();
    }
}


void ScFormatShell::ExecuteTextDirection( SfxRequest& rReq )
{
    ScTabViewShell* pTabViewShell = GetViewData()->GetViewShell();
    pTabViewShell->HideListBox();               // Autofilter-DropDown-Listbox
    if ( GetViewData()->HasEditView( GetViewData()->GetActivePart() ) )
    {
        SC_MOD()->InputEnterHandler();
        pTabViewShell->UpdateInputHandler();
    }

    sal_uInt16 nSlot = rReq.GetSlot();
    switch( nSlot )
    {
        case SID_TEXTDIRECTION_LEFT_TO_RIGHT:
        case SID_TEXTDIRECTION_TOP_TO_BOTTOM:
        {
            sal_Bool bVert = (nSlot == SID_TEXTDIRECTION_TOP_TO_BOTTOM);
            ScPatternAttr aAttr( GetViewData()->GetDocument()->GetPool() );
            SfxItemSet& rItemSet = aAttr.GetItemSet();
            rItemSet.Put( SfxBoolItem( ATTR_STACKED, bVert ) );
            rItemSet.Put( SfxBoolItem( ATTR_VERTICAL_ASIAN, bVert ) );
            pTabViewShell->ApplySelectionPattern( aAttr );
            pTabViewShell->AdjustBlockHeight();
        }
        break;

        case SID_ATTR_PARA_LEFT_TO_RIGHT:
        case SID_ATTR_PARA_RIGHT_TO_LEFT:
        {
            SvxFrameDirection eDirection = ( nSlot == SID_ATTR_PARA_LEFT_TO_RIGHT ) ?
                                                FRMDIR_HORI_LEFT_TOP : FRMDIR_HORI_RIGHT_TOP;
            pTabViewShell->ApplyAttr( SvxFrameDirectionItem( eDirection, ATTR_WRITINGDIR ) );
        }
        break;
    }
}

void ScFormatShell::GetTextDirectionState( SfxItemSet& rSet )
{
    ScTabViewShell* pTabViewShell = GetViewData()->GetViewShell();
    const SfxItemSet& rAttrSet = pTabViewShell->GetSelectionPattern()->GetItemSet();

    sal_Bool bVertDontCare =
        (rAttrSet.GetItemState( ATTR_VERTICAL_ASIAN ) == SFX_ITEM_DONTCARE) ||
        (rAttrSet.GetItemState( ATTR_STACKED ) == SFX_ITEM_DONTCARE);
    sal_Bool bLeftRight = !bVertDontCare &&
        !((const SfxBoolItem&) rAttrSet.Get( ATTR_STACKED )).GetValue();
    sal_Bool bTopBottom = !bVertDontCare && !bLeftRight &&
        ((const SfxBoolItem&) rAttrSet.Get( ATTR_VERTICAL_ASIAN )).GetValue();

    sal_Bool bBidiDontCare = (rAttrSet.GetItemState( ATTR_WRITINGDIR ) == SFX_ITEM_DONTCARE);
    EEHorizontalTextDirection eBidiDir = EE_HTEXTDIR_DEFAULT;
    if ( !bBidiDontCare )
    {
        SvxFrameDirection eCellDir = (SvxFrameDirection)((const SvxFrameDirectionItem&)
                                        rAttrSet.Get( ATTR_WRITINGDIR )).GetValue();
        if ( eCellDir == FRMDIR_ENVIRONMENT )
            eBidiDir = (EEHorizontalTextDirection)GetViewData()->GetDocument()->
                                GetEditTextDirection( GetViewData()->GetTabNo() );
        else if ( eCellDir == FRMDIR_HORI_RIGHT_TOP )
            eBidiDir = EE_HTEXTDIR_R2L;
        else
            eBidiDir = EE_HTEXTDIR_L2R;
    }

    SvtLanguageOptions  aLangOpt;
    sal_Bool bDisableCTLFont = !aLangOpt.IsCTLFontEnabled();
    sal_Bool bDisableVerticalText = !aLangOpt.IsVerticalTextEnabled();

    SfxWhichIter aIter( rSet );
    sal_uInt16 nWhich = aIter.FirstWhich();
    while( nWhich )
    {
        switch( nWhich )
        {
            case SID_TEXTDIRECTION_LEFT_TO_RIGHT:
            case SID_TEXTDIRECTION_TOP_TO_BOTTOM:
                if ( bDisableVerticalText )
                    rSet.DisableItem( nWhich );
                else
                {
                    if( bVertDontCare )
                        rSet.InvalidateItem( nWhich );
                    else if ( nWhich == SID_TEXTDIRECTION_LEFT_TO_RIGHT )
                        rSet.Put( SfxBoolItem( nWhich, bLeftRight ) );
                    else
                        rSet.Put( SfxBoolItem( nWhich, bTopBottom ) );
                }
            break;

            case SID_ATTR_PARA_LEFT_TO_RIGHT:
            case SID_ATTR_PARA_RIGHT_TO_LEFT:
                if ( bDisableCTLFont )
                    rSet.DisableItem( nWhich );
                else
                {
                    if ( bTopBottom )
                        rSet.DisableItem( nWhich );
                    else if ( bBidiDontCare )
                        rSet.InvalidateItem( nWhich );
                    else if ( nWhich == SID_ATTR_PARA_LEFT_TO_RIGHT )
                        rSet.Put( SfxBoolItem( nWhich, eBidiDir == EE_HTEXTDIR_L2R ) );
                    else
                        rSet.Put( SfxBoolItem( nWhich, eBidiDir == EE_HTEXTDIR_R2L ) );
                }
        }
        nWhich = aIter.NextWhich();
    }
}

void ScFormatShell::ExecFormatPaintbrush( SfxRequest& rReq )
{
    ScViewFunc* pView = pViewData->GetView();
    if ( pView->HasPaintBrush() )
    {
        // cancel paintbrush mode
        pView->ResetBrushDocument();
    }
    else
    {
        sal_Bool bLock = sal_False;
        const SfxItemSet *pArgs = rReq.GetArgs();
        if( pArgs && pArgs->Count() >= 1 )
            bLock = static_cast<const SfxBoolItem&>(pArgs->Get(SID_FORMATPAINTBRUSH)).GetValue();

        // in case of multi selection, deselect all and use the cursor position
        ScRange aDummy;
        if ( pViewData->GetSimpleArea(aDummy) != SC_MARK_SIMPLE )
            pView->Unmark();

        ScDocument* pBrushDoc = new ScDocument( SCDOCMODE_CLIP );
        pView->CopyToClip( pBrushDoc, sal_False, sal_True );
        pView->SetBrushDocument( pBrushDoc, bLock );
    }
}

void ScFormatShell::StateFormatPaintbrush( SfxItemSet& rSet )
{
    if ( pViewData->HasEditView( pViewData->GetActivePart() ) )
        rSet.DisableItem( SID_FORMATPAINTBRUSH );
    else
        rSet.Put( SfxBoolItem( SID_FORMATPAINTBRUSH, pViewData->GetView()->HasPaintBrush() ) );
}

short ScFormatShell::GetCurrentNumberFormatType()
{
    short nType = NUMBERFORMAT_ALL;
    ScDocument* pDoc = GetViewData()->GetDocument();
    ScMarkData aMark(GetViewData()->GetMarkData());
    const SvNumberFormatter* pFormatter = pDoc->GetFormatTable();
    if (!pFormatter)
        return nType;

    // TODO: Find out how to get a selected table range in case multiple tables
    // are selected.  Currently we only check for the current active table.

    if ( aMark.IsMarked() || aMark.IsMultiMarked() )
    {
        aMark.MarkToMulti();
        ScRange aRange;
        aMark.GetMultiMarkArea(aRange);

        const ScMarkArray* pArray = aMark.GetArray();
        if (!pArray)
            return nType;

        short nComboType = NUMBERFORMAT_ALL;
        bool bFirstItem = true;
        for (SCCOL nCol = aRange.aStart.Col(); nCol <= aRange.aEnd.Col(); ++nCol)
        {
            const ScMarkArray& rColArray = pArray[nCol];
            if (!rColArray.HasMarks())
                continue;

            SCROW nRow1, nRow2;
            ScMarkArrayIter aMarkIter(&rColArray);
            while (aMarkIter.Next(nRow1, nRow2))
            {
                ScRange aColRange(nCol, nRow1, aRange.aStart.Tab());
                aColRange.aEnd.SetRow(nRow2);
                sal_uInt32 nNumFmt = pDoc->GetNumberFormat(aColRange);
                const SvNumberformat* pEntry = pFormatter->GetEntry(nNumFmt);
                if (!pEntry)
                    return 0;

                short nThisType = pEntry->GetType();
                if (bFirstItem)
                {
                    bFirstItem = false;
                    nComboType = nThisType;
                }
                else if (nComboType != nThisType)
                    // mixed number format type.
                    return NUMBERFORMAT_ALL;
            }
        }
        nType = nComboType;
    }
    else
    {
        sal_uInt32 nNumFmt;
        pDoc->GetNumberFormat( pViewData->GetCurX(), pViewData->GetCurY(),
                               pViewData->GetTabNo(), nNumFmt );
        const SvNumberformat* pEntry = pFormatter->GetEntry( nNumFmt );
        nType = pEntry ? pEntry->GetType() : 0;
    }
    return nType;
}

/* vim:set shiftwidth=4 softtabstop=4 expandtab: */<|MERGE_RESOLUTION|>--- conflicted
+++ resolved
@@ -107,14 +107,10 @@
 #define FormatForSelection
 #include "scslots.hxx"
 
-<<<<<<< HEAD
 #define Interior
 #include <svx/svxslots.hxx>
 
 #include "scabstdlg.hxx"
-=======
-#include "scabstdlg.hxx" //CHINA001
->>>>>>> ce6308e4
 
 namespace {
 
@@ -189,7 +185,7 @@
     ScTabViewShell* pTabViewShell       = GetViewData()->GetViewShell();
     SfxStyleSheetBasePool*  pStylePool  = pDoc->GetStyleSheetPool();
 
-    sal_Bool bProtected = sal_False;
+    sal_Bool bProtected = false;
     SCTAB nTabCount = pDoc->GetTableCount();
     for (SCTAB i=0; i<nTabCount; i++)
         if (pDoc->IsTabProtected(i))                // ueberhaupt eine Tabelle geschuetzt?
@@ -311,9 +307,9 @@
         SfxStyleSheetBasePool*  pStylePool  = pDoc->GetStyleSheetPool();
         SfxStyleSheetBase*      pStyleSheet = NULL;
 
-        sal_Bool bStyleToMarked = sal_False;
-        sal_Bool bListAction = sal_False;
-        sal_Bool bAddUndo = sal_False;          // add ScUndoModifyStyle (style modified)
+        sal_Bool bStyleToMarked = false;
+        sal_Bool bListAction = false;
+        sal_Bool bAddUndo = false;          // add ScUndoModifyStyle (style modified)
         ScStyleSaveData aOldData;       // for undo/redo
         ScStyleSaveData aNewData;
 
@@ -333,13 +329,7 @@
         }
 
         String                  aStyleName;
-<<<<<<< HEAD
-        USHORT                  nRetMask = 0xffff;
-=======
         sal_uInt16                  nRetMask = 0xffff;
-//      #96983# only stylist sends focus to sheet
-//        sal_Bool                    bGrabFocus = ( SID_STYLE_APPLY == nSlotId );
->>>>>>> ce6308e4
 
         pStylePool->SetSearchMask( eFamily, SFXSTYLEBIT_ALL );
 
@@ -368,8 +358,8 @@
 
             case SID_STYLE_APPLY:
             {
-                SFX_REQUEST_ARG( rReq, pNameItem, SfxStringItem, SID_APPLY_STYLE, sal_False );
-                SFX_REQUEST_ARG( rReq, pFamilyItem, SfxStringItem, SID_STYLE_FAMILYNAME, sal_False );
+                SFX_REQUEST_ARG( rReq, pNameItem, SfxStringItem, SID_APPLY_STYLE, false );
+                SFX_REQUEST_ARG( rReq, pFamilyItem, SfxStringItem, SID_STYLE_FAMILYNAME, false );
                 if ( pFamilyItem && pNameItem )
                 {
                     com::sun::star::uno::Reference< com::sun::star::style::XStyleFamiliesSupplier > xModel(pDocSh->GetModel(), com::sun::star::uno::UNO_QUERY);
@@ -438,7 +428,7 @@
                 }
                 else
                 {
-                    pScMod->SetWaterCan( sal_False );
+                    pScMod->SetWaterCan( false );
                     pTabViewShell->SetActivePointer( Pointer(POINTER_ARROW) );
                     rReq.Done();
                 }
@@ -471,7 +461,7 @@
                             rReq.Done();
                         }
                         else
-                            nRetMask = sal_False;
+                            nRetMask = false;
                     }
                     break;
 
@@ -525,7 +515,7 @@
                                 bListAction = sal_True;
                             }
 
-                            sal_Bool            bConvertBack = sal_False;
+                            sal_Bool            bConvertBack = false;
                             SfxStyleSheet*  pSheetInUse = (SfxStyleSheet*)
                                                           pTabViewShell->GetStyleSheetFromMarked();
 
@@ -719,16 +709,8 @@
                 SvxNumberInfoItem* pNumberInfoItem = NULL;
 
                 SfxStyleFamily  eFam    = pStyleSheet->GetFamily();
-<<<<<<< HEAD
                 SfxAbstractTabDialog* pDlg    = NULL;
-                USHORT          nRsc    = 0;
-=======
-                // ScDocument*     pDoc    = GetViewData()->GetDocument();
-                // ScDocShell*     pDocSh  = GetViewData()->GetDocShell();
-                //CHINA001 ScStyleDlg*      pDlg    = NULL;
-                SfxAbstractTabDialog* pDlg    = NULL; //CHINA001
                 sal_uInt16          nRsc    = 0;
->>>>>>> ce6308e4
 
                 // alte Items aus der Vorlage merken
                 SfxItemSet aOldSet = pStyleSheet->GetItemSet();
@@ -747,7 +729,7 @@
 
                             const SfxPoolItem* pItem;
                             if ( rSet.GetItemState( ATTR_VALUE_FORMAT,
-                                    sal_False, &pItem ) == SFX_ITEM_SET )
+                                    false, &pItem ) == SFX_ITEM_SET )
                             {
                                 // NumberFormat Value aus Value und Language
                                 // erzeugen und eintueten
@@ -776,12 +758,12 @@
                             //  (wenn gar kein Item da ist, loescht der Dialog auch das
                             //   BORDER_OUTER SvxBoxItem aus dem Vorlagen-Set)
 
-                            if ( rSet.GetItemState( ATTR_BORDER_INNER, sal_False ) != SFX_ITEM_SET )
+                            if ( rSet.GetItemState( ATTR_BORDER_INNER, false ) != SFX_ITEM_SET )
                             {
                                 SvxBoxInfoItem aBoxInfoItem( ATTR_BORDER_INNER );
-                                aBoxInfoItem.SetTable(sal_False);       // keine inneren Linien
+                                aBoxInfoItem.SetTable(false);       // keine inneren Linien
                                 aBoxInfoItem.SetDist(sal_True);
-                                aBoxInfoItem.SetMinDist(sal_False);
+                                aBoxInfoItem.SetMinDist(false);
                                 rSet.Put( aBoxInfoItem );
                             }
                         }
@@ -814,7 +796,7 @@
                 pDlg = pFact->CreateScStyleDlg( pParent, *pStyleSheet, nRsc, nRsc );
                 DBG_ASSERT(pDlg, "Dialog create fail!");
                 short nResult = pDlg->Execute();
-                pTabViewShell->SetInFormatDialog(sal_False);
+                pTabViewShell->SetInFormatDialog(false);
 
                 if ( nResult == RET_OK )
                 {
@@ -838,7 +820,7 @@
                             SCTAB nTabCount = pDoc->GetTableCount();
                             for (SCTAB nTab=0; nTab<nTabCount; nTab++)
                                 if (pDoc->IsStreamValid(nTab))
-                                    pDoc->SetStreamValid(nTab, sal_False);
+                                    pDoc->SetStreamValid(nTab, false);
 
                             sal_uLong nOldFormat = ((const SfxUInt32Item&)aOldSet.
                                                     Get( ATTR_VALUE_FORMAT )).GetValue();
@@ -931,12 +913,8 @@
     ScModule*           pScMod      = SC_MOD();
     ScTabViewShell* pTabViewShell   = GetViewData()->GetViewShell();
     const SfxItemSet*   pReqArgs    = rReq.GetArgs();
-<<<<<<< HEAD
-    USHORT              nSlot       = rReq.GetSlot();
+    sal_uInt16              nSlot       = rReq.GetSlot();
     SfxBindings& rBindings          = pTabViewShell->GetViewFrame()->GetBindings();
-=======
-    sal_uInt16              nSlot       = rReq.GetSlot();
->>>>>>> ce6308e4
 
     pTabViewShell->HideListBox();                   // Autofilter-DropDown-Listbox
 
@@ -1031,7 +1009,7 @@
             rReq.Done();
             break;
         case SID_NUMBER_DECDEC:
-            pTabViewShell->ChangeNumFmtDecimals( sal_False );
+            pTabViewShell->ChangeNumFmtDecimals( false );
             rReq.Done();
             break;
 
@@ -1219,7 +1197,7 @@
 
                     FontWeight eWeight = WEIGHT_BOLD;
                     SvxScriptSetItem aOldSetItem( nSlot, rPool );
-                    aOldSetItem.GetItemSet().Put( pAttrs->GetItemSet(), sal_False );
+                    aOldSetItem.GetItemSet().Put( pAttrs->GetItemSet(), false );
                     const SfxPoolItem* pCore = aOldSetItem.GetItemOfScript( nScript );
                     if ( pCore && ((const SvxWeightItem*)pCore)->GetWeight() == WEIGHT_BOLD )
                         eWeight = WEIGHT_NORMAL;
@@ -1227,7 +1205,7 @@
                     aSetItem.PutItemForScriptType( nScript, SvxWeightItem( eWeight, ATTR_FONT_WEIGHT ) );
                 }
                 pTabViewShell->ApplyUserItemSet( aSetItem.GetItemSet() );
-                pNewSet->Put( aSetItem.GetItemSet(), sal_False );
+                pNewSet->Put( aSetItem.GetItemSet(), false );
             }
             break;
 
@@ -1246,7 +1224,7 @@
 
                     FontItalic eItalic = ITALIC_NORMAL;
                     SvxScriptSetItem aOldSetItem( nSlot, rPool );
-                    aOldSetItem.GetItemSet().Put( pAttrs->GetItemSet(), sal_False );
+                    aOldSetItem.GetItemSet().Put( pAttrs->GetItemSet(), false );
                     const SfxPoolItem* pCore = aOldSetItem.GetItemOfScript( nScript );
                     if ( pCore && ((const SvxPostureItem*)pCore)->GetPosture() == ITALIC_NORMAL )
                         eItalic = ITALIC_NONE;
@@ -1254,7 +1232,7 @@
                     aSetItem.PutItemForScriptType( nScript, SvxPostureItem( eItalic, ATTR_FONT_POSTURE ) );
                 }
                 pTabViewShell->ApplyUserItemSet( aSetItem.GetItemSet() );
-                pNewSet->Put( aSetItem.GetItemSet(), sal_False );
+                pNewSet->Put( aSetItem.GetItemSet(), false );
             }
             break;
 
@@ -1539,18 +1517,14 @@
                             pDefLine->SetOutWidth( pLine->GetOutWidth() );
                             pDefLine->SetInWidth ( pLine->GetInWidth() );
                             pDefLine->SetDistance( pLine->GetDistance() );
-<<<<<<< HEAD
                             pDefLine->SetStyle( pLine->GetStyle( ) );
-                            pTabViewShell->SetSelectionFrameLines( pDefLine, FALSE );
-=======
-                            pTabViewShell->SetSelectionFrameLines( pDefLine, sal_False );
->>>>>>> ce6308e4
+                            pTabViewShell->SetSelectionFrameLines( pDefLine, false );
                         }
                         else
                         {
                             pTabViewShell->SetDefaultFrameLine( pLine );
                             pTabViewShell->GetDefaultFrameLine()->SetColor( COL_BLACK );
-                            pTabViewShell->SetSelectionFrameLines( pLine, sal_False );
+                            pTabViewShell->SetSelectionFrameLines( pLine, false );
                         }
                     }
                     else
@@ -1558,7 +1532,7 @@
                         Color           aColorBlack( COL_BLACK );
                         SvxBorderLine   aDefLine( &aColorBlack, 20, 0, 0 );
                         pTabViewShell->SetDefaultFrameLine( &aDefLine );
-                        pTabViewShell->SetSelectionFrameLines( NULL, sal_False );
+                        pTabViewShell->SetSelectionFrameLines( NULL, false );
                     }
                 }
                 break;
@@ -1580,7 +1554,7 @@
                     {
                         SvxBorderLine   aDefLine( &rColor, 20, 0, 0 );
                         pTabViewShell->SetDefaultFrameLine( &aDefLine );
-                        pTabViewShell->SetSelectionFrameLines( &aDefLine, sal_False );
+                        pTabViewShell->SetSelectionFrameLines( &aDefLine, false );
                     }
                 }
                 break;
@@ -1712,7 +1686,7 @@
     SfxWhichIter aIter( rSet );
     sal_uInt16 nWhich = aIter.FirstWhich();
 
-    rSet.Put( rAttrSet, sal_False );
+    rSet.Put( rAttrSet, false );
 
     //  choose font info according to selection script type
     sal_uInt8 nScript = 0;      // GetSelectionScriptType never returns 0
@@ -1757,7 +1731,7 @@
 {
     ScTabViewShell* pTabViewShell   = GetViewData()->GetViewShell();
     const SfxItemSet& rAttrSet  = pTabViewShell->GetSelectionPattern()->GetItemSet();
-    rSet.Put( rAttrSet, sal_False ); // ItemStates mitkopieren
+    rSet.Put( rAttrSet, false ); // ItemStates mitkopieren
 
     //  choose font info according to selection script type
     sal_uInt8 nScript = 0;      // GetSelectionScriptType never returns 0
@@ -1813,7 +1787,7 @@
     const SvxVerJustifyItem* pVerJustify = NULL;
     SvxCellVerJustify        eVerJustify = SVX_VER_JUSTIFY_STANDARD;
     sal_uInt16                   nWhich      = 0;
-    sal_Bool                     bJustifyStd = sal_False;
+    sal_Bool                     bJustifyStd = false;
     SfxBoolItem              aBoolItem   ( 0, sal_True );
 
     eState   = rAttrSet.GetItemState( ATTR_HOR_JUSTIFY, sal_True,
@@ -1870,12 +1844,12 @@
     }
     else if ( bJustifyStd )
     {
-        aBoolItem.SetValue( sal_False );
+        aBoolItem.SetValue( false );
         aBoolItem.SetWhich( SID_ALIGNLEFT );      rSet.Put( aBoolItem );
         aBoolItem.SetWhich( SID_ALIGNRIGHT );     rSet.Put( aBoolItem );
         aBoolItem.SetWhich( SID_ALIGNCENTERHOR ); rSet.Put( aBoolItem );
         aBoolItem.SetWhich( SID_ALIGNBLOCK );     rSet.Put( aBoolItem );
-        bJustifyStd = sal_False;
+        bJustifyStd = false;
     }
 
     //------------------------
@@ -1934,7 +1908,7 @@
     }
     else if ( bJustifyStd )
     {
-        aBoolItem.SetValue( sal_False );
+        aBoolItem.SetValue( false );
         aBoolItem.SetWhich( SID_ALIGNTOP );       rSet.Put( aBoolItem );
         aBoolItem.SetWhich( SID_ALIGNBOTTOM );    rSet.Put( aBoolItem );
         aBoolItem.SetWhich( SID_ALIGNCENTERVER ); rSet.Put( aBoolItem );
@@ -2181,7 +2155,7 @@
     }
     else
     {
-        sal_Bool bLock = sal_False;
+        sal_Bool bLock = false;
         const SfxItemSet *pArgs = rReq.GetArgs();
         if( pArgs && pArgs->Count() >= 1 )
             bLock = static_cast<const SfxBoolItem&>(pArgs->Get(SID_FORMATPAINTBRUSH)).GetValue();
@@ -2192,7 +2166,7 @@
             pView->Unmark();
 
         ScDocument* pBrushDoc = new ScDocument( SCDOCMODE_CLIP );
-        pView->CopyToClip( pBrushDoc, sal_False, sal_True );
+        pView->CopyToClip( pBrushDoc, false, sal_True );
         pView->SetBrushDocument( pBrushDoc, bLock );
     }
 }
