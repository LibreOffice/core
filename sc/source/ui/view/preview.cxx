--- conflicted
+++ resolved
@@ -109,14 +109,9 @@
     bLocationValid( sal_False ),
     pLocationData( NULL ),
     pDrawView( NULL ),
-<<<<<<< HEAD
     bInPaint( false ),
     bInSetZoom( false ),
-    bInGetState( FALSE ),
-=======
-    bInPaint( sal_False ),
     bInGetState( sal_False ),
->>>>>>> ce6308e4
     pDocShell( pDocSh ),
     pViewShell( pViewSh ),
     bLeftRulerMove( sal_False ),
@@ -415,7 +410,6 @@
         DBG_ASSERT(nPrinted<=1, "was'n nu los?");
 
         SetMapMode(aMMMode);
-<<<<<<< HEAD
 
         //init nLeftMargin ... in the ScPrintFunc::InitParam!!!
         nLeftMargin = pPrintFunc->GetLeftMargin();
@@ -458,9 +452,6 @@
                 }
             }
         }
-=======
-//      sal_uInt16 nPrintZoom = pPrintFunc->GetZoom();
->>>>>>> ce6308e4
 
         if (nPrinted)   // wenn nichts, alles grau zeichnen
         {
@@ -494,9 +485,8 @@
 
         Size aWinSize = GetOutputSize();
         Point aWinEnd( aWinSize.Width(), aWinSize.Height() );
-<<<<<<< HEAD
-        BOOL bRight  = nPageEndX <= aWinEnd.X();
-        BOOL bBottom = nPageEndY <= aWinEnd.Y();
+        sal_Bool bRight  = nPageEndX <= aWinEnd.X();
+        sal_Bool bBottom = nPageEndY <= aWinEnd.Y();
 
         if( bPageMargin && bValidPage )
         {
@@ -527,10 +517,6 @@
             SetMapMode( aMMMode );
         }
 
-=======
-        sal_Bool bRight  = nPageEndX <= aWinEnd.X();
-        sal_Bool bBottom = nPageEndY <= aWinEnd.Y();
->>>>>>> ce6308e4
         if (bRight || bBottom)
         {
             SetMapMode(aMMMode);
@@ -592,187 +578,9 @@
     bool bWasInPaint = bInPaint;        // nested calls shouldn't be necessary, but allow for now
     bInPaint = true;
 
-<<<<<<< HEAD
     if (bPageMargin)
         GetLocationData();              // fill location data for column positions
     DoPrint( NULL );
-=======
-    Fraction aPreviewZoom( nZoom, 100 );
-    Fraction aHorPrevZoom( (long)( 100 * nZoom / pDocShell->GetOutputFactor() ), 10000 );
-    MapMode  aMMMode( MAP_100TH_MM, Point(), aHorPrevZoom, aPreviewZoom );
-
-    ScModule* pScMod = SC_MOD();
-    const svtools::ColorConfig& rColorCfg = pScMod->GetColorConfig();
-    Color aBackColor( rColorCfg.GetColorValue(svtools::APPBACKGROUND).nColor );
-
-    if ( aOffset.X() < 0 || aOffset.Y() < 0 )
-    {
-        SetMapMode( aMMMode );
-        SetLineColor();
-        SetFillColor(aBackColor);
-
-        Size aWinSize = GetOutputSize();
-        if ( aOffset.X() < 0 )
-            DrawRect(Rectangle( 0, 0, -aOffset.X(), aWinSize.Height() ));
-        if ( aOffset.Y() < 0 )
-            DrawRect(Rectangle( 0, 0, aWinSize.Width(), -aOffset.Y() ));
-    }
-
-    long   nLeftMargin = 0;
-    long   nRightMargin = 0;
-    long   nTopMargin = 0;
-    long   nBottomMargin = 0;
-    sal_Bool   bHeaderOn = sal_False;
-    sal_Bool   bFooterOn = sal_False;
-
-    ScDocument* pDoc = pDocShell->GetDocument();
-    sal_Bool   bLayoutRTL = pDoc->IsLayoutRTL( nTab );
-
-    Size aPaintPageSize;
-    if ( nPageNo < nTotalPages )
-    {
-        ScPrintOptions aOptions = SC_MOD()->GetPrintOptions();
-
-        ScPrintFunc* pPrintFunc;
-        if ( bStateValid )
-            pPrintFunc = new ScPrintFunc( pDocShell, this, aState, &aOptions );
-        else
-            pPrintFunc = new ScPrintFunc( pDocShell, this, nTab, nFirstAttr[nTab], nTotalPages, NULL, &aOptions );
-
-        pPrintFunc->SetOffset(aOffset);
-        pPrintFunc->SetManualZoom(nZoom);
-        pPrintFunc->SetDateTime(aDate,aTime);
-        pPrintFunc->SetClearFlag(sal_True);
-        pPrintFunc->SetUseStyleColor( pScMod->GetAccessOptions().GetIsForPagePreviews() );
-        pPrintFunc->SetDrawView( pDrawView );
-
-        // Multi Selection for one side must be something umstaendlich generated ...
-        Range aPageRange( nPageNo+1, nPageNo+1 );
-        MultiSelection aPage( aPageRange );
-        aPage.SetTotalRange( Range(0,RANGE_MAX) );
-        aPage.Select( aPageRange );
-
-        long nPrinted = pPrintFunc->DoPrint( aPage, nTabStart, nDisplayStart );
-        DBG_ASSERT(nPrinted<=1, "was'n nu los?");
-
-        SetMapMode(aMMMode);
-
-        //init nLeftMargin ... in the ScPrintFunc::InitParam!!!
-        nLeftMargin = pPrintFunc->GetLeftMargin();
-        nRightMargin = pPrintFunc->GetRightMargin();
-        nTopMargin = pPrintFunc->GetTopMargin();
-        nBottomMargin = pPrintFunc->GetBottomMargin();
-        nHeaderHeight = pPrintFunc->GetHeader().nHeight;
-        nFooterHeight = pPrintFunc->GetFooter().nHeight;
-        bHeaderOn = pPrintFunc->GetHeader().bEnable;
-        bFooterOn = pPrintFunc->GetFooter().bEnable;
-        mnScale = pPrintFunc->GetZoom();
-
-        Rectangle aPixRect;
-        Rectangle aRectCellPosition;
-        Rectangle aRectPosition;
-        GetLocationData().GetMainCellRange( aPageArea, aPixRect );
-        if( !bLayoutRTL )
-        {
-            GetLocationData().GetCellPosition( aPageArea.aStart, aRectPosition );
-            nLeftPosition = aRectPosition.Left();
-            for( SCCOL i = aPageArea.aStart.Col(); i <= aPageArea.aEnd.Col(); i++ )
-            {
-                GetLocationData().GetCellPosition( ScAddress( i,aPageArea.aStart.Row(),aPageArea.aStart.Tab()),aRectCellPosition );
-                nRight[i] = aRectCellPosition.Right();
-            }
-        }
-        else
-        {
-            GetLocationData().GetCellPosition( aPageArea.aEnd, aRectPosition );
-            nLeftPosition = aRectPosition.Right()+1;
-
-            GetLocationData().GetCellPosition( aPageArea.aStart,aRectCellPosition );
-            nRight[ aPageArea.aEnd.Col() ] = aRectCellPosition.Left();
-            for( SCCOL i = aPageArea.aEnd.Col(); i > aPageArea.aStart.Col(); i-- )
-            {
-                GetLocationData().GetCellPosition( ScAddress( i,aPageArea.aEnd.Row(),aPageArea.aEnd.Tab()),aRectCellPosition );
-                nRight[ i-1 ] = nRight[ i ] + aRectCellPosition.Right() - aRectCellPosition.Left() + 1;
-            }
-        }
-
-        if ( nPrinted ) // If nothing, all gray draw
-        {
-            aPaintPageSize = pPrintFunc->GetPageSize();
-            aPaintPageSize.Width()  = (long) (aPaintPageSize.Width()  * HMM_PER_TWIPS );
-            aPaintPageSize.Height() = (long) (aPaintPageSize.Height() * HMM_PER_TWIPS );
-
-            nLeftMargin = (long) ( nLeftMargin * HMM_PER_TWIPS );
-            nRightMargin = (long) ( nRightMargin * HMM_PER_TWIPS );
-            nTopMargin = (long) ( nTopMargin * HMM_PER_TWIPS );
-            nBottomMargin = (long) ( nBottomMargin * HMM_PER_TWIPS );
-            nHeaderHeight = (long) ( nHeaderHeight * HMM_PER_TWIPS * mnScale / 100 + nTopMargin );
-            nFooterHeight = (long) ( nFooterHeight * HMM_PER_TWIPS * mnScale / 100 + nBottomMargin );
-        }
-
-        if ( !bStateValid )
-        {
-            pPrintFunc->GetPrintState( aState );
-            aState.nDocPages = nTotalPages;
-            bStateValid = sal_True;
-        }
-
-        delete pPrintFunc;
-    }
-
-
-    long nPageEndX = aPaintPageSize.Width()  - aOffset.X();
-    long nPageEndY = aPaintPageSize.Height() - aOffset.Y();
-    Size aWinSize = GetOutputSize();
-    Point aWinEnd( aWinSize.Width(), aWinSize.Height() );
-    sal_Bool bRight  = nPageEndX <= aWinEnd.X();
-    sal_Bool bBottom = nPageEndY <= aWinEnd.Y();
-
-    if( bPageMargin )
-    {
-        SetMapMode(aMMMode);
-        SetLineColor( COL_BLACK );
-        DrawInvert( (long)( nTopMargin - aOffset.Y() ), POINTER_VSIZEBAR );
-        DrawInvert( (long)(nPageEndY - nBottomMargin ), POINTER_VSIZEBAR );
-        DrawInvert( (long)( nLeftMargin - aOffset.X() ), POINTER_HSIZEBAR );
-        DrawInvert( (long)( nPageEndX - nRightMargin ) , POINTER_HSIZEBAR );
-        if( bHeaderOn )
-        {
-            DrawInvert( nHeaderHeight - aOffset.Y(), POINTER_VSIZEBAR );
-        }
-        if( bFooterOn )
-        {
-            DrawInvert( nPageEndY - nFooterHeight, POINTER_VSIZEBAR );
-        }
-
-        SetMapMode( MapMode( MAP_PIXEL ) );
-        for( int i= aPageArea.aStart.Col(); i<= aPageArea.aEnd.Col(); i++ )
-        {
-            Point aColumnTop = LogicToPixel( Point( 0, -aOffset.Y() ) ,aMMMode );
-            SetLineColor( COL_BLACK );
-            SetFillColor( COL_BLACK );
-            DrawRect( Rectangle( Point( nRight[i] - 2, aColumnTop.Y() ),Point( nRight[i] + 2 , 4 + aColumnTop.Y()) ));
-            DrawLine( Point( nRight[i], aColumnTop.Y() ), Point( nRight[i],  10 + aColumnTop.Y()) );
-        }
-        SetMapMode( aMMMode );
-    }
-
-    if (bRight || bBottom)
-    {
-        SetMapMode(aMMMode);
-        SetLineColor();
-        SetFillColor(aBackColor);
-        if (bRight)
-            DrawRect(Rectangle(nPageEndX,0, aWinEnd.X(),aWinEnd.Y()));
-        if (bBottom)
-        {
-            if (bRight)
-                DrawRect(Rectangle(0,nPageEndY, nPageEndX,aWinEnd.Y()));    // Ecke nicht doppelt
-            else
-                DrawRect(Rectangle(0,nPageEndY, aWinEnd.X(),aWinEnd.Y()));
-        }
-    }
->>>>>>> ce6308e4
     pViewShell->UpdateScrollBars();
 
     bInPaint = bWasInPaint;
@@ -894,15 +702,9 @@
         MapMode aMMMode( MAP_100TH_MM, Point(), aHorPrevZoom, aPreviewZoom );
         SetMapMode( aMMMode );
 
-<<<<<<< HEAD
         bInSetZoom = true;              // don't scroll during SetYOffset in UpdateScrollBars
         pViewShell->UpdateScrollBars();
         bInSetZoom = false;
-=======
-        bInPaint = sal_True;                // don't scroll during SetYOffset in UpdateScrollBars
-        pViewShell->UpdateScrollBars();
-        bInPaint = sal_False;
->>>>>>> ce6308e4
 
         bStateValid = sal_False;
         InvalidateLocationData( SC_HINT_ACC_VISAREACHANGED );
@@ -1295,14 +1097,9 @@
 
                     Rectangle aRect(0,0,10000,10000);
                     Paint( aRect );
-<<<<<<< HEAD
                     aModificator.SetDocumentModified();
-                    bLeftRulerChange = FALSE;
-                    bRightRulerChange = FALSE;
-=======
                     bLeftRulerChange = sal_False;
                     bRightRulerChange = sal_False;
->>>>>>> ce6308e4
                 }
             }
             bLeftRulerMove = sal_False;
@@ -1398,18 +1195,11 @@
 
                     Rectangle  aRect(0,0,10000,10000);
                     Paint( aRect );
-<<<<<<< HEAD
                     aModificator.SetDocumentModified();
-                    bTopRulerChange = FALSE;
-                    bBottomRulerChange = FALSE;
-                    bHeaderRulerChange = FALSE;
-                    bFooterRulerChange = FALSE;
-=======
                     bTopRulerChange = sal_False;
                     bBottomRulerChange = sal_False;
                     bHeaderRulerChange = sal_False;
                     bFooterRulerChange = sal_False;
->>>>>>> ce6308e4
                  }
               }
               bTopRulerMove = sal_False;
