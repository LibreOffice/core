--- conflicted
+++ resolved
@@ -86,7 +86,7 @@
 ScCellShell::ScCellShell(ScViewData* pData) :
     ScFormatShell(pData),
     pImpl( new CellShell_Impl() ),
-    bPastePossible(sal_False)
+    bPastePossible(false)
 {
     SetHelpId(HID_SCSHELL_CELLSH);
     SetName(String::CreateFromAscii(RTL_CONSTASCII_STRINGPARAM("Cell")));
@@ -96,7 +96,7 @@
 {
     if ( pImpl->m_pClipEvtLstnr )
     {
-        pImpl->m_pClipEvtLstnr->AddRemoveListener( GetViewData()->GetActiveWin(), sal_False );
+        pImpl->m_pClipEvtLstnr->AddRemoveListener( GetViewData()->GetActiveWin(), false );
 
         //  The listener may just now be waiting for the SolarMutex and call the link
         //  afterwards, in spite of RemoveListener. So the link has to be reset, too.
@@ -134,7 +134,7 @@
     sal_uInt16 nWhich = aIter.FirstWhich();
     while ( nWhich )
     {
-        sal_Bool bDisable = sal_False;
+        sal_Bool bDisable = false;
         sal_Bool bNeedEdit = sal_True;      // muss Selektion editierbar sein?
         switch ( nWhich )
         {
@@ -207,7 +207,7 @@
                 //! muss man leben.. wird in Copy-Routine abgefangen, sonst
                 //! muesste hier nochmal Aufwand getrieben werden
                 if ( !(!bEditable && bOnlyNotBecauseOfMatrix) )
-                    bNeedEdit = sal_False;          // erlaubt, wenn geschuetzt/ReadOnly
+                    bNeedEdit = false;          // erlaubt, wenn geschuetzt/ReadOnly
                 break;
 
             case SID_AUTOFORMAT:        // Autoformat, mind. 3x3 selektiert
@@ -219,7 +219,7 @@
                 {
                     if ( !bEditable && bOnlyNotBecauseOfMatrix )
                     {
-                        bNeedEdit = sal_False;
+                        bNeedEdit = false;
                     }
                     if ( pDocShell && pDocShell->IsDocShared() )
                     {
@@ -234,7 +234,7 @@
             case SID_ENABLE_HYPHENATION :
                 // nur wegen Matrix nicht editierbar? Attribute trotzdem ok
                 if ( !bEditable && bOnlyNotBecauseOfMatrix )
-                    bNeedEdit = sal_False;
+                    bNeedEdit = false;
                 break;
 
             case FID_VALIDATION:
@@ -261,7 +261,7 @@
         else if (nWhich == SID_ENABLE_HYPHENATION)
         {
             // toggle slots need a bool item
-            rSet.Put( SfxBoolItem( nWhich, sal_False ) );
+            rSet.Put( SfxBoolItem( nWhich, false ) );
         }
         nWhich = aIter.NextWhich();
     }
@@ -282,7 +282,7 @@
     sal_uInt16 nWhich = aIter.FirstWhich();
     while ( nWhich )
     {
-        sal_Bool bDisable = sal_False;
+        sal_Bool bDisable = false;
         sal_Bool bNeedEdit = sal_True;      // muss Cursorposition editierbar sein?
         switch ( nWhich )
         {
@@ -311,7 +311,7 @@
                         {
                             bDisable = sal_True;
                         }
-                        bNeedEdit=sal_False;
+                        bNeedEdit=false;
                     }
 
                 }
@@ -366,7 +366,7 @@
         return sal_True;
     }
 
-    return sal_False;
+    return false;
 }
 
 void ScCellShell::GetPossibleClipboardFormats( SvxClipboardFmtItem& rFormats )
@@ -402,7 +402,7 @@
 
 sal_Bool lcl_IsCellPastePossible( const TransferableDataHelper& rData )
 {
-    sal_Bool bPossible = sal_False;
+    sal_Bool bPossible = false;
     if ( ScTransferObj::GetOwnClipboard( NULL ) || ScDrawTransferObj::GetOwnClipboard( NULL ) )
         bPossible = sal_True;
     else
@@ -515,11 +515,6 @@
 void ScCellShell::GetState(SfxItemSet &rSet)
 {
     ScTabViewShell* pTabViewShell   = GetViewData()->GetViewShell();
-<<<<<<< HEAD
-=======
-//     sal_Bool bOle = pTabViewShell->GetViewFrame()->GetFrame().IsInPlace();
-//  sal_Bool bTabProt = GetViewData()->GetDocument()->IsTabProtected(GetViewData()->GetTabNo());
->>>>>>> ce6308e4
     ScDocShell* pDocSh = GetViewData()->GetDocShell();
     ScViewData* pData       = GetViewData();
     ScDocument* pDoc        = pData->GetDocument();
@@ -792,22 +787,6 @@
                     rSet.DisableItem( nWhich );
                 break;
 
-<<<<<<< HEAD
-=======
-/*  Zellschutz bei selektierten Zellen wird bei anderen Funktionen auch nicht abgefragt...
-            case SID_DELETE:
-                {
-                    if ( pDoc->IsTabProtected(nTab) )
-                    {
-                        const SfxItemSet&       rAttrSet  = GetSelectionPattern()->GetItemSet();
-                        const ScProtectionAttr& rProtAttr = (const ScProtectionAttr&)rAttrSet.Get( ATTR_PROTECTION, sal_True );
-                        if ( rProtAttr.GetProtection() )
-                            rSet.DisableItem( nWhich );
-                    }
-                }
-                break;
-*/
->>>>>>> ce6308e4
             case SID_OUTLINE_MAKE:
                 {
                     if ( GetViewData()->GetDocument()->GetDPAtCursor( GetViewData()->GetCurX(),
@@ -827,7 +806,7 @@
                 {
                     //! test for data pilot operation
                 }
-                else if (!pTabViewShell->OutlinePossible(sal_False))
+                else if (!pTabViewShell->OutlinePossible(false))
                     rSet.DisableItem( nWhich );
                 break;
 
@@ -906,22 +885,16 @@
 
             case SID_DELETE_NOTE:
                 {
-                    sal_Bool bEnable = sal_False;
+                    sal_Bool bEnable = false;
                     if ( rMark.IsMarked() || rMark.IsMultiMarked() )
                     {
                         if ( pDoc->IsSelectionEditable( rMark ) )
                         {
                             // look for at least one note in selection
                             ScRangeList aRanges;
-<<<<<<< HEAD
-                            rMark.FillRangeListWithMarks( &aRanges, FALSE );
+                            rMark.FillRangeListWithMarks( &aRanges, false );
                             size_t nCount = aRanges.size();
                             for (size_t nPos = 0; nPos < nCount && !bEnable; ++nPos)
-=======
-                            rMark.FillRangeListWithMarks( &aRanges, sal_False );
-                            sal_uLong nCount = aRanges.Count();
-                            for (sal_uLong nPos=0; nPos<nCount && !bEnable; nPos++)
->>>>>>> ce6308e4
                             {
                                 ScCellIterator aCellIter(pDoc, *aRanges[nPos]);
                                 for( ScBaseCell* pCell = aCellIter.GetFirst(); pCell && !bEnable; pCell = aCellIter.GetNext() )
