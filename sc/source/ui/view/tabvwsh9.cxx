--- conflicted
+++ resolved
@@ -93,14 +93,6 @@
         sal_uInt16 nId = GalleryChildWindow::GetChildWindowId();
         rSet.Put( SfxBoolItem( SID_GALLERY, GetViewFrame()->HasChildWindow( nId ) ) );
     }
-<<<<<<< HEAD
-=======
-    else if( SFX_ITEM_AVAILABLE == rSet.GetItemState( SID_AVMEDIA_PLAYER ) )
-    {
-        sal_uInt16 nId = ::avmedia::MediaPlayer::GetChildWindowId();
-        rSet.Put( SfxBoolItem( SID_AVMEDIA_PLAYER, GetViewFrame()->HasChildWindow( nId ) ) );
-    }
->>>>>>> ce6308e4
 }
 
 //------------------------------------------------------------------
@@ -241,7 +233,7 @@
                 {
                     //  Disabled wird nicht mehr...
 
-                    sal_Bool bThere = sal_False;
+                    sal_Bool bThere = false;
                     SfxViewFrame* pThisFrame = GetViewFrame();
                     sal_uInt16 nId = ScIMapChildWindowId();
                     if ( pThisFrame->KnowsChildWindow(nId) )
@@ -272,7 +264,7 @@
                         if ( rMarkList.GetMarkCount() == 1 )
                             if ( ScIMapDlgGetObj(ScGetIMapDlg()) ==
                                         (void*) rMarkList.GetMark(0)->GetMarkedSdrObj() )
-                                bDisable = sal_False;
+                                bDisable = false;
                     }
 
                     rSet.Put( SfxBoolItem( SID_IMAP_EXEC, bDisable ) );
