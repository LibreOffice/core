--- conflicted
+++ resolved
@@ -102,12 +102,8 @@
 
         ScMarkData& rMark = aViewData.GetMarkData();
         if (!rMark.IsMarked() && !rMark.IsMultiMarked())
-            GetSelEngine()->CursorPosChanging( sal_False, sal_False );
-
-<<<<<<< HEAD
-=======
-//      bIsBlockMode = sal_True;
->>>>>>> ce6308e4
+            GetSelEngine()->CursorPosChanging( false, false );
+
         bIsBlockMode = SC_BLOCKMODE_OWN;            //! Variable umbenennen!
         nBlockStartX = 0;
         nBlockStartY = 0;
@@ -142,13 +138,9 @@
                 bBlockNeg = rMark.IsCellMarked( nCurX, nCurY );
         }
         else
-            bBlockNeg = sal_False;
+            bBlockNeg = false;
         rMark.SetMarkNegative(bBlockNeg);
 
-<<<<<<< HEAD
-=======
-//      bIsBlockMode = sal_True;
->>>>>>> ce6308e4
         bIsBlockMode = SC_BLOCKMODE_NORMAL;         //! Variable umbenennen!
         bBlockCols = bCols;
         bBlockRows = bRows;
@@ -174,24 +166,10 @@
         rMark.SetMarkArea( ScRange( nBlockStartX,nBlockStartY, nTab, nBlockEndX,nBlockEndY, nTab ) );
 
         UpdateSelectionOverlay();
-<<<<<<< HEAD
-    }
-}
-
-void ScTabView::DoneBlockMode( BOOL bContinue )            // Default FALSE
-=======
-
-        bNewStartIfMarking = sal_False;     // use only once
-    }
-}
-
-void ScTabView::SetNewStartIfMarking()
-{
-    bNewStartIfMarking = sal_True;
+    }
 }
 
 void ScTabView::DoneBlockMode( sal_Bool bContinue )            // Default FALSE
->>>>>>> ce6308e4
 {
     //  Wenn zwischen Tabellen- und Header SelectionEngine gewechselt wird,
     //  wird evtl. DeselectAll gerufen, weil die andere Engine keinen Anker hat.
@@ -201,7 +179,7 @@
     {
         ScMarkData& rMark = aViewData.GetMarkData();
         sal_Bool bFlag = rMark.GetMarkingFlag();
-        rMark.SetMarking(sal_False);
+        rMark.SetMarking(false);
 
         if (bBlockNeg && !bContinue)
             rMark.MarkToMulti();
@@ -221,14 +199,10 @@
             else
                 rMark.ResetMark();
         }
-<<<<<<< HEAD
-=======
-//      bIsBlockMode = sal_False;
->>>>>>> ce6308e4
         bIsBlockMode = SC_BLOCKMODE_NONE;           //! Variable umbenennen!
 
         rMark.SetMarking(bFlag);
-        rMark.SetMarkNegative(sal_False);
+        rMark.SetMarkNegative(false);
     }
 }
 
@@ -240,13 +214,8 @@
 
     if (!bIsBlockMode)
     {
-<<<<<<< HEAD
         OSL_FAIL( "MarkCursor nicht im BlockMode" );
-        InitBlockMode( nCurX, nCurY, nCurZ, FALSE, bCols, bRows );
-=======
-        DBG_ERROR( "MarkCursor nicht im BlockMode" );
-        InitBlockMode( nCurX, nCurY, nCurZ, sal_False, bCols, bRows );
->>>>>>> ce6308e4
+        InitBlockMode( nCurX, nCurY, nCurZ, false, bCols, bRows );
     }
 
     if (bCols)
@@ -267,8 +236,8 @@
         //  oder nach InitOwnBlockMode wird mit Shift-Klick weitermarkiert...
 
         sal_Bool bOldShift = bMoveIsShift;
-        bMoveIsShift = sal_False;               //  wirklich umsetzen
-        DoneBlockMode(sal_False);               //! direkt Variablen setzen? (-> kein Geflacker)
+        bMoveIsShift = false;               //  wirklich umsetzen
+        DoneBlockMode(false);               //! direkt Variablen setzen? (-> kein Geflacker)
         bMoveIsShift = bOldShift;
 
         InitBlockMode( aMarkRange.aStart.Col(), aMarkRange.aStart.Row(),
@@ -295,7 +264,7 @@
             SCsCOL nBlockStartXOffset = 0;
             SCsROW nCurYOffset = 0;
             SCsROW nBlockStartYOffset = 0;
-            sal_Bool bBlockStartMerged = sal_False;
+            sal_Bool bBlockStartMerged = false;
             const ScMergeAttr* pMergeAttr = NULL;
             ScDocument* pDocument = aViewData.GetDocument();
 
@@ -386,28 +355,6 @@
         aRect.SetNew( nBlockStartX, nBlockStartY, nBlockEndX, nBlockEndY );
         rMark.SetMarkArea( ScRange( nBlockStartX, nBlockStartY, nTab, nBlockEndX, nBlockEndY, nTab ) );
 
-<<<<<<< HEAD
-=======
-#ifdef OLD_SELECTION_PAINT
-        sal_Bool bCont;
-        sal_Bool bDraw = aRect.GetXorDiff( nDrawStartCol, nDrawStartRow,
-                                        nDrawEndCol, nDrawEndRow, bCont );
-        if ( bDraw )
-        {
-//?         PutInOrder( nDrawStartCol, nDrawEndCol );
-//?         PutInOrder( nDrawStartRow, nDrawEndRow );
-
-            HideAllCursors();
-            InvertBlockMark( nDrawStartCol, nDrawStartRow, nDrawEndCol, nDrawEndRow );
-            if (bCont)
-            {
-                aRect.GetContDiff( nDrawStartCol, nDrawStartRow, nDrawEndCol, nDrawEndRow );
-                InvertBlockMark( nDrawStartCol, nDrawStartRow, nDrawEndCol, nDrawEndRow );
-            }
-            ShowAllCursors();
-        }
-#endif
->>>>>>> ce6308e4
         UpdateSelectionOverlay();
         SelectionChanged();
 
@@ -418,7 +365,7 @@
     }
 
     if ( !bCols && !bRows )
-        aHdrFunc.SetAnchorFlag( sal_False );
+        aHdrFunc.SetAnchorFlag( false );
 }
 
 void ScTabView::GetPageMoveEndPosition(SCsCOL nMovX, SCsROW nMovY, SCsCOL& rPageX, SCsROW& rPageY)
@@ -902,7 +849,7 @@
         if (bMulti)
         {
             sal_Bool bFlag = rMark.GetMarkingFlag();
-            rMark.SetMarking(sal_False);
+            rMark.SetMarking(false);
             rMark.MarkToMulti();
             rMark.GetMultiMarkArea(aMarkRange);
             rMark.MarkToSimple();
@@ -920,7 +867,7 @@
         nBlockEndY = aMarkRange.aEnd.Row();
         nBlockEndZ = aMarkRange.aEnd.Tab();
 
-        sal_Bool bDidReset = sal_False;
+        sal_Bool bDidReset = false;
 
         if ( nTab>=nBlockStartZ && nTab<=nBlockEndZ )
         {
@@ -929,69 +876,9 @@
                 // Invertieren beim Loeschen nur auf aktiver View
                 if ( aViewData.IsActive() )
                 {
-<<<<<<< HEAD
                     rMark.ResetMark();
                     UpdateSelectionOverlay();
-                    bDidReset = TRUE;
-=======
-                    sal_uInt16 i;
-                    if ( bMulti )
-                    {
-#ifdef OLD_SELECTION_PAINT
-                        for (i=0; i<4; i++)
-                            if (pGridWin[i] && pGridWin[i]->IsVisible())
-                                pGridWin[i]->InvertSimple( nBlockStartX, nBlockStartY,
-                                                            nBlockEndX, nBlockEndY,
-                                                            sal_True, sal_True );
-#endif
-                        rMark.ResetMark();
-                        UpdateSelectionOverlay();
-                        bDidReset = sal_True;
-                    }
-                    else
-                    {
-#ifdef OLD_SELECTION_PAINT
-                        // (mis)use InvertBlockMark to remove all of the selection
-                        // -> set bBlockNeg (like when removing parts of a selection)
-                        //    and convert everything to Multi
-
-                        rMark.MarkToMulti();
-                        sal_Bool bOld = bBlockNeg;
-                        bBlockNeg = sal_True;
-                        // #73130# (negative) MarkArea must be set in case of repaint
-                        rMark.SetMarkArea( ScRange( nBlockStartX,nBlockStartY, nTab,
-                                                    nBlockEndX,nBlockEndY, nTab ) );
-
-                        InvertBlockMark( nBlockStartX, nBlockStartY, nBlockEndX, nBlockEndY );
-
-                        bBlockNeg = bOld;
-#endif
-                        rMark.ResetMark();
-                        UpdateSelectionOverlay();
-                        bDidReset = sal_True;
-                    }
-
-                    //  repaint if controls are touched (#69680# in both cases)
-                    // #i74768# Forms are rendered by DrawingLayer's EndDrawLayers()
-                    static bool bSuppressControlExtraStuff(true);
-
-                    if(!bSuppressControlExtraStuff)
-                    {
-                        Rectangle aMMRect = pDoc->GetMMRect(nBlockStartX,nBlockStartY,nBlockEndX,nBlockEndY, nTab);
-                        if (pDoc->HasControl( nTab, aMMRect ))
-                        {
-                            for (i=0; i<4; i++)
-                            {
-                                if (pGridWin[i] && pGridWin[i]->IsVisible())
-                                {
-                                    //  MapMode muss logischer (1/100mm) sein !!!
-                                    pDoc->InvalidateControls( pGridWin[i], nTab, aMMRect );
-                                    pGridWin[i]->Update();
-                                }
-                            }
-                        }
-                    }
->>>>>>> ce6308e4
+                    bDidReset = true;
                 }
             }
             else
@@ -1078,7 +965,7 @@
         {
             nBlockX += (long)(nColTwips * fScaleX);
             if (nBlockX > nWindowX)
-                return sal_False;
+                return false;
         }
     }
     for (nCol=nStartCol; nCol<=nEndCol; nCol++)
@@ -1088,7 +975,7 @@
         {
             nBlockX += (long)(nColTwips * fScaleX);
             if (nBlockX > nWindowX)
-                return sal_False;
+                return false;
         }
     }
 
@@ -1104,7 +991,7 @@
         {
             nBlockY += (long)(nRowTwips * fScaleY);
             if (nBlockY > nWindowY)
-                return sal_False;
+                return false;
         }
     }
     for (SCROW nRow = nStartRow; nRow <= nEndRow; ++nRow)
@@ -1114,7 +1001,7 @@
         {
             nBlockY += (long)(nRowTwips * fScaleY);
             if (nBlockY > nWindowY)
-                return sal_False;
+                return false;
         }
     }
 
