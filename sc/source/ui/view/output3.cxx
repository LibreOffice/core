/* -*- Mode: C++; tab-width: 4; indent-tabs-mode: nil; c-basic-offset: 4 -*- */
/*************************************************************************
 *
 * DO NOT ALTER OR REMOVE COPYRIGHT NOTICES OR THIS FILE HEADER.
 *
 * Copyright 2000, 2010 Oracle and/or its affiliates.
 *
 * OpenOffice.org - a multi-platform office productivity suite
 *
 * This file is part of OpenOffice.org.
 *
 * OpenOffice.org is free software: you can redistribute it and/or modify
 * it under the terms of the GNU Lesser General Public License version 3
 * only, as published by the Free Software Foundation.
 *
 * OpenOffice.org is distributed in the hope that it will be useful,
 * but WITHOUT ANY WARRANTY; without even the implied warranty of
 * MERCHANTABILITY or FITNESS FOR A PARTICULAR PURPOSE.  See the
 * GNU Lesser General Public License version 3 for more details
 * (a copy is included in the LICENSE file that accompanied this code).
 *
 * You should have received a copy of the GNU Lesser General Public License
 * version 3 along with OpenOffice.org.  If not, see
 * <http://www.openoffice.org/license.html>
 * for a copy of the LGPLv3 License.
 *
 ************************************************************************/

// MARKER(update_precomp.py): autogen include statement, do not remove
#include "precompiled_sc.hxx"



// INCLUDE ---------------------------------------------------------------

#include <editeng/eeitem.hxx>
#include <svx/svdograf.hxx>
#include <svx/svdoole2.hxx>
#include <svx/svdoutl.hxx>
#include <svx/svdpage.hxx>
#include <svx/svdpagv.hxx>
#include <svx/svdview.hxx>
#include <vcl/svapp.hxx>

#include "output.hxx"
#include "drwlayer.hxx"
#include "document.hxx"
#include "tabvwsh.hxx"
#include "fillinfo.hxx"

#include <svx/fmview.hxx>

// STATIC DATA -----------------------------------------------------------

SdrObject* pSkipPaintObj = NULL;

//==================================================================

// #i72502#
Point ScOutputData::PrePrintDrawingLayer(long nLogStX, long nLogStY )
{
    Rectangle aRect;
    SCCOL nCol;
    Point aOffset;
    long nLayoutSign(bLayoutRTL ? -1 : 1);

    for (nCol=0; nCol<nX1; nCol++)
        aOffset.X() -= pDoc->GetColWidth( nCol, nTab ) * nLayoutSign;
    aOffset.Y() -= pDoc->GetRowHeight( 0, nY1-1, nTab );

    long nDataWidth = 0;
    for (nCol=nX1; nCol<=nX2; nCol++)
        nDataWidth += pDoc->GetColWidth( nCol, nTab );

    if ( bLayoutRTL )
        aOffset.X() += nDataWidth;

    aRect.Left() = aRect.Right()  = -aOffset.X();
    aRect.Top()  = aRect.Bottom() = -aOffset.Y();

    Point aMMOffset( aOffset );
    aMMOffset.X() = (long)(aMMOffset.X() * HMM_PER_TWIPS);
    aMMOffset.Y() = (long)(aMMOffset.Y() * HMM_PER_TWIPS);

    if (!bMetaFile)
        aMMOffset += Point( nLogStX, nLogStY );

    for (nCol=nX1; nCol<=nX2; nCol++)
        aRect.Right() += pDoc->GetColWidth( nCol, nTab );
    aRect.Bottom() += pDoc->GetRowHeight( nY1, nY2, nTab );

    aRect.Left()   = (long) (aRect.Left()   * HMM_PER_TWIPS);
    aRect.Top()    = (long) (aRect.Top()    * HMM_PER_TWIPS);
    aRect.Right()  = (long) (aRect.Right()  * HMM_PER_TWIPS);
    aRect.Bottom() = (long) (aRect.Bottom() * HMM_PER_TWIPS);

    if(pViewShell || pDrawView)
    {
        SdrView* pLocalDrawView = (pDrawView) ? pDrawView : pViewShell->GetSdrView();

        if(pLocalDrawView)
        {
            // #i76114# MapMode has to be set because BeginDrawLayers uses GetPaintRegion
            MapMode aOldMode = pDev->GetMapMode();
            if (!bMetaFile)
                pDev->SetMapMode( MapMode( MAP_100TH_MM, aMMOffset, aOldMode.GetScaleX(), aOldMode.GetScaleY() ) );

            // #i74769# work with SdrPaintWindow directly
            // #i76114# pass bDisableIntersect = true, because the intersection of the table area
            // with the Window's paint region can be empty
            Region aRectRegion(aRect);
            mpTargetPaintWindow = pLocalDrawView->BeginDrawLayers(pDev, aRectRegion, true);
            OSL_ENSURE(mpTargetPaintWindow, "BeginDrawLayers: Got no SdrPaintWindow (!)");

            if (!bMetaFile)
                pDev->SetMapMode( aOldMode );
        }
    }

    return aMMOffset;
}

// #i72502#
void ScOutputData::PostPrintDrawingLayer(const Point& rMMOffset) // #i74768#
{
    // #i74768# just use offset as in PrintDrawingLayer() to also get the form controls
    // painted with offset
    MapMode aOldMode = pDev->GetMapMode();

    if (!bMetaFile)
    {
        pDev->SetMapMode( MapMode( MAP_100TH_MM, rMMOffset, aOldMode.GetScaleX(), aOldMode.GetScaleY() ) );
    }

    if(pViewShell || pDrawView)
    {
        SdrView* pLocalDrawView = (pDrawView) ? pDrawView : pViewShell->GetSdrView();

        if(pLocalDrawView)
        {
            // #i74769# work with SdrPaintWindow directly
            pLocalDrawView->EndDrawLayers(*mpTargetPaintWindow, true);
            mpTargetPaintWindow = 0;
        }
    }

    // #i74768#
    if (!bMetaFile)
    {
        pDev->SetMapMode( aOldMode );
    }
}

// #i72502#
void ScOutputData::PrintDrawingLayer(const sal_uInt16 nLayer, const Point& rMMOffset)
{
    bool bHideAllDrawingLayer(false);

    if(pViewShell || pDrawView)
    {
        SdrView* pLocalDrawView = (pDrawView) ? pDrawView : pViewShell->GetSdrView();

        if(pLocalDrawView)
        {
            bHideAllDrawingLayer = pLocalDrawView->getHideOle() && pLocalDrawView->getHideChart()
                    && pLocalDrawView->getHideDraw() && pLocalDrawView->getHideFormControl();
        }
    }

    // #109985#
    if(bHideAllDrawingLayer || (!pDoc->GetDrawLayer()))
    {
        return;
    }

    MapMode aOldMode = pDev->GetMapMode();

    if (!bMetaFile)
    {
        pDev->SetMapMode( MapMode( MAP_100TH_MM, rMMOffset, aOldMode.GetScaleX(), aOldMode.GetScaleY() ) );
    }

    // #109985#
    DrawSelectiveObjects( nLayer );

    if (!bMetaFile)
    {
        pDev->SetMapMode( aOldMode );
    }
}

// #109985#
void ScOutputData::DrawSelectiveObjects(const sal_uInt16 nLayer)
{
    ScDrawLayer* pModel = pDoc->GetDrawLayer();
    if (!pModel)
        return;

    //  #i46362# high contrast mode (and default text direction) must be handled
    //  by the application, so it's still needed when using DrawLayer().

    SdrOutliner& rOutl = pModel->GetDrawOutliner();
    rOutl.EnableAutoColor( bUseStyleColor );
    rOutl.SetDefaultHorizontalTextDirection(
                (EEHorizontalTextDirection)pDoc->GetEditTextDirection( nTab ) );

    //  #i69767# The hyphenator must be set (used to be before drawing a text shape with hyphenation).
    //  LinguMgr::GetHyphenator (EditEngine) uses a wrapper now that creates the real hyphenator on demand,
    //  so it's not a performance problem to call UseHyphenator even when it's not needed.

    pModel->UseHyphenator();

    sal_uLong nOldDrawMode = pDev->GetDrawMode();
    if ( bUseStyleColor && Application::GetSettings().GetStyleSettings().GetHighContrastMode() )
    {
        pDev->SetDrawMode( nOldDrawMode | DRAWMODE_SETTINGSLINE | DRAWMODE_SETTINGSFILL |
                            DRAWMODE_SETTINGSTEXT | DRAWMODE_SETTINGSGRADIENT );
    }

    // #109985#
    if(pViewShell || pDrawView)
    {
        SdrView* pLocalDrawView = (pDrawView) ? pDrawView : pViewShell->GetSdrView();

        if(pLocalDrawView)
        {
            SdrPageView* pPageView = pLocalDrawView->GetSdrPageView();

            if(pPageView)
            {
                pPageView->DrawLayer(sal::static_int_cast<SdrLayerID>(nLayer), pDev);
            }
        }
    }

    pDev->SetDrawMode(nOldDrawMode);

    // #109985#
    return;
}

//  Teile nur fuer Bildschirm

// #109985#
void ScOutputData::DrawingSingle(const sal_uInt16 nLayer)
{
<<<<<<< HEAD
    BOOL    bHad    = FALSE;
=======
    sal_Bool    bHad    = sal_False;
    long    nPosY   = nScrY;
>>>>>>> ce6308e4
    SCSIZE  nArrY;
    for (nArrY=1; nArrY+1<nArrCount; nArrY++)
    {
        RowInfo* pThisRowInfo = &pRowInfo[nArrY];

        if ( pThisRowInfo->bChanged )
        {
            if (!bHad)
            {
                bHad = sal_True;
            }
        }
        else if (bHad)
        {
            DrawSelectiveObjects( nLayer );
            bHad = sal_False;
        }
    }

    if (bHad)
        DrawSelectiveObjects( nLayer );
}




/* vim:set shiftwidth=4 softtabstop=4 expandtab: */<|MERGE_RESOLUTION|>--- conflicted
+++ resolved
@@ -244,12 +244,7 @@
 // #109985#
 void ScOutputData::DrawingSingle(const sal_uInt16 nLayer)
 {
-<<<<<<< HEAD
-    BOOL    bHad    = FALSE;
-=======
-    sal_Bool    bHad    = sal_False;
-    long    nPosY   = nScrY;
->>>>>>> ce6308e4
+    sal_Bool    bHad    = false;
     SCSIZE  nArrY;
     for (nArrY=1; nArrY+1<nArrCount; nArrY++)
     {
@@ -265,7 +260,7 @@
         else if (bHad)
         {
             DrawSelectiveObjects( nLayer );
-            bHad = sal_False;
+            bHad = false;
         }
     }
 
