/* -*- Mode: C++; tab-width: 4; indent-tabs-mode: nil; c-basic-offset: 4 -*- */
/*************************************************************************
 *
 * DO NOT ALTER OR REMOVE COPYRIGHT NOTICES OR THIS FILE HEADER.
 *
 * Copyright 2000, 2010 Oracle and/or its affiliates.
 *
 * OpenOffice.org - a multi-platform office productivity suite
 *
 * This file is part of OpenOffice.org.
 *
 * OpenOffice.org is free software: you can redistribute it and/or modify
 * it under the terms of the GNU Lesser General Public License version 3
 * only, as published by the Free Software Foundation.
 *
 * OpenOffice.org is distributed in the hope that it will be useful,
 * but WITHOUT ANY WARRANTY; without even the implied warranty of
 * MERCHANTABILITY or FITNESS FOR A PARTICULAR PURPOSE.  See the
 * GNU Lesser General Public License version 3 for more details
 * (a copy is included in the LICENSE file that accompanied this code).
 *
 * You should have received a copy of the GNU Lesser General Public License
 * version 3 along with OpenOffice.org.  If not, see
 * <http://www.openoffice.org/license.html>
 * for a copy of the LGPLv3 License.
 *
 ************************************************************************/

// MARKER(update_precomp.py): autogen include statement, do not remove
#include "precompiled_sc.hxx"



// INCLUDE ---------------------------------------------------------------

#include "scitems.hxx"
#include <sfx2/app.hxx>
#include <sfx2/bindings.hxx>
#include <vcl/msgbox.hxx>

#include <com/sun/star/sdbc/XResultSet.hpp>

#include "dbfunc.hxx"
#include "docsh.hxx"
#include "attrib.hxx"
#include "sc.hrc"
#include "undodat.hxx"
#include "dbcolect.hxx"
#include "globstr.hrc"
#include "global.hxx"
#include "dbdocfun.hxx"
#include "editable.hxx"

//==================================================================

ScDBFunc::ScDBFunc( Window* pParent, ScDocShell& rDocSh, ScTabViewShell* pViewShell ) :
    ScViewFunc( pParent, rDocSh, pViewShell )
{
}

ScDBFunc::~ScDBFunc()
{
}

//
//      Hilfsfunktionen
//

void ScDBFunc::GotoDBArea( const String& rDBName )
{
    ScDocument* pDoc = GetViewData()->GetDocument();
    ScDBCollection* pDBCol = pDoc->GetDBCollection();

    sal_uInt16 nFoundAt = 0;
    if ( pDBCol->SearchName( rDBName, nFoundAt ) )
    {
        ScDBData* pData = (*pDBCol)[nFoundAt];
        DBG_ASSERT( pData, "GotoDBArea: Datenbankbereich nicht gefunden!" );

        if ( pData )
        {
            SCTAB nTab = 0;
            SCCOL nStartCol = 0;
            SCROW nStartRow = 0;
            SCCOL nEndCol = 0;
            SCROW nEndRow = 0;

            pData->GetArea( nTab, nStartCol, nStartRow, nEndCol, nEndRow );
            SetTabNo( nTab );

            MoveCursorAbs( nStartCol, nStartRow, ScFollowMode( SC_FOLLOW_JUMP ),
                               sal_False, sal_False );  // bShift,bControl
            DoneBlockMode();
            InitBlockMode( nStartCol, nStartRow, nTab );
            MarkCursor( nEndCol, nEndRow, nTab );
            SelectionChanged();
        }
    }
}

//  aktuellen Datenbereich fuer Sortieren / Filtern suchen

<<<<<<< HEAD
ScDBData* ScDBFunc::GetDBData( BOOL bMark, ScGetDBMode eMode, ScGetDBSelection eSel, bool /*bShrinkToData*/, bool bExpandRows )
=======
ScDBData* ScDBFunc::GetDBData( sal_Bool bMark, ScGetDBMode eMode, ScGetDBSelection eSel )
>>>>>>> ce6308e4
{
    ScDocShell* pDocSh = GetViewData()->GetDocShell();
    ScDBData* pData = NULL;
    ScRange aRange;
    ScMarkType eMarkType = GetViewData()->GetSimpleArea(aRange);
    if ( eMarkType == SC_MARK_SIMPLE || eMarkType == SC_MARK_SIMPLE_FILTERED )
    {
        bool bShrinkColumnsOnly = false;
        if (eSel == SC_DBSEL_ROW_DOWN)
        {
            // Don't alter row range, additional rows may have been selected on
            // purpose to append data, or to have a fake header row.
            bShrinkColumnsOnly = true;
            // Select further rows only if only one row or a portion thereof is
            // selected.
            if (aRange.aStart.Row() != aRange.aEnd.Row())
            {
                // If an area is selected shrink that to the actual used
                // columns, don't draw filter buttons for empty columns.
                eSel = SC_DBSEL_SHRINK_TO_USED_DATA;
            }
            else if (aRange.aStart.Col() == aRange.aEnd.Col())
            {
                // One cell only, if it is not marked obtain entire used data
                // area.
                const ScMarkData& rMarkData = GetViewData()->GetMarkData();
                if (!(rMarkData.IsMarked() || rMarkData.IsMultiMarked()))
                    eSel = SC_DBSEL_KEEP;
            }
        }
        switch (eSel)
        {
            case SC_DBSEL_SHRINK_TO_SHEET_DATA:
                {
                    // Shrink the selection to sheet data area.
                    ScDocument* pDoc = pDocSh->GetDocument();
                    SCCOL nCol1 = aRange.aStart.Col(), nCol2 = aRange.aEnd.Col();
                    SCROW nRow1 = aRange.aStart.Row(), nRow2 = aRange.aEnd.Row();
                    if (pDoc->ShrinkToDataArea( aRange.aStart.Tab(), nCol1, nRow1, nCol2, nRow2))
                    {
                        aRange.aStart.SetCol(nCol1);
                        aRange.aEnd.SetCol(nCol2);
                        aRange.aStart.SetRow(nRow1);
                        aRange.aEnd.SetRow(nRow2);
                    }
                }
                break;
            case SC_DBSEL_SHRINK_TO_USED_DATA:
            case SC_DBSEL_ROW_DOWN:
                {
                    // Shrink the selection to actual used area.
                    ScDocument* pDoc = pDocSh->GetDocument();
                    SCCOL nCol1 = aRange.aStart.Col(), nCol2 = aRange.aEnd.Col();
                    SCROW nRow1 = aRange.aStart.Row(), nRow2 = aRange.aEnd.Row();
                    bool bShrunk;
                    pDoc->ShrinkToUsedDataArea( bShrunk, aRange.aStart.Tab(),
                            nCol1, nRow1, nCol2, nRow2, bShrinkColumnsOnly);
                    if (bShrunk)
                    {
                        aRange.aStart.SetCol(nCol1);
                        aRange.aEnd.SetCol(nCol2);
                        aRange.aStart.SetRow(nRow1);
                        aRange.aEnd.SetRow(nRow2);
                    }
                }
                break;
            default:
                ;   // nothing
        }
        pData = pDocSh->GetDBData( aRange, eMode, eSel );
    }
    else if ( eMode != SC_DB_OLD )
        pData = pDocSh->GetDBData(
                    ScRange( GetViewData()->GetCurX(), GetViewData()->GetCurY(),
                             GetViewData()->GetTabNo() ),
                    eMode, SC_DBSEL_KEEP );

    if (!pData)
        return NULL;

    if (bExpandRows)
    {
        // Dynamically expand rows to include any new data rows that are
        // immediately below the original range.
        GetViewData()->GetDocument()->UpdateDynamicEndRow(*pData);
    }
    if (bMark)
    {
        ScRange aFound;
<<<<<<< HEAD
        pData->GetArea(aFound, bExpandRows);
        MarkRange( aFound, FALSE );
=======
        pData->GetArea(aFound);
        MarkRange( aFound, sal_False );
>>>>>>> ce6308e4
    }
    return pData;
}

//  Datenbankbereiche aendern (Dialog)

void ScDBFunc::NotifyCloseDbNameDlg( const ScDBCollection& rNewColl, const List& rDelAreaList )
{

    ScDocShell* pDocShell = GetViewData()->GetDocShell();
    ScDocShellModificator aModificator( *pDocShell );
    ScDocument* pDoc = pDocShell->GetDocument();
    ScDBCollection* pOldColl = pDoc->GetDBCollection();
    ScDBCollection* pUndoColl = NULL;
    ScDBCollection* pRedoColl = NULL;
    const sal_Bool bRecord (pDoc->IsUndoEnabled());

    long nDelCount = rDelAreaList.Count();
    for (long nDelPos=0; nDelPos<nDelCount; nDelPos++)
    {
        ScRange* pEntry = (ScRange*) rDelAreaList.GetObject(nDelPos);

        if ( pEntry )
        {
            ScAddress& rStart = pEntry->aStart;
            ScAddress& rEnd   = pEntry->aEnd;
            pDocShell->DBAreaDeleted( rStart.Tab(),
                                       rStart.Col(), rStart.Row(),
                                       rEnd.Col(),   rEnd.Row() );

            //  Targets am SBA abmelden nicht mehr noetig
        }
    }

    if (bRecord)
        pUndoColl = new ScDBCollection( *pOldColl );

    //  neue Targets am SBA anmelden nicht mehr noetig

    pDoc->CompileDBFormula( sal_True );     // CreateFormulaString
    pDoc->SetDBCollection( new ScDBCollection( rNewColl ) );
    pDoc->CompileDBFormula( sal_False );    // CompileFormulaString
    pOldColl = NULL;
    pDocShell->PostPaint( 0,0,0, MAXCOL,MAXROW,MAXTAB, PAINT_GRID );
    aModificator.SetDocumentModified();
    SFX_APP()->Broadcast( SfxSimpleHint( SC_HINT_DBAREAS_CHANGED ) );

    if (bRecord)
    {
        pRedoColl = new ScDBCollection( rNewColl );
        pDocShell->GetUndoManager()->AddUndoAction(
            new ScUndoDBData( pDocShell, pUndoColl, pRedoColl ) );
    }
}

//
//      wirkliche Funktionen
//

// Sortieren

void ScDBFunc::UISort( const ScSortParam& rSortParam, sal_Bool bRecord )
{
    ScDocShell* pDocSh = GetViewData()->GetDocShell();
    ScDocument* pDoc = pDocSh->GetDocument();
    SCTAB nTab = GetViewData()->GetTabNo();
    ScDBData* pDBData = pDoc->GetDBAtArea( nTab, rSortParam.nCol1, rSortParam.nRow1,
                                                    rSortParam.nCol2, rSortParam.nRow2 );
    if (!pDBData)
    {
        OSL_FAIL( "Sort: keine DBData" );
        return;
    }

    ScSubTotalParam aSubTotalParam;
    pDBData->GetSubTotalParam( aSubTotalParam );
    if (aSubTotalParam.bGroupActive[0] && !aSubTotalParam.bRemoveOnly)
    {
        //  Subtotals wiederholen, mit neuer Sortierung

        DoSubTotals( aSubTotalParam, bRecord, &rSortParam );
    }
    else
    {
        Sort( rSortParam, bRecord );        // nur sortieren
    }
}

void ScDBFunc::Sort( const ScSortParam& rSortParam, sal_Bool bRecord, sal_Bool bPaint )
{
    ScDocShell* pDocSh = GetViewData()->GetDocShell();
    SCTAB nTab = GetViewData()->GetTabNo();
    ScDBDocFunc aDBDocFunc( *pDocSh );
    sal_Bool bSuccess = aDBDocFunc.Sort( nTab, rSortParam, bRecord, bPaint, sal_False );
    if ( bSuccess && !rSortParam.bInplace )
    {
        //  Ziel markieren
        ScRange aDestRange( rSortParam.nDestCol, rSortParam.nDestRow, rSortParam.nDestTab,
                            rSortParam.nDestCol + rSortParam.nCol2 - rSortParam.nCol1,
                            rSortParam.nDestRow + rSortParam.nRow2 - rSortParam.nRow1,
                            rSortParam.nDestTab );
        MarkRange( aDestRange );
    }
}

//  Filtern

void ScDBFunc::Query( const ScQueryParam& rQueryParam, const ScRange* pAdvSource, sal_Bool bRecord )
{
    ScDocShell* pDocSh = GetViewData()->GetDocShell();
    SCTAB nTab = GetViewData()->GetTabNo();
    ScDBDocFunc aDBDocFunc( *pDocSh );
    sal_Bool bSuccess = aDBDocFunc.Query( nTab, rQueryParam, pAdvSource, bRecord, sal_False );

    if (bSuccess)
    {
        sal_Bool bCopy = !rQueryParam.bInplace;
        if (bCopy)
        {
            //  Zielbereich markieren (DB-Bereich wurde ggf. angelegt)
            ScDocument* pDoc = pDocSh->GetDocument();
            ScDBData* pDestData = pDoc->GetDBAtCursor(
                                            rQueryParam.nDestCol, rQueryParam.nDestRow,
                                            rQueryParam.nDestTab, sal_True );
            if (pDestData)
            {
                ScRange aDestRange;
                pDestData->GetArea(aDestRange);
                MarkRange( aDestRange );
            }
        }

        if (!bCopy)
        {
            UpdateScrollBars();
            SelectionChanged();     // for attribute states (filtered rows are ignored)
        }

        GetViewData()->GetBindings().Invalidate( SID_UNFILTER );
    }
}

//  Autofilter-Knoepfe ein-/ausblenden

void ScDBFunc::ToggleAutoFilter()
{
    ScDocShell* pDocSh = GetViewData()->GetDocShell();
    ScDocShellModificator aModificator( *pDocSh );

    ScQueryParam    aParam;
    ScDocument*     pDoc    = GetViewData()->GetDocument();
<<<<<<< HEAD
    ScDBData*       pDBData = GetDBData(false, SC_DB_MAKE, SC_DBSEL_ROW_DOWN, false, true);
=======
    ScDBData*       pDBData = GetDBData( sal_False, SC_DB_MAKE, SC_DBSEL_ROW_DOWN );
>>>>>>> ce6308e4

    pDBData->SetByRow( sal_True );              //! Undo, vorher abfragen ??
    pDBData->GetQueryParam( aParam );


    SCCOL  nCol;
    SCROW  nRow = aParam.nRow1;
    SCTAB  nTab = GetViewData()->GetTabNo();
    sal_Int16   nFlag;
    sal_Bool    bHasAuto = sal_True;
    sal_Bool    bHeader  = pDBData->HasHeader();
    sal_Bool    bPaint   = sal_False;

    //!     stattdessen aus DB-Bereich abfragen?

    for (nCol=aParam.nCol1; nCol<=aParam.nCol2 && bHasAuto; nCol++)
    {
        nFlag = ((ScMergeFlagAttr*) pDoc->
                GetAttr( nCol, nRow, nTab, ATTR_MERGE_FLAG ))->GetValue();

        if ( (nFlag & SC_MF_AUTO) == 0 )
            bHasAuto = sal_False;
    }

    if (bHasAuto)                               // aufheben
    {
        //  Filterknoepfe ausblenden

        for (nCol=aParam.nCol1; nCol<=aParam.nCol2; nCol++)
        {
            nFlag = ((ScMergeFlagAttr*) pDoc->
                    GetAttr( nCol, nRow, nTab, ATTR_MERGE_FLAG ))->GetValue();
            pDoc->ApplyAttr( nCol, nRow, nTab, ScMergeFlagAttr( nFlag & ~SC_MF_AUTO ) );
        }

        // use a list action for the AutoFilter buttons (ScUndoAutoFilter) and the filter operation

        String aUndo = ScGlobal::GetRscString( STR_UNDO_QUERY );
        pDocSh->GetUndoManager()->EnterListAction( aUndo, aUndo );

        ScRange aRange;
        pDBData->GetArea( aRange );
        pDocSh->GetUndoManager()->AddUndoAction(
            new ScUndoAutoFilter( pDocSh, aRange, pDBData->GetName(), sal_False ) );

        pDBData->SetAutoFilter(sal_False);

        //  Filter aufheben (incl. Paint / Undo)

        SCSIZE nEC = aParam.GetEntryCount();
        for (SCSIZE i=0; i<nEC; i++)
            aParam.GetEntry(i).bDoQuery = sal_False;
        aParam.bDuplicate = sal_True;
        Query( aParam, NULL, sal_True );

        pDocSh->GetUndoManager()->LeaveListAction();

        bPaint = sal_True;
    }
    else                                    // Filterknoepfe einblenden
    {
        if ( !pDoc->IsBlockEmpty( nTab,
                                  aParam.nCol1, aParam.nRow1,
                                  aParam.nCol2, aParam.nRow2 ) )
        {
            if (!bHeader)
            {
                if ( MessBox( GetViewData()->GetDialogParent(), WinBits(WB_YES_NO | WB_DEF_YES),
                        ScGlobal::GetRscString( STR_MSSG_DOSUBTOTALS_0 ),       // "StarCalc"
                        ScGlobal::GetRscString( STR_MSSG_MAKEAUTOFILTER_0 )     // Koepfe aus erster Zeile?
                    ).Execute() == RET_YES )
                {
                    pDBData->SetHeader( sal_True );     //! Undo ??
                    bHeader = sal_True;
                }
            }

            ScRange aRange;
            pDBData->GetArea( aRange );
            pDocSh->GetUndoManager()->AddUndoAction(
                new ScUndoAutoFilter( pDocSh, aRange, pDBData->GetName(), sal_True ) );

            pDBData->SetAutoFilter(sal_True);

            for (nCol=aParam.nCol1; nCol<=aParam.nCol2; nCol++)
            {
                nFlag = ((ScMergeFlagAttr*) pDoc->
                        GetAttr( nCol, nRow, nTab, ATTR_MERGE_FLAG ))->GetValue();
                pDoc->ApplyAttr( nCol, nRow, nTab, ScMergeFlagAttr( nFlag | SC_MF_AUTO ) );
            }
            pDocSh->PostPaint( aParam.nCol1, nRow, nTab, aParam.nCol2, nRow, nTab,
                                                     PAINT_GRID );
            bPaint = sal_True;
        }
        else
        {
            ErrorBox aErrorBox( GetViewData()->GetDialogParent(), WinBits( WB_OK | WB_DEF_OK ),
                                ScGlobal::GetRscString( STR_ERR_AUTOFILTER ) );
            aErrorBox.Execute();
        }
    }

    if ( bPaint )
    {
        aModificator.SetDocumentModified();

        SfxBindings& rBindings = GetViewData()->GetBindings();
        rBindings.Invalidate( SID_AUTO_FILTER );
        rBindings.Invalidate( SID_AUTOFILTER_HIDE );
    }
}

//      nur ausblenden, keine Daten veraendern

void ScDBFunc::HideAutoFilter()
{
    ScDocShell* pDocSh = GetViewData()->GetDocShell();
    ScDocShellModificator aModificator( *pDocSh );

    ScDocument* pDoc = pDocSh->GetDocument();

    ScQueryParam aParam;
    ScDBData* pDBData = GetDBData( sal_False );

    SCTAB nTab;
    SCCOL nCol1, nCol2;
    SCROW nRow1, nRow2;
    pDBData->GetArea(nTab, nCol1, nRow1, nCol2, nRow2);

    for (SCCOL nCol=nCol1; nCol<=nCol2; nCol++)
    {
        sal_Int16 nFlag = ((ScMergeFlagAttr*) pDoc->
                                GetAttr( nCol, nRow1, nTab, ATTR_MERGE_FLAG ))->GetValue();
        pDoc->ApplyAttr( nCol, nRow1, nTab, ScMergeFlagAttr( nFlag & ~SC_MF_AUTO ) );
    }

    ScRange aRange;
    pDBData->GetArea( aRange );
    pDocSh->GetUndoManager()->AddUndoAction(
        new ScUndoAutoFilter( pDocSh, aRange, pDBData->GetName(), sal_False ) );

    pDBData->SetAutoFilter(sal_False);

    pDocSh->PostPaint( nCol1,nRow1,nTab, nCol2,nRow1,nTab, PAINT_GRID );
    aModificator.SetDocumentModified();

    SfxBindings& rBindings = GetViewData()->GetBindings();
    rBindings.Invalidate( SID_AUTO_FILTER );
    rBindings.Invalidate( SID_AUTOFILTER_HIDE );
}

//      Re-Import

sal_Bool ScDBFunc::ImportData( const ScImportParam& rParam, sal_Bool bRecord )
{
    ScDocument* pDoc = GetViewData()->GetDocument();
    ScEditableTester aTester( pDoc, GetViewData()->GetTabNo(), rParam.nCol1,rParam.nRow1,
                                                            rParam.nCol2,rParam.nRow2 );
    if ( !aTester.IsEditable() )
    {
        ErrorMessage(aTester.GetMessageId());
        return sal_False;
    }

    ScDBDocFunc aDBDocFunc( *GetViewData()->GetDocShell() );
    ::com::sun::star::uno::Reference< ::com::sun::star::sdbc::XResultSet > xResultSet;
    return aDBDocFunc.DoImport( GetViewData()->GetTabNo(), rParam, xResultSet, NULL, bRecord );
}



/* vim:set shiftwidth=4 softtabstop=4 expandtab: */<|MERGE_RESOLUTION|>--- conflicted
+++ resolved
@@ -89,7 +89,7 @@
             SetTabNo( nTab );
 
             MoveCursorAbs( nStartCol, nStartRow, ScFollowMode( SC_FOLLOW_JUMP ),
-                               sal_False, sal_False );  // bShift,bControl
+                               false, false );  // bShift,bControl
             DoneBlockMode();
             InitBlockMode( nStartCol, nStartRow, nTab );
             MarkCursor( nEndCol, nEndRow, nTab );
@@ -100,11 +100,7 @@
 
 //  aktuellen Datenbereich fuer Sortieren / Filtern suchen
 
-<<<<<<< HEAD
-ScDBData* ScDBFunc::GetDBData( BOOL bMark, ScGetDBMode eMode, ScGetDBSelection eSel, bool /*bShrinkToData*/, bool bExpandRows )
-=======
-ScDBData* ScDBFunc::GetDBData( sal_Bool bMark, ScGetDBMode eMode, ScGetDBSelection eSel )
->>>>>>> ce6308e4
+ScDBData* ScDBFunc::GetDBData( sal_Bool bMark, ScGetDBMode eMode, ScGetDBSelection eSel, bool /*bShrinkToData*/, bool bExpandRows )
 {
     ScDocShell* pDocSh = GetViewData()->GetDocShell();
     ScDBData* pData = NULL;
@@ -194,13 +190,8 @@
     if (bMark)
     {
         ScRange aFound;
-<<<<<<< HEAD
         pData->GetArea(aFound, bExpandRows);
-        MarkRange( aFound, FALSE );
-=======
-        pData->GetArea(aFound);
-        MarkRange( aFound, sal_False );
->>>>>>> ce6308e4
+        MarkRange( aFound, false );
     }
     return pData;
 }
@@ -242,7 +233,7 @@
 
     pDoc->CompileDBFormula( sal_True );     // CreateFormulaString
     pDoc->SetDBCollection( new ScDBCollection( rNewColl ) );
-    pDoc->CompileDBFormula( sal_False );    // CompileFormulaString
+    pDoc->CompileDBFormula( false );    // CompileFormulaString
     pOldColl = NULL;
     pDocShell->PostPaint( 0,0,0, MAXCOL,MAXROW,MAXTAB, PAINT_GRID );
     aModificator.SetDocumentModified();
@@ -294,7 +285,7 @@
     ScDocShell* pDocSh = GetViewData()->GetDocShell();
     SCTAB nTab = GetViewData()->GetTabNo();
     ScDBDocFunc aDBDocFunc( *pDocSh );
-    sal_Bool bSuccess = aDBDocFunc.Sort( nTab, rSortParam, bRecord, bPaint, sal_False );
+    sal_Bool bSuccess = aDBDocFunc.Sort( nTab, rSortParam, bRecord, bPaint, false );
     if ( bSuccess && !rSortParam.bInplace )
     {
         //  Ziel markieren
@@ -313,7 +304,7 @@
     ScDocShell* pDocSh = GetViewData()->GetDocShell();
     SCTAB nTab = GetViewData()->GetTabNo();
     ScDBDocFunc aDBDocFunc( *pDocSh );
-    sal_Bool bSuccess = aDBDocFunc.Query( nTab, rQueryParam, pAdvSource, bRecord, sal_False );
+    sal_Bool bSuccess = aDBDocFunc.Query( nTab, rQueryParam, pAdvSource, bRecord, false );
 
     if (bSuccess)
     {
@@ -352,11 +343,7 @@
 
     ScQueryParam    aParam;
     ScDocument*     pDoc    = GetViewData()->GetDocument();
-<<<<<<< HEAD
     ScDBData*       pDBData = GetDBData(false, SC_DB_MAKE, SC_DBSEL_ROW_DOWN, false, true);
-=======
-    ScDBData*       pDBData = GetDBData( sal_False, SC_DB_MAKE, SC_DBSEL_ROW_DOWN );
->>>>>>> ce6308e4
 
     pDBData->SetByRow( sal_True );              //! Undo, vorher abfragen ??
     pDBData->GetQueryParam( aParam );
@@ -368,7 +355,7 @@
     sal_Int16   nFlag;
     sal_Bool    bHasAuto = sal_True;
     sal_Bool    bHeader  = pDBData->HasHeader();
-    sal_Bool    bPaint   = sal_False;
+    sal_Bool    bPaint   = false;
 
     //!     stattdessen aus DB-Bereich abfragen?
 
@@ -378,7 +365,7 @@
                 GetAttr( nCol, nRow, nTab, ATTR_MERGE_FLAG ))->GetValue();
 
         if ( (nFlag & SC_MF_AUTO) == 0 )
-            bHasAuto = sal_False;
+            bHasAuto = false;
     }
 
     if (bHasAuto)                               // aufheben
@@ -400,15 +387,15 @@
         ScRange aRange;
         pDBData->GetArea( aRange );
         pDocSh->GetUndoManager()->AddUndoAction(
-            new ScUndoAutoFilter( pDocSh, aRange, pDBData->GetName(), sal_False ) );
-
-        pDBData->SetAutoFilter(sal_False);
+            new ScUndoAutoFilter( pDocSh, aRange, pDBData->GetName(), false ) );
+
+        pDBData->SetAutoFilter(false);
 
         //  Filter aufheben (incl. Paint / Undo)
 
         SCSIZE nEC = aParam.GetEntryCount();
         for (SCSIZE i=0; i<nEC; i++)
-            aParam.GetEntry(i).bDoQuery = sal_False;
+            aParam.GetEntry(i).bDoQuery = false;
         aParam.bDuplicate = sal_True;
         Query( aParam, NULL, sal_True );
 
@@ -479,7 +466,7 @@
     ScDocument* pDoc = pDocSh->GetDocument();
 
     ScQueryParam aParam;
-    ScDBData* pDBData = GetDBData( sal_False );
+    ScDBData* pDBData = GetDBData( false );
 
     SCTAB nTab;
     SCCOL nCol1, nCol2;
@@ -496,9 +483,9 @@
     ScRange aRange;
     pDBData->GetArea( aRange );
     pDocSh->GetUndoManager()->AddUndoAction(
-        new ScUndoAutoFilter( pDocSh, aRange, pDBData->GetName(), sal_False ) );
-
-    pDBData->SetAutoFilter(sal_False);
+        new ScUndoAutoFilter( pDocSh, aRange, pDBData->GetName(), false ) );
+
+    pDBData->SetAutoFilter(false);
 
     pDocSh->PostPaint( nCol1,nRow1,nTab, nCol2,nRow1,nTab, PAINT_GRID );
     aModificator.SetDocumentModified();
@@ -518,7 +505,7 @@
     if ( !aTester.IsEditable() )
     {
         ErrorMessage(aTester.GetMessageId());
-        return sal_False;
+        return false;
     }
 
     ScDBDocFunc aDBDocFunc( *GetViewData()->GetDocShell() );
