/*************************************************************************
 *
 * DO NOT ALTER OR REMOVE COPYRIGHT NOTICES OR THIS FILE HEADER.
 *
 * Copyright 2000, 2010 Oracle and/or its affiliates.
 *
 * OpenOffice.org - a multi-platform office productivity suite
 *
 * This file is part of OpenOffice.org.
 *
 * OpenOffice.org is free software: you can redistribute it and/or modify
 * it under the terms of the GNU Lesser General Public License version 3
 * only, as published by the Free Software Foundation.
 *
 * OpenOffice.org is distributed in the hope that it will be useful,
 * but WITHOUT ANY WARRANTY; without even the implied warranty of
 * MERCHANTABILITY or FITNESS FOR A PARTICULAR PURPOSE.  See the
 * GNU Lesser General Public License version 3 for more details
 * (a copy is included in the LICENSE file that accompanied this code).
 *
 * You should have received a copy of the GNU Lesser General Public License
 * version 3 along with OpenOffice.org.  If not, see
 * <http://www.openoffice.org/license.html>
 * for a copy of the LGPLv3 License.
 *
 ************************************************************************/

// MARKER(update_precomp.py): autogen include statement, do not remove
#include "precompiled_sc.hxx"



// INCLUDE ---------------------------------------------------------------

#include <tools/multisel.hxx>

#include "pfuncache.hxx"
#include "printfun.hxx"
#include "docsh.hxx"
#include "markdata.hxx"
#include "prevloc.hxx"

//------------------------------------------------------------------------

ScPrintFuncCache::ScPrintFuncCache( ScDocShell* pD, const ScMarkData& rMark,
                                    const ScPrintSelectionStatus& rStatus ) :
    aSelection( rStatus ),
    pDocSh( pD ),
    nTotalPages( 0 ),
    bLocInitialized( false )
{
    //  page count uses the stored cell widths for the printer anyway,
    //  so ScPrintFunc with the document's printer can be used to count

    SfxPrinter* pPrinter = pDocSh->GetPrinter();

    ScRange aRange;
    const ScRange* pSelRange = NULL;
    if ( rMark.IsMarked() )
    {
        rMark.GetMarkArea( aRange );
        pSelRange = &aRange;
    }

    ScDocument* pDoc = pDocSh->GetDocument();
    SCTAB nTabCount = pDoc->GetTableCount();

    // avoid repeated progress bars if row heights for all sheets are needed
    if ( nTabCount > 1 && rMark.GetSelectCount() == nTabCount )
        pDocSh->UpdatePendingRowHeights( nTabCount-1, true );

    SCTAB nTab;
    for ( nTab=0; nTab<nTabCount; nTab++ )
    {
        long nAttrPage = nTab > 0 ? nFirstAttr[nTab-1] : 1;

        long nThisTab = 0;
        if ( rMark.GetTableSelect( nTab ) )
        {
            ScPrintFunc aFunc( pDocSh, pPrinter, nTab, nAttrPage, 0, pSelRange, &aSelection.GetOptions() );
            nThisTab = aFunc.GetTotalPages();
            nFirstAttr[nTab] = aFunc.GetFirstPageNo();          // from page style or previous sheet
        }
        else
            nFirstAttr[nTab] = nAttrPage;

        nPages[nTab] = nThisTab;
        nTotalPages += nThisTab;
    }
}

ScPrintFuncCache::~ScPrintFuncCache()
{
}

void ScPrintFuncCache::InitLocations( const ScMarkData& rMark, OutputDevice* pDev )
{
    if ( bLocInitialized )
        return;                 // initialize only once

    ScRange aRange;
    const ScRange* pSelRange = NULL;
    if ( rMark.IsMarked() )
    {
        rMark.GetMarkArea( aRange );
        pSelRange = &aRange;
    }

    long nRenderer = 0;     // 0-based physical page number across sheets
    long nTabStart = 0;

    ScDocument* pDoc = pDocSh->GetDocument();
    SCTAB nTabCount = pDoc->GetTableCount();
    for ( SCTAB nTab=0; nTab<nTabCount; nTab++ )
    {
        if ( rMark.GetTableSelect( nTab ) )
        {
            ScPrintFunc aFunc( pDev, pDocSh, nTab, nFirstAttr[nTab], nTotalPages, pSelRange, &aSelection.GetOptions() );
            aFunc.SetRenderFlag( sal_True );

            long nDisplayStart = GetDisplayStart( nTab );

            for ( long nPage=0; nPage<nPages[nTab]; nPage++ )
            {
                Range aPageRange( nRenderer+1, nRenderer+1 );
                MultiSelection aPage( aPageRange );
                aPage.SetTotalRange( Range(0,RANGE_MAX) );
                aPage.Select( aPageRange );

                ScPreviewLocationData aLocData( pDoc, pDev );
<<<<<<< HEAD
                aFunc.DoPrint( aPage, nTabStart, nDisplayStart, FALSE, &aLocData );
=======
                aFunc.DoPrint( aPage, nTabStart, nDisplayStart, sal_False, NULL, &aLocData );
>>>>>>> ce6308e4

                ScRange aCellRange;
                Rectangle aPixRect;
                if ( aLocData.GetMainCellRange( aCellRange, aPixRect ) )
                    aLocations.push_back( ScPrintPageLocation( nRenderer, aCellRange, aPixRect ) );

                ++nRenderer;
            }

            nTabStart += nPages[nTab];
        }
    }

    bLocInitialized = true;
}

bool ScPrintFuncCache::FindLocation( const ScAddress& rCell, ScPrintPageLocation& rLocation ) const
{
    for ( std::vector<ScPrintPageLocation>::const_iterator aIter(aLocations.begin());
          aIter != aLocations.end(); aIter++ )
    {
        if ( aIter->aCellRange.In( rCell ) )
        {
            rLocation = *aIter;
            return true;
        }
    }
    return false;   // not found
}

sal_Bool ScPrintFuncCache::IsSameSelection( const ScPrintSelectionStatus& rStatus ) const
{
    return aSelection == rStatus;
}

SCTAB ScPrintFuncCache::GetTabForPage( long nPage ) const
{
    ScDocument* pDoc = pDocSh->GetDocument();
    SCTAB nTabCount = pDoc->GetTableCount();
    SCTAB nTab = 0;
    while ( nTab < nTabCount && nPage >= nPages[nTab] )
        nPage -= nPages[nTab++];
    return nTab;
}

long ScPrintFuncCache::GetTabStart( SCTAB nTab ) const
{
    long nRet = 0;
    for ( SCTAB i=0; i<nTab; i++ )
        nRet += nPages[i];
    return nRet;
}

long ScPrintFuncCache::GetDisplayStart( SCTAB nTab ) const
{
    //! merge with lcl_GetDisplayStart in preview?

    long nDisplayStart = 0;
    ScDocument* pDoc = pDocSh->GetDocument();
    for (SCTAB i=0; i<nTab; i++)
    {
        if ( pDoc->NeedPageResetAfterTab(i) )
            nDisplayStart = 0;
        else
            nDisplayStart += nPages[i];
    }
    return nDisplayStart;
}

<|MERGE_RESOLUTION|>--- conflicted
+++ resolved
@@ -128,11 +128,7 @@
                 aPage.Select( aPageRange );
 
                 ScPreviewLocationData aLocData( pDoc, pDev );
-<<<<<<< HEAD
-                aFunc.DoPrint( aPage, nTabStart, nDisplayStart, FALSE, &aLocData );
-=======
-                aFunc.DoPrint( aPage, nTabStart, nDisplayStart, sal_False, NULL, &aLocData );
->>>>>>> ce6308e4
+                aFunc.DoPrint( aPage, nTabStart, nDisplayStart, sal_False, &aLocData );
 
                 ScRange aCellRange;
                 Rectangle aPixRect;
