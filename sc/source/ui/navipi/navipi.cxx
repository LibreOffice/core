--- conflicted
+++ resolved
@@ -633,19 +633,11 @@
 
     aLbEntries->InitWindowBits(true);
 
-<<<<<<< HEAD
-    aLbEntries.SetSpaceBetweenEntries(0);
-    aLbEntries.SetSelectionMode( SINGLE_SELECTION );
-    aLbEntries.SetDragDropMode(     DragDropMode::CTRL_MOVE |
-                                    DragDropMode::CTRL_COPY |
-                                    DragDropMode::ENABLE_TOP );
-=======
     aLbEntries->SetSpaceBetweenEntries(0);
     aLbEntries->SetSelectionMode( SINGLE_SELECTION );
-    aLbEntries->SetDragDropMode(     SV_DRAGDROP_CTRL_MOVE |
-                                    SV_DRAGDROP_CTRL_COPY |
-                                    SV_DRAGDROP_ENABLE_TOP );
->>>>>>> 0cde74f7
+    aLbEntries->SetDragDropMode( DragDropMode::CTRL_MOVE |
+                                 DragDropMode::CTRL_COPY |
+                                 DragDropMode::ENABLE_TOP );
 
     //  was a category chosen as root?
     sal_uInt16 nLastRoot = rCfg.GetRootType();
