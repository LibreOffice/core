/*************************************************************************
 *
 * DO NOT ALTER OR REMOVE COPYRIGHT NOTICES OR THIS FILE HEADER.
 *
 * Copyright 2008 by Sun Microsystems, Inc.
 *
 * OpenOffice.org - a multi-platform office productivity suite
 *
 * $RCSfile: scstring.src,v $
 * $Revision: 1.89 $
 *
 * This file is part of OpenOffice.org.
 *
 * OpenOffice.org is free software: you can redistribute it and/or modify
 * it under the terms of the GNU Lesser General Public License version 3
 * only, as published by the Free Software Foundation.
 *
 * OpenOffice.org is distributed in the hope that it will be useful,
 * but WITHOUT ANY WARRANTY; without even the implied warranty of
 * MERCHANTABILITY or FITNESS FOR A PARTICULAR PURPOSE.  See the
 * GNU Lesser General Public License version 3 for more details
 * (a copy is included in the LICENSE file that accompanied this code).
 *
 * You should have received a copy of the GNU Lesser General Public License
 * version 3 along with OpenOffice.org.  If not, see
 * <http://www.openoffice.org/license.html>
 * for a copy of the LGPLv3 License.
 *
 ************************************************************************/
#include "sc.hrc" // -> #include <sfx.hrc>

 // Strings fuer Interface-Namen ------------------------------------------

String SCSTR_APPLICATION
{
    Text [ en-US ] = "%PRODUCTNAME Calc 6.0";
};
String SCSTR_50_APPLICATION
{
    Text [ en-US ] = "StarCalc  5.0" ;
};
String SCSTR_40_APPLICATION
{
    Text [ en-US ] = "StarCalc 4.0" ;
};
String SCSTR_30_APPLICATION
{
    Text [ en-US ] = "StarCalc 3.0" ;
};
String SCSTR_LONG_SCDOC_NAME
{
    Text [ en-US ] = "%PRODUCTNAME %PRODUCTVERSION Spreadsheet";
};
String SCSTR_50_LONG_DOCNAME
{
    Text [ en-US ] = "%PRODUCTNAME 5.0 Spreadsheet" ;
};
String SCSTR_40_LONG_DOCNAME
{
    Text [ en-US ] = "%PRODUCTNAME 4.0 Spreadsheet" ;
};
String SCSTR_30_LONG_DOCNAME
{
    Text [ en-US ] = "StarCalc 3.0 Spreadsheet" ;
};
String SCSTR_SHORT_SCDOC_NAME
{
    Text [ en-US ] = "Spreadsheet" ;
};
String SCSTR_HUMAN_SCDOC_NAME
{
    Text [ en-US ] = "Spreadsheet" ;
};

String SCSTR_DOCSHELL
{
    Text [ en-US ] = "Sheet" ;
};

String SCSTR_TABVIEWSHELL
{
    Text [ en-US ] = "Cells" ;
};

String SCSTR_CELLSHELL
{
    Text [ en-US ] = "Functions for Cells";
};

String SCSTR_FORMATSHELL
{
    Text [ en-US ] = "Formats for Cells";
};


String SCSTR_DRAWSHELL
{
    Text [ en-US ] = "Graphics objects" ;
};

String SCSTR_DRAWTEXTSHELL
{
    Text [ en-US ] = "Text objects" ;
};

String SCSTR_DRAWFORMSHELL
{
    Text [ en-US ] = "Form objects";
};

String SCSTR_CHARTSHELL
{
    Text [ en-US ] = "Chart objects";
};

String SCSTR_OLEOBJECTSHELL
{
    Text [ en-US ] = "OLE objects";
};

String SCSTR_GRAPHICSHELL
{
    Text [ en-US ] = "Graphics";
};
String SCSTR_PAGEBREAKSHELL
{
    Text [ en-US ] = "Pagebreak";
};

String SCSTR_EDITSHELL
{
    Text [ en-US ] = "Text editing" ;
};

String SCSTR_PREVIEWSHELL
{
    Text [ en-US ] = "Print Preview" ;
};

String SCSTR_PIVOTSHELL
{
    Text [ en-US ] = "Data Pilot Tables" ;
};

String SCSTR_AUDITSHELL
{
    Text [ en-US ] = "Detective Fill Mode" ;
};

 // -----------------------------------------------------------------------

String STR_ROWHEIGHT
{
    Text [ en-US ] = "Height" ;
};
String STR_OPT_ROWHEIGHT
{
    Text [ en-US ] = "Add" ;
};
String STR_ROWHEIGHT_TITLE
{
    Text [ en-US ] = "Row Height" ;
};
String STR_OPT_ROWHEIGHT_TITLE
{
    Text [ en-US ] = "Optimal Row Height" ;
};
String STR_COLWIDTH
{
    Text [ en-US ] = "Width" ;
};
String STR_OPT_COLWIDTH
{
    Text [ en-US ] = "Add" ;
};
String STR_COLWIDTH_TITLE
{
    Text [ en-US ] = "Column Width" ;
};
String STR_OPT_COLWIDTH_TITLE
{
    Text [ en-US ] = "Optimal Column Width" ;
};
String SCSTR_UNDEFINED
{
    Text [ en-US ] = "- undefined -" ;
};
String SCSTR_NONE
{
    Text [ en-US ] = "- none -" ;
};
String SCSTR_EMPTY
{
    Text [ en-US ] = "- empty -" ;
};
String SCSTR_NOTEMPTY
{
    Text [ en-US ] = "- not empty -" ;
};
String SCSTR_NEWTABLE
{
    Text [ en-US ] = "- new sheet -" ;
};
String SCSTR_ALL
{
    Text [ en-US ] = "- all -" ;
};
String SCSTR_STDFILTER
{
    Text [ en-US ] = "Standard Filter..." ;
};
String SCSTR_TOP10FILTER
{
    Text [ en-US ] = "Top 10" ;
};
String SCSTR_NONAME
{
    Text [ en-US ] = "unnamed" ;
};
String SCSTR_COLUMN
{
    Text [ en-US ] = "Column" ;
};
String SCSTR_ROW
{
    Text [ en-US ] = "Row" ;
};
String SCSTR_NEW
{
    Text [ en-US ] = "~New" ;
};
String SCSTR_ADD
{
    Text [ en-US ] = "~Add" ;
};
String SCSTR_REMOVE
{
    Text [ en-US ] = "~Delete" ;
};
String SCSTR_CANCEL
{
    Text [ en-US ] = "Cance~l" ;
};
String SCSTR_MODIFY
{
    Text [ en-US ] = "Modif~y" ;
};


String SCSTR_SHOWTABLE
{
    Text [ en-US ] = "Show Sheet" ;
};
String SCSTR_HIDDENTABLES
{
    Text [ en-US ] = "Hidden Sheets" ;
};
String SCSTR_SELECTDB
{
    Text [ en-US ] = "Select Database Range" ;
};
String SCSTR_AREAS
{
    Text [ en-US ] = "Ranges" ;
};
String SCSTR_TABLE
{
    Text [ en-US ] = "Sheet" ;
};
String SCSTR_NAME
{
    Text [ en-US ] = "Name" ;
};
String SCSTR_INSTABLE
{
    Text [ en-US ] = "Insert Sheet" ;
};
String SCSTR_APDTABLE
{
    Text [ en-US ] = "Append Sheet" ;
};
String SCSTR_RENAMETAB
{
    Text [ en-US ] = "Rename Sheet" ;
};
String SCSTR_RENAMEOBJECT
{
    Text [ en-US ] = "Name Object";
};
String STR_INSERTGRAPHIC
{
    Text [ en-US ] = "Insert Picture" ;
};

 //      Attribute

String SCSTR_HOR_JUSTIFY_LEFT
{
    Text [ en-US ] = "Align left" ;
};
String SCSTR_HOR_JUSTIFY_CENTER
{
    Text [ en-US ] = "Centered horizontally" ;
};
String SCSTR_HOR_JUSTIFY_RIGHT
{
    Text [ en-US ] = "Align right" ;
};
String SCSTR_HOR_JUSTIFY_BLOCK
{
    Text [ en-US ] = "Justify" ;
};
String SCSTR_HOR_JUSTIFY_REPEAT
{
    Text [ en-US ] = "Repeat alignment" ;
};
String SCSTR_HOR_JUSTIFY_STANDARD
{
    Text [ en-US ] = "Horizontal alignment default" ;
};
String SCSTR_VER_JUSTIFY_TOP
{
    Text [ en-US ] = "Align to top" ;
};
String SCSTR_VER_JUSTIFY_CENTER
{
    Text [ en-US ] = "Centered vertically" ;
};
String SCSTR_VER_JUSTIFY_BOTTOM
{
    Text [ en-US ] = "Align to bottom" ;
};
String SCSTR_VER_JUSTIFY_STANDARD
{
    Text [ en-US ] = "Vertical alignment default" ;
};
String SCSTR_ORIENTATION_TOPBOTTOM
{
    Text [ en-US ] = "Top to bottom" ;
};
String SCSTR_ORIENTATION_BOTTOMTOP
{
    Text [ en-US ] = "Bottom to Top" ;
};
String SCSTR_ORIENTATION_STANDARD
{
    Text [ en-US ] = "Default orientation" ;
};

String SCSTR_PROTECTDOC
{
    Text [ en-US ] = "Protect Document" ;
};
String SCSTR_UNPROTECTDOC
{
    Text [ en-US ] = "Unprotect document" ;
};
String SCSTR_PROTECTTAB
{
    Text [ en-US ] = "Protect Sheet" ;
};
String SCSTR_UNPROTECTTAB
{
    Text [ en-US ] = "Unprotect sheet" ;
};
String SCSTR_CHG_PROTECT
{
    Text [ en-US ] = "Protect Records" ;
};
String SCSTR_CHG_UNPROTECT
{
    Text [ en-US ] = "Unprotect Records" ;
};
String SCSTR_PASSWORD
{
    Text [ en-US ] = "Password:" ;
};
String SCSTR_PASSWORDOPT
{
    Text [ en-US ] = "Password (optional):" ;
};

String SCSTR_WRONGPASSWORD
{
    Text [ en-US ] = "Incorrect Password" ;
};

String SCSTR_END
{
    Text [ en-US ] = "~End" ;
};

String SCSTR_STAT_PRINT
{
    Text [ en-US ] = "Printing..." ;
};

String SCSTR_UNKNOWN
{
    Text [ en-US ] = "Unknown" ;
};

String SCSTR_CHAR_ATTRS
{
    Text [ en-US ] = "Font Attributes" ;
};


String SCSTR_CLPBRD_CLEAR
{
    Text [ en-US ] = "You have a large amount of data saved in the clipboard.\nDo you want the clipboard contents to be available in other applications?" ;
};

String SCSTR_CFG_APP
{
    Text [ en-US ] = "System Options" ;
};

String SCSTR_CFG_DOC
{
    Text [ en-US ] = "Document Options" ;
};

String SCSTR_CFG_VIEW
{
    Text [ en-US ] = "View Options" ;
};

String SCSTR_CFG_INPUT
{
    Text [ en-US ] = "Input Options" ;
};

String SCSTR_CFG_SPELLCHECK
{
    Text [ en-US ] = "Spelling Options" ;
};

String SCSTR_CFG_PRINT
{
    Text [ en-US ] = "Print Options" ;
};

String SCSTR_CFG_NAVIPI
{
    Text [ en-US ] = "Navigator Settings" ;
};

String SCSTR_VALID_MINIMUM
{
    Text [ en-US ] = "~Minimum" ;
};
String SCSTR_VALID_MAXIMUM
{
    Text [ en-US ] = "~Maximum" ;
};
String SCSTR_VALID_VALUE
{
    Text [ en-US ] = "~Value" ;
};
String SCSTR_VALID_RANGE
{
    Text [ en-US ] = "~Source" ;
};
String SCSTR_VALID_LIST
{
    Text [ en-US ] = "~Entries" ;
};

 // fuer Dialoge:

String SCSTR_CHARSET_USER
{
    Text [ en-US ] = "System" ;
};

String SCSTR_COLUMN_USER
{
    Text [ en-US ] = "Standard;Text;Date (DMY);Date (MDY);Date (YMD);US English;Hide" ;
};

String SCSTR_FIELDSEP
{
    Text [ en-US ] = ",\t44\t;\t59\t:\t58\t{Tab}\t9\t{space}\t32 " ;
};

String SCSTR_TEXTSEP
{
    Text = "\"\t34\t'\t39" ;
};

String SCSTR_FORMULA_AUTOCORRECTION
{
    Text [ en-US ] = "%PRODUCTNAME Calc found an error in the formula entered.\nDo you want to accept the correction proposed below?\n\n" ;
};

//! the graphics filter error strings should be moved to svx or offapp!

String SCSTR_GRFILTER_OPENERROR
{
    Text [ en-US ] = "Graphics file can not be opened" ;
};
String SCSTR_GRFILTER_IOERROR
{
    Text [ en-US ] = "Graphics file can not be read" ;
};
String SCSTR_GRFILTER_FORMATERROR
{
    Text [ en-US ] = "Unknown graphic format" ;
};
String SCSTR_GRFILTER_VERSIONERROR
{
    Text [ en-US ] = "This graphic file version is not supported" ;
};
String SCSTR_GRFILTER_FILTERERROR
{
    Text [ en-US ] = "Graphics filter not found" ;
};
String SCSTR_GRFILTER_TOOBIG
{
    Text [ en-US ] = "Not enough memory available to insert graphics." ;
};
String SCSTR_UNDO_GRAFFILTER
{
    Text [ en-US ] = "Graphics Filter" ;
};

// #98185#
String STR_CAPTION_DEFAULT_TEXT
{
    Text [ en-US ] = "Text" ;
};

// Select tables dialog title
String STR_DLG_SELECTTABLES_TITLE
{
    Text [ en-US ] = "Select Sheets";
};

// Select tables dialog listbox
String STR_DLG_SELECTTABLES_LBNAME
{
    Text [ en-US ] = "~Selected sheets";
};

String STR_REPLCELLSWARN
{
    Text [ en-US ] = "You are pasting data into cells that already contain data.\nDo you really want to overwrite the existing data?";
};

String STR_PRINT_NOTHING
{
    Text [ en-US ] = "There is nothing to print. The selected print range or sheet is empty.";
};

String SCSTR_ALLFILTER
{
    Text [ en-US ] = "All";
};

String STR_ACC_CSVRULER_NAME
{
    Text [ en-US ] = "Ruler";
};

String STR_ACC_CSVRULER_DESCR
{
    Text [ en-US ] = "This ruler manages objects at fixed positions.";
};

String STR_ACC_CSVGRID_NAME
{
    Text [ en-US ] = "Preview";
};

String STR_ACC_CSVGRID_DESCR
{
    Text [ en-US ] = "This sheet shows how the data will be arranged in the document.";
};

String STR_ACC_DOC_NAME
{
    Text [ en-US ] = "Document view";
};

String STR_ACC_DOC_DESCR
{
    Text = "";
};

String STR_ACC_TABLE_NAME
{
    Text [ en-US ] = "Sheet %1";
};

String STR_ACC_TABLE_DESCR
{
    Text = "";
};

String STR_ACC_CELL_NAME
{
    Text [ en-US ] = "Cell %1";
};

String STR_ACC_CELL_DESCR
{
    Text = "";
};

String STR_ACC_PREVIEWDOC_NAME
{
    Text [ en-US ] = "Page preview";
};

String STR_ACC_PREVIEWDOC_DESCR
{
    Text = "";
};

String STR_ACC_HEADERCELL_NAME
{
    Text = "";
};

String STR_ACC_HEADERCELL_DESCR
{
    Text = "";
};

String STR_ACC_LEFTAREA_NAME
{
    Text [ en-US ] = "Left area";
};

String STR_ACC_LEFTAREA_DESCR
{
    Text = "";
};

String STR_ACC_CENTERAREA_NAME
{
    Text [ en-US ] = "Center area";
};

String STR_ACC_CENTERAREA_DESCR
{
    Text = "";
};

String STR_ACC_RIGHTAREA_NAME
{
    Text [ en-US ] = "Right area";
};

String STR_ACC_RIGHTAREA_DESCR
{
    Text = "";
};

String STR_ACC_HEADER_NAME
{
    Text [ en-US ] = "Header of page %1";
};

String STR_ACC_HEADER_DESCR
{
    Text = "";
};

String STR_ACC_FOOTER_NAME
{
    Text [ en-US ] = "Footer of page %1";
};

String STR_ACC_FOOTER_DESCR
{
    Text = "";
};

String STR_ACC_EDITLINE_NAME
{
    Text [ en-US ] = "Input line";
};

String STR_ACC_EDITLINE_DESCR
{
    Text [ en-US ] = "This is where you enter or edit text, numbers and formulas.";
};

String STR_ACC_EDITCELL_NAME
{
    Text [ en-US ] = "Cell %1";
};

String STR_ACC_EDITCELL_DESCR
{
    Text = "";
};

String STR_ACC_DATAPILOT_ROW_DESCR
{
    Text [ en-US ] = "Fields that you drop here will be displayed as rows in the final DataPilot table.";
};

String STR_ACC_DATAPILOT_COL_DESCR
{
    Text [ en-US ] = "Fields that you drop here will be displayed as columns in the final DataPilot table.";
};

String STR_ACC_DATAPILOT_DATA_DESCR
{
    Text [ en-US ] = "Fields that you drop here will be used for calculations in the final DataPilot table.";
};

String STR_ACC_DATAPILOT_SEL_DESCR
{
    Text [ en-US ] = "Lists the fields that you can drag to one of the other three areas.";
};

String SCSTR_MEDIASHELL
{
    Text [ en-US ] = "Media Playback";
};

String RID_SCSTR_ONCLICK
{
    Text [ en-US ] = "Mouse button pressed";
};

<<<<<<< HEAD
StringArray SCSTR_PRINT_OPTIONS
{
    ItemList [en-US] =
    {
        < "Pages"; >;
        < "~Suppress output of empty pages"; >;
        < "Specifies that empty pages that have no cell contents or draw objects are not printed."; >;
        < "Sheets"; >;
        < "Print ~only selected sheets"; >;
        < "Specifies that only contents from selected sheets are printed, even if you specify a wider range in the Format - Print Ranges dialog. Content from sheets that are not selected will not be printed."; >;
        < "Print content"; >;
        < "~All Sheets"; >;
        < "The printout will be created from all sheets in the document."; >;
        < "~Selected Sheets"; >;
        < "The printout will be created only from the currently selected sheets."; >;
        < "Selected Cells"; >;
        < "The printout will be created only from the currently selected cells."; >;
        < "Print range"; >;
        < "All ~Pages"; >;
        < "Print all pages of the printable content."; >;
        < "Pa~ges"; >;
        < "Print only some pages of the printable content."; >;
    };
};
=======
String SCSTR_MOREBTN_MOREOPTIONS
{
    Text [ en-US ] = "More ~Options";
};

String SCSTR_MOREBTN_FEWEROPTIONS
{
    Text [ en-US ] = "Fewer ~Options";
};
>>>>>>> f1b4f077
<|MERGE_RESOLUTION|>--- conflicted
+++ resolved
@@ -728,7 +728,16 @@
     Text [ en-US ] = "Mouse button pressed";
 };
 
-<<<<<<< HEAD
+String SCSTR_MOREBTN_MOREOPTIONS
+{
+    Text [ en-US ] = "More ~Options";
+};
+
+String SCSTR_MOREBTN_FEWEROPTIONS
+{
+    Text [ en-US ] = "Fewer ~Options";
+};
+
 StringArray SCSTR_PRINT_OPTIONS
 {
     ItemList [en-US] =
@@ -753,14 +762,3 @@
         < "Print only some pages of the printable content."; >;
     };
 };
-=======
-String SCSTR_MOREBTN_MOREOPTIONS
-{
-    Text [ en-US ] = "More ~Options";
-};
-
-String SCSTR_MOREBTN_FEWEROPTIONS
-{
-    Text [ en-US ] = "Fewer ~Options";
-};
->>>>>>> f1b4f077
