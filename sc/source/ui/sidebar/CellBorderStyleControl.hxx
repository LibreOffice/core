--- conflicted
+++ resolved
@@ -48,10 +48,7 @@
 public:
     CellBorderStyleControl(vcl::Window* pParent, CellAppearancePropertyPanel& rPanel);
     virtual ~CellBorderStyleControl();
-<<<<<<< HEAD
-=======
     virtual void dispose() SAL_OVERRIDE;
->>>>>>> 0cde74f7
 };
 
 } } // end of namespace svx::sidebar
