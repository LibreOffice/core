--- conflicted
+++ resolved
@@ -110,11 +110,7 @@
 const static sal_Char sFontFamily[]     = "font-family:";
 const static sal_Char sFontSize[]       = "font-size:";
 
-<<<<<<< HEAD
-const USHORT ScHTMLExport::nDefaultFontSize[SC_HTML_FONTSIZES] =
-=======
-const sal_uInt16 __FAR_DATA ScHTMLExport::nDefaultFontSize[SC_HTML_FONTSIZES] =
->>>>>>> ce6308e4
+const sal_uInt16 ScHTMLExport::nDefaultFontSize[SC_HTML_FONTSIZES] =
 {
     HTMLFONTSZ1_DFLT, HTMLFONTSZ2_DFLT, HTMLFONTSZ3_DFLT, HTMLFONTSZ4_DFLT,
     HTMLFONTSZ5_DFLT, HTMLFONTSZ6_DFLT, HTMLFONTSZ7_DFLT
@@ -127,13 +123,8 @@
     "xx-small", "x-small", "small", "medium", "large", "x-large", "xx-large"
 };
 
-<<<<<<< HEAD
-const USHORT ScHTMLExport::nCellSpacing = 0;
+const sal_uInt16 ScHTMLExport::nCellSpacing = 0;
 const sal_Char ScHTMLExport::sIndentSource[nIndentMax+1] =
-=======
-const sal_uInt16 ScHTMLExport::nCellSpacing = 0;
-const sal_Char __FAR_DATA ScHTMLExport::sIndentSource[nIndentMax+1] =
->>>>>>> ce6308e4
     "\t\t\t\t\t\t\t\t\t\t\t\t\t\t\t\t\t\t\t\t\t\t\t";
 
 //========================================================================
@@ -142,7 +133,7 @@
 #define OUT_PROLOGUE()      (rStrm << sHTML30_Prologue << ScExportBase::sNewLine \
                                 << ScExportBase::sNewLine)
 #define TAG_ON( tag )       HTMLOutFuncs::Out_AsciiTag( rStrm, tag )
-#define TAG_OFF( tag )      HTMLOutFuncs::Out_AsciiTag( rStrm, tag, sal_False )
+#define TAG_OFF( tag )      HTMLOutFuncs::Out_AsciiTag( rStrm, tag, false )
 #define OUT_STR( str )      HTMLOutFuncs::Out_String( rStrm, str, eDestEnc, &aNonConvertibleChars )
 #define OUT_STR_NO_CONV( str )  HTMLOutFuncs::Out_String( rStrm, str, eDestEnc )
 #define OUT_LF()            rStrm << ScExportBase::sNewLine << GetIndentStr()
@@ -237,7 +228,7 @@
     nUsedTables( 0 ),
     nIndent( 0 ),
     bAll( bAllP ),
-    bTabHasGraphics( sal_False ),
+    bTabHasGraphics( false ),
     bCalcAsShown( pDocP->GetDocOptions().IsCalcAsShown() ),
     bTableDataWidth( sal_True ),
     bTableDataHeight( sal_True )
@@ -697,7 +688,7 @@
         // FRAME=VOID, we do the styling of the cells in <TD>
         (((aByteStrOut += ' ') += OOO_STRING_SVTOOLS_HTML_frame) += '=') += OOO_STRING_SVTOOLS_HTML_TF_void;
 
-        bTabHasGraphics = bTabAlignedLeft = sal_False;
+        bTabHasGraphics = bTabAlignedLeft = false;
         if ( bAll && pDrawLayer )
             PrepareGraphics( pDrawLayer, nTab, nStartCol, nStartRow,
                 nEndCol, nEndRow );
@@ -770,9 +761,9 @@
                 if ( nCol2 == nEndCol )
                     IncIndent(-1);
                 WriteCell( nCol2, nRow, nTab );
-                bTableDataHeight = sal_False;
-            }
-            bTableDataWidth = sal_False;    // widths only in first row
+                bTableDataHeight = false;
+            }
+            bTableDataWidth = false;    // widths only in first row
 
             if ( nRow == nEndRow )
                 IncIndent(-1);
@@ -845,7 +836,7 @@
     }
     else
     {
-        bValueData = sal_False;
+        bValueData = false;
         nScriptType = 0;
     }
     if ( nScriptType == 0 )
@@ -958,41 +949,21 @@
     else
         aBgColor = rBrushItem.GetColor();
 
-<<<<<<< HEAD
-    BOOL bBold          = ( WEIGHT_BOLD     <= rWeightItem.GetWeight() );
-    BOOL bItalic        = ( ITALIC_NONE     != rPostureItem.GetPosture() );
-    BOOL bUnderline     = ( UNDERLINE_NONE  != rUnderlineItem.GetLineStyle() );
-    BOOL bSetFontColor  = ( COL_AUTO        != rColorItem.GetValue().GetColor() );  // default is AUTO now
-    BOOL bSetFontName   = ( aHTMLStyle.aFontFamilyName  != rFontItem.GetFamilyName() );
-    USHORT nSetFontSizeNumber = 0;
-    UINT32 nFontHeight = rFontHeightItem.GetHeight();
-=======
     sal_Bool bBold          = ( WEIGHT_BOLD     <= rWeightItem.GetWeight() );
     sal_Bool bItalic        = ( ITALIC_NONE     != rPostureItem.GetPosture() );
     sal_Bool bUnderline     = ( UNDERLINE_NONE  != rUnderlineItem.GetLineStyle() );
-    sal_Bool bSetFontColor  = ( COL_AUTO        != rColorItem.GetValue().GetColor() );  // #97650# default is AUTO now
-#if 0
-// keine StyleSheet-Fontangaben: hart fuer jede Zelle
-    sal_Bool bSetFontName   = sal_True;
-    sal_uInt16 nSetFontSizeNumber = GetFontSizeNumber( (sal_uInt16)rFontHeightItem.GetHeight() );
-#else
+    sal_Bool bSetFontColor  = ( COL_AUTO        != rColorItem.GetValue().GetColor() );  // default is AUTO now
     sal_Bool bSetFontName   = ( aHTMLStyle.aFontFamilyName  != rFontItem.GetFamilyName() );
     sal_uInt16 nSetFontSizeNumber = 0;
     sal_uInt32 nFontHeight = rFontHeightItem.GetHeight();
->>>>>>> ce6308e4
     if ( nFontHeight != aHTMLStyle.nFontHeight )
     {
         nSetFontSizeNumber = GetFontSizeNumber( (sal_uInt16) nFontHeight );
         if ( nSetFontSizeNumber == aHTMLStyle.nFontSizeNumber )
             nSetFontSizeNumber = 0;   // no difference, don't set
     }
-<<<<<<< HEAD
-
-    BOOL bSetFont = (bSetFontColor || bSetFontName || nSetFontSizeNumber);
-=======
-#endif
+
     sal_Bool bSetFont = (bSetFontColor || bSetFontName || nSetFontSizeNumber);
->>>>>>> ce6308e4
 
     //! TODO: we could entirely use CSS1 here instead, but that would exclude
     //! Netscape 3.0 and Netscape 4.x without JavaScript enabled.
@@ -1113,7 +1084,7 @@
     }
 
     String aStrOut;
-    sal_Bool bFieldText = sal_False;
+    sal_Bool bFieldText = false;
     if ( pCell )
     {   // cell content
         Color* pColor;
@@ -1174,7 +1145,7 @@
 
 sal_Bool ScHTMLExport::WriteFieldText( const ScEditCell* pCell )
 {
-    sal_Bool bFields = sal_False;
+    sal_Bool bFields = false;
     const EditTextObject* pData;
     pCell->GetData( pData );
     // text and anchor of URL fields, Doc-Engine is a ScFieldEditEngine
@@ -1185,7 +1156,7 @@
     {
         ESelection aSel( 0, 0, nParas-1, rEngine.GetTextLen( nParas-1 ) );
         SfxItemSet aSet( rEngine.GetAttribs( aSel ) );
-        SfxItemState eFieldState = aSet.GetItemState( EE_FEATURE_FIELD, sal_False );
+        SfxItemState eFieldState = aSet.GetItemState( EE_FEATURE_FIELD, false );
         if ( eFieldState == SFX_ITEM_DONTCARE || eFieldState == SFX_ITEM_SET )
             bFields = sal_True;
     }
@@ -1205,13 +1176,13 @@
             {
                 sal_uInt16 nEnd = aPortions.GetObject( nPos );
                 ESelection aSel( nPar, nStart, nPar, nEnd );
-                sal_Bool bUrl = sal_False;
+                sal_Bool bUrl = false;
                 // fields are single characters
                 if ( nEnd == nStart+1 )
                 {
                     const SfxPoolItem* pItem;
                     SfxItemSet aSet = rEngine.GetAttribs( aSel );
-                    if ( aSet.GetItemState( EE_FEATURE_FIELD, sal_False, &pItem ) == SFX_ITEM_ON )
+                    if ( aSet.GetItemState( EE_FEATURE_FIELD, false, &pItem ) == SFX_ITEM_ON )
                     {
                         const SvxFieldData* pField = ((const SvxFieldItem*)pItem)->GetField();
                         if ( pField && pField->ISA(SvxURLField) )
@@ -1241,7 +1212,7 @@
 sal_Bool ScHTMLExport::CopyLocalFileToINet( String& rFileNm,
         const String& rTargetNm, sal_Bool bFileToFile )
 {
-    sal_Bool bRet = sal_False;
+    sal_Bool bRet = false;
     INetURLObject aFileUrl, aTargetUrl;
     aFileUrl.SetSmartURL( rFileNm );
     aTargetUrl.SetSmartURL( rTargetNm );
@@ -1285,7 +1256,7 @@
         else
         {
             SfxMedium aMedium( *pDest, STREAM_WRITE | STREAM_SHARE_DENYNONE,
-                                sal_False );
+                                false );
 
             {
                 SvFileStream aCpy( aMedium.GetPhysicalName(), STREAM_WRITE );
