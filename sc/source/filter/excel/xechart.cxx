--- conflicted
+++ resolved
@@ -2305,22 +2305,13 @@
     {
         try
         {
-<<<<<<< HEAD
-            /*  The 'RelativePosition' or 'RelaiveSize' properties are used as
+            /*  The 'RelativePosition' or 'RelativeSize' properties are used as
                 indicator of manually changed legend position/size, but due to
                 the different anchor modes used by this property (in the
                 RelativePosition.Anchor member) it cannot be used to calculate
                 the position easily. For this, the Chart1 API will be used
                 instead. */
-            Reference< ::com::sun::star::chart::XChartDocument > xChart1Doc( GetChartDocument(), UNO_QUERY_THROW );
-=======
-            /*  The 'RelativePosition' property is used as indicator of manually
-                changed legend position, but due to the different anchor modes
-                used by this property (in the RelativePosition.Anchor member)
-                it cannot be used to calculate the position easily. For this,
-                the Chart1 API will be used instead. */
             Reference< cssc::XChartDocument > xChart1Doc( GetChartDocument(), UNO_QUERY_THROW );
->>>>>>> 0ceb085e
             Reference< XShape > xChart1Legend( xChart1Doc->getLegend(), UNO_SET_THROW );
             // coordinates in CHLEGEND record written but not used by Excel
             mxFramePos.reset( new XclExpChFramePos( EXC_CHFRAMEPOS_CHARTSIZE, EXC_CHFRAMEPOS_PARENT ) );
