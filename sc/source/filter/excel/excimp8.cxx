--- conflicted
+++ resolved
@@ -105,7 +105,6 @@
 
 #include <com/sun/star/document/XDocumentProperties.hpp>
 #include <com/sun/star/document/XDocumentPropertiesSupplier.hpp>
-<<<<<<< HEAD
 #include <com/sun/star/script/ModuleInfo.hpp>
 #include <com/sun/star/container/XIndexContainer.hpp>
 #include <com/sun/star/document/XFilter.hpp>
@@ -115,10 +114,6 @@
 #include <sfx2/app.hxx>
 #include "xltoolbar.hxx"
 
-=======
-#include <com/sun/star/document/XFilter.hpp>
-#include <com/sun/star/document/XImporter.hpp>
->>>>>>> ce6308e4
 
 using namespace com::sun::star;
 using namespace ::comphelper;
@@ -274,7 +269,7 @@
     }
 
     if( ( nGrbit & 0x0001 ) || ( nGrbit & 0x0002 ) )
-        pD->SetVisible( nScTab, sal_False );
+        pD->SetVisible( nScTab, false );
 
     if( !pD->RenameTab( nScTab, aName ) )
     {
@@ -332,7 +327,6 @@
     SotStorageRef xRootStrg = GetRootStorage();
     if( pShell && xRootStrg.Is() ) try
     {
-<<<<<<< HEAD
         bool bLoadCode = pFilterOpt->IsLoadExcelBasicCode();
         bool bLoadExecutable = pFilterOpt->IsLoadExcelBasicExecutable();
         bool bLoadStrg = pFilterOpt->IsLoadExcelBasicStorage();
@@ -397,39 +391,6 @@
         }
         catch( uno::Exception& )
         {
-=======
-        uno::Reference< uno::XComponentContext > xContext( ::comphelper::getProcessComponentContext(), uno::UNO_SET_THROW );
-        uno::Reference< lang::XMultiComponentFactory > xFactory( xContext->getServiceManager(), uno::UNO_SET_THROW );
-        uno::Sequence< beans::NamedValue > aArgSeq( 1 );
-        aArgSeq[ 0 ].Name = CREATE_OUSTRING( "ColorPalette" );
-        aArgSeq[ 0 ].Value <<= GetPalette().CreateColorSequence();
-
-        uno::Sequence< uno::Any > aArgs( 2 );
-        // framework calls filter objects with factory as first argument
-        aArgs[ 0 ] <<= xFactory;
-        aArgs[ 1 ] <<= aArgSeq;
-
-        uno::Reference< document::XImporter > xImporter( xFactory->createInstanceWithArgumentsAndContext(
-            CREATE_OUSTRING( "com.sun.star.comp.oox.xls.ExcelVbaProjectFilter" ), aArgs, xContext ), uno::UNO_QUERY_THROW );
-
-        uno::Reference< lang::XComponent > xComponent( pShell->GetModel(), uno::UNO_QUERY_THROW );
-        xImporter->setTargetDocument( xComponent );
-
-        MediaDescriptor aMediaDesc;
-        SfxMedium& rMedium = GetMedium();
-        SfxItemSet* pItemSet = rMedium.GetItemSet();
-        if( pItemSet )
-        {
-            SFX_ITEMSET_ARG( pItemSet, pFileNameItem, SfxStringItem, SID_FILE_NAME, sal_False );
-            if( pFileNameItem )
-                aMediaDesc[ MediaDescriptor::PROP_URL() ] <<= ::rtl::OUString( pFileNameItem->GetValue() );
-            SFX_ITEMSET_ARG( pItemSet, pPasswordItem, SfxStringItem, SID_PASSWORD, sal_False );
-            if( pPasswordItem )
-                aMediaDesc[ MediaDescriptor::PROP_PASSWORD() ] <<= ::rtl::OUString( pPasswordItem->GetValue() );
-            SFX_ITEMSET_ARG( pItemSet, pEncryptionDataItem, SfxUnoAnyItem, SID_ENCRYPTIONDATA, sal_False );
-            if( pEncryptionDataItem )
-                aMediaDesc[ MediaDescriptor::PROP_ENCRYPTIONDATA() ] = pEncryptionDataItem->GetValue();
->>>>>>> ce6308e4
         }
         aMediaDesc[ MediaDescriptor::PROP_INPUTSTREAM() ] <<= rMedium.GetInputStream();
         aMediaDesc[ MediaDescriptor::PROP_INTERACTIONHANDLER() ] <<= rMedium.GetInteractionHandler();
@@ -546,10 +507,10 @@
         ExcRoot( pRoot ),
         pCurrDBData(NULL),
         nFirstEmpty( 0 ),
-        bActive( sal_False ),
-        bHasConflict( sal_False ),
-        bCriteria( sal_False ),
-        bAutoOrAdvanced(sal_False),
+        bActive( false ),
+        bHasConflict( false ),
+        bCriteria( false ),
+        bAutoOrAdvanced(false),
         aFilterName(rName)
 {
     aParam.nCol1 = rRange.aStart.Col();
@@ -678,7 +639,7 @@
             {
                 ScQueryEntry& aEntry = aParam.GetEntry( nFirstEmpty );
                 pQueryEntries[ nE ] = &aEntry;
-                bIgnore = sal_False;
+                bIgnore = false;
 
                 rStrm >> nType >> nOper;
                 switch( nOper )
@@ -729,12 +690,12 @@
                         bIgnore = (sal_Bool) nBoolErr;
                     break;
                     case EXC_AFTYPE_EMPTY:
-                        aEntry.bQueryByString = sal_False;
+                        aEntry.bQueryByString = false;
                         aEntry.nVal = SC_EMPTYFIELDS;
                         aEntry.eOp = SC_EQUAL;
                     break;
                     case EXC_AFTYPE_NOTEMPTY:
-                        aEntry.bQueryByString = sal_False;
+                        aEntry.bQueryByString = false;
                         aEntry.nVal = SC_NONEMPTYFIELDS;
                         aEntry.eOp = SC_EQUAL;
                     break;
@@ -782,7 +743,7 @@
         bCriteria = sal_True;
     }
     else
-        bCriteria = sal_False;
+        bCriteria = false;
 }
 
 void XclImpAutoFilterData::SetExtractPos( const ScAddress& rAddr )
@@ -790,7 +751,7 @@
     aParam.nDestCol = rAddr.Col();
     aParam.nDestRow = rAddr.Row();
     aParam.nDestTab = rAddr.Tab();
-    aParam.bInplace = sal_False;
+    aParam.bInplace = false;
     aParam.bDestPers = sal_True;
 }
 
