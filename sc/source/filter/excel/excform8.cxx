/* -*- Mode: C++; tab-width: 4; indent-tabs-mode: nil; c-basic-offset: 4 -*- */
/*************************************************************************
 *
 * DO NOT ALTER OR REMOVE COPYRIGHT NOTICES OR THIS FILE HEADER.
 *
 * Copyright 2000, 2010 Oracle and/or its affiliates.
 *
 * OpenOffice.org - a multi-platform office productivity suite
 *
 * This file is part of OpenOffice.org.
 *
 * OpenOffice.org is free software: you can redistribute it and/or modify
 * it under the terms of the GNU Lesser General Public License version 3
 * only, as published by the Free Software Foundation.
 *
 * OpenOffice.org is distributed in the hope that it will be useful,
 * but WITHOUT ANY WARRANTY; without even the implied warranty of
 * MERCHANTABILITY or FITNESS FOR A PARTICULAR PURPOSE.  See the
 * GNU Lesser General Public License version 3 for more details
 * (a copy is included in the LICENSE file that accompanied this code).
 *
 * You should have received a copy of the GNU Lesser General Public License
 * version 3 along with OpenOffice.org.  If not, see
 * <http://www.openoffice.org/license.html>
 * for a copy of the LGPLv3 License.
 *
 ************************************************************************/

// MARKER(update_precomp.py): autogen include statement, do not remove
#include "precompiled_sc.hxx"
#include "excform.hxx"

#include "cell.hxx"
#include "document.hxx"
#include "rangenam.hxx"
#include "xltracer.hxx"
#include "xistream.hxx"
#include "xihelper.hxx"
#include "xilink.hxx"
#include "xiname.hxx"

#include "externalrefmgr.hxx"

#include <vector>

using ::std::vector;

ExcelToSc8::ExternalTabInfo::ExternalTabInfo() :
    mnFileId(0), mbExternal(false)
{
}

// ============================================================================

ExcelToSc8::ExcelToSc8( const XclImpRoot& rRoot ) :
    ExcelToSc( rRoot ),
    rLinkMan( rRoot.GetLinkManager() )
{
}


ExcelToSc8::~ExcelToSc8()
{
}

bool ExcelToSc8::GetExternalFileIdFromXti( sal_uInt16 nIxti, sal_uInt16& rFileId ) const
{
    const String* pFileUrl = rLinkMan.GetSupbookUrl(nIxti);
    if (!pFileUrl || pFileUrl->Len() == 0 || !GetDocShell())
        return false;

    String aFileUrl = ScGlobal::GetAbsDocName(*pFileUrl, GetDocShell());
    ScExternalRefManager* pRefMgr = GetDoc().GetExternalRefManager();
    rFileId = pRefMgr->getExternalFileId(aFileUrl);

    return true;
}

bool ExcelToSc8::Read3DTabReference( sal_uInt16 nIxti, SCTAB& rFirstTab, SCTAB& rLastTab, ExternalTabInfo& rExtInfo )
{
    rFirstTab = rLastTab = 0;
    rExtInfo.mbExternal = !rLinkMan.IsSelfRef(nIxti);
    bool bSuccess = rLinkMan.GetScTabRange(rFirstTab, rLastTab, nIxti);
    if (!bSuccess)
        return false;

    if (!rExtInfo.mbExternal)
        // This is internal reference.  Stop here.
        return true;

    rExtInfo.maTabName = rLinkMan.GetSupbookTabName(nIxti, rFirstTab);
    return GetExternalFileIdFromXti(nIxti, rExtInfo.mnFileId);
}


// if bAllowArrays is false stream seeks to first byte after <nFormulaLen>
// otherwise it will seek to the first byte past additional content after <nFormulaLen>
ConvErr ExcelToSc8::Convert( const ScTokenArray*& rpTokArray, XclImpStream& aIn, sal_Size nFormulaLen, bool bAllowArrays, const FORMULA_TYPE eFT )
{
    sal_uInt8                   nOp, nLen, nByte;
    sal_uInt16                  nUINT16;
    double                  fDouble;
    String                  aString;
    sal_Bool                    bError = sal_False;
    sal_Bool                    bArrayFormula = sal_False;
    TokenId                 nMerk0;
    const sal_Bool              bRangeName = eFT == FT_RangeName;
    const sal_Bool              bSharedFormula = eFT == FT_SharedFormula;
    const sal_Bool              bRNorSF = bRangeName || bSharedFormula;

    ScSingleRefData         aSRD;
    ScComplexRefData            aCRD;
    ExtensionTypeVec        aExtensions;

    if( eStatus != ConvOK )
    {
        aIn.Ignore( nFormulaLen );
        return eStatus;
    }

    if( nFormulaLen == 0 )
    {
        aPool.Store( CREATE_STRING( "-/-" ) );
        aPool >> aStack;
        rpTokArray = aPool[ aStack.Get() ];
        return ConvOK;
    }

    sal_Size nEndPos = aIn.GetRecPos() + nFormulaLen;

    while( (aIn.GetRecPos() < nEndPos) && !bError )
    {
        aIn >> nOp;

        // always reset flags
        aSRD.InitFlags();
        aCRD.InitFlags();

        switch( nOp )   //                              Buch Seite:
        {           //                                      SDK4 SDK5
            case 0x01: // Array Formula                         [325    ]
                       // Array Formula or Shared Formula       [    277]
            case 0x02: // Data Table                            [325 277]
                aIn.Ignore( 4 );

                bArrayFormula = sal_True;
                break;
            case 0x03: // Addition                              [312 264]
                aStack >> nMerk0;
                aPool <<  aStack << ocAdd << nMerk0;
                aPool >> aStack;
                break;
            case 0x04: // Subtraction                           [313 264]
                // SECOMD-TOP minus TOP
                aStack >> nMerk0;
                aPool << aStack << ocSub << nMerk0;
                aPool >> aStack;
                break;
            case 0x05: // Multiplication                        [313 264]
                aStack >> nMerk0;
                aPool << aStack << ocMul << nMerk0;
                aPool >> aStack;
                break;
            case 0x06: // Division                              [313 264]
                // divide TOP by SECOND-TOP
                aStack >> nMerk0;
                aPool << aStack << ocDiv << nMerk0;
                aPool >> aStack;
                break;
            case 0x07: // Exponetiation                         [313 265]
                // raise SECOND-TOP to power of TOP
                aStack >> nMerk0;
                aPool << aStack << ocPow << nMerk0;
                aPool >> aStack;
                break;
            case 0x08: // Concatenation                         [313 265]
                // append TOP to SECOND-TOP
                aStack >> nMerk0;
                aPool << aStack << ocAmpersand << nMerk0;
                aPool >> aStack;
                break;
            case 0x09: // Less Than                             [313 265]
                // SECOND-TOP < TOP
                aStack >> nMerk0;
                aPool << aStack << ocLess << nMerk0;
                aPool >> aStack;
                break;
            case 0x0A: // Less Than or Equal                    [313 265]
                // SECOND-TOP <= TOP
                aStack >> nMerk0;
                aPool << aStack << ocLessEqual << nMerk0;
                aPool >> aStack;
                break;
            case 0x0B: // Equal                                 [313 265]
                // SECOND-TOP == TOP
                aStack >> nMerk0;
                aPool << aStack << ocEqual << nMerk0;
                aPool >> aStack;
                break;
            case 0x0C: // Greater Than or Equal                 [313 265]
                // SECOND-TOP == TOP
                aStack >> nMerk0;
                aPool << aStack << ocGreaterEqual << nMerk0;
                aPool >> aStack;
                break;
            case 0x0D: // Greater Than                          [313 265]
                // SECOND-TOP == TOP
                aStack >> nMerk0;
                aPool << aStack << ocGreater << nMerk0;
                aPool >> aStack;
                break;
            case 0x0E: // Not Equal                             [313 265]
                // SECOND-TOP == TOP
                aStack >> nMerk0;
                aPool << aStack << ocNotEqual << nMerk0;
                aPool >> aStack;
                break;
            case 0x0F: // Intersection                          [314 265]
                aStack >> nMerk0;
                aPool << aStack << ocIntersect << nMerk0;
                aPool >> aStack;
                break;
            case 0x10: // Union                                 [314 265]
                // ocSep behelfsweise statt 'ocUnion'
                aStack >> nMerk0;
                aPool << aStack << ocSep << nMerk0;
                    // doesn't fit exactly, but is more Excel-like
                aPool >> aStack;
                break;
            case 0x11: // Range                                 [314 265]
                aStack >> nMerk0;
                aPool << aStack << ocRange << nMerk0;
                aPool >> aStack;
                break;
            case 0x12: // Unary Plus                            [312 264]
                aPool << ocAdd << aStack;
                aPool >> aStack;
                break;
            case 0x13: // Unary Minus                           [312 264]
                aPool << ocNegSub << aStack;
                aPool >> aStack;
                break;
            case 0x14: // Percent Sign                          [312 264]
                aPool << aStack << ocPercentSign;
                aPool >> aStack;
                break;
            case 0x15: // Parenthesis                           [326 278]
                aPool << ocOpen << aStack << ocClose;
                aPool >> aStack;
                break;
            case 0x16: // Missing Argument                      [314 266]
                aPool << ocMissing;
                aPool >> aStack;
                GetTracer().TraceFormulaMissingArg();
                break;
            case 0x17: // String Constant                       [314 266]
                aIn >> nLen;        // und?
                aString = aIn.ReadUniString( nLen );            // reads Grbit even if nLen==0

                aStack << aPool.Store( aString );
                break;
            case 0x18:                                          // natural language formula
                {
                sal_uInt8   nEptg;
                sal_uInt16  nCol, nRow;
                aIn >> nEptg;
                switch( nEptg )
                {                           //  name        size    ext     type
                    case 0x01:              //  Lel         4       -       err
                        aIn.Ignore( 4 );
                        aPool << ocBad;
                        aPool >> aStack;
                    break;
                    case 0x02:              //  Rw          4       -       ref
                    case 0x03:              //  Col         4       -       ref
                    case 0x06:              //  RwV         4       -       val
                    case 0x07:              //  ColV        4       -       val
                        aIn >> nRow >> nCol;

                        aSRD.InitAddress( ScAddress( static_cast<SCCOL>(nCol & 0xFF), static_cast<SCROW>(nRow), aEingPos.Tab() ) );

                        if( nEptg == 0x02 || nEptg == 0x06 )
                            aSRD.SetRowRel( sal_True );
                        else
                            aSRD.SetColRel( sal_True );

                        aSRD.CalcRelFromAbs( aEingPos );

                        aStack << aPool.StoreNlf( aSRD );
                        break;
                    case 0x0A:              //  Radical     13      -       ref
                        aIn >> nRow >> nCol;
                        aIn.Ignore( 9 );

                        aSRD.InitAddress( ScAddress( static_cast<SCCOL>(nCol & 0xFF), static_cast<SCROW>(nRow), aEingPos.Tab() ) );

                        aSRD.SetColRel( sal_True );

                        aSRD.CalcRelFromAbs( aEingPos );

                        aStack << aPool.StoreNlf( aSRD );
                        break;
                    case 0x0B:              //  RadicalS    13      x       ref
                        aIn.Ignore( 13 );
                        aExtensions.push_back( EXTENSION_NLR );
                        aPool << ocBad;
                        aPool >> aStack;
                    break;
                    case 0x0C:              //  RwS         4       x       ref
                    case 0x0D:              //  ColS        4       x       ref
                    case 0x0E:              //  RwSV        4       x       val
                    case 0x0F:              //  ColSV       4       x       val
                        aIn.Ignore( 4 );
                        aExtensions.push_back( EXTENSION_NLR );
                        aPool << ocBad;
                        aPool >> aStack;
                    break;
                    case 0x10:              //  RadicalLel  4       -       err
                    case 0x1D:              //  SxName      4       -       val
                        aIn.Ignore( 4 );
                        aPool << ocBad;
                        aPool >> aStack;
                    break;
                    default:
                        aPool << ocBad;
                        aPool >> aStack;
                }
                }
                break;
            case 0x19: // Special Attribute                     [327 279]
            {
                sal_uInt16 nData, nFakt;
                sal_uInt8 nOpt;

                aIn >> nOpt >> nData;
                nFakt = 2;

                if( nOpt & 0x04 )
                {// nFakt -> Bytes oder Words ueberlesen    AttrChoose
                    nData++;
                    aIn.Ignore( nData * nFakt );
                }
                else if( nOpt & 0x10 )                      // AttrSum
                    DoMulArgs( ocSum, 1 );
            }
                break;
            case 0x1C: // Error Value                           [314 266]
            {
                aIn >> nByte;

                DefTokenId          eOc;
                switch( nByte )
                {
                    case EXC_ERR_NULL:
                    case EXC_ERR_DIV0:
                    case EXC_ERR_VALUE:
                    case EXC_ERR_REF:
                    case EXC_ERR_NAME:
                    case EXC_ERR_NUM:   eOc = ocStop;       break;
                    case EXC_ERR_NA:    eOc = ocNotAvail;   break;
                    default:            eOc = ocNoName;
                }
                aPool << eOc;
                if( eOc != ocStop )
                    aPool << ocOpen << ocClose;
                aPool >> aStack;
            }
                break;
            case 0x1D: // Boolean                               [315 266]
                aIn >> nByte;
                if( nByte == 0 )
                    aPool << ocFalse << ocOpen << ocClose;
                else
                    aPool << ocTrue << ocOpen << ocClose;
                aPool >> aStack;
                break;
            case 0x1E: // Integer                               [315 266]
                aIn >> nUINT16;
                aStack << aPool.Store( ( double ) nUINT16 );
                break;
            case 0x1F: // Number                                [315 266]
                aIn >> fDouble;
                aStack << aPool.Store( fDouble );
                break;
            case 0x40:
            case 0x60:
            case 0x20: // Array Constant                        [317 268]
                aIn >> nByte >> nUINT16;
                aIn.Ignore( 4 );
                if( bAllowArrays )
                {
                    aStack << aPool.StoreMatrix();
                    aExtensions.push_back( EXTENSION_ARRAY );
                }
                else
                {
                    aPool << ocBad;
                    aPool >> aStack;
                }
                break;
            case 0x41:
            case 0x61:
            case 0x21: // Function, Fixed Number of Arguments   [333 282]
            {
                sal_uInt16 nXclFunc;
                aIn >> nXclFunc;
                if( const XclFunctionInfo* pFuncInfo = maFuncProv.GetFuncInfoFromXclFunc( nXclFunc ) )
                    DoMulArgs( pFuncInfo->meOpCode, pFuncInfo->mnMaxParamCount );
                else
                    DoMulArgs( ocNoName, 0 );
            }
            break;
            case 0x42:
            case 0x62:
            case 0x22: // Function, Variable Number of Arg.     [333 283]
            {
                sal_uInt16 nXclFunc;
                sal_uInt8 nParamCount;
                aIn >> nParamCount >> nXclFunc;
                nParamCount &= 0x7F;
                if( const XclFunctionInfo* pFuncInfo = maFuncProv.GetFuncInfoFromXclFunc( nXclFunc ) )
                    DoMulArgs( pFuncInfo->meOpCode, nParamCount, pFuncInfo->mnMinParamCount );
                else
                    DoMulArgs( ocNoName, 0 );
            }
            break;
            case 0x43:
            case 0x63:
            case 0x23: // Name                                  [318 269]
                aIn >> nUINT16;
            {
                aIn.Ignore( 2 );
                //Determine if this is a user-defined Macro name.
                const XclImpName* pName = GetNameManager().GetName( nUINT16 );
                if(pName && !pName->GetScRangeData())
                    aStack << aPool.Store( ocMacro, pName->GetXclName() );
                else
                    aStack << aPool.Store( nUINT16 );
            }
            break;
            case 0x44:
            case 0x64:
            case 0x24: // Cell Reference                        [319 270]
            case 0x4A:
            case 0x6A:
            case 0x2A: // Deleted Cell Reference                [323 273]
            {
                sal_uInt16          nCol, nRow;

                aIn >> nRow >> nCol;

                aSRD.nCol = static_cast<SCCOL>(nCol);
                aSRD.nRow = nRow & 0x3FFF;
                aSRD.nRelTab = 0;
                aSRD.SetTabRel( sal_True );
                aSRD.SetFlag3D( bRangeName );

                ExcRelToScRel8( nRow, nCol, aSRD, bRangeName );

                switch ( nOp )
                {
                    case 0x4A:
                    case 0x6A:
                    case 0x2A: // Deleted Cell Reference        [323 273]
                        // no information which part is deleted, set both
                        aSRD.SetColDeleted( sal_True );
                        aSRD.SetRowDeleted( sal_True );
                }

                aStack << aPool.Store( aSRD );
            }
                break;
            case 0x45:
            case 0x65:
            case 0x25: // Area Reference                        [320 270]
            case 0x4B:
            case 0x6B:
            case 0x2B: // Deleted Area Refernce                 [323 273]
            {
                sal_uInt16          nRowFirst, nRowLast;
                sal_uInt16          nColFirst, nColLast;
                ScSingleRefData &rSRef1 = aCRD.Ref1;
                ScSingleRefData &rSRef2 = aCRD.Ref2;

                aIn >> nRowFirst >> nRowLast >> nColFirst >> nColLast;

                rSRef1.nRelTab = rSRef2.nRelTab = 0;
                rSRef1.SetTabRel( sal_True );
                rSRef2.SetTabRel( sal_True );
                rSRef1.SetFlag3D( bRangeName );
                rSRef2.SetFlag3D( bRangeName );

                ExcRelToScRel8( nRowFirst, nColFirst, aCRD.Ref1, bRangeName );
                ExcRelToScRel8( nRowLast, nColLast, aCRD.Ref2, bRangeName );

                if( IsComplColRange( nColFirst, nColLast ) )
                    SetComplCol( aCRD );
                else if( IsComplRowRange( nRowFirst, nRowLast ) )
                    SetComplRow( aCRD );

                switch ( nOp )
                {
                    case 0x4B:
                    case 0x6B:
                    case 0x2B: // Deleted Area Refernce         [323 273]
                        // no information which part is deleted, set all
                        rSRef1.SetColDeleted( sal_True );
                        rSRef1.SetRowDeleted( sal_True );
                        rSRef2.SetColDeleted( sal_True );
                        rSRef2.SetRowDeleted( sal_True );
                }

                aStack << aPool.Store( aCRD );
            }
                break;
            case 0x46:
            case 0x66:
            case 0x26: // Constant Reference Subexpression      [321 271]
                aExtensions.push_back( EXTENSION_MEMAREA );
                aIn.Ignore( 6 );       // mehr steht da nicht!
                break;
            case 0x47:
            case 0x67:
            case 0x27: // Erroneous Constant Reference Subexpr. [322 272]
                aIn.Ignore( 6 );   // mehr steht da nicht!
//               aPool << ocBad;
//               aPool >> aStack;
                break;
            case 0x48:
            case 0x68:
            case 0x28: // Incomplete Constant Reference Subexpr.[331 281]
                aIn.Ignore( 6 );   // mehr steht da nicht!
//               aPool << ocBad;
//               aPool >> aStack;
                break;
            case 0x49:
            case 0x69:
            case 0x29: // Variable Reference Subexpression      [331 281]
                aIn.Ignore( 2 );   // mehr steht da nicht!
                break;
            case 0x4C:
            case 0x6C:
            case 0x2C: // Cell Reference Within a Name          [323    ]
                       // Cell Reference Within a Shared Formula[    273]
            {
                sal_uInt16      nRow, nCol;

                aIn >> nRow >> nCol;

                aSRD.nRelTab = 0;
                aSRD.SetTabRel( sal_True );
                aSRD.SetFlag3D( bRangeName );

                ExcRelToScRel8( nRow, nCol, aSRD, bRNorSF );

                aStack << aPool.Store( aSRD );
            }
                break;
            case 0x4D:
            case 0x6D:
            case 0x2D: // Area Reference Within a Name          [324    ]
            {      // Area Reference Within a Shared Formula[    274]
                sal_uInt16                  nRowFirst, nRowLast;
                sal_uInt16                  nColFirst, nColLast;

                aCRD.Ref1.nRelTab = aCRD.Ref2.nRelTab = 0;
                aCRD.Ref1.SetTabRel( sal_True );
                aCRD.Ref2.SetTabRel( sal_True );
                aCRD.Ref1.SetFlag3D( bRangeName );
                aCRD.Ref2.SetFlag3D( bRangeName );

                aIn >> nRowFirst >> nRowLast >> nColFirst >> nColLast;

                ExcRelToScRel8( nRowFirst, nColFirst, aCRD.Ref1, bRNorSF );
                ExcRelToScRel8( nRowLast, nColLast, aCRD.Ref2, bRNorSF );

                if( IsComplColRange( nColFirst, nColLast ) )
                    SetComplCol( aCRD );
                else if( IsComplRowRange( nRowFirst, nRowLast ) )
                    SetComplRow( aCRD );

                aStack << aPool.Store( aCRD );
            }
                break;
            case 0x4E:
            case 0x6E:
            case 0x2E: // Reference Subexpression Within a Name [332 282]
                aIn.Ignore( 2 );   // mehr steht da nicht!
//               aPool << ocBad;
//               aPool >> aStack;
                break;
            case 0x4F:
            case 0x6F:
            case 0x2F: // Incomplete Reference Subexpression... [332 282]
                aIn.Ignore( 2 );   // mehr steht da nicht!
//               aPool << ocBad;
//               aPool >> aStack;
                break;
            case 0x58:
            case 0x78:
            case 0x38: // Command-Equivalent Function           [333    ]
                aString.AssignAscii( "COMM_EQU_FUNC" );
                aIn >> nByte;
                aString += String::CreateFromInt32( nByte );
                aIn >> nByte;
                aStack << aPool.Store( aString );
                DoMulArgs( ocPush, nByte + 1 );
                break;
            case 0x59:
            case 0x79:
            case 0x39: // Name or External Name                 [    275]
            {
                sal_uInt16 nXtiIndex, nNameIdx;
                aIn >> nXtiIndex >> nNameIdx;
                aIn.Ignore( 2 );

                if( rLinkMan.IsSelfRef( nXtiIndex ) )
                {
                    // internal defined name with explicit sheet, i.e.: =Sheet1!AnyName
                    const XclImpName* pName = GetNameManager().GetName( nNameIdx );
                    if( pName && !pName->GetScRangeData() )
                        aStack << aPool.Store( ocMacro, pName->GetXclName() );
                    else
                        aStack << aPool.Store( nNameIdx );
                }
                else if( const XclImpExtName* pExtName = rLinkMan.GetExternName( nXtiIndex, nNameIdx ) )
                {
                    switch( pExtName->GetType() )
                    {
                        case xlExtName:
                        {
                            /* FIXME: enable this code for #i4385# once
                             * external name reference can be stored in ODF,
                             * which remains to be done for #i3740#. Until then
                             * create a #NAME? token. */
#if 1
                            sal_uInt16 nFileId;
                            if (!GetExternalFileIdFromXti(nXtiIndex, nFileId) || !pExtName->HasFormulaTokens())
                            {
                                aStack << aPool.Store(ocNoName, pExtName->GetName());
                                break;
                            }

                            aStack << aPool.StoreExtName(nFileId, pExtName->GetName());
                            pExtName->CreateExtNameData(GetDoc(), nFileId);
#else
                            aStack << aPool.Store( ocNoName, pExtName->GetName() );
#endif
                        }
                        break;

                        case xlExtAddIn:
                        {
                            aStack << aPool.Store( ocExternal, pExtName->GetName() );
                        }
                        break;

                        case xlExtDDE:
                        {
                            String aApplic, aTopic;
                            if( rLinkMan.GetLinkData( aApplic, aTopic, nXtiIndex ) )
                            {
                                TokenId nPar1 = aPool.Store( aApplic );
                                TokenId nPar2 = aPool.Store( aTopic );
                                nMerk0 = aPool.Store( pExtName->GetName() );
                                aPool   << ocDde << ocOpen << nPar1 << ocSep << nPar2 << ocSep
                                        << nMerk0 << ocClose;
                                aPool >> aStack;
                                pExtName->CreateDdeData( GetDoc(), aApplic, aTopic );
                            }
                        }
                        break;

                        case xlExtEuroConvert:
                            {
                                aStack << aPool.Store( ocEuroConvert, String() );
                            }
                        break;

                        default:    // OLE link
                        {
                            aPool << ocBad;
                            aPool >> aStack;
                        }
                    }
                }
                else
                {
                    //aStack << ocNoName;
                    aPool << ocBad;
                    aPool >> aStack;
                }
            }
                break;
            case 0x5A:
            case 0x7A:
            case 0x3A: // 3-D Cell Reference                    [    275]
            case 0x5C:
            case 0x7C:
            case 0x3C: // Deleted 3-D Cell Reference            [    277]
            {
                sal_uInt16 nIxti, nRw, nGrbitCol;
                SCTAB nTabFirst, nTabLast;

                aIn >> nIxti >> nRw >> nGrbitCol;

                ExternalTabInfo aExtInfo;
                if (!Read3DTabReference(nIxti, nTabFirst, nTabLast, aExtInfo))
                {
                    aPool << ocBad;
                    aPool >> aStack;
                    break;
                }

                aSRD.nTab = nTabFirst;
                aSRD.SetFlag3D( sal_True );
                aSRD.SetTabRel( sal_False );

                ExcRelToScRel8( nRw, nGrbitCol, aSRD, bRangeName );

                switch ( nOp )
                {
                    case 0x5C:
                    case 0x7C:
                    case 0x3C: // Deleted 3-D Cell Reference    [    277]
                        // no information which part is deleted, set both
                        aSRD.SetColDeleted( sal_True );
                        aSRD.SetRowDeleted( sal_True );
                }

                if (aExtInfo.mbExternal)
                {
                    // nTabFirst and nTabLast are the indices of the refernced
                    // sheets in the SUPBOOK record, hence do not represent
                    // the actual indices of the original sheets since the
                    // SUPBOOK record only stores referenced sheets and skips
                    // the ones that are not referenced.

                    if (nTabLast != nTabFirst)
                    {
                        aCRD.Ref1 = aCRD.Ref2 = aSRD;
                        aCRD.Ref2.nTab = nTabLast;
                        aStack << aPool.StoreExtRef(aExtInfo.mnFileId, aExtInfo.maTabName, aCRD);
                    }
                    else
                        aStack << aPool.StoreExtRef(aExtInfo.mnFileId, aExtInfo.maTabName, aSRD);
                }
                else
                {
                    if ( !ValidTab(nTabFirst))
                        aSRD.SetTabDeleted( sal_True );

                    if( nTabLast != nTabFirst )
                    {
                        aCRD.Ref1 = aCRD.Ref2 = aSRD;
                        aCRD.Ref2.nTab = nTabLast;
                        aCRD.Ref2.SetTabDeleted( !ValidTab(nTabLast) );
                        aStack << aPool.Store( aCRD );
                    }
                    else
                        aStack << aPool.Store( aSRD );
                }
            }
                break;
            case 0x5B:
            case 0x7B:
            case 0x3B: // 3-D Area Reference                    [    276]
            case 0x5D:
            case 0x7D:
            case 0x3D: // Deleted 3-D Area Reference            [    277]
            {
                sal_uInt16 nIxti, nRw1, nGrbitCol1, nRw2, nGrbitCol2;
                SCTAB nTabFirst, nTabLast;
                aIn >> nIxti >> nRw1 >> nRw2 >> nGrbitCol1 >> nGrbitCol2;

                ExternalTabInfo aExtInfo;
                if (!Read3DTabReference(nIxti, nTabFirst, nTabLast, aExtInfo))
                {
                    aPool << ocBad;
                    aPool >> aStack;
                    break;
                }
                ScSingleRefData &rR1 = aCRD.Ref1;
                ScSingleRefData &rR2 = aCRD.Ref2;


                rR1.nTab = nTabFirst;
                rR2.nTab = nTabLast;
                rR1.SetFlag3D( sal_True );
                rR1.SetTabRel( sal_False );
                rR2.SetFlag3D( nTabFirst != nTabLast );
                rR2.SetTabRel( sal_False );

                ExcRelToScRel8( nRw1, nGrbitCol1, aCRD.Ref1, bRangeName );
                ExcRelToScRel8( nRw2, nGrbitCol2, aCRD.Ref2, bRangeName );

                if( IsComplColRange( nGrbitCol1, nGrbitCol2 ) )
                    SetComplCol( aCRD );
                else if( IsComplRowRange( nRw1, nRw2 ) )
                    SetComplRow( aCRD );

                switch ( nOp )
                {
                    case 0x5D:
                    case 0x7D:
                    case 0x3D: // Deleted 3-D Area Reference    [    277]
                        // no information which part is deleted, set all
                        rR1.SetColDeleted( sal_True );
                        rR1.SetRowDeleted( sal_True );
                        rR2.SetColDeleted( sal_True );
                        rR2.SetRowDeleted( sal_True );
                }

                if (aExtInfo.mbExternal)
                {
                    aStack << aPool.StoreExtRef(aExtInfo.mnFileId, aExtInfo.maTabName, aCRD);
                }
                else
                {
                    if ( !ValidTab(nTabFirst) )
                        rR1.SetTabDeleted( sal_True );
                    if ( !ValidTab(nTabLast) )
                        rR2.SetTabDeleted( sal_True );

                    aStack << aPool.Store( aCRD );
                }
            }
                break;
            default: bError = sal_True;
        }
        bError |= !aIn.IsValid();
    }

    ConvErr eRet;

    if( bError )
    {
        aPool << ocBad;
        aPool >> aStack;
        rpTokArray = aPool[ aStack.Get() ];
        eRet = ConvErrNi;
    }
    else if( aIn.GetRecPos() != nEndPos )
    {
        aPool << ocBad;
        aPool >> aStack;
        rpTokArray = aPool[ aStack.Get() ];
        eRet = ConvErrCount;
    }
    else if( bArrayFormula )
    {
        rpTokArray = NULL;
        eRet = ConvOK;
    }
    else
    {
        rpTokArray = aPool[ aStack.Get() ];
        eRet = ConvOK;
    }

    aIn.Seek( nEndPos );

    if( eRet == ConvOK)
        ReadExtensions( aExtensions, aIn );

    return eRet;
}


// stream seeks to first byte after <nFormulaLen>
ConvErr ExcelToSc8::Convert( _ScRangeListTabs& rRangeList, XclImpStream& aIn, sal_Size nFormulaLen,
                              SCsTAB nTab, const FORMULA_TYPE eFT )
{
<<<<<<< HEAD
    BYTE                    nOp, nLen;//, nByte;
    BOOL                    bError = FALSE;
    const BOOL              bRangeName = eFT == FT_RangeName;
    const BOOL              bSharedFormula = eFT == FT_SharedFormula;
    const BOOL              bRNorSF = bRangeName || bSharedFormula;
=======
    sal_uInt8                   nOp, nLen;//, nByte;
    sal_Bool                    bError = sal_False;
    sal_Bool                    bArrayFormula = sal_False;
    const sal_Bool              bRangeName = eFT == FT_RangeName;
    const sal_Bool              bSharedFormula = eFT == FT_SharedFormula;
    const sal_Bool              bRNorSF = bRangeName || bSharedFormula;
>>>>>>> ce6308e4

    ScSingleRefData         aSRD;
    ScComplexRefData            aCRD;

    bExternName = sal_False;

    if( eStatus != ConvOK )
    {
        aIn.Ignore( nFormulaLen );
        return eStatus;
    }

    if( nFormulaLen == 0 )
        return ConvOK;

    sal_Size nEndPos = aIn.GetRecPos() + nFormulaLen;

    while( (aIn.GetRecPos() < nEndPos) && !bError )
    {
        aIn >> nOp;

        // always reset flags
        aSRD.InitFlags();
        aCRD.InitFlags();

        switch( nOp )   //                              Buch Seite:
        {           //                                      SDK4 SDK5
            case 0x01: // Array Formula                         [325    ]
                       // Array Formula or Shared Formula       [    277]
                aIn.Ignore( 4 );
<<<<<<< HEAD
=======

                bArrayFormula = sal_True;
>>>>>>> ce6308e4
                break;
            case 0x02: // Data Table                            [325 277]
                aIn.Ignore( 4 );
                break;
            case 0x03: // Addition                              [312 264]
            case 0x04: // Subtraction                           [313 264]
            case 0x05: // Multiplication                        [313 264]
            case 0x06: // Division                              [313 264]
            case 0x07: // Exponetiation                         [313 265]
            case 0x08: // Concatenation                         [313 265]
            case 0x09: // Less Than                             [313 265]
            case 0x0A: // Less Than or Equal                    [313 265]
            case 0x0B: // Equal                                 [313 265]
            case 0x0C: // Greater Than or Equal                 [313 265]
            case 0x0D: // Greater Than                          [313 265]
            case 0x0E: // Not Equal                             [313 265]
            case 0x0F: // Intersection                          [314 265]
            case 0x10: // Union                                 [314 265]
            case 0x11: // Range                                 [314 265]
            case 0x12: // Unary Plus                            [312 264]
            case 0x13: // Unary Minus                           [312 264]
            case 0x14: // Percent Sign                          [312 264]
            case 0x15: // Parenthesis                           [326 278]
            case 0x16: // Missing Argument                      [314 266]
                break;
            case 0x17: // String Constant                       [314 266]
                aIn >> nLen;        // und?

                aIn.IgnoreUniString( nLen );        // reads Grbit even if nLen==0
                break;
            case 0x19: // Special Attribute                     [327 279]
            {
                sal_uInt16 nData, nFakt;
                sal_uInt8 nOpt;

                aIn >> nOpt >> nData;
                nFakt = 2;

                if( nOpt & 0x04 )
                {// nFakt -> Bytes oder Words ueberlesen    AttrChoose
                    nData++;
                    aIn.Ignore( nData * nFakt );
                }
            }
                break;
            case 0x1C: // Error Value                           [314 266]
            case 0x1D: // Boolean                               [315 266]
                aIn.Ignore( 1 );
                break;
            case 0x1E: // Integer                               [315 266]
                aIn.Ignore( 2 );
                break;
            case 0x1F: // Number                                [315 266]
                aIn.Ignore( 8 );
                break;
            case 0x40:
            case 0x60:
            case 0x20: // Array Constant                        [317 268]
                aIn.Ignore( 7 );
                break;
            case 0x41:
            case 0x61:
            case 0x21: // Function, Fixed Number of Arguments   [333 282]
                aIn.Ignore( 2 );
                break;
            case 0x42:
            case 0x62:
            case 0x22: // Function, Variable Number of Arg.     [333 283]
                aIn.Ignore( 3 );
                break;
            case 0x43:
            case 0x63:
            case 0x23: // Name                                  [318 269]
                aIn.Ignore( 4 );
                break;
            case 0x44:
            case 0x64:
            case 0x24: // Cell Reference                        [319 270]
            {
                sal_uInt16          nCol, nRow;

                aIn >> nRow >> nCol;

                aSRD.nCol = static_cast<SCCOL>(nCol);
                aSRD.nRow = nRow & 0x3FFF;
                aSRD.nRelTab = 0;
                aSRD.SetTabRel( sal_True );
                aSRD.SetFlag3D( bRangeName );

                ExcRelToScRel8( nRow, nCol, aSRD, bRangeName );

                rRangeList.Append( aSRD, nTab );
            }
                break;
            case 0x45:
            case 0x65:
            case 0x25: // Area Reference                        [320 270]
            {
                sal_uInt16          nRowFirst, nRowLast;
                sal_uInt16          nColFirst, nColLast;
                ScSingleRefData &rSRef1 = aCRD.Ref1;
                ScSingleRefData &rSRef2 = aCRD.Ref2;

                aIn >> nRowFirst >> nRowLast >> nColFirst >> nColLast;

                rSRef1.nRelTab = rSRef2.nRelTab = 0;
                rSRef1.SetTabRel( sal_True );
                rSRef2.SetTabRel( sal_True );
                rSRef1.SetFlag3D( bRangeName );
                rSRef2.SetFlag3D( bRangeName );

                ExcRelToScRel8( nRowFirst, nColFirst, aCRD.Ref1, bRangeName );
                ExcRelToScRel8( nRowLast, nColLast, aCRD.Ref2, bRangeName );

                if( IsComplColRange( nColFirst, nColLast ) )
                    SetComplCol( aCRD );
                else if( IsComplRowRange( nRowFirst, nRowLast ) )
                    SetComplRow( aCRD );

                rRangeList.Append( aCRD, nTab );
            }
                break;
            case 0x46:
            case 0x66:
            case 0x26: // Constant Reference Subexpression      [321 271]
            case 0x47:
            case 0x67:
            case 0x27: // Erroneous Constant Reference Subexpr. [322 272]
            case 0x48:
            case 0x68:
            case 0x28: // Incomplete Constant Reference Subexpr.[331 281]
                aIn.Ignore( 6 );   // mehr steht da nicht!
                break;
            case 0x49:
            case 0x69:
            case 0x29: // Variable Reference Subexpression      [331 281]
                aIn.Ignore( 2 );   // mehr steht da nicht!
                break;
            case 0x4A:
            case 0x6A:
            case 0x2A: // Deleted Cell Reference                [323 273]
                aIn.Ignore( 3 );
                break;
            case 0x4B:
            case 0x6B:
            case 0x2B: // Deleted Area Refernce                 [323 273]
                aIn.Ignore( 6 );
                break;
            case 0x4C:
            case 0x6C:
            case 0x2C: // Cell Reference Within a Name          [323    ]
                       // Cell Reference Within a Shared Formula[    273]
            {
                sal_uInt16      nRow, nCol;

                aIn >> nRow >> nCol;

                aSRD.nRelTab = 0;
                aSRD.SetTabRel( sal_True );
                aSRD.SetFlag3D( bRangeName );

                ExcRelToScRel8( nRow, nCol, aSRD, bRNorSF );

                rRangeList.Append( aSRD, nTab );
            }
                break;
            case 0x4D:
            case 0x6D:
            case 0x2D: // Area Reference Within a Name          [324    ]
            {      // Area Reference Within a Shared Formula[    274]
                sal_uInt16                  nRowFirst, nRowLast;
                sal_uInt16                  nColFirst, nColLast;

                aCRD.Ref1.nRelTab = aCRD.Ref2.nRelTab = 0;
                aCRD.Ref1.SetTabRel( sal_True );
                aCRD.Ref2.SetTabRel( sal_True );
                aCRD.Ref1.SetFlag3D( bRangeName );
                aCRD.Ref2.SetFlag3D( bRangeName );

                aIn >> nRowFirst >> nRowLast >> nColFirst >> nColLast;

                ExcRelToScRel8( nRowFirst, nColFirst, aCRD.Ref1, bRNorSF );
                ExcRelToScRel8( nRowLast, nColLast, aCRD.Ref2, bRNorSF );

                if( IsComplColRange( nColFirst, nColLast ) )
                    SetComplCol( aCRD );
                else if( IsComplRowRange( nRowFirst, nRowLast ) )
                    SetComplRow( aCRD );

                rRangeList.Append( aCRD, nTab );
            }
                break;
            case 0x4E:
            case 0x6E:
            case 0x2E: // Reference Subexpression Within a Name [332 282]
            case 0x4F:
            case 0x6F:
            case 0x2F: // Incomplete Reference Subexpression... [332 282]
            case 0x58:
            case 0x78:
            case 0x38: // Command-Equivalent Function           [333    ]
                aIn.Ignore( 2 );
                break;
            case 0x59:
            case 0x79:
            case 0x39: // Name or External Name                 [    275]
                aIn.Ignore( 24 );
                break;
            case 0x5A:
            case 0x7A:
            case 0x3A: // 3-D Cell Reference                    [    275]
            {
                sal_uInt16          nIxti, nRw, nGrbitCol;

                aIn >> nIxti >> nRw >> nGrbitCol;

                SCTAB nFirstScTab, nLastScTab;
                if( rLinkMan.GetScTabRange( nFirstScTab, nLastScTab, nIxti ) )
                {
                    aSRD.nTab = nFirstScTab;
                    aSRD.SetFlag3D( sal_True );
                    aSRD.SetTabRel( sal_False );

                    ExcRelToScRel8( nRw, nGrbitCol, aSRD, bRangeName );

                    if( nFirstScTab != nLastScTab )
                    {
                        aCRD.Ref1 = aSRD;
                        aCRD.Ref2.nCol = aSRD.nCol;
                        aCRD.Ref2.nRow = aSRD.nRow;
                        aCRD.Ref2.nTab = nLastScTab;
                        rRangeList.Append( aCRD, nTab );
                    }
                    else
                        rRangeList.Append( aSRD, nTab );
                }
            }
                break;
            case 0x5B:
            case 0x7B:
            case 0x3B: // 3-D Area Reference                    [    276]
            {
                sal_uInt16          nIxti, nRw1, nGrbitCol1, nRw2, nGrbitCol2;

                aIn >> nIxti >> nRw1 >> nRw2 >> nGrbitCol1 >> nGrbitCol2;

                SCTAB nFirstScTab, nLastScTab;
                if( rLinkMan.GetScTabRange( nFirstScTab, nLastScTab, nIxti ) )
                {
                    ScSingleRefData &rR1 = aCRD.Ref1;
                    ScSingleRefData &rR2 = aCRD.Ref2;

                    rR1.nTab = nFirstScTab;
                    rR2.nTab = nLastScTab;
                    rR1.SetFlag3D( sal_True );
                    rR1.SetTabRel( sal_False );
                    rR2.SetFlag3D( nFirstScTab != nLastScTab );
                    rR2.SetTabRel( sal_False );

                    ExcRelToScRel8( nRw1, nGrbitCol1, aCRD.Ref1, bRangeName );
                    ExcRelToScRel8( nRw2, nGrbitCol2, aCRD.Ref2, bRangeName );

                    if( IsComplColRange( nGrbitCol1, nGrbitCol2 ) )
                        SetComplCol( aCRD );
                    else if( IsComplRowRange( nRw1, nRw2 ) )
                        SetComplRow( aCRD );

                    rRangeList.Append( aCRD, nTab );
                }
            }
                break;
            case 0x5C:
            case 0x7C:
            case 0x3C: // Deleted 3-D Cell Reference            [    277]
                aIn.Ignore( 6 );
                break;
            case 0x5D:
            case 0x7D:
            case 0x3D: // Deleted 3-D Area Reference            [    277]
                aIn.Ignore( 10 );
                break;
            default:
                bError = sal_True;
        }
        bError |= !aIn.IsValid();
    }

    ConvErr eRet;

    if( bError )
        eRet = ConvErrNi;
    else if( aIn.GetRecPos() != nEndPos )
        eRet = ConvErrCount;
    else if( bExternName )
        eRet = ConvErrExternal;
    else
        eRet = ConvOK;

    aIn.Seek( nEndPos );
    return eRet;
}

ConvErr ExcelToSc8::ConvertExternName( const ScTokenArray*& rpArray, XclImpStream& rStrm, sal_Size nFormulaLen,
                                       const String& rUrl, const vector<String>& rTabNames )
{
    if( !GetDocShell() )
        return ConvErrNi;

    String aFileUrl = ScGlobal::GetAbsDocName(rUrl, GetDocShell());

    sal_uInt8               nOp, nByte;
    bool                    bError = false;

    ScSingleRefData           aSRD;
    ScComplexRefData            aCRD;

    if (eStatus != ConvOK)
    {
        rStrm.Ignore(nFormulaLen);
        return eStatus;
    }

    if (nFormulaLen == 0)
    {
        aPool.Store(CREATE_STRING("-/-"));
        aPool >> aStack;
        rpArray = aPool[aStack.Get()];
        return ConvOK;
    }

    ScExternalRefManager* pRefMgr = GetDoc().GetExternalRefManager();
    sal_uInt16 nFileId = pRefMgr->getExternalFileId(aFileUrl);
    sal_uInt16 nTabCount = static_cast< sal_uInt16 >( rTabNames.size() );

    sal_Size nEndPos = rStrm.GetRecPos() + nFormulaLen;

    while( (rStrm.GetRecPos() < nEndPos) && !bError )
    {
        rStrm >> nOp;

        // always reset flags
        aSRD.InitFlags();
        aCRD.InitFlags();

        switch( nOp )
        {
            case 0x1C: // Error Value
            {
                rStrm >> nByte;
                DefTokenId eOc;
                switch( nByte )
                {
                    case EXC_ERR_NULL:
                    case EXC_ERR_DIV0:
                    case EXC_ERR_VALUE:
                    case EXC_ERR_REF:
                    case EXC_ERR_NAME:
                    case EXC_ERR_NUM:   eOc = ocStop;       break;
                    case EXC_ERR_NA:    eOc = ocNotAvail;   break;
                    default:            eOc = ocNoName;
                }
                aPool << eOc;
                if( eOc != ocStop )
                    aPool << ocOpen << ocClose;
                aPool >> aStack;
            }
            break;
            case 0x3A:
            {
                // cell reference in external range name
                sal_uInt16 nExtTab1, nExtTab2, nRow, nGrbitCol;
                rStrm >> nExtTab1 >> nExtTab2 >> nRow >> nGrbitCol;
                if (nExtTab1 >= nTabCount || nExtTab2 >= nTabCount)
                {
                    bError = true;
                    break;
                }

                aSRD.nTab = nExtTab1;
                aSRD.SetFlag3D(true);
                aSRD.SetTabRel(false);
                ExcRelToScRel8(nRow, nGrbitCol, aSRD, true);
                aCRD.Ref1 = aCRD.Ref2 = aSRD;
                String aTabName = rTabNames[nExtTab1];

                if (nExtTab1 == nExtTab2)
                {
                    // single cell reference
                    aStack << aPool.StoreExtRef(nFileId, aTabName, aSRD);
                }
                else
                {
                    // area reference
                    aCRD.Ref2.nTab = nExtTab2;
                    aStack << aPool.StoreExtRef(nFileId, aTabName, aCRD);
                }
            }
            break;
            case 0x3B:
            {
                // area reference
                sal_uInt16 nExtTab1, nExtTab2, nRow1, nRow2, nGrbitCol1, nGrbitCol2;
                rStrm >> nExtTab1 >> nExtTab2 >> nRow1 >> nRow2 >> nGrbitCol1 >> nGrbitCol2;
                ScSingleRefData& rR1 = aCRD.Ref1;
                ScSingleRefData& rR2 = aCRD.Ref2;

                rR1.nTab = nExtTab1;
                rR1.SetFlag3D(true);
                rR1.SetTabRel(false);
                ExcRelToScRel8(nRow1, nGrbitCol1, rR1, true);

                rR2.nTab = nExtTab2;
                rR2.SetFlag3D(true);
                rR2.SetTabRel(false);
                ExcRelToScRel8(nRow2, nGrbitCol2, rR2, true);

                String aTabName = rTabNames[nExtTab1];
                aStack << aPool.StoreExtRef(nFileId, aTabName, aCRD);
            }
            break;
            default:
                bError = true;
        }
        bError |= !rStrm.IsValid();
    }

    ConvErr eRet;

    if( bError )
    {
        aPool << ocBad;
        aPool >> aStack;
        rpArray = aPool[ aStack.Get() ];
        eRet = ConvErrNi;
    }
    else if( rStrm.GetRecPos() != nEndPos )
    {
        aPool << ocBad;
        aPool >> aStack;
        rpArray = aPool[ aStack.Get() ];
        eRet = ConvErrCount;
    }
    else
    {
        rpArray = aPool[ aStack.Get() ];
        eRet = ConvOK;
    }

    rStrm.Seek(nEndPos);
    return eRet;
}

void ExcelToSc8::ExcRelToScRel8( sal_uInt16 nRow, sal_uInt16 nC, ScSingleRefData &rSRD, const sal_Bool bName )
{
    const sal_Bool      bColRel = ( nC & 0x4000 ) != 0;
    const sal_Bool      bRowRel = ( nC & 0x8000 ) != 0;
    const sal_uInt8     nCol = static_cast<sal_uInt8>(nC);

    rSRD.SetColRel( bColRel );
    rSRD.SetRowRel( bRowRel );

    if( bName )
    {
        // C O L
        if( bColRel )
            //                                                          rel Col
            rSRD.nRelCol = static_cast<SCsCOL>(static_cast<sal_Int8>(nC));
        else
            //                                                          abs Col
            rSRD.nCol = static_cast<SCCOL>(nCol);

        // R O W
        if( bRowRel )
            //                                                          rel Row
            rSRD.nRelRow = static_cast<SCsROW>(static_cast<sal_Int16>(nRow));
        else
            //                                                          abs Row
            rSRD.nRow = Min( static_cast<SCROW>(nRow), MAXROW);

        // T A B
        // abs needed if rel in shared formula for ScCompiler UpdateNameReference
        if ( rSRD.IsTabRel() && !rSRD.IsFlag3D() )
            rSRD.nTab = GetCurrScTab();
    }
    else
    {
        // C O L
        if ( bColRel )
            rSRD.nRelCol = static_cast<SCsCOL>(nCol) - aEingPos.Col();
        else
            rSRD.nCol = static_cast<SCCOL>(nCol);

        // R O W
        if ( bRowRel )
            rSRD.nRelRow = static_cast<SCsROW>(nRow) - aEingPos.Row();
        else
            rSRD.nRow = static_cast<SCROW>(nRow);

        // T A B
        // #i10184# abs needed if rel in shared formula for ScCompiler UpdateNameReference
        if ( rSRD.IsTabRel() && !rSRD.IsFlag3D() )
            rSRD.nTab = GetCurrScTab() + rSRD.nRelTab;
    }
}


// stream seeks to first byte after <nLen>
sal_Bool ExcelToSc8::GetAbsRefs( ScRangeList& r, XclImpStream& aIn, sal_Size nLen )
{
    sal_uInt8                   nOp;
    sal_uInt16                  nRow1, nRow2, nCol1, nCol2;
    SCTAB                                   nTab1, nTab2;
    sal_uInt16                  nIxti;

    sal_Size nSeek;

    sal_Size nEndPos = aIn.GetRecPos() + nLen;

    while( aIn.IsValid() && (aIn.GetRecPos() < nEndPos) )
    {
        aIn >> nOp;
        nSeek = 0;

        switch( nOp )
        {
            case 0x44:
            case 0x64:
            case 0x24: // Cell Reference                        [319 270]
            case 0x4C:
            case 0x6C:
            case 0x2C: // Cell Reference Within a Name          [323    ]
                       // Cell Reference Within a Shared Formula[    273]
                aIn >> nRow1 >> nCol1;

                nRow2 = nRow1;
                nCol2 = nCol1;
                nTab1 = nTab2 = GetCurrScTab();
                goto _common;
            case 0x45:
            case 0x65:
            case 0x25: // Area Reference                        [320 270]
            case 0x4D:
            case 0x6D:
            case 0x2D: // Area Reference Within a Name          [324    ]
                       // Area Reference Within a Shared Formula[    274]
                aIn >> nRow1 >> nRow2 >> nCol1 >> nCol2;

                nTab1 = nTab2 = GetCurrScTab();
                goto _common;
            case 0x5A:
            case 0x7A:
            case 0x3A: // 3-D Cell Reference                    [    275]
                aIn >> nIxti >> nRow1 >> nCol1;

                nRow2 = nRow1;
                nCol2 = nCol1;

                goto _3d_common;
            case 0x5B:
            case 0x7B:
            case 0x3B: // 3-D Area Reference                    [    276]
                aIn >> nIxti >> nRow1 >> nRow2 >> nCol1 >> nCol2;

    _3d_common:
                // skip references to deleted sheets
                if( !rLinkMan.GetScTabRange( nTab1, nTab2, nIxti ) || !ValidTab( nTab1 ) || !ValidTab( nTab2 ) )
                    break;

                goto _common;
    _common:
                // do not check abs/rel flags, linked controls have set them!
//               if( !(( nCol1 & 0xC000 ) || ( nCol2 & 0xC000 )) )
                {
                    ScRange aScRange;
                    nCol1 &= 0x3FFF;
                    nCol2 &= 0x3FFF;
                    if( GetAddressConverter().ConvertRange( aScRange, XclRange( nCol1, nRow1, nCol2, nRow2 ), nTab1, nTab2, true ) )
                        r.Append( aScRange );
                }
                break;
            case 0x1C: // Error Value                           [314 266]
            case 0x1D: // Boolean                               [315 266]
                nSeek = 1;
                break;
            case 0x1E: // Integer                               [315 266]
            case 0x41:
            case 0x61:
            case 0x21: // Function, Fixed Number of Arguments   [333 282]
            case 0x49:
            case 0x69:
            case 0x29: // Variable Reference Subexpression      [331 281]
            case 0x4E:
            case 0x6E:
            case 0x2E: // Reference Subexpression Within a Name [332 282]
            case 0x4F:
            case 0x6F:
            case 0x2F: // Incomplete Reference Subexpression... [332 282]
            case 0x58:
            case 0x78:
            case 0x38: // Command-Equivalent Function           [333    ]
                nSeek = 2;
                break;
            case 0x42:
            case 0x62:
            case 0x22: // Function, Variable Number of Arg.     [333 283]
                nSeek = 3;
                break;
            case 0x01: // Array Formula                         [325    ]
            case 0x02: // Data Table                            [325 277]
            case 0x43:
            case 0x63:
            case 0x23: // Name                                  [318 269]
            case 0x4A:
            case 0x6A:
            case 0x2A: // Deleted Cell Reference                [323 273]
                nSeek = 4;
                break;
            case 0x46:
            case 0x66:
            case 0x26: // Constant Reference Subexpression      [321 271]
            case 0x47:
            case 0x67:
            case 0x27: // Erroneous Constant Reference Subexpr. [322 272]
            case 0x48:
            case 0x68:
            case 0x28: // Incomplete Constant Reference Subexpr.[331 281]
            case 0x5C:
            case 0x7C:
            case 0x3C: // Deleted 3-D Cell Reference            [    277]
            case 0x59:
            case 0x79:
            case 0x39: // Name or External Name                 [    275]
                nSeek = 6;
                break;
            case 0x40:
            case 0x60:
            case 0x20: // Array Constant                        [317 268]
                nSeek = 7;
                break;
            case 0x1F: // Number                                [315 266]
            case 0x4B:
            case 0x6B:
            case 0x2B: // Deleted Area Refernce                 [323 273]
                nSeek = 8;
                break;
            case 0x5D:
            case 0x7D:
            case 0x3D: // Deleted 3-D Area Reference            [    277]
                nSeek = 10;
                break;
            case 0x17: // String Constant                       [314 266]
            {
                sal_uInt8 nStrLen;
                aIn >> nStrLen;
                aIn.IgnoreUniString( nStrLen );     // reads Grbit even if nLen==0
                nSeek = 0;
            }
                break;
            case 0x19: // Special Attribute                     [327 279]
            {
                sal_uInt16  nData;
                sal_uInt8   nOpt;
                aIn >> nOpt >> nData;
                if( nOpt & 0x04 )
                {// nFakt -> Bytes oder Words ueberlesen    AttrChoose
                    nData++;
                    nSeek = nData * 2;
            }
            }
                break;
        }

        aIn.Ignore( nSeek );
    }
    aIn.Seek( nEndPos );

    return !r.empty();
}





/* vim:set shiftwidth=4 softtabstop=4 expandtab: */<|MERGE_RESOLUTION|>--- conflicted
+++ resolved
@@ -101,8 +101,8 @@
     sal_uInt16                  nUINT16;
     double                  fDouble;
     String                  aString;
-    sal_Bool                    bError = sal_False;
-    sal_Bool                    bArrayFormula = sal_False;
+    sal_Bool                    bError = false;
+    sal_Bool                    bArrayFormula = false;
     TokenId                 nMerk0;
     const sal_Bool              bRangeName = eFT == FT_RangeName;
     const sal_Bool              bSharedFormula = eFT == FT_SharedFormula;
@@ -714,7 +714,7 @@
 
                 aSRD.nTab = nTabFirst;
                 aSRD.SetFlag3D( sal_True );
-                aSRD.SetTabRel( sal_False );
+                aSRD.SetTabRel( false );
 
                 ExcRelToScRel8( nRw, nGrbitCol, aSRD, bRangeName );
 
@@ -787,9 +787,9 @@
                 rR1.nTab = nTabFirst;
                 rR2.nTab = nTabLast;
                 rR1.SetFlag3D( sal_True );
-                rR1.SetTabRel( sal_False );
+                rR1.SetTabRel( false );
                 rR2.SetFlag3D( nTabFirst != nTabLast );
-                rR2.SetTabRel( sal_False );
+                rR2.SetTabRel( false );
 
                 ExcRelToScRel8( nRw1, nGrbitCol1, aCRD.Ref1, bRangeName );
                 ExcRelToScRel8( nRw2, nGrbitCol2, aCRD.Ref2, bRangeName );
@@ -871,25 +871,16 @@
 ConvErr ExcelToSc8::Convert( _ScRangeListTabs& rRangeList, XclImpStream& aIn, sal_Size nFormulaLen,
                               SCsTAB nTab, const FORMULA_TYPE eFT )
 {
-<<<<<<< HEAD
-    BYTE                    nOp, nLen;//, nByte;
-    BOOL                    bError = FALSE;
-    const BOOL              bRangeName = eFT == FT_RangeName;
-    const BOOL              bSharedFormula = eFT == FT_SharedFormula;
-    const BOOL              bRNorSF = bRangeName || bSharedFormula;
-=======
     sal_uInt8                   nOp, nLen;//, nByte;
-    sal_Bool                    bError = sal_False;
-    sal_Bool                    bArrayFormula = sal_False;
+    sal_Bool                    bError = false;
     const sal_Bool              bRangeName = eFT == FT_RangeName;
     const sal_Bool              bSharedFormula = eFT == FT_SharedFormula;
     const sal_Bool              bRNorSF = bRangeName || bSharedFormula;
->>>>>>> ce6308e4
 
     ScSingleRefData         aSRD;
     ScComplexRefData            aCRD;
 
-    bExternName = sal_False;
+    bExternName = false;
 
     if( eStatus != ConvOK )
     {
@@ -915,11 +906,6 @@
             case 0x01: // Array Formula                         [325    ]
                        // Array Formula or Shared Formula       [    277]
                 aIn.Ignore( 4 );
-<<<<<<< HEAD
-=======
-
-                bArrayFormula = sal_True;
->>>>>>> ce6308e4
                 break;
             case 0x02: // Data Table                            [325 277]
                 aIn.Ignore( 4 );
@@ -1141,7 +1127,7 @@
                 {
                     aSRD.nTab = nFirstScTab;
                     aSRD.SetFlag3D( sal_True );
-                    aSRD.SetTabRel( sal_False );
+                    aSRD.SetTabRel( false );
 
                     ExcRelToScRel8( nRw, nGrbitCol, aSRD, bRangeName );
 
@@ -1175,9 +1161,9 @@
                     rR1.nTab = nFirstScTab;
                     rR2.nTab = nLastScTab;
                     rR1.SetFlag3D( sal_True );
-                    rR1.SetTabRel( sal_False );
+                    rR1.SetTabRel( false );
                     rR2.SetFlag3D( nFirstScTab != nLastScTab );
-                    rR2.SetTabRel( sal_False );
+                    rR2.SetTabRel( false );
 
                     ExcRelToScRel8( nRw1, nGrbitCol1, aCRD.Ref1, bRangeName );
                     ExcRelToScRel8( nRw2, nGrbitCol2, aCRD.Ref2, bRangeName );
