/* -*- Mode: C++; tab-width: 4; indent-tabs-mode: nil; c-basic-offset: 4 -*- */
/*************************************************************************
 *
 * DO NOT ALTER OR REMOVE COPYRIGHT NOTICES OR THIS FILE HEADER.
 *
 * Copyright 2000, 2010 Oracle and/or its affiliates.
 *
 * OpenOffice.org - a multi-platform office productivity suite
 *
 * This file is part of OpenOffice.org.
 *
 * OpenOffice.org is free software: you can redistribute it and/or modify
 * it under the terms of the GNU Lesser General Public License version 3
 * only, as published by the Free Software Foundation.
 *
 * OpenOffice.org is distributed in the hope that it will be useful,
 * but WITHOUT ANY WARRANTY; without even the implied warranty of
 * MERCHANTABILITY or FITNESS FOR A PARTICULAR PURPOSE.  See the
 * GNU Lesser General Public License version 3 for more details
 * (a copy is included in the LICENSE file that accompanied this code).
 *
 * You should have received a copy of the GNU Lesser General Public License
 * version 3 along with OpenOffice.org.  If not, see
 * <http://www.openoffice.org/license.html>
 * for a copy of the LGPLv3 License.
 *
 ************************************************************************/

// MARKER(update_precomp.py): autogen include statement, do not remove
#include "precompiled_sc.hxx"

#include "formel.hxx"

_ScRangeListTabs::_ScRangeListTabs()
{
    ppTabLists = new _ScRangeList*[ MAXTAB + 1 ];

    for( sal_uInt16 n = 0 ; n <= MAXTAB ; n++ )
        ppTabLists[ n ] = NULL;

    bHasRanges = sal_False;
    pAct = NULL;
    nAct = 0;
}

_ScRangeListTabs::~_ScRangeListTabs()
{
    if( bHasRanges )
    {
        for( sal_uInt16 n = 0 ; n <= MAXTAB ; n++ )
        {
            if( ppTabLists[ n ] )
                delete ppTabLists[ n ];
        }
    }

    delete[] ppTabLists;
}


<<<<<<< HEAD
void _ScRangeListTabs::Append( ScSingleRefData a, SCsTAB nTab, const BOOL b )
=======
void _ScRangeListTabs::Append( ScSingleRefData a, const sal_Bool b )
>>>>>>> ce6308e4
{
    if( b )
    {
        if( a.nTab > MAXTAB )
            a.nTab = MAXTAB;

        if( a.nCol > MAXCOL )
            a.nCol = MAXCOL;

        if( a.nRow > MAXROW )
            a.nRow = MAXROW;
    }
    else
    {
        DBG_ASSERT( ValidTab(a.nTab), "-_ScRangeListTabs::Append(): Luegen haben kurze Abstuerze!" );
    }

    bHasRanges = sal_True;

    if( nTab == SCTAB_MAX)
        return;
    if( nTab < 0)
        nTab = a.nTab;

    if( nTab >= 0 && nTab <= MAXTAB)
    {
        _ScRangeList*   p = ppTabLists[ nTab ];

        if( !p )
            p = ppTabLists[ nTab ] = new _ScRangeList;

        p->push_back(new ScRange(a.nCol,a.nRow,a.nTab));
    }
}

<<<<<<< HEAD
void _ScRangeListTabs::Append( ScComplexRefData a, SCsTAB nTab, const BOOL b )
=======

void _ScRangeListTabs::Append( ScComplexRefData a, const sal_Bool b )
>>>>>>> ce6308e4
{
    if( b )
    {
        // ignore 3D ranges
        if( a.Ref1.nTab != a.Ref2.nTab )
            return;

        SCsTAB& rTab = a.Ref1.nTab;
        if( rTab > MAXTAB )
            rTab = MAXTAB;
        else if( rTab < 0 )
            rTab = 0;

        SCsCOL& rCol1 = a.Ref1.nCol;
        if( rCol1 > MAXCOL )
            rCol1 = MAXCOL;
        else if( rCol1 < 0 )
            rCol1 = 0;

        SCsROW& rRow1 = a.Ref1.nRow;
        if( rRow1 > MAXROW )
            rRow1 = MAXROW;
        else if( rRow1 < 0 )
            rRow1 = 0;

        SCsCOL& rCol2 = a.Ref2.nCol;
        if( rCol2 > MAXCOL )
            rCol2 = MAXCOL;
        else if( rCol2 < 0 )
            rCol2 = 0;

        SCsROW& rRow2 = a.Ref2.nRow;
        if( rRow2 > MAXROW )
            rRow2 = MAXROW;
        else if( rRow2 < 0 )
            rRow2 = 0;
    }
    else
    {
        DBG_ASSERT( ValidTab(a.Ref1.nTab),
            "-_ScRangeListTabs::Append(): Luegen haben kurze Abstuerze!" );
        DBG_ASSERT( a.Ref1.nTab == a.Ref2.nTab,
            "+_ScRangeListTabs::Append(): 3D-Ranges werden in SC nicht unterstuetzt!" );
    }

    bHasRanges = sal_True;

    if( nTab == SCTAB_MAX)
        return;

    if( nTab < -1)
        nTab = a.Ref1.nTab;

    if( nTab >= 0 && nTab <= MAXTAB)
    {
        _ScRangeList*   p = ppTabLists[ nTab ];

        if( !p )
            p = ppTabLists[ nTab ] = new _ScRangeList;

        p->push_back(new ScRange(a.Ref1.nCol,a.Ref1.nRow,a.Ref1.nTab,
                                 a.Ref2.nCol,a.Ref2.nRow,a.Ref2.nTab));
    }
}

<<<<<<< HEAD
const ScRange* _ScRangeListTabs::First( const UINT16 n )
=======

const ScRange* _ScRangeListTabs::First( const sal_uInt16 n )
>>>>>>> ce6308e4
{
    DBG_ASSERT( ValidTab(n), "-_ScRangeListTabs::First(): Und tschuessssssss!" );

    if( ppTabLists[ n ] )
    {
        pAct = ppTabLists[ n ];
        nAct = n;
        pAct->iterCur = pAct->begin();
        return &(*(pAct->iterCur));
    }

    pAct = NULL;
    nAct = 0;
    return NULL;
}

const ScRange* _ScRangeListTabs::Next ()
{
    if( pAct )
    {
        ++pAct->iterCur;
        return &(*(pAct->iterCur));
    }

    return NULL;
}

ConverterBase::ConverterBase( sal_uInt16 nNewBuffer ) :
    aEingPos( 0, 0, 0 ),
    eStatus( ConvOK ),
    nBufferSize( nNewBuffer )
{
    DBG_ASSERT( nNewBuffer > 0, "ConverterBase::ConverterBase - nNewBuffer == 0!" );
    pBuffer = new sal_Char[ nNewBuffer ];
}

ConverterBase::~ConverterBase()
{
    delete[] pBuffer;
}

void ConverterBase::Reset()
{
    eStatus = ConvOK;
    aPool.Reset();
    aStack.Reset();
}




ExcelConverterBase::ExcelConverterBase( sal_uInt16 nNewBuffer ) :
    ConverterBase( nNewBuffer )
{
}

ExcelConverterBase::~ExcelConverterBase()
{
}

void ExcelConverterBase::Reset( const ScAddress& rEingPos )
{
    ConverterBase::Reset();
    aEingPos = rEingPos;
}

void ExcelConverterBase::Reset()
{
    ConverterBase::Reset();
    aEingPos.Set( 0, 0, 0 );
}




LotusConverterBase::LotusConverterBase( SvStream &rStr, sal_uInt16 nNewBuffer ) :
    ConverterBase( nNewBuffer ),
    aIn( rStr ),
    nBytesLeft( 0 )
{
}

LotusConverterBase::~LotusConverterBase()
{
}

<<<<<<< HEAD
=======
//UNUSED2008-05  void LotusConverterBase::Reset( sal_Int32 nLen, const ScAddress& rEingPos )
//UNUSED2008-05  {
//UNUSED2008-05      ConverterBase::Reset();
//UNUSED2008-05      nBytesLeft = nLen;
//UNUSED2008-05      aEingPos = rEingPos;
//UNUSED2008-05  }
//UNUSED2008-05
//UNUSED2008-05  void LotusConverterBase::Reset( sal_Int32 nLen )
//UNUSED2008-05  {
//UNUSED2008-05      ConverterBase::Reset();
//UNUSED2008-05      nBytesLeft = nLen;
//UNUSED2008-05      aEingPos.Set( 0, 0, 0 );
//UNUSED2008-05  }

>>>>>>> ce6308e4
void LotusConverterBase::Reset( const ScAddress& rEingPos )
{
    ConverterBase::Reset();
    nBytesLeft = 0;
    aEingPos = rEingPos;
}

/* vim:set shiftwidth=4 softtabstop=4 expandtab: */<|MERGE_RESOLUTION|>--- conflicted
+++ resolved
@@ -38,7 +38,7 @@
     for( sal_uInt16 n = 0 ; n <= MAXTAB ; n++ )
         ppTabLists[ n ] = NULL;
 
-    bHasRanges = sal_False;
+    bHasRanges = false;
     pAct = NULL;
     nAct = 0;
 }
@@ -58,11 +58,7 @@
 }
 
 
-<<<<<<< HEAD
-void _ScRangeListTabs::Append( ScSingleRefData a, SCsTAB nTab, const BOOL b )
-=======
-void _ScRangeListTabs::Append( ScSingleRefData a, const sal_Bool b )
->>>>>>> ce6308e4
+void _ScRangeListTabs::Append( ScSingleRefData a, SCsTAB nTab, const sal_Bool b )
 {
     if( b )
     {
@@ -98,12 +94,7 @@
     }
 }
 
-<<<<<<< HEAD
-void _ScRangeListTabs::Append( ScComplexRefData a, SCsTAB nTab, const BOOL b )
-=======
-
-void _ScRangeListTabs::Append( ScComplexRefData a, const sal_Bool b )
->>>>>>> ce6308e4
+void _ScRangeListTabs::Append( ScComplexRefData a, SCsTAB nTab, const sal_Bool b )
 {
     if( b )
     {
@@ -169,12 +160,7 @@
     }
 }
 
-<<<<<<< HEAD
 const ScRange* _ScRangeListTabs::First( const UINT16 n )
-=======
-
-const ScRange* _ScRangeListTabs::First( const sal_uInt16 n )
->>>>>>> ce6308e4
 {
     DBG_ASSERT( ValidTab(n), "-_ScRangeListTabs::First(): Und tschuessssssss!" );
 
@@ -261,23 +247,6 @@
 {
 }
 
-<<<<<<< HEAD
-=======
-//UNUSED2008-05  void LotusConverterBase::Reset( sal_Int32 nLen, const ScAddress& rEingPos )
-//UNUSED2008-05  {
-//UNUSED2008-05      ConverterBase::Reset();
-//UNUSED2008-05      nBytesLeft = nLen;
-//UNUSED2008-05      aEingPos = rEingPos;
-//UNUSED2008-05  }
-//UNUSED2008-05
-//UNUSED2008-05  void LotusConverterBase::Reset( sal_Int32 nLen )
-//UNUSED2008-05  {
-//UNUSED2008-05      ConverterBase::Reset();
-//UNUSED2008-05      nBytesLeft = nLen;
-//UNUSED2008-05      aEingPos.Set( 0, 0, 0 );
-//UNUSED2008-05  }
-
->>>>>>> ce6308e4
 void LotusConverterBase::Reset( const ScAddress& rEingPos )
 {
     ConverterBase::Reset();
