/* -*- Mode: C++; tab-width: 4; indent-tabs-mode: nil; c-basic-offset: 4 -*- */
/*************************************************************************
 *
 * DO NOT ALTER OR REMOVE COPYRIGHT NOTICES OR THIS FILE HEADER.
 *
 * Copyright 2000, 2010 Oracle and/or its affiliates.
 *
 * OpenOffice.org - a multi-platform office productivity suite
 *
 * This file is part of OpenOffice.org.
 *
 * OpenOffice.org is free software: you can redistribute it and/or modify
 * it under the terms of the GNU Lesser General Public License version 3
 * only, as published by the Free Software Foundation.
 *
 * OpenOffice.org is distributed in the hope that it will be useful,
 * but WITHOUT ANY WARRANTY; without even the implied warranty of
 * MERCHANTABILITY or FITNESS FOR A PARTICULAR PURPOSE.  See the
 * GNU Lesser General Public License version 3 for more details
 * (a copy is included in the LICENSE file that accompanied this code).
 *
 * You should have received a copy of the GNU Lesser General Public License
 * version 3 along with OpenOffice.org.  If not, see
 * <http://www.openoffice.org/license.html>
 * for a copy of the LGPLv3 License.
 *
 ************************************************************************/

#ifndef SC_XMLIMPRT_HXX
#define SC_XMLIMPRT_HXX

#include <rsc/rscsfx.hxx>
#include <xmloff/xmlictxt.hxx>
#include <xmloff/xmlimp.hxx>
#include <xmloff/xmltkmap.hxx>
#include <xmloff/xmlaustp.hxx>
#include <xmloff/xmlstyle.hxx>
#include <com/sun/star/frame/XModel.hpp>
#include <tools/time.hxx>
#include <com/sun/star/util/DateTime.hpp>
#include "xmlsubti.hxx"
#include "global.hxx"
#include "formula/grammar.hxx"

#include "xmlstyle.hxx"
#include "XMLDetectiveContext.hxx"
#include <com/sun/star/sheet/ValidationAlertStyle.hpp>
#include <com/sun/star/sheet/ValidationType.hpp>
#include <com/sun/star/sheet/ConditionOperator.hpp>
#include <com/sun/star/table/CellAddress.hpp>
#include <com/sun/star/beans/XPropertySet.hpp>
#include <com/sun/star/util/XNumberFormatTypes.hpp>
#include <com/sun/star/sheet/XSheetCellRangeContainer.hpp>

#include <vector>
#include <boost/unordered_map.hpp>

class ScRangeList;
class ScMyStyleNumberFormats;
class XMLNumberFormatAttributesExportHelper;

enum ScXMLDocTokens
{
    XML_TOK_DOC_FONTDECLS,
    XML_TOK_DOC_STYLES,
    XML_TOK_DOC_AUTOSTYLES,
    XML_TOK_DOC_MASTERSTYLES,
    XML_TOK_DOC_META,
    XML_TOK_DOC_SCRIPTS,
    XML_TOK_DOC_BODY,
    XML_TOK_DOC_SETTINGS,
    XML_TOK_OFFICE_END=XML_TOK_UNKNOWN
};

enum ScXMLStylesTokens
{
    XML_TOK_STYLES_STYLE
};

enum ScXMLStylesAttrTokens
{
    XML_TOK_STYLES_STYLE_NAME,
    XML_TOK_STYLES_STYLE_FAMILY,
    XML_TOK_STYLES_STYLE_PARENT_STYLE_NAME
};

enum ScXMLStyleTokens
{
    XML_TOK_STYLE_PROPERTIES
};

enum ScXMLBodyTokens
{
    XML_TOK_BODY_TRACKED_CHANGES,
    XML_TOK_BODY_CALCULATION_SETTINGS,
    XML_TOK_BODY_CONTENT_VALIDATIONS,
    XML_TOK_BODY_LABEL_RANGES,
    XML_TOK_BODY_TABLE,
    XML_TOK_BODY_NAMED_EXPRESSIONS,
    XML_TOK_BODY_DATABASE_RANGES,
    XML_TOK_BODY_DATABASE_RANGE,
    XML_TOK_BODY_DATA_PILOT_TABLES,
    XML_TOK_BODY_CONSOLIDATION,
    XML_TOK_BODY_DDE_LINKS
};

enum ScXMLContentValidationsElemTokens
{
    XML_TOK_CONTENT_VALIDATION
};

enum ScXMLContentValidationElemTokens
{
    XML_TOK_CONTENT_VALIDATION_ELEM_HELP_MESSAGE,
    XML_TOK_CONTENT_VALIDATION_ELEM_ERROR_MESSAGE,
    XML_TOK_CONTENT_VALIDATION_ELEM_ERROR_MACRO,
    XML_TOK_CONTENT_VALIDATION_ELEM_EVENT_LISTENERS
};

enum ScXMLContentValidationAttrTokens
{
    XML_TOK_CONTENT_VALIDATION_NAME,
    XML_TOK_CONTENT_VALIDATION_CONDITION,
    XML_TOK_CONTENT_VALIDATION_BASE_CELL_ADDRESS,
    XML_TOK_CONTENT_VALIDATION_ALLOW_EMPTY_CELL,
    XML_TOK_CONTENT_VALIDATION_DISPLAY_LIST
};

enum ScXMLContentValidationMessageElemTokens
{
    XML_TOK_P
};

enum ScXMLContentValidationHelpMessageAttrTokens
{
    XML_TOK_HELP_MESSAGE_ATTR_TITLE,
    XML_TOK_HELP_MESSAGE_ATTR_DISPLAY
};

enum ScXMLContentValidationErrorMessageAttrTokens
{
    XML_TOK_ERROR_MESSAGE_ATTR_TITLE,
    XML_TOK_ERROR_MESSAGE_ATTR_DISPLAY,
    XML_TOK_ERROR_MESSAGE_ATTR_MESSAGE_TYPE
};

enum ScXMLContentValidationErrorMacroAttrTokens
{
    XML_TOK_ERROR_MACRO_ATTR_NAME,
    XML_TOK_ERROR_MACRO_ATTR_EXECUTE
};

enum ScXMLLabelRangesElemTokens
{
    XML_TOK_LABEL_RANGE_ELEM
};

enum ScXMLLabelRangeAttrTokens
{
    XML_TOK_LABEL_RANGE_ATTR_LABEL_RANGE,
    XML_TOK_LABEL_RANGE_ATTR_DATA_RANGE,
    XML_TOK_LABEL_RANGE_ATTR_ORIENTATION
};

enum ScXMLTableTokens
{
    XML_TOK_TABLE_COL_GROUP,
    XML_TOK_TABLE_HEADER_COLS,
    XML_TOK_TABLE_COLS,
    XML_TOK_TABLE_COL,
    XML_TOK_TABLE_ROW_GROUP,
    XML_TOK_TABLE_HEADER_ROWS,
    XML_TOK_TABLE_PROTECTION,
    XML_TOK_TABLE_ROWS,
    XML_TOK_TABLE_ROW,
    XML_TOK_TABLE_SOURCE,
    XML_TOK_TABLE_SCENARIO,
    XML_TOK_TABLE_SHAPES,
    XML_TOK_TABLE_FORMS,
    XML_TOK_TABLE_EVENT_LISTENERS,
    XML_TOK_TABLE_EVENT_LISTENERS_EXT
};

enum ScXMLTokenProtectionTokens
{
    XML_TOK_TABLE_SELECT_PROTECTED_CELLS,
    XML_TOK_TABLE_SELECT_UNPROTECTED_CELLS
};

enum ScXMLTableRowsTokens
{
    XML_TOK_TABLE_ROWS_ROW_GROUP,
    XML_TOK_TABLE_ROWS_HEADER_ROWS,
    XML_TOK_TABLE_ROWS_ROWS,
    XML_TOK_TABLE_ROWS_ROW
};

enum ScXMLTableColsTokens
{
    XML_TOK_TABLE_COLS_COL_GROUP,
    XML_TOK_TABLE_COLS_HEADER_COLS,
    XML_TOK_TABLE_COLS_COLS,
    XML_TOK_TABLE_COLS_COL
};

enum ScXMLTableAttrTokens
{
    XML_TOK_TABLE_NAME,
    XML_TOK_TABLE_STYLE_NAME,
    XML_TOK_TABLE_PROTECTED,
    XML_TOK_TABLE_PRINT_RANGES,
    XML_TOK_TABLE_PASSWORD,
    XML_TOK_TABLE_PASSHASH,
    XML_TOK_TABLE_PASSHASH_2,
    XML_TOK_TABLE_PRINT
};

enum ScXMLTableScenarioAttrTokens
{
    XML_TOK_TABLE_SCENARIO_ATTR_DISPLAY_BORDER,
    XML_TOK_TABLE_SCENARIO_ATTR_BORDER_COLOR,
    XML_TOK_TABLE_SCENARIO_ATTR_COPY_BACK,
    XML_TOK_TABLE_SCENARIO_ATTR_COPY_STYLES,
    XML_TOK_TABLE_SCENARIO_ATTR_COPY_FORMULAS,
    XML_TOK_TABLE_SCENARIO_ATTR_IS_ACTIVE,
    XML_TOK_TABLE_SCENARIO_ATTR_SCENARIO_RANGES,
    XML_TOK_TABLE_SCENARIO_ATTR_COMMENT,
    XML_TOK_TABLE_SCENARIO_ATTR_PROTECTED
};

enum ScXMLTableColAttrTokens
{
    XML_TOK_TABLE_COL_ATTR_STYLE_NAME,
    XML_TOK_TABLE_COL_ATTR_REPEATED,
    XML_TOK_TABLE_COL_ATTR_VISIBILITY,
    XML_TOK_TABLE_COL_ATTR_DEFAULT_CELL_STYLE_NAME
};

enum ScXMLTableRowTokens
{
    XML_TOK_TABLE_ROW_CELL,
    XML_TOK_TABLE_ROW_COVERED_CELL
};

enum ScXMLTableRowAttrTokens
{
    XML_TOK_TABLE_ROW_ATTR_STYLE_NAME,
    XML_TOK_TABLE_ROW_ATTR_VISIBILITY,
    XML_TOK_TABLE_ROW_ATTR_REPEATED,
    XML_TOK_TABLE_ROW_ATTR_DEFAULT_CELL_STYLE_NAME
//  XML_TOK_TABLE_ROW_ATTR_USE_OPTIMAL_HEIGHT
};

enum ScXMLTableRowCellTokens
{
    XML_TOK_TABLE_ROW_CELL_P,
    XML_TOK_TABLE_ROW_CELL_TABLE,
    XML_TOK_TABLE_ROW_CELL_ANNOTATION,
    XML_TOK_TABLE_ROW_CELL_DETECTIVE,
    XML_TOK_TABLE_ROW_CELL_CELL_RANGE_SOURCE
};

enum ScXMLTableRowCellAttrTokens
{
    XML_TOK_TABLE_ROW_CELL_ATTR_STYLE_NAME,
    XML_TOK_TABLE_ROW_CELL_ATTR_CONTENT_VALIDATION_NAME,
    XML_TOK_TABLE_ROW_CELL_ATTR_SPANNED_ROWS,
    XML_TOK_TABLE_ROW_CELL_ATTR_SPANNED_COLS,
    XML_TOK_TABLE_ROW_CELL_ATTR_SPANNED_MATRIX_COLS,
    XML_TOK_TABLE_ROW_CELL_ATTR_SPANNED_MATRIX_ROWS,
    XML_TOK_TABLE_ROW_CELL_ATTR_REPEATED,
    XML_TOK_TABLE_ROW_CELL_ATTR_VALUE_TYPE,
    XML_TOK_TABLE_ROW_CELL_ATTR_VALUE,
    XML_TOK_TABLE_ROW_CELL_ATTR_DATE_VALUE,
    XML_TOK_TABLE_ROW_CELL_ATTR_TIME_VALUE,
    XML_TOK_TABLE_ROW_CELL_ATTR_STRING_VALUE,
    XML_TOK_TABLE_ROW_CELL_ATTR_BOOLEAN_VALUE,
    XML_TOK_TABLE_ROW_CELL_ATTR_FORMULA,
    XML_TOK_TABLE_ROW_CELL_ATTR_CURRENCY
};

enum ScXMLAnnotationAttrTokens
{
    XML_TOK_TABLE_ANNOTATION_ATTR_AUTHOR,
    XML_TOK_TABLE_ANNOTATION_ATTR_CREATE_DATE,
    XML_TOK_TABLE_ANNOTATION_ATTR_CREATE_DATE_STRING,
    XML_TOK_TABLE_ANNOTATION_ATTR_DISPLAY,
    XML_TOK_TABLE_ANNOTATION_ATTR_X,
    XML_TOK_TABLE_ANNOTATION_ATTR_Y
};

enum ScXMLDetectiveElemTokens
{
    XML_TOK_DETECTIVE_ELEM_HIGHLIGHTED,
    XML_TOK_DETECTIVE_ELEM_OPERATION
};

enum ScXMLDetectiveHighlightedAttrTokens
{
    XML_TOK_DETECTIVE_HIGHLIGHTED_ATTR_CELL_RANGE,
    XML_TOK_DETECTIVE_HIGHLIGHTED_ATTR_DIRECTION,
    XML_TOK_DETECTIVE_HIGHLIGHTED_ATTR_CONTAINS_ERROR,
    XML_TOK_DETECTIVE_HIGHLIGHTED_ATTR_MARKED_INVALID
};

enum ScXMLDetectiveOperationAttrTokens
{
    XML_TOK_DETECTIVE_OPERATION_ATTR_NAME,
    XML_TOK_DETECTIVE_OPERATION_ATTR_INDEX
};

enum ScXMLCellRangeSourceAttrTokens
{
    XML_TOK_TABLE_CELL_RANGE_SOURCE_ATTR_NAME,
    XML_TOK_TABLE_CELL_RANGE_SOURCE_ATTR_HREF,
    XML_TOK_TABLE_CELL_RANGE_SOURCE_ATTR_FILTER_NAME,
    XML_TOK_TABLE_CELL_RANGE_SOURCE_ATTR_FILTER_OPTIONS,
    XML_TOK_TABLE_CELL_RANGE_SOURCE_ATTR_LAST_COLUMN,
    XML_TOK_TABLE_CELL_RANGE_SOURCE_ATTR_LAST_ROW,
    XML_TOK_TABLE_CELL_RANGE_SOURCE_ATTR_REFRESH_DELAY
};

enum ScXMLNamedExpressionsTokens
{
    XML_TOK_NAMED_EXPRESSIONS_NAMED_RANGE,
    XML_TOK_NAMED_EXPRESSIONS_NAMED_EXPRESSION
};

enum ScXMLNamedRangeAttrTokens
{
    XML_TOK_NAMED_RANGE_ATTR_NAME,
    XML_TOK_NAMED_RANGE_ATTR_CELL_RANGE_ADDRESS,
    XML_TOK_NAMED_RANGE_ATTR_BASE_CELL_ADDRESS,
    XML_TOK_NAMED_RANGE_ATTR_RANGE_USABLE_AS
};

enum ScXMLNamedExpressionAttrTokens
{
    XML_TOK_NAMED_EXPRESSION_ATTR_NAME,
    XML_TOK_NAMED_EXPRESSION_ATTR_BASE_CELL_ADDRESS,
    XML_TOK_NAMED_EXPRESSION_ATTR_EXPRESSION
};

enum ScXMLDatabaseRangesTokens
{
    XML_TOK_DATABASE_RANGE
};

enum ScXMLDatabaseRangeTokens
{
    XML_TOK_DATABASE_RANGE_SOURCE_SQL,
    XML_TOK_DATABASE_RANGE_SOURCE_TABLE,
    XML_TOK_DATABASE_RANGE_SOURCE_QUERY,
    XML_TOK_FILTER,
    XML_TOK_SORT,
    XML_TOK_DATABASE_RANGE_SUBTOTAL_RULES
};

enum ScXMLDatabaseRangeAttrTokens
{
    XML_TOK_DATABASE_RANGE_ATTR_NAME,
    XML_TOK_DATABASE_RANGE_ATTR_IS_SELECTION,
    XML_TOK_DATABASE_RANGE_ATTR_ON_UPDATE_KEEP_STYLES,
    XML_TOK_DATABASE_RANGE_ATTR_ON_UPDATE_KEEP_SIZE,
    XML_TOK_DATABASE_RANGE_ATTR_HAS_PERSISTENT_DATA,
    XML_TOK_DATABASE_RANGE_ATTR_ORIENTATION,
    XML_TOK_DATABASE_RANGE_ATTR_CONTAINS_HEADER,
    XML_TOK_DATABASE_RANGE_ATTR_DISPLAY_FILTER_BUTTONS,
    XML_TOK_DATABASE_RANGE_ATTR_TARGET_RANGE_ADDRESS,
    XML_TOK_DATABASE_RANGE_ATTR_REFRESH_DELAY
};

enum ScXMLDatabaseRangeSourceSQLAttrTokens
{
    XML_TOK_SOURCE_SQL_ATTR_DATABASE_NAME,
    XML_TOK_SOURCE_SQL_ATTR_HREF,
    XML_TOK_SOURCE_SQL_ATTR_CONNECTION_RESSOURCE,
    XML_TOK_SOURCE_SQL_ATTR_SQL_STATEMENT,
    XML_TOK_SOURCE_SQL_ATTR_PARSE_SQL_STATEMENT
};

enum ScXMLDatabaseRangeSourceTableAttrTokens
{
    XML_TOK_SOURCE_TABLE_ATTR_DATABASE_NAME,
    XML_TOK_SOURCE_TABLE_ATTR_HREF,
    XML_TOK_SOURCE_TABLE_ATTR_CONNECTION_RESSOURCE,
    XML_TOK_SOURCE_TABLE_ATTR_TABLE_NAME
};

enum ScXMLDatabaseRangeSourceQueryAttrTokens
{
    XML_TOK_SOURCE_QUERY_ATTR_DATABASE_NAME,
    XML_TOK_SOURCE_QUERY_ATTR_HREF,
    XML_TOK_SOURCE_QUERY_ATTR_CONNECTION_RESSOURCE,
    XML_TOK_SOURCE_QUERY_ATTR_QUERY_NAME
};

enum ScXMLFilterTokens
{
    XML_TOK_FILTER_AND,
    XML_TOK_FILTER_OR,
    XML_TOK_FILTER_CONDITION
};

enum ScXMLFilterAttrTokens
{
    XML_TOK_FILTER_ATTR_TARGET_RANGE_ADDRESS,
    XML_TOK_FILTER_ATTR_CONDITION_SOURCE_RANGE_ADDRESS,
    XML_TOK_FILTER_ATTR_CONDITION_SOURCE,
    XML_TOK_FILTER_ATTR_DISPLAY_DUPLICATES
};

enum ScXMLFilterConditionAttrTokens
{
    XML_TOK_CONDITION_ATTR_FIELD_NUMBER,
    XML_TOK_CONDITION_ATTR_CASE_SENSITIVE,
    XML_TOK_CONDITION_ATTR_DATA_TYPE,
    XML_TOK_CONDITION_ATTR_VALUE,
    XML_TOK_CONDITION_ATTR_OPERATOR
};

enum ScXMLSortTokens
{
    XML_TOK_SORT_SORT_BY
};

enum ScXMLSortAttrTokens
{
    XML_TOK_SORT_ATTR_BIND_STYLES_TO_CONTENT,
    XML_TOK_SORT_ATTR_TARGET_RANGE_ADDRESS,
    XML_TOK_SORT_ATTR_CASE_SENSITIVE,
    XML_TOK_SORT_ATTR_LANGUAGE,
    XML_TOK_SORT_ATTR_COUNTRY,
    XML_TOK_SORT_ATTR_ALGORITHM
};

enum ScXMLSortSortByAttrTokens
{
    XML_TOK_SORT_BY_ATTR_FIELD_NUMBER,
    XML_TOK_SORT_BY_ATTR_DATA_TYPE,
    XML_TOK_SORT_BY_ATTR_ORDER
};

enum ScXMLDatabaseRangeSubTotalRulesTokens
{
    XML_TOK_SUBTOTAL_RULES_SORT_GROUPS,
    XML_TOK_SUBTOTAL_RULES_SUBTOTAL_RULE
};

enum ScXMLDatabaseRangeSubTotalRulesAttrTokens
{
    XML_TOK_SUBTOTAL_RULES_ATTR_BIND_STYLES_TO_CONTENT,
    XML_TOK_SUBTOTAL_RULES_ATTR_CASE_SENSITIVE,
    XML_TOK_SUBTOTAL_RULES_ATTR_PAGE_BREAKS_ON_GROUP_CHANGE
};

enum ScXMLSubTotalRulesSortGroupsAttrTokens
{
    XML_TOK_SORT_GROUPS_ATTR_DATA_TYPE,
    XML_TOK_SORT_GROUPS_ATTR_ORDER
};

enum ScXMLSubTotalRulesSubTotalRuleTokens
{
    XML_TOK_SUBTOTAL_RULE_SUBTOTAL_FIELD
};

enum ScXMLSubTotalRulesSubTotalRuleAttrTokens
{
    XML_TOK_SUBTOTAL_RULE_ATTR_GROUP_BY_FIELD_NUMBER
};

enum ScXMLSubTotalRuleSubTotalField
{
    XML_TOK_SUBTOTAL_FIELD_ATTR_FIELD_NUMBER,
    XML_TOK_SUBTOTAL_FIELD_ATTR_FUNCTION
};

enum ScXMLDataPilotTablesElemTokens
{
    XML_TOK_DATA_PILOT_TABLE
};

enum ScXMLDataPilotTableAttrTokens
{
    XML_TOK_DATA_PILOT_TABLE_ATTR_NAME,
    XML_TOK_DATA_PILOT_TABLE_ATTR_APPLICATION_DATA,
    XML_TOK_DATA_PILOT_TABLE_ATTR_GRAND_TOTAL,
    XML_TOK_DATA_PILOT_TABLE_ATTR_IGNORE_EMPTY_ROWS,
    XML_TOK_DATA_PILOT_TABLE_ATTR_IDENTIFY_CATEGORIES,
    XML_TOK_DATA_PILOT_TABLE_ATTR_TARGET_RANGE_ADDRESS,
    XML_TOK_DATA_PILOT_TABLE_ATTR_BUTTONS,
    XML_TOK_DATA_PILOT_TABLE_ATTR_SHOW_FILTER_BUTTON,
    XML_TOK_DATA_PILOT_TABLE_ATTR_DRILL_DOWN,
    XML_TOK_DATA_PILOT_TABLE_ATTR_HEADER_GRID_LAYOUT
};

enum ScXMLDataPilotTableElemTokens
{
    XML_TOK_DATA_PILOT_TABLE_ELEM_SOURCE_SQL,
    XML_TOK_DATA_PILOT_TABLE_ELEM_SOURCE_TABLE,
    XML_TOK_DATA_PILOT_TABLE_ELEM_GRAND_TOTAL,
    XML_TOK_DATA_PILOT_TABLE_ELEM_SOURCE_QUERY,
    XML_TOK_DATA_PILOT_TABLE_ELEM_SOURCE_SERVICE,
    XML_TOK_DATA_PILOT_TABLE_ELEM_SOURCE_CELL_RANGE,
    XML_TOK_DATA_PILOT_TABLE_ELEM_DATA_PILOT_FIELD
};

enum ScXMLDataPilotTableSourceServiceAttrTokens
{
    XML_TOK_SOURCE_SERVICE_ATTR_NAME,
    XML_TOK_SOURCE_SERVICE_ATTR_SOURCE_NAME,
    XML_TOK_SOURCE_SERVICE_ATTR_OBJECT_NAME,
    XML_TOK_SOURCE_SERVICE_ATTR_USER_NAME,
    XML_TOK_SOURCE_SERVICE_ATTR_PASSWORD
};

enum ScXMLDataPilotGrandTotalAttrTokens
{
    XML_TOK_DATA_PILOT_GRAND_TOTAL_ATTR_DISPLAY,
    XML_TOK_DATA_PILOT_GRAND_TOTAL_ATTR_ORIENTATION,
    XML_TOK_DATA_PILOT_GRAND_TOTAL_ATTR_DISPLAY_NAME,
    XML_TOK_DATA_PILOT_GRAND_TOTAL_ATTR_DISPLAY_NAME_EXT
};

enum ScXMLDataPilotTableSourceCellRangeElemTokens
{
    XML_TOK_SOURCE_CELL_RANGE_ELEM_FILTER
};

enum ScXMLDataPilotTableSourceCellRangeAttrTokens
{
    XML_TOK_SOURCE_CELL_RANGE_ATTR_CELL_RANGE_ADDRESS,
    XML_TOK_SOURCE_CELL_RANGE_ATTR_NAME
};

enum ScXMLDataPilotFieldAttrTokens
{
    XML_TOK_DATA_PILOT_FIELD_ATTR_SOURCE_FIELD_NAME,
    XML_TOK_DATA_PILOT_FIELD_ATTR_DISPLAY_NAME,
    XML_TOK_DATA_PILOT_FIELD_ATTR_DISPLAY_NAME_EXT,
    XML_TOK_DATA_PILOT_FIELD_ATTR_IS_DATA_LAYOUT_FIELD,
    XML_TOK_DATA_PILOT_FIELD_ATTR_FUNCTION,
    XML_TOK_DATA_PILOT_FIELD_ATTR_ORIENTATION,
    XML_TOK_DATA_PILOT_FIELD_ATTR_SELECTED_PAGE,
    XML_TOK_DATA_PILOT_FIELD_ATTR_USED_HIERARCHY
};

enum ScXMLDataPilotFieldElemTokens
{
    XML_TOK_DATA_PILOT_FIELD_ELEM_DATA_PILOT_LEVEL,
    XML_TOK_DATA_PILOT_FIELD_ELEM_DATA_PILOT_REFERENCE,
    XML_TOK_DATA_PILOT_FIELD_ELEM_DATA_PILOT_GROUPS
};

enum ScXMLDataPilotLevelAttrTokens
{
    XML_TOK_DATA_PILOT_LEVEL_ATTR_SHOW_EMPTY
};

enum ScXMLDataPilotLevelElemTokens
{
    XML_TOK_DATA_PILOT_LEVEL_ELEM_DATA_PILOT_SUBTOTALS,
    XML_TOK_DATA_PILOT_LEVEL_ELEM_DATA_PILOT_MEMBERS,
    XML_TOK_DATA_PILOT_FIELD_ELEM_DATA_PILOT_DISPLAY_INFO,
    XML_TOK_DATA_PILOT_FIELD_ELEM_DATA_PILOT_SORT_INFO,
    XML_TOK_DATA_PILOT_FIELD_ELEM_DATA_PILOT_LAYOUT_INFO
};

enum ScXMLDataPilotSubTotalsElemTokens
{
    XML_TOK_DATA_PILOT_SUBTOTALS_ELEM_DATA_PILOT_SUBTOTAL
};

enum ScXMLDataPilotSubTotalAttrTokens
{
    XML_TOK_DATA_PILOT_SUBTOTAL_ATTR_FUNCTION,
    XML_TOK_DATA_PILOT_SUBTOTAL_ATTR_DISPLAY_NAME,
    XML_TOK_DATA_PILOT_SUBTOTAL_ATTR_DISPLAY_NAME_EXT
};

enum ScXMLDataPilotMembersElemTokens
{
    XML_TOK_DATA_PILOT_MEMBERS_ELEM_DATA_PILOT_MEMBER
};

enum ScXMLDataPilotMemberAttrTokens
{
    XML_TOK_DATA_PILOT_MEMBER_ATTR_NAME,
    XML_TOK_DATA_PILOT_MEMBER_ATTR_DISPLAY_NAME,
    XML_TOK_DATA_PILOT_MEMBER_ATTR_DISPLAY_NAME_EXT,
    XML_TOK_DATA_PILOT_MEMBER_ATTR_DISPLAY,
    XML_TOK_DATA_PILOT_MEMBER_ATTR_SHOW_DETAILS
};

enum ScXMLConsolidationAttrTokens
{
    XML_TOK_CONSOLIDATION_ATTR_FUNCTION,
    XML_TOK_CONSOLIDATION_ATTR_SOURCE_RANGES,
    XML_TOK_CONSOLIDATION_ATTR_TARGET_ADDRESS,
    XML_TOK_CONSOLIDATION_ATTR_USE_LABEL,
    XML_TOK_CONSOLIDATION_ATTR_LINK_TO_SOURCE
};


class SvI18NMap;
class SvXMLTokenMap;
//class SvXMLImportItemMapper;
class SvXMLStyleContext;
class SfxItemSet;
class SvXMLNumFmtHelper;
class XMLShapeImportHelper;
class ScXMLChangeTrackingImportHelper;
class SolarMutexGuard;

struct tScMyCellRange
{
    sal_Int16 Sheet;
    sal_Int32 StartColumn, EndColumn;
    sal_Int32 StartRow, EndRow;
};

struct ScMyNamedExpression
{
    rtl::OUString      sName;
    rtl::OUString      sContent;
    rtl::OUString      sContentNmsp;
    rtl::OUString      sBaseCellAddress;
    rtl::OUString      sRangeType;
    formula::FormulaGrammar::Grammar eGrammar;
    sal_Bool           bIsExpression;
};

typedef std::list<const ScMyNamedExpression*> ScMyNamedExpressions;

struct ScMyLabelRange
{
    rtl::OUString   sLabelRangeStr;
    rtl::OUString   sDataRangeStr;
    sal_Bool        bColumnOrientation;
};

typedef std::list<const ScMyLabelRange*> ScMyLabelRanges;

struct ScMyImportValidation
{
    rtl::OUString                                   sName;
    rtl::OUString                                   sImputTitle;
    rtl::OUString                                   sImputMessage;
    rtl::OUString                                   sErrorTitle;
    rtl::OUString                                   sErrorMessage;
    rtl::OUString                                   sFormula1;
    rtl::OUString                                   sFormula2;
    rtl::OUString                                   sFormulaNmsp1;
    rtl::OUString                                   sFormulaNmsp2;
    rtl::OUString                                   sBaseCellAddress;   // string is used directly
    com::sun::star::sheet::ValidationAlertStyle     aAlertStyle;
    com::sun::star::sheet::ValidationType           aValidationType;
    com::sun::star::sheet::ConditionOperator        aOperator;
    formula::FormulaGrammar::Grammar                eGrammar1;
    formula::FormulaGrammar::Grammar                eGrammar2;
    sal_Int16                                       nShowList;
    sal_Bool                                        bShowErrorMessage;
    sal_Bool                                        bShowImputMessage;
    sal_Bool                                        bIgnoreBlanks;
};

typedef std::vector<ScMyImportValidation>           ScMyImportValidations;
typedef std::list<SvXMLImportContext*>              ScMyViewContextList;
class ScMyStylesImportHelper;

class ScXMLImport: public SvXMLImport
{
    typedef ::boost::unordered_map< ::rtl::OUString, sal_Int16, ::rtl::OUStringHash >   CellTypeMap;
    CellTypeMap             aCellTypeMap;

    ScDocument*             pDoc;
    ScXMLChangeTrackingImportHelper*    pChangeTrackingImportHelper;
    ScMyViewContextList                 aViewContextList;
    ScMyStylesImportHelper*             pStylesImportHelper;
    rtl::OUString                       sNumberFormat;
    rtl::OUString                       sLocale;
    rtl::OUString                       sCellStyle;
    rtl::OUString                       sStandardFormat;
    rtl::OUString                       sType;

    UniReference < XMLPropertyHandlerFactory >  xScPropHdlFactory;
    UniReference < XMLPropertySetMapper >       xCellStylesPropertySetMapper;
    UniReference < XMLPropertySetMapper >       xColumnStylesPropertySetMapper;
    UniReference < XMLPropertySetMapper >       xRowStylesPropertySetMapper;
    UniReference < XMLPropertySetMapper >       xTableStylesPropertySetMapper;

    SvXMLTokenMap           *pDocElemTokenMap;
    SvXMLTokenMap           *pStylesElemTokenMap;
    SvXMLTokenMap           *pStylesAttrTokenMap;
    SvXMLTokenMap           *pStyleElemTokenMap;
    SvXMLTokenMap           *pBodyElemTokenMap;
    SvXMLTokenMap           *pContentValidationsElemTokenMap;
    SvXMLTokenMap           *pContentValidationElemTokenMap;
    SvXMLTokenMap           *pContentValidationAttrTokenMap;
    SvXMLTokenMap           *pContentValidationMessageElemTokenMap;
    SvXMLTokenMap           *pContentValidationHelpMessageAttrTokenMap;
    SvXMLTokenMap           *pContentValidationErrorMessageAttrTokenMap;
    SvXMLTokenMap           *pContentValidationErrorMacroAttrTokenMap;
    SvXMLTokenMap           *pLabelRangesElemTokenMap;
    SvXMLTokenMap           *pLabelRangeAttrTokenMap;
    SvXMLTokenMap           *pTableElemTokenMap;
    SvXMLTokenMap           *pTableProtectionElemTokenMap;
    SvXMLTokenMap           *pTableRowsElemTokenMap;
    SvXMLTokenMap           *pTableColsElemTokenMap;
    SvXMLTokenMap           *pTableScenarioAttrTokenMap;
    SvXMLTokenMap           *pTableAttrTokenMap;
    SvXMLTokenMap           *pTableColAttrTokenMap;
    SvXMLTokenMap           *pTableRowElemTokenMap;
    SvXMLTokenMap           *pTableRowAttrTokenMap;
    SvXMLTokenMap           *pTableRowCellElemTokenMap;
    SvXMLTokenMap           *pTableRowCellAttrTokenMap;
    SvXMLTokenMap           *pTableAnnotationAttrTokenMap;
    SvXMLTokenMap           *pDetectiveElemTokenMap;
    SvXMLTokenMap           *pDetectiveHighlightedAttrTokenMap;
    SvXMLTokenMap           *pDetectiveOperationAttrTokenMap;
    SvXMLTokenMap           *pTableCellRangeSourceAttrTokenMap;
    SvXMLTokenMap           *pNamedExpressionsElemTokenMap;
    SvXMLTokenMap           *pNamedRangeAttrTokenMap;
    SvXMLTokenMap           *pNamedExpressionAttrTokenMap;
    SvXMLTokenMap           *pDatabaseRangesElemTokenMap;
    SvXMLTokenMap           *pDatabaseRangeElemTokenMap;
    SvXMLTokenMap           *pDatabaseRangeAttrTokenMap;
    SvXMLTokenMap           *pDatabaseRangeSourceSQLAttrTokenMap;
    SvXMLTokenMap           *pDatabaseRangeSourceTableAttrTokenMap;
    SvXMLTokenMap           *pDatabaseRangeSourceQueryAttrTokenMap;
    SvXMLTokenMap           *pFilterElemTokenMap;
    SvXMLTokenMap           *pFilterAttrTokenMap;
    SvXMLTokenMap           *pFilterConditionAttrTokenMap;
    SvXMLTokenMap           *pSortElemTokenMap;
    SvXMLTokenMap           *pSortAttrTokenMap;
    SvXMLTokenMap           *pSortSortByAttrTokenMap;
    SvXMLTokenMap           *pDatabaseRangeSubTotalRulesElemTokenMap;
    SvXMLTokenMap           *pDatabaseRangeSubTotalRulesAttrTokenMap;
    SvXMLTokenMap           *pSubTotalRulesSortGroupsAttrTokenMap;
    SvXMLTokenMap           *pSubTotalRulesSubTotalRuleElemTokenMap;
    SvXMLTokenMap           *pSubTotalRulesSubTotalRuleAttrTokenMap;
    SvXMLTokenMap           *pSubTotalRuleSubTotalFieldAttrTokenMap;
    SvXMLTokenMap           *pDataPilotTablesElemTokenMap;
    SvXMLTokenMap           *pDataPilotTableAttrTokenMap;
    SvXMLTokenMap           *pDataPilotTableElemTokenMap;
    SvXMLTokenMap           *pDataPilotTableSourceServiceAttrTokenMap;
    SvXMLTokenMap           *pDataPilotGrandTotalAttrTokenMap;
    SvXMLTokenMap           *pDataPilotTableSourceCellRangeElemTokenMap;
    SvXMLTokenMap           *pDataPilotTableSourceCellRangeAttrTokenMap;
    SvXMLTokenMap           *pDataPilotFieldAttrTokenMap;
    SvXMLTokenMap           *pDataPilotFieldElemTokenMap;
    SvXMLTokenMap           *pDataPilotLevelAttrTokenMap;
    SvXMLTokenMap           *pDataPilotLevelElemTokenMap;
    SvXMLTokenMap           *pDataPilotSubTotalsElemTokenMap;
    SvXMLTokenMap           *pDataPilotSubTotalAttrTokenMap;
    SvXMLTokenMap           *pDataPilotMembersElemTokenMap;
    SvXMLTokenMap           *pDataPilotMemberAttrTokenMap;
    SvXMLTokenMap           *pConsolidationAttrTokenMap;

    ScMyTables              aTables;

    ScMyNamedExpressions*   pMyNamedExpressions;
    ScMyLabelRanges*        pMyLabelRanges;
    ScMyImportValidations*  pValidations;
    ScMyImpDetectiveOpArray*    pDetectiveOpArray;
    SolarMutexGuard*        pSolarMutexGuard;

    std::vector<rtl::OUString>          aTableStyles;
    XMLNumberFormatAttributesExportHelper* pNumberFormatAttributesExportHelper;
    ScMyStyleNumberFormats* pStyleNumberFormats;
    com::sun::star::uno::Reference <com::sun::star::util::XNumberFormats> xNumberFormats;
    com::sun::star::uno::Reference <com::sun::star::util::XNumberFormatTypes> xNumberFormatTypes;

    com::sun::star::uno::Reference <com::sun::star::sheet::XSheetCellRangeContainer> xSheetCellRanges;

    rtl::OUString           sEmpty;
    rtl::OUString           sPrevStyleName;
    rtl::OUString           sPrevCurrency;
    sal_uInt32              nSolarMutexLocked;
    sal_Int32               nProgressCount;
    sal_uInt16              nStyleFamilyMask;// Mask of styles to load
    sal_Int16               nPrevCellType;
    sal_Bool                bLoadDoc;   // Load doc or styles only
    sal_Bool                bRemoveLastChar;
    sal_Bool                bNullDateSetted;
    sal_Bool                bSelfImportingXMLSet;
    sal_Bool                bLatinDefaultStyle;     // latin-only number format in default style?
    sal_Bool                bFromWrapper;           // called from ScDocShell / ScXMLImportWrapper?


protected:

    // This method is called after the namespace map has been updated, but
    // before a context for the current element has been pushed.
    virtual SvXMLImportContext *CreateContext(sal_uInt16 nPrefix,
                                      const ::rtl::OUString& rLocalName,
                                      const ::com::sun::star::uno::Reference<
                                          ::com::sun::star::xml::sax::XAttributeList>& xAttrList );
    virtual XMLShapeImportHelper* CreateShapeImport();

public:
    // #110680#
    ScXMLImport(
        const ::com::sun::star::uno::Reference< ::com::sun::star::lang::XMultiServiceFactory > xServiceFactory,
        const sal_uInt16 nImportFlag);

    ~ScXMLImport() throw();

    // namespace office
    // NB: in contrast to other CreateFooContexts, this particular one handles
    //     the root element (i.e. office:document-meta)
    SvXMLImportContext *CreateMetaContext(
                                    const ::rtl::OUString& rLocalName );
    SvXMLImportContext *CreateFontDeclsContext(const sal_uInt16 nPrefix, const ::rtl::OUString& rLocalName,
                                     const com::sun::star::uno::Reference<com::sun::star::xml::sax::XAttributeList>& xAttrList);
    SvXMLImportContext *CreateScriptContext(
                                    const ::rtl::OUString& rLocalName );
    SvXMLImportContext *CreateStylesContext(const ::rtl::OUString& rLocalName,
                                     const com::sun::star::uno::Reference<com::sun::star::xml::sax::XAttributeList>& xAttrList, sal_Bool bAutoStyles );
    SvXMLImportContext *CreateBodyContext(
                                    const ::rtl::OUString& rLocalName,
                                    const ::com::sun::star::uno::Reference<com::sun::star::xml::sax::XAttributeList>& xAttrList );

    virtual void SetStatistics(
        const ::com::sun::star::uno::Sequence< ::com::sun::star::beans::NamedValue> & i_rStats);

    inline ScDocument*          GetDocument()           { return pDoc; }
    inline const ScDocument*    GetDocument() const     { return pDoc; }

    ScMyTables& GetTables() { return aTables; }

    sal_uInt16 GetStyleFamilyMask() const { return nStyleFamilyMask; }
    sal_Bool IsStylesOnlyMode() const { return !bLoadDoc; }

    sal_Bool IsLatinDefaultStyle() const  { return bLatinDefaultStyle; }

    sal_Int16 GetCellType(const ::rtl::OUString& rStrValue) const;

<<<<<<< HEAD
=======
//  SvI18NMap& GetI18NMap() { return *pI18NMap; }

//  inline const SvXMLImportItemMapper& GetParaItemMapper() const;
//  SvXMLImportContext *CreateParaItemImportContext( sal_uInt16 nPrefix,
//                                const ::rtl::OUString& rLocalName,
//                                const ::com::sun::star::uno::Reference<
//                                  ::com::sun::star::xml::sax::XAttributeList& xAttrList,
//                                SfxItemSet& rItemSet );

>>>>>>> ce6308e4
    UniReference < XMLPropertySetMapper > GetCellStylesPropertySetMapper() const { return xCellStylesPropertySetMapper; }
    UniReference < XMLPropertySetMapper > GetColumnStylesPropertySetMapper() const { return xColumnStylesPropertySetMapper; }
    UniReference < XMLPropertySetMapper > GetRowStylesPropertySetMapper() const { return xRowStylesPropertySetMapper; }
    UniReference < XMLPropertySetMapper > GetTableStylesPropertySetMapper() const { return xTableStylesPropertySetMapper; }

    const SvXMLTokenMap& GetDocElemTokenMap();
    const SvXMLTokenMap& GetBodyElemTokenMap();
    const SvXMLTokenMap& GetContentValidationsElemTokenMap();
    const SvXMLTokenMap& GetContentValidationElemTokenMap();
    const SvXMLTokenMap& GetContentValidationAttrTokenMap();
    const SvXMLTokenMap& GetContentValidationMessageElemTokenMap();
    const SvXMLTokenMap& GetContentValidationHelpMessageAttrTokenMap();
    const SvXMLTokenMap& GetContentValidationErrorMessageAttrTokenMap();
    const SvXMLTokenMap& GetContentValidationErrorMacroAttrTokenMap();
    const SvXMLTokenMap& GetLabelRangesElemTokenMap();
    const SvXMLTokenMap& GetLabelRangeAttrTokenMap();
    const SvXMLTokenMap& GetTableElemTokenMap();
    const SvXMLTokenMap& GetTableProtectionAttrTokenMap();
    const SvXMLTokenMap& GetTableRowsElemTokenMap();
    const SvXMLTokenMap& GetTableColsElemTokenMap();
    const SvXMLTokenMap& GetTableAttrTokenMap();
    const SvXMLTokenMap& GetTableScenarioAttrTokenMap();
    const SvXMLTokenMap& GetTableColAttrTokenMap();
    const SvXMLTokenMap& GetTableRowElemTokenMap();
    const SvXMLTokenMap& GetTableRowAttrTokenMap();
    const SvXMLTokenMap& GetTableRowCellElemTokenMap();
    const SvXMLTokenMap& GetTableRowCellAttrTokenMap();
    const SvXMLTokenMap& GetTableAnnotationAttrTokenMap();
    const SvXMLTokenMap& GetDetectiveElemTokenMap();
    const SvXMLTokenMap& GetDetectiveHighlightedAttrTokenMap();
    const SvXMLTokenMap& GetDetectiveOperationAttrTokenMap();
    const SvXMLTokenMap& GetTableCellRangeSourceAttrTokenMap();
    const SvXMLTokenMap& GetNamedExpressionsElemTokenMap();
    const SvXMLTokenMap& GetNamedRangeAttrTokenMap();
    const SvXMLTokenMap& GetNamedExpressionAttrTokenMap();
    const SvXMLTokenMap& GetDatabaseRangesElemTokenMap();
    const SvXMLTokenMap& GetDatabaseRangeElemTokenMap();
    const SvXMLTokenMap& GetDatabaseRangeAttrTokenMap();
    const SvXMLTokenMap& GetDatabaseRangeSourceSQLAttrTokenMap();
    const SvXMLTokenMap& GetDatabaseRangeSourceTableAttrTokenMap();
    const SvXMLTokenMap& GetDatabaseRangeSourceQueryAttrTokenMap();
    const SvXMLTokenMap& GetFilterElemTokenMap();
    const SvXMLTokenMap& GetFilterAttrTokenMap();
    const SvXMLTokenMap& GetFilterConditionAttrTokenMap();
    const SvXMLTokenMap& GetSortElemTokenMap();
    const SvXMLTokenMap& GetSortAttrTokenMap();
    const SvXMLTokenMap& GetSortSortByAttrTokenMap();
    const SvXMLTokenMap& GetDatabaseRangeSubTotalRulesElemTokenMap();
    const SvXMLTokenMap& GetDatabaseRangeSubTotalRulesAttrTokenMap();
    const SvXMLTokenMap& GetSubTotalRulesSortGroupsAttrTokenMap();
    const SvXMLTokenMap& GetSubTotalRulesSubTotalRuleElemTokenMap();
    const SvXMLTokenMap& GetSubTotalRulesSubTotalRuleAttrTokenMap();
    const SvXMLTokenMap& GetSubTotalRuleSubTotalFieldAttrTokenMap();
    const SvXMLTokenMap& GetDataPilotTablesElemTokenMap();
    const SvXMLTokenMap& GetDataPilotTableAttrTokenMap();
    const SvXMLTokenMap& GetDataPilotTableElemTokenMap();
    const SvXMLTokenMap& GetDataPilotTableSourceServiceAttrTokenMap();
    const SvXMLTokenMap& GetDataPilotGrandTotalAttrTokenMap();
    const SvXMLTokenMap& GetDataPilotTableSourceCellRangeElemTokenMap();
    const SvXMLTokenMap& GetDataPilotTableSourceCellRangeAttrTokenMap();
    const SvXMLTokenMap& GetDataPilotFieldAttrTokenMap();
    const SvXMLTokenMap& GetDataPilotFieldElemTokenMap();
    const SvXMLTokenMap& GetDataPilotLevelAttrTokenMap();
    const SvXMLTokenMap& GetDataPilotLevelElemTokenMap();
    const SvXMLTokenMap& GetDataPilotSubTotalsElemTokenMap();
    const SvXMLTokenMap& GetDataPilotSubTotalAttrTokenMap();
    const SvXMLTokenMap& GetDataPilotMembersElemTokenMap();
    const SvXMLTokenMap& GetDataPilotMemberAttrTokenMap();
    const SvXMLTokenMap& GetConsolidationAttrTokenMap();

    void    AddNamedExpression(const ScMyNamedExpression* pMyNamedExpression) {
        if (!pMyNamedExpressions)
            pMyNamedExpressions = new ScMyNamedExpressions();
        pMyNamedExpressions->push_back(pMyNamedExpression); }
    ScMyNamedExpressions* GetNamedExpressions() { return pMyNamedExpressions; }

    void    AddLabelRange(const ScMyLabelRange* pMyLabelRange) {
        if (!pMyLabelRanges)
            pMyLabelRanges = new ScMyLabelRanges();
        pMyLabelRanges->push_back(pMyLabelRange); }
    ScMyLabelRanges* GetLabelRanges() { return pMyLabelRanges; }

    void AddValidation(const ScMyImportValidation& rValidation) {
        if (!pValidations)
            pValidations = new ScMyImportValidations();
        pValidations->push_back(rValidation); }
    sal_Bool GetValidation(const rtl::OUString& sName, ScMyImportValidation& aValidation);

    inline ScMyImpDetectiveOpArray* GetDetectiveOpArray()   {
        if (!pDetectiveOpArray)
            pDetectiveOpArray = new ScMyImpDetectiveOpArray();
        return pDetectiveOpArray; }

    void SetRemoveLastChar(sal_Bool bValue) { bRemoveLastChar = bValue; }
    sal_Bool GetRemoveLastChar() { return bRemoveLastChar; }

    ScXMLChangeTrackingImportHelper* GetChangeTrackingImportHelper();
    void AddViewContext(SvXMLImportContext* pContext) { aViewContextList.push_back(pContext); }
    void InsertStyles();

    void SetChangeTrackingViewSettings(const com::sun::star::uno::Sequence<com::sun::star::beans::PropertyValue>& rChangeProps);
    virtual void SetViewSettings(const com::sun::star::uno::Sequence<com::sun::star::beans::PropertyValue>& aViewProps);
    virtual void SetConfigurationSettings(const com::sun::star::uno::Sequence<com::sun::star::beans::PropertyValue>& aConfigProps);

    void SetTableStyle(const rtl::OUString& rValue) { aTableStyles.push_back(rValue); }
    std::vector<rtl::OUString> GetTableStyle() { return aTableStyles; }
    ScMyStylesImportHelper* GetStylesImportHelper() { return pStylesImportHelper; }
    sal_Int32 SetCurrencySymbol(const sal_Int32 nKey, const rtl::OUString& rCurrency);
    sal_Bool IsCurrencySymbol(const sal_Int32 nNumberFormat, const rtl::OUString& sCurrencySymbol, const rtl::OUString& sBankSymbol);
    void SetType(com::sun::star::uno::Reference <com::sun::star::beans::XPropertySet>& rProperties,
        sal_Int32& rNumberFormat,
        const sal_Int16 nCellType,
        const rtl::OUString& rCurrency);

    void ProgressBarIncrement(sal_Bool bEditCell, sal_Int32 nInc = 1);

private:
    void AddStyleRange(const com::sun::star::table::CellRangeAddress& rCellRange);
    void SetStyleToRanges();

    void ExamineDefaultStyle();
public:
    void SetStyleToRange(const ScRange& rRange, const rtl::OUString* pStyleName,
        const sal_Int16 nCellType, const rtl::OUString* pCurrency);
    sal_Bool SetNullDateOnUnitConverter();
    XMLNumberFormatAttributesExportHelper* GetNumberFormatAttributesExportHelper();
    ScMyStyleNumberFormats* GetStyleNumberFormats();

    void SetStylesToRangesFinished();

    // XImporter
    virtual void SAL_CALL setTargetDocument( const ::com::sun::star::uno::Reference< ::com::sun::star::lang::XComponent >& xDoc ) throw(::com::sun::star::lang::IllegalArgumentException, ::com::sun::star::uno::RuntimeException);

    // XServiceInfo
    virtual ::rtl::OUString SAL_CALL getImplementationName(  ) throw(::com::sun::star::uno::RuntimeException);

    virtual void SAL_CALL startDocument(void)
        throw( ::com::sun::star::xml::sax::SAXException, ::com::sun::star::uno::RuntimeException );
    virtual void SAL_CALL endDocument(void)
        throw( ::com::sun::star::xml::sax::SAXException, ::com::sun::star::uno::RuntimeException );

    virtual void DisposingModel();

    /**
     * Use this class to manage solar mutex locking instead of calling
     * LockSolarMutex() and UnlockSolarMutex() directly.
     */
    class MutexGuard
    {
    public:
        explicit MutexGuard(ScXMLImport& rImport);
        ~MutexGuard();
    private:
        ScXMLImport& mrImport;
    };
    void LockSolarMutex();
    void UnlockSolarMutex();

    sal_Int32 GetByteOffset();

    void SetRangeOverflowType(sal_uInt32 nType);

    sal_Int32   GetRangeType(const rtl::OUString sRangeType) const;
    void SetNamedRanges();
    void SetLabelRanges();
    void AddDefaultNote( const com::sun::star::table::CellAddress& aCell );

    sal_Int32   GetVisibleSheet();
    /** Extracts the formula string, the formula grammar namespace URL, and a
        grammar enum value from the passed formula attribute value.

        @param rFormula
            (out-parameter) Returns the plain formula string with the leading
            equality sign if existing.

        @param rFormulaNmsp
            (out-parameter) Returns the URL of the formula grammar namespace if
            the attribute value contains the prefix of an unknown namespace.

        @param reGrammar
            (out-parameter) Returns the exact formula grammar if the formula
            is in a supported ODF format (e.g. FormulaGrammar::GRAM_PODF for
            ODF 1.0/1.1 formulas, or FormulaGrammar::GRAM_ODFF for ODF 1.2
            formulas a.k.a. OpenFormula). Returns the default storage grammar,
            if the attribute value does not contain a namespace prefix. Returns
            the special value FormulaGrammar::GRAM_EXTERNAL, if an unknown
            namespace could be extracted from the formula which will be
            contained in the parameter rFormulaNmsp then.

        @param rAttrValue
            The value of the processed formula attribute.

        @param bRestrictToExternalNmsp
            If set to sal_True, only namespaces of external formula grammars will
            be recognized. Internal namespace prefixes (e.g. 'oooc:' or 'of:'
            will be considered to be part of the formula, e.g. an expression
            with range operator.
     */
    void ExtractFormulaNamespaceGrammar(
            ::rtl::OUString& rFormula,
            ::rtl::OUString& rFormulaNmsp,
            ::formula::FormulaGrammar::Grammar& reGrammar,
            const ::rtl::OUString& rAttrValue,
            bool bRestrictToExternalNmsp = false ) const;
};

#endif

/* vim:set shiftwidth=4 softtabstop=4 expandtab: */<|MERGE_RESOLUTION|>--- conflicted
+++ resolved
@@ -837,18 +837,6 @@
 
     sal_Int16 GetCellType(const ::rtl::OUString& rStrValue) const;
 
-<<<<<<< HEAD
-=======
-//  SvI18NMap& GetI18NMap() { return *pI18NMap; }
-
-//  inline const SvXMLImportItemMapper& GetParaItemMapper() const;
-//  SvXMLImportContext *CreateParaItemImportContext( sal_uInt16 nPrefix,
-//                                const ::rtl::OUString& rLocalName,
-//                                const ::com::sun::star::uno::Reference<
-//                                  ::com::sun::star::xml::sax::XAttributeList& xAttrList,
-//                                SfxItemSet& rItemSet );
-
->>>>>>> ce6308e4
     UniReference < XMLPropertySetMapper > GetCellStylesPropertySetMapper() const { return xCellStylesPropertySetMapper; }
     UniReference < XMLPropertySetMapper > GetColumnStylesPropertySetMapper() const { return xColumnStylesPropertySetMapper; }
     UniReference < XMLPropertySetMapper > GetRowStylesPropertySetMapper() const { return xRowStylesPropertySetMapper; }
