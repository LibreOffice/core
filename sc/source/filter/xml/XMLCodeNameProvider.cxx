--- conflicted
+++ resolved
@@ -42,7 +42,7 @@
 {
     uno::Sequence<beans::PropertyValue> aProps;
     if( !(aAny >>= aProps) )
-        return sal_False;
+        return false;
 
     OUString sCodeNameProp( RTL_CONSTASCII_USTRINGPARAM("CodeName") );
     sal_Int32 nPropCount = aProps.getLength();
@@ -59,7 +59,7 @@
         }
     }
 
-    return sal_False;
+    return false;
 }
 
 
@@ -92,7 +92,7 @@
         }
     }
 
-    return sal_False;
+    return false;
 }
 
 uno::Any SAL_CALL XMLCodeNameProvider::getByName( const OUString& aName )
@@ -158,11 +158,7 @@
 uno::Type SAL_CALL XMLCodeNameProvider::getElementType(  )
     throw (uno::RuntimeException)
 {
-<<<<<<< HEAD
     return getCppuType(static_cast<uno::Sequence<beans::PropertyValue>*>(0));
-=======
-    return getCppuType( static_cast< uno::Sequence< beans::PropertyValue >* >( 0 ) );
->>>>>>> ce6308e4
 }
 
 ::sal_Bool SAL_CALL XMLCodeNameProvider::hasElements()
@@ -180,7 +176,7 @@
             return sal_True;
     }
 
-    return sal_False;
+    return false;
 }
 
 void XMLCodeNameProvider::set( const uno::Reference< container::XNameAccess>& xNameAccess, ScDocument *pDoc )
