/* -*- Mode: C++; tab-width: 4; indent-tabs-mode: nil; c-basic-offset: 4 -*- */
/*************************************************************************
 *
 * DO NOT ALTER OR REMOVE COPYRIGHT NOTICES OR THIS FILE HEADER.
 *
 * Copyright 2000, 2010 Oracle and/or its affiliates.
 *
 * OpenOffice.org - a multi-platform office productivity suite
 *
 * This file is part of OpenOffice.org.
 *
 * OpenOffice.org is free software: you can redistribute it and/or modify
 * it under the terms of the GNU Lesser General Public License version 3
 * only, as published by the Free Software Foundation.
 *
 * OpenOffice.org is distributed in the hope that it will be useful,
 * but WITHOUT ANY WARRANTY; without even the implied warranty of
 * MERCHANTABILITY or FITNESS FOR A PARTICULAR PURPOSE.  See the
 * GNU Lesser General Public License version 3 for more details
 * (a copy is included in the LICENSE file that accompanied this code).
 *
 * You should have received a copy of the GNU Lesser General Public License
 * version 3 along with OpenOffice.org.  If not, see
 * <http://www.openoffice.org/license.html>
 * for a copy of the LGPLv3 License.
 *
 ************************************************************************/

#ifndef SC_FORMEL_HXX
#define SC_FORMEL_HXX

#include <tools/solar.h>
#include <tools/string.hxx>

#include <compiler.hxx>
#include <global.hxx>

#include "root.hxx"
#include "tokstack.hxx"

#include <boost/ptr_container/ptr_map.hpp>
#include <vector>

class XclImpStream;
class ScTokenArray;
class ScFormulaCell;
struct ScSingleRefData;
struct ScComplexRefData;

enum ConvErr
{
    ConvOK = 0,
    ConvErrNi,      // nicht implemntierter/unbekannter Opcode aufgetreten
    ConvErrNoMem,   // Fehler beim Speicheranfordern
    ConvErrExternal,// Add-Ins aus Excel werden nicht umgesetzt
    ConvErrCount    // Nicht alle Bytes der Formel 'erwischt'
};

enum FORMULA_TYPE
{
    FT_CellFormula,
    FT_RangeName,
    FT_SharedFormula
};

class _ScRangeListTabs
{
<<<<<<< HEAD
    typedef ::std::vector<ScRange> RangeListType;
    typedef ::boost::ptr_map<SCTAB, RangeListType> TabRangeType;
    TabRangeType maTabRanges;
    RangeListType::const_iterator maItrCur;
    RangeListType::const_iterator maItrCurEnd;
=======
    struct _ScRangeList : public boost::ptr_vector<ScRange>
    {
        iterator iterCur;
    };

    sal_Bool                        bHasRanges;
    _ScRangeList**              ppTabLists;
    _ScRangeList*               pAct;
    sal_uInt16                      nAct;
>>>>>>> 378c75a7

public:
    _ScRangeListTabs ();
    ~_ScRangeListTabs();

<<<<<<< HEAD
    void Append( ScSingleRefData aSRD, SCTAB nTab, bool bLimit = true );
    void Append( ScComplexRefData aCRD, SCTAB nTab, bool bLimit = true );

    const ScRange* First ( SCTAB nTab = 0 );
=======
    void Append( ScSingleRefData aSRD, SCsTAB nTab, const sal_Bool bLimit = true );
    void Append( ScComplexRefData aCRD, SCsTAB nTab, const sal_Bool bLimit = true );

    const ScRange* First ( const sal_uInt16 nTab = 0 );
>>>>>>> 378c75a7
    const ScRange* Next ();

    bool HasRanges () const { return !maTabRanges.empty(); }
};

class ConverterBase
{
protected:
    TokenPool           aPool;          // User Token + Predefined Token
    TokenStack          aStack;
    ScAddress           aEingPos;
    ConvErr             eStatus;
    sal_Char*           pBuffer;        // Universal-Puffer
    sal_uInt16              nBufferSize;    // ...und seine Groesse

                        ConverterBase( sal_uInt16 nNewBuffer );
    virtual             ~ConverterBase();

    void                Reset();

public:
    inline SCCOL        GetEingabeCol( void ) const { return aEingPos.Col(); }
    inline SCROW        GetEingabeRow( void ) const { return aEingPos.Row(); }
    inline SCTAB        GetEingabeTab( void ) const { return aEingPos.Tab(); }
    inline ScAddress    GetEingPos( void ) const    { return aEingPos; }
};



class ExcelConverterBase : public ConverterBase
{
protected:
                        ExcelConverterBase( sal_uInt16 nNewBuffer );
    virtual             ~ExcelConverterBase();

public:
    void                Reset();
    void                Reset( const ScAddress& rEingPos );

    virtual ConvErr     Convert( const ScTokenArray*& rpErg, XclImpStream& rStrm, sal_Size nFormulaLen,
                                 bool bAllowArrays, const FORMULA_TYPE eFT = FT_CellFormula ) = 0;
    virtual ConvErr     Convert( _ScRangeListTabs&, XclImpStream& rStrm, sal_Size nFormulaLen, SCsTAB nTab,
                                    const FORMULA_TYPE eFT = FT_CellFormula ) = 0;
};



class LotusConverterBase : public ConverterBase
{
protected:
    SvStream&           aIn;
    sal_Int32               nBytesLeft;

    inline void         Ignore( const long nSeekRel );
    inline void         Read( sal_Char& nByte );
    inline void         Read( sal_uInt8& nByte );
    inline void         Read( sal_uInt16& nUINT16 );
    inline void         Read( sal_Int16& nINT16 );
    inline void         Read( double& fDouble );
        inline void                     Read( sal_uInt32& nUINT32 );

                        LotusConverterBase( SvStream& rStr, sal_uInt16 nNewBuffer );
    virtual             ~LotusConverterBase();

public:
    void                Reset( const ScAddress& rEingPos );

    virtual ConvErr     Convert( const ScTokenArray*& rpErg, sal_Int32& nRest,
                                    const FORMULA_TYPE eFT = FT_CellFormula ) = 0;

protected:
    using               ConverterBase::Reset;
};


inline void LotusConverterBase::Ignore( const long nSeekRel )
{
    aIn.SeekRel( nSeekRel );
    nBytesLeft -= nSeekRel;
}

inline void LotusConverterBase::Read( sal_Char& nByte )
{
    aIn >> nByte;
    nBytesLeft--;
}

inline void LotusConverterBase::Read( sal_uInt8& nByte )
{
    aIn >> nByte;
    nBytesLeft--;
}

inline void LotusConverterBase::Read( sal_uInt16& nUINT16 )
{
    aIn >> nUINT16;
    nBytesLeft -= 2;
}

inline void LotusConverterBase::Read( sal_Int16& nINT16 )
{
    aIn >> nINT16;
    nBytesLeft -= 2;
}

inline void LotusConverterBase::Read( double& fDouble )
{
    aIn >> fDouble;
    nBytesLeft -= 8;
}

inline void LotusConverterBase::Read( sal_uInt32& nUINT32 )
{
    aIn >> nUINT32;
    nBytesLeft -= 4;
}

#endif


/* vim:set shiftwidth=4 softtabstop=4 expandtab: */<|MERGE_RESOLUTION|>--- conflicted
+++ resolved
@@ -65,39 +65,20 @@
 
 class _ScRangeListTabs
 {
-<<<<<<< HEAD
     typedef ::std::vector<ScRange> RangeListType;
     typedef ::boost::ptr_map<SCTAB, RangeListType> TabRangeType;
     TabRangeType maTabRanges;
     RangeListType::const_iterator maItrCur;
     RangeListType::const_iterator maItrCurEnd;
-=======
-    struct _ScRangeList : public boost::ptr_vector<ScRange>
-    {
-        iterator iterCur;
-    };
-
-    sal_Bool                        bHasRanges;
-    _ScRangeList**              ppTabLists;
-    _ScRangeList*               pAct;
-    sal_uInt16                      nAct;
->>>>>>> 378c75a7
 
 public:
     _ScRangeListTabs ();
     ~_ScRangeListTabs();
 
-<<<<<<< HEAD
     void Append( ScSingleRefData aSRD, SCTAB nTab, bool bLimit = true );
     void Append( ScComplexRefData aCRD, SCTAB nTab, bool bLimit = true );
 
     const ScRange* First ( SCTAB nTab = 0 );
-=======
-    void Append( ScSingleRefData aSRD, SCsTAB nTab, const sal_Bool bLimit = true );
-    void Append( ScComplexRefData aCRD, SCsTAB nTab, const sal_Bool bLimit = true );
-
-    const ScRange* First ( const sal_uInt16 nTab = 0 );
->>>>>>> 378c75a7
     const ScRange* Next ();
 
     bool HasRanges () const { return !maTabRanges.empty(); }
