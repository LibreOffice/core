/*************************************************************************
 *
 * DO NOT ALTER OR REMOVE COPYRIGHT NOTICES OR THIS FILE HEADER.
 *
 * Copyright 2000, 2010 Oracle and/or its affiliates.
 *
 * OpenOffice.org - a multi-platform office productivity suite
 *
 * This file is part of OpenOffice.org.
 *
 * OpenOffice.org is free software: you can redistribute it and/or modify
 * it under the terms of the GNU Lesser General Public License version 3
 * only, as published by the Free Software Foundation.
 *
 * OpenOffice.org is distributed in the hope that it will be useful,
 * but WITHOUT ANY WARRANTY; without even the implied warranty of
 * MERCHANTABILITY or FITNESS FOR A PARTICULAR PURPOSE.  See the
 * GNU Lesser General Public License version 3 for more details
 * (a copy is included in the LICENSE file that accompanied this code).
 *
 * You should have received a copy of the GNU Lesser General Public License
 * version 3 along with OpenOffice.org.  If not, see
 * <http://www.openoffice.org/license.html>
 * for a copy of the LGPLv3 License.
 *
 ************************************************************************/

#ifndef SC_XICHART_HXX
#define SC_XICHART_HXX

#include <vector>
#include <map>
#include <set>
#include <list>

#include <svl/itemset.hxx>

#include "rangelst.hxx"
#include "token.hxx"
#include "xlchart.hxx"
#include "xlstyle.hxx"
#include "xiescher.hxx"
#include "xistring.hxx"

namespace com { namespace sun { namespace star {
    namespace frame
    {
        class XModel;
    }
    namespace chart2
    {
        struct ScaleData;
        class XChartDocument;
        class XDiagram;
        class XCoordinateSystem;
        class XChartType;
        class XDataSeries;
        class XRegressionCurve;
        class XAxis;
        class XLegend;
        class XTitle;
        class XFormattedString;
        namespace data
        {
            class XDataProvider;
            class XDataSequence;
            class XLabeledDataSequence;
        }
    }
} } }

struct XclObjLineData;
struct XclObjFillData;

// Common =====================================================================

class ScfProgressBar;
class XclImpChRootData;
class XclImpChChart;
class ScTokenArray;

/** Base class for complex chart classes, provides access to other components of the chart. */
class XclImpChRoot : public XclImpRoot
{
public:
    typedef ::com::sun::star::uno::Reference< ::com::sun::star::chart2::XChartDocument >        XChartDocRef;
    typedef ::com::sun::star::uno::Reference< ::com::sun::star::chart2::data::XDataProvider >   XDataProviderRef;

public:
    explicit            XclImpChRoot( const XclImpRoot& rRoot, XclImpChChart* pChartData );
    virtual             ~XclImpChRoot();

    /** Returns this root instance - for code readability in derived classes. */
    inline const XclImpChRoot& GetChRoot() const { return *this; }
    /** Returns a reference to the parent chart data object. */
    XclImpChChart&      GetChartData() const;
    /** Returns chart type info for a unique chart type identifier. */
    const XclChTypeInfo& GetChartTypeInfo( XclChTypeId eType ) const;
    /** Returns the first fitting chart type info for an Excel chart type record identifier. */
    const XclChTypeInfo& GetChartTypeInfo( sal_uInt16 nRecId ) const;
    /** Returns an info struct about auto formatting for the passed object type. */
    const XclChFormatInfo& GetFormatInfo( XclChObjectType eObjType ) const;

    /** Returns the default text color for charts. */
    Color               GetFontAutoColor() const;
    /** Returns the automatic line color of linear series. */
    Color               GetSeriesLineAutoColor( sal_uInt16 nFormatIdx ) const;
    /** Returns the automatic fill color of filled series. */
    Color               GetSeriesFillAutoColor( sal_uInt16 nFormatIdx ) const;

    /** Starts the API chart document conversion. Must be called once before all API conversion. */
    void                InitConversion( XChartDocRef xChartDoc ) const;
    /** Finishes the API chart document conversion. Must be called once after all API conversion. */
    void                FinishConversion( XclImpDffConverter& rDffConv ) const;

    /** Returns the data provider for the chart document. */
    XDataProviderRef    GetDataProvider() const;

    /** Writes all line properties to the passed property set. */
    void                ConvertLineFormat(
                            ScfPropertySet& rPropSet,
                            const XclChLineFormat& rLineFmt,
                            XclChPropertyMode ePropMode ) const;
    /** Writes solid area properties to the passed property set. */
    void                ConvertAreaFormat(
                            ScfPropertySet& rPropSet,
                            const XclChAreaFormat& rAreaFmt,
                            XclChPropertyMode ePropMode ) const;
    /** Writes gradient or bitmap area properties to the passed property set. */
    void                ConvertEscherFormat(
                            ScfPropertySet& rPropSet,
                            const XclChEscherFormat& rEscherFmt,
                            const XclChPicFormat& rPicFmt,
                            XclChPropertyMode ePropMode ) const;
    /** Writes font properties to the passed property set. */
    void                ConvertFont(
                            ScfPropertySet& rPropSet,
                            sal_uInt16 nFontIdx,
                            const Color* pFontColor = 0 ) const;

    /** Writes the pie rotation property for the passed angle. */
    static void         ConvertPieRotation(
                            ScfPropertySet& rPropSet,
                            sal_uInt16 nAngle );

private:
    typedef ScfRef< XclImpChRootData > XclImpChRootDataRef;
    XclImpChRootDataRef mxChData;           /// Reference to the root data object.
};

// ----------------------------------------------------------------------------

/** Base class for chart record groups. Provides helper functions to read sub records.

    A chart record group consists of a header record, followed by a CHBEGIN
    record, followed by group sub records, and finished with a CHEND record.
 */
class XclImpChGroupBase
{
public:
    virtual             ~XclImpChGroupBase();

    /** Reads the entire record group.
        @descr  First calls ReadHeaderRecord() to read the contents of the
            header record. Then tries to read the sub records. If next record
            is a CHBEGIN record, ReadSubRecord() is called for each following
            record until a CHEND record is found. */
    void                ReadRecordGroup( XclImpStream& rStrm );

    /** Helper to skip a CHBEGIN/CHEND block, includes nested blocks. */
    static void         SkipBlock( XclImpStream& rStrm );

    /** Derived classes implement to read the group header record. */
    virtual void        ReadHeaderRecord( XclImpStream& rStrm ) = 0;
    /** Derived classes implement to read a record from the group. */
    virtual void        ReadSubRecord( XclImpStream& rStrm ) = 0;
};

// Frame formatting ===========================================================

class XclImpChFramePos
{
public:
    /** Reads the CHFRAMEPOS record (frame position and size). */
    void                ReadChFramePos( XclImpStream& rStrm );

private:
    XclChFramePos       maData;             /// Position of the frame.
};

typedef ScfRef< XclImpChFramePos > XclImpChFramePosRef;

// ----------------------------------------------------------------------------

/** The CHLINEFORMAT record containing line formatting data. */
class XclImpChLineFormat
{
public:
    /** Creates a new line format object with automatic formatting. */
    inline explicit     XclImpChLineFormat() {}
    /** Creates a new line format object with the passed formatting. */
    inline explicit     XclImpChLineFormat( const XclChLineFormat& rLineFmt ) : maData( rLineFmt ) {}

    /** Reads the CHLINEFORMAT record (basic line properties). */
    void                ReadChLineFormat( XclImpStream& rStrm );

    /** Returns true, if the line format is set to automatic. */
    inline bool         IsAuto() const { return ::get_flag( maData.mnFlags, EXC_CHLINEFORMAT_AUTO ); }
    /** Returns true, if the line style is set to something visible. */
    inline bool         HasLine() const { return IsAuto() || (maData.mnPattern != EXC_CHLINEFORMAT_NONE); }
    /** Returns the line width of this line format (returns 'single', if the line is invisible). */
    inline sal_Int16    GetWeight() const { return (IsAuto() || !HasLine()) ? EXC_CHLINEFORMAT_SINGLE : maData.mnWeight; }
    /** Returns true, if the "show axis" flag is set. */
    inline bool         IsShowAxis() const { return ::get_flag( maData.mnFlags, EXC_CHLINEFORMAT_SHOWAXIS ); }

    /** Converts and writes the contained data to the passed property set. */
    void                Convert( const XclImpChRoot& rRoot,
                            ScfPropertySet& rPropSet, XclChObjectType eObjType,
                            sal_uInt16 nFormatIdx = EXC_CHDATAFORMAT_UNKNOWN ) const;

private:
    XclChLineFormat     maData;             /// Contents of the CHLINEFORMAT record.
};

typedef ScfRef< XclImpChLineFormat > XclImpChLineFormatRef;

// ----------------------------------------------------------------------------

/** The CHAREAFORMAT record containing simple area formatting data (solid or patterns). */
class XclImpChAreaFormat
{
public:
    /** Creates a new area format object with automatic formatting. */
    inline explicit     XclImpChAreaFormat() {}
    /** Creates a new area format object with the passed formatting. */
    inline explicit     XclImpChAreaFormat( const XclChAreaFormat& rAreaFmt ) : maData( rAreaFmt ) {}

    /** Reads the CHAREAFORMAT record (basic fill properties, e.g. transparent or colored). */
    void                ReadChAreaFormat( XclImpStream& rStrm );

    /** Returns true, if the area format is set to automatic. */
    inline bool         IsAuto() const { return ::get_flag( maData.mnFlags, EXC_CHAREAFORMAT_AUTO ); }
    /** Returns true, if the area style is set to something visible. */
    inline bool         HasArea() const { return IsAuto() || (maData.mnPattern != EXC_PATT_NONE); }

    /** Converts and writes the contained data to the passed property set. */
    void                Convert( const XclImpChRoot& rRoot,
                            ScfPropertySet& rPropSet, XclChObjectType eObjType,
                            sal_uInt16 nFormatIdx = EXC_CHDATAFORMAT_UNKNOWN ) const;

private:
    XclChAreaFormat     maData;             /// Contents of the CHAREAFORMAT record.
};

typedef ScfRef< XclImpChAreaFormat > XclImpChAreaFormatRef;

// ----------------------------------------------------------------------------

/** The CHESCHERFORMAT record containing complex area formatting data (bitmaps, hatches). */
class XclImpChEscherFormat : public XclImpChGroupBase
{
public:
    explicit            XclImpChEscherFormat( const XclImpRoot& rRoot );

    /** Reads the CHESCHERFORMAT record (complex fill data) (called by base class). */
    virtual void        ReadHeaderRecord( XclImpStream& rStrm );
    /** Reads a record from the CHESCHERFORMAT group (called by base class). */
    virtual void        ReadSubRecord( XclImpStream& rStrm );

    /** Converts and writes the contained data to the passed property set. */
    void                Convert( const XclImpChRoot& rRoot,
                            ScfPropertySet& rPropSet, XclChObjectType eObjType ) const;

private:
    XclChEscherFormat   maData;             /// Fill properties for complex areas (CHESCHERFORMAT record).
    XclChPicFormat      maPicFmt;           /// Image options, e.g. stretched, stacked (CHPICFORMAT record).
};

typedef ScfRef< XclImpChEscherFormat > XclImpChEscherFormatRef;

// ----------------------------------------------------------------------------

/** Base class for record groups containing frame formatting.

    Frame formatting can be part of several record groups, e.g. CHFRAME,
    CHDATAFORMAT, CHDROPBAR. It consists of CHLINEFORMAT, CHAREAFORMAT, and
    CHESCHERFORMAT group.
 */
class XclImpChFrameBase : public XclImpChGroupBase
{
public:
    /** Creates a new frame object without internal formatting objects. */
    inline explicit     XclImpChFrameBase() {}
    /** Creates a new frame object with specific default formatting. */
    explicit            XclImpChFrameBase( const XclChFormatInfo& rFmtInfo );

    /** Reads a frame formatting record (called by base class). */
    virtual void        ReadSubRecord( XclImpStream& rStrm );

    /** Returns true, if the line format is set to automatic. */
    inline bool         IsAutoLine() const { return !mxLineFmt || mxLineFmt->IsAuto(); }
    /** Returns true, if the line style is set to something visible. */
    inline bool         HasLine() const { return IsAutoLine() || mxLineFmt->HasLine(); }
    /** Returns the line weight used for this frame. */
    inline sal_Int16    GetLineWeight() const { return mxLineFmt.is() ? mxLineFmt->GetWeight() : EXC_CHLINEFORMAT_SINGLE; }

    /** Returns true, if the area format is set to automatic. */
    inline bool         IsAutoArea() const { return !mxEscherFmt && (!mxAreaFmt || mxAreaFmt->IsAuto()); }
    /** Returns true, if the area style is set to something visible. */
    inline bool         HasArea() const { return mxEscherFmt.is() || IsAutoArea() || mxAreaFmt->HasArea(); }

protected:
    /** Converts and writes the contained line formatting to the passed property set. */
    void                ConvertLineBase( const XclImpChRoot& rRoot,
                            ScfPropertySet& rPropSet, XclChObjectType eObjType,
                            sal_uInt16 nFormatIdx = EXC_CHDATAFORMAT_UNKNOWN ) const;
    /** Converts and writes the contained area formatting to the passed property set. */
    void                ConvertAreaBase( const XclImpChRoot& rRoot,
                            ScfPropertySet& rPropSet, XclChObjectType eObjType,
                            sal_uInt16 nFormatIdx = EXC_CHDATAFORMAT_UNKNOWN ) const;
    /** Converts and writes the contained data to the passed property set. */
    void                ConvertFrameBase( const XclImpChRoot& rRoot,
                            ScfPropertySet& rPropSet, XclChObjectType eObjType,
                            sal_uInt16 nFormatIdx = EXC_CHDATAFORMAT_UNKNOWN ) const;

protected:
    XclImpChLineFormatRef mxLineFmt;        /// Line format (CHLINEFORMAT record).
    XclImpChAreaFormatRef mxAreaFmt;        /// Area format (CHAREAFORMAT record).
    XclImpChEscherFormatRef mxEscherFmt;    /// Complex area format (CHESCHERFORMAT record).
};

// ----------------------------------------------------------------------------

/** Represents the CHFRAME record group containing object frame properties.

    The CHFRAME group consists of: CHFRAME, CHBEGIN, CHLINEFORMAT,
    CHAREAFORMAT, CHESCHERFORMAT group, CHEND.
 */
class XclImpChFrame : public XclImpChFrameBase, protected XclImpChRoot
{
public:
    /** Creates a new frame object with specific default formatting. */
    explicit            XclImpChFrame(
                            const XclImpChRoot& rRoot,
                            XclChObjectType eObjType );

    /** Reads the CHFRAME record (called by base class). */
    virtual void        ReadHeaderRecord( XclImpStream& rStrm );

    /** Sets formatting from BIFF3-BIFF5 OBJ record, if own formatting is invisible. */
    void                UpdateObjFrame( const XclObjLineData& rLineData, const XclObjFillData& rFillData );

    /** Converts and writes the contained data to the passed property set. */
    void                Convert( ScfPropertySet& rPropSet ) const;

private:
    XclChFrame          maData;             /// Contents of the CHFRAME record.
    XclChObjectType     meObjType;          /// Type of the represented object.
};

typedef ScfRef< XclImpChFrame > XclImpChFrameRef;

// Source links ===============================================================

class XclImpChSourceLink : protected XclImpChRoot
{
public:
    typedef ::com::sun::star::uno::Reference< ::com::sun::star::chart2::data::XDataSequence >   XDataSequenceRef;
    typedef ::com::sun::star::uno::Reference< ::com::sun::star::chart2::XFormattedString >      XFormattedStringRef;
    typedef ::com::sun::star::uno::Sequence< XFormattedStringRef >                              XFormattedStringSeq;

public:
    explicit            XclImpChSourceLink( const XclImpChRoot& rRoot );
    virtual             ~XclImpChSourceLink();

    /** Reads the CHSOURCELINK record (link to source data). */
    void                ReadChSourceLink( XclImpStream& rStrm );
    /** Sets explicit string data for this text object. */
    void                SetString( const String& rString );
    /** Sets formatting runs read from a CHFORMATRUNS record. */
    void                SetTextFormats( const XclFormatRunVec& rFormats );

    /** Returns the destination object (title, values, category, ...). */
    inline sal_uInt8    GetDestType() const { return maData.mnDestType; }
    /** Returns the link type (to worksheet, directly, default, ...). */
    inline sal_uInt8    GetLinkType() const { return maData.mnLinkType; }

    /** Returns true, if the source link contains explicit string data. */
    inline bool         HasString() const { return mxString.is() && !mxString->IsEmpty(); }
    /** Returns explicit string data or an empty string. */
    inline const String& GetString() const { return mxString.is() ? mxString->GetText() : String::EmptyString(); }
    /** Returns the number of data points of this source link. */
    sal_uInt16          GetCellCount() const;

    /** Converts and writes the contained number format to the passed property set. */
    void                ConvertNumFmt( ScfPropertySet& rPropSet, bool bPercent ) const;

    /** Creates a data sequence containing the link into the Calc document. */
    XDataSequenceRef    CreateDataSequence( const ::rtl::OUString& rRole ) const;
    /** Creates a sequence of formatted string objects. */
    XFormattedStringSeq CreateStringSequence( const XclImpChRoot& rRoot,
                            sal_uInt16 nLeadFontIdx, const Color& rLeadFontColor ) const;

    void                FillSourceLink(::std::vector<ScSharedTokenRef>& rTokens) const;

private:
    XclChSourceLink     maData;             /// Contents of the CHSOURCELINK record.
    XclImpStringRef     mxString;           /// Text data (CHSTRING record).
    ScfRef< ScTokenArray> mxTokenArray;     /// Token array representing the data ranges.
};

typedef ScfRef< XclImpChSourceLink > XclImpChSourceLinkRef;

// Text =======================================================================

/** Base class for objects with font settings. Provides font conversion helper functions. */
class XclImpChFontBase
{
public:
    virtual             ~XclImpChFontBase();

    /** Derived classes return the leading font index for the text object. */
    virtual sal_uInt16  GetFontIndex() const = 0;
    /** Derived classes return the leading font color for the text object. */
    virtual Color       GetFontColor() const = 0;
    /** Derived classes return the rotation value for the text object. */
    virtual sal_uInt16  GetRotation() const = 0;

    /** Converts and writes the contained font settings to the passed property set. */
    void                ConvertFontBase( const XclImpChRoot& rRoot, ScfPropertySet& rPropSet ) const;
    /** Converts and writes the contained rotation settings to the passed property set. */
    void                ConvertRotationBase( const XclImpChRoot& rRoot, ScfPropertySet& rPropSet, bool bSupportsStacked ) const;
};

// ----------------------------------------------------------------------------

/** The CHFONT record containing a font index for text objects. */
class XclImpChFont
{
public:
    explicit            XclImpChFont();
    /** Reads the CHFONT record (font index). */
    void                ReadChFont( XclImpStream& rStrm );

    /** Returns the contained font index. */
    inline sal_uInt16   GetFontIndex() const { return mnFontIdx; }

private:
    sal_uInt16          mnFontIdx;          /// Index into font buffer.
};

typedef ScfRef< XclImpChFont > XclImpChFontRef;

// ----------------------------------------------------------------------------

/** Represents the CHTEXT record group containing text object properties.

    The CHTEXT group consists of: CHTEXT, CHBEGIN, CHFRAMEPOS, CHFONT,
    CHFORMATRUNS, CHSOURCELINK, CHSTRING, CHFRAME group, CHOBJECTLINK, and CHEND.
 */
class XclImpChText : public XclImpChGroupBase, public XclImpChFontBase, protected XclImpChRoot
{
public:
    typedef ::com::sun::star::uno::Reference< ::com::sun::star::chart2::XTitle > XTitleRef;

public:
    explicit            XclImpChText( const XclImpChRoot& rRoot );

    /** Reads the CHTEXT record (called by base class). */
    virtual void        ReadHeaderRecord( XclImpStream& rStrm );
    /** Reads a record from the CHTEXT group (called by base class). */
    virtual void        ReadSubRecord( XclImpStream& rStrm );

    /** Returns the leading font index for the text object. */
    virtual sal_uInt16  GetFontIndex() const;
    /** Returns the leading font color for the text object. */
    virtual Color       GetFontColor() const;
    /** Returns the rotation value for the text object. */
    virtual sal_uInt16  GetRotation() const;

    /** Sets explicit string data for this text object. */
    void                SetString( const String& rString );
    /** Updates missing parts of this text object from the passed object. */
    void                UpdateText( const XclImpChText* pParentText );
    /** Updates display type of this data point label text object. */
    void                UpdateDataLabel( bool bCateg, bool bValue, bool bPercent );

    /** Returns the target object this text is linked to. */
    inline sal_uInt16   GetLinkTarget() const { return maObjLink.mnTarget; }
    /** Returns the position of the data point label this text is linked to. */
    inline const XclChDataPointPos& GetPointPos() const { return maObjLink.maPointPos; }
    /** Returns true, if this text group contains string data. */
    inline bool         HasString() const { return mxSrcLink.is() && mxSrcLink->HasString(); }
    /** Returns true, if the text object is marked as deleted. */
    inline bool         IsDeleted() const { return ::get_flag( maData.mnFlags, EXC_CHTEXT_DELETED ); }

    /** Converts and writes the contained font settings to the passed property set. */
    void                ConvertFont( ScfPropertySet& rPropSet ) const;
    /** Converts and writes the contained rotation settings to the passed property set. */
    void                ConvertRotation( ScfPropertySet& rPropSet, bool bSupportsStacked ) const;
    /** Converts and writes the contained frame data to the passed property set. */
    void                ConvertFrame( ScfPropertySet& rPropSet ) const;
    /** Converts and writes the contained number format to the passed property set. */
    void                ConvertNumFmt( ScfPropertySet& rPropSet, bool bPercent ) const;
    /** Converts and writes all contained data to the passed data point label property set. */
    void                ConvertDataLabel( ScfPropertySet& rPropSet, const XclChTypeInfo& rTypeInfo ) const;
    /** Creates a title text object. */
    XTitleRef           CreateTitle() const;

private:
    using               XclImpChRoot::ConvertFont;

    /** Reads a CHFRLABELPROPS record. */
    void                ReadChFrLabelProps( XclImpStream& rStrm );

private:
    typedef ScfRef< XclChFrLabelProps > XclChFrLabelPropsRef;

    XclChText           maData;             /// Contents of the CHTEXT record.
    XclChObjectLink     maObjLink;          /// Link target for this text object.
    XclFormatRunVec     maFormats;          /// Formatting runs (CHFORMATRUNS record).
    XclImpChSourceLinkRef mxSrcLink;        /// Linked data (CHSOURCELINK with CHSTRING record).
    XclImpChFrameRef    mxFrame;            /// Text object frame properties (CHFRAME group).
    XclImpChFontRef     mxFont;             /// Index into font buffer (CHFONT record).
    XclChFrLabelPropsRef mxLabelProps;      /// Extended data label properties (CHFRLABELPROPS record).
};

typedef ScfRef< XclImpChText > XclImpChTextRef;

// Data series ================================================================

/** The CHMARKERFORMAT record containing data point marker formatting data. */
class XclImpChMarkerFormat
{
public:
    /** Reads the CHMARKERFORMAT record (data point marker properties). */
    void                ReadChMarkerFormat( XclImpStream& rStrm );

    /** Returns true, if the marker format is set to automatic. */
    inline bool         IsAuto() const { return ::get_flag( maData.mnFlags, EXC_CHMARKERFORMAT_AUTO ); }

    /** Converts and writes the contained data to the passed property set. */
    void                Convert( const XclImpChRoot& rRoot, ScfPropertySet& rPropSet,
                            sal_uInt16 nFormatIdx, sal_Int16 nLineWeight ) const;
    /** Sets the marker fill color as main color to the passed property set. */
    void                ConvertColor( const XclImpChRoot& rRoot,
                            ScfPropertySet& rPropSet, sal_uInt16 nFormatIdx ) const;

private:
    XclChMarkerFormat   maData;             /// Contents of the CHMARKERFORMAT record.
};

typedef ScfRef< XclImpChMarkerFormat > XclImpChMarkerFormatRef;

// ----------------------------------------------------------------------------

/** The CHPIEFORMAT record containing data point formatting data for pie segments. */
class XclImpChPieFormat
{
public:
    explicit            XclImpChPieFormat();
    /** Reads the CHPIEFORMAT record (pie segment properties). */
    void                ReadChPieFormat( XclImpStream& rStrm );
    /** Converts and writes the contained data to the passed property set. */
    void                Convert( ScfPropertySet& rPropSet ) const;

private:
    sal_uInt16          mnPieDist;          /// Pie distance to diagram center.
};

typedef ScfRef< XclImpChPieFormat > XclImpChPieFormatRef;

// ----------------------------------------------------------------------------

/** The CHSERIESFORMAT record containing additional settings for a data series. */
class XclImpChSeriesFormat
{
public:
    explicit            XclImpChSeriesFormat();
    /** Reads the CHSERIESFORMAT record (additional settings for a series). */
    void                ReadChSeriesFormat( XclImpStream& rStrm );
    /** Returns true, if the series line is smoothed. */
    inline bool         HasSpline() const { return ::get_flag( mnFlags, EXC_CHSERIESFORMAT_SMOOTHED ); }

private:
    sal_uInt16          mnFlags;            /// Additional flags.
};

typedef ScfRef< XclImpChSeriesFormat > XclImpChSeriesFormatRef;

// ----------------------------------------------------------------------------

/** The CH3DDATAFORMAT record containing the bar type in 3D bar charts. */
class XclImpCh3dDataFormat
{
public:
    /** Reads the CH3DDATAFORMAT record (3D bar properties). */
    void                ReadCh3dDataFormat( XclImpStream& rStrm );
    /** Converts and writes the contained data to the passed property set. */
    void                Convert( ScfPropertySet& rPropSet ) const;

private:
    XclCh3dDataFormat   maData;             /// Contents of the CH3DDATAFORMAT record.
};

typedef ScfRef< XclImpCh3dDataFormat > XclImpCh3dDataFormatRef;

// ----------------------------------------------------------------------------

/** The CHATTACHEDLABEL record that contains the type of a data point label. */
class XclImpChAttachedLabel : protected XclImpChRoot
{
public:
    explicit            XclImpChAttachedLabel( const XclImpChRoot& rRoot );
    /** Reads the CHATTACHEDLABEL record (data series/point labels). */
    void                ReadChAttachedLabel( XclImpStream& rStrm );
    /** Creates a CHTEXT group for the label. Clones xParentText and sets additional label settings */
    XclImpChTextRef     CreateDataLabel( XclImpChTextRef xParent ) const;

private:
    sal_uInt16          mnFlags;            /// Additional flags.
};

typedef ScfRef< XclImpChAttachedLabel > XclImpChAttLabelRef;

// ----------------------------------------------------------------------------

/** Represents the CHDATAFORMAT record group containing data point properties.

    The CHDATAFORMAT group consists of: CHDATAFORMAT, CHBEGIN, CHFRAME group,
    CHMARKERFORMAT, CHPIEFORMAT, CH3DDATAFORMAT, CHSERIESFORMAT,
    CHATTACHEDLABEL, CHEND.
 */
class XclImpChDataFormat : public XclImpChFrameBase, protected XclImpChRoot
{
public:
    explicit            XclImpChDataFormat( const XclImpChRoot& rRoot );

    /** Reads the CHDATAFORMAT record (called by base class). */
    virtual void        ReadHeaderRecord( XclImpStream& rStrm );
    /** Reads a record from the CHDATAFORMAT group (called by base class). */
    virtual void        ReadSubRecord( XclImpStream& rStrm );

    /** Sets this object to the specified data point position. */
    void                SetPointPos( const XclChDataPointPos& rPointPos, sal_uInt16 nFormatIdx );
    /** Sets type and text formatting for a data point label (CHTEXT group). */
    inline void         SetDataLabel( XclImpChTextRef xLabel ) { mxLabel = xLabel; }

    /** Updates default data format for series group. */
    void                UpdateGroupFormat( const XclChExtTypeInfo& rTypeInfo );
    /** Updates missing series settings from the passed chart type group data format. */
    void                UpdateSeriesFormat( const XclChExtTypeInfo& rTypeInfo, const XclImpChDataFormat* pGroupFmt );
    /** Updates missing data point settings from the passed series format. */
    void                UpdatePointFormat( const XclChExtTypeInfo& rTypeInfo, const XclImpChDataFormat* pSeriesFmt );
    /** Updates default data format for trend lines. */
    void                UpdateTrendLineFormat();

    /** Returns the position of the data point described by this group. */
    inline const XclChDataPointPos& GetPointPos() const { return maData.maPointPos; }
    /** Returns the format index of the data point described by this group. */
    inline sal_uInt16   GetFormatIdx() const { return maData.mnFormatIdx; }
    /** Returns true, if markers are set to automatic format. */
    inline bool         IsAutoMarker() const { return !mxMarkerFmt || mxMarkerFmt->IsAuto(); }
    /** Returns true, if the series line is smoothed. */
    inline bool         HasSpline() const { return mxSeriesFmt.is() && mxSeriesFmt->HasSpline(); }
    /** Returns the data label text object. */
    inline XclImpChTextRef GetDataLabel() const { return mxLabel; }

    /** Converts and writes the contained data to the passed property set. */
    void                Convert( ScfPropertySet& rPropSet, const XclChExtTypeInfo& rTypeInfo ) const;
    /** Writes the line format only, e.g. for trend lines or error bars. */
    void                ConvertLine( ScfPropertySet& rPropSet, XclChObjectType eObjType ) const;
    /** Writes the area format only for the series or a data point. */
    void                ConvertArea( ScfPropertySet& rPropSet, sal_uInt16 nFormatIdx ) const;

private:
    /** Removes unused formatting (e.g. pie distance in a bar chart). */
    void                RemoveUnusedFormats( const XclChExtTypeInfo& rTypeInfo );
    /** Updates or creates the data point label. */
    void                UpdateDataLabel( const XclImpChDataFormat* pParentFmt );

private:
    XclChDataFormat     maData;             /// Contents of the CHDATAFORMAT record.
    XclImpChMarkerFormatRef mxMarkerFmt;    /// Data point marker (CHMARKERFORMAT record).
    XclImpChPieFormatRef mxPieFmt;          /// Pie segment format (CHPIEFORMAT record).
    XclImpChSeriesFormatRef mxSeriesFmt;    /// Series properties (CHSERIESFORMAT record).
    XclImpCh3dDataFormatRef mx3dDataFmt;    /// 3D bar format (CH3DDATAFORMAT record).
    XclImpChAttLabelRef mxAttLabel;         /// Data point label type (CHATTACHEDLABEL record).
    XclImpChTextRef     mxLabel;            /// Data point label formatting (CHTEXT group).
};

typedef ScfRef< XclImpChDataFormat > XclImpChDataFormatRef;

// ----------------------------------------------------------------------------

/** Represents the CHSERTRENDLINE record containing settings for a trend line. */
class XclImpChSerTrendLine : protected XclImpChRoot
{
public:
    typedef ::com::sun::star::uno::Reference< ::com::sun::star::chart2::XRegressionCurve > XRegressionCurveRef;

public:
    explicit            XclImpChSerTrendLine( const XclImpChRoot& rRoot );

    /** Reads the CHSERTRENDLINE record. */
    void                ReadChSerTrendLine( XclImpStream& rStrm );
    /** Sets formatting information for the trend line. */
    inline void         SetDataFormat( XclImpChDataFormatRef xDataFmt ) { mxDataFmt = xDataFmt; }

    /** Creates an API object representing this trend line. */
    XRegressionCurveRef CreateRegressionCurve() const;

private:
    XclChSerTrendLine   maData;             /// Contents of the CHSERTRENDLINE record.
    XclImpChDataFormatRef mxDataFmt;        /// Formatting settings of the trend line.
};

typedef ScfRef< XclImpChSerTrendLine > XclImpChSerTrendLineRef;

// ----------------------------------------------------------------------------

/** Represents the CHSERERRORBAR record containing settings for error bars. */
class XclImpChSerErrorBar : protected XclImpChRoot
{
public:
    typedef ::com::sun::star::uno::Reference< ::com::sun::star::chart2::data::XLabeledDataSequence >    XLabeledDataSeqRef;
    typedef ::com::sun::star::uno::Reference< ::com::sun::star::beans::XPropertySet >                   XPropertySetRef;

public:
    explicit            XclImpChSerErrorBar( const XclImpChRoot& rRoot );

    /** Reads the CHSERERRORBAR record. */
    void                ReadChSerErrorBar( XclImpStream& rStrm );
    /** Sets link and formatting information for the error bars. */
    void                SetSeriesData(
                            XclImpChSourceLinkRef xValueLink,
                            XclImpChDataFormatRef xDataFmt );

    /** Returns the type of this error bar (X/Y, plus/minus). */
    inline sal_uInt8    GetBarType() const { return maData.mnBarType; }
    /** Creates a labeled data sequence object from value data link. */
    XLabeledDataSeqRef  CreateValueSequence() const;

    /** Tries to create an error bar API object from the specified Excel error bars. */
    static XPropertySetRef CreateErrorBar(
                            const XclImpChSerErrorBar* pPosBar,
                            const XclImpChSerErrorBar* pNegBar );

private:
    XclChSerErrorBar    maData;             /// Contents of the CHSERERRORBAR record.
    XclImpChSourceLinkRef mxValueLink;      /// Link data for manual error bar values.
    XclImpChDataFormatRef mxDataFmt;        /// Formatting settings of the error bars.
};

typedef ScfRef< XclImpChSerErrorBar > XclImpChSerErrorBarRef;

// ----------------------------------------------------------------------------

/** Represents the CHSERIES record group describing a data series in a chart.

    The CHSERIES group consists of: CHSERIES, CHBEGIN, CHSOURCELINK groups,
    CHDATAFORMAT groups, CHSERGROUP, CHSERPARENT, CHSERERRORBAR,
    CHSERTRENDLINE, CHEND.
 */
class XclImpChSeries : public XclImpChGroupBase, protected XclImpChRoot
{
public:
    typedef ::com::sun::star::uno::Reference< ::com::sun::star::chart2::XDataSeries >                   XDataSeriesRef;
    typedef ::com::sun::star::uno::Reference< ::com::sun::star::chart2::data::XLabeledDataSequence >    XLabeledDataSeqRef;
    typedef ::com::sun::star::uno::Reference< ::com::sun::star::beans::XPropertySet >                   XPropertySetRef;

public:
    explicit            XclImpChSeries( const XclImpChRoot& rRoot, sal_uInt16 nSeriesIdx );

    /** Reads the CHSERIES record (called by base class). */
    virtual void        ReadHeaderRecord( XclImpStream& rStrm );
    /** Reads a record from the CHSERIES group (called by base class). */
    virtual void        ReadSubRecord( XclImpStream& rStrm );

    /** Sets a data point or series format (CHDATAFORMAT group) for this series. */
    void                SetDataFormat( XclImpChDataFormatRef xDataFmt );
    /** Sets a label text (CHTEXT group) attached  to a series or data point. */
    void                SetDataLabel( XclImpChTextRef xLabel );
    /** Adds error bar settings from the passed series to the own series. */
    void                AddChildSeries( const XclImpChSeries& rSeries );
    /** Updates missing series formatting by using default formatting from axes sets. */
    void                FinalizeDataFormats();

    /** Returns the axes set identifier this series is assigned to (primary/secondary). */
    inline sal_uInt16   GetGroupIdx() const { return mnGroupIdx; }
    /** Returns the 0-based series index described by this series. */
    inline sal_uInt16   GetSeriesIdx() const { return mnSeriesIdx; }
    /** Returns the 0-based index of the parent series (e.g. of a trend line). */
    inline sal_uInt16   GetParentIdx() const { return mnParentIdx; }
    /** Returns the format index of the series used for automatic line and area colors. */
    inline sal_uInt16   GetFormatIdx() const { return mxSeriesFmt.is() ? mxSeriesFmt->GetFormatIdx() : EXC_CHDATAFORMAT_DEFAULT; }
    /** Returns true, if the series is child of another series (e.g. trend line). */
    inline bool         HasParentSeries() const { return mnParentIdx != EXC_CHSERIES_INVALID; }
    /** Returns true, if the series contains child series (e.g. trend lines). */
    inline bool         HasChildSeries() const { return !maTrendLines.empty() || !maErrorBars.empty(); }
    /** Returns series title or an empty string, if the series does not contain a title. */
    inline const String& GetTitle() const { return mxTitleLink.is() ? mxTitleLink->GetString() : String::EmptyString(); }

    /** Returns true, if the series line is smoothed. */
    inline bool         HasSpline() const { return mxSeriesFmt.is() && mxSeriesFmt->HasSpline(); }

    /** Creates a labeled data sequence object from value data link. */
    XLabeledDataSeqRef  CreateValueSequence( const ::rtl::OUString& rValueRole ) const;
    /** Creates a labeled data sequence object from category data link. */
    XLabeledDataSeqRef  CreateCategSequence( const ::rtl::OUString& rCategRole ) const;
    /** Creates a data series object with initialized source links. */
    XDataSeriesRef      CreateDataSeries() const;

    void                FillAllSourceLinks(::std::vector<ScSharedTokenRef>& rTokens) const;

private:
    /** Reads a CHSOURCELINK record. */
    void                ReadChSourceLink( XclImpStream& rStrm );
    /** Reads a CHDATAFORMAT group containing series and point formatting. */
    void                ReadChDataFormat( XclImpStream& rStrm );
    /** Reads a CHSERPARENT record specifying the parent series of this series. */
    void                ReadChSerParent( XclImpStream& rStrm );
    /** Reads a CHSERTRENDLINE record containing trend line settings. */
    void                ReadChSerTrendLine( XclImpStream& rStrm );
    /** Reads a CHSERERRORBAR record containing error bar settings. */
    void                ReadChSerErrorBar( XclImpStream& rStrm );

    /** Creates a new CHDATAFORMAT group with the specified point index. */
    XclImpChDataFormatRef CreateDataFormat( sal_uInt16 nPointIdx, sal_uInt16 nFormatIdx );
    /** Returns the pointer to a CHDATAFORMAT group reference or 0 for invalid pointer index. */
    XclImpChDataFormatRef* GetDataFormatRef( sal_uInt16 nPointIdx );
    /** Returns the pointer to a CHTEXT group reference or 0 for invalid pointer index. */
    XclImpChTextRef*    GetDataLabelRef( sal_uInt16 nPointIdx );

    /** Converts all trend lines and inserts them into the passed API data series object. */
    void                ConvertTrendLines( XDataSeriesRef xDataSeries ) const;
    /** Tries to create an error bar API object from the specified Excel error bars. */
    XPropertySetRef     CreateErrorBar( sal_uInt8 nPosBarId, sal_uInt8 nNegBarId ) const;

private:
    typedef ScfRefMap< sal_uInt16, XclImpChDataFormat > XclImpChDataFormatMap;
    typedef ScfRefMap< sal_uInt16, XclImpChText >       XclImpChTextMap;
    typedef ::std::list< XclImpChSerTrendLineRef >      XclImpChSerTrendLineList;
    typedef ScfRefMap< sal_uInt8, XclImpChSerErrorBar > XclImpChSerErrorBarMap;

    XclChSeries         maData;             /// Contents of the CHSERIES record.
    XclImpChSourceLinkRef mxValueLink;      /// Link data for series values.
    XclImpChSourceLinkRef mxCategLink;      /// Link data for series category names.
    XclImpChSourceLinkRef mxTitleLink;      /// Link data for series title.
    XclImpChSourceLinkRef mxBubbleLink;     /// Link data for series bubble sizes.
    XclImpChDataFormatRef mxSeriesFmt;      /// CHDATAFORMAT group for series format.
    XclImpChDataFormatMap maPointFmts;      /// CHDATAFORMAT groups for data point formats.
    XclImpChTextMap     maLabels;           /// Data point labels (CHTEXT groups).
    XclImpChSerTrendLineList maTrendLines;  /// Trend line settings (CHSERTRENDLINE records).
    XclImpChSerErrorBarMap maErrorBars;     /// Error bar settings (CHSERERRORBAR records).
    sal_uInt16          mnGroupIdx;         /// Chart type group (CHTYPEGROUP group) this series is assigned to.
    sal_uInt16          mnSeriesIdx;        /// 0-based series index.
    sal_uInt16          mnParentIdx;        /// 0-based index of parent series (trend lines and error bars).
};

typedef ScfRef< XclImpChSeries > XclImpChSeriesRef;

// Chart type groups ==========================================================

class XclImpChType : protected XclImpChRoot
{
public:
    typedef ::com::sun::star::uno::Reference< ::com::sun::star::chart2::XDiagram >          XDiagramRef;
    typedef ::com::sun::star::uno::Reference< ::com::sun::star::chart2::XCoordinateSystem > XCoordSystemRef;
    typedef ::com::sun::star::uno::Reference< ::com::sun::star::chart2::XChartType >        XChartTypeRef;

public:
    explicit            XclImpChType( const XclImpChRoot& rRoot );

    /** Reads a chart type record (e.g. CHBAR, CHLINE, CHPIE, ...). */
    void                ReadChType( XclImpStream& rStrm );
    /** Final processing after reading the entire chart. */
    void                Finalize( bool bStockChart );

    /** Returns the record identifier of the chart type record. */
    inline sal_uInt16   GetRecId() const { return mnRecId; }
    /** Returns the chart type info struct for the contained chart type. */
    inline const XclChTypeInfo& GetTypeInfo() const { return maTypeInfo; }
    /** Returns true, if the series in this chart type group are stacked on each other (no percentage). */
    bool                IsStacked() const;
    /** Returns true, if the series in this chart type group are stacked on each other as percentage. */
    bool                IsPercent() const;
    /** Returns true, if chart type has category labels enabled (may be disabled in radar charts). */
    bool                HasCategoryLabels() const;

    /** Creates a coordinate system according to the contained chart type. */
    XCoordSystemRef     CreateCoordSystem( bool b3dChart ) const;
    /** Creates and returns an object that represents the contained chart type. */
    XChartTypeRef       CreateChartType( XDiagramRef xDiagram, bool b3dChart ) const;

private:
    XclChType           maData;             /// Contents of the chart type record.
    sal_uInt16          mnRecId;            /// Record identifier for chart type.
    XclChTypeInfo       maTypeInfo;         /// Chart type info for the contained type.
};

// ----------------------------------------------------------------------------

/** Represents the CHCHART3D record that contains 3D view settings. */
class XclImpChChart3d
{
public:
    /** Reads the CHCHART3D record (properties for 3D charts). */
    void                ReadChChart3d( XclImpStream& rStrm );
    /** Returns true, if the data points are clustered on the X axis. */
    inline bool         IsClustered() const { return ::get_flag( maData.mnFlags, EXC_CHCHART3D_CLUSTER ); }
    /** Converts and writes the contained data to the passed property set. */
    void                Convert( ScfPropertySet& rPropSet, bool b3dWallChart ) const;

private:
    XclChChart3d        maData;             /// Contents of the CHCHART3D record.
};

typedef ScfRef< XclImpChChart3d > XclImpChChart3dRef;

// ----------------------------------------------------------------------------

/** Represents the CHLEGEND record group describing the chart legend.

    The CHLEGEND group consists of: CHLEGEND, CHBEGIN, CHFRAME group,
    CHTEXT group, CHEND.
 */
class XclImpChLegend : public XclImpChGroupBase, protected XclImpChRoot
{
public:
    typedef ::com::sun::star::uno::Reference< ::com::sun::star::chart2::XLegend > XLegendRef;

public:
    explicit            XclImpChLegend( const XclImpChRoot& rRoot );

    /** Reads the CHLEGEND record (called by base class). */
    virtual void        ReadHeaderRecord( XclImpStream& rStrm );
    /** Reads a record from the CHLEGEND group (called by base class). */
    virtual void        ReadSubRecord( XclImpStream& rStrm );
    /** Final processing after reading the entire chart. */
    void                Finalize();

    /** Creates a new legend object. */
    XLegendRef          CreateLegend() const;

private:
    XclChLegend         maData;             /// Contents of the CHLEGEND record.
    XclImpChTextRef     mxText;             /// Legend text format (CHTEXT group).
    XclImpChFrameRef    mxFrame;            /// Legend frame format (CHFRAME group).
};

typedef ScfRef< XclImpChLegend > XclImpChLegendRef;

// ----------------------------------------------------------------------------

/** Represents the CHDROPBAR record group describing pos/neg bars in line charts.

    The CHDROPBAR group consists of: CHDROPBAR, CHBEGIN, CHLINEFORMAT,
    CHAREAFORMAT, CHESCHERFORMAT group, CHEND.
 */
class XclImpChDropBar : public XclImpChFrameBase
{
public:
    explicit            XclImpChDropBar( sal_uInt16 nDropBar );

    /** Reads the CHDROPBAR record (called by base class). */
    virtual void        ReadHeaderRecord( XclImpStream& rStrm );

    /** Converts and writes the contained frame data to the passed property set. */
    void                Convert( const XclImpChRoot& rRoot, ScfPropertySet& rPropSet ) const;

private:
    sal_uInt16          mnDropBar;          /// Drop bar identifier, needed for auto format.
    sal_uInt16          mnBarDist;          /// Distance between bars (CHDROPBAR record).
};

typedef ScfRef< XclImpChDropBar > XclImpChDropBarRef;

// ----------------------------------------------------------------------------

/** Represents the CHTYPEGROUP record group describing a group of series.

    The CHTYPEGROUP group consists of: CHTYPEGROUP, CHBEGIN, a chart type
    record (e.g. CHBAR, CHLINE, CHAREA, CHPIE, ...), CHCHART3D, CHLEGEND group,
    CHDEFAULTTEXT groups (CHDEFAULTTEXT with CHTEXT groups), CHDROPBAR groups,
    CHCHARTLINE groups (CHCHARTLINE with CHLINEFORMAT), CHDATAFORMAT group,
    CHEND.
 */
class XclImpChTypeGroup : public XclImpChGroupBase, protected XclImpChRoot
{
public:
    typedef ::com::sun::star::uno::Reference< ::com::sun::star::chart2::XDiagram >                      XDiagramRef;
    typedef ::com::sun::star::uno::Reference< ::com::sun::star::chart2::XCoordinateSystem >             XCoordSystemRef;
    typedef ::com::sun::star::uno::Reference< ::com::sun::star::chart2::XChartType >                    XChartTypeRef;
    typedef ::com::sun::star::uno::Reference< ::com::sun::star::chart2::XDataSeries >                   XDataSeriesRef;
    typedef ::com::sun::star::uno::Reference< ::com::sun::star::chart2::data::XLabeledDataSequence >    XLabeledDataSeqRef;

public:
    explicit            XclImpChTypeGroup( const XclImpChRoot& rRoot );

    /** Reads the CHTYPEGROUP record (called by base class). */
    virtual void        ReadHeaderRecord( XclImpStream& rStrm );
    /** Reads a record from the CHTYPEGROUP group (called by base class). */
    virtual void        ReadSubRecord( XclImpStream& rStrm );
    /** Final processing after reading the entire chart. */
    void                Finalize();

    /** Inserts a series attached to this chart type group.*/
    void                AddSeries( XclImpChSeriesRef xSeries );
    /** Marks the passed format index as used. PopUnusedFormatIndex() will not return this index. */
    void                SetUsedFormatIndex( sal_uInt16 nFormatIdx );
    /** Returns the next unused format index and marks it as used. */
    sal_uInt16          PopUnusedFormatIndex();

    /** Returns the index of this chart type group. */
    inline sal_uInt16   GetGroupIdx() const { return maData.mnGroupIdx; }
    /** Returns the chart type info struct for the contained chart type. */
    inline const XclChExtTypeInfo& GetTypeInfo() const { return maTypeInfo; }
    /** Returns true, if this chart type group contains at least one valid series. */
    inline bool         IsValidGroup() const { return !maSeries.empty(); }
    /** Returns true, if the series in this chart type group are stacked on each other (no percentage). */
    inline bool         IsStacked() const { return maType.IsStacked(); }
    /** Returns true, if the series in this chart type group are stacked on each other as percentage. */
    inline bool         IsPercent() const { return maType.IsPercent(); }
    /** Returns true, if the chart is three-dimensional. */
    inline bool         Is3dChart() const { return mxChart3d.is() && maTypeInfo.mbSupports3d; }
    /** Returns true, if chart type supports wall and floor format in 3d mode. */
    inline bool         Is3dWallChart() const { return Is3dChart() && (maTypeInfo.meTypeCateg != EXC_CHTYPECATEG_PIE); }
    /** Returns true, if the series in this chart type group are ordered on the Z axis. */
    inline bool         Is3dDeepChart() const { return Is3dWallChart() && mxChart3d.is() && !mxChart3d->IsClustered(); }
    /** Returns true, if category (X axis) labels are enabled (may be disabled in radar charts). */
    inline bool         HasCategoryLabels() const { return maType.HasCategoryLabels(); }
    /** Returns true, if points of a series show varying automatic area format. */
    bool                HasVarPointFormat() const;
    /** Returns true, if bars are connected with lines (stacked bar charts only). */
    bool                HasConnectorLines() const;

    /** Returns the legend object. */
    inline XclImpChLegendRef GetLegend() const { return mxLegend; }
    /** Returns the default series data format. */
    inline XclImpChDataFormatRef GetGroupFormat() const { return mxGroupFmt; }
    /** Returns series title, if the chart type group contains only one single series. */
    const String&       GetSingleSeriesTitle() const;

    /** Converts and writes all 3D settings to the passed diagram. */
    void                ConvertChart3d( ScfPropertySet& rPropSet ) const;
    /** Creates a coordinate system according to the contained chart type. */
    XCoordSystemRef     CreateCoordSystem() const;
    /** Creates and returns an object that represents the contained chart type. */
    XChartTypeRef       CreateChartType( XDiagramRef xDiagram, sal_Int32 nApiAxesSetIdx ) const;
    /** Creates a labeled data sequence object for axis categories. */
    XLabeledDataSeqRef  CreateCategSequence() const;

private:
    /** Reads a CHDROPBAR record group. */
    void                ReadChDropBar( XclImpStream& rStrm );
    /** Reads a CHCHARTLINE record group. */
    void                ReadChChartLine( XclImpStream& rStrm );
    /** Reads a CHDATAFORMAT record group (default series format). */
    void                ReadChDataFormat( XclImpStream& rStrm );

    /** Returns true, if the chart type group contains a hi-lo line format. */
    inline bool         HasHiLoLine() const { return maChartLines.has( EXC_CHCHARTLINE_HILO ); }
    /** Returns true, if the chart type group contains drop bar formats. */
    inline bool         HasDropBars() const { return !maDropBars.empty(); }

    /** Inserts the passed series into the chart type. Adds additional properties to the series. */
    void                InsertDataSeries( XChartTypeRef xChartType,
                            XDataSeriesRef xSeries, sal_Int32 nApiAxesSetIdx ) const;
    /** Creates all data series of any chart type except stock charts. */
    void                CreateDataSeries( XChartTypeRef xChartType, sal_Int32 nApiAxesSetIdx ) const;
    /** Creates all data series of of a stock chart. */
    void                CreateStockSeries( XChartTypeRef xChartType, sal_Int32 nApiAxesSetIdx ) const;

private:
    typedef ::std::vector< XclImpChSeriesRef >          XclImpChSeriesVec;
    typedef ScfRefMap< sal_uInt16, XclImpChDropBar >    XclImpChDropBarMap;
    typedef ScfRefMap< sal_uInt16, XclImpChLineFormat > XclImpChLineFormatMap;
    typedef ::std::set< sal_uInt16 >                    UInt16Set;

    XclChTypeGroup      maData;             /// Contents of the CHTYPEGROUP record.
    XclImpChType        maType;             /// Chart type (e.g. CHBAR, CHLINE, ...).
    XclChExtTypeInfo    maTypeInfo;         /// Extended chart type info.
    XclImpChSeriesVec   maSeries;           /// Series attached to this chart type group (CHSERIES groups).
    XclImpChSeriesRef   mxFirstSeries;      /// First series in this chart type group (CHSERIES groups).
    XclImpChChart3dRef  mxChart3d;          /// 3D settings (CHCHART3D record).
    XclImpChLegendRef   mxLegend;           /// Chart legend (CHLEGEND group).
    XclImpChDropBarMap  maDropBars;         /// Dropbars (CHDROPBAR group).
    XclImpChLineFormatMap maChartLines;     /// Global line formats (CHCHARTLINE group).
    XclImpChDataFormatRef mxGroupFmt;       /// Default format for all series (CHDATAFORMAT group).
    UInt16Set           maUnusedFormats;    /// Contains unused format indexes for automatic colors.
};

typedef ScfRef< XclImpChTypeGroup > XclImpChTypeGroupRef;

// Axes =======================================================================

class XclImpChLabelRange : protected XclImpChRoot
{
public:
    typedef ::com::sun::star::chart2::ScaleData ScaleData;

public:
    explicit            XclImpChLabelRange( const XclImpChRoot& rRoot );
    /** Reads the CHLABELRANGE record (category axis scaling properties). */
    void                ReadChLabelRange( XclImpStream& rStrm );
    /** Converts category axis scaling settings. */
    void                Convert( ScfPropertySet& rPropSet, ScaleData& rScaleData, bool bMirrorOrient ) const;
    /** Converts position settings of this axis at a crossing axis. */
    void                ConvertAxisPosition( ScfPropertySet& rPropSet, bool b3dChart ) const;

private:
    XclChLabelRange     maData;             /// Contents of the CHLABELRANGE record.
};

typedef ScfRef< XclImpChLabelRange > XclImpChLabelRangeRef;

// ----------------------------------------------------------------------------

class XclImpChValueRange : protected XclImpChRoot
{
public:
    typedef ::com::sun::star::chart2::ScaleData ScaleData;

public:
    explicit            XclImpChValueRange( const XclImpChRoot& rRoot );
    /** Reads the CHVALUERANGE record (numeric axis scaling properties). */
    void                ReadChValueRange( XclImpStream& rStrm );
    /** Converts value axis scaling settings. */
    void                Convert( ScaleData& rScaleData, bool bMirrorOrient ) const;
    /** Converts position settings of this axis at a crossing axis. */
    void                ConvertAxisPosition( ScfPropertySet& rPropSet ) const;

private:
    XclChValueRange     maData;             /// Contents of the CHVALUERANGE record.
};

typedef ScfRef< XclImpChValueRange > XclImpChValueRangeRef;

// ----------------------------------------------------------------------------

class XclImpChTick : protected XclImpChRoot
{
public:
    explicit            XclImpChTick( const XclImpChRoot& rRoot );
    /** Reads the CHTICK record (axis ticks properties). */
    void                ReadChTick( XclImpStream& rStrm );

    /** Returns true, if the axis shows attached labels. */
    inline bool         HasLabels() const { return maData.mnLabelPos != EXC_CHTICK_NOLABEL; }
    /** Returns the leading font color for the axis labels. */
    Color               GetFontColor() const;
    /** Returns the rotation value for the axis labels. */
    sal_uInt16          GetRotation() const;

    /** Converts and writes the contained data to the passed property set. */
    void                Convert( ScfPropertySet& rPropSet ) const;

private:
    XclChTick           maData;             /// Contents of the CHTICK record.
};

typedef ScfRef< XclImpChTick > XclImpChTickRef;

// ----------------------------------------------------------------------------

/** Represents the CHAXIS record group describing an entire chart axis.

    The CHAXIS group consists of: CHAXIS, CHBEGIN, CHLABELRANGE, CHEXTRANGE,
    CHVALUERANGE, CHFORMAT, CHTICK, CHFONT, CHAXISLINE groups (CHAXISLINE with
    CHLINEFORMAT, CHAREAFORMAT, and CHESCHERFORMAT group), CHEND.
 */
class XclImpChAxis : public XclImpChGroupBase, public XclImpChFontBase, protected XclImpChRoot
{
public:
    typedef ::com::sun::star::uno::Reference< ::com::sun::star::chart2::XAxis > XAxisRef;

public:
    explicit            XclImpChAxis( const XclImpChRoot& rRoot, sal_uInt16 nAxisType = EXC_CHAXIS_NONE );

    /** Reads the CHAXIS record (called by base class). */
    virtual void        ReadHeaderRecord( XclImpStream& rStrm );
    /** Reads a record from the CHAXIS group (called by base class). */
    virtual void        ReadSubRecord( XclImpStream& rStrm );
    /** Final processing after reading the entire chart. */
    void                Finalize();

    /** Returns the font index for the axis labels. */
    virtual sal_uInt16  GetFontIndex() const;
    /** Returns the font color for the axis labels. */
    virtual Color       GetFontColor() const;
    /** Returns the rotation value for axis labels. */
    virtual sal_uInt16  GetRotation() const;

    /** Returns the type of this axis. */
    inline sal_uInt16   GetAxisType() const { return maData.mnType; }
    /** Returns the axis dimension index used by the chart API. */
    inline sal_Int32    GetApiAxisDimension() const { return maData.GetApiAxisDimension(); }
    /** Returns true, if the axis is active. */
    inline bool         IsActivated() const { return !mxAxisLine || mxAxisLine->IsShowAxis(); }
    /** Returns true, if the axis contains caption labels. */
    inline bool         HasLabels() const { return !mxTick || mxTick->HasLabels(); }
    /** Returns true, if the axis shows its major grid lines. */
    inline bool         HasMajorGrid() const { return mxMajorGrid.is(); }
    /** Returns true, if the axis shows its minor grid lines. */
    inline bool         HasMinorGrid() const { return mxMinorGrid.is(); }

    /** Creates an API axis object. */
    XAxisRef            CreateAxis( const XclImpChTypeGroup& rTypeGroup, const XclImpChAxis* pCrossingAxis ) const;
    /** Converts and writes 3D wall/floor properties to the passed property set. */
    void                ConvertWall( ScfPropertySet& rPropSet ) const;
    /** Converts position settings of this axis at a crossing axis. */
    void                ConvertAxisPosition( ScfPropertySet& rPropSet, const XclImpChTypeGroup& rTypeGroup ) const;

private:
    /** Reads a CHAXISLINE record specifying the target for following line properties. */
    void                ReadChAxisLine( XclImpStream& rStrm );
    /** Creates a CHFRAME object and stores it into the mxWallFrame member. */
    void                CreateWallFrame();

private:
    XclChAxis           maData;             /// Contents of the CHAXIS record.
    XclImpChLabelRangeRef mxLabelRange;     /// Category scaling (CHLABELRANGE record).
    XclImpChValueRangeRef mxValueRange;     /// Value scaling (CHVALUERANGE record).
    XclImpChTickRef     mxTick;             /// Axis ticks (CHTICK record).
    XclImpChFontRef     mxFont;             /// Index into font buffer (CHFONT record).
    XclImpChLineFormatRef mxAxisLine;       /// Axis line format (CHLINEFORMAT record).
    XclImpChLineFormatRef mxMajorGrid;      /// Major grid line format (CHLINEFORMAT record).
    XclImpChLineFormatRef mxMinorGrid;      /// Minor grid line format (CHLINEFORMAT record).
    XclImpChFrameRef    mxWallFrame;        /// Wall/floor format (sub records of CHFRAME group).
    sal_uInt16          mnNumFmtIdx;        /// Index into number format buffer (CHFORMAT record).
};

typedef ScfRef< XclImpChAxis > XclImpChAxisRef;

// ----------------------------------------------------------------------------

/** Represents the CHAXESSET record group describing an axes set (X/Y/Z axes).

    The CHAXESSET group consists of: CHAXESSET, CHBEGIN, CHFRAMEPOS, CHAXIS
    groups, CHTEXT groups, CHPLOTFRAME group (CHPLOTFRAME with CHFRAME group),
    CHTYPEGROUP group, CHEND.
 */
class XclImpChAxesSet : public XclImpChGroupBase, protected XclImpChRoot
{
public:
    typedef ::com::sun::star::uno::Reference< ::com::sun::star::chart2::XDiagram >          XDiagramRef;
    typedef ::com::sun::star::uno::Reference< ::com::sun::star::chart2::XCoordinateSystem > XCoordSystemRef;
    typedef ::com::sun::star::uno::Reference< ::com::sun::star::chart2::XAxis >             XAxisRef;

public:
    explicit            XclImpChAxesSet( const XclImpChRoot& rRoot, sal_uInt16 nAxesSetId );

    /** Reads the CHAXESSET record (called by base class). */
    virtual void        ReadHeaderRecord( XclImpStream& rStrm );
    /** Reads a record from the CHAXESSET group (called by base class). */
    virtual void        ReadSubRecord( XclImpStream& rStrm );
    /** Final processing after reading the entire chart. */
    void                Finalize();

    /** Returns true, if this axes set exists (returns false if this is a dummy object). */
    inline bool         IsValidAxesSet() const { return !maTypeGroups.empty(); }
    /** Returns the index of the axes set (primary/secondary). */
    inline sal_uInt16   GetAxesSetId() const { return maData.mnAxesSetId; }
    /** Returns the axes set index used by the chart API. */
    inline sal_Int32    GetApiAxesSetIndex() const { return maData.GetApiAxesSetIndex(); }

    /** Returns the specified chart type group. */
    inline XclImpChTypeGroupRef GetTypeGroup( sal_uInt16 nGroupIdx ) const { return maTypeGroups.get( nGroupIdx ); }
    /** Returns the first chart type group. */
    XclImpChTypeGroupRef GetFirstTypeGroup() const;
    /** Looks for a legend in all chart type groups and returns it. */
    XclImpChLegendRef   GetLegend() const;
    /** Returns series title, if the axes set contains only one single series. */
    const String&       GetSingleSeriesTitle() const;

    /** Creates a coordinate system and converts all series and axis settings. */
    void                Convert( XDiagramRef xDiagram ) const;

private:
    /** Reads a CHAXIS record group containing a single axis. */
    void                ReadChAxis( XclImpStream& rStrm );
    /** Reads a CHTEXT record group containing an axis title. */
    void                ReadChText( XclImpStream& rStrm );
    /** Reads the CHPLOTFRAME record group containing diagram area formatting. */
    void                ReadChPlotFrame( XclImpStream& rStrm );
    /** Reads a CHTYPEGROUP record group containing chart type and chart settings. */
    void                ReadChTypeGroup( XclImpStream& rStrm );

    /** Updates text formatting of the passed axis title with global text formatting. */
    void                UpdateAxisTitle( XclImpChTextRef xTitle );

    /** Creates a coordinate system that contains all chart types for this axes set. */
    XCoordSystemRef     CreateCoordSystem( XDiagramRef xDiagram ) const;
    /** Creates and inserts an axis into the container and registers the coordinate system. */
    void                ConvertAxis( XclImpChAxisRef xChAxis, XclImpChTextRef xChAxisTitle,
                            XCoordSystemRef xCoordSystem, const XclImpChAxis* pCrossingAxis ) const;
    /** Creates and returns an API axis object. */
    XAxisRef            CreateAxis( const XclImpChAxis& rChAxis, const XclImpChAxis* pCrossingAxis ) const;
    /** Writes all properties of the background area to the passed diagram. */
    void                ConvertBackground( XDiagramRef xDiagram ) const;

private:
    typedef ScfRefMap< sal_uInt16, XclImpChTypeGroup > XclImpChTypeGroupMap;

    XclChAxesSet        maData;             /// Contents of the CHAXESSET record.
    XclImpChFramePosRef mxPos;              /// Position of the axes set (CHFRAMEPOS record).
    XclImpChAxisRef     mxXAxis;            /// The X axis (CHAXIS group).
    XclImpChAxisRef     mxYAxis;            /// The Y axis (CHAXIS group).
    XclImpChAxisRef     mxZAxis;            /// The Z axis (CHAXIS group).
    XclImpChTextRef     mxXAxisTitle;       /// The X axis title (CHTEXT group).
    XclImpChTextRef     mxYAxisTitle;       /// The Y axis title (CHTEXT group).
    XclImpChTextRef     mxZAxisTitle;       /// The Z axis title (CHTEXT group).
    XclImpChFrameRef    mxPlotFrame;        /// Plot area (CHPLOTFRAME group).
    XclImpChTypeGroupMap maTypeGroups;      /// Chart type groups (CHTYPEGROUP group).
};

typedef ScfRef< XclImpChAxesSet > XclImpChAxesSetRef;

// The chart object ===========================================================

/** Represents the CHCHART record group describing the chart contents.

    The CHCHART group consists of: CHCHART, CHBEGIN, SCL, CHPLOTGROWTH, CHFRAME
    group, CHSERIES groups, CHPROPERTIES, CHDEFAULTTEXT groups (CHDEFAULTTEXT
    with CHTEXT groups), CHUSEDAXESSETS, CHAXESSET groups, CHTEXT groups, CHEND.
 */
class XclImpChChart : public XclImpChGroupBase, protected XclImpChRoot
{
public:
    typedef ::com::sun::star::uno::Reference< ::com::sun::star::chart2::XChartDocument >    XChartDocRef;
    typedef ::com::sun::star::uno::Reference< ::com::sun::star::chart2::XDiagram >          XDiagramRef;

public:
    explicit            XclImpChChart( const XclImpRoot& rRoot );
    virtual             ~XclImpChChart();

    /** Reads the CHCHART record (called by base class). */
    virtual void        ReadHeaderRecord( XclImpStream& rStrm );
    /** Reads a record from the CHCHART group (called by base class). */
    virtual void        ReadSubRecord( XclImpStream& rStrm );
    /** Reads a CHDEFAULTTEXT group (default text formats). */
    void                ReadChDefaultText( XclImpStream& rStrm );
    /** Reads a CHDATAFORMAT group describing a series format or a data point format. */
    void                ReadChDataFormat( XclImpStream& rStrm );

    /** Sets formatting from BIFF3-BIFF5 OBJ record, if own formatting is invisible. */
    void                UpdateObjFrame( const XclObjLineData& rLineData, const XclObjFillData& rFillData );

    /** Returns the specified chart type group. */
    XclImpChTypeGroupRef GetTypeGroup( sal_uInt16 nGroupIdx ) const;
    /** Returns the specified default text. */
    XclImpChTextRef     GetDefaultText( XclChTextType eTextType ) const;
    /** Returns the number of units on the progress bar needed for the chart. */
    inline sal_Size     GetProgressSize() const { return 2 * EXC_CHART_PROGRESS_SIZE; }

    /** Converts and writes all properties to the passed chart. */
<<<<<<< HEAD
    void                Convert( XChartDocRef xChartDoc, XclImpDffConverter& rDffConv ) const;
=======
    void                Convert( XChartDocRef xChartDoc, ScfProgressBar& rProgress, const ::rtl::OUString& rObjName ) const;
>>>>>>> 22e99ad7

private:
    /** Reads a CHSERIES group (data series source and formatting). */
    void                ReadChSeries( XclImpStream& rStrm );
    /** Reads a CHPROPERTIES record (global chart properties). */
    void                ReadChProperties( XclImpStream& rStrm );
    /** Reads a CHAXESSET group (primary/secondary axes set). */
    void                ReadChAxesSet( XclImpStream& rStrm );
    /** Reads a CHTEXT group (chart title and series/point captions). */
    void                ReadChText( XclImpStream& rStrm );

    /** Final processing after reading the entire chart data. */
    void                Finalize();
    /** Finalizes series list, assigns child series to parent series. */
    void                FinalizeSeries();
    /** Assigns all imported CHDATAFORMAT groups to the respective series. */
    void                FinalizeDataFormats();
    /** Finalizes chart title, tries to detect title auto-generated from series name. */
    void                FinalizeTitle();

    /** Creates and returns a new diagram object and converts global chart settings. */
    XDiagramRef         CreateDiagram() const;

private:
    typedef ::std::vector< XclImpChSeriesRef >                  XclImpChSeriesVec;
    typedef ScfRefMap< XclChDataPointPos, XclImpChDataFormat >  XclImpChDataFormatMap;
    typedef ScfRefMap< sal_uInt16, XclImpChText >               XclImpChTextMap;

    XclChRectangle      maRect;             /// Position of the chart on the sheet (CHCHART record).
    XclImpChSeriesVec   maSeries;           /// List of series data (CHSERIES groups).
    XclImpChDataFormatMap maDataFmts;       /// All series and point formats (CHDATAFORMAT groups).
    XclImpChFrameRef    mxFrame;            /// Chart frame format (CHFRAME group).
    XclChProperties     maProps;            /// Chart properties (CHPROPERTIES record).
    XclImpChTextMap     maDefTexts;         /// Default text objects (CHDEFAULTTEXT groups).
    XclImpChAxesSetRef  mxPrimAxesSet;      /// Primary axes set (CHAXESSET group).
    XclImpChAxesSetRef  mxSecnAxesSet;      /// Secondary axes set (CHAXESSET group).
    XclImpChTextRef     mxTitle;            /// Chart title (CHTEXT group).
    XclImpChLegendRef   mxLegend;           /// Chart legend (CHLEGEND group).
};

typedef ScfRef< XclImpChChart > XclImpChChartRef;

// ----------------------------------------------------------------------------

/** Drawing container of a chart. */
class XclImpChartDrawing : public XclImpDrawing
{
public:
    explicit            XclImpChartDrawing( const XclImpRoot& rRoot, bool bOwnTab );

    /** Converts all objects and inserts them into the chart drawing page. */
    void                ConvertObjects(
                            XclImpDffConverter& rDffConv,
                            const ::com::sun::star::uno::Reference< ::com::sun::star::frame::XModel >& rxModel,
                            const Rectangle& rChartRect );

    /** Calculate the resulting rectangle of the passed anchor. */
    virtual Rectangle   CalcAnchorRect( const XclObjAnchor& rAnchor, bool bDffAnchor ) const;
    /** Called whenever an object has been inserted into the draw page. */
    virtual void        OnObjectInserted( const XclImpDrawObjBase& rDrawObj );

private:
    Rectangle           maChartRect;        /// Position and size of the chart shape in 1/100 mm.
    SCTAB               mnScTab;            /// Index of the sheet that contains the chart.
    bool                mbOwnTab;           /// True = own sheet, false = embedded object.
};

// ----------------------------------------------------------------------------

/** Represents the entire chart substream (all records in BOF/EOF block). */
class XclImpChart : protected XclImpRoot
{
public:
    typedef ::com::sun::star::uno::Reference< ::com::sun::star::frame::XModel > XModelRef;

public:
    /** Constructs a new chart object.
        @param bOwnTab  True = chart is on an own sheet; false = chart is an embedded object. */
    explicit            XclImpChart( const XclImpRoot& rRoot, bool bOwnTab );
    virtual             ~XclImpChart();

    /** Reads the complete chart substream (BOF/EOF block).
        @descr  The passed stream must be located in the BOF record of the chart substream. */
    void                ReadChartSubStream( XclImpStream& rStrm );
    /** Sets formatting from BIFF3-BIFF5 OBJ record, if own formatting is invisible. */
    void                UpdateObjFrame( const XclObjLineData& rLineData, const XclObjFillData& rFillData );

    /** Returns the number of units on the progress bar needed for the chart. */
    sal_Size            GetProgressSize() const;
    /** Returns true, if the chart is based on a pivot table. */
    inline bool         IsPivotChart() const { return mbIsPivotChart; }

    /** Creates the chart object in the passed component. */
<<<<<<< HEAD
    void                Convert( XModelRef xModel, XclImpDffConverter& rDffConv, const Rectangle& rChartRect ) const;
=======
    void                Convert( XModelRef xModel, ScfProgressBar& rProgress, const ::rtl::OUString& rObjName ) const;
>>>>>>> 22e99ad7

private:
    /** Returns (initially creates) the drawing container for embedded shapes. **/
    XclImpChartDrawing& GetChartDrawing();
    /** Reads the CHCHART group (entire chart data). */
    void                ReadChChart( XclImpStream& rStrm );

private:
    typedef ScfRef< XclImpChartDrawing > XclImpChartDrawingRef;

    XclImpChChartRef    mxChartData;        /// The chart data (CHCHART group).
    XclImpChartDrawingRef mxChartDrawing;   /// Drawing container for embedded shapes.
    bool                mbOwnTab;           /// true = own sheet; false = embedded object.
    bool                mbIsPivotChart;     /// true = chart is based on a pivot table.
};

// ============================================================================

#endif
<|MERGE_RESOLUTION|>--- conflicted
+++ resolved
@@ -1355,11 +1355,9 @@
     inline sal_Size     GetProgressSize() const { return 2 * EXC_CHART_PROGRESS_SIZE; }
 
     /** Converts and writes all properties to the passed chart. */
-<<<<<<< HEAD
-    void                Convert( XChartDocRef xChartDoc, XclImpDffConverter& rDffConv ) const;
-=======
-    void                Convert( XChartDocRef xChartDoc, ScfProgressBar& rProgress, const ::rtl::OUString& rObjName ) const;
->>>>>>> 22e99ad7
+    void                Convert( XChartDocRef xChartDoc,
+                            XclImpDffConverter& rDffConv,
+                            const ::rtl::OUString& rObjName ) const;
 
 private:
     /** Reads a CHSERIES group (data series source and formatting). */
@@ -1453,11 +1451,10 @@
     inline bool         IsPivotChart() const { return mbIsPivotChart; }
 
     /** Creates the chart object in the passed component. */
-<<<<<<< HEAD
-    void                Convert( XModelRef xModel, XclImpDffConverter& rDffConv, const Rectangle& rChartRect ) const;
-=======
-    void                Convert( XModelRef xModel, ScfProgressBar& rProgress, const ::rtl::OUString& rObjName ) const;
->>>>>>> 22e99ad7
+    void                Convert( XModelRef xModel,
+                            XclImpDffConverter& rDffConv,
+                            const ::rtl::OUString& rObjName,
+                            const Rectangle& rChartRect ) const;
 
 private:
     /** Returns (initially creates) the drawing container for embedded shapes. **/
