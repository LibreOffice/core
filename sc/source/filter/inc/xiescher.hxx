/*************************************************************************
 *
 * DO NOT ALTER OR REMOVE COPYRIGHT NOTICES OR THIS FILE HEADER.
 *
 * Copyright 2000, 2010 Oracle and/or its affiliates.
 *
 * OpenOffice.org - a multi-platform office productivity suite
 *
 * This file is part of OpenOffice.org.
 *
 * OpenOffice.org is free software: you can redistribute it and/or modify
 * it under the terms of the GNU Lesser General Public License version 3
 * only, as published by the Free Software Foundation.
 *
 * OpenOffice.org is distributed in the hope that it will be useful,
 * but WITHOUT ANY WARRANTY; without even the implied warranty of
 * MERCHANTABILITY or FITNESS FOR A PARTICULAR PURPOSE.  See the
 * GNU Lesser General Public License version 3 for more details
 * (a copy is included in the LICENSE file that accompanied this code).
 *
 * You should have received a copy of the GNU Lesser General Public License
 * version 3 along with OpenOffice.org.  If not, see
 * <http://www.openoffice.org/license.html>
 * for a copy of the LGPLv3 License.
 *
 ************************************************************************/

#ifndef SC_XIESCHER_HXX
#define SC_XIESCHER_HXX

#include <vector>
#include <map>
#include <filter/msfilter/msdffimp.hxx>
#include <filter/msfilter/msocximex.hxx>
#include <vcl/graph.hxx>
#include "xlescher.hxx"
#include "xiroot.hxx"
#include "xistring.hxx"

namespace com { namespace sun { namespace star {
    namespace drawing { class XShape; }
    namespace form { class XForm; }
} } }

class SdrObjList;
class ScfProgressBar;
class ScfPropertySet;
class XclImpChart;
class XclImpDffConverter;
class XclImpDrawing;

// Drawing objects ============================================================

class XclImpDrawObjBase;
typedef ScfRef< XclImpDrawObjBase > XclImpDrawObjRef;

/** Base class for drawing objects (OBJ records). */
class XclImpDrawObjBase : protected XclImpRoot
{
public:
    explicit            XclImpDrawObjBase( const XclImpRoot& rRoot );
    virtual             ~XclImpDrawObjBase();

    /** Reads the BIFF3 OBJ record, returns a new drawing object. */
    static XclImpDrawObjRef ReadObj3( const XclImpRoot& rRoot, XclImpStream& rStrm );
    /** Reads the BIFF4 OBJ record, returns a new drawing object. */
    static XclImpDrawObjRef ReadObj4( const XclImpRoot& rRoot, XclImpStream& rStrm );
    /** Reads the BIFF5 OBJ record, returns a new drawing object. */
    static XclImpDrawObjRef ReadObj5( const XclImpRoot& rRoot, XclImpStream& rStrm );
    /** Reads the BIFF8 OBJ record, returns a new drawing object. */
    static XclImpDrawObjRef ReadObj8( const XclImpRoot& rRoot, XclImpStream& rStrm );

    /** Sets whether this is an area object (then its width and height must be greater than 0). */
    inline void         SetAreaObj( bool bAreaObj ) { mbAreaObj = bAreaObj; }
    /** If set to true, a new SdrObject will be created while in DFF import. */
    inline void         SetSimpleMacro( bool bMacro ) { mbSimpleMacro = bMacro; }

    /** Sets the object anchor explicitly. */
    void                SetAnchor( const XclObjAnchor& rAnchor );
    /** Sets shape data from DFF stream. */
    void                SetDffData( const DffObjData& rDffObjData, const String& rObjName, const String& rHyperlink, bool bVisible, bool bAutoMargin );

    /** If set to false, the SdrObject will not be created, processed, or inserted into the draw page. */
    inline void         SetProcessSdrObj( bool bProcess ) { mbProcessSdr = bProcess; }
    /** If set to false, the SdrObject will be created or processed, but not be inserted into the draw page. */
    inline void         SetInsertSdrObj( bool bInsert ) { mbInsertSdr = bInsert; }
    /** If set to true, a new SdrObject will be created while in DFF import. */
    inline void         SetCustomDffObj( bool bCustom ) { mbCustomDff = bCustom; }

    /** Returns the sheet index and Excel object identifier from OBJ record. */
    inline sal_uInt16   GetObjId() const { return mnObjId; }
    /** Returns the Excel object type from OBJ record. */
    inline sal_uInt16   GetObjType() const { return mnObjType; }
    /** Returns the name of this object, may generate a default name. */
    String              GetObjName() const;
    /** Returns associated macro name, if set, otherwise zero length string. */
    inline const String& GetMacroName() const { return maMacroName; }

    /** Returns the shape identifier used in the DFF stream. */
    inline sal_uInt32   GetDffShapeId() const { return mnDffShapeId; }
    /** Returns the shape flags from the DFF stream. */
    inline sal_uInt32   GetDffFlags() const { return mnDffFlags; }

    /** Returns true, if the object is hidden. */
    inline bool         IsHidden() const { return mbHidden; }
    /** Returns true, if the object is visible. */
    inline bool         IsVisible() const { return mbVisible; }
    /** Returns true, if the object is printable. */
    inline bool         IsPrintable() const { return mbPrintable; }

    /** Returns the object anchor if existing, null otherwise. */
    const XclObjAnchor* GetAnchor() const;
    /** Returns true, if the passed size is valid for this object. */
    bool                IsValidSize( const Rectangle& rAnchorRect ) const;
    /** Returns the range in the sheet covered by this object. */
    ScRange             GetUsedArea( SCTAB nScTab ) const;

    /** Returns true, if the object is valid and will be processed. */
    inline bool         IsProcessSdrObj() const { return mbProcessSdr && !mbHidden; }
    /** Returns true, if the SdrObject will be created or processed, but not be inserted into the draw page. */
    inline bool         IsInsertSdrObj() const { return mbInsertSdr; }

    /** Returns the needed size on the progress bar (calls virtual DoGetProgressSize() function). */
    sal_Size            GetProgressSize() const;
    /** Creates and returns an SdrObject from the contained data. Caller takes ownership! */
    SdrObject*          CreateSdrObject( XclImpDffConverter& rDffConv, const Rectangle& rAnchorRect, bool bIsDff ) const;
    /** Additional processing for the passed SdrObject before insertion into
        the drawing page (calls virtual DoPreProcessSdrObj() function). */
    void                PreProcessSdrObject( XclImpDffConverter& rDffConv, SdrObject& rSdrObj ) const;
    /** Additional processing for the passed SdrObject after insertion into the
        drawing page (calls virtual DoPostProcessSdrObj() function). */
    void                PostProcessSdrObject( XclImpDffConverter& rDffConv, SdrObject& rSdrObj ) const;

protected:
    /** Reads the object name in a BIFF5 OBJ record. */
    void                ReadName5( XclImpStream& rStrm, sal_uInt16 nNameLen );
    /** Reads the macro link in a BIFF3 OBJ record. */
    void                ReadMacro3( XclImpStream& rStrm, sal_uInt16 nMacroSize );
    /** Reads the macro link in a BIFF4 OBJ record. */
    void                ReadMacro4( XclImpStream& rStrm, sal_uInt16 nMacroSize );
    /** Reads the macro link in a BIFF5 OBJ record. */
    void                ReadMacro5( XclImpStream& rStrm, sal_uInt16 nMacroSize );
    /** Reads the contents of the ftMacro sub structure in an OBJ record. */
    void                ReadMacro8( XclImpStream& rStrm );

    /** Converts the passed line formatting to the passed SdrObject. */
    void                ConvertLineStyle( SdrObject& rSdrObj, const XclObjLineData& rLineData ) const;
    /** Converts the passed fill formatting to the passed SdrObject. */
    void                ConvertFillStyle( SdrObject& rSdrObj, const XclObjFillData& rFillData ) const;
    /** Converts the passed frame flags to the passed SdrObject. */
    void                ConvertFrameStyle( SdrObject& rSdrObj, sal_uInt16 nFrameFlags ) const;

    /** Returns a solid line color from the passed line data struct. */
    Color               GetSolidLineColor( const XclObjLineData& rLineData ) const;
    /** Returns a solid fill color from the passed fill data struct. */
    Color               GetSolidFillColor( const XclObjFillData& rFillData ) const;

    /** Derived classes read the contents of the a BIFF3 OBJ record from the passed stream. */
    virtual void        DoReadObj3( XclImpStream& rStrm, sal_uInt16 nMacroSize );
    /** Derived classes read the contents of the a BIFF4 OBJ record from the passed stream. */
    virtual void        DoReadObj4( XclImpStream& rStrm, sal_uInt16 nMacroSize );
    /** Derived classes read the contents of the a BIFF5 OBJ record from the passed stream. */
    virtual void        DoReadObj5( XclImpStream& rStrm, sal_uInt16 nNameLen, sal_uInt16 nMacroSize );
    /** Derived classes read the contents of the specified subrecord of a BIFF8 OBJ record from stream. */
    virtual void        DoReadObj8SubRec( XclImpStream& rStrm, sal_uInt16 nSubRecId, sal_uInt16 nSubRecSize );

    /** Derived classes may return a progress bar size different from 1. */
    virtual sal_Size    DoGetProgressSize() const;
    /** Derived classes create and return a new SdrObject from the contained data. Caller takes ownership! */
    virtual SdrObject*  DoCreateSdrObj( XclImpDffConverter& rDffConv, const Rectangle& rAnchorRect ) const;
    /** Derived classes may perform additional processing for the passed SdrObject before insertion. */
    virtual void        DoPreProcessSdrObj( XclImpDffConverter& rDffConv, SdrObject& rSdrObj ) const;
    /** Derived classes may perform additional processing for the passed SdrObject after insertion. */
    virtual void        DoPostProcessSdrObj( XclImpDffConverter& rDffConv, SdrObject& rSdrObj ) const;

private:
    /** Reads the contents of a BIFF3 OBJ record. */
    void                ImplReadObj3( XclImpStream& rStrm );
    /** Reads the contents of a BIFF4 OBJ record. */
    void                ImplReadObj4( XclImpStream& rStrm );
    /** Reads the contents of a BIFF5 OBJ record. */
    void                ImplReadObj5( XclImpStream& rStrm );
    /** Reads the contents of a BIFF8 OBJ record. */
    void                ImplReadObj8( XclImpStream& rStrm );

private:
    XclObjAnchor        maAnchor;       /// The position of the object in its parent.
    sal_uInt16          mnObjId;        /// The object identifier (unique per drawing).
    sal_uInt16          mnObjType;      /// The Excel object type from OBJ record.
    sal_uInt32          mnDffShapeId;   /// Shape ID from DFF stream.
    sal_uInt32          mnDffFlags;     /// Shape flags from DFF stream.
    String              maObjName;      /// Name of the object.
    String              maMacroName;    /// Name of an attached macro.
    String              maHyperlink;    /// On-click hyperlink URL.
    bool                mbHasAnchor;    /// true = maAnchor is initialized.
    bool                mbHidden;       /// true = Object is hidden.
    bool                mbVisible;      /// true = Object is visible.
    bool                mbPrintable;    /// true = Object is printable.
    bool                mbAreaObj;      /// true = Width and height must be greater than 0.
    bool                mbAutoMargin;   /// true = Set automatic text margin.
    bool                mbSimpleMacro;  /// true = Create simple macro link and hyperlink.
    bool                mbProcessSdr;   /// true = Object is valid, do processing and insertion.
    bool                mbInsertSdr;    /// true = Insert the SdrObject into draw page.
    bool                mbCustomDff;    /// true = Recreate SdrObject in DFF import.
};

// ----------------------------------------------------------------------------

class XclImpDrawObjVector : public ::std::vector< XclImpDrawObjRef >
{
public:
    inline explicit     XclImpDrawObjVector() {}

    /** Tries to insert the passed object into the last group or appends it. */
    void                InsertGrouped( XclImpDrawObjRef xDrawObj );

    /** Returns the needed size on the progress bar for all contained objects. */
    sal_Size            GetProgressSize() const;
};

// ----------------------------------------------------------------------------

/** A placeholder object for unknown object types. */
class XclImpPhObj : public XclImpDrawObjBase
{
public:
    explicit            XclImpPhObj( const XclImpRoot& rRoot );
};

// ----------------------------------------------------------------------------

/** A group object. */
class XclImpGroupObj : public XclImpDrawObjBase
{
public:
    explicit            XclImpGroupObj( const XclImpRoot& rRoot );

    /** Tries to insert the drawing object into this or a nested group. */
    bool                TryInsert( XclImpDrawObjRef xDrawObj );

protected:
    /** Reads the contents of the a BIFF3 OBJ record from the passed stream. */
    virtual void        DoReadObj3( XclImpStream& rStrm, sal_uInt16 nMacroSize );
    /** Reads the contents of the a BIFF4 OBJ record from the passed stream. */
    virtual void        DoReadObj4( XclImpStream& rStrm, sal_uInt16 nMacroSize );
    /** Reads the contents of the a BIFF5 OBJ record from the passed stream. */
    virtual void        DoReadObj5( XclImpStream& rStrm, sal_uInt16 nNameLen, sal_uInt16 nMacroSize );
    /** Returns a progress bar size that takes all group children into account. */
    virtual sal_Size    DoGetProgressSize() const;
    /** Creates and returns a new SdrObject from the contained data. Caller takes ownership! */
    virtual SdrObject*  DoCreateSdrObj( XclImpDffConverter& rDffConv, const Rectangle& rAnchorRect ) const;

protected:
    XclImpDrawObjVector maChildren;         /// Grouped objects.
    sal_uInt16          mnFirstUngrouped;   /// Object identfier of first object not grouped into this group.
};

// ----------------------------------------------------------------------------

/** A line object. */
class XclImpLineObj : public XclImpDrawObjBase
{
public:
    explicit            XclImpLineObj( const XclImpRoot& rRoot );

protected:
    /** Reads the contents of the a BIFF3 OBJ record from the passed stream. */
    virtual void        DoReadObj3( XclImpStream& rStrm, sal_uInt16 nMacroSize );
    /** Reads the contents of the a BIFF4 OBJ record from the passed stream. */
    virtual void        DoReadObj4( XclImpStream& rStrm, sal_uInt16 nMacroSize );
    /** Reads the contents of the a BIFF5 OBJ record from the passed stream. */
    virtual void        DoReadObj5( XclImpStream& rStrm, sal_uInt16 nNameLen, sal_uInt16 nMacroSize );
    /** Creates and returns a new SdrObject from the contained data. Caller takes ownership! */
    virtual SdrObject*  DoCreateSdrObj( XclImpDffConverter& rDffConv, const Rectangle& rAnchorRect ) const;

protected:
    XclObjLineData      maLineData;     /// BIFF5 line formatting.
    sal_uInt16          mnArrows;       /// Line arrows.
    sal_uInt8           mnStartPoint;   /// Starting point.
};

// ----------------------------------------------------------------------------

/** A rectangle or oval object. */
class XclImpRectObj : public XclImpDrawObjBase
{
public:
    explicit            XclImpRectObj( const XclImpRoot& rRoot );

protected:
    /** Reads fil data, line data, and frame flags. */
    void                ReadFrameData( XclImpStream& rStrm );

    /** Converts fill formatting, line formattind, and frame style. */
    void                ConvertRectStyle( SdrObject& rSdrObj ) const;

    /** Reads the contents of the a BIFF3 OBJ record from the passed stream. */
    virtual void        DoReadObj3( XclImpStream& rStrm, sal_uInt16 nMacroSize );
    /** Reads the contents of the a BIFF4 OBJ record from the passed stream. */
    virtual void        DoReadObj4( XclImpStream& rStrm, sal_uInt16 nMacroSize );
    /** Reads the contents of the a BIFF5 OBJ record from the passed stream. */
    virtual void        DoReadObj5( XclImpStream& rStrm, sal_uInt16 nNameLen, sal_uInt16 nMacroSize );
    /** Creates and returns a new SdrObject from the contained data. Caller takes ownership! */
    virtual SdrObject*  DoCreateSdrObj( XclImpDffConverter& rDffConv, const Rectangle& rAnchorRect ) const;

protected:
    XclObjFillData      maFillData;     /// BIFF5 fill formatting.
    XclObjLineData      maLineData;     /// BIFF5 line formatting.
    sal_uInt16          mnFrameFlags;   /// Additional flags.
};

// ----------------------------------------------------------------------------

/** An oval object. */
class XclImpOvalObj : public XclImpRectObj
{
public:
    explicit            XclImpOvalObj( const XclImpRoot& rRoot );

protected:
    /** Creates and returns a new SdrObject from the contained data. Caller takes ownership! */
    virtual SdrObject*  DoCreateSdrObj( XclImpDffConverter& rDffConv, const Rectangle& rAnchorRect ) const;
};

// ----------------------------------------------------------------------------

/** An arc object. */
class XclImpArcObj : public XclImpDrawObjBase
{
public:
    explicit            XclImpArcObj( const XclImpRoot& rRoot );

protected:
    /** Reads the contents of the a BIFF3 OBJ record from the passed stream. */
    virtual void        DoReadObj3( XclImpStream& rStrm, sal_uInt16 nMacroSize );
    /** Reads the contents of the a BIFF4 OBJ record from the passed stream. */
    virtual void        DoReadObj4( XclImpStream& rStrm, sal_uInt16 nMacroSize );
    /** Reads the contents of the a BIFF5 OBJ record from the passed stream. */
    virtual void        DoReadObj5( XclImpStream& rStrm, sal_uInt16 nNameLen, sal_uInt16 nMacroSize );
    /** Creates and returns a new SdrObject from the contained data. Caller takes ownership! */
    virtual SdrObject*  DoCreateSdrObj( XclImpDffConverter& rDffConv, const Rectangle& rAnchorRect ) const;

protected:
    XclObjFillData      maFillData;     /// BIFF5 fill formatting.
    XclObjLineData      maLineData;     /// BIFF5 line formatting.
    sal_uInt8           mnQuadrant;     /// Visible quadrant of the circle.
};

// ----------------------------------------------------------------------------

/** A polygon object. */
class XclImpPolygonObj : public XclImpRectObj
{
public:
    explicit            XclImpPolygonObj( const XclImpRoot& rRoot );

protected:
    /** Reads the COORDLIST record following the OBJ record. */
    void                ReadCoordList( XclImpStream& rStrm );

    /** Reads the contents of the a BIFF4 OBJ record from the passed stream. */
    virtual void        DoReadObj4( XclImpStream& rStrm, sal_uInt16 nMacroSize );
    /** Reads the contents of the a BIFF5 OBJ record from the passed stream. */
    virtual void        DoReadObj5( XclImpStream& rStrm, sal_uInt16 nNameLen, sal_uInt16 nMacroSize );
    /** Creates and returns a new SdrObject from the contained data. Caller takes ownership! */
    virtual SdrObject*  DoCreateSdrObj( XclImpDffConverter& rDffConv, const Rectangle& rAnchorRect ) const;

protected:
    typedef ::std::vector< Point > PointVector;
    PointVector         maCoords;       /// Coordinates relative to bounding rectangle.
    sal_uInt16          mnPolyFlags;    /// Additional flags.
    sal_uInt16          mnPointCount;   /// Polygon point count.
};

// ----------------------------------------------------------------------------

struct XclImpObjTextData
{
    XclObjTextData      maData;         /// BIFF5 text data.
    XclImpStringRef     mxString;       /// Plain or rich string.

    /** Reads a byte string from the passed stream. */
    void                ReadByteString( XclImpStream& rStrm );
    /** Reads text formatting from the passed stream. */
    void                ReadFormats( XclImpStream& rStrm );
};

// ----------------------------------------------------------------------------

/** A drawing object supporting text contents. Used for all simple objects in BIFF8. */
class XclImpTextObj : public XclImpRectObj
{
public:
    explicit            XclImpTextObj( const XclImpRoot& rRoot );

    /** Stores the passed textbox data. */
    inline void         SetTextData( const XclImpObjTextData& rTextData ) { maTextData = rTextData; }

protected:
    /** Reads the contents of the a BIFF3 OBJ record from the passed stream. */
    virtual void        DoReadObj3( XclImpStream& rStrm, sal_uInt16 nMacroSize );
    /** Reads the contents of the a BIFF4 OBJ record from the passed stream. */
    virtual void        DoReadObj4( XclImpStream& rStrm, sal_uInt16 nMacroSize );
    /** Reads the contents of the a BIFF5 OBJ record from the passed stream. */
    virtual void        DoReadObj5( XclImpStream& rStrm, sal_uInt16 nNameLen, sal_uInt16 nMacroSize );
    /** Creates and returns a new SdrObject from the contained data. Caller takes ownership! */
    virtual SdrObject*  DoCreateSdrObj( XclImpDffConverter& rDffConv, const Rectangle& rAnchorRect ) const;
    /** Inserts the contained text data at the passed object. */
    virtual void        DoPreProcessSdrObj( XclImpDffConverter& rDffConv, SdrObject& rSdrObj ) const;

protected:
    XclImpObjTextData   maTextData;     /// Textbox data from BIFF5 OBJ or BIFF8 TXO record.
};

// ----------------------------------------------------------------------------

/** A chart object. This is the drawing object wrapper for the chart data. */
class XclImpChartObj : public XclImpRectObj
{
public:
    /** @param bOwnTab  True = chart is on an own sheet; false = chart is an embedded object. */
    explicit            XclImpChartObj( const XclImpRoot& rRoot, bool bOwnTab = false );

    /** Reads the complete chart substream (BOF/EOF block). */
    void                ReadChartSubStream( XclImpStream& rStrm );

protected:
    /** Reads the contents of the a BIFF3 OBJ record from the passed stream. */
    virtual void        DoReadObj3( XclImpStream& rStrm, sal_uInt16 nMacroSize );
    /** Reads the contents of the a BIFF4 OBJ record from the passed stream. */
    virtual void        DoReadObj4( XclImpStream& rStrm, sal_uInt16 nMacroSize );
    /** Reads the contents of the a BIFF5 OBJ record from the passed stream. */
    virtual void        DoReadObj5( XclImpStream& rStrm, sal_uInt16 nNameLen, sal_uInt16 nMacroSize );
    /** Reads the contents of the specified subrecord of a BIFF8 OBJ record from stream. */
    virtual void        DoReadObj8SubRec( XclImpStream& rStrm, sal_uInt16 nSubRecId, sal_uInt16 nSubRecSize );
    /** Returns the needed size on the progress bar. */
    virtual sal_Size    DoGetProgressSize() const;
    /** Creates and returns a new SdrObject from the contained data. Caller takes ownership! */
    virtual SdrObject*  DoCreateSdrObj( XclImpDffConverter& rDffConv, const Rectangle& rAnchorRect ) const;
    /** Converts the chart document. */
    virtual void        DoPostProcessSdrObj( XclImpDffConverter& rDffConv, SdrObject& rSdrObj ) const;

private:
    /** Calculates the object anchor of a sheet chart (chart fills one page). */
    void                FinalizeTabChart();

private:
    typedef ScfRef< XclImpChart > XclImpChartRef;

    XclImpChartRef      mxChart;        /// The chart itself (BOF/EOF substream data).
    bool                mbOwnTab;       /// true = own sheet; false = embedded object.
};

// ----------------------------------------------------------------------------

/** A note object, which is a specialized text box objext. */
class XclImpNoteObj : public XclImpTextObj
{
public:
    explicit            XclImpNoteObj( const XclImpRoot& rRoot );

    /** Sets note flags and the note position in the Calc sheet. */
    void                SetNoteData( const ScAddress& rScPos, sal_uInt16 nNoteFlags );

protected:
    /** Inserts the note into the document, sets visibility. */
    virtual void        DoPreProcessSdrObj( XclImpDffConverter& rDffConv, SdrObject& rSdrObj ) const;

private:
    ScAddress           maScPos;        /// Cell position of the note object.
    sal_uInt16          mnNoteFlags;    /// Flags from NOTE record.
};

// ----------------------------------------------------------------------------

/** Helper base class for TBX and OCX form controls to manage spreadsheet links. */
class XclImpControlHelper
{
public:
    explicit            XclImpControlHelper( const XclImpRoot& rRoot, XclCtrlBindMode eBindMode );
    virtual             ~XclImpControlHelper();

    /** Returns true, if a linked cell address is present. */
    inline bool         HasCellLink() const { return mxCellLink.is(); }
    /** Returns true, if a linked source cell range is present. */
    inline bool         HasSourceRange() const { return mxSrcRange.is(); }

    /** Returns the SdrObject from the passed control shape and sets the bounding rectangle. */
    SdrObject*          CreateSdrObjectFromShape(
                            const ::com::sun::star::uno::Reference< ::com::sun::star::drawing::XShape >& rxShape,
                            const Rectangle& rAnchorRect ) const;

    /** Sets additional properties to the form control model, calls virtual DoProcessControl(). */
    void                ProcessControl( const XclImpDrawObjBase& rDrawObj ) const;

protected:
    /** Reads the formula for the linked cell from the current position of the stream. */
    void                ReadCellLinkFormula( XclImpStream& rStrm, bool bWithBoundSize );
    /** Reads the formula for the source range from the current position of the stream. */
    void                ReadSourceRangeFormula( XclImpStream& rStrm, bool bWithBoundSize );

    /** Derived classes will set additional properties for the current form control. */
    virtual void        DoProcessControl( ScfPropertySet& rPropSet ) const;

private:
    /** Reads a list of cell ranges from a formula at the current stream position. */
    void                ReadRangeList( ScRangeList& rScRanges, XclImpStream& rStrm );
    /** Reads leading formula size and a list of cell ranges from a formula if the leading size is not zero. */
    void                ReadRangeList( ScRangeList& rScRanges, XclImpStream& rStrm, bool bWithBoundSize );

private:
    const XclImpRoot&   mrRoot;         /// Not derived from XclImpRoot to allow multiple inheritance.
    mutable ::com::sun::star::uno::Reference< ::com::sun::star::drawing::XShape >
                        mxShape;        /// The UNO wrapper of the control shape.
    ScfRef< ScAddress > mxCellLink;     /// Linked cell in the Calc document.
    ScfRef< ScRange >   mxSrcRange;     /// Source data range in the Calc document.
    XclCtrlBindMode     meBindMode;     /// Value binding mode.
};

// ----------------------------------------------------------------------------

/** Base class for textbox based form controls. */
class XclImpTbxObjBase : public XclImpTextObj, public XclImpControlHelper
{
public:
    explicit            XclImpTbxObjBase( const XclImpRoot& rRoot );

    /** Sets line and fill formatting from the passed DFF property set. */
    void                SetDffProperties( const DffPropSet& rDffPropSet );

    /** Returns the service name of the control component to be created. */
    inline ::rtl::OUString GetServiceName() const { return DoGetServiceName(); }
    /** Fills the passed macro event descriptor. */
    bool                FillMacroDescriptor(
                            ::com::sun::star::script::ScriptEventDescriptor& rDescriptor ) const;

protected:
    /** Sets control text formatting. */
    void                ConvertFont( ScfPropertySet& rPropSet ) const;
    /** Sets control label and text formatting. */
    void                ConvertLabel( ScfPropertySet& rPropSet ) const;

    /** Creates and returns a new SdrObject from the contained data. Caller takes ownership! */
    virtual SdrObject*  DoCreateSdrObj( XclImpDffConverter& rDffConv, const Rectangle& rAnchorRect ) const;
    /** Additional processing on the SdrObject, calls new virtual function DoProcessControl(). */
    virtual void        DoPreProcessSdrObj( XclImpDffConverter& rDffConv, SdrObject& rSdrObj ) const;

    /** Derived classes return the service name of the control component to be created. */
    virtual ::rtl::OUString DoGetServiceName() const = 0;
    /** Derived classes return the type of the macro event to be created. */
    virtual XclTbxEventType DoGetEventType() const = 0;
};

// ----------------------------------------------------------------------------

/** A button control. */
class XclImpButtonObj : public XclImpTbxObjBase
{
public:
    explicit            XclImpButtonObj( const XclImpRoot& rRoot );

protected:
    /** Sets additional properties for the current form control. */
    virtual void        DoProcessControl( ScfPropertySet& rPropSet ) const;
    /** Returns the service name of the control component to be created. */
    virtual ::rtl::OUString DoGetServiceName() const;
    /** Returns the type of the macro event to be created. */
    virtual XclTbxEventType DoGetEventType() const;
};

// ----------------------------------------------------------------------------

/** A checkbox control. */
class XclImpCheckBoxObj : public XclImpTbxObjBase
{
public:
    explicit            XclImpCheckBoxObj( const XclImpRoot& rRoot );

protected:
    /** Reads the contents of the a BIFF5 OBJ record from the passed stream. */
    virtual void        DoReadObj5( XclImpStream& rStrm, sal_uInt16 nNameLen, sal_uInt16 nMacroSize );
    /** Reads the contents of the specified subrecord of a BIFF8 OBJ record from stream. */
    virtual void        DoReadObj8SubRec( XclImpStream& rStrm, sal_uInt16 nSubRecId, sal_uInt16 nSubRecSize );
    /** Sets additional properties for the current form control. */
    virtual void        DoProcessControl( ScfPropertySet& rPropSet ) const;
    /** Returns the service name of the control component to be created. */
    virtual ::rtl::OUString DoGetServiceName() const;
    /** Returns the type of the macro event to be created. */
    virtual XclTbxEventType DoGetEventType() const;

protected:
    sal_uInt16          mnState;
    sal_uInt16          mnCheckBoxFlags;
};

// ----------------------------------------------------------------------------

/** An option button control. */
class XclImpOptionButtonObj : public XclImpCheckBoxObj
{
public:
    explicit            XclImpOptionButtonObj( const XclImpRoot& rRoot );

protected:
    /** Reads the contents of the a BIFF5 OBJ record from the passed stream. */
    virtual void        DoReadObj5( XclImpStream& rStrm, sal_uInt16 nNameLen, sal_uInt16 nMacroSize );
    /** Reads the contents of the specified subrecord of a BIFF8 OBJ record from stream. */
    virtual void        DoReadObj8SubRec( XclImpStream& rStrm, sal_uInt16 nSubRecId, sal_uInt16 nSubRecSize );
    /** Sets additional properties for the current form control. */
    virtual void        DoProcessControl( ScfPropertySet& rPropSet ) const;
    /** Returns the service name of the control component to be created. */
    virtual ::rtl::OUString DoGetServiceName() const;
    /** Returns the type of the macro event to be created. */
    virtual XclTbxEventType DoGetEventType() const;

protected:
    sal_uInt16          mnNextInGroup;      /// Next option button in a group.
    sal_uInt16          mnFirstInGroup;     /// 1 = Button is the first in a group.
};

// ----------------------------------------------------------------------------

/** A label control. */
class XclImpLabelObj : public XclImpTbxObjBase
{
public:
    explicit            XclImpLabelObj( const XclImpRoot& rRoot );

protected:
    /** Sets additional properties for the current form control. */
    virtual void        DoProcessControl( ScfPropertySet& rPropSet ) const;
    /** Returns the service name of the control component to be created. */
    virtual ::rtl::OUString DoGetServiceName() const;
    /** Returns the type of the macro event to be created. */
    virtual XclTbxEventType DoGetEventType() const;
};

// ----------------------------------------------------------------------------

/** A groupbox control. */
class XclImpGroupBoxObj : public XclImpTbxObjBase
{
public:
    explicit            XclImpGroupBoxObj( const XclImpRoot& rRoot );

protected:
    /** Reads the contents of the a BIFF5 OBJ record from the passed stream. */
    virtual void        DoReadObj5( XclImpStream& rStrm, sal_uInt16 nNameLen, sal_uInt16 nMacroSize );
    /** Reads the contents of the specified subrecord of a BIFF8 OBJ record from stream. */
    virtual void        DoReadObj8SubRec( XclImpStream& rStrm, sal_uInt16 nSubRecId, sal_uInt16 nSubRecSize );
    /** Sets additional properties for the current form control. */
    virtual void        DoProcessControl( ScfPropertySet& rPropSet ) const;
    /** Returns the service name of the control component to be created. */
    virtual ::rtl::OUString DoGetServiceName() const;
    /** Returns the type of the macro event to be created. */
    virtual XclTbxEventType DoGetEventType() const;

protected:
    sal_uInt16          mnGroupBoxFlags;
};

// ----------------------------------------------------------------------------

/** A dialog control. */
class XclImpDialogObj : public XclImpTbxObjBase
{
public:
    explicit            XclImpDialogObj( const XclImpRoot& rRoot );

protected:
    /** Sets additional properties for the current form control. */
    virtual void        DoProcessControl( ScfPropertySet& rPropSet ) const;
    /** Returns the service name of the control component to be created. */
    virtual ::rtl::OUString DoGetServiceName() const;
    /** Returns the type of the macro event to be created. */
    virtual XclTbxEventType DoGetEventType() const;
};

// ----------------------------------------------------------------------------

/** An edit control. */
class XclImpEditObj : public XclImpTbxObjBase
{
public:
    explicit            XclImpEditObj( const XclImpRoot& rRoot );

protected:
    /** REturns true, if the field type is numeric. */
    bool                IsNumeric() const;

    /** Reads the contents of the a BIFF5 OBJ record from the passed stream. */
    virtual void        DoReadObj5( XclImpStream& rStrm, sal_uInt16 nNameLen, sal_uInt16 nMacroSize );
    /** Reads the contents of the specified subrecord of a BIFF8 OBJ record from stream. */
    virtual void        DoReadObj8SubRec( XclImpStream& rStrm, sal_uInt16 nSubRecId, sal_uInt16 nSubRecSize );
    /** Sets additional properties for the current form control. */
    virtual void        DoProcessControl( ScfPropertySet& rPropSet ) const;
    /** Returns the service name of the control component to be created. */
    virtual ::rtl::OUString DoGetServiceName() const;
    /** Returns the type of the macro event to be created. */
    virtual XclTbxEventType DoGetEventType() const;

protected:
    sal_uInt16          mnContentType;
    sal_uInt16          mnMultiLine;
    sal_uInt16          mnScrollBar;
    sal_uInt16          mnListBoxObjId;
};

// ----------------------------------------------------------------------------

/** Base class of scrollable form controls (spin button, scrollbar, listbox, dropdown). */
class XclImpTbxObjScrollableBase : public XclImpTbxObjBase
{
public:
    explicit            XclImpTbxObjScrollableBase( const XclImpRoot& rRoot );

protected:
    /** Reads scrollbar data. */
    void                ReadSbs( XclImpStream& rStrm );

    /** Reads the contents of the specified subrecord of a BIFF8 OBJ record from stream. */
    virtual void        DoReadObj8SubRec( XclImpStream& rStrm, sal_uInt16 nSubRecId, sal_uInt16 nSubRecSize );

protected:
    sal_uInt16          mnValue;
    sal_uInt16          mnMin;
    sal_uInt16          mnMax;
    sal_uInt16          mnStep;
    sal_uInt16          mnPageStep;
    sal_uInt16          mnOrient;
    sal_uInt16          mnThumbWidth;
    sal_uInt16          mnScrollFlags;
};

// ----------------------------------------------------------------------------

/** A spinbutton control. */
class XclImpSpinButtonObj : public XclImpTbxObjScrollableBase
{
public:
    explicit            XclImpSpinButtonObj( const XclImpRoot& rRoot );

protected:
    /** Reads the contents of the a BIFF5 OBJ record from the passed stream. */
    virtual void        DoReadObj5( XclImpStream& rStrm, sal_uInt16 nNameLen, sal_uInt16 nMacroSize );
    /** Sets additional properties for the current form control. */
    virtual void        DoProcessControl( ScfPropertySet& rPropSet ) const;
    /** Returns the service name of the control component to be created. */
    virtual ::rtl::OUString DoGetServiceName() const;
    /** Returns the type of the macro event to be created. */
    virtual XclTbxEventType DoGetEventType() const;
};

// ----------------------------------------------------------------------------

/** A scrollbar control. */
class XclImpScrollBarObj : public XclImpTbxObjScrollableBase
{
public:
    explicit            XclImpScrollBarObj( const XclImpRoot& rRoot );

protected:
    /** Reads the contents of the a BIFF5 OBJ record from the passed stream. */
    virtual void        DoReadObj5( XclImpStream& rStrm, sal_uInt16 nNameLen, sal_uInt16 nMacroSize );
    /** Sets additional properties for the current form control. */
    virtual void        DoProcessControl( ScfPropertySet& rPropSet ) const;
    /** Returns the service name of the control component to be created. */
    virtual ::rtl::OUString DoGetServiceName() const;
    /** Returns the type of the macro event to be created. */
    virtual XclTbxEventType DoGetEventType() const;
};

// ----------------------------------------------------------------------------

/** Base class for list controls (listbox, dropdown). */
class XclImpTbxObjListBase : public XclImpTbxObjScrollableBase
{
public:
    explicit            XclImpTbxObjListBase( const XclImpRoot& rRoot );

protected:
    /** Reads common listbox settings. */
    void                ReadLbsData( XclImpStream& rStrm );
    /** Sets common listbox/dropdown formatting attributes. */
    void                SetBoxFormatting( ScfPropertySet& rPropSet ) const;

protected:
    sal_uInt16          mnEntryCount;
    sal_uInt16          mnSelEntry;
    sal_uInt16          mnListFlags;
    sal_uInt16          mnEditObjId;
    bool                mbHasDefFontIdx;
};

// ----------------------------------------------------------------------------

/** A listbox control. */
class XclImpListBoxObj : public XclImpTbxObjListBase
{
public:
    explicit            XclImpListBoxObj( const XclImpRoot& rRoot );

protected:
    /** Reads listbox settings and selection. */
    void                ReadFullLbsData( XclImpStream& rStrm, sal_Size nRecLeft );

    /** Reads the contents of the a BIFF5 OBJ record from the passed stream. */
    virtual void        DoReadObj5( XclImpStream& rStrm, sal_uInt16 nNameLen, sal_uInt16 nMacroSize );
    /** Reads the contents of the specified subrecord of a BIFF8 OBJ record from stream. */
    virtual void        DoReadObj8SubRec( XclImpStream& rStrm, sal_uInt16 nSubRecId, sal_uInt16 nSubRecSize );
    /** Sets additional properties for the current form control. */
    virtual void        DoProcessControl( ScfPropertySet& rPropSet ) const;
    /** Returns the service name of the control component to be created. */
    virtual ::rtl::OUString DoGetServiceName() const;
    /** Returns the type of the macro event to be created. */
    virtual XclTbxEventType DoGetEventType() const;

protected:
    ScfUInt8Vec         maSelection;
};

// ----------------------------------------------------------------------------

/** A dropdown listbox control. */
class XclImpDropDownObj : public XclImpTbxObjListBase
{
public:
    explicit            XclImpDropDownObj( const XclImpRoot& rRoot );

protected:
    /** Returns the type of the dropdown control. */
    sal_uInt16          GetDropDownType() const;

    /** Reads dropdown box settings. */
    void                ReadFullLbsData( XclImpStream& rStrm );

    /** Reads the contents of the a BIFF5 OBJ record from the passed stream. */
    virtual void        DoReadObj5( XclImpStream& rStrm, sal_uInt16 nNameLen, sal_uInt16 nMacroSize );
    /** Reads the contents of the specified subrecord of a BIFF8 OBJ record from stream. */
    virtual void        DoReadObj8SubRec( XclImpStream& rStrm, sal_uInt16 nSubRecId, sal_uInt16 nSubRecSize );
    /** Sets additional properties for the current form control. */
    virtual void        DoProcessControl( ScfPropertySet& rPropSet ) const;
    /** Returns the service name of the control component to be created. */
    virtual ::rtl::OUString DoGetServiceName() const;
    /** Returns the type of the macro event to be created. */
    virtual XclTbxEventType DoGetEventType() const;

protected:
    sal_uInt16          mnLeft;
    sal_uInt16          mnTop;
    sal_uInt16          mnRight;
    sal_uInt16          mnBottom;
    sal_uInt16          mnDropDownFlags;
    sal_uInt16          mnLineCount;
    sal_uInt16          mnMinWidth;
};

// ----------------------------------------------------------------------------

/** A picture, an embedded or linked OLE object, or an OCX form control. */
class XclImpPictureObj : public XclImpRectObj, public XclImpControlHelper
{
public:
    explicit            XclImpPictureObj( const XclImpRoot& rRoot );

    /** Returns the graphic imported from the IMGDATA record. */
    inline const Graphic& GetGraphic() const { return maGraphic; }
    /** Returns the visible area of the imported graphic. */
    inline const Rectangle& GetVisArea() const { return maVisArea; }

    /** Returns true, if the OLE object will be shown as symbol. */
    inline bool         IsSymbol() const { return mbSymbol; }
    /** Returns the storage name for the OLE object. */
    String              GetOleStorageName() const;

    /** Returns true, if this object is an OCX form control. */
    inline bool         IsOcxControl() const { return mbEmbedded && mbControl && mbUseCtlsStrm; }
    /** Returns the position in the 'Ctls' stream for additional form control data. */
    inline sal_Size     GetCtlsStreamPos() const { return mnCtlsStrmPos; }
    /** Returns the size in the 'Ctls' stream for additional form control data. */
    inline sal_Size     GetCtlsStreamSize() const { return mnCtlsStrmSize; }

protected:
    /** Reads the contents of the a BIFF3 OBJ record from the passed stream. */
    virtual void        DoReadObj3( XclImpStream& rStrm, sal_uInt16 nMacroSize );
    /** Reads the contents of the a BIFF4 OBJ record from the passed stream. */
    virtual void        DoReadObj4( XclImpStream& rStrm, sal_uInt16 nMacroSize );
    /** Reads the contents of the a BIFF5 OBJ record from the passed stream. */
    virtual void        DoReadObj5( XclImpStream& rStrm, sal_uInt16 nNameLen, sal_uInt16 nMacroSize );
    /** Reads the contents of the specified subrecord of a BIFF8 OBJ record from stream. */
    virtual void        DoReadObj8SubRec( XclImpStream& rStrm, sal_uInt16 nSubRecId, sal_uInt16 nSubRecSize );
    /** Creates and returns a new SdrObject from the contained data. Caller takes ownership! */
    virtual SdrObject*  DoCreateSdrObj( XclImpDffConverter& rDffConv, const Rectangle& rAnchorRect ) const;
    /** Overloaded to do additional processing on the SdrObject. */
    virtual void        DoPreProcessSdrObj( XclImpDffConverter& rDffConv, SdrObject& rSdrObj ) const;

private:
    /** Reads and sets the picture flags from a BIFF3-BIFF5 OBJ picture record. */
    void                ReadFlags3( XclImpStream& rStrm );
    /** Reads the contents of the OBJFLAGS subrecord. */
    void                ReadFlags8( XclImpStream& rStrm );
    /** Reads the contents of the OBJPICTFMLA subrecord. */
    void                ReadPictFmla( XclImpStream& rStrm, sal_uInt16 nLinkSize );

private:
    Graphic             maGraphic;      /// Picture or OLE placeholder graphic.
    Rectangle           maVisArea;      /// Size of graphic.
    String              maClassName;    /// Class name of embedded OLE object.
    sal_uInt32          mnStorageId;    /// Identifier of the storage for this object.
    sal_Size            mnCtlsStrmPos;  /// Position in 'Ctls' stream for this control.
    sal_Size            mnCtlsStrmSize; /// Size in 'Ctls' stream for this control.
    bool                mbEmbedded;     /// true = Embedded OLE object.
    bool                mbLinked;       /// true = Linked OLE object.
    bool                mbSymbol;       /// true = Show as symbol.
    bool                mbControl;      /// true = Form control, false = OLE object.
    bool                mbUseCtlsStrm;  /// true = Form control data in 'Ctls' stream, false = Own storage.
};

// DFF stream conversion ======================================================

/** The solver container collects all connector rules for connected objects. */
class XclImpSolverContainer : public SvxMSDffSolverContainer
{
public:
//UNUSED2009-05 /** Reads the entire solver container. Stream must point to begin of container header. */
//UNUSED2009-05 void                ReadSolverContainer( SvStream& rDffStrm );

    /** Inserts information about a new SdrObject. */
    void                InsertSdrObjectInfo( SdrObject& rSdrObj, sal_uInt32 nDffShapeId, sal_uInt32 nDffFlags );
    /** Removes inforamtion of an SdrObject (and all child objects if it is a group). */
    void                RemoveSdrObjectInfo( SdrObject& rSdrObj );

    /** Inserts the SdrObject pointers into all connector rules. */
    void                UpdateConnectorRules();
    /** Removes all contained connector rules. */
    void                RemoveConnectorRules();

private:
    /** Returns the first connector rule from the internal list. */
    SvxMSDffConnectorRule* GetFirstRule();
    /** Returns the next connector rule from the internal list. */
    SvxMSDffConnectorRule* GetNextRule();
    /** Updates the data of a connected shape in a connector rule. */
    void                UpdateConnection( sal_uInt32 nDffShapeId, SdrObject*& rpSdrObj, sal_uInt32* pnDffFlags = 0 );

private:
    /** Stores data about an SdrObject processed during import. */
    struct XclImpSdrInfo
    {
        SdrObject*          mpSdrObj;       /// Pointer to an SdrObject.
        sal_uInt32          mnDffFlags;     /// Shape flags from DFF stream.
        inline explicit     XclImpSdrInfo() : mpSdrObj( 0 ), mnDffFlags( 0 ) {}
        inline void         Set( SdrObject* pSdrObj, sal_uInt32 nDffFlags )
                                { mpSdrObj = pSdrObj; mnDffFlags = nDffFlags; }
    };
    typedef ::std::map< sal_uInt32, XclImpSdrInfo > XclImpSdrInfoMap;
    typedef ::std::map< SdrObject*, sal_uInt32 >    XclImpSdrObjMap;

    XclImpSdrInfoMap    maSdrInfoMap;   /// Maps shape IDs to SdrObjects and flags.
    XclImpSdrObjMap     maSdrObjMap;    /// Maps SdrObjects to shape IDs.
};

// ----------------------------------------------------------------------------

/** Simple implementation of the SVX DFF manager. Implements resolving palette
    colors. Used by XclImpDffPropSet (as is), extended by XclImpDffConverter.
 */
class XclImpSimpleDffConverter : public SvxMSDffManager, protected XclImpRoot
{
public:
    explicit            XclImpSimpleDffConverter( const XclImpRoot& rRoot, SvStream& rDffStrm );
    virtual             ~XclImpSimpleDffConverter();

protected:
    /** Returns a color from the Excel color palette. */
    virtual FASTBOOL    GetColorFromPalette( USHORT nIndex, Color& rColor ) const;
};

// ----------------------------------------------------------------------------

/** This is the central instance for converting binary DFF data into shape
    objects. Used for all sheet shapes and shapes embedded in chart objects.

    The class derives from SvxMSDffManager and SvxMSConvertOCXControls and
    contains core implementation of DFF stream import and OCX form control
    import.
 */
<<<<<<< HEAD
class XclImpDffConverter : public XclImpSimpleDffConverter, private SvxMSConvertOCXControls
=======
class XclImpDffManager : public XclImpSimpleDffManager, protected SvxMSConvertOCXControls
>>>>>>> 22e99ad7
{
public:
    explicit            XclImpDffConverter( const XclImpRoot& rRoot, SvStream& rDffStrm );
    virtual             ~XclImpDffConverter();

    /** Initializes the internal progress bar with the passed size and starts it. */
    void                StartProgressBar( sal_Size nProgressSize );
    /** Increase the progress bar by the passed value. */
    void                Progress( sal_Size nDelta = 1 );

    /** Initially called before the objects of the passed drawing manager are converted. */
    void                InitializeDrawing( XclImpDrawing& rDrawing, SdrModel& rSdrModel, SdrPage& rSdrPage );
    /** Processes BIFF5 drawing objects without DFF data, inserts into the passed object list. */
    void                ProcessObject( SdrObjList& rObjList, const XclImpDrawObjBase& rDrawObj );
    /** Processes all objects in the passed list. */
    void                ProcessDrawing( const XclImpDrawObjVector& rDrawObjs );
    /** Processes a drawing container in the passed DFF stream, converts all objects. */
    void                ProcessDrawing( SvStream& rDffStrm );
    /** Finally called after the objects of the passed drawing manager have been converted. */
    void                FinalizeDrawing();

    /** Creates the SdrObject for the passed Excel TBX form control object. */
    SdrObject*          CreateSdrObject( const XclImpTbxObjBase& rTbxObj, const Rectangle& rAnchorRect );
    /** Creates the SdrObject for the passed Excel OLE object or OCX form control object. */
    SdrObject*          CreateSdrObject( const XclImpPictureObj& rPicObj, const Rectangle& rAnchorRect );

    /** Returns true, if the conversion of OLE objects is supported. */
    bool                SupportsOleObjects() const;
    /** Returns the default text margin in drawing layer units. */
    inline sal_Int32    GetDefaultTextMargin() const { return mnDefTextMargin; }

private:
    // virtual functions of SvxMSDffManager

    /** Reads the client anchor from the DFF stream and sets it at the correct object. */
    virtual void        ProcessClientAnchor2(
                            SvStream& rDffStrm,
                            DffRecordHeader& rHeader,
                            void* pClientData,
                            DffObjData& rObjData );
    /** Processes an DFF object, reads properties from DFF stream. */
    virtual SdrObject*  ProcessObj(
                            SvStream& rDffStrm,
                            DffObjData& rDffObjData,
                            void* pClientData,
                            Rectangle& rTextRect,
                            SdrObject* pOldSdrObj = 0 );
    /** Returns the BLIP stream position, based on the passed DFF stream position. */
    virtual ULONG       Calc_nBLIPPos( ULONG nOrgVal, ULONG nStreamPos ) const;

    // virtual functions of SvxMSConvertOCXControls

    /** Inserts the passed control rxFComp into the form. Needs call to SetCurrentForm() before. */
    virtual sal_Bool    InsertControl(
                            const ::com::sun::star::uno::Reference<
                                ::com::sun::star::form::XFormComponent >& rxFormComp,
                            const ::com::sun::star::awt::Size& rSize,
                            ::com::sun::star::uno::Reference<
                                ::com::sun::star::drawing::XShape >* pxShape,
                            BOOL bFloatingCtrl );

private:
    /** Data per registered drawing manager, will be stacked for recursive calls. */
    struct XclImpDffConvData
    {
        XclImpDrawing&      mrDrawing;          /// Current drawing container with all drawing objects.
        SdrModel&           mrSdrModel;         /// The SdrModel of the drawing manager.
        SdrPage&            mrSdrPage;          /// The SdrPage of the drawing manager.
        XclImpSolverContainer maSolverCont;     /// The solver container for connector rules.
        ::com::sun::star::uno::Reference< ::com::sun::star::form::XForm >
                            mxCtrlForm;         /// Controls form of current drawing page.
        sal_Int32           mnLastCtrlIndex;    /// Last insertion index of a form control (for macro events).
        bool                mbHasCtrlForm;      /// True = mxCtrlForm is initialized (but maybe still null).

        explicit            XclImpDffConvData( XclImpDrawing& rDrawing,
                                SdrModel& rSdrModel, SdrPage& rSdrPage );
    };

    /** Returns the current drawing manager data struct from top of the stack. */
    XclImpDffConvData&      GetConvData();
    /** Returns the current drawing manager data struct from top of the stack. */
    const XclImpDffConvData& GetConvData() const;

    /** Reads contents of a hyperlink property and returns the extracted URL. */
    String              ReadHlinkProperty( SvStream& rDffStrm ) const;

    /** Processes a drawing container (all drawing data of a sheet). */
    void                ProcessDgContainer( SvStream& rDffStrm, const DffRecordHeader& rDgHeader );
    /** Processes the global shape group container (all shapes of a sheet). */
    void                ProcessShGrContainer( SvStream& rDffStrm, const DffRecordHeader& rShGrHeader );
    /** Processes the solver container (connectors of a sheet). */
    void                ProcessSolverContainer( SvStream& rDffStrm, const DffRecordHeader& rSolverHeader );
    /** Processes a shape or shape group container (one top-level shape). */
    void                ProcessShContainer( SvStream& rDffStrm, const DffRecordHeader& rShHeader );

    /** Inserts the passed SdrObject into the document. This function takes ownership of pSdrObj! */
    void                InsertSdrObject( SdrObjList& rObjList, const XclImpDrawObjBase& rDrawObj, SdrObject* pSdrObj );
    /** Initializes the mxCtrlForm referring to the standard controls form. */
    void                InitControlForm();

private:
    typedef ScfRef< ScfProgressBar >                ScfProgressBarRef;
    typedef ScfRef< XclImpDffConvData >             XclImpDffConvDataRef;
    typedef ::std::vector< XclImpDffConvDataRef >   XclImpDffConvDataStack;

    const ::rtl::OUString maStdFormName;    /// Standard name of control forms.
    SotStorageStreamRef mxCtlsStrm;         /// The 'Ctls' stream for OCX form controls.
    ScfProgressBarRef   mxProgress;         /// The progress bar used in ProcessObj().
    XclImpDffConvDataStack maDataStack;     /// Stack for registered drawing managers.
    sal_uInt32          mnOleImpFlags;      /// Application OLE import settings.
    sal_Int32           mnDefTextMargin;    /// Default margin in text boxes.
};

// Drawing manager ============================================================

/** Base class for a container for all objects on a drawing (spreadsheet or
    embedded chart object). */
class XclImpDrawing : protected XclImpRoot
{
public:
    explicit            XclImpDrawing( const XclImpRoot& rRoot, bool bOleObjects );
    virtual             ~XclImpDrawing();

    /** Reads and returns a bitmap from the IMGDATA record. */
    static Graphic      ReadImgData( const XclImpRoot& rRoot, XclImpStream& rStrm );

    /** Reads a plain OBJ record (without leading DFF data). */
    void                ReadObj( XclImpStream& rStrm );
    /** Reads the MSODRAWING or MSODRAWINGSELECTION record. */
    void                ReadMsoDrawing( XclImpStream& rStrm );

    /** Returns true, if the conversion of OLE objects is supported. */
    inline bool         SupportsOleObjects() const { return mbOleObjs; }
    /** Finds the OBJ record data related to the DFF shape at the passed position. */
    XclImpDrawObjRef    FindDrawObj( const DffRecordHeader& rHeader ) const;
    /** Finds the OBJ record data specified by the passed object identifier. */
    XclImpDrawObjRef    FindDrawObj( sal_uInt16 nObjId ) const;
    /** Finds the textbox data related to the DFF shape at the passed position. */
    const XclImpObjTextData* FindTextData( const DffRecordHeader& rHeader ) const;

    /** Sets the object with the passed identification to be skipped on import. */
    void                SetSkipObj( sal_uInt16 nObjId );
    /** Returns the size of the progress bar shown while processing all objects. */
    sal_Size            GetProgressSize() const;

    /** Derived classes calculate the resulting rectangle of the passed anchor. */
    virtual Rectangle   CalcAnchorRect( const XclObjAnchor& rAnchor, bool bDffAnchor ) const = 0;
    /** Called whenever an object has been inserted into the draw page. */
    virtual void        OnObjectInserted( const XclImpDrawObjBase& rDrawObj ) = 0;

protected:
    /** Appends a new drawing object to the list of raw objects (without DFF data). */
    void                AppendRawObject( const XclImpDrawObjRef& rxDrawObj );
    /** Converts all objects and inserts them into the current drawing page. */
    void                ImplConvertObjects( XclImpDffConverter& rDffConv, SdrModel& rSdrModel, SdrPage& rSdrPage );

private:
    /** Reads and returns a bitmap from WMF/PICT format. */
    static void         ReadWmf( Graphic& rGraphic, const XclImpRoot& rRoot, XclImpStream& rStrm );
    /** Reads and returns a bitmap from BMP format. */
    static void         ReadBmp( Graphic& rGraphic, const XclImpRoot& rRoot, XclImpStream& rStrm );

    /** Reads contents of an DFF record and append data to internal DFF stream. */
    void                ReadDffRecord( XclImpStream& rStrm );
    /** Reads a BIFF8 OBJ record following an MSODRAWING record. */
    void                ReadObj8( XclImpStream& rStrm );
    /** Reads the TXO record and following CONTINUE records containing string and formatting. */
    void                ReadTxo( XclImpStream& rStrm );

private:
    typedef ::std::map< sal_Size, XclImpDrawObjRef >    XclImpObjMap;
    typedef ::std::map< sal_uInt16, XclImpDrawObjRef >  XclImpObjMapById;
    typedef ScfRef< XclImpObjTextData >                 XclImpObjTextRef;
    typedef ::std::map< sal_Size, XclImpObjTextRef >    XclImpObjTextMap;

    XclImpDrawObjVector maRawObjs;          /// BIFF5 objects without DFF data.
    SvMemoryStream      maDffStrm;          /// Copy of the DFF page stream in memory.
    XclImpObjMap        maObjMap;           /// Maps BIFF8 drawing objects to DFF stream position.
    XclImpObjMapById    maObjMapId;         /// Maps BIFF8 drawing objects to object ID.
    XclImpObjTextMap    maTextMap;          /// Maps BIFF8 TXO textbox data to DFF stream position.
    ScfUInt16Vec        maSkipObjs;         /// IDs of all objects to be skipped.
    bool                mbOleObjs;          /// True = draw model supports OLE objects.
};

// ----------------------------------------------------------------------------

/** Drawing manager of a single sheet. */
class XclImpSheetDrawing : public XclImpDrawing
{
public:
    explicit            XclImpSheetDrawing( const XclImpRoot& rRoot, SCTAB nScTab );

    /** Reads the NOTE record. */
    void                ReadNote( XclImpStream& rStrm );
    /** Inserts a new chart object and reads the chart substream (BOF/EOF block).
        @descr  Used to import chart sheets, which do not have a corresponding OBJ record. */
    void                ReadTabChart( XclImpStream& rStrm );

    /** Returns the total cell range covered by any shapes in the sheet. */
    inline const ScRange& GetUsedArea() const { return maScUsedArea; }
    /** Converts all objects and inserts them into the sheet drawing page. */
    void                ConvertObjects( XclImpDffConverter& rDffConv );

    /** Calculate the resulting rectangle of the passed anchor. */
    virtual Rectangle   CalcAnchorRect( const XclObjAnchor& rAnchor, bool bDffAnchor ) const;
    /** On call, updates the used area of the sheet. */
    virtual void        OnObjectInserted( const XclImpDrawObjBase& rDrawObj );

private:
    /** Reads a BIFF3-BIFF5 NOTE record. */
    void                ReadNote3( XclImpStream& rStrm );
    /** Reads a BIFF8 NOTE record. */
    void                ReadNote8( XclImpStream& rStrm );

private:
    ScRange             maScUsedArea;       /// Sheet index and used area in this sheet.
};

// The object manager =========================================================

/** Stores all drawing and OLE objects and additional data related to these objects. */
class XclImpObjectManager : protected XclImpRoot
{
public:
    explicit            XclImpObjectManager( const XclImpRoot& rRoot );
    virtual             ~XclImpObjectManager();

    /** Reads the MSODRAWINGGROUP record. */
    void                ReadMsoDrawingGroup( XclImpStream& rStrm );

    /** Returns (initially creates) the drawing manager of the specified sheet. */
    XclImpSheetDrawing& GetSheetDrawing( SCTAB nScTab );
    /** Inserts all objects into the Calc document. */
    void                ConvertObjects();

    /** Returns the default name for the passed object. */
    String              GetDefaultObjName( const XclImpDrawObjBase& rDrawObj ) const;
    /** Returns the used area in the sheet with the passed index. */
    ScRange             GetUsedArea( SCTAB nScTab ) const;

    // ------------------------------------------------------------------------
private:
    typedef ::std::map< sal_uInt16, String >            DefObjNameMap;
    typedef ScfRef< XclImpSheetDrawing >                XclImpSheetDrawingRef;
    typedef ::std::map< SCTAB, XclImpSheetDrawingRef >  XclImpSheetDrawingMap;

    DefObjNameMap       maDefObjNames;      /// Default base names for all object types.
    SvMemoryStream      maDggStrm;          /// Copy of global DFF data (DGG container) in memory.
    XclImpSheetDrawingMap maSheetDrawings;  /// Drawing managers of all sheets.
};

// DFF property set helper ====================================================

/** This class reads an DFF property set (msofbtOPT record).

    It can return separate property values or an item set which contains items
    translated from these properties.
 */
class XclImpDffPropSet : protected XclImpRoot
{
public:
    explicit            XclImpDffPropSet( const XclImpRoot& rRoot );

    /** Reads an DFF property set from the stream.
        @descr  The stream must point to the start of an DFF record containing properties. */
    void                Read( XclImpStream& rStrm );

    /** Returns the specified property or the default value, if not extant. */
    sal_uInt32          GetPropertyValue( sal_uInt16 nPropId, sal_uInt32 nDefault = 0 ) const;

    /** Translates the properties and fills the item set. */
    void                FillToItemSet( SfxItemSet& rItemSet ) const;

private:
    typedef ::std::auto_ptr< SvMemoryStream > SvMemoryStreamPtr;

    SvMemoryStream      maDummyStrm;    /// Dummy DGG stream for DFF manager.
    XclImpSimpleDffConverter maDffConv; /// DFF converter used to resolve palette colors.
    SvMemoryStreamPtr   mxMemStrm;      /// Helper stream.
};

XclImpStream& operator>>( XclImpStream& rStrm, XclImpDffPropSet& rPropSet );

// ============================================================================

#endif
<|MERGE_RESOLUTION|>--- conflicted
+++ resolved
@@ -985,11 +985,7 @@
     contains core implementation of DFF stream import and OCX form control
     import.
  */
-<<<<<<< HEAD
 class XclImpDffConverter : public XclImpSimpleDffConverter, private SvxMSConvertOCXControls
-=======
-class XclImpDffManager : public XclImpSimpleDffManager, protected SvxMSConvertOCXControls
->>>>>>> 22e99ad7
 {
 public:
     explicit            XclImpDffConverter( const XclImpRoot& rRoot, SvStream& rDffStrm );
