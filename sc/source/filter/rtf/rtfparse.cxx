/* -*- Mode: C++; tab-width: 4; indent-tabs-mode: nil; c-basic-offset: 4 -*- */
/*************************************************************************
 *
 * DO NOT ALTER OR REMOVE COPYRIGHT NOTICES OR THIS FILE HEADER.
 *
 * Copyright 2000, 2010 Oracle and/or its affiliates.
 *
 * OpenOffice.org - a multi-platform office productivity suite
 *
 * This file is part of OpenOffice.org.
 *
 * OpenOffice.org is free software: you can redistribute it and/or modify
 * it under the terms of the GNU Lesser General Public License version 3
 * only, as published by the Free Software Foundation.
 *
 * OpenOffice.org is distributed in the hope that it will be useful,
 * but WITHOUT ANY WARRANTY; without even the implied warranty of
 * MERCHANTABILITY or FITNESS FOR A PARTICULAR PURPOSE.  See the
 * GNU Lesser General Public License version 3 for more details
 * (a copy is included in the LICENSE file that accompanied this code).
 *
 * You should have received a copy of the GNU Lesser General Public License
 * version 3 along with OpenOffice.org.  If not, see
 * <http://www.openoffice.org/license.html>
 * for a copy of the LGPLv3 License.
 *
 ************************************************************************/

// MARKER(update_precomp.py): autogen include statement, do not remove
#include "precompiled_sc.hxx"



//------------------------------------------------------------------------

#include "scitems.hxx"
#include <editeng/eeitem.hxx>


#include <editeng/editeng.hxx>
#include <editeng/fhgtitem.hxx>
#include <editeng/svxrtf.hxx>
#include <vcl/outdev.hxx>
#include <svtools/rtftoken.h>

#define SC_RTFPARSE_CXX
#include "rtfparse.hxx"
#include "global.hxx"
#include "document.hxx"
#include "docpool.hxx"

#define SC_RTFTWIPTOL 10        // 10 Twips Toleranz bei Spaltenbestimmung



SV_IMPL_VARARR_SORT( ScRTFColTwips, sal_uLong );



ScRTFParser::ScRTFParser( EditEngine* pEditP ) :
        ScEEParser( pEditP ),
        pDefaultList( new ScRTFDefaultList ),
        pColTwips( new ScRTFColTwips ),
        pActDefault( NULL ),
        pDefMerge( NULL ),
        nStartAdjust( (sal_uLong)~0 ),
        nLastWidth(0),
        bNewDef( sal_False )
{
    // RTF default FontSize 12Pt
    long nMM = OutputDevice::LogicToLogic( 12, MAP_POINT, MAP_100TH_MM );
    pPool->SetPoolDefaultItem( SvxFontHeightItem( nMM, 100, EE_CHAR_FONTHEIGHT ) );
    // freifliegender pInsDefault
    pInsDefault = new ScRTFCellDefault( pPool );
}


ScRTFParser::~ScRTFParser()
{
    delete pInsDefault;
    delete pColTwips;
    pDefaultList->clear();
    delete pDefaultList;
}


sal_uLong ScRTFParser::Read( SvStream& rStream, const String& rBaseURL )
{
    Link aOldLink = pEdit->GetImportHdl();
    pEdit->SetImportHdl( LINK( this, ScRTFParser, RTFImportHdl ) );
    sal_uLong nErr = pEdit->Read( rStream, rBaseURL, EE_FORMAT_RTF );
    if ( nLastToken == RTF_PAR )
    {
        if ( !maList.empty() )
        {
            ScEEParseEntry* pE = maList.back();
            if (    // komplett leer
                (  (  pE->aSel.nStartPara == pE->aSel.nEndPara
                   && pE->aSel.nStartPos  == pE->aSel.nEndPos
                   )
                ||  // leerer Paragraph
                   (  pE->aSel.nStartPara + 1 == pE->aSel.nEndPara
                   && pE->aSel.nStartPos      == pEdit->GetTextLen( pE->aSel.nStartPara )
                   && pE->aSel.nEndPos        == 0
                   )
                )
               )
            {   // den letzten leeren Absatz nicht uebernehmen
                maList.pop_back();
            }
        }
    }
    ColAdjust();
    pEdit->SetImportHdl( aOldLink );
    return nErr;
}


void ScRTFParser::EntryEnd( ScEEParseEntry* pE, const ESelection& aSel )
{
    // Paragraph -2 stript den angehaengten leeren Paragraph
    pE->aSel.nEndPara = aSel.nEndPara - 2;
    // obwohl das nEndPos heisst, ist das letzte Position + 1
    pE->aSel.nEndPos = pEdit->GetTextLen( aSel.nEndPara - 1 );
}


inline void ScRTFParser::NextRow()
{
    if ( nRowMax < ++nRowCnt )
        nRowMax = nRowCnt;
}


sal_Bool ScRTFParser::SeekTwips( sal_uInt16 nTwips, SCCOL* pCol )
{
    sal_uInt16 nPos;
    sal_Bool bFound = pColTwips->Seek_Entry( nTwips, &nPos );
    *pCol = static_cast<SCCOL>(nPos);
    if ( bFound )
        return sal_True;
    sal_uInt16 nCount = pColTwips->Count();
    if ( !nCount )
        return sal_False;
    SCCOL nCol = *pCol;
    // nCol ist Einfuegeposition, da liegt der Naechsthoehere (oder auch nicht)
    if ( nCol < static_cast<SCCOL>(nCount) && (((*pColTwips)[nCol] - SC_RTFTWIPTOL) <= nTwips) )
        return sal_True;
    // nicht kleiner als alles andere? dann mit Naechstniedrigerem vergleichen
    else if ( nCol != 0 && (((*pColTwips)[nCol-1] + SC_RTFTWIPTOL) >= nTwips) )
    {
        (*pCol)--;
        return sal_True;
    }
    return sal_False;
}


void ScRTFParser::ColAdjust()
{
    if ( nStartAdjust != (sal_uLong)~0 )
    {
        SCCOL nCol = 0;
        ScEEParseEntry* pE;
        for ( size_t i = nStartAdjust, nListSize = maList.size(); i < nListSize; ++ i )
        {
            pE = maList[ i ];
            if ( pE->nCol == 0 )
                nCol = 0;
            pE->nCol = nCol;
            if ( pE->nColOverlap > 1 )
                nCol = nCol + pE->nColOverlap;       // merged cells mit \clmrg
            else
            {
                SeekTwips( pE->nTwips, &nCol );
                if ( ++nCol <= pE->nCol )
                    nCol = pE->nCol + 1;        // verschobene Zell-X
                pE->nColOverlap = nCol - pE->nCol;      // merged cells ohne \clmrg
            }
            if ( nCol > nColMax )
                nColMax = nCol;
        }
        nStartAdjust = (sal_uLong)~0;
        pColTwips->Remove( (sal_uInt16)0, pColTwips->Count() );
    }
}


IMPL_LINK( ScRTFParser, RTFImportHdl, ImportInfo*, pInfo )
{
    switch ( pInfo->eState )
    {
        case RTFIMP_NEXTTOKEN:
            ProcToken( pInfo );
            break;
        case RTFIMP_UNKNOWNATTR:
            ProcToken( pInfo );
            break;
        case RTFIMP_START:
        {
            SvxRTFParser* pParser = (SvxRTFParser*) pInfo->pParser;
            pParser->SetAttrPool( pPool );
            RTFPardAttrMapIds& rMap = pParser->GetPardMap();
            rMap.nBrush = ATTR_BACKGROUND;
            rMap.nBox = ATTR_BORDER;
            rMap.nShadow = ATTR_SHADOW;
        }
            break;
        case RTFIMP_END:
            if ( pInfo->aSelection.nEndPos )
            {   // falls noch Text: letzten Absatz erzeugen
                pActDefault = NULL;
                pInfo->nToken = RTF_PAR;
                // EditEngine hat keinen leeren Paragraph mehr angehaengt
                // den EntryEnd strippen koennte
                pInfo->aSelection.nEndPara++;
                ProcToken( pInfo );
            }
            break;
        case RTFIMP_SETATTR:
            break;
        case RTFIMP_INSERTTEXT:
            break;
        case RTFIMP_INSERTPARA:
            break;
        default:
            DBG_ERRORFILE("unknown ImportInfo.eState");
    }
    return 0;
}


// bei RTF_INTBL bzw. am Anfang von erstem RTF_CELL nach RTF_CELLX wenn es
// kein RTF_INTBL gab, bad behavior
void ScRTFParser::NewCellRow( ImportInfo* /*pInfo*/ )
{
    if ( bNewDef )
    {
        ScRTFCellDefault* pD;
        bNewDef = sal_False;
        // rechts nicht buendig? => neue Tabelle
        if (  nLastWidth
           && ( (pD = &(pDefaultList->back())) != 0 )
           && pD->nTwips != nLastWidth
           )
        {
            SCCOL n1, n2;
            if ( !( SeekTwips( nLastWidth, &n1 )
                && SeekTwips( pD->nTwips, &n2 ) && n1 == n2) )
                ColAdjust();
        }
        // TwipCols aufbauen, erst nach nLastWidth Vergleich!
        for ( size_t i = 0, nListSize = pDefaultList->size(); i < nListSize; ++i )
        {
            pD = &( pDefaultList->at( i ) );
            SCCOL n;
            if ( !SeekTwips( pD->nTwips, &n ) )
                pColTwips->Insert( pD->nTwips );
        }
    }
    pDefMerge = NULL;
    pActDefault = &(pDefaultList->front());
    DBG_ASSERT( pActDefault, "NewCellRow: pActDefault==0" );
}


/*
    SW:
    ~~~
    [\par]
    \trowd \cellx \cellx ...
    \intbl \cell \cell ...
    \row
    [\par]
    [\trowd \cellx \cellx ...]
    \intbl \cell \cell ...
    \row
    [\par]

    M$-Word:
    ~~~~~~~~
    [\par]
    \trowd \cellx \cellx ...
    \intbl \cell \cell ...
    \intbl \row
    [\par]
    [\trowd \cellx \cellx ...]
    \intbl \cell \cell ...
    \intbl \row
    [\par]

 */

void ScRTFParser::ProcToken( ImportInfo* pInfo )
{
    ScRTFCellDefault* pD;
    ScEEParseEntry* pE;
    switch ( pInfo->nToken )
    {
        case RTF_TROWD:         // denotes table row defauls, before RTF_CELLX
        {
            if ( (pD = &(pDefaultList->back())) != 0 )
                nLastWidth = pD->nTwips;
            nColCnt = 0;
            pDefaultList->clear();
            pDefMerge = NULL;
            nLastToken = pInfo->nToken;
        }
        break;
        case RTF_CLMGF:         // The first cell of cells to be merged
        {
            pDefMerge = pInsDefault;
            nLastToken = pInfo->nToken;
        }
        break;
        case RTF_CLMRG:         // A cell to be merged with the preceding cell
        {
            if ( !pDefMerge
               && !(pDefaultList->empty())
               )
                pDefMerge = &( pDefaultList->back() );
            DBG_ASSERT( pDefMerge, "RTF_CLMRG: pDefMerge==0" );
            if ( pDefMerge )        // sonst rottes RTF
                pDefMerge->nColOverlap++;   // mehrere nacheinander moeglich
            pInsDefault->nColOverlap = 0;   // Flag: ignoriere diese
            nLastToken = pInfo->nToken;
        }
        break;
        case RTF_CELLX:         // closes cell default
        {
            bNewDef = sal_True;
            pInsDefault->nCol = nColCnt;
            pInsDefault->nTwips = pInfo->nTokenValue;   // rechter Zellenrand
            pDefaultList->push_back( pInsDefault );
            // neuer freifliegender pInsDefault
            pInsDefault = new ScRTFCellDefault( pPool );
            if ( ++nColCnt > nColMax )
                nColMax = nColCnt;
            nLastToken = pInfo->nToken;
        }
        break;
        case RTF_INTBL:         // before the first RTF_CELL
        {
            // einmal ueber NextToken und einmal ueber UnknownAttrToken
            // oder z.B. \intbl ... \cell \pard \intbl ... \cell
            if ( nLastToken != RTF_INTBL && nLastToken != RTF_CELL && nLastToken != RTF_PAR )
            {
                NewCellRow( pInfo );
                nLastToken = pInfo->nToken;
            }
        }
        break;
        case RTF_CELL:          // denotes the end of a cell.
        {
            DBG_ASSERT( pActDefault, "RTF_CELL: pActDefault==0" );
            if ( bNewDef || !pActDefault )
                NewCellRow( pInfo );    // davor war kein \intbl, bad behavior
            // rottes RTF? retten was zu retten ist
            if ( !pActDefault )
                pActDefault = pInsDefault;
            if ( pActDefault->nColOverlap > 0 )
            {   // nicht merged mit vorheriger
                pActEntry->nCol = pActDefault->nCol;
                pActEntry->nColOverlap = pActDefault->nColOverlap;
                pActEntry->nTwips = pActDefault->nTwips;
                pActEntry->nRow = nRowCnt;
                pActEntry->aItemSet.Set( pActDefault->aItemSet );
                EntryEnd( pActEntry, pInfo->aSelection );

<<<<<<< HEAD
                if ( nStartAdjust == (ULONG)~0 )
                    nStartAdjust = maList.size();
                maList.push_back( pActEntry );
=======
                if ( nStartAdjust == (sal_uLong)~0 )
                    nStartAdjust = pList->Count();
                pList->Insert( pActEntry, LIST_APPEND );
>>>>>>> ce6308e4
                NewActEntry( pActEntry );   // neuer freifliegender pActEntry
            }
            else
            {   // aktuelle Twips der MergeCell zuweisen
                if ( !maList.empty() )
                {
                    pE = maList.back();
                    pE->nTwips = pActDefault->nTwips;
                }
                // Selection des freifliegenden pActEntry anpassen
                // Paragraph -1 wg. Textaufbruch in EditEngine waehrend Parse
                pActEntry->aSel.nStartPara = pInfo->aSelection.nEndPara - 1;
            }
            if ( pDefaultList->empty() )
                pActDefault = NULL;
            else
                pActDefault = &( pDefaultList->back() );
            nLastToken = pInfo->nToken;
        }
        break;
        case RTF_ROW:           // means the end of a row
        {
            NextRow();
            nLastToken = pInfo->nToken;
        }
        break;
        case RTF_PAR:           // Paragraph
        {
            if ( !pActDefault )
            {   // text not in table
                ColAdjust();    // close the processing table
                pActEntry->nCol = 0;
                pActEntry->nRow = nRowCnt;
                EntryEnd( pActEntry, pInfo->aSelection );
                maList.push_back( pActEntry );
                NewActEntry( pActEntry );   // new pActEntry
                NextRow();
            }
            nLastToken = pInfo->nToken;
        }
        break;
        default:
        {   // do not set nLastToken
            switch ( pInfo->nToken & ~(0xff | RTF_TABLEDEF) )
            {
                case RTF_SHADINGDEF:
                    ((SvxRTFParser*)pInfo->pParser)->ReadBackgroundAttr(
                        pInfo->nToken, pInsDefault->aItemSet, sal_True );
                break;
                case RTF_BRDRDEF:
                    ((SvxRTFParser*)pInfo->pParser)->ReadBorderAttr(
                        pInfo->nToken, pInsDefault->aItemSet, sal_True );
                break;
            }
        }
    }
}




/* vim:set shiftwidth=4 softtabstop=4 expandtab: */<|MERGE_RESOLUTION|>--- conflicted
+++ resolved
@@ -65,7 +65,7 @@
         pDefMerge( NULL ),
         nStartAdjust( (sal_uLong)~0 ),
         nLastWidth(0),
-        bNewDef( sal_False )
+        bNewDef( false )
 {
     // RTF default FontSize 12Pt
     long nMM = OutputDevice::LogicToLogic( 12, MAP_POINT, MAP_100TH_MM );
@@ -141,7 +141,7 @@
         return sal_True;
     sal_uInt16 nCount = pColTwips->Count();
     if ( !nCount )
-        return sal_False;
+        return false;
     SCCOL nCol = *pCol;
     // nCol ist Einfuegeposition, da liegt der Naechsthoehere (oder auch nicht)
     if ( nCol < static_cast<SCCOL>(nCount) && (((*pColTwips)[nCol] - SC_RTFTWIPTOL) <= nTwips) )
@@ -152,7 +152,7 @@
         (*pCol)--;
         return sal_True;
     }
-    return sal_False;
+    return false;
 }
 
 
@@ -237,7 +237,7 @@
     if ( bNewDef )
     {
         ScRTFCellDefault* pD;
-        bNewDef = sal_False;
+        bNewDef = false;
         // rechts nicht buendig? => neue Tabelle
         if (  nLastWidth
            && ( (pD = &(pDefaultList->back())) != 0 )
@@ -367,15 +367,9 @@
                 pActEntry->aItemSet.Set( pActDefault->aItemSet );
                 EntryEnd( pActEntry, pInfo->aSelection );
 
-<<<<<<< HEAD
-                if ( nStartAdjust == (ULONG)~0 )
+                if ( nStartAdjust == (sal_uLong)~0 )
                     nStartAdjust = maList.size();
                 maList.push_back( pActEntry );
-=======
-                if ( nStartAdjust == (sal_uLong)~0 )
-                    nStartAdjust = pList->Count();
-                pList->Insert( pActEntry, LIST_APPEND );
->>>>>>> ce6308e4
                 NewActEntry( pActEntry );   // neuer freifliegender pActEntry
             }
             else
