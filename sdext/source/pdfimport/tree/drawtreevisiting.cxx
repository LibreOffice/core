--- conflicted
+++ resolved
@@ -134,8 +134,6 @@
 
     rtl::OUString str(elem.Text.getStr());
 
-<<<<<<< HEAD
-=======
     // Check for RTL
     bool isRTL = false;
     Reference< i18n::XCharacterClassification > xCC( GetCharacterClassification() );
@@ -156,7 +154,6 @@
     if (isRTL)  // If so, reverse string
         str = m_rProcessor.mirrorString( str );
 
->>>>>>> 39250f08
     m_rEmitContext.rEmitter.beginTag( "text:span", aProps );
 
     for(int i=0; i< elem.Text.getLength(); i++)
