--- conflicted
+++ resolved
@@ -75,17 +75,10 @@
                                             "SetDateTime() with pooled item" );
                                 aDateTime = rDT; }
 
-<<<<<<< HEAD
     virtual bool PutValue  ( const com::sun::star::uno::Any& rVal,
-                             BYTE nMemberId = 0 );
+                             sal_uInt8 nMemberId = 0 );
     virtual bool QueryValue( com::sun::star::uno::Any& rVal,
-                             BYTE nMemberId = 0 ) const;
-=======
-    virtual sal_Bool PutValue  ( const com::sun::star::uno::Any& rVal,
-                             sal_uInt8 nMemberId = 0 );
-    virtual sal_Bool QueryValue( com::sun::star::uno::Any& rVal,
                              sal_uInt8 nMemberId = 0 ) const;
->>>>>>> e2a3d487
 };
 
 class SfxColumnDateTimeItem : public SfxDateTimeItem
