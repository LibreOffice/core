/* -*- Mode: C++; tab-width: 4; indent-tabs-mode: nil; c-basic-offset: 4 -*- */
/*************************************************************************
 *
 * DO NOT ALTER OR REMOVE COPYRIGHT NOTICES OR THIS FILE HEADER.
 *
 * Copyright 2000, 2010 Oracle and/or its affiliates.
 *
 * OpenOffice.org - a multi-platform office productivity suite
 *
 * This file is part of OpenOffice.org.
 *
 * OpenOffice.org is free software: you can redistribute it and/or modify
 * it under the terms of the GNU Lesser General Public License version 3
 * only, as published by the Free Software Foundation.
 *
 * OpenOffice.org is distributed in the hope that it will be useful,
 * but WITHOUT ANY WARRANTY; without even the implied warranty of
 * MERCHANTABILITY or FITNESS FOR A PARTICULAR PURPOSE.  See the
 * GNU Lesser General Public License version 3 for more details
 * (a copy is included in the LICENSE file that accompanied this code).
 *
 * You should have received a copy of the GNU Lesser General Public License
 * version 3 along with OpenOffice.org.  If not, see
 * <http://www.openoffice.org/license.html>
 * for a copy of the LGPLv3 License.
 *
 ************************************************************************/

#ifndef _SVTOOLS_CUSTRITM_HXX
#define _SVTOOLS_CUSTRITM_HXX

#include "svl/svldllapi.h"
#include <tools/debug.hxx>
#include <svl/poolitem.hxx>

//============================================================================
DBG_NAMEEX_VISIBILITY(CntUnencodedStringItem, SVL_DLLPUBLIC)

class SVL_DLLPUBLIC CntUnencodedStringItem: public SfxPoolItem
{
    XubString m_aValue;

public:
    TYPEINFO();

    CntUnencodedStringItem(sal_uInt16 which = 0): SfxPoolItem(which)
    { DBG_CTOR(CntUnencodedStringItem, 0); }

    CntUnencodedStringItem(sal_uInt16 which, const XubString & rTheValue):
        SfxPoolItem(which), m_aValue(rTheValue)
    { DBG_CTOR(CntUnencodedStringItem, 0); }

    CntUnencodedStringItem(const CntUnencodedStringItem & rItem):
        SfxPoolItem(rItem), m_aValue(rItem.m_aValue)
    { DBG_CTOR(CntUnencodedStringItem, 0); }

    virtual ~CntUnencodedStringItem() { DBG_DTOR(CntUnencodedStringItem, 0); }

    virtual int operator ==(const SfxPoolItem & rItem) const;

    virtual int Compare(const SfxPoolItem & rWith) const;

    virtual int Compare(SfxPoolItem const & rWith,
                        IntlWrapper const & rIntlWrapper) const;

    virtual SfxItemPresentation GetPresentation(SfxItemPresentation,
                                                SfxMapUnit, SfxMapUnit,
                                                XubString & rText,
                                                const IntlWrapper * = 0)
        const;

<<<<<<< HEAD
    virtual bool QueryValue(com::sun::star::uno::Any& rVal,
                            BYTE nMemberId = 0) const;

    virtual bool PutValue(const com::sun::star::uno::Any& rVal,
                          BYTE nMemberId = 0);
=======
    virtual sal_Bool QueryValue(com::sun::star::uno::Any& rVal,
                            sal_uInt8 nMemberId = 0) const;

    virtual sal_Bool PutValue(const com::sun::star::uno::Any& rVal,
                          sal_uInt8 nMemberId = 0);
>>>>>>> e2a3d487

    virtual SfxPoolItem * Clone(SfxItemPool * = 0) const;

    const XubString & GetValue() const { return m_aValue; }

    inline void SetValue(const XubString & rTheValue);
};

inline void CntUnencodedStringItem::SetValue(const XubString & rTheValue)
{
    DBG_ASSERT(GetRefCount() == 0,
               "CntUnencodedStringItem::SetValue(): Pooled item");
    m_aValue = rTheValue;
}

#endif //  _SVTOOLS_CUSTRITM_HXX

/* vim:set shiftwidth=4 softtabstop=4 expandtab: */<|MERGE_RESOLUTION|>--- conflicted
+++ resolved
@@ -69,19 +69,11 @@
                                                 const IntlWrapper * = 0)
         const;
 
-<<<<<<< HEAD
     virtual bool QueryValue(com::sun::star::uno::Any& rVal,
-                            BYTE nMemberId = 0) const;
+                            sal_uInt8 nMemberId = 0) const;
 
     virtual bool PutValue(const com::sun::star::uno::Any& rVal,
-                          BYTE nMemberId = 0);
-=======
-    virtual sal_Bool QueryValue(com::sun::star::uno::Any& rVal,
-                            sal_uInt8 nMemberId = 0) const;
-
-    virtual sal_Bool PutValue(const com::sun::star::uno::Any& rVal,
                           sal_uInt8 nMemberId = 0);
->>>>>>> e2a3d487
 
     virtual SfxPoolItem * Clone(SfxItemPool * = 0) const;
 
