--- conflicted
+++ resolved
@@ -40,15 +40,8 @@
 
 //------------------------------------------------------------------------
 
-<<<<<<< HEAD
-#define SFX_REC_PRETAG_EXT              BYTE(0x00)  // Pre-Tag f"ur Extended-Records
-#define SFX_REC_PRETAG_EOR              BYTE(0xFF)  // Pre-Tag f"ur End-Of-Records
-=======
-#define SFX_BOOL_DONTCARE               sal_Bool(2)     // Don't-Care-Wert f"ur BOOLs
-
 #define SFX_REC_PRETAG_EXT              sal_uInt8(0x00) // Pre-Tag f"ur Extended-Records
 #define SFX_REC_PRETAG_EOR              sal_uInt8(0xFF) // Pre-Tag f"ur End-Of-Records
->>>>>>> e2a3d487
 
 #define SFX_REC_TYPE_NONE               sal_uInt8(0x00) // unbekannter Record-Typ
 #define SFX_REC_TYPE_FIRST              sal_uInt8(0x01)
@@ -228,18 +221,9 @@
 {
 protected:
     SvStream*       _pStream;   //  <SvStream>, in dem der Record liegt
-<<<<<<< HEAD
-    UINT32          _nStartPos; //  Start-Position des Gesamt-Records im Stream
+    sal_uInt32          _nStartPos; //  Start-Position des Gesamt-Records im Stream
     bool             _bHeaderOk; /* TRUE, wenn der Header schon geschrieben ist; */
-    BYTE            _nPreTag;   //  in den Header zu schreibendes 'Pre-Tag'
-=======
-    sal_uInt32          _nStartPos; //  Start-Position des Gesamt-Records im Stream
-    FASTBOOL        _bHeaderOk; /*  sal_True, wenn der Header schon geschrieben ist;
-                                    bei DBG_UTIL wird SFX_BOOL_DONTCARE ver-
-                                    wendet, um die Gr"o\se von Fix-Sized-Records
-                                    zu pr"ufen. */
     sal_uInt8           _nPreTag;   //  in den Header zu schreibendes 'Pre-Tag'
->>>>>>> e2a3d487
 
 public:
     inline          SfxMiniRecordWriter( SvStream *pStream,
@@ -253,11 +237,7 @@
 
     inline void     Reset();
 
-<<<<<<< HEAD
-    UINT32          Close( bool bSeekToEndOfRec = true );
-=======
-    sal_uInt32          Close( FASTBOOL bSeekToEndOfRec = sal_True );
->>>>>>> e2a3d487
+    sal_uInt32          Close( bool bSeekToEndOfRec = true );
 
 private:
                     // not implementend, not allowed
@@ -296,15 +276,9 @@
 {
 protected:
     SvStream*           _pStream;   //  <SvStream>, aus dem gelesen wird
-<<<<<<< HEAD
-    UINT32              _nEofRec;   //  Position direkt hinter dem Record
+    sal_uInt32              _nEofRec;   //  Position direkt hinter dem Record
     bool                _bSkipped;  //  TRUE: der Record wurde explizit geskippt
-    BYTE                _nPreTag;   //  aus dem Header gelesenes Pre-Tag
-=======
-    sal_uInt32              _nEofRec;   //  Position direkt hinter dem Record
-    FASTBOOL            _bSkipped;  //  sal_True: der Record wurde explizit geskippt
     sal_uInt8               _nPreTag;   //  aus dem Header gelesenes Pre-Tag
->>>>>>> e2a3d487
 
                         // Drei-Phasen-Ctor f"ur Subklassen
                         SfxMiniRecordReader() {}
@@ -314,11 +288,7 @@
                             _bSkipped = sal_False;
                             _nPreTag = nTag;
                         }
-<<<<<<< HEAD
-    inline bool         SetHeader_Impl( UINT32 nHeader );
-=======
-    inline FASTBOOL     SetHeader_Impl( sal_uInt32 nHeader );
->>>>>>> e2a3d487
+    inline bool         SetHeader_Impl( sal_uInt32 nHeader );
 
                         // als ung"ultig markieren und zur"uck-seeken
     void                SetInvalid_Impl( sal_uInt32 nRecordStartPos )
@@ -334,13 +304,8 @@
                         SfxMiniRecordReader( SvStream *pStream, sal_uInt8 nTag );
     inline              ~SfxMiniRecordReader();
 
-<<<<<<< HEAD
-    inline BYTE         GetTag() const;
+    inline sal_uInt8        GetTag() const;
     inline bool         IsValid() const;
-=======
-    inline sal_uInt8        GetTag() const;
-    inline FASTBOOL     IsValid() const;
->>>>>>> e2a3d487
 
     inline SvStream&    operator*() const;
 
@@ -405,11 +370,7 @@
 
     inline void     Reset();
 
-<<<<<<< HEAD
-    UINT32          Close( bool bSeekToEndOfRec = true );
-=======
-    sal_uInt32          Close( FASTBOOL bSeekToEndOfRec = sal_True );
->>>>>>> e2a3d487
+    sal_uInt32          Close( bool bSeekToEndOfRec = true );
 };
 
 //------------------------------------------------------------------------
@@ -455,13 +416,8 @@
                             SfxMiniRecordReader::Construct_Impl(
                                     pStream, SFX_REC_PRETAG_EXT );
                         }
-<<<<<<< HEAD
-    bool                FindHeader_Impl( UINT16 nTypes, UINT16 nTag );
-    bool                ReadHeader_Impl( USHORT nTypes );
-=======
-    FASTBOOL            FindHeader_Impl( sal_uInt16 nTypes, sal_uInt16 nTag );
-    FASTBOOL            ReadHeader_Impl( sal_uInt16 nTypes );
->>>>>>> e2a3d487
+    bool                FindHeader_Impl( sal_uInt16 nTypes, sal_uInt16 nTag );
+    bool                ReadHeader_Impl( sal_uInt16 nTypes );
 
 public:
                         SfxSingleRecordReader( SvStream *pStream );
@@ -469,13 +425,8 @@
 
     inline sal_uInt16       GetTag() const;
 
-<<<<<<< HEAD
-    inline BYTE         GetVersion() const;
-    inline bool         HasVersion( USHORT nVersion ) const;
-=======
     inline sal_uInt8        GetVersion() const;
-    inline FASTBOOL     HasVersion( sal_uInt16 nVersion ) const;
->>>>>>> e2a3d487
+    inline bool         HasVersion( sal_uInt16 nVersion ) const;
 };
 
 //------------------------------------------------------------------------
@@ -550,11 +501,7 @@
 
     inline void     Reset();
 
-<<<<<<< HEAD
-    UINT32          Close( bool bSeekToEndOfRec = true );
-=======
-    sal_uInt32          Close( FASTBOOL bSeekToEndOfRec = sal_True );
->>>>>>> e2a3d487
+    sal_uInt32          Close( bool bSeekToEndOfRec = true );
 };
 
 //------------------------------------------------------------------------
@@ -625,11 +572,7 @@
 
     void                NewContent();
 
-<<<<<<< HEAD
-    virtual UINT32      Close( bool bSeekToEndOfRec = true );
-=======
-    virtual sal_uInt32      Close( FASTBOOL bSeekToEndOfRec = sal_True );
->>>>>>> e2a3d487
+    virtual sal_uInt32      Close( bool bSeekToEndOfRec = true );
 };
 
 //------------------------------------------------------------------------
@@ -736,17 +679,10 @@
                         SfxMultiRecordReader( SvStream *pStream, sal_uInt16 nTag );
                         ~SfxMultiRecordReader();
 
-<<<<<<< HEAD
     bool                GetContent();
-    inline UINT16       GetContentTag();
-    inline BYTE         GetContentVersion() const;
-    inline bool         HasContentVersion( USHORT nVersion ) const;
-=======
-    FASTBOOL            GetContent();
     inline sal_uInt16       GetContentTag();
     inline sal_uInt8        GetContentVersion() const;
-    inline FASTBOOL     HasContentVersion( sal_uInt16 nVersion ) const;
->>>>>>> e2a3d487
+    inline bool         HasContentVersion( sal_uInt16 nVersion ) const;
 
     inline sal_uInt32       ContentCount() const;
 };
@@ -768,11 +704,7 @@
 
 :   _pStream( pStream ),
     _nStartPos( pStream->Tell() ),
-<<<<<<< HEAD
     _bHeaderOk(false),
-=======
-    _bHeaderOk(sal_False),
->>>>>>> e2a3d487
     _nPreTag( nTag )
 {
     DBG_ASSERT( _nPreTag != 0xFF, "invalid Tag" );
@@ -821,11 +753,7 @@
 
 {
     // wurde der Header noch nicht geschrieben oder mu\s er gepr"uft werden
-<<<<<<< HEAD
     if ( !_bHeaderOk )
-=======
-    if ( !_bHeaderOk DBG(||sal_True) )
->>>>>>> e2a3d487
         Close();
 }
 
@@ -849,11 +777,7 @@
 inline void SfxMiniRecordWriter::Reset()
 {
     _pStream->Seek( _nStartPos + SFX_REC_HEADERSIZE_MINI );
-<<<<<<< HEAD
     _bHeaderOk = false;
-=======
-    _bHeaderOk = sal_False;
->>>>>>> e2a3d487
 }
 
 //=========================================================================
@@ -937,11 +861,7 @@
 
 //=========================================================================
 
-<<<<<<< HEAD
-inline UINT32 SfxSingleRecordWriter::Close( bool bSeekToEndOfRec )
-=======
-inline sal_uInt32 SfxSingleRecordWriter::Close( FASTBOOL bSeekToEndOfRec )
->>>>>>> e2a3d487
+inline sal_uInt32 SfxSingleRecordWriter::Close( bool bSeekToEndOfRec )
 
 //  siehe <SfxMiniRecordWriter::Close(bool)>
 
@@ -976,11 +896,7 @@
 {
     _pStream->Seek( _nStartPos + SFX_REC_HEADERSIZE_MINI +
                                  SFX_REC_HEADERSIZE_SINGLE );
-<<<<<<< HEAD
     _bHeaderOk = false;
-=======
-    _bHeaderOk = sal_False;
->>>>>>> e2a3d487
 }
 
 //=========================================================================
@@ -1011,11 +927,7 @@
 
 //-------------------------------------------------------------------------
 
-<<<<<<< HEAD
-inline bool SfxSingleRecordReader::HasVersion( USHORT nVersion ) const
-=======
-inline FASTBOOL SfxSingleRecordReader::HasVersion( sal_uInt16 nVersion ) const
->>>>>>> e2a3d487
+inline bool SfxSingleRecordReader::HasVersion( sal_uInt16 nVersion ) const
 
 /*  [Beschreibung]
 
@@ -1105,11 +1017,7 @@
     _pStream->Seek( _nStartPos + SFX_REC_HEADERSIZE_MINI +
                                  SFX_REC_HEADERSIZE_SINGLE +
                                  SFX_REC_HEADERSIZE_MULTI );
-<<<<<<< HEAD
     _bHeaderOk = false;
-=======
-    _bHeaderOk = sal_False;
->>>>>>> e2a3d487
 }
 
 //=========================================================================
@@ -1142,11 +1050,7 @@
 
 //-------------------------------------------------------------------------
 
-<<<<<<< HEAD
-inline bool SfxMultiRecordReader::HasContentVersion( USHORT nVersion ) const
-=======
-inline FASTBOOL SfxMultiRecordReader::HasContentVersion( sal_uInt16 nVersion ) const
->>>>>>> e2a3d487
+inline bool SfxMultiRecordReader::HasContentVersion( sal_uInt16 nVersion ) const
 
 /*  [Beschreibung]
 
