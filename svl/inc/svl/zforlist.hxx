--- conflicted
+++ resolved
@@ -252,12 +252,7 @@
                         // nDecimalFormat := 0, 1, 2
                         // #,##0 or #,##0.00 or #,##0.-- are assigned
     SVL_DLLPRIVATE void             Impl_BuildFormatStringNumChars( String&,
-<<<<<<< HEAD
-                            const LocaleDataWrapper&, USHORT nDecimalFormat ) const;
-=======
                             const LocaleDataWrapper&, sal_uInt16 nDecimalFormat ) const;
-//#endif    // __PRIVATE
->>>>>>> e2a3d487
 
 public:
 
