--- conflicted
+++ resolved
@@ -44,25 +44,9 @@
 #include <svl/svarray.hxx>
 #include <deque>
 
-<<<<<<< HEAD
-//#ifdef _SVSTDARR_BOOLS
-#ifndef _SVSTDARR_BOOLS_DECL
-SV_DECL_VARARR_VISIBILITY( SvBools, sal_Bool, 1, 1, SVL_DLLPUBLIC )
-#define _SVSTDARR_BOOLS_DECL
-#endif
-//#endif
-
-//#ifdef _SVSTDARR_BYTES
-#ifndef _SVSTDARR_BYTES_DECL
-SV_DECL_VARARR_VISIBILITY( SvBytes, sal_uInt8, 1, 1, SVL_DLLPUBLIC )
-#define _SVSTDARR_BYTES_DECL
-#endif
-//#endif
-=======
-typedef std::deque< BOOL > SvBools;
-
-typedef std::deque< BYTE > SvBytes;
->>>>>>> 95f71183
+typedef std::deque< sal_Bool > SvBools;
+
+typedef std::deque< sal_uInt8 > SvBytes;
 
 //#ifdef _SVSTDARR_ULONGS
 #ifndef _SVSTDARR_ULONGS_DECL
