/* -*- Mode: C++; tab-width: 4; indent-tabs-mode: nil; c-basic-offset: 4 -*- */
/*************************************************************************
 *
 * DO NOT ALTER OR REMOVE COPYRIGHT NOTICES OR THIS FILE HEADER.
 *
 * Copyright 2000, 2010 Oracle and/or its affiliates.
 *
 * OpenOffice.org - a multi-platform office productivity suite
 *
 * This file is part of OpenOffice.org.
 *
 * OpenOffice.org is free software: you can redistribute it and/or modify
 * it under the terms of the GNU Lesser General Public License version 3
 * only, as published by the Free Software Foundation.
 *
 * OpenOffice.org is distributed in the hope that it will be useful,
 * but WITHOUT ANY WARRANTY; without even the implied warranty of
 * MERCHANTABILITY or FITNESS FOR A PARTICULAR PURPOSE.  See the
 * GNU Lesser General Public License version 3 for more details
 * (a copy is included in the LICENSE file that accompanied this code).
 *
 * You should have received a copy of the GNU Lesser General Public License
 * version 3 along with OpenOffice.org.  If not, see
 * <http://www.openoffice.org/license.html>
 * for a copy of the LGPLv3 License.
 *
 ************************************************************************/
#ifndef _SFXRECTITEM_HXX
#define _SFXRECTITEM_HXX

#include "svl/svldllapi.h"
#include <tools/debug.hxx>
#include <tools/gen.hxx>
#include <svl/poolitem.hxx>

class SvStream;

DBG_NAMEEX_VISIBILITY(SfxRectangleItem, SVL_DLLPUBLIC)

// -----------------------------------------------------------------------

class SVL_DLLPUBLIC SfxRectangleItem: public SfxPoolItem
{
    Rectangle                aVal;

public:
                             TYPEINFO();
                             SfxRectangleItem();
                             SfxRectangleItem( sal_uInt16 nWhich, const Rectangle& rVal );
                             SfxRectangleItem( sal_uInt16 nWhich, SvStream & );
                             SfxRectangleItem( const SfxRectangleItem& );
                             ~SfxRectangleItem() {
                                 DBG_DTOR(SfxRectangleItem, 0); }

    virtual SfxItemPresentation GetPresentation( SfxItemPresentation ePres,
                                    SfxMapUnit eCoreMetric,
                                    SfxMapUnit ePresMetric,
                                    XubString &rText,
                                    const IntlWrapper * = 0 ) const;

    virtual int              operator==( const SfxPoolItem& ) const;
    virtual SfxPoolItem*     Clone( SfxItemPool *pPool = 0 ) const;
    virtual SfxPoolItem*     Create(SvStream &, sal_uInt16 nItemVersion) const;
    virtual SvStream&        Store(SvStream &, sal_uInt16 nItemVersion) const;

    const Rectangle&         GetValue() const { return aVal; }
            void             SetValue( const Rectangle& rNewVal ) {
                                 DBG_ASSERT( GetRefCount() == 0, "SetValue() with pooled item" );
                                 aVal = rNewVal;
                             }
<<<<<<< HEAD
    virtual bool             QueryValue( com::sun::star::uno::Any& rVal,
                                          BYTE nMemberId = 0 ) const;
    virtual bool             PutValue( const com::sun::star::uno::Any& rVal,
                                          BYTE nMemberId = 0 );
=======
    virtual sal_Bool             QueryValue( com::sun::star::uno::Any& rVal,
                                          sal_uInt8 nMemberId = 0 ) const;
    virtual sal_Bool             PutValue( const com::sun::star::uno::Any& rVal,
                                          sal_uInt8 nMemberId = 0 );
>>>>>>> e2a3d487
};

#endif

/* vim:set shiftwidth=4 softtabstop=4 expandtab: */<|MERGE_RESOLUTION|>--- conflicted
+++ resolved
@@ -68,17 +68,10 @@
                                  DBG_ASSERT( GetRefCount() == 0, "SetValue() with pooled item" );
                                  aVal = rNewVal;
                              }
-<<<<<<< HEAD
     virtual bool             QueryValue( com::sun::star::uno::Any& rVal,
-                                          BYTE nMemberId = 0 ) const;
+                                          sal_uInt8 nMemberId = 0 ) const;
     virtual bool             PutValue( const com::sun::star::uno::Any& rVal,
-                                          BYTE nMemberId = 0 );
-=======
-    virtual sal_Bool             QueryValue( com::sun::star::uno::Any& rVal,
-                                          sal_uInt8 nMemberId = 0 ) const;
-    virtual sal_Bool             PutValue( const com::sun::star::uno::Any& rVal,
                                           sal_uInt8 nMemberId = 0 );
->>>>>>> e2a3d487
 };
 
 #endif
