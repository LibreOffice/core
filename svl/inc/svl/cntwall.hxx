/* -*- Mode: C++; tab-width: 4; indent-tabs-mode: nil; c-basic-offset: 4 -*- */
/*************************************************************************
 *
 * DO NOT ALTER OR REMOVE COPYRIGHT NOTICES OR THIS FILE HEADER.
 *
 * Copyright 2000, 2010 Oracle and/or its affiliates.
 *
 * OpenOffice.org - a multi-platform office productivity suite
 *
 * This file is part of OpenOffice.org.
 *
 * OpenOffice.org is free software: you can redistribute it and/or modify
 * it under the terms of the GNU Lesser General Public License version 3
 * only, as published by the Free Software Foundation.
 *
 * OpenOffice.org is distributed in the hope that it will be useful,
 * but WITHOUT ANY WARRANTY; without even the implied warranty of
 * MERCHANTABILITY or FITNESS FOR A PARTICULAR PURPOSE.  See the
 * GNU Lesser General Public License version 3 for more details
 * (a copy is included in the LICENSE file that accompanied this code).
 *
 * You should have received a copy of the GNU Lesser General Public License
 * version 3 along with OpenOffice.org.  If not, see
 * <http://www.openoffice.org/license.html>
 * for a copy of the LGPLv3 License.
 *
 ************************************************************************/
#ifndef _CNTWALL_HXX
#define _CNTWALL_HXX

#include "svl/svldllapi.h"

#include <tools/shl.hxx>
#include <tools/rtti.hxx>
#include <tools/color.hxx>
#include <svl/poolitem.hxx>

class SvStream;

class SVL_DLLPUBLIC CntWallpaperItem : public SfxPoolItem
{
private:
    UniString               _aURL;
    Color                   _nColor;
    sal_uInt16                  _nStyle;

public:
                            TYPEINFO();

                            CntWallpaperItem( sal_uInt16 nWhich );
                            CntWallpaperItem( sal_uInt16 nWhich, SvStream& rStream, sal_uInt16 nVersion );
                            CntWallpaperItem( const CntWallpaperItem& rCpy );
                            ~CntWallpaperItem();

    virtual sal_uInt16 GetVersion(sal_uInt16) const;

    virtual int             operator==( const SfxPoolItem& ) const;
    virtual SfxPoolItem*    Create( SvStream&, sal_uInt16 nItemVersion ) const;
    virtual SvStream&       Store( SvStream&, sal_uInt16 nItemVersion ) const;
    virtual SfxPoolItem*    Clone( SfxItemPool* pPool = 0 ) const;

<<<<<<< HEAD
    virtual bool            QueryValue( com::sun::star::uno::Any& rVal,
                                         BYTE nMemberId = 0 ) const;
    virtual bool            PutValue  ( const com::sun::star::uno::Any& rVal,
                                         BYTE nMemberId = 0 );
=======
    virtual sal_Bool            QueryValue( com::sun::star::uno::Any& rVal,
                                         sal_uInt8 nMemberId = 0 ) const;
    virtual sal_Bool            PutValue  ( const com::sun::star::uno::Any& rVal,
                                         sal_uInt8 nMemberId = 0 );
>>>>>>> e2a3d487

    void                    SetBitmapURL( const UniString& rURL ) { _aURL = rURL; }
    void                    SetColor( Color nColor ) { _nColor = nColor; }
    void                    SetStyle( sal_uInt16 nStyle ) { _nStyle = nStyle; }

    const UniString&        GetBitmapURL() const { return _aURL; }
    Color                   GetColor() const { return _nColor; }
    sal_uInt16                  GetStyle() const { return _nStyle; }
};

////////////////////////////////////////////////////////////////////////////////

#endif // _CNTWALL_HXX

/* vim:set shiftwidth=4 softtabstop=4 expandtab: */<|MERGE_RESOLUTION|>--- conflicted
+++ resolved
@@ -59,17 +59,10 @@
     virtual SvStream&       Store( SvStream&, sal_uInt16 nItemVersion ) const;
     virtual SfxPoolItem*    Clone( SfxItemPool* pPool = 0 ) const;
 
-<<<<<<< HEAD
     virtual bool            QueryValue( com::sun::star::uno::Any& rVal,
-                                         BYTE nMemberId = 0 ) const;
+                                         sal_uInt8 nMemberId = 0 ) const;
     virtual bool            PutValue  ( const com::sun::star::uno::Any& rVal,
-                                         BYTE nMemberId = 0 );
-=======
-    virtual sal_Bool            QueryValue( com::sun::star::uno::Any& rVal,
-                                         sal_uInt8 nMemberId = 0 ) const;
-    virtual sal_Bool            PutValue  ( const com::sun::star::uno::Any& rVal,
                                          sal_uInt8 nMemberId = 0 );
->>>>>>> e2a3d487
 
     void                    SetBitmapURL( const UniString& rURL ) { _aURL = rURL; }
     void                    SetColor( Color nColor ) { _nColor = nColor; }
