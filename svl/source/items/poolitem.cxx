--- conflicted
+++ resolved
@@ -361,78 +361,6 @@
 }
 
 // SfxInvalidItem ---------------------------------------------------------
-<<<<<<< HEAD
-=======
-#if 0  /* @@@ NOT USED @@@ */
-SfxInvalidItem::SfxInvalidItem( sal_uInt16 nWhich, const SfxPoolItem &rDefault ):
-    SfxPoolItem(nWhich),
-    pDefaultItem(&rDefault)
-{
-    DBG_CTOR(SfxInvalidItem, 0);
-}
-
-// ------------------------------------------------------------------------
-SfxInvalidItem::SfxInvalidItem( const SfxInvalidItem& rCopy):
-    SfxPoolItem(rCopy),
-    pDefaultItem(rCopy.pDefaultItem)
-{
-    DBG_CTOR(SfxInvalidItem, 0);
-    //! pDefaultItem->ReleaseRef?
-}
-
-// ------------------------------------------------------------------------
-SfxInvalidItem::~SfxInvalidItem()
-{
-    DBG_DTOR(SfxInvalidItem, 0);
-}
-
-// ------------------------------------------------------------------------
-int SfxInvalidItem::operator==( const SfxPoolItem& rCmp) const
-{
-    DBG_CHKTHIS(SfxInvalidItem, 0);
-    DBG_ASSERT( SfxPoolItem::operator==(rCmp), "unequal type" );
-    return *pDefaultItem == *((SfxInvalidItem&)rCmp).pDefaultItem;
-}
-
-// ------------------------------------------------------------------------
-SfxItemPresentation SfxInvalidItem::GetPresentation
-(
-    SfxItemPresentation     ePresentation,
-    SfxMapUnit              eCoreMetric,
-    SfxMapUnit              ePresentationMetric,
-    XubString&              rText,
-    const IntlWrapper *
-)   const
-{
-    DBG_CHKTHIS(SfxInvalidItem, 0);
-    rText.AssignAscii(RTL_CONSTASCII_STRINGPARAM("Invalid"));
-    return SFX_ITEM_PRESENTATION_NAMELESS;
-}
-
-// ------------------------------------------------------------------------
-SfxPoolItem* SfxInvalidItem::Clone(SfxItemPool *) const
-{
-    DBG_CHKTHIS(SfxInvalidItem, 0);
-    return new SfxInvalidItem(*this);
-}
-
-// ------------------------------------------------------------------------
-SfxPoolItem* SfxInvalidItem::Create(SvStream &, sal_uInt16 nVersion) const
-{
-    DBG_CHKTHIS(SfxInvalidItem, 0);
-    DBG_ERROR("SfxInvalidItem::Create() ist sinnlos");
-    return Clone();
-}
-
-// ------------------------------------------------------------------------
-SvStream& SfxInvalidItem::Store(SvStream &rStream, sal_uInt16 nItemVersion ) const
-{
-    DBG_CHKTHIS(SfxInvalidItem, 0);
-    DBG_ERROR("SfxInvalidItem::Store() ist sinnlos");
-    return rStream;
-}
-#endif /* @@@ NOT USED @@@ */
->>>>>>> e2a3d487
 
 // SfxItemHandle ----------------------------------------------------------
 SfxItemHandle::SfxItemHandle(SfxPoolItem &rItem):
@@ -494,8 +422,7 @@
 
 // -----------------------------------------------------------------------
 
-<<<<<<< HEAD
-bool SfxPoolItem::QueryValue( com::sun::star::uno::Any&, BYTE ) const
+bool SfxPoolItem::QueryValue( com::sun::star::uno::Any&, sal_uInt8 ) const
 {
     OSL_FAIL("There is no implementation for QueryValue for this item!");
     return false;
@@ -503,24 +430,10 @@
 
 // -----------------------------------------------------------------------
 
-bool SfxPoolItem::PutValue( const com::sun::star::uno::Any&, BYTE )
+bool SfxPoolItem::PutValue( const com::sun::star::uno::Any&, sal_uInt8 )
 {
     OSL_FAIL("There is no implementation for PutValue for this item!");
     return false;
-=======
-sal_Bool SfxPoolItem::QueryValue( com::sun::star::uno::Any&, sal_uInt8 ) const
-{
-    DBG_ERROR("There is no implementation for QueryValue for this item!");
-    return sal_False;
-}
-
-// -----------------------------------------------------------------------
-
-sal_Bool SfxPoolItem::PutValue( const com::sun::star::uno::Any&, sal_uInt8 )
-{
-    DBG_ERROR("There is no implementation for PutValue for this item!");
-    return sal_False;
->>>>>>> e2a3d487
 }
 
 SfxVoidItem::~SfxVoidItem()
