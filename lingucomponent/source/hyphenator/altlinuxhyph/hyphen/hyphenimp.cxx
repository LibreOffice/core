/*************************************************************************
 *
 * DO NOT ALTER OR REMOVE COPYRIGHT NOTICES OR THIS FILE HEADER.
 *
 * Copyright 2000, 2010 Oracle and/or its affiliates.
 *
 * OpenOffice.org - a multi-platform office productivity suite
 *
 * This file is part of OpenOffice.org.
 *
 * OpenOffice.org is free software: you can redistribute it and/or modify
 * it under the terms of the GNU Lesser General Public License version 3
 * only, as published by the Free Software Foundation.
 *
 * OpenOffice.org is distributed in the hope that it will be useful,
 * but WITHOUT ANY WARRANTY; without even the implied warranty of
 * MERCHANTABILITY or FITNESS FOR A PARTICULAR PURPOSE.  See the
 * GNU Lesser General Public License version 3 for more details
 * (a copy is included in the LICENSE file that accompanied this code).
 *
 * You should have received a copy of the GNU Lesser General Public License
 * version 3 along with OpenOffice.org.  If not, see
 * <http://www.openoffice.org/license.html>
 * for a copy of the LGPLv3 License.
 *
 ************************************************************************/

// MARKER(update_precomp.py): autogen include statement, do not remove
#include "precompiled_lingucomponent.hxx"


#include <com/sun/star/uno/Reference.h>
#include <com/sun/star/linguistic2/XSearchableDictionaryList.hpp>

#include <cppuhelper/factory.hxx>   // helper for factories
#include <com/sun/star/registry/XRegistryKey.hpp>
#include <i18npool/mslangid.hxx>
#include <unotools/pathoptions.hxx>
#include <unotools/useroptions.hxx>
#include <tools/debug.hxx>
#include <unotools/processfactory.hxx>
#include <osl/mutex.hxx>

#include <hyphen.h>
#include <hyphenimp.hxx>

#include <linguistic/hyphdta.hxx>
#include <rtl/ustring.hxx>
#include <rtl/ustrbuf.hxx>
#include <rtl/textenc.h>

#include <linguistic/lngprops.hxx>
#include <unotools/pathoptions.hxx>
#include <unotools/useroptions.hxx>
#include <unotools/lingucfg.hxx>
#include <osl/file.hxx>

#include "dictmgr.hxx"

#include <stdio.h>
#include <string.h>

#include <list>
#include <set>

using namespace utl;
using namespace osl;
using namespace rtl;
using namespace com::sun::star;
using namespace com::sun::star::beans;
using namespace com::sun::star::lang;
using namespace com::sun::star::uno;
using namespace com::sun::star::linguistic2;
using namespace linguistic;

// values asigned to capitalization types
#define CAPTYPE_UNKNOWN 0
#define CAPTYPE_NOCAP   1
#define CAPTYPE_INITCAP 2
#define CAPTYPE_ALLCAP  3
#define CAPTYPE_MIXED   4

// min, max

//#define Min(a,b) (a < b ? a : b)
#define Max(a,b) (a > b ? a : b)

///////////////////////////////////////////////////////////////////////////


Hyphenator::Hyphenator() :
    aEvtListeners   ( GetLinguMutex() )
{
    bDisposing = FALSE;
    pPropHelper = NULL;
    aDicts = NULL;
    numdict = 0;
}


Hyphenator::~Hyphenator()
{
    if (pPropHelper)
        pPropHelper->RemoveAsPropListener();

    if ((numdict) && (aDicts))
    {
        for (int i=0; i < numdict; i++)
        {
            if (aDicts[i].apCC) delete aDicts[i].apCC;
            aDicts[i].apCC = NULL;
        }
    }
    if (aDicts) delete[] aDicts;
    aDicts = NULL;
    numdict = 0;
}


PropertyHelper_Hyphen & Hyphenator::GetPropHelper_Impl()
{
    if (!pPropHelper)
    {
        Reference< XPropertySet >   xPropSet( GetLinguProperties(), UNO_QUERY );

        pPropHelper = new PropertyHelper_Hyphen ((XHyphenator *) this, xPropSet );
        xPropHelper = pPropHelper;
        pPropHelper->AddAsPropListener();   //! after a reference is established
    }
    return *pPropHelper;

}


Sequence< Locale > SAL_CALL Hyphenator::getLocales()
        throw(RuntimeException)
{
    MutexGuard  aGuard( GetLinguMutex() );

    // this routine should return the locales supported by the installed
    // dictionaries.

    if (!numdict)
    {
        SvtLinguConfig aLinguCfg;

        // get list of dictionaries-to-use
        // (or better speaking: the list of dictionaries using the
        // new configuration entries).
        std::list< SvtLinguConfigDictionaryEntry > aDics;
        uno::Sequence< rtl::OUString > aFormatList;
        aLinguCfg.GetSupportedDictionaryFormatsFor( A2OU("Hyphenators"),
                A2OU("org.openoffice.lingu.LibHnjHyphenator"), aFormatList );
        sal_Int32 nLen = aFormatList.getLength();
        for (sal_Int32 i = 0;  i < nLen;  ++i)
        {
            std::vector< SvtLinguConfigDictionaryEntry > aTmpDic(
                    aLinguCfg.GetActiveDictionariesByFormat( aFormatList[i] ) );
            aDics.insert( aDics.end(), aTmpDic.begin(), aTmpDic.end() );
        }

        //!! for compatibility with old dictionaries (the ones not using extensions
        //!! or new configuration entries, but still using the dictionary.lst file)
        //!! Get the list of old style spell checking dictionaries to use...
        std::vector< SvtLinguConfigDictionaryEntry > aOldStyleDics(
                GetOldStyleDics( "HYPH" ) );

        // to prefer dictionaries with configuration entries we will only
        // use those old style dictionaries that add a language that
        // is not yet supported by the list od new style dictionaries
        MergeNewStyleDicsAndOldStyleDics( aDics, aOldStyleDics );

        numdict = aDics.size();
        if (numdict)
        {
            // get supported locales from the dictionaries-to-use...
            sal_Int32 k = 0;
            std::set< rtl::OUString, lt_rtl_OUString > aLocaleNamesSet;
            std::list< SvtLinguConfigDictionaryEntry >::const_iterator aDictIt;
            for (aDictIt = aDics.begin();  aDictIt != aDics.end();  ++aDictIt)
            {
                uno::Sequence< rtl::OUString > aLocaleNames( aDictIt->aLocaleNames );
                sal_Int32 nLen2 = aLocaleNames.getLength();
                for (k = 0;  k < nLen2;  ++k)
                {
                    aLocaleNamesSet.insert( aLocaleNames[k] );
                }
            }
            // ... and add them to the resulting sequence
            aSuppLocales.realloc( aLocaleNamesSet.size() );
            std::set< rtl::OUString, lt_rtl_OUString >::const_iterator aItB;
            k = 0;
            for (aItB = aLocaleNamesSet.begin();  aItB != aLocaleNamesSet.end();  ++aItB)
            {
                Locale aTmp( MsLangId::convertLanguageToLocale(
                        MsLangId::convertIsoStringToLanguage( *aItB )));
                aSuppLocales[k++] = aTmp;
            }

            //! For each dictionary and each locale we need a seperate entry.
            //! If this results in more than one dictionary per locale than (for now)
            //! it is undefined which dictionary gets used.
            //! In the future the implementation should support using several dictionaries
            //! for one locale.
            numdict = 0;
            for (aDictIt = aDics.begin();  aDictIt != aDics.end();  ++aDictIt)
                numdict = numdict + aDictIt->aLocaleNames.getLength();

            // add dictionary information
            aDicts = new HDInfo[numdict];

            k = 0;
            for (aDictIt = aDics.begin();  aDictIt != aDics.end();  ++aDictIt)
            {
                if (aDictIt->aLocaleNames.getLength() > 0 &&
                    aDictIt->aLocations.getLength() > 0)
                {
                    uno::Sequence< rtl::OUString > aLocaleNames( aDictIt->aLocaleNames );
                    sal_Int32 nLocales = aLocaleNames.getLength();

                    // currently only one language per dictionary is supported in the actual implementation...
                    // Thus here we work-around this by adding the same dictionary several times.
                    // Once for each of it's supported locales.
                    for (sal_Int32 i = 0;  i < nLocales;  ++i)
                    {
                        aDicts[k].aPtr = NULL;
                        aDicts[k].eEnc = RTL_TEXTENCODING_DONTKNOW;
                        aDicts[k].aLoc = MsLangId::convertLanguageToLocale(
                                        MsLangId::convertIsoStringToLanguage( aDictIt->aLocaleNames[i] ));
                        aDicts[k].apCC = new CharClass( aDicts[k].aLoc );
                        // also both files have to be in the same directory and the
                        // file names must only differ in the extension (.aff/.dic).
                        // Thus we use the first location only and strip the extension part.
                        rtl::OUString aLocation = aDictIt->aLocations[0];
                        sal_Int32 nPos = aLocation.lastIndexOf( '.' );
                        aLocation = aLocation.copy( 0, nPos );
                        aDicts[k].aName = aLocation;

                        ++k;
                    }
                }
            }
            DBG_ASSERT( k == numdict, "index mismatch?" );
        }
        else
        {
            /* no dictionary found so register no dictionaries */
            numdict = 0;
            aDicts = NULL;
            aSuppLocales.realloc(0);
        }
    }

    return aSuppLocales;
}



sal_Bool SAL_CALL Hyphenator::hasLocale(const Locale& rLocale)
        throw(RuntimeException)
{
    MutexGuard  aGuard( GetLinguMutex() );

    BOOL bRes = FALSE;
    if (!aSuppLocales.getLength())
        getLocales();

    const Locale *pLocale = aSuppLocales.getConstArray();
    INT32 nLen = aSuppLocales.getLength();
    for (INT32 i = 0;  i < nLen;  ++i)
    {
        if (rLocale == pLocale[i])
        {
            bRes = TRUE;
            break;
        }
    }
    return bRes;
}


Reference< XHyphenatedWord > SAL_CALL Hyphenator::hyphenate( const ::rtl::OUString& aWord,
       const ::com::sun::star::lang::Locale& aLocale,
       sal_Int16 nMaxLeading,
       const ::com::sun::star::beans::PropertyValues& aProperties )
       throw (com::sun::star::uno::RuntimeException, com::sun::star::lang::IllegalArgumentException)
{
    int nHyphenationPos = -1;
    int nHyphenationPosAlt = -1;
    int nHyphenationPosAltHyph = -1;
    int wordlen;
    char *hyphens;
    char *lcword;
    int k = 0;

    PropertyHelper_Hyphen & rHelper = GetPropHelper();
    rHelper.SetTmpPropVals(aProperties);
    sal_Int16 minTrail = rHelper.GetMinTrailing();
    sal_Int16 minLead = rHelper.GetMinLeading();
    sal_Int16 minLen = rHelper.GetMinWordLength();

    HyphenDict *dict = NULL;
    rtl_TextEncoding eEnc = RTL_TEXTENCODING_DONTKNOW;
    CharClass * pCC = NULL;

    Reference< XHyphenatedWord > xRes;

    k = -1;
    for (int j = 0; j < numdict; j++)
    {
        if (aLocale == aDicts[j].aLoc)
            k = j;
    }

    // if we have a hyphenation dictionary matching this locale
    if (k != -1)
    {
        // if this dictinary has not been loaded yet do that
        if (!aDicts[k].aPtr)
        {
            OUString DictFN = aDicts[k].aName + A2OU(".dic");
            OUString dictpath;

            osl::FileBase::getSystemPathFromFileURL( DictFN, dictpath );
            OString sTmp( OU2ENC( dictpath, osl_getThreadTextEncoding() ) );

#if defined(WNT)
            // workaround for Windows specifc problem that the
            // path length in calls to 'fopen' is limted to somewhat
            // about 120+ characters which will usually be exceed when
            // using dictionaries as extensions.
            sTmp = Win_GetShortPathName( dictpath );
#endif

            if ( ( dict = hnj_hyphen_load ( sTmp.getStr()) ) == NULL )
            {
               fprintf(stderr, "Couldn't find file %s\n", OU2ENC(dictpath, osl_getThreadTextEncoding()) );
               return NULL;
            }
            aDicts[k].aPtr = dict;
            aDicts[k].eEnc = getTextEncodingFromCharset(dict->cset);
        }

        // other wise hyphenate the word with that dictionary
        dict = aDicts[k].aPtr;
        eEnc = aDicts[k].eEnc;
        pCC =  aDicts[k].apCC;

        // we don't want to work with a default text encoding since following incorrect
        // results may occur only for specific text and thus may be hard to notice.
        // Thus better always make a clean exit here if the text encoding is in question.
        // Hopefully something not working at all will raise proper attention quickly. ;-)
        DBG_ASSERT( eEnc != RTL_TEXTENCODING_DONTKNOW, "failed to get text encoding! (maybe incorrect encoding string in file)" );
        if (eEnc == RTL_TEXTENCODING_DONTKNOW)
            return NULL;

        sal_uInt16 ct = CAPTYPE_UNKNOWN;
        ct = capitalType(aWord, pCC);

        // first convert any smart quotes or apostrophes to normal ones
        OUStringBuffer rBuf(aWord);
        sal_Int32 nc = rBuf.getLength();
        sal_Unicode ch;
        for (sal_Int32 ix=0; ix < nc; ix++)
        {
            ch = rBuf.charAt(ix);
            if ((ch == 0x201C) || (ch == 0x201D))
                rBuf.setCharAt(ix,(sal_Unicode)0x0022);
            if ((ch == 0x2018) || (ch == 0x2019))
                rBuf.setCharAt(ix,(sal_Unicode)0x0027);
        }
        OUString nWord(rBuf.makeStringAndClear());

        // now convert word to all lowercase for pattern recognition
        OUString nTerm(makeLowerCase(nWord, pCC));

        // now convert word to needed encoding
        OString encWord(OU2ENC(nTerm,eEnc));

        wordlen = encWord.getLength();
        lcword = new char[wordlen + 1];
        hyphens = new char[wordlen + 5];

        char ** rep = NULL; // replacements of discretionary hyphenation
        int * pos = NULL; // array of [hyphenation point] minus [deletion position]
        int * cut = NULL; // length of deletions in original word

        // copy converted word into simple char buffer
        strcpy(lcword,encWord.getStr());

        // now strip off any ending periods
        int n = wordlen-1;
        while((n >=0) && (lcword[n] == '.'))
            n--;
        n++;
        if (n > 0)
        {
            const bool bFailed = 0 != hnj_hyphen_hyphenate3( dict, lcword, n, hyphens, NULL,
                    &rep, &pos, &cut, minLead, minTrail,
                    Max(dict->clhmin, Max(dict->clhmin, 2) + Max(0, minLead  - Max(dict->lhmin, 2))),
                    Max(dict->crhmin, Max(dict->crhmin, 2) + Max(0, minTrail - Max(dict->rhmin, 2))) );
            if (bFailed)
            {
                //whoops something did not work
                delete[] hyphens;
                delete[] lcword;
                if (rep)
                {
                    for(int j = 0; j < n; j++)
                    {
                        if (rep[j]) free(rep[j]);
                    }
                    free(rep);
                }
                if (pos) free(pos);
                if (cut) free(cut);
                return NULL;
            }
        }

        // now backfill hyphens[] for any removed trailing periods
        for (int c = n; c < wordlen; c++) hyphens[c] = '0';
        hyphens[wordlen] = '\0';

        INT32 Leading =  GetPosInWordToCheck( aWord, nMaxLeading );

        for (INT32 i = 0; i < n; i++)
        {
            int leftrep = 0;
            BOOL hit = (n >= minLen);
            if (!rep || !rep[i] || (i >= n))
            {
                hit = hit && (hyphens[i]&1) && (i < Leading);
                hit = hit && (i >= (minLead-1) );
                hit = hit && ((n - i - 1) >= minTrail);
            }
            else
            {
                // calculate change character length before hyphenation point signed with '='
                for (char * c = rep[i]; *c && (*c != '='); c++)
                {
                    if (eEnc == RTL_TEXTENCODING_UTF8)
                    {
                        if (((unsigned char) *c) >> 6 != 2)
                            leftrep++;
                    }
                    else
                        leftrep++;
                }
                hit = hit && (hyphens[i]&1) && ((i + leftrep - pos[i]) < Leading);
                hit = hit && ((i + leftrep - pos[i]) >= (minLead-1) );
                hit = hit && ((n - i - 1 + sal::static_int_cast< sal_sSize >(strlen(rep[i])) - leftrep - 1) >= minTrail);
            }
            if (hit)
            {
                nHyphenationPos = i;
                if (rep && (i < n) && rep[i])
                {
                    nHyphenationPosAlt = i - pos[i];
                    nHyphenationPosAltHyph = i + leftrep - pos[i];
                }
            }
        }

        if (nHyphenationPos  == -1)
        {
            xRes = NULL;
        }
        else
        {
            if (rep && rep[nHyphenationPos])
            {
                // remove equal sign
                char * s = rep[nHyphenationPos];
                int eq = 0;
                for (; *s; s++)
                {
                    if (*s == '=') eq = 1;
                    if (eq) *s = *(s + 1);
                }
                OUString repHyphlow(rep[nHyphenationPos], strlen(rep[nHyphenationPos]), eEnc);
                OUString repHyph;
                switch (ct)
                {
                    case CAPTYPE_ALLCAP:
                    {
                        repHyph = makeUpperCase(repHyphlow, pCC);
                        break;
                    }
                    case CAPTYPE_INITCAP:
                    {
                        if (nHyphenationPosAlt == 0)
                            repHyph = makeInitCap(repHyphlow, pCC);
                        else
                             repHyph = repHyphlow;
                        break;
                    }
                    default:
                    {
                        repHyph = repHyphlow;
                        break;
                    }
                }

                // handle shortening
                INT16 nPos = (INT16) ((nHyphenationPosAltHyph < nHyphenationPos) ?
                nHyphenationPosAltHyph : nHyphenationPos);
                // dicretionary hyphenation
                xRes = new HyphenatedWord( aWord, LocaleToLanguage( aLocale ), nPos,
                    aWord.replaceAt(nHyphenationPosAlt + 1, cut[nHyphenationPos], repHyph),
                    (INT16) nHyphenationPosAltHyph);
            }
            else
            {
                xRes = new HyphenatedWord( aWord, LocaleToLanguage( aLocale ),
                    (INT16)nHyphenationPos, aWord, (INT16) nHyphenationPos);
            }
        }

        delete[] lcword;
        delete[] hyphens;
        if (rep)
        {
            for(int j = 0; j < n; j++)
            {
                if (rep[j]) free(rep[j]);
            }
            free(rep);
        }
        if (pos) free(pos);
        if (cut) free(cut);
        return xRes;
    }
    return NULL;
}


Reference < XHyphenatedWord > SAL_CALL Hyphenator::queryAlternativeSpelling(
        const ::rtl::OUString& /*aWord*/,
        const ::com::sun::star::lang::Locale& /*aLocale*/,
        sal_Int16 /*nIndex*/,
        const ::com::sun::star::beans::PropertyValues& /*aProperties*/ )
        throw(::com::sun::star::lang::IllegalArgumentException, ::com::sun::star::uno::RuntimeException)
{
  /* alternative spelling isn't supported by tex dictionaries */
  /* XXX: OOo's extended libhjn algorithm can support alternative spellings with extended TeX dic. */
  /* TASK: implement queryAlternativeSpelling() */
  return NULL;
}

Reference< XPossibleHyphens > SAL_CALL Hyphenator::createPossibleHyphens( const ::rtl::OUString& aWord,
        const ::com::sun::star::lang::Locale& aLocale,
        const ::com::sun::star::beans::PropertyValues& aProperties )
        throw(::com::sun::star::lang::IllegalArgumentException, ::com::sun::star::uno::RuntimeException)
{
    int wordlen;
    char *hyphens;
    char *lcword;
    int k;

    PropertyHelper_Hyphen & rHelper = GetPropHelper();
    rHelper.SetTmpPropVals(aProperties);
    sal_Int16 minTrail = rHelper.GetMinTrailing();
    sal_Int16 minLead = rHelper.GetMinLeading();

    HyphenDict *dict = NULL;
    rtl_TextEncoding eEnc = RTL_TEXTENCODING_DONTKNOW;
    CharClass* pCC = NULL;

    Reference< XPossibleHyphens > xRes;

    k = -1;
    for (int j = 0; j < numdict; j++)
    {
        if (aLocale == aDicts[j].aLoc) k = j;
    }

    // if we have a hyphenation dictionary matching this locale
    if (k != -1)
    {
        // if this dictioanry has not been loaded yet do that
        if (!aDicts[k].aPtr)
        {
            OUString DictFN = aDicts[k].aName + A2OU(".dic");
            OUString dictpath;

            osl::FileBase::getSystemPathFromFileURL( DictFN, dictpath );
            OString sTmp( OU2ENC( dictpath, osl_getThreadTextEncoding() ) );

#if defined(WNT)
            // workaround for Windows specifc problem that the
            // path length in calls to 'fopen' is limted to somewhat
            // about 120+ characters which will usually be exceed when
            // using dictionaries as extensions.
            sTmp = Win_GetShortPathName( dictpath );
#endif

            if ( ( dict = hnj_hyphen_load ( sTmp.getStr()) ) == NULL )
            {
               fprintf(stderr, "Couldn't find file %s and %s\n", sTmp.getStr(), OU2ENC(dictpath, osl_getThreadTextEncoding()) );
               return NULL;
            }
            aDicts[k].aPtr = dict;
            aDicts[k].eEnc = getTextEncodingFromCharset(dict->cset);
        }

        // other wise hyphenate the word with that dictionary
        dict = aDicts[k].aPtr;
        eEnc = aDicts[k].eEnc;
        pCC  = aDicts[k].apCC;

        // we don't want to work with a default text encoding since following incorrect
        // results may occur only for specific text and thus may be hard to notice.
        // Thus better always make a clean exit here if the text encoding is in question.
        // Hopefully something not working at all will raise proper attention quickly. ;-)
        DBG_ASSERT( eEnc != RTL_TEXTENCODING_DONTKNOW, "failed to get text encoding! (maybe incorrect encoding string in file)" );
        if (eEnc == RTL_TEXTENCODING_DONTKNOW)
            return NULL;

        // first handle smart quotes both single and double
        OUStringBuffer rBuf(aWord);
        sal_Int32 nc = rBuf.getLength();
        sal_Unicode ch;
        for (sal_Int32 ix=0; ix < nc; ix++)
        {
            ch = rBuf.charAt(ix);
            if ((ch == 0x201C) || (ch == 0x201D))
                rBuf.setCharAt(ix,(sal_Unicode)0x0022);
            if ((ch == 0x2018) || (ch == 0x2019))
                rBuf.setCharAt(ix,(sal_Unicode)0x0027);
        }
        OUString nWord(rBuf.makeStringAndClear());

        // now convert word to all lowercase for pattern recognition
        OUString nTerm(makeLowerCase(nWord, pCC));

        // now convert word to needed encoding
        OString encWord(OU2ENC(nTerm,eEnc));

        wordlen = encWord.getLength();
        lcword = new char[wordlen+1];
        hyphens = new char[wordlen+5];
        char ** rep = NULL; // replacements of discretionary hyphenation
        int * pos = NULL; // array of [hyphenation point] minus [deletion position]
        int * cut = NULL; // length of deletions in original word

        // copy converted word into simple char buffer
        strcpy(lcword,encWord.getStr());

        // first remove any trailing periods
        int n = wordlen-1;
        while((n >=0) && (lcword[n] == '.'))
            n--;
        n++;
        // fprintf(stderr,"hyphenate... %s\n",lcword); fflush(stderr);
        if (n > 0)
        {
            const bool bFailed = 0 != hnj_hyphen_hyphenate3(dict, lcword, n, hyphens, NULL,
                    &rep, &pos, &cut, minLead, minTrail,
                    Max(dict->clhmin, Max(dict->clhmin, 2) + Max(0, minLead - Max(dict->lhmin, 2))),
                    Max(dict->crhmin, Max(dict->crhmin, 2) + Max(0, minTrail - Max(dict->rhmin, 2))) );
            if (bFailed)
            {
                delete[] hyphens;
                delete[] lcword;

                if (rep)
                {
                    for(int j = 0; j < n; j++)
                    {
                        if (rep[j]) free(rep[j]);
                    }
                    free(rep);
                }
                if (pos) free(pos);
                if (cut) free(cut);

                return NULL;
            }
        }
        // now backfill hyphens[] for any removed periods
        for (int c = n; c < wordlen; c++)
            hyphens[c] = '0';
        hyphens[wordlen] = '\0';
        // fprintf(stderr,"... %s\n",hyphens); fflush(stderr);

        INT16 nHyphCount = 0;
        INT16 i;

        for ( i = 0; i < encWord.getLength(); i++)
        {
            if (hyphens[i]&1 && (!rep || !rep[i]))
                nHyphCount++;
        }

        Sequence< INT16 > aHyphPos(nHyphCount);
        INT16 *pPos = aHyphPos.getArray();
        OUStringBuffer hyphenatedWordBuffer;
        OUString hyphenatedWord;
        nHyphCount = 0;

        for (i = 0; i < nWord.getLength(); i++)
        {
            hyphenatedWordBuffer.append(aWord[i]);
            // hyphenation position (not alternative)
            if (hyphens[i]&1 && (!rep || !rep[i]))
            {
                pPos[nHyphCount] = i;
                hyphenatedWordBuffer.append(sal_Unicode('='));
                nHyphCount++;
            }
        }

        hyphenatedWord = hyphenatedWordBuffer.makeStringAndClear();
        //fprintf(stderr,"result is %s\n",OU2A(hyphenatedWord));
        //fflush(stderr);

        xRes = new PossibleHyphens( aWord, LocaleToLanguage( aLocale ),
                  hyphenatedWord, aHyphPos );

        delete[] hyphens;
        delete[] lcword;

        if (rep)
        {
            for(int j = 0; j < n; j++)
            {
                if (rep[j]) free(rep[j]);
            }
            free(rep);
        }
        if (pos) free(pos);
        if (cut) free(cut);

        return xRes;
    }

    return NULL;
}

sal_uInt16 SAL_CALL Hyphenator::capitalType(const OUString& aTerm, CharClass * pCC)
{
    sal_Int32 tlen = aTerm.getLength();
    if ((pCC) && (tlen))
    {
        String aStr(aTerm);
        sal_Int32 nc = 0;
        for (xub_StrLen tindex = 0; tindex < tlen;  tindex++)
        {
            if (pCC->getCharacterType(aStr,tindex) & ::com::sun::star::i18n::KCharacterType::UPPER)
                nc++;
        }

        if (nc == 0)
            return (sal_uInt16) CAPTYPE_NOCAP;
        if (nc == tlen)
            return (sal_uInt16) CAPTYPE_ALLCAP;
        if ((nc == 1) && (pCC->getCharacterType(aStr,0) & ::com::sun::star::i18n::KCharacterType::UPPER))
            return (sal_uInt16) CAPTYPE_INITCAP;

        return (sal_uInt16) CAPTYPE_MIXED;
    }
    return (sal_uInt16) CAPTYPE_UNKNOWN;
}

OUString SAL_CALL Hyphenator::makeLowerCase(const OUString& aTerm, CharClass * pCC)
{
    if (pCC)
        return pCC->toLower_rtl(aTerm, 0, aTerm.getLength());
    return aTerm;
}

OUString SAL_CALL Hyphenator::makeUpperCase(const OUString& aTerm, CharClass * pCC)
{
    if (pCC)
        return pCC->toUpper_rtl(aTerm, 0, aTerm.getLength());
    return aTerm;
}


OUString SAL_CALL Hyphenator::makeInitCap(const OUString& aTerm, CharClass * pCC)
{
    sal_Int32 tlen = aTerm.getLength();
    if ((pCC) && (tlen))
    {
        OUString bTemp = aTerm.copy(0,1);
        if (tlen > 1)
            return ( pCC->toUpper_rtl(bTemp, 0, 1) + pCC->toLower_rtl(aTerm,1,(tlen-1)) );

        return pCC->toUpper_rtl(bTemp, 0, 1);
    }
    return aTerm;
}


Reference< XInterface > SAL_CALL Hyphenator_CreateInstance(
        const Reference< XMultiServiceFactory > & /*rSMgr*/ )
        throw(Exception)
{
    Reference< XInterface > xService = (cppu::OWeakObject*) new Hyphenator;
    return xService;
}


sal_Bool SAL_CALL Hyphenator::addLinguServiceEventListener(
        const Reference< XLinguServiceEventListener >& rxLstnr )
        throw(RuntimeException)
{
    MutexGuard  aGuard( GetLinguMutex() );

    BOOL bRes = FALSE;
    if (!bDisposing && rxLstnr.is())
    {
        bRes = GetPropHelper().addLinguServiceEventListener( rxLstnr );
    }
    return bRes;
}


sal_Bool SAL_CALL Hyphenator::removeLinguServiceEventListener(
        const Reference< XLinguServiceEventListener >& rxLstnr )
        throw(RuntimeException)
{
    MutexGuard  aGuard( GetLinguMutex() );

    BOOL bRes = FALSE;
    if (!bDisposing && rxLstnr.is())
    {
        DBG_ASSERT( xPropHelper.is(), "xPropHelper non existent" );
        bRes = GetPropHelper().removeLinguServiceEventListener( rxLstnr );
    }
    return bRes;
}


OUString SAL_CALL Hyphenator::getServiceDisplayName( const Locale& /*rLocale*/ )
        throw(RuntimeException)
{
    MutexGuard  aGuard( GetLinguMutex() );
    return A2OU( "Libhyphen Hyphenator" );
}


void SAL_CALL Hyphenator::initialize( const Sequence< Any >& rArguments )
        throw(Exception, RuntimeException)
{
    MutexGuard  aGuard( GetLinguMutex() );

    if (!pPropHelper)
    {
        INT32 nLen = rArguments.getLength();
        if (2 == nLen)
        {
            Reference< XPropertySet >   xPropSet;
            rArguments.getConstArray()[0] >>= xPropSet;
            //rArguments.getConstArray()[1] >>= xDicList;

            //! Pointer allows for access of the non-UNO functions.
            //! And the reference to the UNO-functions while increasing
            //! the ref-count and will implicitly free the memory
            //! when the object is not longer used.
            pPropHelper = new PropertyHelper_Hyphen( (XHyphenator *) this, xPropSet );
            xPropHelper = pPropHelper;
            pPropHelper->AddAsPropListener();   //! after a reference is established
        }
        else
        {
            DBG_ERROR( "wrong number of arguments in sequence" );
        }
    }
}


void SAL_CALL Hyphenator::dispose()
        throw(RuntimeException)
{
    MutexGuard  aGuard( GetLinguMutex() );

    if (!bDisposing)
    {
        bDisposing = TRUE;
        EventObject aEvtObj( (XHyphenator *) this );
        aEvtListeners.disposeAndClear( aEvtObj );
    }
}


void SAL_CALL Hyphenator::addEventListener( const Reference< XEventListener >& rxListener )
        throw(RuntimeException)
{
    MutexGuard  aGuard( GetLinguMutex() );

    if (!bDisposing && rxListener.is())
        aEvtListeners.addInterface( rxListener );
}


void SAL_CALL Hyphenator::removeEventListener( const Reference< XEventListener >& rxListener )
        throw(RuntimeException)
{
    MutexGuard  aGuard( GetLinguMutex() );

    if (!bDisposing && rxListener.is())
        aEvtListeners.removeInterface( rxListener );
}


///////////////////////////////////////////////////////////////////////////
// Service specific part
//

OUString SAL_CALL Hyphenator::getImplementationName()
        throw(RuntimeException)
{
    MutexGuard  aGuard( GetLinguMutex() );

    return getImplementationName_Static();
}


sal_Bool SAL_CALL Hyphenator::supportsService( const OUString& ServiceName )
        throw(RuntimeException)
{
    MutexGuard  aGuard( GetLinguMutex() );

    Sequence< OUString > aSNL = getSupportedServiceNames();
    const OUString * pArray = aSNL.getConstArray();
    for( INT32 i = 0; i < aSNL.getLength(); i++ )
        if( pArray[i] == ServiceName )
            return TRUE;
    return FALSE;
}


Sequence< OUString > SAL_CALL Hyphenator::getSupportedServiceNames()
        throw(RuntimeException)
{
    MutexGuard  aGuard( GetLinguMutex() );

    return getSupportedServiceNames_Static();
}


Sequence< OUString > Hyphenator::getSupportedServiceNames_Static()
        throw()
{
    MutexGuard  aGuard( GetLinguMutex() );

    Sequence< OUString > aSNS( 1 ); // auch mehr als 1 Service moeglich
    aSNS.getArray()[0] = A2OU( SN_HYPHENATOR );
    return aSNS;
}

<<<<<<< HEAD

sal_Bool SAL_CALL Hyphenator_writeInfo(
            void * /*pServiceManager*/, registry::XRegistryKey * pRegistryKey )
{
    try
    {
        String aImpl( '/' );
        aImpl += Hyphenator::getImplementationName_Static().getStr();
        aImpl.AppendAscii( "/UNO/SERVICES" );
        Reference< registry::XRegistryKey > xNewKey =
                pRegistryKey->createKey( aImpl );
        Sequence< OUString > aServices =
                Hyphenator::getSupportedServiceNames_Static();
        for( INT32 i = 0; i < aServices.getLength(); i++ )
            xNewKey->createKey( aServices.getConstArray()[i] );

        return sal_True;
    }
    catch(Exception &)
    {
        return sal_False;
    }
}


=======
>>>>>>> 29d1f19d
void * SAL_CALL Hyphenator_getFactory( const sal_Char * pImplName,
            XMultiServiceFactory * pServiceManager, void *  )
{
    void * pRet = 0;
    if ( !Hyphenator::getImplementationName_Static().compareToAscii( pImplName ) )
    {
        Reference< XSingleServiceFactory > xFactory =
            cppu::createOneInstanceFactory(
                pServiceManager,
                Hyphenator::getImplementationName_Static(),
                Hyphenator_CreateInstance,
                Hyphenator::getSupportedServiceNames_Static());
        // acquire, because we return an interface pointer instead of a reference
        xFactory->acquire();
        pRet = xFactory.get();
    }
    return pRet;
}


///////////////////////////////////////////////////////////////////////////

#undef CAPTYPE_UNKNOWN
#undef CAPTYPE_NOCAP
#undef CAPTYPE_INITCAP
#undef CAPTYPE_ALLCAP
#undef CAPTYPE_MIXED<|MERGE_RESOLUTION|>--- conflicted
+++ resolved
@@ -951,34 +951,6 @@
     return aSNS;
 }
 
-<<<<<<< HEAD
-
-sal_Bool SAL_CALL Hyphenator_writeInfo(
-            void * /*pServiceManager*/, registry::XRegistryKey * pRegistryKey )
-{
-    try
-    {
-        String aImpl( '/' );
-        aImpl += Hyphenator::getImplementationName_Static().getStr();
-        aImpl.AppendAscii( "/UNO/SERVICES" );
-        Reference< registry::XRegistryKey > xNewKey =
-                pRegistryKey->createKey( aImpl );
-        Sequence< OUString > aServices =
-                Hyphenator::getSupportedServiceNames_Static();
-        for( INT32 i = 0; i < aServices.getLength(); i++ )
-            xNewKey->createKey( aServices.getConstArray()[i] );
-
-        return sal_True;
-    }
-    catch(Exception &)
-    {
-        return sal_False;
-    }
-}
-
-
-=======
->>>>>>> 29d1f19d
 void * SAL_CALL Hyphenator_getFactory( const sal_Char * pImplName,
             XMultiServiceFactory * pServiceManager, void *  )
 {
