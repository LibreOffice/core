/* -*- Mode: C++; tab-width: 4; indent-tabs-mode: nil; c-basic-offset: 4 -*- */
/*************************************************************************
 *
 * DO NOT ALTER OR REMOVE COPYRIGHT NOTICES OR THIS FILE HEADER.
 *
 * Copyright 2000, 2010 Oracle and/or its affiliates.
 *
 * OpenOffice.org - a multi-platform office productivity suite
 *
 * This file is part of OpenOffice.org.
 *
 * OpenOffice.org is free software: you can redistribute it and/or modify
 * it under the terms of the GNU Lesser General Public License version 3
 * only, as published by the Free Software Foundation.
 *
 * OpenOffice.org is distributed in the hope that it will be useful,
 * but WITHOUT ANY WARRANTY; without even the implied warranty of
 * MERCHANTABILITY or FITNESS FOR A PARTICULAR PURPOSE.  See the
 * GNU Lesser General Public License version 3 for more details
 * (a copy is included in the LICENSE file that accompanied this code).
 *
 * You should have received a copy of the GNU Lesser General Public License
 * version 3 along with OpenOffice.org.  If not, see
 * <http://www.openoffice.org/license.html>
 * for a copy of the LGPLv3 License.
 *
 ************************************************************************/

#include <xpathobject.hxx>

#include <string.h>

#include "../dom/document.hxx"
#include <nodelist.hxx>


namespace XPath
{
    static XPathObjectType lcl_GetType(xmlXPathObjectPtr const pXPathObj)
    {
        switch (pXPathObj->type)
        {
            case XPATH_UNDEFINED:
                return XPathObjectType_XPATH_UNDEFINED;
            case XPATH_NODESET:
                return XPathObjectType_XPATH_NODESET;
            case XPATH_BOOLEAN:
                return XPathObjectType_XPATH_BOOLEAN;
            case XPATH_NUMBER:
                return XPathObjectType_XPATH_NUMBER;
            case XPATH_STRING:
                return XPathObjectType_XPATH_STRING;
            case XPATH_POINT:
                return XPathObjectType_XPATH_POINT;
            case XPATH_RANGE:
                return XPathObjectType_XPATH_RANGE;
            case XPATH_LOCATIONSET:
                return XPathObjectType_XPATH_LOCATIONSET;
            case XPATH_USERS:
                return XPathObjectType_XPATH_USERS;
            case XPATH_XSLT_TREE:
                return XPathObjectType_XPATH_XSLT_TREE;
            default:
                return XPathObjectType_XPATH_UNDEFINED;
        }
    }

    CXPathObject::CXPathObject(
            ::rtl::Reference<DOM::CDocument> const& pDocument,
            ::osl::Mutex & rMutex,
            ::boost::shared_ptr<xmlXPathObject> const& pXPathObj)
        : m_pDocument(pDocument)
        , m_rMutex(rMutex)
        , m_pXPathObj(pXPathObj)
        , m_XPathObjectType(lcl_GetType(pXPathObj.get()))
    {
    }

    /**
        get object type
    */
    XPathObjectType CXPathObject::getObjectType() throw (RuntimeException)
    {
        return m_XPathObjectType;
    }

    /**
        get the nodes from a nodelist type object
    */
    Reference< XNodeList > SAL_CALL
    CXPathObject::getNodeList() throw (RuntimeException)
    {
<<<<<<< HEAD
        return Reference< XNodeList >(new CNodeList(m_xContextNode, m_pXPathObj));
=======
        ::osl::MutexGuard const g(m_rMutex);

        Reference< XNodeList > const xRet(
            new CNodeList(m_pDocument, m_rMutex, m_pXPathObj));
        return xRet;
>>>>>>> 82c07026
    }

     /**
        get value of a boolean object
     */
    sal_Bool SAL_CALL CXPathObject::getBoolean() throw (RuntimeException)
    {
        ::osl::MutexGuard const g(m_rMutex);

        return (sal_Bool) xmlXPathCastToBoolean(m_pXPathObj.get());
    }

    /**
        get number as byte
    */
    sal_Int8 SAL_CALL CXPathObject::getByte() throw (RuntimeException)
    {
        ::osl::MutexGuard const g(m_rMutex);

        return (sal_Int8) xmlXPathCastToNumber(m_pXPathObj.get());
    }

    /**
        get number as short
    */
    sal_Int16 SAL_CALL CXPathObject::getShort() throw (RuntimeException)
    {
        ::osl::MutexGuard const g(m_rMutex);

        return (sal_Int16) xmlXPathCastToNumber(m_pXPathObj.get());
    }

    /**
        get number as long
    */
    sal_Int32 SAL_CALL CXPathObject::getLong() throw (RuntimeException)
    {
        ::osl::MutexGuard const g(m_rMutex);

        return (sal_Int32) xmlXPathCastToNumber(m_pXPathObj.get());
    }

    /**
        get number as hyper
    */
    sal_Int64 SAL_CALL CXPathObject::getHyper() throw (RuntimeException)
    {
        ::osl::MutexGuard const g(m_rMutex);

        return (sal_Int64) xmlXPathCastToNumber(m_pXPathObj.get());
    }

    /**
        get number as float
    */
    float SAL_CALL CXPathObject::getFloat() throw (RuntimeException)
    {
        ::osl::MutexGuard const g(m_rMutex);

        return (float) xmlXPathCastToNumber(m_pXPathObj.get());
    }

    /**
        get number as double
    */
    double SAL_CALL CXPathObject::getDouble() throw (RuntimeException)
    {
        ::osl::MutexGuard const g(m_rMutex);

        return  xmlXPathCastToNumber(m_pXPathObj.get());
    }

    /**
        get string value
    */
    OUString SAL_CALL CXPathObject::getString() throw (RuntimeException)
    {
        ::osl::MutexGuard const g(m_rMutex);

        ::boost::shared_ptr<xmlChar const> str(
            xmlXPathCastToString(m_pXPathObj.get()), xmlFree);
        sal_Char const*const pS(reinterpret_cast<sal_Char const*>(str.get()));
        return OUString(pS, strlen(pS), RTL_TEXTENCODING_UTF8);
    }

}

/* vim:set shiftwidth=4 softtabstop=4 expandtab: */<|MERGE_RESOLUTION|>--- conflicted
+++ resolved
@@ -90,15 +90,11 @@
     Reference< XNodeList > SAL_CALL
     CXPathObject::getNodeList() throw (RuntimeException)
     {
-<<<<<<< HEAD
-        return Reference< XNodeList >(new CNodeList(m_xContextNode, m_pXPathObj));
-=======
         ::osl::MutexGuard const g(m_rMutex);
 
         Reference< XNodeList > const xRet(
             new CNodeList(m_pDocument, m_rMutex, m_pXPathObj));
         return xRet;
->>>>>>> 82c07026
     }
 
      /**
