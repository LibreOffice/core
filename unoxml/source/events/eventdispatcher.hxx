<<<<<<< HEAD
/* -*- Mode: C++; tab-width: 4; indent-tabs-mode: nil; c-basic-offset: 4 -*- */
=======
/*************************************************************************
 *
 * DO NOT ALTER OR REMOVE COPYRIGHT NOTICES OR THIS FILE HEADER.
 *
 * Copyright 2000, 2010 Oracle and/or its affiliates.
 *
 * OpenOffice.org - a multi-platform office productivity suite
 *
 * This file is part of OpenOffice.org.
 *
 * OpenOffice.org is free software: you can redistribute it and/or modify
 * it under the terms of the GNU Lesser General Public License version 3
 * only, as published by the Free Software Foundation.
 *
 * OpenOffice.org is distributed in the hope that it will be useful,
 * but WITHOUT ANY WARRANTY; without even the implied warranty of
 * MERCHANTABILITY or FITNESS FOR A PARTICULAR PURPOSE.  See the
 * GNU Lesser General Public License version 3 for more details
 * (a copy is included in the LICENSE file that accompanied this code).
 *
 * You should have received a copy of the GNU Lesser General Public License
 * version 3 along with OpenOffice.org.  If not, see
 * <http://www.openoffice.org/license.html>
 * for a copy of the LGPLv3 License.
 *
 ************************************************************************/

#ifndef EVENT_EVENT_DISPATCHER_HXX
#define EVENT_EVENT_DISPATCHER_HXX
>>>>>>> 82c07026

#include <map>
#include <vector>

#include <libxml/tree.h>

#include <rtl/ustring.hxx>

#include <com/sun/star/uno/Reference.h>
#include <com/sun/star/xml/dom/XNode.hpp>
#include <com/sun/star/xml/dom/events/EventType.hpp>
#include <com/sun/star/xml/dom/events/PhaseType.hpp>
#include <com/sun/star/xml/dom/events/XEvent.hpp>


using namespace com::sun::star::uno;
using namespace com::sun::star::xml::dom;
using namespace com::sun::star::xml::dom::events;

namespace DOM {

class CDocument;

namespace events {

typedef std::multimap< xmlNodePtr, Reference< com::sun::star::xml::dom::events::XEventListener> > ListenerMap;
typedef std::map< ::rtl::OUString, ListenerMap*> TypeListenerMap;
typedef std::vector<ListenerMap::value_type> ListenerPairVector;

class CEventDispatcher
{
private:
    TypeListenerMap m_CaptureListeners;
    TypeListenerMap m_TargetListeners;

public:
    void addListener(
        xmlNodePtr pNode,
        ::rtl::OUString aType,
        const Reference<com::sun::star::xml::dom::events::XEventListener>& aListener,
        sal_Bool bCapture);

    void removeListener(
        xmlNodePtr pNode,
        ::rtl::OUString aType,
        const Reference<com::sun::star::xml::dom::events::XEventListener>& aListener,
        sal_Bool bCapture);

    static void callListeners(
        TypeListenerMap const& rTMap,
        xmlNodePtr const pNode,
        ::rtl::OUString aType,
        const Reference< XEvent >& xEvent);

    bool dispatchEvent(
        DOM::CDocument & rDocument,
        ::osl::Mutex & rMutex,
        xmlNodePtr const pNode,
        Reference<XNode> const& xNode,
        Reference< XEvent > const& xEvent) const;
};
<<<<<<< HEAD
}}

/* vim:set shiftwidth=4 softtabstop=4 expandtab: */
=======

}}

#endif
>>>>>>> 82c07026
<|MERGE_RESOLUTION|>--- conflicted
+++ resolved
@@ -1,6 +1,4 @@
-<<<<<<< HEAD
 /* -*- Mode: C++; tab-width: 4; indent-tabs-mode: nil; c-basic-offset: 4 -*- */
-=======
 /*************************************************************************
  *
  * DO NOT ALTER OR REMOVE COPYRIGHT NOTICES OR THIS FILE HEADER.
@@ -30,7 +28,6 @@
 
 #ifndef EVENT_EVENT_DISPATCHER_HXX
 #define EVENT_EVENT_DISPATCHER_HXX
->>>>>>> 82c07026
 
 #include <map>
 #include <vector>
@@ -92,13 +89,9 @@
         Reference<XNode> const& xNode,
         Reference< XEvent > const& xEvent) const;
 };
-<<<<<<< HEAD
-}}
-
-/* vim:set shiftwidth=4 softtabstop=4 expandtab: */
-=======
 
 }}
 
 #endif
->>>>>>> 82c07026
+
+/* vim:set shiftwidth=4 softtabstop=4 expandtab: */