--- conflicted
+++ resolved
@@ -1,8 +1,4 @@
-<<<<<<< HEAD
 /* -*- Mode: C++; tab-width: 4; indent-tabs-mode: nil; c-basic-offset: 4 -*- */
-#ifndef __UIEVENT_HXX
-#define __UIEVENT_HXX
-=======
 /*************************************************************************
  *
  * DO NOT ALTER OR REMOVE COPYRIGHT NOTICES OR THIS FILE HEADER.
@@ -32,7 +28,6 @@
 
 #ifndef EVENT_UIEVENT_HXX
 #define EVENT_UIEVENT_HXX
->>>>>>> 82c07026
 
 #include <sal/types.h>
 
