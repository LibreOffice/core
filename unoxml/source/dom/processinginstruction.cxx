--- conflicted
+++ resolved
@@ -134,11 +134,6 @@
     {
         return getData();
     }
-<<<<<<< HEAD
-}
-
-/* vim:set shiftwidth=4 softtabstop=4 expandtab: */
-=======
 
     void SAL_CALL
     CProcessingInstruction::setNodeValue(OUString const& rNodeValue)
@@ -147,4 +142,5 @@
         return setData(rNodeValue);
     }
 }
->>>>>>> 82c07026
+
+/* vim:set shiftwidth=4 softtabstop=4 expandtab: */