--- conflicted
+++ resolved
@@ -130,12 +130,7 @@
 sal_Bool ODbaseTable::ReadMemo(sal_uIntPtr nBlockNo, ORowSetValue& aVariable)
 {
     RTL_LOGFILE_CONTEXT_AUTHOR( aLogger, "dbase", "Ocke.Janssen@sun.com", "ODbaseTable::ReadMemo" );
-<<<<<<< HEAD
-    BOOL bIsText = TRUE;
-=======
-    sal_Bool bIsText = sal_True;
-    //  SdbConnection* pConnection = GetConnection();
->>>>>>> 4fba42e5
+    bool bIsText = true;
 
     m_pMemoStream->Seek(nBlockNo * m_aMemoHeader.db_size);
     switch (m_aMemoHeader.db_typ)
@@ -145,13 +140,8 @@
             const char cEOF = (char) 0x1a;
             ByteString aBStr;
             static char aBuf[514];
-<<<<<<< HEAD
             aBuf[512] = 0;          // to prevent a random value
-            BOOL bReady = sal_False;
-=======
-            aBuf[512] = 0;          // sonst kann der Zufall uebel mitspielen
-            sal_Bool bReady = sal_False;
->>>>>>> 4fba42e5
+            bool bReady = false;
 
             do
             {
@@ -459,12 +449,7 @@
     rStream >> nValue >> rPage.aChild;
     rPage.nCount = sal_uInt16(nValue);
 
-<<<<<<< HEAD
-    for (USHORT i = 0; i < rPage.nCount; i++)
-=======
-//  DBG_ASSERT(rPage.nCount && rPage.nCount < rPage.GetIndex().GetMaxNodes(), "Falscher Count");
     for (sal_uInt16 i = 0; i < rPage.nCount; i++)
->>>>>>> 4fba42e5
         rPage[i].Read(rStream, rPage.GetIndex());
     return rStream;
 }
@@ -472,13 +457,8 @@
 //------------------------------------------------------------------
 SvStream& connectivity::dbase::operator << (SvStream &rStream, const ONDXPage& rPage)
 {
-<<<<<<< HEAD
     // Page does not yet exist
-    ULONG nSize = (rPage.GetPagePos() + 1) * 512;
-=======
-    // Seite existiert noch nicht
     sal_uIntPtr nSize = (rPage.GetPagePos() + 1) * 512;
->>>>>>> 4fba42e5
     if (nSize > rStream.Seek(STREAM_SEEK_TO_END))
     {
         rStream.SetStreamSize(nSize);
@@ -567,13 +547,8 @@
 sal_uInt16 ONDXPage::Search(const ONDXKey& rSearch)
 {
     RTL_LOGFILE_CONTEXT_AUTHOR( aLogger, "dbase", "Ocke.Janssen@sun.com", "ONDXPage::Search" );
-<<<<<<< HEAD
     // binary search afterwards
-    USHORT i = 0xFFFF;
-=======
-    // binare Suche spaeter
     sal_uInt16 i = 0xFFFF;
->>>>>>> 4fba42e5
     while (++i < Count())
         if ((*this)[i].GetKey() == rSearch)
             break;
