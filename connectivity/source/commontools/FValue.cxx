/*************************************************************************
 *
 * DO NOT ALTER OR REMOVE COPYRIGHT NOTICES OR THIS FILE HEADER.
 *
 * Copyright 2008 by Sun Microsystems, Inc.
 *
 * OpenOffice.org - a multi-platform office productivity suite
 *
 * $RCSfile: FValue.cxx,v $
 * $Revision: 1.34 $
 *
 * This file is part of OpenOffice.org.
 *
 * OpenOffice.org is free software: you can redistribute it and/or modify
 * it under the terms of the GNU Lesser General Public License version 3
 * only, as published by the Free Software Foundation.
 *
 * OpenOffice.org is distributed in the hope that it will be useful,
 * but WITHOUT ANY WARRANTY; without even the implied warranty of
 * MERCHANTABILITY or FITNESS FOR A PARTICULAR PURPOSE.  See the
 * GNU Lesser General Public License version 3 for more details
 * (a copy is included in the LICENSE file that accompanied this code).
 *
 * You should have received a copy of the GNU Lesser General Public License
 * version 3 along with OpenOffice.org.  If not, see
 * <http://www.openoffice.org/license.html>
 * for a copy of the LGPLv3 License.
 *
 ************************************************************************/

// MARKER(update_precomp.py): autogen include statement, do not remove
#include "precompiled_connectivity.hxx"

#include <stdio.h>
#include "connectivity/FValue.hxx"
#include "connectivity/CommonTools.hxx"
#include <connectivity/dbconversion.hxx>
#include <cppuhelper/extract.hxx>
#include <com/sun/star/io/XInputStream.hpp>
#include <rtl/ustrbuf.hxx>
#include <rtl/logfile.hxx>

using namespace ::dbtools;
using namespace ::com::sun::star::sdbc;
using namespace ::com::sun::star::sdb;
using namespace ::com::sun::star::uno;
using namespace ::com::sun::star::util;
using namespace ::com::sun::star::io;

namespace connectivity
{

namespace {
    static sal_Bool isStorageCompatible(sal_Int32 _eType1, sal_Int32 _eType2)
    {
        RTL_LOGFILE_CONTEXT_AUTHOR( aLogger, "dbtools", "Ocke.Janssen@sun.com", "ORowSetValue::isStorageCompatible" );
        sal_Bool bIsCompatible = sal_True;

        if (_eType1 != _eType2)
        {
            RTL_LOGFILE_CONTEXT_TRACE( aLogger, "ORowSetValue::isStorageCompatible _eType1 != _eType2" );
            switch (_eType1)
            {
                case DataType::CHAR:
                case DataType::VARCHAR:
                case DataType::DECIMAL:
                case DataType::NUMERIC:
                case DataType::LONGVARCHAR:
                    bIsCompatible = (DataType::CHAR         == _eType2)
                                ||  (DataType::VARCHAR      == _eType2)
                                ||  (DataType::DECIMAL      == _eType2)
                                ||  (DataType::NUMERIC      == _eType2)
                                ||  (DataType::LONGVARCHAR  == _eType2);
                    break;

                case DataType::DOUBLE:
                case DataType::REAL:
                    bIsCompatible = (DataType::DOUBLE   == _eType2)
                                ||  (DataType::REAL     == _eType2);
                    break;

                case DataType::BINARY:
                case DataType::VARBINARY:
                case DataType::LONGVARBINARY:
                    bIsCompatible = (DataType::BINARY           == _eType2)
                                ||  (DataType::VARBINARY        == _eType2)
                                ||  (DataType::LONGVARBINARY    == _eType2);
                    break;

                case DataType::INTEGER:
                    bIsCompatible = (DataType::SMALLINT == _eType2)
                                ||  (DataType::TINYINT  == _eType2)
                                ||  (DataType::BIT      == _eType2)
                                ||  (DataType::BOOLEAN  == _eType2);
                    break;
                case DataType::SMALLINT:
                    bIsCompatible = (DataType::TINYINT  == _eType2)
                                ||  (DataType::BIT      == _eType2)
                                ||  (DataType::BOOLEAN  == _eType2);
                    break;
                case DataType::TINYINT:
                    bIsCompatible = (DataType::BIT      == _eType2)
                                ||  (DataType::BOOLEAN  == _eType2);
                    break;

                case DataType::BLOB:
                case DataType::CLOB:
                case DataType::OBJECT:
                    bIsCompatible = (DataType::BLOB     == _eType2)
                                ||  (DataType::CLOB     == _eType2)
                                ||  (DataType::OBJECT   == _eType2);
                    break;

                default:
                    bIsCompatible = sal_False;
            }
        }
        return bIsCompatible;
    }
}

// -----------------------------------------------------------------------------
#ifdef DBG_UTIL

#include <vector>
#include <rtl/string.h>

namespace tracing
{
    struct AllocationType
    {
        const sal_Char* pName;
        sal_Int32       nAllocatedUnits;

        AllocationType( ) : pName( NULL ), nAllocatedUnits( 0 ) { }
    };

    // =============================================================================
    class AllocationTracer
    {
    public:
        typedef ::std::vector< AllocationType > AllocationState;
        static AllocationState                  s_aAllocated;
        static ::osl::Mutex                     s_aMutex;

    public:
        static void registerUnit( const sal_Char* _pName );
        static void revokeUnit( const sal_Char* _pName );

    private:
        static AllocationState::iterator    getLocation( const sal_Char* _pName );
    };

    // =============================================================================
    AllocationTracer::AllocationState::iterator AllocationTracer::getLocation( const sal_Char* _pName )
    {
        AllocationState::iterator aLookFor = s_aAllocated.begin();
        for (   ;
                aLookFor != s_aAllocated.end();
                ++aLookFor
            )
        {
            if ( 0 == rtl_str_compare( aLookFor->pName, _pName ) )
                // found
                return aLookFor;
        }
        // not found
        s_aAllocated.push_back( AllocationType() );
        aLookFor = s_aAllocated.end(); --aLookFor;
        aLookFor->pName = _pName;   // note that this assumes that _pName is a constant string ....
        return aLookFor;
    }

    // =============================================================================
    AllocationTracer::AllocationState           AllocationTracer::s_aAllocated;
    ::osl::Mutex                                AllocationTracer::s_aMutex;

    // =============================================================================
    void AllocationTracer::registerUnit( const sal_Char* _pName )
    {
        ::osl::MutexGuard aGuard( s_aMutex );

        AllocationState::iterator aPos = getLocation( _pName );
        ++aPos->nAllocatedUnits;
    }

    // =============================================================================
    void AllocationTracer::revokeUnit( const sal_Char* _pName )
    {
        ::osl::MutexGuard aGuard( s_aMutex );

        AllocationState::iterator aPos = getLocation( _pName );
        --aPos->nAllocatedUnits;
    }

#define TRACE_ALLOC( type ) tracing::AllocationTracer::registerUnit( #type );
#define TRACE_FREE( type )  tracing::AllocationTracer::revokeUnit( #type );
}
#else
#define TRACE_ALLOC( type )
#define TRACE_FREE( type )
#endif

// -----------------------------------------------------------------------------
void ORowSetValue::setTypeKind(sal_Int32 _eType)
{
    RTL_LOGFILE_CONTEXT_AUTHOR( aLogger, "dbtools", "Ocke.Janssen@sun.com", "ORowSetValue::setTypeKind" );
    if ( !m_bNull && !isStorageCompatible(_eType, m_eTypeKind) )
    {
        switch(_eType)
        {
            case DataType::VARCHAR:
            case DataType::CHAR:
            case DataType::DECIMAL:
            case DataType::NUMERIC:
            case DataType::LONGVARCHAR:
                (*this) = getString();
                break;
            case DataType::BIGINT:
                (*this) = getLong();
                break;

            case DataType::FLOAT:
                (*this) = getFloat();
                break;
            case DataType::DOUBLE:
            case DataType::REAL:
                (*this) = getDouble();
                break;
            case DataType::TINYINT:
                (*this) = getInt8();
                break;
            case DataType::SMALLINT:
                (*this) = getInt16();
                break;
            case DataType::INTEGER:
                (*this) = getInt32();
                break;
            case DataType::BIT:
            case DataType::BOOLEAN:
                (*this) = getBool();
                break;
            case DataType::DATE:
                (*this) = getDate();
                break;
            case DataType::TIME:
                (*this) = getTime();
                break;
            case DataType::TIMESTAMP:
                (*this) = getDateTime();
                break;
            case DataType::BINARY:
            case DataType::VARBINARY:
            case DataType::LONGVARBINARY:
                (*this) = getSequence();
                break;
            case DataType::BLOB:
            case DataType::CLOB:
            case DataType::OBJECT:
            case DataType::OTHER:
                (*this) = getAny();
                break;
            default:
                OSL_ENSURE(0,"ORowSetValue:operator==(): UNSPUPPORTED TYPE!");
        }
    }

    m_eTypeKind = _eType;
}

// -----------------------------------------------------------------------------
void ORowSetValue::free()
{
    RTL_LOGFILE_CONTEXT_AUTHOR( aLogger, "dbtools", "Ocke.Janssen@sun.com", "ORowSetValue::free" );
    if(!m_bNull)
    {
        switch(m_eTypeKind)
        {
            case DataType::CHAR:
            case DataType::VARCHAR:
            case DataType::DECIMAL:
            case DataType::NUMERIC:
            case DataType::LONGVARCHAR:
                OSL_ENSURE(m_aValue.m_pString,"String pointer is null!");
                rtl_uString_release(m_aValue.m_pString);
                m_aValue.m_pString = NULL;
                break;
            case DataType::INTEGER:
                if ( !m_bSigned )
                {
                    delete (sal_Int64*)m_aValue.m_pValue;
                    TRACE_FREE( sal_Int64 )
                    m_aValue.m_pValue = NULL;
                }
                break;
            case DataType::BIGINT:
                if ( m_bSigned )
                {
                    delete (sal_Int64*)m_aValue.m_pValue;
                    TRACE_FREE( sal_Int64 )
                    m_aValue.m_pValue = NULL;
                }
                else
                {
                    OSL_ENSURE(m_aValue.m_pString,"String pointer is null!");
                    rtl_uString_release(m_aValue.m_pString);
                    m_aValue.m_pString = NULL;
                }
                break;
            case DataType::FLOAT:
                delete (float*)m_aValue.m_pValue;
                TRACE_FREE( float )
                m_aValue.m_pValue = NULL;
                break;
            case DataType::DOUBLE:
            case DataType::REAL:
                delete (double*)m_aValue.m_pValue;
                TRACE_FREE( double )
                m_aValue.m_pValue = NULL;
                break;
            case DataType::DATE:
                delete (::com::sun::star::util::Date*)m_aValue.m_pValue;
                TRACE_FREE( Date )
                m_aValue.m_pValue = NULL;
                break;
            case DataType::TIME:
                delete (::com::sun::star::util::Time*)m_aValue.m_pValue;
                TRACE_FREE( Time )
                m_aValue.m_pValue = NULL;
                break;
            case DataType::TIMESTAMP:
                delete (::com::sun::star::util::DateTime*)m_aValue.m_pValue;
                TRACE_FREE( DateTime )
                m_aValue.m_pValue = NULL;
                break;
            case DataType::BINARY:
            case DataType::VARBINARY:
            case DataType::LONGVARBINARY:
                delete (Sequence<sal_Int8>*)m_aValue.m_pValue;
                TRACE_FREE( Sequence_sal_Int8 )
                m_aValue.m_pValue = NULL;
                break;
            case DataType::BLOB:
            case DataType::CLOB:
            case DataType::OBJECT:
                delete (Any*)m_aValue.m_pValue;
                TRACE_FREE( Any )
                m_aValue.m_pValue = NULL;
                break;

        }
        m_bNull = sal_True;
    }
}
// -----------------------------------------------------------------------------
ORowSetValue& ORowSetValue::operator=(const ORowSetValue& _rRH)
{
    if(&_rRH == this)
        return *this;

    if ( m_eTypeKind != _rRH.m_eTypeKind || (_rRH.m_bNull && !m_bNull) || m_bSigned != _rRH.m_bSigned)
        free();

    m_bBound    = _rRH.m_bBound;
    m_eTypeKind = _rRH.m_eTypeKind;
    m_bSigned   = _rRH.m_bSigned;

    if(m_bNull && !_rRH.m_bNull)
    {
        switch(_rRH.m_eTypeKind)
        {
            case DataType::CHAR:
            case DataType::VARCHAR:
            case DataType::DECIMAL:
            case DataType::NUMERIC:
            case DataType::LONGVARCHAR:
                rtl_uString_acquire(_rRH.m_aValue.m_pString);
                m_aValue.m_pString = _rRH.m_aValue.m_pString;
                break;
            case DataType::BIGINT:
                if ( _rRH.m_bSigned )
                {
                    m_aValue.m_pValue   = new sal_Int64(*(sal_Int64*)_rRH.m_aValue.m_pValue);
                    TRACE_ALLOC( sal_Int64 )
                }
                else
                {
                    rtl_uString_acquire(_rRH.m_aValue.m_pString);
                    m_aValue.m_pString = _rRH.m_aValue.m_pString;
                }
                break;
            case DataType::FLOAT:
                m_aValue.m_pValue   = new float(*(float*)_rRH.m_aValue.m_pValue);
                TRACE_ALLOC( float )
                break;
            case DataType::DOUBLE:
            case DataType::REAL:
                m_aValue.m_pValue   = new double(*(double*)_rRH.m_aValue.m_pValue);
                TRACE_ALLOC( double )
                break;
            case DataType::DATE:
                m_aValue.m_pValue   = new Date(*(Date*)_rRH.m_aValue.m_pValue);
                TRACE_ALLOC( Date )
                break;
            case DataType::TIME:
                m_aValue.m_pValue   = new Time(*(Time*)_rRH.m_aValue.m_pValue);
                TRACE_ALLOC( Time )
                break;
            case DataType::TIMESTAMP:
                m_aValue.m_pValue   = new DateTime(*(DateTime*)_rRH.m_aValue.m_pValue);
                TRACE_ALLOC( DateTime )
                break;
            case DataType::BINARY:
            case DataType::VARBINARY:
            case DataType::LONGVARBINARY:
                m_aValue.m_pValue   = new Sequence<sal_Int8>(*(Sequence<sal_Int8>*)_rRH.m_aValue.m_pValue);
                TRACE_ALLOC( Sequence_sal_Int8 )
                break;
            case DataType::BIT:
            case DataType::BOOLEAN:
                m_aValue.m_bBool    = _rRH.m_aValue.m_bBool;
                break;
            case DataType::TINYINT:
                if ( _rRH.m_bSigned )
                    m_aValue.m_nInt8    = _rRH.m_aValue.m_nInt8;
                else
                    m_aValue.m_nInt16   = _rRH.m_aValue.m_nInt16;
                break;
            case DataType::SMALLINT:
                if ( _rRH.m_bSigned )
                    m_aValue.m_nInt16   = _rRH.m_aValue.m_nInt16;
                else
                    m_aValue.m_nInt32   = _rRH.m_aValue.m_nInt32;
                break;
            case DataType::INTEGER:
                if ( _rRH.m_bSigned )
                    m_aValue.m_nInt32   = _rRH.m_aValue.m_nInt32;
                else
                {
                    m_aValue.m_pValue   = new sal_Int64(*(sal_Int64*)_rRH.m_aValue.m_pValue);
                    TRACE_ALLOC( sal_Int64 )
                }
                break;
            default:
                m_aValue.m_pValue   = new Any(*(Any*)_rRH.m_aValue.m_pValue);
                TRACE_ALLOC( Any )
        }
    }
    else if(!_rRH.m_bNull)
    {
        switch(_rRH.m_eTypeKind)
        {
            case DataType::CHAR:
            case DataType::VARCHAR:
            case DataType::DECIMAL:
            case DataType::NUMERIC:
            case DataType::LONGVARCHAR:
                (*this) = ::rtl::OUString(_rRH.m_aValue.m_pString);
                break;
            case DataType::BIGINT:
                if ( _rRH.m_bSigned )
                    (*this) = *(sal_Int64*)_rRH.m_aValue.m_pValue;
                else
                    (*this) = ::rtl::OUString(_rRH.m_aValue.m_pString);
                break;
            case DataType::FLOAT:
                (*this) = *(float*)_rRH.m_aValue.m_pValue;
                break;
            case DataType::DOUBLE:
            case DataType::REAL:
                (*this) = *(double*)_rRH.m_aValue.m_pValue;
                break;
            case DataType::DATE:
                (*this) = *(Date*)_rRH.m_aValue.m_pValue;
                break;
            case DataType::TIME:
                (*this) = *(Time*)_rRH.m_aValue.m_pValue;
                break;
            case DataType::TIMESTAMP:
                (*this) = *(DateTime*)_rRH.m_aValue.m_pValue;
                break;
            case DataType::BINARY:
            case DataType::VARBINARY:
            case DataType::LONGVARBINARY:
                (*this) = *(Sequence<sal_Int8>*)_rRH.m_aValue.m_pValue;
                break;
            case DataType::BIT:
            case DataType::BOOLEAN:
                m_aValue.m_bBool    = _rRH.m_aValue.m_bBool;
                break;
            case DataType::TINYINT:
                if ( _rRH.m_bSigned )
                    m_aValue.m_nInt8    = _rRH.m_aValue.m_nInt8;
                else
                    m_aValue.m_nInt16   = _rRH.m_aValue.m_nInt16;
                break;
            case DataType::SMALLINT:
                if ( _rRH.m_bSigned )
                    m_aValue.m_nInt16   = _rRH.m_aValue.m_nInt16;
                else
                    m_aValue.m_nInt32   = _rRH.m_aValue.m_nInt32;
                break;
            case DataType::INTEGER:
                if ( _rRH.m_bSigned )
                    m_aValue.m_nInt32   = _rRH.m_aValue.m_nInt32;
                else
                    *static_cast<sal_Int64*>(m_aValue.m_pValue) = *(sal_Int64*)_rRH.m_aValue.m_pValue;
                break;
            default:
                (*(Any*)m_aValue.m_pValue)  = (*(Any*)_rRH.m_aValue.m_pValue);
        }
    }

    m_bNull     = _rRH.m_bNull;
    // OJ: BUGID: 96277
    m_eTypeKind = _rRH.m_eTypeKind;

    return *this;
}
// -------------------------------------------------------------------------

ORowSetValue& ORowSetValue::operator=(const Date& _rRH)
{
    if(m_eTypeKind != DataType::DATE)
        free();

    if(m_bNull)
    {
        m_aValue.m_pValue = new Date(_rRH);
        TRACE_ALLOC( Date )
        m_eTypeKind = DataType::DATE;
        m_bNull = sal_False;
    }
    else
        *(Date*)m_aValue.m_pValue = _rRH;

    return *this;
}
// -------------------------------------------------------------------------
ORowSetValue& ORowSetValue::operator=(const Time& _rRH)
{
    if(m_eTypeKind != DataType::TIME)
        free();

    if(m_bNull)
    {
        m_aValue.m_pValue = new Time(_rRH);
        TRACE_ALLOC( Time )
        m_eTypeKind = DataType::TIME;
        m_bNull = sal_False;
    }
    else
        *(Time*)m_aValue.m_pValue = _rRH;

    return *this;
}
// -------------------------------------------------------------------------
ORowSetValue& ORowSetValue::operator=(const DateTime& _rRH)
{
    if(m_eTypeKind != DataType::TIMESTAMP)
        free();
    if(m_bNull)
    {
        m_aValue.m_pValue = new DateTime(_rRH);
        TRACE_ALLOC( DateTime )
        m_eTypeKind = DataType::TIMESTAMP;
        m_bNull = sal_False;
    }
    else
        *(DateTime*)m_aValue.m_pValue = _rRH;

    return *this;
}
// -------------------------------------------------------------------------

ORowSetValue& ORowSetValue::operator=(const ::rtl::OUString& _rRH)
{
    if(m_eTypeKind != DataType::VARCHAR || m_aValue.m_pString != _rRH.pData)
    {
        free();
        m_bNull = sal_False;

        m_aValue.m_pString = _rRH.pData;
        rtl_uString_acquire(m_aValue.m_pString);
        m_eTypeKind = DataType::VARCHAR;
    }

    return *this;
}
// -------------------------------------------------------------------------

ORowSetValue& ORowSetValue::operator=(const double& _rRH)
{
    if( !isStorageCompatible(m_eTypeKind,DataType::DOUBLE) )
        free();

    if(m_bNull)
    {
        m_aValue.m_pValue = new double(_rRH);
        TRACE_ALLOC( double )
        m_eTypeKind = DataType::DOUBLE;
        m_bNull = sal_False;
    }
    else
        *(double*)m_aValue.m_pValue = _rRH;

    return *this;
}
// -----------------------------------------------------------------------------
ORowSetValue& ORowSetValue::operator=(const float& _rRH)
{
    if(m_eTypeKind != DataType::FLOAT)
        free();

    if(m_bNull)
    {
        m_aValue.m_pValue = new float(_rRH);
        TRACE_ALLOC( float )
        m_eTypeKind = DataType::FLOAT;
        m_bNull = sal_False;
    }
    else
        *(float*)m_aValue.m_pValue = _rRH;

    return *this;
}
// -------------------------------------------------------------------------

ORowSetValue& ORowSetValue::operator=(const sal_Int8& _rRH)
{
    if(m_eTypeKind != DataType::TINYINT )
        free();

    m_aValue.m_nInt8 = _rRH;
    m_eTypeKind = DataType::TINYINT;
    m_bNull = sal_False;
    return *this;
}
// -------------------------------------------------------------------------

ORowSetValue& ORowSetValue::operator=(const sal_Int16& _rRH)
{
    if(m_eTypeKind != DataType::SMALLINT )
        free();

    m_aValue.m_nInt16 = _rRH;
    m_eTypeKind = DataType::SMALLINT;
    m_bNull = sal_False;

    return *this;
}
// -------------------------------------------------------------------------

ORowSetValue& ORowSetValue::operator=(const sal_Int32& _rRH)
{
    if(m_eTypeKind != DataType::INTEGER )
        free();

    if ( m_bSigned )
        m_aValue.m_nInt32 = _rRH;
    else
    {
        if ( m_bNull )
        {
            m_aValue.m_pValue = new sal_Int64(_rRH);
            TRACE_ALLOC( sal_Int64 )
        }
        else
            *static_cast<sal_Int64*>(m_aValue.m_pValue) = static_cast<sal_Int64>(_rRH);
    }

    m_eTypeKind = DataType::INTEGER;
    m_bNull = sal_False;

    return *this;
}
// -------------------------------------------------------------------------

ORowSetValue& ORowSetValue::operator=(const sal_Bool _rRH)
{
    if(m_eTypeKind != DataType::BIT && DataType::BOOLEAN != m_eTypeKind )
        free();

    m_aValue.m_bBool = _rRH;
    m_eTypeKind = DataType::BIT;
    m_bNull = sal_False;

    return *this;
}
// -------------------------------------------------------------------------
ORowSetValue& ORowSetValue::operator=(const sal_Int64& _rRH)
{
    if ( DataType::BIGINT != m_eTypeKind || !m_bSigned )
        free();

    if ( m_bSigned )
    {
        if(m_bNull)
        {
            m_aValue.m_pValue = new sal_Int64(_rRH);
            TRACE_ALLOC( sal_Int64 )
        }
        else
            *static_cast<sal_Int64*>(m_aValue.m_pValue) = _rRH;
    }
    else
    {
        ::rtl::OUString aVal = ::rtl::OUString::valueOf(_rRH);
        m_aValue.m_pString = aVal.pData;
        rtl_uString_acquire(m_aValue.m_pString);
    }

    m_eTypeKind = DataType::BIGINT;
    m_bNull = sal_False;

    return *this;
}
// -------------------------------------------------------------------------
ORowSetValue& ORowSetValue::operator=(const Sequence<sal_Int8>& _rRH)
{
    if (!isStorageCompatible(DataType::LONGVARBINARY,m_eTypeKind))
        free();

    if (m_bNull)
    {
        m_aValue.m_pValue = new Sequence<sal_Int8>(_rRH);
        TRACE_ALLOC( Sequence_sal_Int8 )
    }
    else
        *static_cast< Sequence< sal_Int8 >* >(m_aValue.m_pValue) = _rRH;

    m_eTypeKind = DataType::LONGVARBINARY;
    m_bNull = sal_False;

    return *this;
}
// -------------------------------------------------------------------------
ORowSetValue& ORowSetValue::operator=(const Any& _rAny)
{
    if (!isStorageCompatible(DataType::OBJECT,m_eTypeKind))
        free();

    if ( m_bNull )
    {
        m_aValue.m_pValue = new Any(_rAny);
        TRACE_ALLOC( Any )
    }
    else
        *static_cast<Any*>(m_aValue.m_pValue) = _rAny;

    m_eTypeKind = DataType::OBJECT;
    m_bNull = sal_False;

    return *this;
}
// -------------------------------------------------------------------------

sal_Bool operator==(const Date& _rLH,const Date& _rRH)
{
    return _rLH.Day == _rRH.Day && _rLH.Month == _rRH.Month && _rLH.Year == _rRH.Year;
}
// -------------------------------------------------------------------------

sal_Bool operator==(const Time& _rLH,const Time& _rRH)
{
    return _rLH.Minutes == _rRH.Minutes && _rLH.Hours == _rRH.Hours && _rLH.Seconds == _rRH.Seconds && _rLH.HundredthSeconds == _rRH.HundredthSeconds;
}
// -------------------------------------------------------------------------

sal_Bool operator==(const DateTime& _rLH,const DateTime& _rRH)
{
    return _rLH.Day == _rRH.Day && _rLH.Month == _rRH.Month && _rLH.Year == _rRH.Year &&
        _rLH.Minutes == _rRH.Minutes && _rLH.Hours == _rRH.Hours && _rLH.Seconds == _rRH.Seconds && _rLH.HundredthSeconds == _rRH.HundredthSeconds;
}
// -------------------------------------------------------------------------

bool ORowSetValue::operator==(const ORowSetValue& _rRH) const
{
    if(m_eTypeKind != _rRH.m_eTypeKind)
        return false;
    if ( m_bSigned != _rRH.m_bSigned )
        return false;
    if(m_bNull != _rRH.isNull())
        return false;
    if(m_bNull && _rRH.isNull())
        return true;

    bool bRet = false;
    OSL_ENSURE(!m_bNull,"SHould not be null!");
    switch(m_eTypeKind)
    {
        case DataType::VARCHAR:
        case DataType::CHAR:
        case DataType::DECIMAL:
        case DataType::NUMERIC:
        case DataType::LONGVARCHAR:
        {
            ::rtl::OUString aVal1(m_aValue.m_pString);
            ::rtl::OUString aVal2(_rRH.m_aValue.m_pString);
            bRet = aVal1 == aVal2;
            break;
        }

        case DataType::FLOAT:
            bRet = *(float*)m_aValue.m_pValue == *(float*)_rRH.m_aValue.m_pValue;
            break;
        case DataType::DOUBLE:
        case DataType::REAL:
            bRet = *(double*)m_aValue.m_pValue == *(double*)_rRH.m_aValue.m_pValue;
            break;
        case DataType::TINYINT:
            bRet = m_bSigned ? ( m_aValue.m_nInt8 == _rRH.m_aValue.m_nInt8 ) : (m_aValue.m_nInt16 == _rRH.m_aValue.m_nInt16);
            break;
        case DataType::SMALLINT:
            bRet = m_bSigned ? ( m_aValue.m_nInt16 == _rRH.m_aValue.m_nInt16 ) : (m_aValue.m_nInt32 == _rRH.m_aValue.m_nInt32);
            break;
        case DataType::INTEGER:
            bRet = m_bSigned ? ( m_aValue.m_nInt32 == _rRH.m_aValue.m_nInt32 ) : (*(sal_Int64*)m_aValue.m_pValue == *(sal_Int64*)_rRH.m_aValue.m_pValue);
            break;
        case DataType::BIGINT:
            if ( m_bSigned )
                bRet = *(sal_Int64*)m_aValue.m_pValue == *(sal_Int64*)_rRH.m_aValue.m_pValue;
            else
            {
                ::rtl::OUString aVal1(m_aValue.m_pString);
                ::rtl::OUString aVal2(_rRH.m_aValue.m_pString);
                bRet = aVal1 == aVal2;
            }
            break;
        case DataType::BIT:
        case DataType::BOOLEAN:
            bRet = m_aValue.m_bBool == _rRH.m_aValue.m_bBool;
            break;
        case DataType::DATE:
            bRet = *(Date*)m_aValue.m_pValue == *(Date*)_rRH.m_aValue.m_pValue;
            break;
        case DataType::TIME:
            bRet = *(Time*)m_aValue.m_pValue == *(Time*)_rRH.m_aValue.m_pValue;
            break;
        case DataType::TIMESTAMP:
            bRet = *(DateTime*)m_aValue.m_pValue == *(DateTime*)_rRH.m_aValue.m_pValue;
            break;
        case DataType::BINARY:
        case DataType::VARBINARY:
        case DataType::LONGVARBINARY:
            bRet = false;
            break;
        case DataType::BLOB:
        case DataType::CLOB:
        case DataType::OBJECT:
        case DataType::OTHER:
            bRet = false;
            break;
        default:
            OSL_ENSURE(0,"ORowSetValue::operator==(): UNSPUPPORTED TYPE!");
    }
    return bRet;
}
// -------------------------------------------------------------------------
Any ORowSetValue::makeAny() const
{
    RTL_LOGFILE_CONTEXT_AUTHOR( aLogger, "dbtools", "Ocke.Janssen@sun.com", "ORowSetValue::makeAny" );
    Any rValue;
    if(isBound() && !isNull())
    {
        switch(getTypeKind())
        {
            case DataType::CHAR:
            case DataType::VARCHAR:
            case DataType::DECIMAL:
            case DataType::NUMERIC:
            case DataType::LONGVARCHAR:
                OSL_ENSURE(m_aValue.m_pString,"Value is null!");
                rValue <<= (::rtl::OUString)m_aValue.m_pString;
                break;
            case DataType::BIGINT:
                if ( m_bSigned )
                {
                    OSL_ENSURE(m_aValue.m_pValue,"Value is null!");
                    rValue <<= *(sal_Int64*)m_aValue.m_pValue;
                }
                else
                {
                    OSL_ENSURE(m_aValue.m_pString,"Value is null!");
                    rValue <<= (::rtl::OUString)m_aValue.m_pString;
                }
                break;
            case DataType::FLOAT:
                OSL_ENSURE(m_aValue.m_pValue,"Value is null!");
                rValue <<= *(float*)m_aValue.m_pValue;
                break;
            case DataType::DOUBLE:
            case DataType::REAL:
                OSL_ENSURE(m_aValue.m_pValue,"Value is null!");
                rValue <<= *(double*)m_aValue.m_pValue;
                break;
            case DataType::DATE:
                OSL_ENSURE(m_aValue.m_pValue,"Value is null!");
                rValue <<= *(Date*)m_aValue.m_pValue;
                break;
            case DataType::TIME:
                OSL_ENSURE(m_aValue.m_pValue,"Value is null!");
                rValue <<= *(Time*)m_aValue.m_pValue;
                break;
            case DataType::TIMESTAMP:
                OSL_ENSURE(m_aValue.m_pValue,"Value is null!");
                rValue <<= *(DateTime*)m_aValue.m_pValue;
                break;
            case DataType::BINARY:
            case DataType::VARBINARY:
            case DataType::LONGVARBINARY:
                OSL_ENSURE(m_aValue.m_pValue,"Value is null!");
                rValue <<= *(Sequence<sal_Int8>*)m_aValue.m_pValue;
                break;
            case DataType::BLOB:
            case DataType::CLOB:
            case DataType::OBJECT:
            case DataType::OTHER:
                rValue = getAny();
                break;
            case DataType::BIT:
            case DataType::BOOLEAN:
                rValue.setValue( &m_aValue.m_bBool, ::getCppuBooleanType() );
                break;
            case DataType::TINYINT:
                if ( m_bSigned )
                    rValue <<= m_aValue.m_nInt8;
                else
                    rValue <<= m_aValue.m_nInt16;
                break;
            case DataType::SMALLINT:
                if ( m_bSigned )
                    rValue <<= m_aValue.m_nInt16;
                else
                    rValue <<= m_aValue.m_nInt32;
                break;
            case DataType::INTEGER:
                if ( m_bSigned )
                    rValue <<= m_aValue.m_nInt32;
                else
                {
                    OSL_ENSURE(m_aValue.m_pValue,"Value is null!");
                    rValue <<= *(sal_Int64*)m_aValue.m_pValue;
                }
                break;
            default:
                OSL_ENSURE(0,"ORowSetValue::makeAny(): UNSPUPPORTED TYPE!");
        }
    }
    return rValue;
}
// -------------------------------------------------------------------------
::rtl::OUString ORowSetValue::getString( ) const
{
    RTL_LOGFILE_CONTEXT_AUTHOR( aLogger, "dbtools", "Ocke.Janssen@sun.com", "ORowSetValue::getString" );
    ::rtl::OUString aRet;
    if(!m_bNull)
    {
        switch(getTypeKind())
        {
            case DataType::CHAR:
            case DataType::VARCHAR:
            case DataType::DECIMAL:
            case DataType::NUMERIC:
            case DataType::LONGVARCHAR:
                aRet = m_aValue.m_pString;
                break;
            case DataType::BIGINT:
                if ( m_bSigned )
                    aRet = ::rtl::OUString::valueOf((sal_Int64)*this);
                else
                    aRet = m_aValue.m_pString;
                break;
            case DataType::FLOAT:
                aRet = ::rtl::OUString::valueOf((float)*this);
                break;
            case DataType::DOUBLE:
            case DataType::REAL:
                aRet = ::rtl::OUString::valueOf((double)*this);
                break;
            case DataType::DATE:
                aRet = connectivity::toDateString(*this);
                break;
            case DataType::TIME:
                aRet = connectivity::toTimeString(*this);
                break;
            case DataType::TIMESTAMP:
                aRet = connectivity::toDateTimeString(*this);
                break;
            case DataType::BINARY:
            case DataType::VARBINARY:
            case DataType::LONGVARBINARY:
                {
                    ::rtl::OUStringBuffer sVal = ::rtl::OUString::createFromAscii("0x");
                    Sequence<sal_Int8> aSeq(getSequence());
                    const sal_Int8* pBegin  = aSeq.getConstArray();
                    const sal_Int8* pEnd    = pBegin + aSeq.getLength();
                    for(;pBegin != pEnd;++pBegin)
                        sVal.append((sal_Int32)*pBegin,16);
                    aRet = sVal.makeStringAndClear();
                }
                break;
            case DataType::BIT:
            case DataType::BOOLEAN:
                aRet = ::rtl::OUString::valueOf((sal_Int32)(sal_Bool)*this);
                break;
            case DataType::TINYINT:
                if ( m_bSigned )
                    aRet = ::rtl::OUString::valueOf((sal_Int32)(sal_Int8)*this);
                else
                    aRet = ::rtl::OUString::valueOf((sal_Int32)(sal_Int16)*this);
                break;
            case DataType::SMALLINT:
                if ( m_bSigned )
                    aRet = ::rtl::OUString::valueOf((sal_Int32)(sal_Int16)*this);
                else
                    aRet = ::rtl::OUString::valueOf((sal_Int32)*this);
                break;
            case DataType::INTEGER:
                if ( m_bSigned )
                    aRet = ::rtl::OUString::valueOf((sal_Int32)*this);
                else
                    aRet = ::rtl::OUString::valueOf((sal_Int64)*this);
                break;
            case DataType::CLOB:
                {
                    Any aValue( getAny() );
                    Reference< XClob > xClob;
                    if ( aValue >>= xClob )
                    {
                        if ( xClob.is() )
                        {
                            aRet = xClob->getSubString(1,(sal_Int32)xClob->length() );
                        }
                    }
                }
                break;
        }
    }
    return aRet;
}
// -------------------------------------------------------------------------
sal_Bool ORowSetValue::getBool()    const
{
    RTL_LOGFILE_CONTEXT_AUTHOR( aLogger, "dbtools", "Ocke.Janssen@sun.com", "ORowSetValue::getBool" );
    sal_Bool bRet = sal_False;
    if(!m_bNull)
    {
        switch(getTypeKind())
        {
            case DataType::CHAR:
            case DataType::VARCHAR:
            case DataType::LONGVARCHAR:
                {
                    const ::rtl::OUString sValue(m_aValue.m_pString);
                    const static ::rtl::OUString s_sTrue(RTL_CONSTASCII_USTRINGPARAM("true"));
                    const static ::rtl::OUString s_sFalse(RTL_CONSTASCII_USTRINGPARAM("false"));
                    if ( sValue.equalsIgnoreAsciiCase(s_sTrue) )
                    {
                        bRet = sal_True;
                        break;
                    }
                    else if ( sValue.equalsIgnoreAsciiCase(s_sFalse) )
                    {
                        bRet = sal_False;
                        break;
                    }
                }
                // run through
            case DataType::DECIMAL:
            case DataType::NUMERIC:

                bRet = ::rtl::OUString(m_aValue.m_pString).toInt32() != 0;
                break;
            case DataType::BIGINT:
                if ( m_bSigned )
                    bRet = *(sal_Int64*)m_aValue.m_pValue != 0;
                else
                    bRet = ::rtl::OUString(m_aValue.m_pString).toInt64() != 0;
                break;
            case DataType::FLOAT:
                bRet = *(float*)m_aValue.m_pValue != 0.0;
                break;
            case DataType::DOUBLE:
            case DataType::REAL:
                bRet = *(double*)m_aValue.m_pValue != 0.0;
                break;
            case DataType::DATE:
            case DataType::TIME:
            case DataType::TIMESTAMP:
            case DataType::BINARY:
            case DataType::VARBINARY:
            case DataType::LONGVARBINARY:
                OSL_ASSERT(!"getBool() for this type is not allowed!");
                break;
            case DataType::BIT:
            case DataType::BOOLEAN:
                bRet = m_aValue.m_bBool;
                break;
            case DataType::TINYINT:
                bRet = m_bSigned ? (m_aValue.m_nInt8  != 0) : (m_aValue.m_nInt16 != 0);
                break;
            case DataType::SMALLINT:
                bRet = m_bSigned ? (m_aValue.m_nInt16  != 0) : (m_aValue.m_nInt32 != 0);
                break;
            case DataType::INTEGER:
                bRet = m_bSigned ? (m_aValue.m_nInt32 != 0) : (*static_cast<sal_Int64*>(m_aValue.m_pValue) != sal_Int64(0));
                break;
            default:
                OSL_ENSURE(0,"Illegal conversion!");
                break;
        }
    }
    return bRet;
}
// -------------------------------------------------------------------------
sal_Int8 ORowSetValue::getInt8()    const
{
    RTL_LOGFILE_CONTEXT_AUTHOR( aLogger, "dbtools", "Ocke.Janssen@sun.com", "ORowSetValue::getInt8" );


    sal_Int8 nRet = 0;
    if(!m_bNull)
    {
        switch(getTypeKind())
        {
            case DataType::CHAR:
            case DataType::VARCHAR:
            case DataType::DECIMAL:
            case DataType::NUMERIC:
            case DataType::LONGVARCHAR:
                nRet = sal_Int8(::rtl::OUString(m_aValue.m_pString).toInt32());
                break;
            case DataType::BIGINT:
                if ( m_bSigned )
                    nRet = sal_Int8(*(sal_Int64*)m_aValue.m_pValue);
                else
                    nRet = sal_Int8(::rtl::OUString(m_aValue.m_pString).toInt32());
                break;
            case DataType::FLOAT:
                nRet = sal_Int8(*(float*)m_aValue.m_pValue);
                break;
            case DataType::DOUBLE:
            case DataType::REAL:
                nRet = sal_Int8(*(double*)m_aValue.m_pValue);
                break;
            case DataType::DATE:
            case DataType::TIME:
            case DataType::TIMESTAMP:
            case DataType::BINARY:
            case DataType::VARBINARY:
            case DataType::LONGVARBINARY:
            case DataType::BLOB:
            case DataType::CLOB:
                OSL_ASSERT(!"getInt8() for this type is not allowed!");
                break;
            case DataType::BIT:
            case DataType::BOOLEAN:
                nRet = m_aValue.m_bBool;
                break;
            case DataType::TINYINT:
                if ( m_bSigned )
                    nRet = m_aValue.m_nInt8;
                else
                    nRet = static_cast<sal_Int8>(m_aValue.m_nInt16);
                break;
            case DataType::SMALLINT:
                if ( m_bSigned )
                    nRet = static_cast<sal_Int8>(m_aValue.m_nInt16);
                else
                    nRet = static_cast<sal_Int8>(m_aValue.m_nInt32);
                break;
            case DataType::INTEGER:
                if ( m_bSigned )
                    nRet = static_cast<sal_Int8>(m_aValue.m_nInt32);
                else
                    nRet = static_cast<sal_Int8>(*static_cast<sal_Int64*>(m_aValue.m_pValue));
                break;
            default:
                OSL_ENSURE(0,"Illegal conversion!");
                break;
        }
    }
    return nRet;
}
// -------------------------------------------------------------------------
sal_Int16 ORowSetValue::getInt16()  const
{
    RTL_LOGFILE_CONTEXT_AUTHOR( aLogger, "dbtools", "Ocke.Janssen@sun.com", "ORowSetValue::getInt16" );


    sal_Int16 nRet = 0;
    if(!m_bNull)
    {
        switch(getTypeKind())
        {
            case DataType::CHAR:
            case DataType::VARCHAR:
            case DataType::DECIMAL:
            case DataType::NUMERIC:
            case DataType::LONGVARCHAR:
                nRet = sal_Int16(::rtl::OUString(m_aValue.m_pString).toInt32());
                break;
            case DataType::BIGINT:
                if ( m_bSigned )
                    nRet = sal_Int16(*(sal_Int64*)m_aValue.m_pValue);
                else
                    nRet = sal_Int16(::rtl::OUString(m_aValue.m_pString).toInt32());
                break;
            case DataType::FLOAT:
                nRet = sal_Int16(*(float*)m_aValue.m_pValue);
                break;
            case DataType::DOUBLE:
            case DataType::REAL:
                nRet = sal_Int16(*(double*)m_aValue.m_pValue);
                break;
            case DataType::DATE:
            case DataType::TIME:
            case DataType::TIMESTAMP:
            case DataType::BINARY:
            case DataType::VARBINARY:
            case DataType::LONGVARBINARY:
            case DataType::BLOB:
            case DataType::CLOB:
                OSL_ASSERT(!"getInt16() for this type is not allowed!");
                break;
            case DataType::BIT:
            case DataType::BOOLEAN:
                nRet = m_aValue.m_bBool;
                break;
            case DataType::TINYINT:
                if ( m_bSigned )
                    nRet = m_aValue.m_nInt8;
                else
                    nRet = m_aValue.m_nInt16;
                break;
            case DataType::SMALLINT:
                if ( m_bSigned )
                    nRet = m_aValue.m_nInt16;
                else
                    nRet = static_cast<sal_Int16>(m_aValue.m_nInt32);
                break;
            case DataType::INTEGER:
                if ( m_bSigned )
                    nRet = static_cast<sal_Int16>(m_aValue.m_nInt32);
                else
                    nRet = static_cast<sal_Int16>(*static_cast<sal_Int64*>(m_aValue.m_pValue));
                break;
            default:
                OSL_ENSURE(0,"Illegal conversion!");
                break;
        }
    }
    return nRet;
}
// -------------------------------------------------------------------------
sal_Int32 ORowSetValue::getInt32()  const
{
    RTL_LOGFILE_CONTEXT_AUTHOR( aLogger, "dbtools", "Ocke.Janssen@sun.com", "ORowSetValue::getInt32" );
    sal_Int32 nRet = 0;
    if(!m_bNull)
    {
        switch(getTypeKind())
        {
            case DataType::CHAR:
            case DataType::VARCHAR:
            case DataType::DECIMAL:
            case DataType::NUMERIC:
            case DataType::LONGVARCHAR:
                nRet = ::rtl::OUString(m_aValue.m_pString).toInt32();
                break;
            case DataType::BIGINT:
                if ( m_bSigned )
                    nRet = sal_Int32(*(sal_Int64*)m_aValue.m_pValue);
                else
                    nRet = ::rtl::OUString(m_aValue.m_pString).toInt32();
                break;
            case DataType::FLOAT:
                nRet = sal_Int32(*(float*)m_aValue.m_pValue);
                break;
            case DataType::DOUBLE:
            case DataType::REAL:
                nRet = sal_Int32(*(double*)m_aValue.m_pValue);
                break;
            case DataType::DATE:
                nRet = dbtools::DBTypeConversion::toDays(*(::com::sun::star::util::Date*)m_aValue.m_pValue);
                break;
            case DataType::TIME:
            case DataType::TIMESTAMP:
            case DataType::BINARY:
            case DataType::VARBINARY:
            case DataType::LONGVARBINARY:
            case DataType::BLOB:
            case DataType::CLOB:
                OSL_ASSERT(!"getInt32() for this type is not allowed!");
                break;
            case DataType::BIT:
            case DataType::BOOLEAN:
                nRet = m_aValue.m_bBool;
                break;
            case DataType::TINYINT:
                if ( m_bSigned )
                    nRet = m_aValue.m_nInt8;
                else
                    nRet = m_aValue.m_nInt16;
                break;
            case DataType::SMALLINT:
                if ( m_bSigned )
                    nRet = m_aValue.m_nInt16;
                else
                    nRet = m_aValue.m_nInt32;
                break;
            case DataType::INTEGER:
                if ( m_bSigned )
                    nRet = m_aValue.m_nInt32;
                else
                    nRet = static_cast<sal_Int32>(*static_cast<sal_Int64*>(m_aValue.m_pValue));
                break;
            default:
                OSL_ENSURE(0,"Illegal conversion!");
                break;
        }
    }
    return nRet;
}
// -------------------------------------------------------------------------
sal_Int64 ORowSetValue::getLong()   const
{
    RTL_LOGFILE_CONTEXT_AUTHOR( aLogger, "dbtools", "Ocke.Janssen@sun.com", "ORowSetValue::getLong" );
    sal_Int64 nRet = 0;
    if(!m_bNull)
    {
        switch(getTypeKind())
        {
            case DataType::CHAR:
            case DataType::VARCHAR:
            case DataType::DECIMAL:
            case DataType::NUMERIC:
            case DataType::LONGVARCHAR:
                nRet = ::rtl::OUString(m_aValue.m_pString).toInt64();
                break;
            case DataType::BIGINT:
                if ( m_bSigned )
                    nRet = *(sal_Int64*)m_aValue.m_pValue;
                else
                    nRet = ::rtl::OUString(m_aValue.m_pString).toInt64();
                break;
            case DataType::FLOAT:
                nRet = sal_Int64(*(float*)m_aValue.m_pValue);
                break;
            case DataType::DOUBLE:
            case DataType::REAL:
                nRet = sal_Int64(*(double*)m_aValue.m_pValue);
                break;
            case DataType::DATE:
                nRet = dbtools::DBTypeConversion::toDays(*(::com::sun::star::util::Date*)m_aValue.m_pValue);
                break;
            case DataType::TIME:
            case DataType::TIMESTAMP:
            case DataType::BINARY:
            case DataType::VARBINARY:
            case DataType::LONGVARBINARY:
            case DataType::BLOB:
            case DataType::CLOB:
                OSL_ASSERT(!"getInt32() for this type is not allowed!");
                break;
            case DataType::BIT:
            case DataType::BOOLEAN:
                nRet = m_aValue.m_bBool;
                break;
            case DataType::TINYINT:
                if ( m_bSigned )
                    nRet = m_aValue.m_nInt8;
                else
                    nRet = m_aValue.m_nInt16;
                break;
            case DataType::SMALLINT:
                if ( m_bSigned )
                    nRet = m_aValue.m_nInt16;
                else
                    nRet = m_aValue.m_nInt32;
                break;
            case DataType::INTEGER:
                if ( m_bSigned )
                    nRet = m_aValue.m_nInt32;
                else
                    nRet = *(sal_Int64*)m_aValue.m_pValue;
                break;
            default:
                OSL_ENSURE(0,"Illegal conversion!");
                break;
        }
    }
    return nRet;
}
// -------------------------------------------------------------------------
float ORowSetValue::getFloat()  const
{
    RTL_LOGFILE_CONTEXT_AUTHOR( aLogger, "dbtools", "Ocke.Janssen@sun.com", "ORowSetValue::getFloat" );
    float nRet = 0;
    if(!m_bNull)
    {
        switch(getTypeKind())
        {
            case DataType::CHAR:
            case DataType::VARCHAR:
            case DataType::DECIMAL:
            case DataType::NUMERIC:
            case DataType::LONGVARCHAR:
                nRet = ::rtl::OUString(m_aValue.m_pString).toFloat();
                break;
            case DataType::BIGINT:
                if ( m_bSigned )
                    nRet = float(*(sal_Int64*)m_aValue.m_pValue);
                else
                    nRet = ::rtl::OUString(m_aValue.m_pString).toFloat();
                break;
            case DataType::FLOAT:
                nRet = *(float*)m_aValue.m_pValue;
                break;
            case DataType::DOUBLE:
            case DataType::REAL:
                nRet = (float)*(double*)m_aValue.m_pValue;
                break;
            case DataType::DATE:
                nRet = (float)dbtools::DBTypeConversion::toDouble(*(::com::sun::star::util::Date*)m_aValue.m_pValue);
                break;
            case DataType::TIME:
                nRet = (float)dbtools::DBTypeConversion::toDouble(*(::com::sun::star::util::Time*)m_aValue.m_pValue);
                break;
            case DataType::TIMESTAMP:
                nRet = (float)dbtools::DBTypeConversion::toDouble(*(::com::sun::star::util::DateTime*)m_aValue.m_pValue);
                break;
            case DataType::BINARY:
            case DataType::VARBINARY:
            case DataType::LONGVARBINARY:
            case DataType::BLOB:
            case DataType::CLOB:
                OSL_ASSERT(!"getDouble() for this type is not allowed!");
                break;
            case DataType::BIT:
            case DataType::BOOLEAN:
                nRet = m_aValue.m_bBool;
                break;
            case DataType::TINYINT:
                if ( m_bSigned )
                    nRet = m_aValue.m_nInt8;
                else
                    nRet = m_aValue.m_nInt16;
                break;
            case DataType::SMALLINT:
                if ( m_bSigned )
                    nRet = m_aValue.m_nInt16;
                else
                    nRet = (float)m_aValue.m_nInt32;
                break;
            case DataType::INTEGER:
                if ( m_bSigned )
                    nRet = (float)m_aValue.m_nInt32;
                else
                    nRet = float(*(sal_Int64*)m_aValue.m_pValue);
                break;
            default:
                OSL_ENSURE(0,"Illegal conversion!");
                break;
        }
    }
    return nRet;
}
// -------------------------------------------------------------------------
double ORowSetValue::getDouble()    const
{
    RTL_LOGFILE_CONTEXT_AUTHOR( aLogger, "dbtools", "Ocke.Janssen@sun.com", "ORowSetValue::getDouble" );


    double nRet = 0;
    if(!m_bNull)
    {
        switch(getTypeKind())
        {
            case DataType::CHAR:
            case DataType::VARCHAR:
            case DataType::DECIMAL:
            case DataType::NUMERIC:
            case DataType::LONGVARCHAR:
                nRet = ::rtl::OUString(m_aValue.m_pString).toDouble();
                break;
            case DataType::BIGINT:
                if ( m_bSigned )
                    nRet = double(*(sal_Int64*)m_aValue.m_pValue);
                else
                    nRet = ::rtl::OUString(m_aValue.m_pString).toDouble();
                break;
            case DataType::FLOAT:
                nRet = *(float*)m_aValue.m_pValue;
                break;
            case DataType::DOUBLE:
            case DataType::REAL:
                nRet = *(double*)m_aValue.m_pValue;
                break;
            case DataType::DATE:
                nRet = dbtools::DBTypeConversion::toDouble(*(::com::sun::star::util::Date*)m_aValue.m_pValue);
                break;
            case DataType::TIME:
                nRet = dbtools::DBTypeConversion::toDouble(*(::com::sun::star::util::Time*)m_aValue.m_pValue);
                break;
            case DataType::TIMESTAMP:
                nRet = dbtools::DBTypeConversion::toDouble(*(::com::sun::star::util::DateTime*)m_aValue.m_pValue);
                break;
            case DataType::BINARY:
            case DataType::VARBINARY:
            case DataType::LONGVARBINARY:
            case DataType::BLOB:
            case DataType::CLOB:
                OSL_ASSERT(!"getDouble() for this type is not allowed!");
                break;
            case DataType::BIT:
            case DataType::BOOLEAN:
                nRet = m_aValue.m_bBool;
                break;
            case DataType::TINYINT:
                if ( m_bSigned )
                    nRet = m_aValue.m_nInt8;
                else
                    nRet = m_aValue.m_nInt16;
                break;
            case DataType::SMALLINT:
                if ( m_bSigned )
                    nRet = m_aValue.m_nInt16;
                else
                    nRet = m_aValue.m_nInt32;
                break;
            case DataType::INTEGER:
                if ( m_bSigned )
                    nRet = m_aValue.m_nInt32;
                else
                    nRet = double(*(sal_Int64*)m_aValue.m_pValue);
                break;
            default:
                OSL_ENSURE(0,"Illegal conversion!");
                break;
        }
    }
    return nRet;
}
// -------------------------------------------------------------------------
void ORowSetValue::setFromDouble(const double& _rVal,sal_Int32 _nDatatype)
{
    RTL_LOGFILE_CONTEXT_AUTHOR( aLogger, "dbtools", "Ocke.Janssen@sun.com", "ORowSetValue::setFromDouble" );
    free();

    m_bNull = sal_False;
    switch(_nDatatype)
    {
        case DataType::CHAR:
        case DataType::VARCHAR:
        case DataType::DECIMAL:
        case DataType::NUMERIC:
        case DataType::LONGVARCHAR:
            {
                ::rtl::OUString aVal = ::rtl::OUString::valueOf(_rVal);
                m_aValue.m_pString = aVal.pData;
                rtl_uString_acquire(m_aValue.m_pString);
            }
            break;
        case DataType::BIGINT:
            if ( m_bSigned )
            {
                m_aValue.m_pValue = new sal_Int64((sal_Int64)_rVal);
                TRACE_ALLOC( sal_Int64 )
            }
            else
            {
                ::rtl::OUString aVal = ::rtl::OUString::valueOf(_rVal);
                m_aValue.m_pString = aVal.pData;
                rtl_uString_acquire(m_aValue.m_pString);
            }
            break;
        case DataType::FLOAT:
            m_aValue.m_pValue = new float((float)_rVal);
            TRACE_ALLOC( float )
            break;
        case DataType::DOUBLE:
        case DataType::REAL:
            m_aValue.m_pValue = new double(_rVal);
            TRACE_ALLOC( double )
            break;
        case DataType::DATE:
            m_aValue.m_pValue = new Date(dbtools::DBTypeConversion::toDate(_rVal));
            TRACE_ALLOC( Date )
            break;
        case DataType::TIME:
            m_aValue.m_pValue = new Time(dbtools::DBTypeConversion::toTime(_rVal));
            TRACE_ALLOC( Time )
            break;
        case DataType::TIMESTAMP:
            m_aValue.m_pValue = new DateTime(dbtools::DBTypeConversion::toDateTime(_rVal));
            TRACE_ALLOC( DateTime )
            break;
        case DataType::BINARY:
        case DataType::VARBINARY:
        case DataType::LONGVARBINARY:
        case DataType::BLOB:
        case DataType::CLOB:
            OSL_ASSERT(!"setFromDouble() for this type is not allowed!");
            break;
        case DataType::BIT:
        case DataType::BOOLEAN:
            m_aValue.m_bBool = _rVal != 0.0;
            break;
        case DataType::TINYINT:
            if ( m_bSigned )
                m_aValue.m_nInt8 = sal_Int8(_rVal);
            else
                m_aValue.m_nInt16 = sal_Int16(_rVal);
            break;
        case DataType::SMALLINT:
            if ( m_bSigned )
                m_aValue.m_nInt16 = sal_Int16(_rVal);
            else
                m_aValue.m_nInt32 = sal_Int32(_rVal);
            break;
        case DataType::INTEGER:
            if ( m_bSigned )
                m_aValue.m_nInt32 = sal_Int32(_rVal);
            else
            {
                m_aValue.m_pValue = new sal_Int64((sal_Int64)_rVal);
                TRACE_ALLOC( sal_Int64 )
            }
            break;
    }
    m_eTypeKind = _nDatatype;
}
// -----------------------------------------------------------------------------
Sequence<sal_Int8>  ORowSetValue::getSequence() const
{
    RTL_LOGFILE_CONTEXT_AUTHOR( aLogger, "dbtools", "Ocke.Janssen@sun.com", "ORowSetValue::getSequence" );
    Sequence<sal_Int8> aSeq;
    if (!m_bNull)
    {
        switch(m_eTypeKind)
        {
            case DataType::OBJECT:
            case DataType::CLOB:
            case DataType::BLOB:
            {
                Reference<XInputStream> xStream;
                const Any aValue = makeAny();
                if(aValue.hasValue())
                {
                    Reference<XBlob> xBlob(aValue,UNO_QUERY);
                    if ( xBlob.is() )
                        xStream = xBlob->getBinaryStream();
                    else
                    {
                        Reference<XClob> xClob(aValue,UNO_QUERY);
                        if ( xClob.is() )
                            xStream = xClob->getCharacterStream();
                    }
                    if(xStream.is())
                    {
                        const sal_uInt32    nBytesToRead = 65535;
                        sal_uInt32          nRead;

                        do
                        {
                            ::com::sun::star::uno::Sequence< sal_Int8 > aReadSeq;

                            nRead = xStream->readSomeBytes( aReadSeq, nBytesToRead );

                            if( nRead )
                            {
                                const sal_uInt32 nOldLength = aSeq.getLength();
                                aSeq.realloc( nOldLength + nRead );
                                rtl_copyMemory( aSeq.getArray() + nOldLength, aReadSeq.getConstArray(), aReadSeq.getLength() );
                            }
                        }
                        while( nBytesToRead == nRead );
                        xStream->closeInput();
                    }
                }
            }
            break;
            case DataType::VARCHAR:
            case DataType::LONGVARCHAR:
                {
                    ::rtl::OUString sVal(m_aValue.m_pString);
                    aSeq = Sequence<sal_Int8>(reinterpret_cast<const sal_Int8*>(sVal.getStr()),sizeof(sal_Unicode)*sVal.getLength());
                }
                break;
            case DataType::BINARY:
            case DataType::VARBINARY:
            case DataType::LONGVARBINARY:
                aSeq = *static_cast< Sequence<sal_Int8>*>(m_aValue.m_pValue);
                break;
            default:
                ;
        }
    }
    return aSeq;

}
// -----------------------------------------------------------------------------
::com::sun::star::util::Date ORowSetValue::getDate()        const
{
    RTL_LOGFILE_CONTEXT_AUTHOR( aLogger, "dbtools", "Ocke.Janssen@sun.com", "ORowSetValue::getDate" );
    ::com::sun::star::util::Date aValue;
    if(!m_bNull)
    {
        switch(m_eTypeKind)
        {
            case DataType::CHAR:
            case DataType::VARCHAR:
            case DataType::LONGVARCHAR:
                aValue = DBTypeConversion::toDate(getString());
                break;
            case DataType::DECIMAL:
            case DataType::NUMERIC:
                aValue = DBTypeConversion::toDate((double)*this);
                break;
            case DataType::FLOAT:
            case DataType::DOUBLE:
            case DataType::REAL:
                aValue = DBTypeConversion::toDate((double)*this);
                break;

            case DataType::DATE:
                aValue = *static_cast< ::com::sun::star::util::Date*>(m_aValue.m_pValue);
                break;
            case DataType::TIMESTAMP:
                {
                    ::com::sun::star::util::DateTime* pDateTime = static_cast< ::com::sun::star::util::DateTime*>(m_aValue.m_pValue);
                    aValue.Day      = pDateTime->Day;
                    aValue.Month    = pDateTime->Month;
                    aValue.Year     = pDateTime->Year;
                }
                break;
            default:
                OSL_ENSURE(0,"Illegal conversion!");
                break;
        }
    }
    return aValue;
}
// -----------------------------------------------------------------------------
::com::sun::star::util::Time ORowSetValue::getTime()        const
{
    RTL_LOGFILE_CONTEXT_AUTHOR( aLogger, "dbtools", "Ocke.Janssen@sun.com", "ORowSetValue::getTime" );
    ::com::sun::star::util::Time aValue;
    if(!m_bNull)
    {
        switch(m_eTypeKind)
        {
            case DataType::CHAR:
            case DataType::VARCHAR:
            case DataType::LONGVARCHAR:
                aValue = DBTypeConversion::toTime(getString());
                break;
            case DataType::DECIMAL:
            case DataType::NUMERIC:
                aValue = DBTypeConversion::toTime((double)*this);
                break;
            case DataType::FLOAT:
            case DataType::DOUBLE:
            case DataType::REAL:
                aValue = DBTypeConversion::toTime((double)*this);
                break;
            case DataType::TIMESTAMP:
                {
                    ::com::sun::star::util::DateTime* pDateTime = static_cast< ::com::sun::star::util::DateTime*>(m_aValue.m_pValue);
                    aValue.HundredthSeconds = pDateTime->HundredthSeconds;
                    aValue.Seconds          = pDateTime->Seconds;
                    aValue.Minutes          = pDateTime->Minutes;
                    aValue.Hours            = pDateTime->Hours;
                }
                break;
            case DataType::TIME:
                aValue = *static_cast< ::com::sun::star::util::Time*>(m_aValue.m_pValue);
                break;
            default:
                OSL_ENSURE(0,"Illegal conversion!");
                break;
        }
    }
    return aValue;
}
// -----------------------------------------------------------------------------
::com::sun::star::util::DateTime ORowSetValue::getDateTime()    const
{
    RTL_LOGFILE_CONTEXT_AUTHOR( aLogger, "dbtools", "Ocke.Janssen@sun.com", "ORowSetValue::getDateTime" );
    ::com::sun::star::util::DateTime aValue;
    if(!m_bNull)
    {
        switch(m_eTypeKind)
        {
            case DataType::CHAR:
            case DataType::VARCHAR:
            case DataType::LONGVARCHAR:
                aValue = DBTypeConversion::toDateTime(getString());
                break;
            case DataType::DECIMAL:
            case DataType::NUMERIC:
                aValue = DBTypeConversion::toDateTime((double)*this);
                break;
            case DataType::FLOAT:
            case DataType::DOUBLE:
            case DataType::REAL:
                aValue = DBTypeConversion::toDateTime((double)*this);
                break;
            case DataType::DATE:
                {
                    ::com::sun::star::util::Date* pDate = static_cast< ::com::sun::star::util::Date*>(m_aValue.m_pValue);
                    aValue.Day      = pDate->Day;
                    aValue.Month    = pDate->Month;
                    aValue.Year     = pDate->Year;
                }
                break;
            case DataType::TIME:
                {
                    ::com::sun::star::util::Time* pTime = static_cast< ::com::sun::star::util::Time*>(m_aValue.m_pValue);
                    aValue.HundredthSeconds = pTime->HundredthSeconds;
                    aValue.Seconds          = pTime->Seconds;
                    aValue.Minutes          = pTime->Minutes;
                    aValue.Hours            = pTime->Hours;
                }
                break;
            case DataType::TIMESTAMP:
                aValue = *static_cast< ::com::sun::star::util::DateTime*>(m_aValue.m_pValue);
                break;
            default:
                OSL_ENSURE(0,"Illegal conversion!");
                break;
        }
    }
    return aValue;
}
// -----------------------------------------------------------------------------
void ORowSetValue::setSigned(sal_Bool _bMod)
{
    RTL_LOGFILE_CONTEXT_AUTHOR( aLogger, "dbtools", "Ocke.Janssen@sun.com", "ORowSetValue::setSigned" );
    if ( m_bSigned != _bMod )
    {
        m_bSigned = _bMod;
        if ( !m_bNull )
        {
            sal_Int32 nType = m_eTypeKind;
            switch(m_eTypeKind)
            {
                case DataType::BIGINT:
                    if ( m_bSigned ) // now we are signed, so we were unsigned and need to call getString()
                    {
                        m_bSigned = !m_bSigned;
                        const ::rtl::OUString sValue = getString();
                        free();
                        m_bSigned = !m_bSigned;
                        (*this) = sValue;
                    }
                    else
                    {
                        m_bSigned = !m_bSigned;
                        const sal_Int64 nValue = getLong();
                        free();
                        m_bSigned = !m_bSigned;
                        (*this) = nValue;
                    }
                    break;
                case DataType::TINYINT:
                    if ( m_bSigned )
                        (*this) = getInt8();
                    else
                    {
                        m_bSigned = !m_bSigned;
                        (*this) = getInt16();
                        m_bSigned = !m_bSigned;
                    }
                    break;
                case DataType::SMALLINT:
                    if ( m_bSigned )
                        (*this) = getInt16();
                    else
                    {
                        m_bSigned = !m_bSigned;
                        (*this) = getInt32();
                        m_bSigned = !m_bSigned;
                    }
                    break;
                case DataType::INTEGER:
                    if ( m_bSigned )
                        (*this) = getInt32();
                    else
                    {
                        m_bSigned = !m_bSigned;
                        (*this) = getLong();
                        m_bSigned = !m_bSigned;
                    }
                    break;
            }
            m_eTypeKind = nType;
        }
    }
}

// -----------------------------------------------------------------------------
namespace detail
{
    class SAL_NO_VTABLE IValueSource
    {
    public:
        virtual ::rtl::OUString             getString() const = 0;
        virtual sal_Bool                    getBoolean() const = 0;
        virtual sal_Int8                    getByte() const = 0;
        virtual sal_Int16                   getShort() const = 0;
        virtual sal_Int32                   getInt() const = 0;
        virtual sal_Int64                   getLong() const = 0;
        virtual float                       getFloat() const = 0;
        virtual double                      getDouble() const = 0;
        virtual Date                        getDate() const = 0;
        virtual Time                        getTime() const = 0;
        virtual DateTime                    getTimestamp() const = 0;
        virtual Sequence< sal_Int8 >        getBytes() const = 0;
        virtual Reference< XInputStream >   getBinaryStream() const = 0;
        virtual Reference< XInputStream >   getCharacterStream() const = 0;
<<<<<<< HEAD
        virtual Reference< XClob >          getClob() const = 0;
        virtual Reference< XBlob >          getBlob() const = 0;
=======
        virtual Reference< XBlob >          getBlob() const = 0;
        virtual Reference< XClob >          getClob() const = 0;
>>>>>>> 31b72c3f
        virtual Any                         getObject() const = 0;
        virtual sal_Bool                    wasNull() const = 0;

        virtual ~IValueSource() { }
    };

    class RowValue : public IValueSource
    {
    public:
        RowValue( const Reference< XRow >& _xRow, const sal_Int32 _nPos )
            :m_xRow( _xRow )
            ,m_nPos( _nPos )
        {
        }

        // IValueSource
        virtual ::rtl::OUString             getString() const           { return m_xRow->getString( m_nPos ); };
        virtual sal_Bool                    getBoolean() const          { return m_xRow->getBoolean( m_nPos ); };
        virtual sal_Int8                    getByte() const             { return m_xRow->getByte( m_nPos ); };
        virtual sal_Int16                   getShort() const            { return m_xRow->getShort( m_nPos ); }
        virtual sal_Int32                   getInt() const              { return m_xRow->getInt( m_nPos ); }
        virtual sal_Int64                   getLong() const             { return m_xRow->getLong( m_nPos ); }
        virtual float                       getFloat() const            { return m_xRow->getFloat( m_nPos ); };
        virtual double                      getDouble() const           { return m_xRow->getDouble( m_nPos ); };
        virtual Date                        getDate() const             { return m_xRow->getDate( m_nPos ); };
        virtual Time                        getTime() const             { return m_xRow->getTime( m_nPos ); };
        virtual DateTime                    getTimestamp() const        { return m_xRow->getTimestamp( m_nPos ); };
        virtual Sequence< sal_Int8 >        getBytes() const            { return m_xRow->getBytes( m_nPos ); };
        virtual Reference< XInputStream >   getBinaryStream() const     { return m_xRow->getBinaryStream( m_nPos ); };
        virtual Reference< XInputStream >   getCharacterStream() const  { return m_xRow->getCharacterStream( m_nPos ); };
<<<<<<< HEAD
        virtual Reference< XClob >          getClob() const             { return m_xRow->getClob( m_nPos ); };
        virtual Reference< XBlob >          getBlob() const             { return m_xRow->getBlob( m_nPos ); };
        virtual Any                         getObject() const           { return m_xRow->getObject( m_nPos ,NULL); };
=======
        virtual Reference< XBlob >          getBlob() const             { return m_xRow->getBlob( m_nPos ); };
        virtual Reference< XClob >          getClob() const             { return m_xRow->getClob( m_nPos ); };
        virtual Any                         getObject() const           { return m_xRow->getObject( m_nPos, NULL ); };
>>>>>>> 31b72c3f
        virtual sal_Bool                    wasNull() const             { return m_xRow->wasNull( ); };

    private:
        const Reference< XRow > m_xRow;
        const sal_Int32         m_nPos;
    };

    class ColumnValue : public IValueSource
    {
    public:
        ColumnValue( const Reference< XColumn >& _rxColumn )
            :m_xColumn( _rxColumn )
        {
        }

        // IValueSource
        virtual ::rtl::OUString             getString() const           { return m_xColumn->getString(); };
        virtual sal_Bool                    getBoolean() const          { return m_xColumn->getBoolean(); };
        virtual sal_Int8                    getByte() const             { return m_xColumn->getByte(); };
        virtual sal_Int16                   getShort() const            { return m_xColumn->getShort(); }
        virtual sal_Int32                   getInt() const              { return m_xColumn->getInt(); }
        virtual sal_Int64                   getLong() const             { return m_xColumn->getLong(); }
        virtual float                       getFloat() const            { return m_xColumn->getFloat(); };
        virtual double                      getDouble() const           { return m_xColumn->getDouble(); };
        virtual Date                        getDate() const             { return m_xColumn->getDate(); };
        virtual Time                        getTime() const             { return m_xColumn->getTime(); };
        virtual DateTime                    getTimestamp() const        { return m_xColumn->getTimestamp(); };
        virtual Sequence< sal_Int8 >        getBytes() const            { return m_xColumn->getBytes(); };
        virtual Reference< XInputStream >   getBinaryStream() const     { return m_xColumn->getBinaryStream(); };
        virtual Reference< XInputStream >   getCharacterStream() const  { return m_xColumn->getCharacterStream(); };
<<<<<<< HEAD
        virtual Reference< XClob >          getClob() const             { return m_xColumn->getClob(); };
        virtual Reference< XBlob >          getBlob() const             { return m_xColumn->getBlob(); };
        virtual Any                         getObject() const           { return m_xColumn->getObject(NULL); };
        virtual sal_Bool                    wasNull() const             { return m_xColumn->wasNull( ); };
=======
        virtual Reference< XBlob >          getBlob() const             { return m_xColumn->getBlob(); };
        virtual Reference< XClob >          getClob() const             { return m_xColumn->getClob(); };
        virtual Any                         getObject() const           { return m_xColumn->getObject( NULL ); };
        virtual sal_Bool                    wasNull() const             { return m_xColumn->wasNull(); };
>>>>>>> 31b72c3f

    private:
        const Reference< XColumn >  m_xColumn;
    };
}

// -----------------------------------------------------------------------------
void ORowSetValue::fill( const sal_Int32 _nType, const Reference< XColumn >& _rxColumn )
{
    detail::ColumnValue aColumnValue( _rxColumn );
    impl_fill( _nType, sal_True, aColumnValue );
}

// -----------------------------------------------------------------------------
void ORowSetValue::fill( sal_Int32 _nPos, sal_Int32 _nType, sal_Bool  _bNullable, const Reference< XRow>& _xRow )
{
    detail::RowValue aRowValue( _xRow, _nPos );
    impl_fill( _nType, _bNullable, aRowValue );
}

// -----------------------------------------------------------------------------
void ORowSetValue::fill(sal_Int32 _nPos,
                     sal_Int32 _nType,
                     const ::com::sun::star::uno::Reference< ::com::sun::star::sdbc::XRow>& _xRow)
{
    RTL_LOGFILE_CONTEXT_AUTHOR( aLogger, "dbtools", "Ocke.Janssen@sun.com", "ORowSetValue::fill (1)" );
    fill(_nPos,_nType,sal_True,_xRow);
}

// -----------------------------------------------------------------------------
void ORowSetValue::impl_fill( const sal_Int32 _nType, sal_Bool _bNullable, const detail::IValueSource& _rValueSource )

{
    RTL_LOGFILE_CONTEXT_AUTHOR( aLogger, "dbtools", "Ocke.Janssen@sun.com", "ORowSetValue::fill (2)" );
    sal_Bool bReadData = sal_True;
    switch(_nType)
    {
    case DataType::CHAR:
    case DataType::VARCHAR:
    case DataType::DECIMAL:
    case DataType::NUMERIC:
    case DataType::LONGVARCHAR:
        (*this) = _rValueSource.getString();
        break;
    case DataType::BIGINT:
        if ( isSigned() )
            (*this) = _rValueSource.getLong();
        else
            (*this) = _rValueSource.getString();
        break;
    case DataType::FLOAT:
        (*this) = _rValueSource.getFloat();
        break;
    case DataType::DOUBLE:
    case DataType::REAL:
        (*this) = _rValueSource.getDouble();
        break;
    case DataType::DATE:
        (*this) = _rValueSource.getDate();
        break;
    case DataType::TIME:
        (*this) = _rValueSource.getTime();
        break;
    case DataType::TIMESTAMP:
        (*this) = _rValueSource.getTimestamp();
        break;
    case DataType::BINARY:
    case DataType::VARBINARY:
    case DataType::LONGVARBINARY:
        (*this) = _rValueSource.getBytes();
        break;
    case DataType::BIT:
    case DataType::BOOLEAN:
        (*this) = _rValueSource.getBoolean();
        break;
    case DataType::TINYINT:
        if ( isSigned() )
            (*this) = _rValueSource.getByte();
        else
            (*this) = _rValueSource.getShort();
        break;
    case DataType::SMALLINT:
        if ( isSigned() )
            (*this) = _rValueSource.getShort();
        else
            (*this) = _rValueSource.getInt();
        break;
    case DataType::INTEGER:
        if ( isSigned() )
            (*this) = _rValueSource.getInt();
        else
            (*this) = _rValueSource.getLong();
        break;
    case DataType::CLOB:
        (*this) = ::com::sun::star::uno::makeAny(_rValueSource.getClob());
        setTypeKind(DataType::CLOB);
        break;
    case DataType::BLOB:
        (*this) = ::com::sun::star::uno::makeAny(_rValueSource.getBlob());
        setTypeKind(DataType::BLOB);
        break;
    case DataType::OTHER:
        (*this) = _rValueSource.getObject();
        setTypeKind(DataType::OTHER);
        break;
    default:
        OSL_ENSURE( false, "ORowSetValue::fill: unsupported type!" );
        bReadData = false;
        break;
    }
    if ( bReadData && _bNullable && _rValueSource.wasNull() )
        setNull();
    setTypeKind(_nType);
}
// -----------------------------------------------------------------------------
void ORowSetValue::fill(const Any& _rValue)
{
    RTL_LOGFILE_CONTEXT_AUTHOR( aLogger, "dbtools", "Ocke.Janssen@sun.com", "ORowSetValue::fill (3)" );
    switch (_rValue.getValueType().getTypeClass())
    {
        case TypeClass_VOID:
            setNull();
            break;
        case TypeClass_BOOLEAN:
        {
            sal_Bool bValue( sal_False );
            _rValue >>= bValue;
            (*this) = bValue;
            break;
        }
        case TypeClass_CHAR:
        {
            sal_Unicode aDummy(0);
            _rValue >>= aDummy;
            (*this) = ::rtl::OUString(aDummy);
            break;
        }
        case TypeClass_STRING:
        {
            ::rtl::OUString sDummy;
            _rValue >>= sDummy;
            (*this) = sDummy;
            break;
        }
        case TypeClass_FLOAT:
        {
            float aDummy;
            _rValue >>= aDummy;
            (*this) = aDummy;
            break;
        }
        case TypeClass_DOUBLE:
        {
            double aDummy;
            _rValue >>= aDummy;
            (*this) = aDummy;
            break;
        }
        case TypeClass_BYTE:
        {
            sal_Int8 aDummy;
            _rValue >>= aDummy;
            (*this) = aDummy;
            break;
        }
        case TypeClass_SHORT:
        {
            sal_Int16 aDummy;
            _rValue >>= aDummy;
            (*this) = aDummy;
            break;
        }
        case TypeClass_LONG:
        {
            sal_Int32 aDummy;
            _rValue >>= aDummy;
            (*this) = aDummy;
            break;
        }
        case TypeClass_UNSIGNED_SHORT:
        {
            sal_uInt16 nValue(0);
            _rValue >>= nValue;
            (*this) = static_cast<sal_Int32>(nValue);
            setSigned(sal_False);
            break;
        }
        case TypeClass_HYPER:
        {
            sal_Int64 nValue(0);
            _rValue >>= nValue;
            (*this) = nValue;
            break;
        }
        case TypeClass_UNSIGNED_HYPER:
        {
            sal_uInt64 nValue(0);
            _rValue >>= nValue;
            (*this) = static_cast<sal_Int64>(nValue);
            setSigned(sal_False);
            break;
        }
        case TypeClass_UNSIGNED_LONG:
        {
            sal_uInt32 nValue(0);
            _rValue >>= nValue;
            (*this) = static_cast<sal_Int64>(nValue);
            setSigned(sal_False);
            break;
        }
        case TypeClass_ENUM:
        {
            sal_Int32 enumValue( 0 );
            ::cppu::enum2int( enumValue, _rValue );
            (*this) = enumValue;
        }
        break;

        case TypeClass_SEQUENCE:
        {
            Sequence<sal_Int8> aDummy;
            if ( _rValue >>= aDummy )
                (*this) = aDummy;
            else
                OSL_ENSURE( false, "ORowSetValue::fill: unsupported sequence type!" );
            break;
        }

        case TypeClass_STRUCT:
        {
            ::com::sun::star::util::Date aDate;
            ::com::sun::star::util::Time aTime;
            ::com::sun::star::util::DateTime aDateTime;
            if ( _rValue >>= aDate )
            {
                (*this) = aDate;
            }
            else if ( _rValue >>= aTime )
            {
                (*this) = aTime;
            }
            else if ( _rValue >>= aDateTime )
            {
                (*this) = aDateTime;
            }
            else
                OSL_ENSURE( false, "ORowSetValue::fill: unsupported structure!" );

            break;
        }
        case TypeClass_INTERFACE:
            {
                Reference< XClob > xClob;
                if ( _rValue >>= xClob )
                {
                    (*this) = _rValue;
                    setTypeKind(DataType::CLOB);
                }
                else
                {
                    Reference< XBlob > xBlob;
                    if ( _rValue >>= xBlob )
                    {
                        (*this) = _rValue;
                        setTypeKind(DataType::BLOB);
                    }
                    else
                    {
                        (*this) = _rValue;
                    }
                }
            }
            break;

        default:
            OSL_ENSURE(0,"Unknown type");
            break;
    }
}

}   // namespace connectivity<|MERGE_RESOLUTION|>--- conflicted
+++ resolved
@@ -1921,13 +1921,8 @@
         virtual Sequence< sal_Int8 >        getBytes() const = 0;
         virtual Reference< XInputStream >   getBinaryStream() const = 0;
         virtual Reference< XInputStream >   getCharacterStream() const = 0;
-<<<<<<< HEAD
-        virtual Reference< XClob >          getClob() const = 0;
-        virtual Reference< XBlob >          getBlob() const = 0;
-=======
         virtual Reference< XBlob >          getBlob() const = 0;
         virtual Reference< XClob >          getClob() const = 0;
->>>>>>> 31b72c3f
         virtual Any                         getObject() const = 0;
         virtual sal_Bool                    wasNull() const = 0;
 
@@ -1958,15 +1953,9 @@
         virtual Sequence< sal_Int8 >        getBytes() const            { return m_xRow->getBytes( m_nPos ); };
         virtual Reference< XInputStream >   getBinaryStream() const     { return m_xRow->getBinaryStream( m_nPos ); };
         virtual Reference< XInputStream >   getCharacterStream() const  { return m_xRow->getCharacterStream( m_nPos ); };
-<<<<<<< HEAD
-        virtual Reference< XClob >          getClob() const             { return m_xRow->getClob( m_nPos ); };
-        virtual Reference< XBlob >          getBlob() const             { return m_xRow->getBlob( m_nPos ); };
-        virtual Any                         getObject() const           { return m_xRow->getObject( m_nPos ,NULL); };
-=======
         virtual Reference< XBlob >          getBlob() const             { return m_xRow->getBlob( m_nPos ); };
         virtual Reference< XClob >          getClob() const             { return m_xRow->getClob( m_nPos ); };
-        virtual Any                         getObject() const           { return m_xRow->getObject( m_nPos, NULL ); };
->>>>>>> 31b72c3f
+        virtual Any                         getObject() const           { return m_xRow->getObject( m_nPos ,NULL); };
         virtual sal_Bool                    wasNull() const             { return m_xRow->wasNull( ); };
 
     private:
@@ -1997,17 +1986,10 @@
         virtual Sequence< sal_Int8 >        getBytes() const            { return m_xColumn->getBytes(); };
         virtual Reference< XInputStream >   getBinaryStream() const     { return m_xColumn->getBinaryStream(); };
         virtual Reference< XInputStream >   getCharacterStream() const  { return m_xColumn->getCharacterStream(); };
-<<<<<<< HEAD
-        virtual Reference< XClob >          getClob() const             { return m_xColumn->getClob(); };
-        virtual Reference< XBlob >          getBlob() const             { return m_xColumn->getBlob(); };
-        virtual Any                         getObject() const           { return m_xColumn->getObject(NULL); };
-        virtual sal_Bool                    wasNull() const             { return m_xColumn->wasNull( ); };
-=======
         virtual Reference< XBlob >          getBlob() const             { return m_xColumn->getBlob(); };
         virtual Reference< XClob >          getClob() const             { return m_xColumn->getClob(); };
         virtual Any                         getObject() const           { return m_xColumn->getObject( NULL ); };
         virtual sal_Bool                    wasNull() const             { return m_xColumn->wasNull(); };
->>>>>>> 31b72c3f
 
     private:
         const Reference< XColumn >  m_xColumn;
