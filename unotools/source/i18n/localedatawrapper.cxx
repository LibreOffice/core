/* -*- Mode: C++; tab-width: 4; indent-tabs-mode: nil; c-basic-offset: 4 -*- */
/*************************************************************************
 *
 * DO NOT ALTER OR REMOVE COPYRIGHT NOTICES OR THIS FILE HEADER.
 *
 * Copyright 2000, 2010 Oracle and/or its affiliates.
 *
 * OpenOffice.org - a multi-platform office productivity suite
 *
 * This file is part of OpenOffice.org.
 *
 * OpenOffice.org is free software: you can redistribute it and/or modify
 * it under the terms of the GNU Lesser General Public License version 3
 * only, as published by the Free Software Foundation.
 *
 * OpenOffice.org is distributed in the hope that it will be useful,
 * but WITHOUT ANY WARRANTY; without even the implied warranty of
 * MERCHANTABILITY or FITNESS FOR A PARTICULAR PURPOSE.  See the
 * GNU Lesser General Public License version 3 for more details
 * (a copy is included in the LICENSE file that accompanied this code).
 *
 * You should have received a copy of the GNU Lesser General Public License
 * version 3 along with OpenOffice.org.  If not, see
 * <http://www.openoffice.org/license.html>
 * for a copy of the LGPLv3 License.
 *
 ************************************************************************/

// MARKER(update_precomp.py): autogen include statement, do not remove
#include "precompiled_unotools.hxx"

#include <string.h>      // memcpy()
#include <stdio.h>       // fprintf(), stderr

#include <unotools/localedatawrapper.hxx>
#include <unotools/numberformatcodewrapper.hxx>
#include <unotools/calendarwrapper.hxx>
#include <unotools/digitgroupingiterator.hxx>
#include <tools/string.hxx>
#include <tools/debug.hxx>
#include <i18npool/mslangid.hxx>

#include <comphelper/componentfactory.hxx>
#include <unotools/processfactory.hxx>
#include <com/sun/star/uno/XInterface.hpp>
#include <com/sun/star/lang/XMultiServiceFactory.hpp>
#include <com/sun/star/i18n/KNumberFormatUsage.hpp>
#include <com/sun/star/i18n/KNumberFormatType.hpp>
#include <com/sun/star/i18n/CalendarFieldIndex.hpp>
#include <com/sun/star/i18n/CalendarDisplayIndex.hpp>

#include <com/sun/star/i18n/NumberFormatIndex.hdl>
#include <rtl/instance.hxx>
#include <sal/macros.h>

#define LOCALEDATA_LIBRARYNAME "i18npool"
#define LOCALEDATA_SERVICENAME "com.sun.star.i18n.LocaleData"

static const int nDateFormatInvalid = -1;
static const sal_uInt16 nCurrFormatInvalid = 0xffff;
static const sal_uInt16 nCurrFormatDefault = 0;

using namespace ::com::sun::star;
using namespace ::com::sun::star::i18n;
using namespace ::com::sun::star::uno;

namespace
{
    struct InstalledLocales
        : public rtl::Static<
            uno::Sequence< lang::Locale >, InstalledLocales >
    {};

    struct InstalledLanguageTypes
        : public rtl::Static<
            uno::Sequence< sal_uInt16 >, InstalledLanguageTypes >
    {};
}

sal_uInt8 LocaleDataWrapper::nLocaleDataChecking = 0;

LocaleDataWrapper::LocaleDataWrapper(
            const Reference< lang::XMultiServiceFactory > & xSF,
            const lang::Locale& rLocale
            )
        :
        xSMgr( xSF ),
        bLocaleDataItemValid( sal_False ),
        bReservedWordValid( sal_False )
{
    setLocale( rLocale );
    if ( xSMgr.is() )
    {
        try
        {
            xLD = Reference< XLocaleData2 > ( xSMgr->createInstance(
                ::rtl::OUString( RTL_CONSTASCII_USTRINGPARAM( LOCALEDATA_SERVICENAME ) ) ),
                uno::UNO_QUERY );
        }
        catch ( Exception& e )
        {
#ifdef DBG_UTIL
            ByteString aMsg( "LocaleDataWrapper ctor: Exception caught\n" );
            aMsg += ByteString( String( e.Message ), RTL_TEXTENCODING_UTF8 );
            DBG_ERRORFILE( aMsg.GetBuffer() );
#else
        (void)e;
#endif
        }
    }
    else
    {   // try to get an instance somehow
        DBG_ERRORFILE( "LocaleDataWrapper: no service manager, trying own" );
        try
        {
            Reference< XInterface > xI = ::comphelper::getComponentInstance(
                ::rtl::OUString( RTL_CONSTASCII_USTRINGPARAM( LLCF_LIBNAME( LOCALEDATA_LIBRARYNAME ) ) ),
                ::rtl::OUString( RTL_CONSTASCII_USTRINGPARAM( LOCALEDATA_SERVICENAME ) ) );
            if ( xI.is() )
            {
                Any x = xI->queryInterface( ::getCppuType((const Reference< XLocaleData2 >*)0) );
                x >>= xLD;
            }
        }
        catch ( Exception& e )
        {
#ifdef DBG_UTIL
            ByteString aMsg( "getComponentInstance: Exception caught\n" );
            aMsg += ByteString( String( e.Message ), RTL_TEXTENCODING_UTF8 );
            DBG_ERRORFILE( aMsg.GetBuffer() );
#else
        (void)e;
#endif
        }
    }
}


LocaleDataWrapper::~LocaleDataWrapper()
{
}


void LocaleDataWrapper::setLocale( const ::com::sun::star::lang::Locale& rLocale )
{
    ::utl::ReadWriteGuard aGuard( aMutex, ::utl::ReadWriteGuardMode::nCriticalChange );
    aLocale = rLocale;
    invalidateData();
}


const ::com::sun::star::lang::Locale& LocaleDataWrapper::getLocale() const
{
    ::utl::ReadWriteGuard aGuard( aMutex );
    return aLocale;
}


void LocaleDataWrapper::invalidateData()
{
    aCurrSymbol.Erase();
    aCurrBankSymbol.Erase();
    nDateFormat = nLongDateFormat = nDateFormatInvalid;
    nCurrPositiveFormat = nCurrNegativeFormat = nCurrDigits = nCurrFormatInvalid;
    if ( bLocaleDataItemValid )
    {
        for ( sal_Int32 j=0; j<LocaleItem::COUNT; j++ )
        {
            aLocaleItem[j].Erase();
        }
        bLocaleDataItemValid = sal_False;
    }
    if ( bReservedWordValid )
    {
        for ( sal_Int16 j=0; j<reservedWords::COUNT; j++ )
        {
            aReservedWord[j].Erase();
        }
        bReservedWordValid = sal_False;
    }
    xDefaultCalendar.reset();
    if (aGrouping.getLength())
        aGrouping[0] = 0;
    // dummies
    cCurrZeroChar = '0';
}


::com::sun::star::i18n::LanguageCountryInfo LocaleDataWrapper::getLanguageCountryInfo() const
{
    try
    {
        if ( xLD.is() )
            return xLD->getLanguageCountryInfo( getLocale() );
    }
    catch ( Exception& e )
    {
#ifdef DBG_UTIL
        ByteString aMsg( "getLanguageCountryInfo: Exception caught\n" );
        aMsg += ByteString( String( e.Message ), RTL_TEXTENCODING_UTF8 );
        DBG_ERRORFILE( aMsg.GetBuffer() );
#else
        (void)e;
#endif
    }
    return ::com::sun::star::i18n::LanguageCountryInfo();
}


::com::sun::star::i18n::LocaleDataItem LocaleDataWrapper::getLocaleItem() const
{
    try
    {
        if ( xLD.is() )
            return xLD->getLocaleItem( getLocale() );
    }
    catch ( Exception& e )
    {
#ifdef DBG_UTIL
        ByteString aMsg( "getLocaleItem: Exception caught\n" );
        aMsg += ByteString( String( e.Message ), RTL_TEXTENCODING_UTF8 );
        DBG_ERRORFILE( aMsg.GetBuffer() );
#else
        (void)e;
#endif
    }
    return ::com::sun::star::i18n::LocaleDataItem();
}


::com::sun::star::uno::Sequence< ::com::sun::star::i18n::Calendar > LocaleDataWrapper::getAllCalendars() const
{
    try
    {
        if ( xLD.is() )
            return xLD->getAllCalendars( getLocale() );
    }
    catch ( Exception& e )
    {
#ifdef DBG_UTIL
        ByteString aMsg( "getAllCalendars: Exception caught\n" );
        aMsg += ByteString( String( e.Message ), RTL_TEXTENCODING_UTF8 );
        DBG_ERRORFILE( aMsg.GetBuffer() );
#else
        (void)e;
#endif
    }
    return ::com::sun::star::uno::Sequence< ::com::sun::star::i18n::Calendar >(0);
}


::com::sun::star::uno::Sequence< ::com::sun::star::i18n::Currency2 > LocaleDataWrapper::getAllCurrencies() const
{
    try
    {
        if ( xLD.is() )
            return xLD->getAllCurrencies2( getLocale() );
    }
    catch ( Exception& e )
    {
#ifdef DBG_UTIL
        ByteString aMsg( "getAllCurrencies: Exception caught\n" );
        aMsg += ByteString( String( e.Message ), RTL_TEXTENCODING_UTF8 );
        DBG_ERRORFILE( aMsg.GetBuffer() );
#else
        (void)e;
#endif
    }
    return ::com::sun::star::uno::Sequence< ::com::sun::star::i18n::Currency2 >(0);
}


::com::sun::star::uno::Sequence< ::com::sun::star::i18n::FormatElement > LocaleDataWrapper::getAllFormats() const
{
    try
    {
        if ( xLD.is() )
            return xLD->getAllFormats( getLocale() );
    }
    catch ( Exception& e )
    {
#ifdef DBG_UTIL
        ByteString aMsg( "getAllFormats: Exception caught\n" );
        aMsg += ByteString( String( e.Message ), RTL_TEXTENCODING_UTF8 );
        DBG_ERRORFILE( aMsg.GetBuffer() );
#else
        (void)e;
#endif
    }
    return ::com::sun::star::uno::Sequence< ::com::sun::star::i18n::FormatElement >(0);
}


::com::sun::star::uno::Sequence< ::com::sun::star::i18n::Implementation > LocaleDataWrapper::getCollatorImplementations() const
{
    try
    {
        if ( xLD.is() )
            return xLD->getCollatorImplementations( getLocale() );
    }
    catch ( Exception& e )
    {
#ifdef DBG_UTIL
        ByteString aMsg( "getCollatorImplementations: Exception caught\n" );
        aMsg += ByteString( String( e.Message ), RTL_TEXTENCODING_UTF8 );
        DBG_ERRORFILE( aMsg.GetBuffer() );
#else
        (void)e;
#endif
    }
    return ::com::sun::star::uno::Sequence< ::com::sun::star::i18n::Implementation >(0);
}


::com::sun::star::uno::Sequence< ::rtl::OUString > LocaleDataWrapper::getTransliterations() const
{
    try
    {
        if ( xLD.is() )
            return xLD->getTransliterations( getLocale() );
    }
    catch ( Exception& e )
    {
#ifdef DBG_UTIL
        ByteString aMsg( "getTransliterations: Exception caught\n" );
        aMsg += ByteString( String( e.Message ), RTL_TEXTENCODING_UTF8 );
        DBG_ERRORFILE( aMsg.GetBuffer() );
#else
        (void)e;
#endif
    }
    return ::com::sun::star::uno::Sequence< ::rtl::OUString >(0);
}


::com::sun::star::i18n::ForbiddenCharacters LocaleDataWrapper::getForbiddenCharacters() const
{
    try
    {
        if ( xLD.is() )
            return xLD->getForbiddenCharacters( getLocale() );
    }
    catch ( Exception& e )
    {
#ifdef DBG_UTIL
        ByteString aMsg( "getForbiddenCharacters: Exception caught\n" );
        aMsg += ByteString( String( e.Message ), RTL_TEXTENCODING_UTF8 );
        DBG_ERRORFILE( aMsg.GetBuffer() );
#else
        (void)e;
#endif
    }
    return ::com::sun::star::i18n::ForbiddenCharacters();
}


::com::sun::star::uno::Sequence< ::rtl::OUString > LocaleDataWrapper::getReservedWord() const
{
    try
    {
        if ( xLD.is() )
            return xLD->getReservedWord( getLocale() );
    }
    catch ( Exception& e )
    {
#ifdef DBG_UTIL
        ByteString aMsg( "getReservedWord: Exception caught\n" );
        aMsg += ByteString( String( e.Message ), RTL_TEXTENCODING_UTF8 );
        DBG_ERRORFILE( aMsg.GetBuffer() );
#else
        (void)e;
#endif
    }
    return ::com::sun::star::uno::Sequence< ::rtl::OUString >(0);
}


::com::sun::star::uno::Sequence< ::com::sun::star::lang::Locale > LocaleDataWrapper::getAllInstalledLocaleNames() const
{
    uno::Sequence< lang::Locale > &rInstalledLocales = InstalledLocales::get();

    if ( rInstalledLocales.getLength() )
        return rInstalledLocales;

    try
    {
        if ( xLD.is() )
            rInstalledLocales = xLD->getAllInstalledLocaleNames();
    }
    catch ( Exception& e )
    {
#ifdef DBG_UTIL
        ByteString aMsg( "getAllInstalledLocaleNames: Exception caught\n" );
        aMsg += ByteString( String( e.Message ), RTL_TEXTENCODING_UTF8 );
        DBG_ERRORFILE( aMsg.GetBuffer() );
#else
        (void)e;
#endif
    }
    return rInstalledLocales;
}


// --- Impl and helpers ----------------------------------------------------

// static
::com::sun::star::uno::Sequence< ::com::sun::star::lang::Locale > LocaleDataWrapper::getInstalledLocaleNames()
{
    const uno::Sequence< lang::Locale > &rInstalledLocales =
        InstalledLocales::get();

    if ( !rInstalledLocales.getLength() )
    {
        LocaleDataWrapper aLDW( ::comphelper::getProcessServiceFactory(), lang::Locale() );
        aLDW.getAllInstalledLocaleNames();
    }
    return rInstalledLocales;
}

// static
::com::sun::star::uno::Sequence< sal_uInt16 > LocaleDataWrapper::getInstalledLanguageTypes()
{
    uno::Sequence< sal_uInt16 > &rInstalledLanguageTypes =
        InstalledLanguageTypes::get();

    if ( rInstalledLanguageTypes.getLength() )
        return rInstalledLanguageTypes;

    ::com::sun::star::uno::Sequence< ::com::sun::star::lang::Locale > xLoc =
        getInstalledLocaleNames();
    sal_Int32 nCount = xLoc.getLength();
    ::com::sun::star::uno::Sequence< sal_uInt16 > xLang( nCount );
    sal_Int32 nLanguages = 0;
    for ( sal_Int32 i=0; i<nCount; i++ )
    {
        String aDebugLocale;
        if (areChecksEnabled())
        {
            aDebugLocale = xLoc[i].Language;
            if ( xLoc[i].Country.getLength() )
            {
                aDebugLocale += '_';
                aDebugLocale += String( xLoc[i].Country);
                if ( xLoc[i].Variant.getLength() )
                {
                    aDebugLocale += '_';
                    aDebugLocale += String( xLoc[i].Variant);
                }
            }
        }

        if ( xLoc[i].Variant.getLength() )
        {
            if (areChecksEnabled())
            {
                String aMsg( RTL_CONSTASCII_USTRINGPARAM(
                            "LocaleDataWrapper::getInstalledLanguageTypes: Variants not supported, locale\n"));
                aMsg += aDebugLocale;
                outputCheckMessage( aMsg );
            }
            continue;
        }
        LanguageType eLang = MsLangId::convertLocaleToLanguage( xLoc[i] );

        // In checks, exclude known problems because no MS-LCID defined.
        if (areChecksEnabled() && eLang == LANGUAGE_DONTKNOW
//              && !aDebugLocale.EqualsAscii( "br_AE" ) // ?!? Breton in United Arabic Emirates
            )
        {
            String aMsg( RTL_CONSTASCII_USTRINGPARAM(
                        "ConvertIsoNamesToLanguage: unknown MS-LCID for locale\n"));
            aMsg += aDebugLocale;
            outputCheckMessage( aMsg );
        }

        switch ( eLang )
        {
            case LANGUAGE_NORWEGIAN :       // no_NO, not Bokmal (nb_NO), not Nynorsk (nn_NO)
                eLang = LANGUAGE_DONTKNOW;  // don't offer "Unknown" language
                break;
        }
        if ( eLang != LANGUAGE_DONTKNOW )
        {
            rtl::OUString aLanguage, aCountry;
            MsLangId::convertLanguageToIsoNames( eLang, aLanguage, aCountry );
            if ( xLoc[i].Language != aLanguage ||
                    xLoc[i].Country != aCountry )
            {
                // In checks, exclude known problems because no MS-LCID defined
                // and default for Language found.
                if ( areChecksEnabled()
                        && !aDebugLocale.EqualsAscii( "ar_SD" ) // Sudan/ar
                        && !aDebugLocale.EqualsAscii( "en_CB" ) // Carribean is not a country
//                      && !aDebugLocale.EqualsAscii( "en_BG" ) // ?!? Bulgaria/en
//                      && !aDebugLocale.EqualsAscii( "es_BR" ) // ?!? Brazil/es
                    )
                {
                    String aMsg( RTL_CONSTASCII_USTRINGPARAM(
                                "ConvertIsoNamesToLanguage/ConvertLanguageToIsoNames: ambiguous locale (MS-LCID?)\n"));
                    aMsg += aDebugLocale;
                    aMsg.AppendAscii( RTL_CONSTASCII_STRINGPARAM( "  ->  0x" ) );
                    aMsg += String::CreateFromInt32( eLang, 16 );
                    aMsg.AppendAscii( RTL_CONSTASCII_STRINGPARAM( "  ->  " ) );
                    aMsg += String( aLanguage);
                    if ( aCountry.getLength() )
                    {
                        aMsg += '_';
                        aMsg += String( aCountry);
                    }
                    outputCheckMessage( aMsg );
                }
                eLang = LANGUAGE_DONTKNOW;
            }
        }
        if ( eLang != LANGUAGE_DONTKNOW )
            xLang[ nLanguages++ ] = eLang;
    }
    if ( nLanguages < nCount )
        xLang.realloc( nLanguages );
    rInstalledLanguageTypes = xLang;

    return rInstalledLanguageTypes;
}

const String& LocaleDataWrapper::getOneLocaleItem( sal_Int16 nItem ) const
{
    ::utl::ReadWriteGuard aGuard( aMutex );
    if ( nItem >= LocaleItem::COUNT )
    {
        DBG_ERRORFILE( "getOneLocaleItem: bounds" );
        return aLocaleItem[0];
    }
    if ( aLocaleItem[nItem].Len() == 0 )
    {   // no cached content
        aGuard.changeReadToWrite();
        ((LocaleDataWrapper*)this)->getOneLocaleItemImpl( nItem );
    }
    return aLocaleItem[nItem];
}


void LocaleDataWrapper::getOneLocaleItemImpl( sal_Int16 nItem )
{
    if ( !bLocaleDataItemValid )
    {
        aLocaleDataItem = getLocaleItem();
        bLocaleDataItemValid = sal_True;
    }
    switch ( nItem )
    {
        case LocaleItem::DATE_SEPARATOR :
            aLocaleItem[nItem] = aLocaleDataItem.dateSeparator;
        break;
        case LocaleItem::THOUSAND_SEPARATOR :
            aLocaleItem[nItem] = aLocaleDataItem.thousandSeparator;
        break;
        case LocaleItem::DECIMAL_SEPARATOR :
            aLocaleItem[nItem] = aLocaleDataItem.decimalSeparator;
        break;
        case LocaleItem::TIME_SEPARATOR :
            aLocaleItem[nItem] = aLocaleDataItem.timeSeparator;
        break;
        case LocaleItem::TIME_100SEC_SEPARATOR :
            aLocaleItem[nItem] = aLocaleDataItem.time100SecSeparator;
        break;
        case LocaleItem::LIST_SEPARATOR :
            aLocaleItem[nItem] = aLocaleDataItem.listSeparator;
        break;
        case LocaleItem::SINGLE_QUOTATION_START :
            aLocaleItem[nItem] = aLocaleDataItem.quotationStart;
        break;
        case LocaleItem::SINGLE_QUOTATION_END :
            aLocaleItem[nItem] = aLocaleDataItem.quotationEnd;
        break;
        case LocaleItem::DOUBLE_QUOTATION_START :
            aLocaleItem[nItem] = aLocaleDataItem.doubleQuotationStart;
        break;
        case LocaleItem::DOUBLE_QUOTATION_END :
            aLocaleItem[nItem] = aLocaleDataItem.doubleQuotationEnd;
        break;
        case LocaleItem::MEASUREMENT_SYSTEM :
            aLocaleItem[nItem] = aLocaleDataItem.measurementSystem;
        break;
        case LocaleItem::TIME_AM :
            aLocaleItem[nItem] = aLocaleDataItem.timeAM;
        break;
        case LocaleItem::TIME_PM :
            aLocaleItem[nItem] = aLocaleDataItem.timePM;
        break;
        case LocaleItem::LONG_DATE_DAY_OF_WEEK_SEPARATOR :
            aLocaleItem[nItem] = aLocaleDataItem.LongDateDayOfWeekSeparator;
        break;
        case LocaleItem::LONG_DATE_DAY_SEPARATOR :
            aLocaleItem[nItem] = aLocaleDataItem.LongDateDaySeparator;
        break;
        case LocaleItem::LONG_DATE_MONTH_SEPARATOR :
            aLocaleItem[nItem] = aLocaleDataItem.LongDateMonthSeparator;
        break;
        case LocaleItem::LONG_DATE_YEAR_SEPARATOR :
            aLocaleItem[nItem] = aLocaleDataItem.LongDateYearSeparator;
        break;
        default:
            DBG_ERRORFILE( "getOneLocaleItemImpl: which one?" );
    }
}


void LocaleDataWrapper::getOneReservedWordImpl( sal_Int16 nWord )
{
    if ( !bReservedWordValid )
    {
        aReservedWordSeq = getReservedWord();
        bReservedWordValid = sal_True;
    }
    DBG_ASSERT( nWord < aReservedWordSeq.getLength(), "getOneReservedWordImpl: which one?" );
    if ( nWord < aReservedWordSeq.getLength() )
        aReservedWord[nWord] = aReservedWordSeq[nWord];
}


const String& LocaleDataWrapper::getOneReservedWord( sal_Int16 nWord ) const
{
    ::utl::ReadWriteGuard aGuard( aMutex );
    if ( nWord < 0 || nWord >= reservedWords::COUNT )
    {
        DBG_ERRORFILE( "getOneReservedWord: bounds" );
        nWord = reservedWords::FALSE_WORD;
    }
    if ( aReservedWord[nWord].Len() == 0 )
    {   // no cached content
        aGuard.changeReadToWrite();
        ((LocaleDataWrapper*)this)->getOneReservedWordImpl( nWord );
    }
    return aReservedWord[nWord];
}


MeasurementSystem LocaleDataWrapper::mapMeasurementStringToEnum( const String& rMS ) const
{
//! TODO: could be cached too
    if ( rMS.EqualsIgnoreCaseAscii( "metric" ) )
        return MEASURE_METRIC;
//! TODO: other measurement systems? => extend enum MeasurementSystem
    return MEASURE_US;
}


void LocaleDataWrapper::getDefaultCalendarImpl()
{
    if (!xDefaultCalendar)
    {
        Sequence< Calendar > xCals = getAllCalendars();
        sal_Int32 nCount = xCals.getLength();
        sal_Int32 nDef = 0;
        if (nCount > 1)
        {
            const Calendar* pArr = xCals.getArray();
            for (sal_Int32 i=0; i<nCount; ++i)
            {
                if (pArr[i].Default)
                {
                    nDef = i;
                    break;
                }
            }
        }
        xDefaultCalendar.reset( new Calendar( xCals[nDef]));
    }
}


const ::boost::shared_ptr< ::com::sun::star::i18n::Calendar > LocaleDataWrapper::getDefaultCalendar() const
{
    ::utl::ReadWriteGuard aGuard( aMutex );
    if (!xDefaultCalendar)
    {   // no cached content
        aGuard.changeReadToWrite();
        ((LocaleDataWrapper*)this)->getDefaultCalendarImpl();
    }
    return xDefaultCalendar;
}


const ::com::sun::star::uno::Sequence< ::com::sun::star::i18n::CalendarItem > LocaleDataWrapper::getDefaultCalendarDays() const
{
    return getDefaultCalendar()->Days;
}


const ::com::sun::star::uno::Sequence< ::com::sun::star::i18n::CalendarItem > LocaleDataWrapper::getDefaultCalendarMonths() const
{
    return getDefaultCalendar()->Months;
}


// --- currencies -----------------------------------------------------

const String& LocaleDataWrapper::getCurrSymbol() const
{
    ::utl::ReadWriteGuard aGuard( aMutex );
    if ( !aCurrSymbol.Len() )
    {
        aGuard.changeReadToWrite();
        ((LocaleDataWrapper*)this)->getCurrSymbolsImpl();
    }
    return aCurrSymbol;
}


const String& LocaleDataWrapper::getCurrBankSymbol() const
{
    ::utl::ReadWriteGuard aGuard( aMutex );
    if ( !aCurrBankSymbol.Len() )
    {
        aGuard.changeReadToWrite();
        ((LocaleDataWrapper*)this)->getCurrSymbolsImpl();
    }
    return aCurrBankSymbol;
}


sal_uInt16 LocaleDataWrapper::getCurrPositiveFormat() const
{
    ::utl::ReadWriteGuard aGuard( aMutex );
    if ( nCurrPositiveFormat == nCurrFormatInvalid )
    {
        aGuard.changeReadToWrite();
        ((LocaleDataWrapper*)this)->getCurrFormatsImpl();
    }
    return nCurrPositiveFormat;
}


sal_uInt16 LocaleDataWrapper::getCurrNegativeFormat() const
{
    ::utl::ReadWriteGuard aGuard( aMutex );
    if ( nCurrNegativeFormat == nCurrFormatInvalid )
    {
        aGuard.changeReadToWrite();
        ((LocaleDataWrapper*)this)->getCurrFormatsImpl();
    }
    return nCurrNegativeFormat;
}


sal_uInt16 LocaleDataWrapper::getCurrDigits() const
{
    ::utl::ReadWriteGuard aGuard( aMutex );
    if ( nCurrDigits == nCurrFormatInvalid )
    {
        aGuard.changeReadToWrite();
        ((LocaleDataWrapper*)this)->getCurrSymbolsImpl();
    }
    return nCurrDigits;
}


void LocaleDataWrapper::getCurrSymbolsImpl()
{
    Sequence< Currency2 > aCurrSeq = getAllCurrencies();
    sal_Int32 nCnt = aCurrSeq.getLength();
    Currency2 const * const pCurrArr = aCurrSeq.getArray();
    sal_Int32 nElem;
    for ( nElem = 0; nElem < nCnt; nElem++ )
    {
        if ( pCurrArr[nElem].Default )
            break;
    }
    if ( nElem >= nCnt )
    {
        if (areChecksEnabled())
        {
            String aMsg( RTL_CONSTASCII_USTRINGPARAM(
                        "LocaleDataWrapper::getCurrSymbolsImpl: no default currency"));
            outputCheckMessage( appendLocaleInfo( aMsg ) );
        }
        nElem = 0;
        if ( nElem >= nCnt )
        {
            if (areChecksEnabled())
                outputCheckMessage( String( RTL_CONSTASCII_USTRINGPARAM(
                                "LocaleDataWrapper::getCurrSymbolsImpl: no currency at all, using ShellsAndPebbles")));
            aCurrSymbol.AssignAscii( RTL_CONSTASCII_STRINGPARAM( "ShellsAndPebbles" ) );
            aCurrBankSymbol = aCurrSymbol;
            nCurrPositiveFormat = nCurrNegativeFormat = nCurrFormatDefault;
            nCurrDigits = 2;
            return ;
        }
    }
    aCurrSymbol = pCurrArr[nElem].Symbol;
    aCurrBankSymbol = pCurrArr[nElem].BankSymbol;
    nCurrDigits = pCurrArr[nElem].DecimalPlaces;
}


void LocaleDataWrapper::scanCurrFormatImpl( const String& rCode,
        xub_StrLen nStart, xub_StrLen& nSign, xub_StrLen& nPar,
        xub_StrLen& nNum, xub_StrLen& nBlank, xub_StrLen& nSym )
{
    nSign = nPar = nNum = nBlank = nSym = STRING_NOTFOUND;
    const sal_Unicode* const pStr = rCode.GetBuffer();
    const sal_Unicode* const pStop = pStr + rCode.Len();
    const sal_Unicode* p = pStr + nStart;
    int nInSection = 0;
    sal_Bool bQuote = sal_False;
    while ( p < pStop )
    {
        if ( bQuote )
        {
            if ( *p == '"' && *(p-1) != '\\' )
                bQuote = sal_False;
        }
        else
        {
            switch ( *p )
            {
                case '"' :
                    if ( pStr == p || *(p-1) != '\\' )
                        bQuote = sal_True;
                break;
                case '-' :
                    if ( !nInSection && nSign == STRING_NOTFOUND )
                        nSign = (xub_StrLen)(p - pStr);
                break;
                case '(' :
                    if ( !nInSection && nPar == STRING_NOTFOUND )
                        nPar = (xub_StrLen)(p - pStr);
                break;
                case '0' :
                case '#' :
                    if ( !nInSection && nNum == STRING_NOTFOUND )
                        nNum = (xub_StrLen)(p - pStr);
                break;
                case '[' :
                    nInSection++;
                break;
                case ']' :
                    if ( nInSection )
                    {
                        nInSection--;
                        if ( !nInSection && nBlank == STRING_NOTFOUND
                          && nSym != STRING_NOTFOUND && p < pStop-1 && *(p+1) == ' ' )
                            nBlank = (xub_StrLen)(p - pStr + 1);
                    }
                break;
                case '$' :
                    if ( nSym == STRING_NOTFOUND && nInSection && *(p-1) == '[' )
                    {
                        nSym = (xub_StrLen)(p - pStr + 1);
                        if ( nNum != STRING_NOTFOUND && *(p-2) == ' ' )
                            nBlank = (xub_StrLen)(p - pStr - 2);
                    }
                break;
                case ';' :
                    if ( !nInSection )
                        p = pStop;
                break;
                default:
                    if ( !nInSection && nSym == STRING_NOTFOUND && rCode.Equals( aCurrSymbol, (xub_StrLen)(p-pStr), aCurrSymbol.Len() ) )
                    {   // currency symbol not surrounded by [$...]
                        nSym = (xub_StrLen)(p - pStr);
                        if ( nBlank == STRING_NOTFOUND && pStr < p && *(p-1) == ' ' )
                            nBlank = (xub_StrLen)(p - pStr - 1);
                        p += aCurrSymbol.Len() - 1;
                        if ( nBlank == STRING_NOTFOUND && p < pStop-2 && *(p+2) == ' ' )
                            nBlank = (xub_StrLen)(p - pStr + 2);
                    }
            }
        }
        p++;
    }
}


void LocaleDataWrapper::getCurrFormatsImpl()
{
    NumberFormatCodeWrapper aNumberFormatCode( xSMgr, getLocale() );
    uno::Sequence< NumberFormatCode > aFormatSeq
        = aNumberFormatCode.getAllFormatCode( KNumberFormatUsage::CURRENCY );
    sal_Int32 nCnt = aFormatSeq.getLength();
    if ( !nCnt )
    {   // bad luck
        if (areChecksEnabled())
        {
            String aMsg( RTL_CONSTASCII_USTRINGPARAM(
                        "LocaleDataWrapper::getCurrFormatsImpl: no currency formats"));
            outputCheckMessage( appendLocaleInfo( aMsg ) );
        }
        nCurrPositiveFormat = nCurrNegativeFormat = nCurrFormatDefault;
        return ;
    }
    // find a negative code (medium preferred) and a default (medium preferred) (not necessarily the same)
    NumberFormatCode const * const pFormatArr = aFormatSeq.getArray();
    sal_Int32 nElem, nDef, nNeg, nMedium;
    nDef = nNeg = nMedium = -1;
    for ( nElem = 0; nElem < nCnt; nElem++ )
    {
        if ( pFormatArr[nElem].Type == KNumberFormatType::MEDIUM )
        {
            if ( pFormatArr[nElem].Default )
            {
                nDef = nElem;
                nMedium = nElem;
                if ( pFormatArr[nElem].Code.indexOf( ';' ) >= 0 )
                    nNeg = nElem;
            }
            else
            {
                if ( (nNeg == -1 || nMedium == -1) && pFormatArr[nElem].Code.indexOf( ';' ) >= 0 )
                    nNeg = nElem;
                if ( nMedium == -1 )
                    nMedium = nElem;
            }
        }
        else
        {
            if ( nDef == -1 && pFormatArr[nElem].Default )
                nDef = nElem;
            if ( nNeg == -1 && pFormatArr[nElem].Code.indexOf( ';' ) >= 0 )
                nNeg = nElem;
        }
    }

    // make sure it's loaded
    getCurrSymbol();

    xub_StrLen nSign, nPar, nNum, nBlank, nSym;

    // positive format
    nElem = (nDef >= 0 ? nDef : (nNeg >= 0 ? nNeg : 0));
    scanCurrFormatImpl( pFormatArr[nElem].Code, 0, nSign, nPar, nNum, nBlank, nSym );
    if (areChecksEnabled() && (nNum == STRING_NOTFOUND || nSym == STRING_NOTFOUND))
    {
        String aMsg( RTL_CONSTASCII_USTRINGPARAM(
                    "LocaleDataWrapper::getCurrFormatsImpl: CurrPositiveFormat?"));
        outputCheckMessage( appendLocaleInfo( aMsg ) );
    }
    if ( nBlank == STRING_NOTFOUND )
    {
        if ( nSym < nNum )
            nCurrPositiveFormat = 0;    // $1
        else
            nCurrPositiveFormat = 1;    // 1$
    }
    else
    {
        if ( nSym < nNum )
            nCurrPositiveFormat = 2;    // $ 1
        else
            nCurrPositiveFormat = 3;    // 1 $
    }

    // negative format
    if ( nNeg < 0 )
        nCurrNegativeFormat = nCurrFormatDefault;
    else
    {
        const ::rtl::OUString& rCode = pFormatArr[nNeg].Code;
        xub_StrLen nDelim = (xub_StrLen)rCode.indexOf( ';' );
        scanCurrFormatImpl( rCode, nDelim+1, nSign, nPar, nNum, nBlank, nSym );
        if (areChecksEnabled() && (nNum == STRING_NOTFOUND ||
                    nSym == STRING_NOTFOUND || (nPar == STRING_NOTFOUND &&
                        nSign == STRING_NOTFOUND)))
        {
            String aMsg( RTL_CONSTASCII_USTRINGPARAM(
                        "LocaleDataWrapper::getCurrFormatsImpl: CurrNegativeFormat?"));
            outputCheckMessage( appendLocaleInfo( aMsg ) );
        }
        if ( nBlank == STRING_NOTFOUND )
        {
            if ( nSym < nNum )
            {
                if ( nPar < nSym )
                    nCurrNegativeFormat = 0;    // ($1)
                else if ( nSign < nSym )
                    nCurrNegativeFormat = 1;    // -$1
                else if ( nNum < nSign )
                    nCurrNegativeFormat = 3;    // $1-
                else
                    nCurrNegativeFormat = 2;    // $-1
            }
            else
            {
                if ( nPar < nNum )
                    nCurrNegativeFormat = 4;    // (1$)
                else if ( nSign < nNum )
                    nCurrNegativeFormat = 5;    // -1$
                else if ( nSym < nSign )
                    nCurrNegativeFormat = 7;    // 1$-
                else
                    nCurrNegativeFormat = 6;    // 1-$
            }
        }
        else
        {
            if ( nSym < nNum )
            {
                if ( nPar < nSym )
                    nCurrNegativeFormat = 14;   // ($ 1)
                else if ( nSign < nSym )
                    nCurrNegativeFormat = 9;    // -$ 1
                else if ( nNum < nSign )
                    nCurrNegativeFormat = 12;   // $ 1-
                else
                    nCurrNegativeFormat = 11;   // $ -1
            }
            else
            {
                if ( nPar < nNum )
                    nCurrNegativeFormat = 15;   // (1 $)
                else if ( nSign < nNum )
                    nCurrNegativeFormat = 8;    // -1 $
                else if ( nSym < nSign )
                    nCurrNegativeFormat = 10;   // 1 $-
                else
                    nCurrNegativeFormat = 13;   // 1- $
            }
        }
    }
}


// --- date -----------------------------------------------------------

DateFormat LocaleDataWrapper::getDateFormat() const
{
    ::utl::ReadWriteGuard aGuard( aMutex );
    if ( nDateFormat == nDateFormatInvalid )
    {
        aGuard.changeReadToWrite();
        ((LocaleDataWrapper*)this)->getDateFormatsImpl();
    }
    return (DateFormat) nDateFormat;
}


DateFormat LocaleDataWrapper::getLongDateFormat() const
{
    ::utl::ReadWriteGuard aGuard( aMutex );
    if ( nLongDateFormat == nDateFormatInvalid )
    {
        aGuard.changeReadToWrite();
        ((LocaleDataWrapper*)this)->getDateFormatsImpl();
    }
    return (DateFormat) nLongDateFormat;
}


DateFormat LocaleDataWrapper::scanDateFormatImpl( const String& rCode )
{
    // Only some european versions were translated, the ones with different
    // keyword combinations are:
    // English DMY, German TMJ, Spanish DMA, French JMA, Italian GMA,
    // Dutch DMJ, Finnish PKV

    // default is English keywords for every other language
    xub_StrLen nDay = rCode.Search( 'D' );
    xub_StrLen nMonth = rCode.Search( 'M' );
    xub_StrLen nYear = rCode.Search( 'Y' );
    if ( nDay == STRING_NOTFOUND || nMonth == STRING_NOTFOUND || nYear == STRING_NOTFOUND )
    {   // This algorithm assumes that all three parts (DMY) are present
        if ( nMonth == STRING_NOTFOUND )
        {   // only Finnish has something else than 'M' for month
            nMonth = rCode.Search( 'K' );
            if ( nMonth != STRING_NOTFOUND )
            {
                nDay = rCode.Search( 'P' );
                nYear = rCode.Search( 'V' );
            }
        }
        else if ( nDay == STRING_NOTFOUND )
        {   // We have a month 'M' if we reach this branch.
            // Possible languages containing 'M' but no 'D':
            // German, French, Italian
            nDay = rCode.Search( 'T' );         // German
            if ( nDay != STRING_NOTFOUND )
                nYear = rCode.Search( 'J' );
            else
            {
                nYear = rCode.Search( 'A' );    // French, Italian
                if ( nYear != STRING_NOTFOUND )
                {
                    nDay = rCode.Search( 'J' ); // French
                    if ( nDay == STRING_NOTFOUND )
                        nDay = rCode.Search( 'G' ); // Italian
                }
            }
        }
        else
        {   // We have a month 'M' and a day 'D'.
            // Possible languages containing 'D' and 'M' but not 'Y':
            // Spanish, Dutch
            nYear = rCode.Search( 'A' );        // Spanish
            if ( nYear == STRING_NOTFOUND )
                nYear = rCode.Search( 'J' );    // Dutch
        }
        if ( nDay == STRING_NOTFOUND || nMonth == STRING_NOTFOUND || nYear == STRING_NOTFOUND )
        {
            if (areChecksEnabled())
            {
                String aMsg( RTL_CONSTASCII_USTRINGPARAM(
                            "LocaleDataWrapper::scanDateFormat: not all DMY present"));
                outputCheckMessage( appendLocaleInfo( aMsg ) );
            }
            if ( nDay == STRING_NOTFOUND )
                nDay = rCode.Len();
            if ( nMonth == STRING_NOTFOUND )
                nMonth = rCode.Len();
            if ( nYear == STRING_NOTFOUND )
                nYear = rCode.Len();
        }
    }
    // compare with <= because each position may equal rCode.Len()
    if ( nDay <= nMonth && nMonth <= nYear )
        return DMY;     // also if every position equals rCode.Len()
    else if ( nMonth <= nDay && nDay <= nYear )
        return MDY;
    else if ( nYear <= nMonth && nMonth <= nDay )
        return YMD;
    else
    {
        if (areChecksEnabled())
        {
            String aMsg( RTL_CONSTASCII_USTRINGPARAM(
                        "LocaleDataWrapper::scanDateFormat: no magic applyable"));
            outputCheckMessage( appendLocaleInfo( aMsg ) );
        }
        return DMY;
    }
}


void LocaleDataWrapper::getDateFormatsImpl()
{
    NumberFormatCodeWrapper aNumberFormatCode( xSMgr, getLocale() );
    uno::Sequence< NumberFormatCode > aFormatSeq
        = aNumberFormatCode.getAllFormatCode( KNumberFormatUsage::DATE );
    sal_Int32 nCnt = aFormatSeq.getLength();
    if ( !nCnt )
    {   // bad luck
        if (areChecksEnabled())
        {
            String aMsg( RTL_CONSTASCII_USTRINGPARAM(
                        "LocaleDataWrapper::getDateFormatsImpl: no date formats"));
            outputCheckMessage( appendLocaleInfo( aMsg ) );
        }
        nDateFormat = nLongDateFormat = DMY;
        return ;
    }
    // find the edit (21), a default (medium preferred),
    // a medium (default preferred), and a long (default preferred)
    NumberFormatCode const * const pFormatArr = aFormatSeq.getArray();
    sal_Int32 nElem, nEdit, nDef, nMedium, nLong;
    nEdit = nDef = nMedium = nLong = -1;
    for ( nElem = 0; nElem < nCnt; nElem++ )
    {
        if ( nEdit == -1 && pFormatArr[nElem].Index == NumberFormatIndex::DATE_SYS_DDMMYYYY )
            nEdit = nElem;
        if ( nDef == -1 && pFormatArr[nElem].Default )
            nDef = nElem;
        switch ( pFormatArr[nElem].Type )
        {
            case KNumberFormatType::MEDIUM :
            {
                if ( pFormatArr[nElem].Default )
                {
                    nDef = nElem;
                    nMedium = nElem;
                }
                else if ( nMedium == -1 )
                    nMedium = nElem;
            }
            break;
            case KNumberFormatType::LONG :
            {
                if ( pFormatArr[nElem].Default )
                    nLong = nElem;
                else if ( nLong == -1 )
                    nLong = nElem;
            }
            break;
        }
    }
    if ( nEdit == -1 )
    {
        if (areChecksEnabled())
        {
            String aMsg( RTL_CONSTASCII_USTRINGPARAM(
                        "LocaleDataWrapper::getDateFormatsImpl: no edit"));
            outputCheckMessage( appendLocaleInfo( aMsg ) );
        }
        if ( nDef == -1 )
        {
            if (areChecksEnabled())
            {
                String aMsg( RTL_CONSTASCII_USTRINGPARAM(
                            "LocaleDataWrapper::getDateFormatsImpl: no default"));
                outputCheckMessage( appendLocaleInfo( aMsg ) );
            }
            if ( nMedium != -1 )
                nDef = nMedium;
            else if ( nLong != -1 )
                nDef = nLong;
            else
                nDef = 0;
        }
        nEdit = nDef;
    }
    DateFormat nDF = scanDateFormatImpl( pFormatArr[nEdit].Code );
    if ( pFormatArr[nEdit].Type == KNumberFormatType::LONG )
    {   // normally this is not the case
        nLongDateFormat = nDateFormat = nDF;
    }
    else
    {
        nDateFormat = nDF;
        if ( nLong == -1 )
            nLongDateFormat = nDF;
        else
            nLongDateFormat = scanDateFormatImpl( pFormatArr[nLong].Code );
    }
}


// --- digit grouping -------------------------------------------------

void LocaleDataWrapper::getDigitGroupingImpl()
{
    /* TODO: This is a very simplified grouping setup that only serves its
     * current purpose for Indian locales. A free-form flexible one would
     * obtain grouping from locale data where it could be specified using, for
     * example, codes like #,### and #,##,### that would generate the integer
     * sequence. Needed additional API and a locale data element.
     */

    if (!aGrouping.getLength())
    {
        aGrouping.realloc(3);   // room for {3,2,0}
        aGrouping[0] = 0;       // invalidate
    }
    if (!aGrouping[0])
    {
        i18n::LanguageCountryInfo aLCInfo( getLanguageCountryInfo());
        if (aLCInfo.Country.equalsIgnoreAsciiCaseAscii( "IN") ||    // India
                aLCInfo.Country.equalsIgnoreAsciiCaseAscii( "BT"))  // Bhutan
        {
            aGrouping[0] = 3;
            aGrouping[1] = 2;
            aGrouping[2] = 0;
        }
        else
        {
            aGrouping[0] = 3;
            aGrouping[1] = 0;
        }
    }
}


const ::com::sun::star::uno::Sequence< sal_Int32 > LocaleDataWrapper::getDigitGrouping() const
{
    ::utl::ReadWriteGuard aGuard( aMutex );
    if (!aGrouping.getLength() || aGrouping[0] == 0)
    {   // no cached content
        aGuard.changeReadToWrite();
        ((LocaleDataWrapper*)this)->getDigitGroupingImpl();
    }
    return aGrouping;
}


// --- simple number formatting helpers -------------------------------

// The ImplAdd... methods are taken from class International and modified to
// suit the needs.

static sal_Unicode* ImplAddUNum( sal_Unicode* pBuf, sal_uInt64 nNumber )
{
    // fill temp buffer with digits
    sal_Unicode aTempBuf[64];
    sal_Unicode* pTempBuf = aTempBuf;
    do
    {
        *pTempBuf = (sal_Unicode)(nNumber % 10) + '0';
        pTempBuf++;
        nNumber /= 10;
    }
    while ( nNumber );

    // copy temp buffer to buffer passed
    do
    {
        pTempBuf--;
        *pBuf = *pTempBuf;
        pBuf++;
    }
    while ( pTempBuf != aTempBuf );

    return pBuf;
}


static sal_Unicode* ImplAddUNum( sal_Unicode* pBuf, sal_uInt64 nNumber, int nMinLen )
{
    // fill temp buffer with digits
    sal_Unicode aTempBuf[64];
    sal_Unicode* pTempBuf = aTempBuf;
    do
    {
        *pTempBuf = (sal_Unicode)(nNumber % 10) + '0';
        pTempBuf++;
        nNumber /= 10;
        nMinLen--;
    }
    while ( nNumber );

    // fill with zeros up to the minimal length
    while ( nMinLen > 0 )
    {
        *pBuf = '0';
        pBuf++;
        nMinLen--;
    }

    // copy temp buffer to real buffer
    do
    {
        pTempBuf--;
        *pBuf = *pTempBuf;
        pBuf++;
    }
    while ( pTempBuf != aTempBuf );

    return pBuf;
}


static sal_Unicode* ImplAdd2UNum( sal_Unicode* pBuf, sal_uInt16 nNumber, int bLeading )
{
    DBG_ASSERT( nNumber < 100, "ImplAdd2UNum() - Number >= 100" );

    if ( nNumber < 10 )
    {
        if ( bLeading )
        {
            *pBuf = '0';
            pBuf++;
        }
        *pBuf = nNumber + '0';
    }
    else
    {
        sal_uInt16 nTemp = nNumber % 10;
        nNumber /= 10;
        *pBuf = nNumber + '0';
        pBuf++;
        *pBuf = nTemp + '0';
    }

    pBuf++;
    return pBuf;
}


inline sal_Unicode* ImplAddString( sal_Unicode* pBuf, const String& rStr )
{
    if ( rStr.Len() == 1 )
        *pBuf++ = rStr.GetChar(0);
    else if ( rStr.Len() == 0 )
        ;
    else
    {
        memcpy( pBuf, rStr.GetBuffer(), rStr.Len() * sizeof(sal_Unicode) );
        pBuf += rStr.Len();
    }
    return pBuf;
}


inline sal_Unicode* ImplAddString( sal_Unicode* pBuf, sal_Unicode c )
{
    *pBuf = c;
    pBuf++;
    return pBuf;
}


inline sal_Unicode* ImplAddString( sal_Unicode* pBuf, const sal_Unicode* pCopyBuf, xub_StrLen nLen )
{
    memcpy( pBuf, pCopyBuf, nLen * sizeof(sal_Unicode) );
    return pBuf + nLen;
}


sal_Unicode* LocaleDataWrapper::ImplAddFormatNum( sal_Unicode* pBuf,
        sal_Int64 nNumber, sal_uInt16 nDecimals, sal_Bool bUseThousandSep,
        sal_Bool bTrailingZeros ) const
{
    sal_Unicode aNumBuf[64];
    sal_Unicode* pNumBuf;
<<<<<<< HEAD
    USHORT  nNumLen;
    USHORT  i = 0;
=======
    sal_uInt16  nNumLen;
    sal_uInt16  i = 0;
    sal_Bool    bNeg;
>>>>>>> e2a3d487

    // negative number
    if ( nNumber < 0 )
    {
        nNumber *= -1;
<<<<<<< HEAD
        *pBuf = '-';
        pBuf++;
    }
=======
        bNeg = sal_True;
        *pBuf = '-';
        pBuf++;
    }
    else
        bNeg = sal_False;
>>>>>>> e2a3d487

    // convert number
    pNumBuf = ImplAddUNum( aNumBuf, (sal_uInt64)nNumber );
    nNumLen = (sal_uInt16)(sal_uLong)(pNumBuf-aNumBuf);
    pNumBuf = aNumBuf;

    if ( nNumLen <= nDecimals )
    {
        // strip .0 in decimals?
        if ( !nNumber && !bTrailingZeros )
        {
            *pBuf = '0';
            pBuf++;
        }
        else
        {
            // LeadingZero, insert 0
            if ( isNumLeadingZero() )
            {
                *pBuf = '0';
                pBuf++;
            }

            // append decimal separator
            pBuf = ImplAddString( pBuf, getNumDecimalSep() );

            // fill with zeros
            while ( i < (nDecimals-nNumLen) )
            {
                *pBuf = '0';
                pBuf++;
                i++;
            }

            // append decimals
            while ( nNumLen )
            {
                *pBuf = *pNumBuf;
                pBuf++;
                pNumBuf++;
                nNumLen--;
            }
        }
    }
    else
    {
        const String& rThoSep = getNumThousandSep();

        // copy number to buffer (excluding decimals)
        sal_uInt16 nNumLen2 = nNumLen-nDecimals;
        uno::Sequence< sal_Bool > aGroupPos;
        if (bUseThousandSep)
            aGroupPos = utl::DigitGroupingIterator::createForwardSequence(
                    nNumLen2, getDigitGrouping());
        for ( ; i < nNumLen2; ++i )
        {
            *pBuf = *pNumBuf;
            pBuf++;
            pNumBuf++;

            // add thousand separator?
            if ( bUseThousandSep && aGroupPos[i] )
                pBuf = ImplAddString( pBuf, rThoSep );
        }

        // append decimals
        if ( nDecimals )
        {
            pBuf = ImplAddString( pBuf, getNumDecimalSep() );

            sal_Bool bNullEnd = sal_True;
            while ( i < nNumLen )
            {
                if ( *pNumBuf != '0' )
                    bNullEnd = sal_False;

                *pBuf = *pNumBuf;
                pBuf++;
                pNumBuf++;
                i++;
            }

            // strip .0 in decimals?
            if ( bNullEnd && !bTrailingZeros )
                pBuf -= nDecimals+1;
        }
    }

    return pBuf;
}


// --- simple date and time formatting --------------------------------

String LocaleDataWrapper::getDate( const Date& rDate ) const
{
    ::utl::ReadWriteGuard aGuard( aMutex, ::utl::ReadWriteGuardMode::nBlockCritical );
//!TODO: leading zeros et al
    sal_Unicode aBuf[128];
    sal_Unicode* pBuf = aBuf;
    sal_uInt16  nDay    = rDate.GetDay();
    sal_uInt16  nMonth  = rDate.GetMonth();
    sal_uInt16  nYear   = rDate.GetYear();
    sal_uInt16  nYearLen;

    if ( sal_True /* IsDateCentury() */ )
        nYearLen = 4;
    else
    {
        nYearLen = 2;
        nYear %= 100;
    }

    switch ( getDateFormat() )
    {
        case DMY :
            pBuf = ImplAdd2UNum( pBuf, nDay, sal_True /* IsDateDayLeadingZero() */ );
            pBuf = ImplAddString( pBuf, getDateSep() );
            pBuf = ImplAdd2UNum( pBuf, nMonth, sal_True /* IsDateMonthLeadingZero() */ );
            pBuf = ImplAddString( pBuf, getDateSep() );
            pBuf = ImplAddUNum( pBuf, nYear, nYearLen );
        break;
        case MDY :
            pBuf = ImplAdd2UNum( pBuf, nMonth, sal_True /* IsDateMonthLeadingZero() */ );
            pBuf = ImplAddString( pBuf, getDateSep() );
            pBuf = ImplAdd2UNum( pBuf, nDay, sal_True /* IsDateDayLeadingZero() */ );
            pBuf = ImplAddString( pBuf, getDateSep() );
            pBuf = ImplAddUNum( pBuf, nYear, nYearLen );
        break;
        default:
            pBuf = ImplAddUNum( pBuf, nYear, nYearLen );
            pBuf = ImplAddString( pBuf, getDateSep() );
            pBuf = ImplAdd2UNum( pBuf, nMonth, sal_True /* IsDateMonthLeadingZero() */ );
            pBuf = ImplAddString( pBuf, getDateSep() );
            pBuf = ImplAdd2UNum( pBuf, nDay, sal_True /* IsDateDayLeadingZero() */ );
    }

    return String( aBuf, (xub_StrLen)(sal_uLong)(pBuf-aBuf) );
}


String LocaleDataWrapper::getTime( const Time& rTime, sal_Bool bSec, sal_Bool b100Sec ) const
{
    ::utl::ReadWriteGuard aGuard( aMutex, ::utl::ReadWriteGuardMode::nBlockCritical );
//!TODO: leading zeros et al
    sal_Unicode aBuf[128];
    sal_Unicode* pBuf = aBuf;
    sal_uInt16  nHour = rTime.GetHour();
    sal_Bool bHour12 = sal_False;   //!TODO: AM/PM from default time format code

    if ( bHour12 )
    {
        nHour %= 12;
        // 0:00 -> 12:00
        if ( !nHour )
            nHour = 12;
    }
    else
        nHour %= 24;

    pBuf = ImplAdd2UNum( pBuf, nHour, sal_True /* IsTimeLeadingZero() */ );
    pBuf = ImplAddString( pBuf, getTimeSep() );
    pBuf = ImplAdd2UNum( pBuf, rTime.GetMin(), sal_True );
    if ( bSec )
    {
        pBuf = ImplAddString( pBuf, getTimeSep() );
        pBuf = ImplAdd2UNum( pBuf, rTime.GetSec(), sal_True );

        if ( b100Sec )
        {
            pBuf = ImplAddString( pBuf, getTime100SecSep() );
            pBuf = ImplAdd2UNum( pBuf, rTime.Get100Sec(), sal_True );
        }
    }

    String aStr( aBuf, (xub_StrLen)(sal_uLong)(pBuf-aBuf) );

    if ( bHour12 )
    {
        if ( (rTime.GetHour() % 24) >= 12 )
            aStr += getTimePM();
        else
            aStr += getTimeAM();
    }

    return aStr;
}


String LocaleDataWrapper::getLongDate( const Date& rDate, CalendarWrapper& rCal,
        sal_Int16 nDisplayDayOfWeek, sal_Bool bDayOfMonthWithLeadingZero,
        sal_Int16 nDisplayMonth, sal_Bool bTwoDigitYear ) const
{
    ::utl::ReadWriteGuard aGuard( aMutex, ::utl::ReadWriteGuardMode::nBlockCritical );
    using namespace ::com::sun::star::i18n;
    sal_Unicode     aBuf[20];
    sal_Unicode*    pBuf;
    String aStr;
    sal_Int16 nVal;
    rCal.setGregorianDateTime( rDate );
    // day of week
    nVal = rCal.getValue( CalendarFieldIndex::DAY_OF_WEEK );
    aStr += rCal.getDisplayName( CalendarDisplayIndex::DAY, nVal, nDisplayDayOfWeek );
    aStr += getLongDateDayOfWeekSep();
    // day of month
    nVal = rCal.getValue( CalendarFieldIndex::DAY_OF_MONTH );
    pBuf = ImplAdd2UNum( aBuf, nVal, bDayOfMonthWithLeadingZero );
    String aDay( aBuf, (xub_StrLen)(sal_uLong)(pBuf-aBuf) );
    // month of year
    nVal = rCal.getValue( CalendarFieldIndex::MONTH );
    String aMonth( rCal.getDisplayName( CalendarDisplayIndex::MONTH, nVal, nDisplayMonth ) );
    // year
    nVal = rCal.getValue( CalendarFieldIndex::YEAR );
    if ( bTwoDigitYear )
        pBuf = ImplAddUNum( aBuf, nVal % 100, 2 );
    else
        pBuf = ImplAddUNum( aBuf, nVal );
    String aYear( aBuf, (xub_StrLen)(sal_uLong)(pBuf-aBuf) );
    // concatenate
    switch ( getLongDateFormat() )
    {
        case DMY :
            aStr += aDay;
            aStr += getLongDateDaySep();
            aStr += aMonth;
            aStr += getLongDateMonthSep();
            aStr += aYear;
        break;
        case MDY :
            aStr += aMonth;
            aStr += getLongDateMonthSep();
            aStr += aDay;
            aStr += getLongDateDaySep();
            aStr += aYear;
        break;
        default:    // YMD
            aStr += aYear;
            aStr += getLongDateYearSep();
            aStr += aMonth;
            aStr += getLongDateMonthSep();
            aStr += aDay;
    }
    return aStr;
}


String LocaleDataWrapper::getDuration( const Time& rTime, sal_Bool bSec, sal_Bool b100Sec ) const
{
    ::utl::ReadWriteGuard aGuard( aMutex, ::utl::ReadWriteGuardMode::nBlockCritical );
    sal_Unicode aBuf[128];
    sal_Unicode* pBuf = aBuf;

    if ( rTime < Time( 0 ) )
        pBuf = ImplAddString( pBuf, ' ' );

    if ( sal_True /* IsTimeLeadingZero() */ )
        pBuf = ImplAddUNum( pBuf, rTime.GetHour(), 2 );
    else
        pBuf = ImplAddUNum( pBuf, rTime.GetHour() );
    pBuf = ImplAddString( pBuf, getTimeSep() );
    pBuf = ImplAdd2UNum( pBuf, rTime.GetMin(), sal_True );
    if ( bSec )
    {
        pBuf = ImplAddString( pBuf, getTimeSep() );
        pBuf = ImplAdd2UNum( pBuf, rTime.GetSec(), sal_True );

        if ( b100Sec )
        {
            pBuf = ImplAddString( pBuf, getTime100SecSep() );
            pBuf = ImplAdd2UNum( pBuf, rTime.Get100Sec(), sal_True );
        }
    }

    return String( aBuf, (xub_StrLen)(sal_uLong)(pBuf-aBuf) );
}


// --- simple number formatting ---------------------------------------

inline size_t ImplGetNumberStringLengthGuess( const LocaleDataWrapper& rLoc, sal_uInt16 nDecimals )
{
    // approximately 3.2 bits per digit
    const size_t nDig = ((sizeof(sal_Int64) * 8) / 3) + 1;
    // digits, separators (pessimized for insane "every digit may be grouped"), leading zero, sign
    size_t nGuess = ((nDecimals < nDig) ?
        (((nDig - nDecimals) * rLoc.getNumThousandSep().Len()) + nDig) :
        nDecimals) + rLoc.getNumDecimalSep().Len() + 3;
    return nGuess;
}


String LocaleDataWrapper::getNum( sal_Int64 nNumber, sal_uInt16 nDecimals,
        sal_Bool bUseThousandSep, sal_Bool bTrailingZeros ) const
{
    ::utl::ReadWriteGuard aGuard( aMutex, ::utl::ReadWriteGuardMode::nBlockCritical );
    sal_Unicode aBuf[128];      // big enough for 64-bit long and crazy grouping
    // check if digits and separators will fit into fixed buffer or allocate
    size_t nGuess = ImplGetNumberStringLengthGuess( *this, nDecimals );
    sal_Unicode* const pBuffer = (nGuess < 118 ? aBuf :
        new sal_Unicode[nGuess + 16]);

    sal_Unicode* pBuf = ImplAddFormatNum( pBuffer, nNumber, nDecimals,
        bUseThousandSep, bTrailingZeros );
    String aStr( pBuffer, (xub_StrLen)(sal_uLong)(pBuf-pBuffer) );

    if ( pBuffer != aBuf )
        delete [] pBuffer;
    return aStr;
}


String LocaleDataWrapper::getCurr( sal_Int64 nNumber, sal_uInt16 nDecimals,
        const String& rCurrencySymbol, sal_Bool bUseThousandSep ) const
{
    ::utl::ReadWriteGuard aGuard( aMutex, ::utl::ReadWriteGuardMode::nBlockCritical );
    sal_Unicode aBuf[192];
    sal_Unicode aNumBuf[128];    // big enough for 64-bit long and crazy grouping
    sal_Unicode cZeroChar = getCurrZeroChar();

    // check if digits and separators will fit into fixed buffer or allocate
    size_t nGuess = ImplGetNumberStringLengthGuess( *this, nDecimals );
    sal_Unicode* const pNumBuffer = (nGuess < 118 ? aNumBuf :
        new sal_Unicode[nGuess + 16]);

    sal_Unicode* const pBuffer =
        ((size_t(rCurrencySymbol.Len()) + nGuess + 20) < SAL_N_ELEMENTS(aBuf) ? aBuf :
        new sal_Unicode[ rCurrencySymbol.Len() + nGuess + 20 ]);
    sal_Unicode* pBuf = pBuffer;

    sal_Bool bNeg;
    if ( nNumber < 0 )
    {
        bNeg = sal_True;
        nNumber *= -1;
    }
    else
        bNeg = sal_False;

    // convert number
    sal_Unicode* pEndNumBuf = ImplAddFormatNum( pNumBuffer, nNumber, nDecimals,
        bUseThousandSep, sal_True );
    xub_StrLen nNumLen = (xub_StrLen)(sal_uLong)(pEndNumBuf-pNumBuffer);

    // replace zeros with zero character
    if ( (cZeroChar != '0') && nDecimals /* && IsNumTrailingZeros() */ )
    {
        sal_Unicode* pTempBuf;
        sal_uInt16  i;
        sal_Bool    bZero = sal_True;

        pTempBuf = pNumBuffer+nNumLen-nDecimals;
        i = 0;
        do
        {
            if ( *pTempBuf != '0' )
            {
                bZero = sal_False;
                break;
            }

            pTempBuf++;
            i++;
        }
        while ( i < nDecimals );

        if ( bZero )
        {
            pTempBuf = pNumBuffer+nNumLen-nDecimals;
            i = 0;
            do
            {
                *pTempBuf = cZeroChar;
                pTempBuf++;
                i++;
            }
            while ( i < nDecimals );
        }
    }

    if ( !bNeg )
    {
        switch( getCurrPositiveFormat() )
        {
            case 0:
                pBuf = ImplAddString( pBuf, rCurrencySymbol );
                pBuf = ImplAddString( pBuf, pNumBuffer, nNumLen );
                break;
            case 1:
                pBuf = ImplAddString( pBuf, pNumBuffer, nNumLen );
                pBuf = ImplAddString( pBuf, rCurrencySymbol );
                break;
            case 2:
                pBuf = ImplAddString( pBuf, rCurrencySymbol );
                pBuf = ImplAddString( pBuf, ' ' );
                pBuf = ImplAddString( pBuf, pNumBuffer, nNumLen );
                break;
            case 3:
                pBuf = ImplAddString( pBuf, pNumBuffer, nNumLen );
                pBuf = ImplAddString( pBuf, ' ' );
                pBuf = ImplAddString( pBuf, rCurrencySymbol );
                break;
        }
    }
    else
    {
        switch( getCurrNegativeFormat() )
        {
            case 0:
                pBuf = ImplAddString( pBuf, '(' );
                pBuf = ImplAddString( pBuf, rCurrencySymbol );
                pBuf = ImplAddString( pBuf, pNumBuffer, nNumLen );
                pBuf = ImplAddString( pBuf, ')' );
                break;
            case 1:
                pBuf = ImplAddString( pBuf, '-' );
                pBuf = ImplAddString( pBuf, rCurrencySymbol );
                pBuf = ImplAddString( pBuf, pNumBuffer, nNumLen );
                break;
            case 2:
                pBuf = ImplAddString( pBuf, rCurrencySymbol );
                pBuf = ImplAddString( pBuf, '-' );
                pBuf = ImplAddString( pBuf, pNumBuffer, nNumLen );
                break;
            case 3:
                pBuf = ImplAddString( pBuf, rCurrencySymbol );
                pBuf = ImplAddString( pBuf, pNumBuffer, nNumLen );
                pBuf = ImplAddString( pBuf, '-' );
                break;
            case 4:
                pBuf = ImplAddString( pBuf, '(' );
                pBuf = ImplAddString( pBuf, pNumBuffer, nNumLen );
                pBuf = ImplAddString( pBuf, rCurrencySymbol );
                pBuf = ImplAddString( pBuf, ')' );
                break;
            case 5:
                pBuf = ImplAddString( pBuf, '-' );
                pBuf = ImplAddString( pBuf, pNumBuffer, nNumLen );
                pBuf = ImplAddString( pBuf, rCurrencySymbol );
                break;
            case 6:
                pBuf = ImplAddString( pBuf, pNumBuffer, nNumLen );
                pBuf = ImplAddString( pBuf, '-' );
                pBuf = ImplAddString( pBuf, rCurrencySymbol );
                break;
            case 7:
                pBuf = ImplAddString( pBuf, pNumBuffer, nNumLen );
                pBuf = ImplAddString( pBuf, rCurrencySymbol );
                pBuf = ImplAddString( pBuf, '-' );
                break;
            case 8:
                pBuf = ImplAddString( pBuf, '-' );
                pBuf = ImplAddString( pBuf, pNumBuffer, nNumLen );
                pBuf = ImplAddString( pBuf, ' ' );
                pBuf = ImplAddString( pBuf, rCurrencySymbol );
                break;
            case 9:
                pBuf = ImplAddString( pBuf, '-' );
                pBuf = ImplAddString( pBuf, rCurrencySymbol );
                pBuf = ImplAddString( pBuf, ' ' );
                pBuf = ImplAddString( pBuf, pNumBuffer, nNumLen );
                break;
            case 10:
                pBuf = ImplAddString( pBuf, pNumBuffer, nNumLen );
                pBuf = ImplAddString( pBuf, ' ' );
                pBuf = ImplAddString( pBuf, rCurrencySymbol );
                pBuf = ImplAddString( pBuf, '-' );
                break;
            case 11:
                pBuf = ImplAddString( pBuf, rCurrencySymbol );
                pBuf = ImplAddString( pBuf, ' ' );
                pBuf = ImplAddString( pBuf, '-' );
                pBuf = ImplAddString( pBuf, pNumBuffer, nNumLen );
                break;
            case 12:
                pBuf = ImplAddString( pBuf, rCurrencySymbol );
                pBuf = ImplAddString( pBuf, ' ' );
                pBuf = ImplAddString( pBuf, pNumBuffer, nNumLen );
                pBuf = ImplAddString( pBuf, '-' );
                break;
            case 13:
                pBuf = ImplAddString( pBuf, pNumBuffer, nNumLen );
                pBuf = ImplAddString( pBuf, '-' );
                pBuf = ImplAddString( pBuf, ' ' );
                pBuf = ImplAddString( pBuf, rCurrencySymbol );
                break;
            case 14:
                pBuf = ImplAddString( pBuf, '(' );
                pBuf = ImplAddString( pBuf, rCurrencySymbol );
                pBuf = ImplAddString( pBuf, ' ' );
                pBuf = ImplAddString( pBuf, pNumBuffer, nNumLen );
                pBuf = ImplAddString( pBuf, ')' );
                break;
            case 15:
                pBuf = ImplAddString( pBuf, '(' );
                pBuf = ImplAddString( pBuf, pNumBuffer, nNumLen );
                pBuf = ImplAddString( pBuf, ' ' );
                pBuf = ImplAddString( pBuf, rCurrencySymbol );
                pBuf = ImplAddString( pBuf, ')' );
                break;
        }
    }

    String aNumber( pBuffer, (xub_StrLen)(sal_uLong)(pBuf-pBuffer) );

    if ( pBuffer != aBuf )
        delete [] pBuffer;
    if ( pNumBuffer != aNumBuf )
        delete [] pNumBuffer;

    return aNumber;
}


// --- mixed ----------------------------------------------------------

::com::sun::star::lang::Locale LocaleDataWrapper::getLoadedLocale() const
{
    LanguageCountryInfo aLCInfo = getLanguageCountryInfo();
    return lang::Locale( aLCInfo.Language, aLCInfo.Country, aLCInfo.Variant );
}


String& LocaleDataWrapper::appendLocaleInfo( String& rDebugMsg ) const
{
    ::utl::ReadWriteGuard aGuard( aMutex, ::utl::ReadWriteGuardMode::nBlockCritical );
    rDebugMsg += '\n';
    rDebugMsg += String( aLocale.Language);
    rDebugMsg += '_';
    rDebugMsg += String( aLocale.Country);
    rDebugMsg.AppendAscii( RTL_CONSTASCII_STRINGPARAM( " requested\n" ) );
    lang::Locale aLoaded = getLoadedLocale();
    rDebugMsg += String( aLoaded.Language);
    rDebugMsg += '_';
    rDebugMsg += String( aLoaded.Country);
    rDebugMsg.AppendAscii( RTL_CONSTASCII_STRINGPARAM( " loaded" ) );
    return rDebugMsg;
}


// static
void LocaleDataWrapper::outputCheckMessage( const String& rMsg )
{
    outputCheckMessage( ByteString( rMsg, RTL_TEXTENCODING_UTF8).GetBuffer());
}


// static
void LocaleDataWrapper::outputCheckMessage( const char* pStr )
{
    fprintf( stderr, "\n%s\n", pStr);
    fflush( stderr);
    DBG_ERROR( pStr);
}


// static
void LocaleDataWrapper::evaluateLocaleDataChecking()
{
    // Using the rtl_Instance template here wouldn't solve all threaded write
    // accesses, since we want to assign the result to the static member
    // variable and would need to dereference the pointer returned and assign
    // the value unguarded. This is the same pattern manually coded.
    sal_uInt8 nCheck = nLocaleDataChecking;
    if (!nCheck)
    {
        ::osl::MutexGuard aGuard( ::osl::Mutex::getGlobalMutex());
        nCheck = nLocaleDataChecking;
        if (!nCheck)
        {
#ifdef DBG_UTIL
            nCheck = 1;
#else
            const char* pEnv = getenv( "OOO_ENABLE_LOCALE_DATA_CHECKS");
            if (pEnv && (pEnv[0] == 'Y' || pEnv[0] == 'y' || pEnv[0] == '1'))
                nCheck = 1;
            else
                nCheck = 2;
#endif
            OSL_DOUBLE_CHECKED_LOCKING_MEMORY_BARRIER();
            nLocaleDataChecking = nCheck;
        }
    }
    else {
        OSL_DOUBLE_CHECKED_LOCKING_MEMORY_BARRIER();
    }
}

/* vim:set shiftwidth=4 softtabstop=4 expandtab: */<|MERGE_RESOLUTION|>--- conflicted
+++ resolved
@@ -1398,31 +1398,16 @@
 {
     sal_Unicode aNumBuf[64];
     sal_Unicode* pNumBuf;
-<<<<<<< HEAD
-    USHORT  nNumLen;
-    USHORT  i = 0;
-=======
     sal_uInt16  nNumLen;
     sal_uInt16  i = 0;
-    sal_Bool    bNeg;
->>>>>>> e2a3d487
 
     // negative number
     if ( nNumber < 0 )
     {
         nNumber *= -1;
-<<<<<<< HEAD
         *pBuf = '-';
         pBuf++;
     }
-=======
-        bNeg = sal_True;
-        *pBuf = '-';
-        pBuf++;
-    }
-    else
-        bNeg = sal_False;
->>>>>>> e2a3d487
 
     // convert number
     pNumBuf = ImplAddUNum( aNumBuf, (sal_uInt64)nNumber );
