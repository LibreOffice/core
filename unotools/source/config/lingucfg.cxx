/* -*- Mode: C++; tab-width: 4; indent-tabs-mode: nil; c-basic-offset: 4 -*- */
/*************************************************************************
 *
 * DO NOT ALTER OR REMOVE COPYRIGHT NOTICES OR THIS FILE HEADER.
 *
 * Copyright 2000, 2010 Oracle and/or its affiliates.
 *
 * OpenOffice.org - a multi-platform office productivity suite
 *
 * This file is part of OpenOffice.org.
 *
 * OpenOffice.org is free software: you can redistribute it and/or modify
 * it under the terms of the GNU Lesser General Public License version 3
 * only, as published by the Free Software Foundation.
 *
 * OpenOffice.org is distributed in the hope that it will be useful,
 * but WITHOUT ANY WARRANTY; without even the implied warranty of
 * MERCHANTABILITY or FITNESS FOR A PARTICULAR PURPOSE.  See the
 * GNU Lesser General Public License version 3 for more details
 * (a copy is included in the LICENSE file that accompanied this code).
 *
 * You should have received a copy of the GNU Lesser General Public License
 * version 3 along with OpenOffice.org.  If not, see
 * <http://www.openoffice.org/license.html>
 * for a copy of the LGPLv3 License.
 *
 ************************************************************************/

// MARKER(update_precomp.py): autogen include statement, do not remove
#include "precompiled_unotools.hxx"


#include <com/sun/star/lang/Locale.hpp>
#include <com/sun/star/lang/XMultiServiceFactory.hpp>
#include <com/sun/star/lang/XSingleServiceFactory.hpp>
#include <com/sun/star/container/XNameAccess.hpp>
#include <com/sun/star/container/XNameContainer.hpp>
#include <com/sun/star/container/XNameReplace.hpp>
#include "com/sun/star/util/XMacroExpander.hpp"
#include "com/sun/star/beans/XPropertySet.hpp"
#include <rtl/uri.hxx>
#include <osl/mutex.hxx>
#include <i18npool/mslangid.hxx>
#include <tools/debug.hxx>
#include <tools/string.hxx>
#include <unotools/lingucfg.hxx>
#include <unotools/linguprops.hxx>
#include <sal/macros.h>

#include <comphelper/processfactory.hxx>

#include <itemholder1.hxx>

using namespace com::sun::star;

using ::rtl::OUString;
using ::rtl::Uri;

#define A2OU(x)        ::rtl::OUString(RTL_CONSTASCII_USTRINGPARAM( x ))
#define EXPAND_PROTOCOL     "vnd.sun.star.expand:"
#define FILE_PROTOCOL       "file:///"

///////////////////////////////////////////////////////////////////////////


static osl::Mutex &  GetOwnMutex()
{
    static osl::Mutex aMutex;
    return aMutex;
}


///////////////////////////////////////////////////////////////////////////


static sal_Bool lcl_SetLocale( sal_Int16 &rLanguage, const uno::Any &rVal )
{
    sal_Bool bSucc = sal_False;

    lang::Locale aNew;
    if (rVal >>= aNew)  // conversion successful?
    {
        sal_Int16 nNew = MsLangId::convertLocaleToLanguage( aNew );
        if (nNew != rLanguage)
        {
            rLanguage = nNew;
            bSucc = sal_True;
        }
    }
    return bSucc;
}


static inline const OUString lcl_LanguageToCfgLocaleStr( sal_Int16 nLanguage )
{
    OUString aRes;
    if (LANGUAGE_SYSTEM != nLanguage)
        aRes = MsLangId::convertLanguageToIsoString( nLanguage );
    return aRes;
}


static sal_Int16 lcl_CfgAnyToLanguage( const uno::Any &rVal )
{
    OUString aTmp;
    rVal >>= aTmp;
    return (aTmp.getLength() == 0) ? LANGUAGE_SYSTEM : MsLangId::convertIsoStringToLanguage( aTmp );
}


//////////////////////////////////////////////////////////////////////

SvtLinguOptions::SvtLinguOptions()
{
    nDefaultLanguage = LANGUAGE_NONE;
    nDefaultLanguage_CJK = LANGUAGE_NONE;
    nDefaultLanguage_CTL = LANGUAGE_NONE;

    // general options
    bIsUseDictionaryList    =
    bIsIgnoreControlCharacters  = sal_True;

    // spelling options
    bIsSpellCapitalization  =
    bIsSpellSpecial         = sal_True;
    bIsSpellAuto            =
    bIsSpellReverse         =
    bIsSpellWithDigits      =
    bIsSpellUpperCase       = sal_False;

    // text conversion options
    bIsIgnorePostPositionalWord     = sal_True;
    bIsAutoCloseDialog              =
    bIsShowEntriesRecentlyUsedFirst =
    bIsAutoReplaceUniqueEntries     = sal_False;
    bIsDirectionToSimplified        = sal_True;
    bIsUseCharacterVariants         =
    bIsTranslateCommonTerms         =
    bIsReverseMapping               = sal_False;

    bROIsDirectionToSimplified      =
    bROIsUseCharacterVariants       =
    bROIsTranslateCommonTerms       =
    bROIsReverseMapping             = sal_False;

    // hyphenation options
    bIsHyphSpecial          = sal_True;
    bIsHyphAuto             = sal_False;
    nHyphMinLeading         =
    nHyphMinTrailing        = 2;
    nHyphMinWordLength      = 0;

    nDataFilesChangedCheckValue = 0;

    //grammar options
    bIsGrammarAuto = sal_False,
    bIsGrammarInteractive = sal_False;

}


//////////////////////////////////////////////////////////////////////


class SvtLinguConfigItem : public utl::ConfigItem
{
    SvtLinguOptions     aOpt;

    // disallow copy-constructor and assignment-operator for now
    SvtLinguConfigItem( const SvtLinguConfigItem & );
    SvtLinguConfigItem & operator = ( const SvtLinguConfigItem & );

    static sal_Bool GetHdlByName( sal_Int32 &rnHdl, const OUString &rPropertyName, sal_Bool bFullPropName = sal_False );
    static const uno::Sequence< OUString > & GetPropertyNames();
    sal_Bool                LoadOptions( const uno::Sequence< OUString > &rProperyNames );
    sal_Bool                SaveOptions( const uno::Sequence< OUString > &rProperyNames );

public:
    SvtLinguConfigItem();
    virtual ~SvtLinguConfigItem();

    // utl::ConfigItem
    virtual void    Notify( const com::sun::star::uno::Sequence< rtl::OUString > &rPropertyNames );
    virtual void    Commit();

    // make some protected functions of utl::ConfigItem public
    using utl::ConfigItem::GetNodeNames;
    using utl::ConfigItem::GetProperties;
    //using utl::ConfigItem::PutProperties;
    //using utl::ConfigItem::SetSetProperties;
    using utl::ConfigItem::ReplaceSetProperties;
    //using utl::ConfigItem::GetReadOnlyStates;


    com::sun::star::uno::Any
            GetProperty( const rtl::OUString &rPropertyName ) const;
    com::sun::star::uno::Any
            GetProperty( sal_Int32 nPropertyHandle ) const;

    sal_Bool    SetProperty( const rtl::OUString &rPropertyName,
                         const com::sun::star::uno::Any &rValue );
    sal_Bool    SetProperty( sal_Int32 nPropertyHandle,
                         const com::sun::star::uno::Any &rValue );

    sal_Bool    GetOptions( SvtLinguOptions &rOptions ) const;
    sal_Bool    SetOptions( const SvtLinguOptions &rOptions );

    sal_Bool    IsReadOnly( const rtl::OUString &rPropertyName ) const;
    sal_Bool    IsReadOnly( sal_Int32 nPropertyHandle ) const;
};


SvtLinguConfigItem::SvtLinguConfigItem() :
    utl::ConfigItem( String::CreateFromAscii( "Office.Linguistic" ) )
{
    LoadOptions( GetPropertyNames() );
    ClearModified();

    // request notify events when properties change
    EnableNotification( GetPropertyNames() );
}


SvtLinguConfigItem::~SvtLinguConfigItem()
{
    //! Commit (SaveOptions) will be called by the d-tor of the base called !
}


void SvtLinguConfigItem::Notify( const uno::Sequence< OUString > &rPropertyNames )
{
    LoadOptions( rPropertyNames );
    NotifyListeners(0);
}


void SvtLinguConfigItem::Commit()
{
    SaveOptions( GetPropertyNames() );
}


static struct NamesToHdl
{
    const char   *pFullPropName;      // full qualified name as used in configuration
    const char   *pPropName;          // property name only (atom) of above
    sal_Int32   nHdl;               // numeric handle representing the property
}aNamesToHdl[] =
{
{/*  0 */    "General/DefaultLocale",                         UPN_DEFAULT_LOCALE,                    UPH_DEFAULT_LOCALE},
{/*  1 */    "General/DictionaryList/ActiveDictionaries",     UPN_ACTIVE_DICTIONARIES,               UPH_ACTIVE_DICTIONARIES},
{/*  2 */    "General/DictionaryList/IsUseDictionaryList",    UPN_IS_USE_DICTIONARY_LIST,            UPH_IS_USE_DICTIONARY_LIST},
{/*  3 */    "General/IsIgnoreControlCharacters",             UPN_IS_IGNORE_CONTROL_CHARACTERS,      UPH_IS_IGNORE_CONTROL_CHARACTERS},
{/*  5 */    "General/DefaultLocale_CJK",                     UPN_DEFAULT_LOCALE_CJK,                UPH_DEFAULT_LOCALE_CJK},
{/*  6 */    "General/DefaultLocale_CTL",                     UPN_DEFAULT_LOCALE_CTL,                UPH_DEFAULT_LOCALE_CTL},

{/*  7 */    "SpellChecking/IsSpellUpperCase",                UPN_IS_SPELL_UPPER_CASE,               UPH_IS_SPELL_UPPER_CASE},
{/*  8 */    "SpellChecking/IsSpellWithDigits",               UPN_IS_SPELL_WITH_DIGITS,              UPH_IS_SPELL_WITH_DIGITS},
{/*  9 */    "SpellChecking/IsSpellCapitalization",           UPN_IS_SPELL_CAPITALIZATION,           UPH_IS_SPELL_CAPITALIZATION},
{/* 10 */    "SpellChecking/IsSpellAuto",                     UPN_IS_SPELL_AUTO,                     UPH_IS_SPELL_AUTO},
{/* 11 */    "SpellChecking/IsSpellSpecial",                  UPN_IS_SPELL_SPECIAL,                  UPH_IS_SPELL_SPECIAL},
{/* 14 */    "SpellChecking/IsReverseDirection",              UPN_IS_WRAP_REVERSE,                   UPH_IS_WRAP_REVERSE},

{/* 15 */    "Hyphenation/MinLeading",                        UPN_HYPH_MIN_LEADING,                  UPH_HYPH_MIN_LEADING},
{/* 16 */    "Hyphenation/MinTrailing",                       UPN_HYPH_MIN_TRAILING,                 UPH_HYPH_MIN_TRAILING},
{/* 17 */    "Hyphenation/MinWordLength",                     UPN_HYPH_MIN_WORD_LENGTH,              UPH_HYPH_MIN_WORD_LENGTH},
{/* 18 */    "Hyphenation/IsHyphSpecial",                     UPN_IS_HYPH_SPECIAL,                   UPH_IS_HYPH_SPECIAL},
{/* 19 */    "Hyphenation/IsHyphAuto",                        UPN_IS_HYPH_AUTO,                      UPH_IS_HYPH_AUTO},

{/* 20 */    "TextConversion/ActiveConversionDictionaries",   UPN_ACTIVE_CONVERSION_DICTIONARIES,        UPH_ACTIVE_CONVERSION_DICTIONARIES},
{/* 21 */    "TextConversion/IsIgnorePostPositionalWord",     UPN_IS_IGNORE_POST_POSITIONAL_WORD,        UPH_IS_IGNORE_POST_POSITIONAL_WORD},
{/* 22 */    "TextConversion/IsAutoCloseDialog",              UPN_IS_AUTO_CLOSE_DIALOG,                  UPH_IS_AUTO_CLOSE_DIALOG},
{/* 23 */    "TextConversion/IsShowEntriesRecentlyUsedFirst", UPN_IS_SHOW_ENTRIES_RECENTLY_USED_FIRST,   UPH_IS_SHOW_ENTRIES_RECENTLY_USED_FIRST},
{/* 24 */    "TextConversion/IsAutoReplaceUniqueEntries",     UPN_IS_AUTO_REPLACE_UNIQUE_ENTRIES,        UPH_IS_AUTO_REPLACE_UNIQUE_ENTRIES},
{/* 25 */    "TextConversion/IsDirectionToSimplified",        UPN_IS_DIRECTION_TO_SIMPLIFIED,            UPH_IS_DIRECTION_TO_SIMPLIFIED},
{/* 26 */    "TextConversion/IsUseCharacterVariants",         UPN_IS_USE_CHARACTER_VARIANTS,             UPH_IS_USE_CHARACTER_VARIANTS},
{/* 27 */    "TextConversion/IsTranslateCommonTerms",         UPN_IS_TRANSLATE_COMMON_TERMS,             UPH_IS_TRANSLATE_COMMON_TERMS},
{/* 28 */    "TextConversion/IsReverseMapping",               UPN_IS_REVERSE_MAPPING,                    UPH_IS_REVERSE_MAPPING},

{/* 29 */    "ServiceManager/DataFilesChangedCheckValue",     UPN_DATA_FILES_CHANGED_CHECK_VALUE,        UPH_DATA_FILES_CHANGED_CHECK_VALUE},

{/* 30 */    "GrammarChecking/IsAutoCheck",                   UPN_IS_GRAMMAR_AUTO,                      UPH_IS_GRAMMAR_AUTO},
{/* 31 */    "GrammarChecking/IsInteractiveCheck",            UPN_IS_GRAMMAR_INTERACTIVE,               UPH_IS_GRAMMAR_INTERACTIVE},

            /* similar to entry 0 (thus no own configuration entry) but with different property name and type */
{            NULL,                                           UPN_DEFAULT_LANGUAGE,                      UPH_DEFAULT_LANGUAGE},

{            NULL,                                            NULL,                                      -1}
};


const uno::Sequence< OUString > & SvtLinguConfigItem::GetPropertyNames()
{
    static uno::Sequence< OUString > aNames;
    static sal_Bool bInitialized = sal_False;

    if (!bInitialized)
    {
<<<<<<< HEAD
        INT32 nMax = SAL_N_ELEMENTS(aNamesToHdl);
=======
        sal_Int32 nMax = sizeof(aNamesToHdl) / sizeof(aNamesToHdl[0]);
>>>>>>> e2a3d487

        aNames.realloc( nMax );
        OUString *pNames = aNames.getArray();
        sal_Int32 nIdx = 0;
        for (sal_Int32 i = 0; i < nMax;  ++i)
        {
            const sal_Char *pFullPropName = aNamesToHdl[i].pFullPropName;
            if (pFullPropName)
                pNames[ nIdx++ ] = ::rtl::OUString::createFromAscii( pFullPropName );
        }
        aNames.realloc( nIdx );
        bInitialized = sal_True;
    }
    return aNames;
}


sal_Bool SvtLinguConfigItem::GetHdlByName(
    sal_Int32 &rnHdl,
    const OUString &rPropertyName,
    sal_Bool bFullPropName )
{
    NamesToHdl *pEntry = &aNamesToHdl[0];

    if (bFullPropName)
    {
        while (pEntry && pEntry->pFullPropName != NULL)
        {
            if (0 == rPropertyName.compareToAscii( pEntry->pFullPropName ))
            {
                rnHdl = pEntry->nHdl;
                break;
            }
            ++pEntry;
        }
        return pEntry && pEntry->pFullPropName != NULL;
    }
    else
    {
        while (pEntry && pEntry->pPropName != NULL)
        {
            if (0 == rPropertyName.compareToAscii( pEntry->pPropName ))
            {
                rnHdl = pEntry->nHdl;
                break;
            }
            ++pEntry;
        }
        return pEntry && pEntry->pPropName != NULL;
    }
}


uno::Any SvtLinguConfigItem::GetProperty( const OUString &rPropertyName ) const
{
    osl::MutexGuard aGuard( GetOwnMutex() );

    sal_Int32 nHdl;
    return GetHdlByName( nHdl, rPropertyName ) ? GetProperty( nHdl ) : uno::Any();
}


uno::Any SvtLinguConfigItem::GetProperty( sal_Int32 nPropertyHandle ) const
{
    osl::MutexGuard aGuard( GetOwnMutex() );

    uno::Any aRes;

    const sal_Int16 *pnVal = 0;
    const sal_Bool  *pbVal = 0;
    const sal_Int32 *pnInt32Val = 0;

    const SvtLinguOptions &rOpt = const_cast< SvtLinguConfigItem * >(this)->aOpt;
    switch (nPropertyHandle)
    {
        case UPH_IS_USE_DICTIONARY_LIST :   pbVal = &rOpt.bIsUseDictionaryList; break;
        case UPH_IS_IGNORE_CONTROL_CHARACTERS : pbVal = &rOpt.bIsIgnoreControlCharacters;   break;
        case UPH_IS_HYPH_AUTO :             pbVal = &rOpt.bIsHyphAuto;  break;
        case UPH_IS_HYPH_SPECIAL :          pbVal = &rOpt.bIsHyphSpecial;   break;
        case UPH_IS_SPELL_AUTO :            pbVal = &rOpt.bIsSpellAuto; break;
        case UPH_IS_SPELL_SPECIAL :         pbVal = &rOpt.bIsSpellSpecial;  break;
        case UPH_IS_WRAP_REVERSE :          pbVal = &rOpt.bIsSpellReverse;  break;
        case UPH_DEFAULT_LANGUAGE :         pnVal = &rOpt.nDefaultLanguage; break;
        case UPH_IS_SPELL_CAPITALIZATION :  pbVal = &rOpt.bIsSpellCapitalization;       break;
        case UPH_IS_SPELL_WITH_DIGITS :     pbVal = &rOpt.bIsSpellWithDigits;   break;
        case UPH_IS_SPELL_UPPER_CASE :      pbVal = &rOpt.bIsSpellUpperCase;        break;
        case UPH_HYPH_MIN_LEADING :         pnVal = &rOpt.nHyphMinLeading;      break;
        case UPH_HYPH_MIN_TRAILING :        pnVal = &rOpt.nHyphMinTrailing; break;
        case UPH_HYPH_MIN_WORD_LENGTH :     pnVal = &rOpt.nHyphMinWordLength;   break;
        case UPH_ACTIVE_DICTIONARIES :
        {
            aRes <<= rOpt.aActiveDics;
            break;
        }
        case UPH_ACTIVE_CONVERSION_DICTIONARIES :
        {
            aRes <<= rOpt.aActiveConvDics;
            break;
        }
        case UPH_DEFAULT_LOCALE :
        {
            lang::Locale aLocale( MsLangId::convertLanguageToLocale( rOpt.nDefaultLanguage, false ) );
            aRes.setValue( &aLocale, ::getCppuType((lang::Locale*)0 ));
            break;
        }
        case UPH_DEFAULT_LOCALE_CJK :
        {
            lang::Locale aLocale( MsLangId::convertLanguageToLocale( rOpt.nDefaultLanguage_CJK, false ) );
            aRes.setValue( &aLocale, ::getCppuType((lang::Locale*)0 ));
            break;
        }
        case UPH_DEFAULT_LOCALE_CTL :
        {
            lang::Locale aLocale( MsLangId::convertLanguageToLocale( rOpt.nDefaultLanguage_CTL, false ) );
            aRes.setValue( &aLocale, ::getCppuType((lang::Locale*)0 ));
            break;
        }
        case UPH_IS_IGNORE_POST_POSITIONAL_WORD :       pbVal = &rOpt.bIsIgnorePostPositionalWord; break;
        case UPH_IS_AUTO_CLOSE_DIALOG :                 pbVal = &rOpt.bIsAutoCloseDialog; break;
        case UPH_IS_SHOW_ENTRIES_RECENTLY_USED_FIRST :  pbVal = &rOpt.bIsShowEntriesRecentlyUsedFirst; break;
        case UPH_IS_AUTO_REPLACE_UNIQUE_ENTRIES :       pbVal = &rOpt.bIsAutoReplaceUniqueEntries; break;

        case UPH_IS_DIRECTION_TO_SIMPLIFIED:            pbVal = &rOpt.bIsDirectionToSimplified; break;
        case UPH_IS_USE_CHARACTER_VARIANTS :            pbVal = &rOpt.bIsUseCharacterVariants; break;
        case UPH_IS_TRANSLATE_COMMON_TERMS :            pbVal = &rOpt.bIsTranslateCommonTerms; break;
        case UPH_IS_REVERSE_MAPPING :                   pbVal = &rOpt.bIsReverseMapping; break;

        case UPH_DATA_FILES_CHANGED_CHECK_VALUE :       pnInt32Val = &rOpt.nDataFilesChangedCheckValue; break;
        case UPH_IS_GRAMMAR_AUTO:                       pbVal = &rOpt.bIsGrammarAuto; break;
        case UPH_IS_GRAMMAR_INTERACTIVE:                pbVal = &rOpt.bIsGrammarInteractive; break;
        default :
            DBG_ASSERT( 0, "unexpected property handle" );
    }

    if (pbVal)
        aRes <<= *pbVal;
    else if (pnVal)
        aRes <<= *pnVal;
    else if (pnInt32Val)
        aRes <<= *pnInt32Val;

    return aRes;
}


sal_Bool SvtLinguConfigItem::SetProperty( const OUString &rPropertyName, const uno::Any &rValue )
{
    osl::MutexGuard aGuard( GetOwnMutex() );

    sal_Bool bSucc = sal_False;
    sal_Int32 nHdl;
    if (GetHdlByName( nHdl, rPropertyName ))
        bSucc = SetProperty( nHdl, rValue );
    return bSucc;
}


sal_Bool SvtLinguConfigItem::SetProperty( sal_Int32 nPropertyHandle, const uno::Any &rValue )
{
    osl::MutexGuard aGuard( GetOwnMutex() );

    sal_Bool bSucc = sal_False;
    if (!rValue.hasValue())
        return bSucc;

    sal_Bool bMod = sal_False;

    sal_Int16 *pnVal = 0;
    sal_Bool  *pbVal = 0;
    sal_Int32 *pnInt32Val = 0;

    SvtLinguOptions &rOpt = aOpt;
    switch (nPropertyHandle)
    {
        case UPH_IS_USE_DICTIONARY_LIST :   pbVal = &rOpt.bIsUseDictionaryList;    break;
        case UPH_IS_IGNORE_CONTROL_CHARACTERS : pbVal = &rOpt.bIsIgnoreControlCharacters;  break;
        case UPH_IS_HYPH_AUTO :             pbVal = &rOpt.bIsHyphAuto; break;
        case UPH_IS_HYPH_SPECIAL :          pbVal = &rOpt.bIsHyphSpecial;  break;
        case UPH_IS_SPELL_AUTO :            pbVal = &rOpt.bIsSpellAuto;    break;
        case UPH_IS_SPELL_SPECIAL :         pbVal = &rOpt.bIsSpellSpecial; break;
        case UPH_IS_WRAP_REVERSE :          pbVal = &rOpt.bIsSpellReverse; break;
        case UPH_DEFAULT_LANGUAGE :         pnVal = &rOpt.nDefaultLanguage;    break;
        case UPH_IS_SPELL_CAPITALIZATION :  pbVal = &rOpt.bIsSpellCapitalization;      break;
        case UPH_IS_SPELL_WITH_DIGITS :     pbVal = &rOpt.bIsSpellWithDigits;  break;
        case UPH_IS_SPELL_UPPER_CASE :      pbVal = &rOpt.bIsSpellUpperCase;       break;
        case UPH_HYPH_MIN_LEADING :         pnVal = &rOpt.nHyphMinLeading;     break;
        case UPH_HYPH_MIN_TRAILING :        pnVal = &rOpt.nHyphMinTrailing;    break;
        case UPH_HYPH_MIN_WORD_LENGTH :     pnVal = &rOpt.nHyphMinWordLength;  break;
        case UPH_ACTIVE_DICTIONARIES :
        {
            rValue >>= rOpt.aActiveDics;
            bMod = sal_True;
            break;
        }
        case UPH_ACTIVE_CONVERSION_DICTIONARIES :
        {
            rValue >>= rOpt.aActiveConvDics;
            bMod = sal_True;
            break;
        }
        case UPH_DEFAULT_LOCALE :
        {
            bSucc = lcl_SetLocale( rOpt.nDefaultLanguage, rValue );
            bMod = bSucc;
            break;
        }
        case UPH_DEFAULT_LOCALE_CJK :
        {
            bSucc = lcl_SetLocale( rOpt.nDefaultLanguage_CJK, rValue );
            bMod = bSucc;
            break;
        }
        case UPH_DEFAULT_LOCALE_CTL :
        {
            bSucc = lcl_SetLocale( rOpt.nDefaultLanguage_CTL, rValue );
            bMod = bSucc;
            break;
        }
        case UPH_IS_IGNORE_POST_POSITIONAL_WORD :       pbVal = &rOpt.bIsIgnorePostPositionalWord; break;
        case UPH_IS_AUTO_CLOSE_DIALOG :                 pbVal = &rOpt.bIsAutoCloseDialog; break;
        case UPH_IS_SHOW_ENTRIES_RECENTLY_USED_FIRST :  pbVal = &rOpt.bIsShowEntriesRecentlyUsedFirst; break;
        case UPH_IS_AUTO_REPLACE_UNIQUE_ENTRIES :       pbVal = &rOpt.bIsAutoReplaceUniqueEntries; break;

        case UPH_IS_DIRECTION_TO_SIMPLIFIED :           pbVal = &rOpt.bIsDirectionToSimplified; break;
        case UPH_IS_USE_CHARACTER_VARIANTS :            pbVal = &rOpt.bIsUseCharacterVariants; break;
        case UPH_IS_TRANSLATE_COMMON_TERMS :            pbVal = &rOpt.bIsTranslateCommonTerms; break;
        case UPH_IS_REVERSE_MAPPING :                   pbVal = &rOpt.bIsReverseMapping; break;

        case UPH_DATA_FILES_CHANGED_CHECK_VALUE :       pnInt32Val = &rOpt.nDataFilesChangedCheckValue; break;
        case UPH_IS_GRAMMAR_AUTO:                       pbVal = &rOpt.bIsGrammarAuto; break;
        case UPH_IS_GRAMMAR_INTERACTIVE:                pbVal = &rOpt.bIsGrammarInteractive; break;
        default :
            DBG_ASSERT( 0, "unexpected property handle" );
    }

    if (pbVal)
    {
        sal_Bool bNew = sal_Bool();
        if (rValue >>= bNew)
        {
            if (bNew != *pbVal)
            {
                *pbVal = bNew;
                bMod = sal_True;
            }
            bSucc = sal_True;
        }
    }
    else if (pnVal)
    {
        sal_Int16 nNew = sal_Int16();
        if (rValue >>= nNew)
        {
            if (nNew != *pnVal)
            {
                *pnVal = nNew;
                bMod = sal_True;
            }
            bSucc = sal_True;
        }
    }
    else if (pnInt32Val)
    {
        sal_Int32 nNew = sal_Int32();
        if (rValue >>= nNew)
        {
            if (nNew != *pnInt32Val)
            {
                *pnInt32Val = nNew;
                bMod = sal_True;
            }
            bSucc = sal_True;
        }
    }

    if (bMod)
        SetModified();

    NotifyListeners(0);
    return bSucc;
}


sal_Bool SvtLinguConfigItem::GetOptions( SvtLinguOptions &rOptions ) const
{
    osl::MutexGuard aGuard( GetOwnMutex() );

    rOptions = aOpt;
    return sal_True;
}


sal_Bool SvtLinguConfigItem::SetOptions( const SvtLinguOptions &rOptions )
{
    osl::MutexGuard aGuard( GetOwnMutex() );

    aOpt = rOptions;
    SetModified();
    NotifyListeners(0);
    return sal_True;
}


sal_Bool SvtLinguConfigItem::LoadOptions( const uno::Sequence< OUString > &rProperyNames )
{
    osl::MutexGuard aGuard( GetOwnMutex() );

    sal_Bool bRes = sal_False;

    const OUString *pProperyNames = rProperyNames.getConstArray();
    sal_Int32 nProps = rProperyNames.getLength();

    const uno::Sequence< uno::Any > aValues = GetProperties( rProperyNames );
    const uno::Sequence< sal_Bool > aROStates = GetReadOnlyStates( rProperyNames );

    if (nProps  &&  aValues.getLength() == nProps &&  aROStates.getLength() == nProps)
    {
        SvtLinguOptions &rOpt = aOpt;

        const uno::Any *pValue = aValues.getConstArray();
        const sal_Bool *pROStates = aROStates.getConstArray();
        for (sal_Int32 i = 0;  i < nProps;  ++i)
        {
            const uno::Any &rVal = pValue[i];
            sal_Int32 nPropertyHandle;
            GetHdlByName( nPropertyHandle, pProperyNames[i], sal_True );
            switch ( nPropertyHandle )
            {
                case UPH_DEFAULT_LOCALE :
                    { rOpt.bRODefaultLanguage = pROStates[i]; rOpt.nDefaultLanguage = lcl_CfgAnyToLanguage( rVal ); } break;
                case UPH_ACTIVE_DICTIONARIES :
                    { rOpt.bROActiveDics = pROStates[i]; rVal >>= rOpt.aActiveDics;   } break;
                case UPH_IS_USE_DICTIONARY_LIST :
                    { rOpt.bROIsUseDictionaryList = pROStates[i]; rVal >>= rOpt.bIsUseDictionaryList;  } break;
                case UPH_IS_IGNORE_CONTROL_CHARACTERS :
                    { rOpt.bROIsIgnoreControlCharacters = pROStates[i]; rVal >>= rOpt.bIsIgnoreControlCharacters;    } break;
                case UPH_DEFAULT_LOCALE_CJK :
                    { rOpt.bRODefaultLanguage_CJK = pROStates[i]; rOpt.nDefaultLanguage_CJK = lcl_CfgAnyToLanguage( rVal );    } break;
                case UPH_DEFAULT_LOCALE_CTL :
                    { rOpt.bRODefaultLanguage_CTL = pROStates[i]; rOpt.nDefaultLanguage_CTL = lcl_CfgAnyToLanguage( rVal );    } break;

                case UPH_IS_SPELL_UPPER_CASE :
                    { rOpt.bROIsSpellUpperCase = pROStates[i]; rVal >>= rOpt.bIsSpellUpperCase; } break;
                case UPH_IS_SPELL_WITH_DIGITS :
                    { rOpt.bROIsSpellWithDigits = pROStates[i]; rVal >>= rOpt.bIsSpellWithDigits;    } break;
                case UPH_IS_SPELL_CAPITALIZATION :
                    { rOpt.bROIsSpellCapitalization = pROStates[i]; rVal >>= rOpt.bIsSpellCapitalization;    } break;
                case UPH_IS_SPELL_AUTO :
                    { rOpt.bROIsSpellAuto = pROStates[i]; rVal >>= rOpt.bIsSpellAuto;  } break;
                case UPH_IS_SPELL_SPECIAL :
                    { rOpt.bROIsSpellSpecial = pROStates[i]; rVal >>= rOpt.bIsSpellSpecial;   } break;
                case UPH_IS_WRAP_REVERSE :
                    { rOpt.bROIsSpellReverse = pROStates[i]; rVal >>= rOpt.bIsSpellReverse;   } break;

                case UPH_HYPH_MIN_LEADING :
                    { rOpt.bROHyphMinLeading = pROStates[i]; rVal >>= rOpt.nHyphMinLeading;   } break;
                case UPH_HYPH_MIN_TRAILING :
                    { rOpt.bROHyphMinTrailing = pROStates[i]; rVal >>= rOpt.nHyphMinTrailing;  } break;
                case UPH_HYPH_MIN_WORD_LENGTH :
                    { rOpt.bROHyphMinWordLength = pROStates[i]; rVal >>= rOpt.nHyphMinWordLength;    } break;
                case UPH_IS_HYPH_SPECIAL :
                    { rOpt.bROIsHyphSpecial = pROStates[i]; rVal >>= rOpt.bIsHyphSpecial;    } break;
                case UPH_IS_HYPH_AUTO :
                    { rOpt.bROIsHyphAuto = pROStates[i]; rVal >>= rOpt.bIsHyphAuto;   } break;

                case UPH_ACTIVE_CONVERSION_DICTIONARIES : { rOpt.bROActiveConvDics = pROStates[i]; rVal >>= rOpt.aActiveConvDics;   } break;

                case UPH_IS_IGNORE_POST_POSITIONAL_WORD :
                    { rOpt.bROIsIgnorePostPositionalWord = pROStates[i]; rVal >>= rOpt.bIsIgnorePostPositionalWord;  } break;
                case UPH_IS_AUTO_CLOSE_DIALOG :
                    { rOpt.bROIsAutoCloseDialog = pROStates[i]; rVal >>= rOpt.bIsAutoCloseDialog;  } break;
                case UPH_IS_SHOW_ENTRIES_RECENTLY_USED_FIRST :
                    { rOpt.bROIsShowEntriesRecentlyUsedFirst = pROStates[i]; rVal >>= rOpt.bIsShowEntriesRecentlyUsedFirst;  } break;
                case UPH_IS_AUTO_REPLACE_UNIQUE_ENTRIES :
                    { rOpt.bROIsAutoReplaceUniqueEntries = pROStates[i]; rVal >>= rOpt.bIsAutoReplaceUniqueEntries;  } break;

                case UPH_IS_DIRECTION_TO_SIMPLIFIED :
                    { rOpt.bROIsDirectionToSimplified = pROStates[i];
                            if( ! (rVal >>= rOpt.bIsDirectionToSimplified) )
                            {
                                //default is locale dependent:
                                if(  rOpt.nDefaultLanguage_CJK == LANGUAGE_CHINESE_HONGKONG
                                  || rOpt.nDefaultLanguage_CJK == LANGUAGE_CHINESE_MACAU
                                  || rOpt.nDefaultLanguage_CJK == LANGUAGE_CHINESE_TRADITIONAL )
                                {
                                    rOpt.bIsDirectionToSimplified = sal_False;
                                }
                                else
                                {
                                    rOpt.bIsDirectionToSimplified = sal_True;
                                }
                            }
                    } break;
                case UPH_IS_USE_CHARACTER_VARIANTS :
                    { rOpt.bROIsUseCharacterVariants = pROStates[i]; rVal >>= rOpt.bIsUseCharacterVariants;  } break;
                case UPH_IS_TRANSLATE_COMMON_TERMS :
                    { rOpt.bROIsTranslateCommonTerms = pROStates[i]; rVal >>= rOpt.bIsTranslateCommonTerms;  } break;
                case UPH_IS_REVERSE_MAPPING :
                    { rOpt.bROIsReverseMapping = pROStates[i]; rVal >>= rOpt.bIsReverseMapping;  } break;

                case UPH_DATA_FILES_CHANGED_CHECK_VALUE :
                    { rOpt.bRODataFilesChangedCheckValue = pROStates[i]; rVal >>= rOpt.nDataFilesChangedCheckValue;  } break;

                case UPH_IS_GRAMMAR_AUTO:
                    { rOpt.bROIsGrammarAuto = pROStates[i]; rVal >>= rOpt.bIsGrammarAuto; }
                break;
                case UPH_IS_GRAMMAR_INTERACTIVE:
                    { rOpt.bROIsGrammarInteractive = pROStates[i]; rVal >>= rOpt.bIsGrammarInteractive; }
                break;

                default:
                    DBG_ASSERT( 0, "unexpected case" );
            }
        }

        bRes = sal_True;
    }
    DBG_ASSERT( bRes, "LoadOptions failed" );

    return bRes;
}


sal_Bool SvtLinguConfigItem::SaveOptions( const uno::Sequence< OUString > &rProperyNames )
{
    if (!IsModified())
        return sal_True;

    osl::MutexGuard aGuard( GetOwnMutex() );

    sal_Bool bRet = sal_False;
    const uno::Type &rBOOL     = ::getBooleanCppuType();
    const uno::Type &rINT16    = ::getCppuType( (sal_Int16 *) NULL );
    const uno::Type &rINT32    = ::getCppuType( (sal_Int32 *) NULL );

    sal_Int32 nProps = rProperyNames.getLength();
    uno::Sequence< uno::Any > aValues( nProps );
    uno::Any *pValue = aValues.getArray();

    if (nProps  &&  aValues.getLength() == nProps)
    {
        const SvtLinguOptions &rOpt = aOpt;

        OUString aTmp( lcl_LanguageToCfgLocaleStr( rOpt.nDefaultLanguage ) );
        *pValue++ = uno::makeAny( aTmp );                               //   0
        *pValue++ = uno::makeAny( rOpt.aActiveDics );                   //   1
        pValue++->setValue( &rOpt.bIsUseDictionaryList, rBOOL );        //   2
        pValue++->setValue( &rOpt.bIsIgnoreControlCharacters, rBOOL );  //   3
        aTmp = lcl_LanguageToCfgLocaleStr( rOpt.nDefaultLanguage_CJK );
        *pValue++ = uno::makeAny( aTmp );                               //   5
        aTmp = lcl_LanguageToCfgLocaleStr( rOpt.nDefaultLanguage_CTL );
        *pValue++ = uno::makeAny( aTmp );                               //   6

        pValue++->setValue( &rOpt.bIsSpellUpperCase, rBOOL );          //   7
        pValue++->setValue( &rOpt.bIsSpellWithDigits, rBOOL );         //   8
        pValue++->setValue( &rOpt.bIsSpellCapitalization, rBOOL );     //   9
        pValue++->setValue( &rOpt.bIsSpellAuto, rBOOL );               //  10
        pValue++->setValue( &rOpt.bIsSpellSpecial, rBOOL );            //  11
        pValue++->setValue( &rOpt.bIsSpellReverse, rBOOL );            //  14

        pValue++->setValue( &rOpt.nHyphMinLeading, rINT16 );           //  15
        pValue++->setValue( &rOpt.nHyphMinTrailing, rINT16 );          //  16
        pValue++->setValue( &rOpt.nHyphMinWordLength, rINT16 );        //  17
        pValue++->setValue( &rOpt.bIsHyphSpecial, rBOOL );             //  18
        pValue++->setValue( &rOpt.bIsHyphAuto, rBOOL );                //  19

        *pValue++ = uno::makeAny( rOpt.aActiveConvDics );               //   20

        pValue++->setValue( &rOpt.bIsIgnorePostPositionalWord, rBOOL ); //  21
        pValue++->setValue( &rOpt.bIsAutoCloseDialog, rBOOL );          //  22
        pValue++->setValue( &rOpt.bIsShowEntriesRecentlyUsedFirst, rBOOL ); //  23
        pValue++->setValue( &rOpt.bIsAutoReplaceUniqueEntries, rBOOL ); //  24

        pValue++->setValue( &rOpt.bIsDirectionToSimplified, rBOOL ); //  25
        pValue++->setValue( &rOpt.bIsUseCharacterVariants, rBOOL ); //  26
        pValue++->setValue( &rOpt.bIsTranslateCommonTerms, rBOOL ); //  27
        pValue++->setValue( &rOpt.bIsReverseMapping, rBOOL ); //  28

        pValue++->setValue( &rOpt.nDataFilesChangedCheckValue, rINT32 ); //  29
        pValue++->setValue( &rOpt.bIsGrammarAuto, rBOOL ); //  30
        pValue++->setValue( &rOpt.bIsGrammarInteractive, rBOOL ); // 31

        bRet |= PutProperties( rProperyNames, aValues );
    }

    if (bRet)
        ClearModified();

    return bRet;
}

sal_Bool SvtLinguConfigItem::IsReadOnly( const rtl::OUString &rPropertyName ) const
{
    osl::MutexGuard aGuard( GetOwnMutex() );

    sal_Bool bReadOnly = sal_False;
    sal_Int32 nHdl;
    if (GetHdlByName( nHdl, rPropertyName ))
        bReadOnly = IsReadOnly( nHdl );
    return bReadOnly;
}

sal_Bool SvtLinguConfigItem::IsReadOnly( sal_Int32 nPropertyHandle ) const
{
    osl::MutexGuard aGuard( GetOwnMutex() );

    sal_Bool bReadOnly = sal_False;

    const SvtLinguOptions &rOpt = const_cast< SvtLinguConfigItem * >(this)->aOpt;
    switch(nPropertyHandle)
    {
        case UPH_IS_USE_DICTIONARY_LIST         : bReadOnly = rOpt.bROIsUseDictionaryList      ; break;
        case UPH_IS_IGNORE_CONTROL_CHARACTERS   : bReadOnly = rOpt.bROIsIgnoreControlCharacters; break;
        case UPH_IS_HYPH_AUTO                   : bReadOnly = rOpt.bROIsHyphAuto               ; break;
        case UPH_IS_HYPH_SPECIAL                : bReadOnly = rOpt.bROIsHyphSpecial            ; break;
        case UPH_IS_SPELL_AUTO                  : bReadOnly = rOpt.bROIsSpellAuto              ; break;
        case UPH_IS_SPELL_SPECIAL               : bReadOnly = rOpt.bROIsSpellSpecial           ; break;
        case UPH_IS_WRAP_REVERSE                : bReadOnly = rOpt.bROIsSpellReverse           ; break;
        case UPH_DEFAULT_LANGUAGE               : bReadOnly = rOpt.bRODefaultLanguage          ; break;
        case UPH_IS_SPELL_CAPITALIZATION        : bReadOnly = rOpt.bROIsSpellCapitalization    ; break;
        case UPH_IS_SPELL_WITH_DIGITS           : bReadOnly = rOpt.bROIsSpellWithDigits        ; break;
        case UPH_IS_SPELL_UPPER_CASE            : bReadOnly = rOpt.bROIsSpellUpperCase         ; break;
        case UPH_HYPH_MIN_LEADING               : bReadOnly = rOpt.bROHyphMinLeading           ; break;
        case UPH_HYPH_MIN_TRAILING              : bReadOnly = rOpt.bROHyphMinTrailing          ; break;
        case UPH_HYPH_MIN_WORD_LENGTH           : bReadOnly = rOpt.bROHyphMinWordLength        ; break;
        case UPH_ACTIVE_DICTIONARIES            : bReadOnly = rOpt.bROActiveDics               ; break;
        case UPH_ACTIVE_CONVERSION_DICTIONARIES : bReadOnly = rOpt.bROActiveConvDics           ; break;
        case UPH_DEFAULT_LOCALE                 : bReadOnly = rOpt.bRODefaultLanguage          ; break;
        case UPH_DEFAULT_LOCALE_CJK             : bReadOnly = rOpt.bRODefaultLanguage_CJK      ; break;
        case UPH_DEFAULT_LOCALE_CTL             : bReadOnly = rOpt.bRODefaultLanguage_CTL      ; break;
        case UPH_IS_IGNORE_POST_POSITIONAL_WORD :       bReadOnly = rOpt.bROIsIgnorePostPositionalWord; break;
        case UPH_IS_AUTO_CLOSE_DIALOG :                 bReadOnly = rOpt.bROIsAutoCloseDialog; break;
        case UPH_IS_SHOW_ENTRIES_RECENTLY_USED_FIRST :  bReadOnly = rOpt.bROIsShowEntriesRecentlyUsedFirst; break;
        case UPH_IS_AUTO_REPLACE_UNIQUE_ENTRIES :       bReadOnly = rOpt.bROIsAutoReplaceUniqueEntries; break;
        case UPH_IS_DIRECTION_TO_SIMPLIFIED : bReadOnly = rOpt.bROIsDirectionToSimplified; break;
        case UPH_IS_USE_CHARACTER_VARIANTS : bReadOnly = rOpt.bROIsUseCharacterVariants; break;
        case UPH_IS_TRANSLATE_COMMON_TERMS : bReadOnly = rOpt.bROIsTranslateCommonTerms; break;
        case UPH_IS_REVERSE_MAPPING :        bReadOnly = rOpt.bROIsReverseMapping; break;
        case UPH_DATA_FILES_CHANGED_CHECK_VALUE :       bReadOnly = rOpt.bRODataFilesChangedCheckValue; break;
        case UPH_IS_GRAMMAR_AUTO:                       bReadOnly = rOpt.bROIsGrammarAuto; break;
        case UPH_IS_GRAMMAR_INTERACTIVE:                bReadOnly = rOpt.bROIsGrammarInteractive; break;
        default :
            DBG_ASSERT( 0, "unexpected property handle" );
    }
    return bReadOnly;
}

//////////////////////////////////////////////////////////////////////

static SvtLinguConfigItem *pCfgItem = 0;
static sal_Int32           nCfgItemRefCount = 0;

static const rtl::OUString aG_SupportedDictionaryFormats(RTL_CONSTASCII_USTRINGPARAM("SupportedDictionaryFormats"));
static const rtl::OUString aG_Dictionaries(RTL_CONSTASCII_USTRINGPARAM("Dictionaries"));
static const rtl::OUString aG_Locations(RTL_CONSTASCII_USTRINGPARAM("Locations"));
static const rtl::OUString aG_Format(RTL_CONSTASCII_USTRINGPARAM("Format"));
static const rtl::OUString aG_Locales(RTL_CONSTASCII_USTRINGPARAM("Locales"));
static const rtl::OUString aG_DisabledDictionaries(RTL_CONSTASCII_USTRINGPARAM("DisabledDictionaries"));
static const rtl::OUString aG_LastActiveDictionaries(RTL_CONSTASCII_USTRINGPARAM("LastActiveDictionaries"));

SvtLinguConfig::SvtLinguConfig()
{
    // Global access, must be guarded (multithreading)
    osl::MutexGuard aGuard( GetOwnMutex() );
    ++nCfgItemRefCount;
}


SvtLinguConfig::~SvtLinguConfig()
{
    osl::MutexGuard aGuard( GetOwnMutex() );

    if (pCfgItem && pCfgItem->IsModified())
        pCfgItem->Commit();

    if (--nCfgItemRefCount <= 0)
    {
        if (pCfgItem)
            delete pCfgItem;
        pCfgItem = 0;
    }
}


SvtLinguConfigItem & SvtLinguConfig::GetConfigItem()
{
    // Global access, must be guarded (multithreading)
    osl::MutexGuard aGuard( GetOwnMutex() );
    if (!pCfgItem)
    {
        pCfgItem = new SvtLinguConfigItem;
        ItemHolder1::holdConfigItem(E_LINGUCFG);
    }
    return *pCfgItem;
}


uno::Sequence< OUString > SvtLinguConfig::GetNodeNames( const OUString &rNode )
{
    return GetConfigItem().GetNodeNames( rNode );
}


uno::Sequence< uno::Any > SvtLinguConfig::GetProperties( const uno::Sequence< OUString > &rNames )
{
    return GetConfigItem().GetProperties(rNames);
}


sal_Bool SvtLinguConfig::ReplaceSetProperties(
        const OUString &rNode, uno::Sequence< beans::PropertyValue > rValues )
{
    return GetConfigItem().ReplaceSetProperties( rNode, rValues );
}


uno::Any SvtLinguConfig::GetProperty( const OUString &rPropertyName ) const
{
    return GetConfigItem().GetProperty( rPropertyName );
}


uno::Any SvtLinguConfig::GetProperty( sal_Int32 nPropertyHandle ) const
{
    return GetConfigItem().GetProperty( nPropertyHandle );
}


sal_Bool SvtLinguConfig::SetProperty( const OUString &rPropertyName, const uno::Any &rValue )
{
    return GetConfigItem().SetProperty( rPropertyName, rValue );
}


sal_Bool SvtLinguConfig::SetProperty( sal_Int32 nPropertyHandle, const uno::Any &rValue )
{
    return GetConfigItem().SetProperty( nPropertyHandle, rValue );
}


sal_Bool SvtLinguConfig::GetOptions( SvtLinguOptions &rOptions ) const
{
    return GetConfigItem().GetOptions( rOptions );
}


sal_Bool SvtLinguConfig::SetOptions( const SvtLinguOptions &rOptions )
{
    return GetConfigItem().SetOptions( rOptions );
}


sal_Bool SvtLinguConfig::IsReadOnly( const rtl::OUString &rPropertyName ) const
{
    return GetConfigItem().IsReadOnly( rPropertyName );
}

sal_Bool SvtLinguConfig::IsReadOnly( sal_Int32 nPropertyHandle ) const
{
    return GetConfigItem().IsReadOnly( nPropertyHandle );
}

sal_Bool SvtLinguConfig::GetElementNamesFor(
     const rtl::OUString &rNodeName,
     uno::Sequence< rtl::OUString > &rElementNames ) const
{
    bool bSuccess = false;
    try
    {
        uno::Reference< container::XNameAccess > xNA( GetMainUpdateAccess(), uno::UNO_QUERY_THROW );
        xNA.set( xNA->getByName(rtl::OUString(RTL_CONSTASCII_USTRINGPARAM("ServiceManager"))), uno::UNO_QUERY_THROW );
        xNA.set( xNA->getByName( rNodeName ), uno::UNO_QUERY_THROW );
        rElementNames = xNA->getElementNames();
        bSuccess = true;
    }
    catch (uno::Exception &)
    {
    }
    return bSuccess;
}

static uno::Reference< container::XNameAccess > GetOrCreateSetEntry_Impl(
    const uno::Reference< container::XNameAccess > &rxSetNameAccess,
    const rtl::OUString &rEntryName )
{
    uno::Reference< container::XNameAccess > xResult;
    try
    {
        if (!rxSetNameAccess->hasByName( rEntryName ))
        {
            uno::Reference< lang::XSingleServiceFactory > xFactory( rxSetNameAccess, uno::UNO_QUERY_THROW);
            uno::Reference< uno::XInterface > xNewEntry( xFactory->createInstance() );
            uno::Reference< container::XNameContainer > xNC( rxSetNameAccess, uno::UNO_QUERY_THROW );
            xNC->insertByName( rEntryName, makeAny( xNewEntry ) );
        }
        xResult.set( rxSetNameAccess->getByName( rEntryName ), uno::UNO_QUERY_THROW );
    }
    catch (uno::Exception &)
    {
    }
    return xResult;
}

sal_Bool SvtLinguConfig::GetSupportedDictionaryFormatsFor(
    const rtl::OUString &rSetName,
    const rtl::OUString &rSetEntry,
    uno::Sequence< rtl::OUString > &rFormatList ) const
{
    if (rSetName.getLength() == 0 || rSetEntry.getLength() == 0)
        return sal_False;
    bool bSuccess = false;
    try
    {
        uno::Reference< container::XNameAccess > xNA( GetMainUpdateAccess(), uno::UNO_QUERY_THROW );
        xNA.set( xNA->getByName(rtl::OUString(RTL_CONSTASCII_USTRINGPARAM("ServiceManager"))), uno::UNO_QUERY_THROW );
        xNA.set( xNA->getByName( rSetName ), uno::UNO_QUERY_THROW );
        xNA.set( xNA->getByName( rSetEntry ), uno::UNO_QUERY_THROW );
        if (xNA->getByName( aG_SupportedDictionaryFormats ) >>= rFormatList)
            bSuccess = true;
        DBG_ASSERT( rFormatList.getLength(), "supported dictionary format list is empty" );
    }
    catch (uno::Exception &)
    {
    }
    return bSuccess;
}

void SvtLinguConfig::SetOrCreateSupportedDictionaryFormatsFor(
    const rtl::OUString &rSetName,
    const rtl::OUString &rSetEntry,
    const uno::Sequence< rtl::OUString > &rFormatList  ) const
{
    if (rSetName.getLength() == 0 || rSetEntry.getLength() == 0)
        return;
    try
    {
        DBG_ASSERT( rFormatList.getLength(), "applying empty format list. Really??" );

        uno::Reference< util::XChangesBatch > xUpdateAccess( GetMainUpdateAccess() );
        uno::Reference< container::XNameAccess > xNA( xUpdateAccess, uno::UNO_QUERY_THROW );
        xNA.set( xNA->getByName(rtl::OUString(RTL_CONSTASCII_USTRINGPARAM("ServiceManager"))), uno::UNO_QUERY_THROW );
        xNA.set( xNA->getByName( rSetName ), uno::UNO_QUERY_THROW );
        xNA = GetOrCreateSetEntry_Impl( xNA, rSetEntry );

        uno::Reference< container::XNameReplace > xNR( xNA, uno::UNO_QUERY_THROW );
        xNR->replaceByName( aG_SupportedDictionaryFormats, uno::makeAny( rFormatList ) );

        xUpdateAccess->commitChanges();
    }
    catch (uno::Exception &)
    {
    }
}


static uno::WeakReference< util::XMacroExpander > aG_xMacroExpander;

static uno::Reference< util::XMacroExpander > lcl_GetMacroExpander()
{
    uno::Reference< util::XMacroExpander > xMacroExpander( aG_xMacroExpander );
    if ( !xMacroExpander.is() )
    {
        if ( !xMacroExpander.is() )
        {
            uno::Reference< uno::XComponentContext > xContext;
            uno::Reference< beans::XPropertySet > xProps( ::comphelper::getProcessServiceFactory(), uno::UNO_QUERY );
            xProps->getPropertyValue( rtl::OUString(RTL_CONSTASCII_USTRINGPARAM("DefaultContext"))) >>= xContext;
            if ( xContext.is() )
            {
                aG_xMacroExpander =  uno::Reference< com::sun::star::util::XMacroExpander >( xContext->getValueByName(
                                        OUString(RTL_CONSTASCII_USTRINGPARAM("/singletons/com.sun.star.util.theMacroExpander"))),
                                        uno::UNO_QUERY );
                xMacroExpander = aG_xMacroExpander;
            }
        }
    }

    return xMacroExpander;
}


static bool lcl_GetFileUrlFromOrigin(
    OUString /*out*/ &rFileUrl,
    const OUString &rOrigin,
    uno::Reference< util::XMacroExpander > &rxMacroExpander )
{
    bool bSuccess = false;
    if (rOrigin.getLength() > 0 && rxMacroExpander.is())
    {
        rtl::OUString aURL( rOrigin );
        if (( aURL.compareToAscii( RTL_CONSTASCII_STRINGPARAM( EXPAND_PROTOCOL )) == 0 ) &&
            rxMacroExpander.is() )
        {
            // cut protocol
            OUString aMacro( aURL.copy( sizeof ( EXPAND_PROTOCOL ) -1 ) );
            // decode uric class chars
            aMacro = Uri::decode( aMacro, rtl_UriDecodeWithCharset, RTL_TEXTENCODING_UTF8 );
            // expand macro string
            aURL = rxMacroExpander->expandMacros( aMacro );

            bool bIsFileUrl = aURL.compareToAscii( RTL_CONSTASCII_STRINGPARAM( FILE_PROTOCOL )) == 0;
            if (bIsFileUrl)
            {
                rFileUrl = aURL;
                bSuccess = true;
            }
            else
            {
                DBG_ASSERT( bIsFileUrl, "not a file URL");
            }
        }
        else
        {
            DBG_ASSERT( 0, "failed to get file URL" );
        }
    }
    return bSuccess;
}


sal_Bool SvtLinguConfig::GetDictionaryEntry(
    const rtl::OUString &rNodeName,
    SvtLinguConfigDictionaryEntry &rDicEntry ) const
{
    if (rNodeName.getLength() == 0)
        return sal_False;
    bool bSuccess = false;
    try
    {
        uno::Reference< container::XNameAccess > xNA( GetMainUpdateAccess(), uno::UNO_QUERY_THROW );
        xNA.set( xNA->getByName(rtl::OUString(RTL_CONSTASCII_USTRINGPARAM("ServiceManager"))), uno::UNO_QUERY_THROW );
        xNA.set( xNA->getByName( aG_Dictionaries ), uno::UNO_QUERY_THROW );
        xNA.set( xNA->getByName( rNodeName ), uno::UNO_QUERY_THROW );

        // read group data...
        uno::Sequence< rtl::OUString >  aLocations;
        rtl::OUString                   aFormatName;
        uno::Sequence< rtl::OUString >  aLocaleNames;
        bSuccess =  (xNA->getByName( aG_Locations ) >>= aLocations)  &&
                    (xNA->getByName( aG_Format )    >>= aFormatName) &&
                    (xNA->getByName( aG_Locales )   >>= aLocaleNames);
        DBG_ASSERT( aLocations.getLength(), "Dictionary locations not set" );
        DBG_ASSERT( aFormatName.getLength(), "Dictionary format name not set" );
        DBG_ASSERT( aLocaleNames.getLength(), "No locales set for the dictionary" );

        // if sucessful continue
        if (bSuccess)
        {
            // get file URL's for the locations
            uno::Reference< util::XMacroExpander > xMacroExpander( lcl_GetMacroExpander() );
            for (sal_Int32 i = 0;  i < aLocations.getLength();  ++i)
            {
                rtl::OUString &rLocation = aLocations[i];
                if (!lcl_GetFileUrlFromOrigin( rLocation, rLocation, xMacroExpander ))
                    bSuccess = false;
            }

            // if everything was fine return the result
            if (bSuccess)
            {
                rDicEntry.aLocations    = aLocations;
                rDicEntry.aFormatName   = aFormatName;
                rDicEntry.aLocaleNames  = aLocaleNames;
            }
        }
    }
    catch (uno::Exception &)
    {
    }
    return bSuccess;
}

void SvtLinguConfig::SetOrCreateDictionaryEntry(
    const rtl::OUString &rNodeName,
    const SvtLinguConfigDictionaryEntry &rDicEntry ) const
{
    if (rNodeName.getLength() == 0)
        return;
    try
    {
        uno::Reference< util::XChangesBatch > xUpdateAccess( GetMainUpdateAccess() );
        uno::Reference< container::XNameAccess > xNA( xUpdateAccess, uno::UNO_QUERY_THROW );
        xNA.set( xNA->getByName(rtl::OUString(RTL_CONSTASCII_USTRINGPARAM("ServiceManager"))), uno::UNO_QUERY_THROW );
        xNA.set( xNA->getByName( aG_Dictionaries ), uno::UNO_QUERY_THROW );
        xNA = GetOrCreateSetEntry_Impl( xNA, rNodeName );

        DBG_ASSERT( rDicEntry.aLocations.getLength(), "Applying empty dictionary locations. Really correct??" );
        DBG_ASSERT( rDicEntry.aFormatName.getLength(), "Applying empty dictionary format name. Really correct??" );
        DBG_ASSERT( rDicEntry.aLocaleNames.getLength(), "Applying empty list of locales for the dictionary. Really correct??" );

        uno::Reference< container::XNameReplace > xNR( xNA, uno::UNO_QUERY_THROW );
        xNR->replaceByName( aG_Locations, uno::makeAny( rDicEntry.aLocations ) );
        xNR->replaceByName( aG_Format,    uno::makeAny( rDicEntry.aFormatName ) );
        xNR->replaceByName( aG_Locales,   uno::makeAny( rDicEntry.aLocaleNames ) );

        xUpdateAccess->commitChanges();
    }
    catch (uno::Exception &)
    {
    }
}

uno::Sequence< rtl::OUString > SvtLinguConfig::GetDisabledDictionaries() const
{
    uno::Sequence< rtl::OUString > aResult;
    try
    {
        uno::Reference< container::XNameAccess > xNA( GetMainUpdateAccess(), uno::UNO_QUERY_THROW );
        xNA.set( xNA->getByName(rtl::OUString(RTL_CONSTASCII_USTRINGPARAM("ServiceManager"))), uno::UNO_QUERY_THROW );
        xNA->getByName( aG_DisabledDictionaries ) >>= aResult;
    }
    catch (uno::Exception &)
    {
    }
    return aResult;
}

void SvtLinguConfig::SetDisabledDictionaries(
    const uno::Sequence< rtl::OUString > &rDictionaries ) const
{
    try
    {
        uno::Reference< util::XChangesBatch > xUpdateAccess( GetMainUpdateAccess() );
        uno::Reference< container::XNameAccess > xNA( xUpdateAccess, uno::UNO_QUERY_THROW );
        xNA.set( xNA->getByName(rtl::OUString(RTL_CONSTASCII_USTRINGPARAM("ServiceManager"))), uno::UNO_QUERY_THROW );
        if (xNA->hasByName( aG_DisabledDictionaries ))
        {
            uno::Reference< container::XNameReplace > xNR( xNA, uno::UNO_QUERY_THROW );
            xNR->replaceByName( aG_DisabledDictionaries, makeAny( rDictionaries ) );
        }
        else
        {
            uno::Reference< container::XNameContainer > xNC( xNA, uno::UNO_QUERY_THROW );
            xNC->insertByName( aG_DisabledDictionaries, makeAny( rDictionaries ) );
        }

        xUpdateAccess->commitChanges();
    }
    catch (uno::Exception &)
    {
    }
}

std::vector< SvtLinguConfigDictionaryEntry > SvtLinguConfig::GetActiveDictionariesByFormat(
    const rtl::OUString &rFormatName )
{
    std::vector< SvtLinguConfigDictionaryEntry > aRes;
    if (rFormatName.getLength() == 0)
        return aRes;

    try
    {
        uno::Sequence< rtl::OUString > aElementNames;
        GetElementNamesFor( aG_Dictionaries, aElementNames );
        sal_Int32 nLen = aElementNames.getLength();
        const rtl::OUString *pElementNames = aElementNames.getConstArray();

        SvtLinguConfigDictionaryEntry aDicEntry;
        for (sal_Int32 i = 0;  i < nLen;  ++i)
        {
            // does dictionary match the format we are looking for?
            if (GetDictionaryEntry( pElementNames[i], aDicEntry ) &&
                aDicEntry.aFormatName == rFormatName)
            {
                // check if it is active or not
                bool bDicIsActive = true;
                const uno::Sequence< rtl::OUString > aDisabledDics( GetDisabledDictionaries() );
                for (sal_Int32 k = 0;  bDicIsActive && k < aDisabledDics.getLength();  ++k)
                {
                    if (aDisabledDics[k] == pElementNames[i])
                        bDicIsActive = false;
                }

                if (bDicIsActive)
                {
                    DBG_ASSERT( aDicEntry.aFormatName.getLength(),
                            "FormatName not set" );
                    DBG_ASSERT( aDicEntry.aLocations.getLength(),
                            "Locations not set" );
                    DBG_ASSERT( aDicEntry.aLocaleNames.getLength(),
                            "Locales not set" );
                    aRes.push_back( aDicEntry );
                }
            }
        }
    }
    catch (uno::Exception &)
    {
    }

    return aRes;
}


uno::Reference< util::XChangesBatch > SvtLinguConfig::GetMainUpdateAccess() const
{
    if (!m_xMainUpdateAccess.is())
    {
        try
        {
            // get configuration provider
            uno::Reference< lang::XMultiServiceFactory > xConfigurationProvider;
            uno::Reference< lang::XMultiServiceFactory > xMgr = comphelper::getProcessServiceFactory();
            if (xMgr.is())
            {
                xConfigurationProvider = uno::Reference< lang::XMultiServiceFactory > (
                        xMgr->createInstance(OUString(RTL_CONSTASCII_USTRINGPARAM(
                            "com.sun.star.configuration.ConfigurationProvider"))),
                        uno::UNO_QUERY_THROW ) ;
            }

            // get configuration update access
            beans::PropertyValue aValue;
            aValue.Name  = rtl::OUString(RTL_CONSTASCII_USTRINGPARAM("nodepath"));
            aValue.Value = uno::makeAny(rtl::OUString(RTL_CONSTASCII_USTRINGPARAM("org.openoffice.Office.Linguistic")));
            uno::Sequence< uno::Any > aProps(1);
            aProps[0] <<= aValue;
            m_xMainUpdateAccess = uno::Reference< util::XChangesBatch >(
                    xConfigurationProvider->createInstanceWithArguments(
                        rtl::OUString(RTL_CONSTASCII_USTRINGPARAM("com.sun.star.configuration.ConfigurationUpdateAccess")), aProps),
                        uno::UNO_QUERY_THROW );
        }
        catch (uno::Exception &)
        {
        }
    }

    return m_xMainUpdateAccess;
}


rtl::OUString SvtLinguConfig::GetVendorImageUrl_Impl(
    const rtl::OUString &rServiceImplName,
    const rtl::OUString &rImageName ) const
{
    rtl::OUString aRes;
    try
    {
        uno::Reference< container::XNameAccess > xImagesNA( GetMainUpdateAccess(), uno::UNO_QUERY_THROW );
        xImagesNA.set( xImagesNA->getByName(rtl::OUString(RTL_CONSTASCII_USTRINGPARAM("Images"))), uno::UNO_QUERY_THROW );

        uno::Reference< container::XNameAccess > xNA( xImagesNA->getByName(rtl::OUString(RTL_CONSTASCII_USTRINGPARAM("ServiceNameEntries"))), uno::UNO_QUERY_THROW );
        xNA.set( xNA->getByName( rServiceImplName ), uno::UNO_QUERY_THROW );
        uno::Any aAny(xNA->getByName(rtl::OUString(RTL_CONSTASCII_USTRINGPARAM("VendorImagesNode"))));
        rtl::OUString aVendorImagesNode;
        if (aAny >>= aVendorImagesNode)
        {
            xNA = xImagesNA;
            xNA.set( xNA->getByName(rtl::OUString(RTL_CONSTASCII_USTRINGPARAM("VendorImages"))), uno::UNO_QUERY_THROW );
            xNA.set( xNA->getByName( aVendorImagesNode ), uno::UNO_QUERY_THROW );
            aAny = xNA->getByName( rImageName );
            rtl::OUString aTmp;
            if (aAny >>= aTmp)
            {
                uno::Reference< util::XMacroExpander > xMacroExpander( lcl_GetMacroExpander() );
                if (lcl_GetFileUrlFromOrigin( aTmp, aTmp, xMacroExpander ))
                    aRes = aTmp;
            }
        }
    }
    catch (uno::Exception &)
    {
        DBG_ASSERT( 0, "exception caught. GetVendorImageUrl_Impl failed" );
    }
    return aRes;
}


rtl::OUString SvtLinguConfig::GetSpellAndGrammarDialogImage(
    const rtl::OUString &rServiceImplName
) const
{
    rtl::OUString   aRes;
    if (rServiceImplName.getLength() > 0)
    {
        rtl::OUString aImageName( A2OU( "SpellAndGrammarDialogImage" ));
        rtl::OUString aPath( GetVendorImageUrl_Impl( rServiceImplName, aImageName ) );
        aRes = aPath;
    }
    return aRes;
}


rtl::OUString SvtLinguConfig::GetSpellAndGrammarContextSuggestionImage(
    const rtl::OUString &rServiceImplName
) const
{
    rtl::OUString   aRes;
    if (rServiceImplName.getLength() > 0)
    {
        rtl::OUString aImageName( A2OU( "SpellAndGrammarContextMenuSuggestionImage" ));
        rtl::OUString aPath( GetVendorImageUrl_Impl( rServiceImplName, aImageName ) );
        aRes = aPath;
    }
    return aRes;
}


rtl::OUString SvtLinguConfig::GetSpellAndGrammarContextDictionaryImage(
    const rtl::OUString &rServiceImplName
) const
{
    rtl::OUString   aRes;
    if (rServiceImplName.getLength() > 0)
    {
        rtl::OUString aImageName( A2OU( "SpellAndGrammarContextMenuDictionaryImage" ));
        rtl::OUString aPath( GetVendorImageUrl_Impl( rServiceImplName, aImageName ) );
        aRes = aPath;
    }
    return aRes;
}


::rtl::OUString SvtLinguConfig::GetThesaurusDialogImage(
    const ::rtl::OUString &rServiceImplName
) const
{
    rtl::OUString   aRes;
    if (rServiceImplName.getLength() > 0)
    {
        rtl::OUString aImageName( A2OU( "ThesaurusDialogImage" ));
        rtl::OUString aPath( GetVendorImageUrl_Impl( rServiceImplName, aImageName ) );
        aRes = aPath;
    }
    return aRes;
}


::rtl::OUString SvtLinguConfig::GetSynonymsContextImage(
    const ::rtl::OUString &rServiceImplName
) const
{
    rtl::OUString   aRes;
    if (rServiceImplName.getLength() > 0)
    {
        rtl::OUString aImageName( A2OU( "SynonymsContextMenuImage" ));
        rtl::OUString aPath( GetVendorImageUrl_Impl( rServiceImplName, aImageName ) );
        aRes = aPath;
    }
    return aRes;
}


bool SvtLinguConfig::HasVendorImages( const char *pImageName ) const
{
    bool bRes = false;
    if (pImageName)
    {
        try
        {
            uno::Reference< container::XNameAccess > xNA( GetMainUpdateAccess(), uno::UNO_QUERY_THROW );
            xNA.set( xNA->getByName( rtl::OUString(RTL_CONSTASCII_USTRINGPARAM("Images")) ), uno::UNO_QUERY_THROW );
            xNA.set( xNA->getByName( rtl::OUString(RTL_CONSTASCII_USTRINGPARAM("VendorImages")) ), uno::UNO_QUERY_THROW );

            uno::Sequence< rtl::OUString > aElementNames( xNA->getElementNames() );
            sal_Int32 nVendors = aElementNames.getLength();
            const rtl::OUString *pVendor = aElementNames.getConstArray();
            for (sal_Int32 i = 0;  i < nVendors;  ++i)
            {
                uno::Reference< container::XNameAccess > xNA2( xNA->getByName( pVendor[i] ), uno::UNO_QUERY_THROW  );
                uno::Sequence< rtl::OUString > aPropNames( xNA2->getElementNames() );
                sal_Int32 nProps = aPropNames.getLength();
                const rtl::OUString *pPropNames = aPropNames.getConstArray();
                for (sal_Int32 k = 0;  k < nProps;  ++k)
                {
                    // for a quicker check we ignore the HC image names here
                    const OUString &rName = pPropNames[k];
                    if (rName.equalsAscii( pImageName ))
                    {
                        bRes = true;
                        break;
                    }
                }
            }
        }
        catch (uno::Exception &)
        {
            DBG_ASSERT( 0, "exception caught. HasVendorImages failed" );
        }
    }
    return bRes;
}


bool SvtLinguConfig::HasGrammarChecker() const
{
    bool bRes = false;

    try
    {
        uno::Reference< container::XNameAccess > xNA( GetMainUpdateAccess(), uno::UNO_QUERY_THROW );
        xNA.set( xNA->getByName( rtl::OUString(RTL_CONSTASCII_USTRINGPARAM("ServiceManager")) ), uno::UNO_QUERY_THROW );
        xNA.set( xNA->getByName( rtl::OUString(RTL_CONSTASCII_USTRINGPARAM("GrammarCheckerList")) ), uno::UNO_QUERY_THROW );

        uno::Sequence< rtl::OUString > aElementNames( xNA->getElementNames() );
        bRes = aElementNames.getLength() > 0;
    }
    catch (uno::Exception &)
    {
    }

    return bRes;
}

//////////////////////////////////////////////////////////////////////

/* vim:set shiftwidth=4 softtabstop=4 expandtab: */<|MERGE_RESOLUTION|>--- conflicted
+++ resolved
@@ -296,11 +296,7 @@
 
     if (!bInitialized)
     {
-<<<<<<< HEAD
-        INT32 nMax = SAL_N_ELEMENTS(aNamesToHdl);
-=======
-        sal_Int32 nMax = sizeof(aNamesToHdl) / sizeof(aNamesToHdl[0]);
->>>>>>> e2a3d487
+        sal_Int32 nMax = SAL_N_ELEMENTS(aNamesToHdl);
 
         aNames.realloc( nMax );
         OUString *pNames = aNames.getArray();
