/* -*- Mode: C++; tab-width: 4; indent-tabs-mode: nil; c-basic-offset: 4 -*- */
/*************************************************************************
 *
 * DO NOT ALTER OR REMOVE COPYRIGHT NOTICES OR THIS FILE HEADER.
 *
 * Copyright 2000, 2010 Oracle and/or its affiliates.
 *
 * OpenOffice.org - a multi-platform office productivity suite
 *
 * This file is part of OpenOffice.org.
 *
 * OpenOffice.org is free software: you can redistribute it and/or modify
 * it under the terms of the GNU Lesser General Public License version 3
 * only, as published by the Free Software Foundation.
 *
 * OpenOffice.org is distributed in the hope that it will be useful,
 * but WITHOUT ANY WARRANTY; without even the implied warranty of
 * MERCHANTABILITY or FITNESS FOR A PARTICULAR PURPOSE.  See the
 * GNU Lesser General Public License version 3 for more details
 * (a copy is included in the LICENSE file that accompanied this code).
 *
 * You should have received a copy of the GNU Lesser General Public License
 * version 3 along with OpenOffice.org.  If not, see
 * <http://www.openoffice.org/license.html>
 * for a copy of the LGPLv3 License.
 *
 ************************************************************************/

// MARKER(update_precomp.py): autogen include statement, do not remove
#include "precompiled_unotools.hxx"

#include <unotools/misccfg.hxx>
#include "rtl/instance.hxx"
#include <unotools/configmgr.hxx>
#include <unotools/configitem.hxx>
#include <tools/debug.hxx>
#include <com/sun/star/uno/Any.hxx>
#include <com/sun/star/uno/Sequence.hxx>
#include <osl/mutex.hxx>
#include <osl/mutex.hxx>
#include <rtl/logfile.hxx>
#include "itemholder1.hxx"

#define DEFAULT_TAB 2000

#define DEF_INCH    2540L
#define DEF_RELTWIP 1440L

using namespace com::sun::star::uno;

using ::rtl::OUString;

namespace utl
{

static SfxMiscCfg* pOptions = NULL;
static sal_Int32 nRefCount = 0;

class SfxMiscCfg : public utl::ConfigItem
{
    sal_Bool            bPaperSize;     // printer warnings
    sal_Bool            bPaperOrientation;
    sal_Bool            bNotFound;
    sal_Int32       nYear2000;      // two digit year representation

    const com::sun::star::uno::Sequence<rtl::OUString>& GetPropertyNames();
    void                    Load();

public:
    SfxMiscCfg( );
    ~SfxMiscCfg( );

    virtual void            Notify( const com::sun::star::uno::Sequence<rtl::OUString>& aPropertyNames);
    virtual void            Commit();

    sal_Bool        IsNotFoundWarning()     const {return bNotFound;}
    void        SetNotFoundWarning( sal_Bool bSet);

    sal_Bool        IsPaperSizeWarning()    const {return bPaperSize;}
    void        SetPaperSizeWarning(sal_Bool bSet);

    sal_Bool        IsPaperOrientationWarning()     const {return bPaperOrientation;}
    void        SetPaperOrientationWarning( sal_Bool bSet);

                // 0 ... 99
    sal_Int32   GetYear2000()           const { return nYear2000; }
    void        SetYear2000( sal_Int32 nSet );

};

SfxMiscCfg::SfxMiscCfg() :
<<<<<<< HEAD
    ConfigItem(OUString(RTL_CONSTASCII_USTRINGPARAM("Office.Common")) ),
    bPaperSize(FALSE),
    bPaperOrientation (FALSE),
    bNotFound (FALSE),
=======
    ConfigItem(C2U("Office.Common") ),
    bPaperSize(sal_False),
    bPaperOrientation (sal_False),
    bNotFound (sal_False),
>>>>>>> e2a3d487
    nYear2000( 1930 )
{
    RTL_LOGFILE_CONTEXT(aLog, "svl SfxMiscCfg::SfxMiscCfg()");

    Load();
}

SfxMiscCfg::~SfxMiscCfg()
{
}

void SfxMiscCfg::SetNotFoundWarning( sal_Bool bSet)
{
    if(bNotFound != bSet)
        SetModified();
    bNotFound = bSet;
}

<<<<<<< HEAD
void SfxMiscCfg::SetPaperSizeWarning( BOOL bSet)
=======
/*--------------------------------------------------------------------
     Beschreibung:
 --------------------------------------------------------------------*/

void SfxMiscCfg::SetPaperSizeWarning( sal_Bool bSet)
>>>>>>> e2a3d487
{
    if(bPaperSize != bSet)
        SetModified();
    bPaperSize = bSet;
}

<<<<<<< HEAD
void SfxMiscCfg::SetPaperOrientationWarning( BOOL bSet)
=======
/*--------------------------------------------------------------------
     Beschreibung:
 --------------------------------------------------------------------*/
void SfxMiscCfg::SetPaperOrientationWarning( sal_Bool bSet)
>>>>>>> e2a3d487
{
    if(bPaperOrientation != bSet)
        SetModified();
    bPaperOrientation = bSet;
}

void SfxMiscCfg::SetYear2000( sal_Int32 nSet )
{
    if(nYear2000 != nSet)
        SetModified();
    nYear2000 = nSet;
}

const Sequence<OUString>& SfxMiscCfg::GetPropertyNames()
{
    static Sequence<OUString> aNames;
    if(!aNames.getLength())
    {
        static const char* aPropNames[] =
        {
               "Print/Warning/PaperSize",               //  0
               "Print/Warning/PaperOrientation",        //  1
               "Print/Warning/NotFound",                //  2
            "DateFormat/TwoDigitYear",              //  3
        };
        const int nCount = 4;
        aNames.realloc(nCount);
        OUString* pNames = aNames.getArray();
        for(int i = 0; i < nCount; i++)
            pNames[i] = OUString::createFromAscii(aPropNames[i]);
    }
    return aNames;
}

void SfxMiscCfg::Load()
{
    const Sequence<OUString>& aNames = GetPropertyNames();
    Sequence<Any> aValues = GetProperties(aNames);
    EnableNotification(aNames);
    const Any* pValues = aValues.getConstArray();
    DBG_ASSERT(aValues.getLength() == aNames.getLength(), "GetProperties failed");
    if(aValues.getLength() == aNames.getLength())
    {
        for(int nProp = 0; nProp < aNames.getLength(); nProp++)
        {
            if(pValues[nProp].hasValue())
            {
                switch(nProp)
                {
                    case  0: bPaperSize        = *(sal_Bool*)pValues[nProp].getValue(); break;      //"Print/Warning/PaperSize",
                    case  1: bPaperOrientation = *(sal_Bool*)pValues[nProp].getValue();  break;     //"Print/Warning/PaperOrientation",
                    case  2: bNotFound         = *(sal_Bool*)pValues[nProp].getValue()  ;  break;   //"Print/Warning/NotFound",
                    case  3: pValues[nProp] >>= nYear2000;break;                                    //"DateFormat/TwoDigitYear",
                }
            }
        }
    }
}

void SfxMiscCfg::Notify( const com::sun::star::uno::Sequence<rtl::OUString>& )
{
    Load();
}

void SfxMiscCfg::Commit()
{
    const Sequence<OUString>& aNames = GetPropertyNames();
    Sequence<Any> aValues(aNames.getLength());
    Any* pValues = aValues.getArray();

    const Type& rType = ::getBooleanCppuType();
    for(int nProp = 0; nProp < aNames.getLength(); nProp++)
    {
        switch(nProp)
        {
            case  0: pValues[nProp].setValue(&bPaperSize, rType);break;  //"Print/Warning/PaperSize",
            case  1: pValues[nProp].setValue(&bPaperOrientation, rType);break;     //"Print/Warning/PaperOrientation",
            case  2: pValues[nProp].setValue(&bNotFound, rType);break;   //"Print/Warning/NotFound",
            case  3: pValues[nProp] <<= nYear2000;break;                 //"DateFormat/TwoDigitYear",
        }
    }
    PutProperties(aNames, aValues);
}
// -----------------------------------------------------------------------
namespace
{
    class LocalSingleton : public rtl::Static< osl::Mutex, LocalSingleton >
    {
    };
}

MiscCfg::MiscCfg( )
{
    // Global access, must be guarded (multithreading)
    ::osl::MutexGuard aGuard( LocalSingleton::get() );
    if ( !pOptions )
    {
        RTL_LOGFILE_CONTEXT(aLog, "unotools ( ??? ) SfxMiscCfg::ctor()");
        pOptions = new SfxMiscCfg;

        ItemHolder1::holdConfigItem(E_MISCCFG);
    }

    ++nRefCount;
    pImpl = pOptions;
    pImpl->AddListener(this);
}

MiscCfg::~MiscCfg( )
{
    // Global access, must be guarded (multithreading)
    ::osl::MutexGuard aGuard( LocalSingleton::get() );
    pImpl->RemoveListener(this);
    if ( !--nRefCount )
    {
        if ( pOptions->IsModified() )
            pOptions->Commit();
        DELETEZ( pOptions );
    }
}

sal_Bool MiscCfg::IsNotFoundWarning()   const
{
    return pImpl->IsNotFoundWarning();
}

void MiscCfg::SetNotFoundWarning(   sal_Bool bSet)
{
    pImpl->SetNotFoundWarning( bSet );
}

sal_Bool MiscCfg::IsPaperSizeWarning()  const
{
    return pImpl->IsPaperSizeWarning();
}

void MiscCfg::SetPaperSizeWarning(sal_Bool bSet)
{
    pImpl->SetPaperSizeWarning( bSet );
}

sal_Bool MiscCfg::IsPaperOrientationWarning()   const
{
    return pImpl->IsPaperOrientationWarning();
}

void MiscCfg::SetPaperOrientationWarning(   sal_Bool bSet)
{
    pImpl->SetPaperOrientationWarning( bSet );
}

sal_Int32 MiscCfg::GetYear2000() const
{
    return pImpl->GetYear2000();
}

void MiscCfg::SetYear2000( sal_Int32 nSet )
{
    pImpl->SetYear2000( nSet );
}

}

/* vim:set shiftwidth=4 softtabstop=4 expandtab: */<|MERGE_RESOLUTION|>--- conflicted
+++ resolved
@@ -89,17 +89,10 @@
 };
 
 SfxMiscCfg::SfxMiscCfg() :
-<<<<<<< HEAD
     ConfigItem(OUString(RTL_CONSTASCII_USTRINGPARAM("Office.Common")) ),
-    bPaperSize(FALSE),
-    bPaperOrientation (FALSE),
-    bNotFound (FALSE),
-=======
-    ConfigItem(C2U("Office.Common") ),
     bPaperSize(sal_False),
     bPaperOrientation (sal_False),
     bNotFound (sal_False),
->>>>>>> e2a3d487
     nYear2000( 1930 )
 {
     RTL_LOGFILE_CONTEXT(aLog, "svl SfxMiscCfg::SfxMiscCfg()");
@@ -118,29 +111,14 @@
     bNotFound = bSet;
 }
 
-<<<<<<< HEAD
-void SfxMiscCfg::SetPaperSizeWarning( BOOL bSet)
-=======
-/*--------------------------------------------------------------------
-     Beschreibung:
- --------------------------------------------------------------------*/
-
 void SfxMiscCfg::SetPaperSizeWarning( sal_Bool bSet)
->>>>>>> e2a3d487
 {
     if(bPaperSize != bSet)
         SetModified();
     bPaperSize = bSet;
 }
 
-<<<<<<< HEAD
-void SfxMiscCfg::SetPaperOrientationWarning( BOOL bSet)
-=======
-/*--------------------------------------------------------------------
-     Beschreibung:
- --------------------------------------------------------------------*/
 void SfxMiscCfg::SetPaperOrientationWarning( sal_Bool bSet)
->>>>>>> e2a3d487
 {
     if(bPaperOrientation != bSet)
         SetModified();
