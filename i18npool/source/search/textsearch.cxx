--- conflicted
+++ resolved
@@ -988,28 +988,6 @@
     *ppEnvTypeName = CPPU_CURRENT_LANGUAGE_BINDING_NAME;
 }
 
-<<<<<<< HEAD
-sal_Bool SAL_CALL component_writeInfo(
-        void* /*_pServiceManager*/, void* _pRegistryKey )
-{
-    if (_pRegistryKey)
-    {
-        ::com::sun::star::registry::XRegistryKey * pRegistryKey =
-            reinterpret_cast< ::com::sun::star::registry::XRegistryKey* >(
-                                _pRegistryKey );
-        ::com::sun::star::uno::Reference<
-                        ::com::sun::star::registry::XRegistryKey > xNewKey;
-
-        xNewKey = pRegistryKey->createKey( getImplementationName_Static() );
-        xNewKey = xNewKey->createKey(
-                ::rtl::OUString(RTL_CONSTASCII_USTRINGPARAM("/UNO/SERVICES")) );
-        xNewKey->createKey( getServiceName_Static() );
-    }
-    return sal_True;
-}
-
-=======
->>>>>>> e2a3d487
 void* SAL_CALL component_getFactory( const sal_Char* sImplementationName,
         void* _pServiceManager, void* /*_pRegistryKey*/ )
 {
