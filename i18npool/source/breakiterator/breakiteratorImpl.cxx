--- conflicted
+++ resolved
@@ -443,49 +443,6 @@
         return 0;
 }
 
-<<<<<<< HEAD
-static sal_Int16 scriptTypes[] = {
-    ScriptType::WEAK, ScriptType::WEAK, ScriptType::COMPLEX, ScriptType::LATIN, ScriptType::COMPLEX,
-    ScriptType::ASIAN, ScriptType::LATIN, ScriptType::LATIN, ScriptType::LATIN, ScriptType::COMPLEX,
-    ScriptType::COMPLEX, ScriptType::COMPLEX, ScriptType::LATIN, ScriptType::LATIN, ScriptType::LATIN,
-// 15
-    ScriptType::COMPLEX, ScriptType::COMPLEX, ScriptType::ASIAN, ScriptType::ASIAN, ScriptType::COMPLEX,
-    ScriptType::ASIAN, ScriptType::COMPLEX, ScriptType::ASIAN, ScriptType::COMPLEX, ScriptType::COMPLEX,
-    ScriptType::LATIN, ScriptType::COMPLEX, ScriptType::COMPLEX, ScriptType::COMPLEX, ScriptType::LATIN,
-// 30
-    ScriptType::LATIN, ScriptType::COMPLEX, ScriptType::LATIN, ScriptType::COMPLEX, ScriptType::COMPLEX,
-    ScriptType::COMPLEX, ScriptType::COMPLEX, ScriptType::COMPLEX, ScriptType::COMPLEX, ScriptType::COMPLEX,
-    ScriptType::LATIN, ScriptType::ASIAN, ScriptType::COMPLEX, ScriptType::COMPLEX, ScriptType::COMPLEX,
-// 45
-    ScriptType::COMPLEX, ScriptType::LATIN, ScriptType::LATIN, ScriptType::COMPLEX, ScriptType::COMPLEX,
-    ScriptType::LATIN, ScriptType::LATIN, ScriptType::COMPLEX, ScriptType::COMPLEX, ScriptType::LATIN,
-    ScriptType::COMPLEX, ScriptType::LATIN, ScriptType::COMPLEX, ScriptType::COMPLEX, ScriptType::COMPLEX,
-// 60
-    ScriptType::COMPLEX, ScriptType::COMPLEX, ScriptType::COMPLEX, ScriptType::COMPLEX, ScriptType::COMPLEX,
-    ScriptType::COMPLEX, ScriptType::COMPLEX, ScriptType::LATIN, ScriptType::LATIN, ScriptType::COMPLEX,
-    ScriptType::COMPLEX, ScriptType::COMPLEX, ScriptType::COMPLEX, ScriptType::ASIAN, ScriptType::ASIAN,
-// 75
-    ScriptType::COMPLEX, ScriptType::LATIN, ScriptType::COMPLEX, ScriptType::COMPLEX, ScriptType::COMPLEX,
-    ScriptType::LATIN, ScriptType::LATIN, ScriptType::COMPLEX, ScriptType::COMPLEX, ScriptType::COMPLEX,
-    ScriptType::COMPLEX, ScriptType::COMPLEX, ScriptType::COMPLEX, ScriptType::COMPLEX, ScriptType::COMPLEX,
-// 90
-    ScriptType::COMPLEX, ScriptType::COMPLEX, ScriptType::COMPLEX, ScriptType::COMPLEX, ScriptType::COMPLEX,
-    ScriptType::COMPLEX, ScriptType::COMPLEX, ScriptType::COMPLEX, ScriptType::COMPLEX, ScriptType::COMPLEX,
-    ScriptType::COMPLEX, ScriptType::COMPLEX, ScriptType::WEAK, ScriptType::WEAK, ScriptType::COMPLEX,
-// 105
-    ScriptType::ASIAN, ScriptType::COMPLEX, ScriptType::COMPLEX, ScriptType::COMPLEX, ScriptType::COMPLEX,
-    ScriptType::COMPLEX, ScriptType::COMPLEX, ScriptType::COMPLEX, ScriptType::COMPLEX, ScriptType::COMPLEX,
-    ScriptType::COMPLEX, ScriptType::COMPLEX, ScriptType::COMPLEX, ScriptType::COMPLEX, ScriptType::ASIAN,
-// 120
-    ScriptType::COMPLEX, ScriptType::COMPLEX, ScriptType::COMPLEX, ScriptType::COMPLEX, ScriptType::COMPLEX,
-    ScriptType::COMPLEX, ScriptType::COMPLEX, ScriptType::COMPLEX, ScriptType::WEAK, ScriptType::WEAK,
-    ScriptType::COMPLEX, ScriptType::COMPLEX, ScriptType::COMPLEX, ScriptType::COMPLEX, ScriptType::COMPLEX,
-// 135
-    ScriptType::COMPLEX, ScriptType::COMPLEX, ScriptType::COMPLEX, ScriptType::COMPLEX, ScriptType::COMPLEX,
-    ScriptType::COMPLEX, ScriptType::COMPLEX, ScriptType::COMPLEX, ScriptType::COMPLEX, ScriptType::COMPLEX,
-    ScriptType::COMPLEX,
-    ScriptType::WEAK};
-=======
 typedef struct {
     UBlockCode from;
     UBlockCode to;
@@ -518,8 +475,7 @@
     {UBLOCK_LATIN_EXTENDED_C, UBLOCK_LATIN_EXTENDED_D, ScriptType::LATIN}
 };
 
-#define scriptListCount sizeof (scriptList) / sizeof (UBlock2Script)
->>>>>>> e1028d92
+#define scriptListCount SAL_N_ELEMENTS(scriptList)
 
 sal_Int16  BreakIteratorImpl::getScriptClass(sal_uInt32 currentChar)
 {
@@ -532,12 +488,6 @@
             int32_t script = u_getIntPropertyValue(currentChar, UCHAR_SCRIPT);
             if (script < 0)
                 nRet = ScriptType::WEAK;
-<<<<<<< HEAD
-            else if (static_cast<size_t>(script) >= SAL_N_ELEMENTS(scriptTypes))
-                nRet = ScriptType::COMPLEX;         // anything new is going to be pretty wild
-            else
-                nRet = scriptTypes[script];
-=======
             // workaround for Coptic
             else if ( 0x2C80 <= currentChar && 0x2CE3 >= currentChar)
                 nRet = ScriptType::LATIN;
@@ -553,7 +503,6 @@
                 }
                 nRet=(i < scriptListCount && block >= scriptList[i].from) ? scriptList[i].script : ScriptType::WEAK;
             }
->>>>>>> e1028d92
         }
         return nRet;
 }
