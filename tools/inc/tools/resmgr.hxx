/*************************************************************************
 *
 * DO NOT ALTER OR REMOVE COPYRIGHT NOTICES OR THIS FILE HEADER.
 *
 * Copyright 2000, 2010 Oracle and/or its affiliates.
 *
 * OpenOffice.org - a multi-platform office productivity suite
 *
 * This file is part of OpenOffice.org.
 *
 * OpenOffice.org is free software: you can redistribute it and/or modify
 * it under the terms of the GNU Lesser General Public License version 3
 * only, as published by the Free Software Foundation.
 *
 * OpenOffice.org is distributed in the hope that it will be useful,
 * but WITHOUT ANY WARRANTY; without even the implied warranty of
 * MERCHANTABILITY or FITNESS FOR A PARTICULAR PURPOSE.  See the
 * GNU Lesser General Public License version 3 for more details
 * (a copy is included in the LICENSE file that accompanied this code).
 *
 * You should have received a copy of the GNU Lesser General Public License
 * version 3 along with OpenOffice.org.  If not, see
 * <http://www.openoffice.org/license.html>
 * for a copy of the LGPLv3 License.
 *
 ************************************************************************/
#ifndef _TOOLS_RESMGR_HXX
#define _TOOLS_RESMGR_HXX

#include "tools/toolsdllapi.h"
#include <i18npool/lang.h>
#include <tools/string.hxx>
#include <tools/ref.hxx>
#include <tools/resid.hxx>
#include <com/sun/star/lang/Locale.hpp>

#define CREATEVERSIONRESMGR_NAME( Name )   #Name
#define CREATEVERSIONRESMGR( Name )        ResMgr::CreateResMgr( CREATEVERSIONRESMGR_NAME( Name ) )

#define LOCALE_MAX_FALLBACK 6

#include <vector>

class SvStream;
class InternalResMgr;

// -----------------
// - RSHEADER_TYPE -
// -----------------

// Definition der Struktur, aus denen die Resource aufgebaut ist
struct RSHEADER_TYPE
{
private:
    sal_uInt32              nId;        // Identifier der Resource
    RESOURCE_TYPE           nRT;        // Resource Typ
    sal_uInt32              nGlobOff;   // Globaler Offset
    sal_uInt32              nLocalOff;  // Lokaler Offset

public:
    inline sal_uInt32       GetId();       // Identifier der Resource
    inline RESOURCE_TYPE    GetRT();       // Resource Typ
    inline sal_uInt32       GetGlobOff();   // Globaler Offset
    inline sal_uInt32       GetLocalOff();  // Lokaler Offset
};

// ----------
// - ResMgr -
// ----------

typedef void (*ResHookProc)( UniString& rStr );

// ----------
// - ResMgr -
// ----------

// Initialisierung
#define RC_NOTYPE               0x00
// Globale Resource
#define RC_GLOBAL               0x01
#define RC_AUTORELEASE          0x02
#define RC_NOTFOUND             0x04
#define RC_FALLBACK_DOWN        0x08
#define RC_FALLBACK_UP          0x10

class Resource;
class ResMgr;
struct ImpRCStack
{
    // pResource and pClassRes equal NULL: resource was not loaded
    RSHEADER_TYPE * pResource;          // pointer to resource
    void          * pClassRes;          // pointer to class specified init data
    short           Flags;              // resource status
    void *          aResHandle;         // Resource-Identifier from InternalResMgr
    const Resource* pResObj;            // pointer to Resource object
    sal_uInt32      nId;                // ResId used for error message
    ResMgr*         pResMgr;            // ResMgr for Resource pResObj

    void            Clear();
    void            Init( ResMgr * pMgr, const Resource * pObj, sal_uInt32 nId );
};

class TOOLS_DLLPUBLIC ResMgr
{
private:
    InternalResMgr*            pImpRes;
    std::vector< ImpRCStack >  aStack;  // resource context stack
    int                        nCurStack;
    ResMgr*         pFallbackResMgr;    // fallback ResMgr in case the Resource
                                        // was not contained in this ResMgr
    ResMgr*         pOriginalResMgr;    // the res mgr that fell back to this
                                        // stack level

    TOOLS_DLLPRIVATE void         incStack();
    TOOLS_DLLPRIVATE void         decStack();

    TOOLS_DLLPRIVATE const ImpRCStack * StackTop( sal_uInt32 nOff = 0 ) const
    {
        return (((int)nOff >= nCurStack) ? NULL : &aStack[nCurStack-nOff]);
    }
    TOOLS_DLLPRIVATE void               Init( const rtl::OUString& rFileName );

    TOOLS_DLLPRIVATE ResMgr( InternalResMgr * pImp );

    #ifdef DBG_UTIL
    TOOLS_DLLPRIVATE static void RscError_Impl( const sal_Char* pMessage, ResMgr* pResMgr,
                               RESOURCE_TYPE nRT, sal_uInt32 nId,
                               std::vector< ImpRCStack >& rResStack, int nDepth );
    #endif

    // called from within GetResource() if a resource could not be found
    TOOLS_DLLPRIVATE ResMgr* CreateFallbackResMgr( const ResId& rId, const Resource* pResource );
    // creates a 1k sized buffer set to zero for unfound resources
    // used in case RC_NOTFOUND
    static void* pEmptyBuffer;
    TOOLS_DLLPRIVATE static void* getEmptyBuffer();

    // the next two methods are needed to prevent the string hook called
    // with the res mgr mutex locked
    // like GetString, but doesn't call the string hook
    TOOLS_DLLPRIVATE static sal_uInt32  GetStringWithoutHook( UniString& rStr, const sal_uInt8* pStr );
    // like ReadString but doesn't call the string hook
    TOOLS_DLLPRIVATE UniString          ReadStringWithoutHook();

    static ResMgr* ImplCreateResMgr( InternalResMgr* pImpl ) { return new ResMgr( pImpl ); }

    //No copying
    ResMgr(const ResMgr&);
    ResMgr& operator=(const ResMgr&);
public:
    static void         DestroyAllResMgr();  // Wird gerufen, wenn App beendet wird

    ~ResMgr();

                        // Sprachabhaengige Ressource Library
    static const sal_Char*  GetLang( LanguageType& eLanguage, sal_uInt16 nPrio = 0 ); //depricated! see "tools/source/rc/resmgr.cxx"
    static ResMgr*      SearchCreateResMgr( const sal_Char* pPrefixName,
                                            com::sun::star::lang::Locale& rLocale );
     static ResMgr*     CreateResMgr( const sal_Char* pPrefixName,
                                      com::sun::star::lang::Locale aLocale = com::sun::star::lang::Locale( rtl::OUString(),
                                                                                                           rtl::OUString(),
                                                                                                           rtl::OUString()));

    // Testet ob Resource noch da ist
    void                TestStack( const Resource * );

    // ist Resource verfuegbar
    sal_Bool                IsAvailable( const ResId& rId,
                                     const Resource* = NULL) const;

    // Resource suchen und laden
    sal_Bool                GetResource( const ResId& rId, const Resource * = NULL );
    static void *       GetResourceSkipHeader( const ResId& rResId, ResMgr ** ppResMgr );
    // Kontext freigeben
    void                PopContext( const Resource* = NULL );

    // Resourcezeiger erhoehen
    void*               Increment( sal_uInt32 nSize );

    // Groesse ein Objektes in der Resource
    static sal_uInt32   GetObjSize( RSHEADER_TYPE* pHT )
                            { return( pHT->GetGlobOff() ); }

<<<<<<< HEAD
    // Liefert einen String aus der Resource
    static sal_uInt32   GetString( UniString& rStr, const sal_uInt8* pStr );
=======
    // returns a string and its length out of the resource
    static sal_uInt32   GetString( UniString& rStr, const BYTE* pStr );
    // returns a byte string and its length out of the resource
    static sal_uInt32   GetByteString( rtl::OString& rStr, const BYTE* pStr );
>>>>>>> 95f71183

    // Groesse eines Strings in der Resource
    static sal_uInt32   GetStringSize( sal_uInt32 nLen )
                            { nLen++; return (nLen + nLen%2); }
<<<<<<< HEAD
    static sal_uInt32   GetStringSize( const sal_uInt8* pStr );
=======
    static sal_uInt32   GetStringSize( const BYTE* pStr, sal_uInt32& nLen );
>>>>>>> 95f71183

    // return a int64
    static sal_uInt64   GetUInt64( void* pDatum );
    // Gibt einen long zurueck
    static sal_Int32        GetLong( void * pLong );
    // return a short
    static sal_Int16        GetShort( void * pShort );

    // Gibt einen Zeiger auf die Resource zurueck
    void *              GetClass();

    RSHEADER_TYPE *     CreateBlock( const ResId & rId );

    // Gibt die verbleibende Groesse zurueck
    sal_uInt32          GetRemainSize();

    const rtl::OUString&GetFileName() const;

    sal_Int16               ReadShort();
    sal_Int32               ReadLong();
    UniString           ReadString();
    rtl::OString        ReadByteString();

<<<<<<< HEAD
     // generate auto help id for current resource stack
    sal_uIntPtr               GetAutoHelpId();
=======
    // generate auto help id for current resource stack
    rtl::OString        GetAutoHelpId();
>>>>>>> 95f71183

    static void         SetReadStringHook( ResHookProc pProc );
    static ResHookProc  GetReadStringHook();
    static void         SetDefaultLocale( const com::sun::star::lang::Locale& rLocale );
};

inline sal_uInt32 RSHEADER_TYPE::GetId()
{
    return (sal_uInt32)ResMgr::GetLong( &nId );
}
inline RESOURCE_TYPE RSHEADER_TYPE::GetRT()
{
    return (RESOURCE_TYPE)ResMgr::GetLong( &nRT );
}
inline sal_uInt32 RSHEADER_TYPE::GetGlobOff()
{
    return (sal_uInt32)ResMgr::GetLong( &nGlobOff );
}
inline sal_uInt32 RSHEADER_TYPE::GetLocalOff()
{
    return (sal_uInt32)ResMgr::GetLong( &nLocalOff );
}

#endif // _SV_RESMGR_HXX<|MERGE_RESOLUTION|>--- conflicted
+++ resolved
@@ -181,24 +181,15 @@
     static sal_uInt32   GetObjSize( RSHEADER_TYPE* pHT )
                             { return( pHT->GetGlobOff() ); }
 
-<<<<<<< HEAD
-    // Liefert einen String aus der Resource
+    // returns a string and its length out of the resource
     static sal_uInt32   GetString( UniString& rStr, const sal_uInt8* pStr );
-=======
-    // returns a string and its length out of the resource
-    static sal_uInt32   GetString( UniString& rStr, const BYTE* pStr );
     // returns a byte string and its length out of the resource
-    static sal_uInt32   GetByteString( rtl::OString& rStr, const BYTE* pStr );
->>>>>>> 95f71183
+    static sal_uInt32   GetByteString( rtl::OString& rStr, const sal_uInt8* pStr );
 
     // Groesse eines Strings in der Resource
     static sal_uInt32   GetStringSize( sal_uInt32 nLen )
                             { nLen++; return (nLen + nLen%2); }
-<<<<<<< HEAD
-    static sal_uInt32   GetStringSize( const sal_uInt8* pStr );
-=======
-    static sal_uInt32   GetStringSize( const BYTE* pStr, sal_uInt32& nLen );
->>>>>>> 95f71183
+    static sal_uInt32   GetStringSize( const sal_uInt8* pStr, sal_uInt32& nLen );
 
     // return a int64
     static sal_uInt64   GetUInt64( void* pDatum );
@@ -222,13 +213,8 @@
     UniString           ReadString();
     rtl::OString        ReadByteString();
 
-<<<<<<< HEAD
-     // generate auto help id for current resource stack
-    sal_uIntPtr               GetAutoHelpId();
-=======
     // generate auto help id for current resource stack
     rtl::OString        GetAutoHelpId();
->>>>>>> 95f71183
 
     static void         SetReadStringHook( ResHookProc pProc );
     static ResHookProc  GetReadStringHook();
