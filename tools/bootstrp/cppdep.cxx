/* -*- Mode: C++; tab-width: 4; indent-tabs-mode: nil; c-basic-offset: 4 -*- */
/*************************************************************************
 *
 * DO NOT ALTER OR REMOVE COPYRIGHT NOTICES OR THIS FILE HEADER.
 *
 * Copyright 2000, 2010 Oracle and/or its affiliates.
 *
 * OpenOffice.org - a multi-platform office productivity suite
 *
 * This file is part of OpenOffice.org.
 *
 * OpenOffice.org is free software: you can redistribute it and/or modify
 * it under the terms of the GNU Lesser General Public License version 3
 * only, as published by the Free Software Foundation.
 *
 * OpenOffice.org is distributed in the hope that it will be useful,
 * but WITHOUT ANY WARRANTY; without even the implied warranty of
 * MERCHANTABILITY or FITNESS FOR A PARTICULAR PURPOSE.  See the
 * GNU Lesser General Public License version 3 for more details
 * (a copy is included in the LICENSE file that accompanied this code).
 *
 * You should have received a copy of the GNU Lesser General Public License
 * version 3 along with OpenOffice.org.  If not, see
 * <http://www.openoffice.org/license.html>
 * for a copy of the LGPLv3 License.
 *
 ************************************************************************/

// MARKER(update_precomp.py): autogen include statement, do not remove
#include "precompiled_tools.hxx"

#include <stdio.h>
#include <string.h>

#include <unistd.h>

#include <sys/stat.h>
#include <tools/stream.hxx>
#include "cppdep.hxx"

CppDep::CppDep( ByteString aFileName )
{
    aSourceFile = aFileName;

    pSearchPath = new ByteStringList;
    pFileList = new ByteStringList;
}

CppDep::CppDep()
{
    pSources = new ByteStringList;
    pSearchPath = new ByteStringList;
    pFileList = new ByteStringList;
}

CppDep::~CppDep()
{
    for ( size_t i = 0, n = pSources->size(); i < n; ++i ) {
        delete (*pSources)[ i ];
    }
    delete pSources;

    for ( size_t i = 0, n = pSearchPath->size(); i < n; ++i ) {
        delete (*pSearchPath)[ i ];
    }
    delete pSearchPath;

    for ( size_t i = 0, n = pFileList->size(); i < n; ++i ) {
        delete (*pFileList)[ i ];
    }
    delete pFileList;
}

void CppDep::Execute()
{
<<<<<<< HEAD
    size_t nCount = pSources->size();
    for ( size_t n = 0; n < nCount; n++ )
=======
    sal_uIntPtr nCount = pSources->Count();
    for ( sal_uIntPtr n=0; n<nCount;n++)
>>>>>>> e2a3d487
    {
        ByteString *pStr = (*pSources)[ n ];
        Search( *pStr );
    }
}

sal_Bool CppDep::AddSearchPath( const char* aPath )
{
    ByteString *pStr = new ByteString( aPath );
<<<<<<< HEAD
    pSearchPath->push_back( pStr );
    return FALSE;
=======
    pSearchPath->Insert( pStr, LIST_APPEND );
    return sal_False;
>>>>>>> e2a3d487
}

sal_Bool CppDep::AddSource( const char* aSource )
{
    ByteString *pStr = new ByteString( aSource );
<<<<<<< HEAD
    pSources->push_back( pStr );
    return FALSE;
=======
    pSources->Insert( pStr, LIST_APPEND );
    return sal_False;
>>>>>>> e2a3d487
}

sal_Bool CppDep::Search( ByteString aFileName )
{
#ifdef DEBUG_VERBOSE
    fprintf( stderr, "SEARCH : %s\n", aFileName.GetBuffer());
#endif
    sal_Bool bRet = sal_False;

    SvFileStream aFile;
    ByteString aReadLine;

    UniString suFileName( aFileName, gsl_getSystemTextEncoding());

    aFile.Open( suFileName, STREAM_READ );
    while ( aFile.ReadLine( aReadLine ))
    {
        sal_uInt16 nPos = aReadLine.Search( "include" );
        if ( nPos != STRING_NOTFOUND  )
        {
#ifdef DEBUG_VERBOSE
            fprintf( stderr, "found : %d %s\n", nPos, aReadLine.GetBuffer() );
#endif
            ByteString aResult = IsIncludeStatement( aReadLine );
#ifdef DEBUG_VERBOSE
            fprintf( stderr, "Result : %s\n", aResult.GetBuffer() );
#endif

            ByteString aNewFile;
            if ( aResult !="")
            if ( (aNewFile = Exists( aResult )) != "" )
            {
<<<<<<< HEAD
                BOOL bFound = FALSE;
                size_t nCount = pFileList->size();
                for ( size_t i = 0; i < nCount; i++ )
=======
                sal_Bool bFound = sal_False;
                sal_uIntPtr nCount = pFileList->Count();
                for ( sal_uIntPtr i=0; i<nCount; i++ )
>>>>>>> e2a3d487
                {
                    ByteString *pStr = (*pFileList)[ i ];
                    if ( *pStr == aNewFile )
                        bFound = sal_True;
                }
#ifdef DEBUG_VERBOSE
                fprintf( stderr, "not in list : %d %s\n", nPos, aReadLine.GetBuffer() );
#endif
                if ( !bFound )
                {
                    pFileList->push_back( new ByteString( aNewFile ) );
#ifdef DEBUG_VERBOSE
                    fprintf( stderr, " CppDep %s\\\n", aNewFile.GetBuffer() );
#endif
                    Search(aNewFile);
                }
            }
        }
    }
    aFile.Close();

    return bRet;
}

ByteString CppDep::Exists( ByteString aFileName )
{
    char pFullName[1023];
    ByteString aString;

#ifdef DEBUG_VERBOSE
    fprintf( stderr, "Searching %s \n", aFileName.GetBuffer() );
#endif

<<<<<<< HEAD
    size_t nCount = pSearchPath->size();
    for ( size_t n = 0; n < nCount; n++ )
=======
    sal_uIntPtr nCount = pSearchPath->Count();
    for ( sal_uIntPtr n=0; n<nCount; n++)
>>>>>>> e2a3d487
    {
        struct stat aBuf;
        ByteString *pPathName = (*pSearchPath)[ n ];

        strcpy( pFullName, pPathName->GetBuffer());
        strcat( pFullName, DIR_SEP );
        strcat( pFullName, aFileName.GetBuffer());

#ifdef DEBUG_VERBOSE
        fprintf( stderr, "looking for %s\t ", pFullName );
#endif
        if ( stat( pFullName, &aBuf ) == 0 )
        {
#ifdef DEBUG_VERBOSE
            fprintf( stderr, "Got Dependency ", pFullName );
#endif
#ifdef DEBUG_VERBOSE
            fprintf( stderr, "%s \\\n", pFullName );
#endif

            return ByteString(pFullName);
        }
    }
    return aString;
}

ByteString CppDep::IsIncludeStatement( ByteString aLine )
{
    ByteString aRetStr;
    if ( aLine.Search("/*",0) != STRING_NOTFOUND )
    {
#ifdef DEBUG_VERBOSE
        fprintf( stderr, "found starting C comment : %s\n", aLine.GetBuffer() );
#endif
        aLine.Erase(aLine.Search("/*",0), aLine.Len() - 1);
#ifdef DEBUG_VERBOSE
        fprintf( stderr, "cleaned string : %s\n", aLine.GetBuffer() );
#endif
    }
    if ( aLine.Search("//",0) != STRING_NOTFOUND )
    {
#ifdef DEBUG_VERBOSE
        fprintf( stderr, "found C++ comment : %s\n", aLine.GetBuffer() );
#endif
        aLine.Erase(aLine.Search("//",0), aLine.Len() - 1);
#ifdef DEBUG_VERBOSE
        fprintf( stderr, "cleaned string : %s\n", aLine.GetBuffer() );
#endif
    }
    // WhiteSpacesfressen
    aLine.EraseAllChars(' ');
    aLine.EraseAllChars('\t');
#ifdef DEBUG_VERBOSE
    fprintf( stderr, "now : %s\n", aLine.GetBuffer() );
#endif
    // ist der erste Teil ein #include ?
    ByteString aTmpStr;
    aTmpStr = aLine.Copy( 0, 8 );
#ifdef DEBUG_VERBOSE
    fprintf( stderr, "is include : %s\n", aTmpStr.GetBuffer() );
#endif
    if ( aTmpStr.Equals("#include") )
    {
        aTmpStr = aLine.Erase( 0, 8 );
        sal_uInt16 nLen = aLine.Len();
        aLine.Erase( nLen-1, 1 );
        aLine.Erase( 0, 1 );
#ifdef DEBUG_VERBOSE
        fprintf( stderr, "Gotcha : %s\n", aLine.GetBuffer() );
#endif
        aRetStr = aLine;
    }
    return aRetStr;
}

#ifdef TEST

int main( int argc, char **argv )
{
    CppDep *pDep = new CppDep( "cppdep.cxx" );
    pDep->AddSearchPath(".");
    pDep->AddSearchPath("/usr/include");
    pDep->AddSearchPath("/usr/local/include");
    pDep->AddSearchPath("/usr/include/sys");
    pDep->AddSearchPath("/usr/include/X11");
    pDep->Execute();
    delete pDep;
    return 0;
}

#endif

/* vim:set shiftwidth=4 softtabstop=4 expandtab: */<|MERGE_RESOLUTION|>--- conflicted
+++ resolved
@@ -73,13 +73,8 @@
 
 void CppDep::Execute()
 {
-<<<<<<< HEAD
     size_t nCount = pSources->size();
     for ( size_t n = 0; n < nCount; n++ )
-=======
-    sal_uIntPtr nCount = pSources->Count();
-    for ( sal_uIntPtr n=0; n<nCount;n++)
->>>>>>> e2a3d487
     {
         ByteString *pStr = (*pSources)[ n ];
         Search( *pStr );
@@ -89,25 +84,15 @@
 sal_Bool CppDep::AddSearchPath( const char* aPath )
 {
     ByteString *pStr = new ByteString( aPath );
-<<<<<<< HEAD
     pSearchPath->push_back( pStr );
-    return FALSE;
-=======
-    pSearchPath->Insert( pStr, LIST_APPEND );
     return sal_False;
->>>>>>> e2a3d487
 }
 
 sal_Bool CppDep::AddSource( const char* aSource )
 {
     ByteString *pStr = new ByteString( aSource );
-<<<<<<< HEAD
     pSources->push_back( pStr );
-    return FALSE;
-=======
-    pSources->Insert( pStr, LIST_APPEND );
     return sal_False;
->>>>>>> e2a3d487
 }
 
 sal_Bool CppDep::Search( ByteString aFileName )
@@ -140,15 +125,9 @@
             if ( aResult !="")
             if ( (aNewFile = Exists( aResult )) != "" )
             {
-<<<<<<< HEAD
-                BOOL bFound = FALSE;
+                sal_Bool bFound = sal_False;
                 size_t nCount = pFileList->size();
                 for ( size_t i = 0; i < nCount; i++ )
-=======
-                sal_Bool bFound = sal_False;
-                sal_uIntPtr nCount = pFileList->Count();
-                for ( sal_uIntPtr i=0; i<nCount; i++ )
->>>>>>> e2a3d487
                 {
                     ByteString *pStr = (*pFileList)[ i ];
                     if ( *pStr == aNewFile )
@@ -182,13 +161,8 @@
     fprintf( stderr, "Searching %s \n", aFileName.GetBuffer() );
 #endif
 
-<<<<<<< HEAD
     size_t nCount = pSearchPath->size();
     for ( size_t n = 0; n < nCount; n++ )
-=======
-    sal_uIntPtr nCount = pSearchPath->Count();
-    for ( sal_uIntPtr n=0; n<nCount; n++)
->>>>>>> e2a3d487
     {
         struct stat aBuf;
         ByteString *pPathName = (*pSearchPath)[ n ];
