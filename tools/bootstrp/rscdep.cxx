--- conflicted
+++ resolved
@@ -78,13 +78,7 @@
     CppDep::Execute();
 }
 
-<<<<<<< HEAD
-SAL_IMPLEMENT_MAIN_WITH_ARGS( argc, argv )
-=======
-//static String aDelim;
-
 int main( int argc, char** argv )
->>>>>>> e2a3d487
 {
     int c;
     char aBuf[255];
@@ -212,19 +206,6 @@
 
 
     String aCwd(pFileNamePrefix, gsl_getSystemTextEncoding());
-<<<<<<< HEAD
-=======
-/*  sal_uInt16 nPos;
-#ifndef UNX
-    while ( (nPos = aCwd.Search('\\') != STRING_NOTFOUND  ))
-#else
-    while ( (nPos = aCwd.Search('/') != STRING_NOTFOUND  ))
-#endif
-    {
-        String attt = aCwd.Copy( 0, nPos );
-        aCwd.Erase( 0, nPos );
-    } */
->>>>>>> e2a3d487
     SvFileStream aOutStream;
     String aOutputFileName( pOutputFileName, gsl_getSystemTextEncoding());
     DirEntry aOutEntry( aOutputFileName );
@@ -265,11 +246,7 @@
     aString += aRespArg;
     pDep->Execute();
     ByteStringList *pLst = pDep->GetDepList();
-<<<<<<< HEAD
     size_t nCount = pLst->size();
-=======
-    sal_uIntPtr nCount = pLst->Count();
->>>>>>> e2a3d487
     if ( nCount == 0 )
     {
         aOutStream.WriteLine( aString );
@@ -280,11 +257,7 @@
         aOutStream.WriteLine( aString );
     }
 
-<<<<<<< HEAD
     for ( size_t j = 0; j < nCount; j++ )
-=======
-    for ( sal_uIntPtr j=0; j<nCount; j++ )
->>>>>>> e2a3d487
     {
         ByteString *pStr = (*pLst)[ j ];
         pStr->SearchAndReplaceAll('\\', ByteString( aDelim,  RTL_TEXTENCODING_ASCII_US ));
