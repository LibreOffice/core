--- conflicted
+++ resolved
@@ -56,14 +56,10 @@
     osl_process_child \
     pdf2xml \
     pdfunzip \
-<<<<<<< HEAD
     propex \
-    rdbmaker \
-=======
->>>>>>> 3f899eae
     regsingleton \
     regsvrex \
-	renewpo \
+    renewpo \
     rsc \
     rscdep \
     saxparser \
