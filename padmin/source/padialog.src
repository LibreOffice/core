--- conflicted
+++ resolved
@@ -508,30 +508,6 @@
     File = "source/printer_large.png";
 };
 
-<<<<<<< HEAD
-=======
-Bitmap RID_BMP_SMALL_PRINTER_HC
-{
-    File = "source/printer_16_h.png";
-};
-
-Bitmap RID_BMP_SMALL_FAX_HC
-{
-    File = "source/fax_16_h.png";
-};
-
-Bitmap RID_BMP_SMALL_PDF_HC
-{
-    File = "source/printpdf_16_h.png";
-};
-
-Bitmap RID_BMP_PRINTER_HC
-{
-    File = "source/printer_40x48_h.png";
-};
-
-
->>>>>>> e2a3d487
 String RID_AFMERROR_OK
 {
     Text [ en-US ] = "No error";
