--- conflicted
+++ resolved
@@ -52,11 +52,7 @@
     cppuhelper \
     cppu \
     sal \
-<<<<<<< HEAD
-=======
-    stl \
     $(gb_STDLIBS) \
->>>>>>> 9e849585
 ))
 
 $(eval $(call gb_Executable_add_exception_objects,spadmin.bin,\
