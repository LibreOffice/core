--- conflicted
+++ resolved
@@ -226,15 +226,7 @@
         {
             if (xNamedForm.hasByName(ControlName))
             {
-<<<<<<< HEAD
-                return AnyConverter.toString(com.sun.star.wizards.common.Helper.getUnoPropertyValue(xNamedForm.getByName(ControlName), "HiddenValue"));
-            }
-            else
-            {
-                throw new UnknownHiddenControlException(xNamedForm, ControlName, sMsg);
-=======
                 value = AnyConverter.toString(com.sun.star.wizards.common.Helper.getUnoPropertyValue(xNamedForm.getByName(ControlName), "HiddenValue"));
->>>>>>> e53f121a
             }
         }
         catch (Exception ex)
@@ -261,26 +253,8 @@
             Helper.setUnoPropertyValue(xHiddenControl, "HiddenValue", ControlValue);
         }
         catch (Exception ex)
-<<<<<<< HEAD
         {
             Logger.getLogger(FormHandler.class.getName()).log(Level.SEVERE, null, ex);
-        }
-    }
-
-    public class UnknownHiddenControlException extends java.lang.Throwable
-    {
-
-        public UnknownHiddenControlException(XNameAccess xNamedForm, String ControlName, String sMsgHiddenControlisMissing)
-        {
-            XNamed xNamed = UnoRuntime.queryInterface(XNamed.class, xNamedForm);
-            String FormName = xNamed.getName();
-            sMsgHiddenControlisMissing = JavaTools.replaceSubString(sMsgHiddenControlisMissing, FormName, "<REPORTFORM>");
-            sMsgHiddenControlisMissing = JavaTools.replaceSubString(sMsgHiddenControlisMissing, ControlName, "<CONTROLNAME>");
-            SystemDialog.showMessageBox(xMSFDoc, "ErrorBox", VclWindowPeerAttribute.OK, sMsgHiddenControlisMissing);
-=======
-        {
-            Logger.getLogger(FormHandler.class.getName()).log(Level.SEVERE, null, ex);
->>>>>>> e53f121a
         }
     }
 
