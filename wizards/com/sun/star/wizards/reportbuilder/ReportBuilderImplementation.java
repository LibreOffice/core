/*
 ************************************************************************
 *
 * DO NOT ALTER OR REMOVE COPYRIGHT NOTICES OR THIS FILE HEADER.
 *
 * Copyright 2008 by Sun Microsystems, Inc.
 *
 * OpenOffice.org - a multi-platform office productivity suite
 *
 * $RCSfile: ReportBuilderImplementation.java,v $
 *
 * $Revision: 1.2.36.1 $
 *
 * This file is part of OpenOffice.org.
 *
 * OpenOffice.org is free software: you can redistribute it and/or modify
 * it under the terms of the GNU Lesser General Public License version 3
 * only, as published by the Free Software Foundation.
 *
 * OpenOffice.org is distributed in the hope that it will be useful,
 * but WITHOUT ANY WARRANTY; without even the implied warranty of
 * MERCHANTABILITY or FITNESS FOR A PARTICULAR PURPOSE.  See the
 * GNU Lesser General Public License version 3 for more details
 * (a copy is included in the LICENSE file that accompanied this code).
 *
 * You should have received a copy of the GNU Lesser General Public License
 * version 3 along with OpenOffice.org.  If not, see
 * <http://www.openoffice.org/license.html>
 * for a copy of the LGPLv3 License.
 *
 ************************************************************************/
package com.sun.star.wizards.reportbuilder;

import com.sun.star.util.XModeSelector;

import com.sun.star.awt.XWindowPeer;
import com.sun.star.beans.PropertyValue;
import com.sun.star.beans.XPropertySet;
<<<<<<< HEAD
import com.sun.star.container.XHierarchicalNameContainer;
=======
>>>>>>> c0ea2fcd
import com.sun.star.container.XNameContainer;
import com.sun.star.frame.XController;
import com.sun.star.frame.XDispatch;
import com.sun.star.frame.XDispatchProvider;
import com.sun.star.frame.XFrame;
import com.sun.star.lang.XComponent;
import com.sun.star.lang.XMultiServiceFactory;
import com.sun.star.report.XReportDefinition;
import com.sun.star.sdb.XSubDocument;
import com.sun.star.sdb.application.DatabaseObject;
import com.sun.star.sdb.application.XDatabaseDocumentUI;
import com.sun.star.sdbc.XConnection;
import com.sun.star.ucb.XCommandProcessor;
import com.sun.star.uno.UnoRuntime;
import com.sun.star.util.XModifiable;
import com.sun.star.util.XURLTransformer;
import com.sun.star.wizards.common.NoValidPathException;
import com.sun.star.wizards.common.Resource;
import com.sun.star.wizards.db.FieldColumn;
import java.lang.reflect.Constructor;
import java.util.ArrayList;
import java.util.Iterator;
import java.util.LinkedHashMap;
import java.util.Set;
import java.util.Vector;
import com.sun.star.wizards.common.FileAccess;
import com.sun.star.wizards.common.NamedValueCollection;
import com.sun.star.wizards.report.IReportBuilderLayouter;
import com.sun.star.wizards.report.IReportDefinitionReadAccess;
import com.sun.star.wizards.report.IReportDocument;
import com.sun.star.wizards.report.ReportImplementationHelper;
import com.sun.star.wizards.report.ReportLayouter;
import com.sun.star.wizards.report.ReportWizard;
import java.util.logging.Level;
import java.util.logging.Logger;

/**
 * This class use the IReportDocument Interface to communicate between the UI
 * and the ReportBuilderLayouter which communicates to the new Sun Report Builder.
 *
 * @author ll93751
 */
public class ReportBuilderImplementation extends ReportImplementationHelper
        implements IReportDocument, IReportDefinitionReadAccess
{
    private Resource            m_resource;
    private XDatabaseDocumentUI m_documentUI;

    private static final int MAXIMUM_GROUPCOUNT = 4;

    private ReportBuilderImplementation( XMultiServiceFactory _serviceFactory )
    {
        // creates an access to the ReportBuilder Extension
        super(_serviceFactory, ReportLayouter.SOOPTLANDSCAPE);
    }

    public static IReportDocument create( XMultiServiceFactory i_serviceFactory )
    {
        return new ReportBuilderImplementation( i_serviceFactory );
    }

    public void initialize( final XDatabaseDocumentUI i_documentUI, final Resource i_resource )
    {
        m_documentUI = i_documentUI;
        m_resource = i_resource;
    }

    public void clearDocument()
    {
    }

    public XWindowPeer getWizardParent()
    {
        final XWindowPeer aWindowPeer = UnoRuntime.queryInterface( XWindowPeer.class, getFrame().getComponentWindow() );
        return aWindowPeer;
    }
    private XFrame m_xFrame = null;
    // private ReportBuilderLayouter m_aReportBuilderLayouter = null;
    private String m_sReportBuilderLayoutName = "";

    /**
     * Get access to the current ReportLayouter, which depends on the name.
     * To change the ReportBuilderLayouter use <code>setReportBuilderLayouterName(String Name)</code>.
     * @return
     */
    private IReportBuilderLayouter getReportBuilderLayouter()
    {
        final IReportBuilderLayouter aReportBuilderLayouter = (IReportBuilderLayouter) getLayoutMap().get(m_sReportBuilderLayoutName);
        return aReportBuilderLayouter;
    }
    private Object m_aReportDocument;
    private XPropertySet m_documentDefinition;
    private XReportDefinition m_reportDocument;

    /**
     * initialize the Report Builder and open it representation
     * @param _aDoc
     * @param _xConnection
     */
    private void initialize(Object _aDoc, XConnection _xConnection)
    {
        m_aReportDocument = _aDoc;
        // TODO: type down how we got such ID
        final String sClassID = "d7896d52-b7af-4820-9dfe-d404d015960f"; // CLASSID for Report Builder

        try
        {
            NamedValueCollection creationArgs = new NamedValueCollection();
            creationArgs.put( "ActiveConnection", _xConnection );
            creationArgs.put( "ClassID", sClassID );
            creationArgs.put( "Mode", "remote" );

            XComponent[] docDefinition = new XComponent[] { null };
            XComponent reportDefinitionComp = m_documentUI.createComponentWithArguments(
                DatabaseObject.REPORT, creationArgs.getPropertyValues(), docDefinition );

            m_documentDefinition = UnoRuntime.queryInterface( XPropertySet.class, docDefinition[0] );
            m_reportDocument = UnoRuntime.queryInterface( XReportDefinition.class, reportDefinitionComp );
        }
        catch (com.sun.star.uno.Exception e)
        {
            ReportWizard.getLogger().log(com.sun.star.logging.LogLevel.SEVERE, "Problems with initialize the ReportDefinition" + e.getMessage());

        }

        switchOffPropertyBrowser();
        switchOffAddFieldWindow();

        setPageOrientation(m_nDefaultPageOrientation, false /* NO_LAYOUT*/);
    }

    private XModeSelector getModeSelector()
    {
        final XController xController = getReportDefinition().getCurrentController();
        final XModeSelector xModeSelector = UnoRuntime.queryInterface( XModeSelector.class, xController );
        return xModeSelector;
    }

    private void switchOffAddFieldWindow()
    {
        try
        {
            getModeSelector().setMode("remote");
        }
        catch (com.sun.star.uno.Exception e)
        {
            int dummy = 0;
        }
    }

    private void switchOnAddFieldWindow()
    {
        try
        {
            getModeSelector().setMode("normal");
        }
        catch (com.sun.star.uno.Exception e)
        {
            int dummy = 0;
        }
    }

    private void sleep(int _nSeconds)
    {
        try
        {
            Thread.sleep(_nSeconds * 1000);
        }
        catch (java.lang.InterruptedException e)
        {
        }

    }

    private void switchOffPropertyBrowser()
    {
        try
        {
            final XController xController = getReportDefinition().getCurrentController();
            final XDispatchProvider xDP = UnoRuntime.queryInterface( XDispatchProvider.class, xController );

            // Create special service for parsing of given URL.
            final Object aURLTransformer = getMSF().createInstance("com.sun.star.util.URLTransformer");
            final XURLTransformer xURLTransformer = UnoRuntime.queryInterface( com.sun.star.util.XURLTransformer.class, aURLTransformer );

            com.sun.star.util.URL[] aURL = new com.sun.star.util.URL[1];
            aURL[0] = new com.sun.star.util.URL();
            aURL[0].Complete = ".uno:ControlProperties";
            xURLTransformer.parseStrict(aURL);

            final XDispatch xDispatch = xDP.queryDispatch(aURL[0], "_self", 0);
            PropertyValue[] xEmpty = new PropertyValue[0];
            xDispatch.dispatch(aURL[0], xEmpty);
        }
        catch (com.sun.star.uno.Exception e)
        {
            int dummy = 0;
        }
    }

    private void switchOnPropertyBrowser()
    {
        // This is implemented with a toggle algorithm.
        switchOffPropertyBrowser();
    }

    /**
     * Returns the Frame of the underlieing Document
     * @return Returns the Frame of the parent (underlieing) Document
     */
    public XFrame getFrame()
    {
        if (m_xFrame == null)
        {
            initialize(getRecordParser().getReportDocuments(), getConnection());
            m_xFrame = getReportDefinition().getCurrentController().getFrame();
            setPageOrientation(m_nDefaultPageOrientation, true /* NO_LAYOUT*/);
        }
        return m_xFrame;
    }

    public boolean reconnectToDatabase(XMultiServiceFactory xMSF, PropertyValue[] Properties)
    {
        return false;
    }

    public void insertDatabaseDatatoReportDocument(XMultiServiceFactory xMSF)
    {
    }

    public void StopProcess()
    {
    }

    public void store(String Name, int OpenMode) throws com.sun.star.uno.Exception
    {
        // store into the ZIP Storage
        if (OpenMode == 1 /* static Report */)
        {
            // we will store later
            return;
        }

<<<<<<< HEAD
        final XCommandProcessor xProcessor = UnoRuntime.queryInterface(XCommandProcessor.class, m_aDocumentDefinition);
        final com.sun.star.ucb.Command aCommand = new com.sun.star.ucb.Command();
        aCommand.Name = "storeOwn";

        final Object aObj2 = xProcessor.execute(aCommand, xProcessor.createCommandIdentifier(), null);

        final XHierarchicalNameContainer aNameContainer = UnoRuntime.queryInterface(XHierarchicalNameContainer.class, m_aReportDocument);
        aNameContainer.insertByHierarchicalName(Name, m_aDocumentDefinition);
=======
        try
        {
            final XCommandProcessor xProcessor = UnoRuntime.queryInterface( XCommandProcessor.class, m_documentDefinition );
            com.sun.star.ucb.Command aCommand = new com.sun.star.ucb.Command();
            aCommand.Name = "store";

            xProcessor.execute(aCommand, xProcessor.createCommandIdentifier(), null);

            final XNameContainer aNameContainer = UnoRuntime.queryInterface( XNameContainer.class, m_aReportDocument );
            aNameContainer.insertByName(Name, m_documentDefinition);
        }
        catch (Exception e)
        {
        }
>>>>>>> c0ea2fcd
    }

    public boolean liveupdate_addGroupNametoDocument(String[] GroupNames, String CurGroupTitle, Vector GroupFieldVector, ArrayList ReportPath, int iSelCount)
    {
        final int GroupCount = GroupFieldVector.size();
        if (GroupCount < MAXIMUM_GROUPCOUNT)
        {
            final FieldColumn CurFieldColumn = getRecordParser().getFieldColumnByTitle(CurGroupTitle);
            GroupFieldVector.addElement(CurFieldColumn.getFieldName());
        }
        return true;
    }

    public void refreshGroupFields(String[] _sNewNames)
    {
    }

    public void liveupdate_removeGroupName(String[] NewSelGroupNames, String CurGroupTitle, Vector GroupFieldVector)
    {
        final FieldColumn CurFieldColumn = getRecordParser().getFieldColumnByTitle(CurGroupTitle);
        GroupFieldVector.removeElement(CurFieldColumn.getFieldName());
    }

    private void setPageOrientation(int nOrientation, boolean bDoLayout)
    {
        getReportBuilderLayouter().setPageOrientation(nOrientation);
        if (bDoLayout)
        {
            getReportBuilderLayouter().layout();
        }
    }

    public void setPageOrientation(int nOrientation)
    {
        setPageOrientation(nOrientation, true);
    }

    public void liveupdate_changeLayoutTemplate(String LayoutTemplatePath/*, String BitmapPath*/)
    {
        /* Right Listbox */
        final IReportBuilderLayouter aLayouter = getReportBuilderLayouter();
        aLayouter.loadAndSetBackgroundTemplate(LayoutTemplatePath);
        aLayouter.layout();
    }

    /**
     * Change the current Layouter by a new one with the given Name _sName.
     * If there exist no other layouter with the given name, nothing happens, the layouter will not change to
     * an illegal one.
     * @param _sName Name of the other layouter.
     */
    public void setReportBuilderLayouterName(String _sName)
    {
        final IReportBuilderLayouter aCurrentLayouter = getReportBuilderLayouter();
        final IReportBuilderLayouter aNewLayouter = (IReportBuilderLayouter) m_aLayoutMap.get(_sName);
        if (aNewLayouter != null)
        {
            m_sReportBuilderLayoutName = _sName;
            aNewLayouter.initializeData(aCurrentLayouter);
            aNewLayouter.layout();
        }
    }

    public void liveupdate_changeContentTemplate(String ContentTemplatePath)
    {
        /* Left Listbox */
        setReportBuilderLayouterName(ContentTemplatePath);
    }

    public void layout_setupRecordSection(String TemplateName)
    {
    }

    public void removeTextTableAndTextSection()
    {
    }

    public void layout_selectFirstPage()
    {
    }

    private void closeReportDefinition()
    {
        try
        {
            if ( m_documentDefinition != null )
            {
                // set the document to "not modified", to ensure that it won't ask the user before closing
                XModifiable documentModify = UnoRuntime.queryInterface( XModifiable.class, m_reportDocument );
                documentModify.setModified( false );
                // actually close
                XSubDocument subComponent = UnoRuntime.queryInterface( XSubDocument.class, m_documentDefinition );
                subComponent.close();
            }
        }
        catch ( Exception ex )
        {
            Logger.getLogger( ReportBuilderImplementation.class.getName() ).log( Level.SEVERE, null, ex );
        }
        m_documentDefinition = null;
        m_reportDocument = null;
    }

    public void dispose()
    {
        getReportBuilderLayouter().dispose();
        closeReportDefinition();
    }

    public XComponent getComponent()
    {
        return null;
    }

    public void liveupdate_changeUserFieldContent(String fieldName, String titlename)
    {
    }

    public void liveupdate_updateReportTitle(String _sTitleName)
    {
    }

    public void addReportToDBView()
    {
    }

    private XComponent loadReport( final String i_reportName )
    {
        try
        {
            return m_documentUI.loadComponent( DatabaseObject.REPORT, i_reportName, false );
        }
        catch ( Exception ex )
        {
            Logger.getLogger( ReportBuilderImplementation.class.getName() ).log( Level.SEVERE, null, ex );
        }
        return null;
    }

    private XComponent loadReportFromDocumentDefinition()
    {
        final XCommandProcessor commandProcessor = UnoRuntime.queryInterface(XCommandProcessor.class, m_documentDefinition);

        com.sun.star.ucb.Command aCommand = new com.sun.star.ucb.Command();
        aCommand.Name = "open";
        try
        {
            final Object result = commandProcessor.execute( aCommand, commandProcessor.createCommandIdentifier(), null );
            return UnoRuntime.queryInterface( XComponent.class, result );
        }
        catch ( Exception ex )
        {
            Logger.getLogger( ReportBuilderImplementation.class.getName() ).log( Level.SEVERE, null, ex );
        }
        return null;
    }

    public void createAndOpenReportDocument( String i_name, boolean i_asTemplate, boolean i_openForEditing )
    {
        if ( i_openForEditing )
        {
            // we won't destroy the report builder window, also don't create a document
            // Do we need to reopen the report builder with the known name?
            switchOnAddFieldWindow();
            switchOnPropertyBrowser();
            return;
        }

        if ( i_asTemplate )
        {
            // don't need the report definition anymore - the document it represents has already been stored
            closeReportDefinition();

            // open the report, again, this time not in design, but containing data
            loadReport( i_name );
        }
        else
        {
            // execute the report from the (yet unsaved) report definition
            XComponent document = loadReportFromDocumentDefinition();

            // don't need the report definition anymore
            closeReportDefinition();

            // store the generated report
            if ( getRecordParser().storeDatabaseDocumentToTempPath( document, i_name ) )
                getRecordParser().addReportDocument( document, false );
        }

        dispose();
    }

    private XConnection getConnection()
    {
        return getRecordParser().DBConnection;
    }

    public void initializeFieldColumns(final int _nType, final String TableName, final String[] FieldNames)
    {
        getRecordParser().initializeFieldColumns(FieldNames, TableName);

        final com.sun.star.wizards.db.RecordParser a = getRecordParser();
        int[] FieldTypes = new int[FieldNames.length];
        int[] FieldWidths = new int[FieldNames.length];
        for (int i = 0; i < FieldNames.length; i++)
        {
            FieldTypes[i] = a.FieldColumns[i].getFieldType();
            FieldWidths[i] = a.FieldColumns[i].getFieldWidth();
        }
        getReportBuilderLayouter().setTableName(_nType, TableName);
        getReportBuilderLayouter().insertFieldNames(FieldNames);
        getReportBuilderLayouter().insertFieldTypes(FieldTypes);
        getReportBuilderLayouter().insertFieldWidths(FieldWidths);

        getReportBuilderLayouter().layout();
    }

    public void setFieldTitles(String[] _aFieldTitles)
    {
        getRecordParser().setFieldTitles(_aFieldTitles);

        getReportBuilderLayouter().insertFieldTitles(_aFieldTitles);
        getReportBuilderLayouter().layout();
    }

    public void setSorting(String[][] _aSortFieldNames)
    {
        getRecordParser().setSortFieldNames(_aSortFieldNames);
    }

    public void setGrouping(String[] _aGroupFieldNames)
    {
        getRecordParser().prependSortFieldNames(_aGroupFieldNames);

        getReportBuilderLayouter().insertGroupNames(_aGroupFieldNames);
        getReportBuilderLayouter().layout();
    }

    public String getLayoutPath()
    {
        return "default";
    }
    private ArrayList m_aReportPath;

    public ArrayList getReportPath()
    {
        if (m_aReportPath == null)
        {
            try
            {
                // Check general availability of office paths
                m_aReportPath = FileAccess.getOfficePaths( getMSF(), "Template", "share", "/wizard" );
                FileAccess.combinePaths( getMSF(), m_aReportPath, "/wizard/report" );
            }
            catch ( NoValidPathException ex )
            {
                Logger.getLogger( ReportBuilderImplementation.class.getName() ).log( Level.SEVERE, null, ex );
            }
        }
        return m_aReportPath;
    }

    public String getContentPath()
    {
        return "";
    }

    public int getDefaultPageOrientation()
    {
        return m_nDefaultPageOrientation;
    }

    /**
     * Helper function to get a com.sun.star.wizards.report.layout.ReportBuilderLayouter by it's name
     *
     * @param _sClassName
     * @return the object or null
     */
    private IReportBuilderLayouter getLayoutInstanceFrom(String _sClassName)
    {
        try
        {
            // TODO: Use Package.getPackages(...)
            final Class a = Class.forName(_sClassName);

            final Constructor cTor = a.getConstructor(new Class[]
                    {
                        IReportDefinitionReadAccess.class, Resource.class
                    });
            Object[] aParams = new Object[2];
            aParams[0] = this;
            aParams[1] = m_resource;
            final IReportBuilderLayouter aReportBuilderLayouter = (IReportBuilderLayouter) cTor.newInstance(aParams);
            return aReportBuilderLayouter;
        }
        catch (Exception e)
        {
            e.printStackTrace();
        }
        return null;
    }
    private LinkedHashMap m_aLayoutMap = null;

    private void insertIntoLayoutMap(IReportBuilderLayouter _aLayout)
    {
        insertIntoLayoutMap(_aLayout, false);
    }

    private void insertIntoLayoutMap(IReportBuilderLayouter _aLayout, boolean _bDefault)
    {
        if (_aLayout != null)
        {
            final String sName = _aLayout.getName();
            if (_bDefault)
            {
                m_sReportBuilderLayoutName = sName;  // here we set the default layout name!
            }
            m_aLayoutMap.put(sName, _aLayout);
        }
    }

    /**
     * Initialize all well known com.sun.star.wizards.report.layout.ReportBuilderLayouter Objects and create exact one instance.
     */
    private LinkedHashMap getLayoutMap()
    {
        if (m_aLayoutMap == null)
        {
            // The LayoutMap is empty, so we create a new LinkedHashMap
            m_aLayoutMap = new LinkedHashMap();

            // TODO: We must know the name of a layouts, There should be a way to say where to find, not the names.
            IReportBuilderLayouter aLayout = getLayoutInstanceFrom("com.sun.star.wizards.reportbuilder.layout.Tabular");
            insertIntoLayoutMap(aLayout, true);
            aLayout = getLayoutInstanceFrom("com.sun.star.wizards.reportbuilder.layout.ColumnarSingleColumn");
            insertIntoLayoutMap(aLayout);
            aLayout = getLayoutInstanceFrom("com.sun.star.wizards.reportbuilder.layout.ColumnarTwoColumns");
            insertIntoLayoutMap(aLayout);
            aLayout = getLayoutInstanceFrom("com.sun.star.wizards.reportbuilder.layout.ColumnarThreeColumns");
            insertIntoLayoutMap(aLayout);
            aLayout = getLayoutInstanceFrom("com.sun.star.wizards.reportbuilder.layout.InBlocksLabelsAbove");
            insertIntoLayoutMap(aLayout);
            aLayout = getLayoutInstanceFrom("com.sun.star.wizards.reportbuilder.layout.InBlocksLabelsLeft");
            insertIntoLayoutMap(aLayout);

        }
        return m_aLayoutMap;
    }

    /**
     * Return a string array array with all found layouts
     * At the moment these layout are hard coded
     * @return
     */
    public String[][] getDataLayout()
    {
        String[][] ContentFiles;
        ContentFiles = new String[2][];
        String[] a = new String[getLayoutMap().size()];
        String[] b = new String[getLayoutMap().size()];

        // run through the whole layoutmap and
        final Set aKeys = getLayoutMap().keySet();
        final Iterator aKeyIterator = aKeys.iterator();
        int i = 0;
        while (aKeyIterator.hasNext())
        {
            final String sKey = (String) aKeyIterator.next();
            a[i] = sKey;
            final IReportBuilderLayouter aLayouter = (IReportBuilderLayouter) m_aLayoutMap.get(sKey);
            b[i++] = aLayouter.getLocalizedName();
        }

        ContentFiles[1] = a;
        ContentFiles[0] = b;
        return ContentFiles;
    }
    private String m_sDefaultHeaderLayoutPath;

    public String[][] getHeaderLayout()
    {
        String[][] LayoutFiles;
        try
        {
            // TODO: check different languages in header layouts
            ArrayList aReportPath = FileAccess.getOfficePaths(getMSF(), "Template", "share", "/wizard");
            FileAccess.combinePaths(getMSF(), aReportPath, "/wizard/report");

            LayoutFiles = FileAccess.getFolderTitles(getMSF(), null, aReportPath, ".otr");
        }
        catch (com.sun.star.wizards.common.NoValidPathException e)
        {
            // if there are problems, don't show anything is a little bit hard.
            LayoutFiles = new String[2][];
            String[] a = new String[1];
            String[] b = new String[1];
            a[0] = "DefaultLayoutOfHeaders";
            b[0] = "default";
            LayoutFiles[1] = a;
            LayoutFiles[0] = b;
        }
        for (int i = 0; i < LayoutFiles[0].length; i++)
        {
            if (LayoutFiles[0][i].equals("default"))
            {
                m_sDefaultHeaderLayoutPath = LayoutFiles[1][i];
                break;
            }
        }
        return LayoutFiles;
    }

    public XReportDefinition getReportDefinition()
    {
        if (m_reportDocument == null)
        {
            throw new NullPointerException("Report Definition is not already initialized, check if you too early access the report definition.");
        }
        return m_reportDocument;
    }

    public XMultiServiceFactory getGlobalMSF()
    {
        return getMSF();
    }

    public void importReportData(ReportWizard aWizard)
    {
    }

    public String getDefaultHeaderLayout()
    {
        return m_sDefaultHeaderLayoutPath;
    }

    public void setCommand(String _sCommand)
    {
        getRecordParser().Command = _sCommand;
        getReportDefinition().setCommand(_sCommand);
    }

    public void setCommandType(int _nCommand)
    {
        getReportDefinition().setCommandType(_nCommand);
    }


    public void checkInvariants() throws java.lang.Exception
    {
        final String sDefaultHeaderLayoutPath = getDefaultHeaderLayout();
        if (sDefaultHeaderLayoutPath == null)
        {
            throw new java.io.IOException("default.otr");
        }

        FileAccess aAccess = new FileAccess(getGlobalMSF());
        if (! aAccess.exists(sDefaultHeaderLayoutPath, true))
        {
            throw new java.io.IOException("default.otr");
        }
    }

}

<|MERGE_RESOLUTION|>--- conflicted
+++ resolved
@@ -36,10 +36,7 @@
 import com.sun.star.awt.XWindowPeer;
 import com.sun.star.beans.PropertyValue;
 import com.sun.star.beans.XPropertySet;
-<<<<<<< HEAD
 import com.sun.star.container.XHierarchicalNameContainer;
-=======
->>>>>>> c0ea2fcd
 import com.sun.star.container.XNameContainer;
 import com.sun.star.frame.XController;
 import com.sun.star.frame.XDispatch;
@@ -283,31 +280,14 @@
             return;
         }
 
-<<<<<<< HEAD
-        final XCommandProcessor xProcessor = UnoRuntime.queryInterface(XCommandProcessor.class, m_aDocumentDefinition);
+        final XCommandProcessor xProcessor = UnoRuntime.queryInterface( XCommandProcessor.class, m_documentDefinition );
         final com.sun.star.ucb.Command aCommand = new com.sun.star.ucb.Command();
-        aCommand.Name = "storeOwn";
-
-        final Object aObj2 = xProcessor.execute(aCommand, xProcessor.createCommandIdentifier(), null);
+        aCommand.Name = "store";
+
+        xProcessor.execute(aCommand, xProcessor.createCommandIdentifier(), null);
 
         final XHierarchicalNameContainer aNameContainer = UnoRuntime.queryInterface(XHierarchicalNameContainer.class, m_aReportDocument);
-        aNameContainer.insertByHierarchicalName(Name, m_aDocumentDefinition);
-=======
-        try
-        {
-            final XCommandProcessor xProcessor = UnoRuntime.queryInterface( XCommandProcessor.class, m_documentDefinition );
-            com.sun.star.ucb.Command aCommand = new com.sun.star.ucb.Command();
-            aCommand.Name = "store";
-
-            xProcessor.execute(aCommand, xProcessor.createCommandIdentifier(), null);
-
-            final XNameContainer aNameContainer = UnoRuntime.queryInterface( XNameContainer.class, m_aReportDocument );
-            aNameContainer.insertByName(Name, m_documentDefinition);
-        }
-        catch (Exception e)
-        {
-        }
->>>>>>> c0ea2fcd
+        aNameContainer.insertByHierarchicalName( Name, m_documentDefinition );
     }
 
     public boolean liveupdate_addGroupNametoDocument(String[] GroupNames, String CurGroupTitle, Vector GroupFieldVector, ArrayList ReportPath, int iSelCount)
