/*************************************************************************
 *
 * DO NOT ALTER OR REMOVE COPYRIGHT NOTICES OR THIS FILE HEADER.
 *
 * Copyright 2000, 2010 Oracle and/or its affiliates.
 *
 * OpenOffice.org - a multi-platform office productivity suite
 *
 * This file is part of OpenOffice.org.
 *
 * OpenOffice.org is free software: you can redistribute it and/or modify
 * it under the terms of the GNU Lesser General Public License version 3
 * only, as published by the Free Software Foundation.
 *
 * OpenOffice.org is distributed in the hope that it will be useful,
 * but WITHOUT ANY WARRANTY; without even the implied warranty of
 * MERCHANTABILITY or FITNESS FOR A PARTICULAR PURPOSE.  See the
 * GNU Lesser General Public License version 3 for more details
 * (a copy is included in the LICENSE file that accompanied this code).
 *
 * You should have received a copy of the GNU Lesser General Public License
 * version 3 along with OpenOffice.org.  If not, see
 * <http://www.openoffice.org/license.html>
 * for a copy of the LGPLv3 License.
 *
 ************************************************************************/
package com.sun.star.wizards.form;

import com.sun.star.awt.XWindowPeer;
import com.sun.star.beans.PropertyValue;
import com.sun.star.lang.XMultiServiceFactory;
import com.sun.star.sdb.application.DatabaseObject;
import com.sun.star.wizards.common.Helper;
import com.sun.star.wizards.common.PropertyNames;
import com.sun.star.wizards.common.JavaTools;
import com.sun.star.wizards.common.NoValidPathException;
import com.sun.star.wizards.common.Properties;
import com.sun.star.wizards.db.DatabaseObjectWizard;
import com.sun.star.wizards.db.RelationController;
import com.sun.star.wizards.document.OfficeDocument;
import com.sun.star.wizards.ui.CommandFieldSelection;
import com.sun.star.wizards.ui.UIConsts;

public class FormWizard extends DatabaseObjectWizard
{

    private CommandFieldSelection curDBCommandFieldSelection;
    private FormConfiguration curFormConfiguration;
    private CommandFieldSelection curSubFormFieldSelection;
    private FormDocument curFormDocument;
    private FieldLinker curFieldLinker;
    private UIControlArranger curControlArranger;
    private DataEntrySetter CurDataEntrySetter;
    private StyleApplier curStyleApplier;
    private Finalizer curFinalizer;
    private static String slblFields;
    private static String slblSelFields;
    private String sShowBinaryFields = PropertyNames.EMPTY_STRING;
    private String serrFormNameexists = PropertyNames.EMPTY_STRING;
    public static final int SOMAIN_PAGE = 1;
    public static final int SOSUBFORM_PAGE = 2;
    public static final int SOSUBFORMFIELDS_PAGE = 3;
    public static final int SOFIELDLINKER_PAGE = 4;
    public static final int SOCONTROL_PAGE = 5;
    public static final int SODATA_PAGE = 6;
    public static final int SOSTYLE_PAGE = 7;
    public static final int SOSTORE_PAGE = 8;
    public static final int COLUMNAR_LEFT = 1;
    public static final int COLUMNAR_TOP = 2;
    public static final int AS_GRID = 3;
    public static final int IN_BLOCK_TOP = 4;
    private String slblTables;
    private boolean m_openForEditing;
    private boolean m_success = false;
    private String FormName;

    public FormWizard(XMultiServiceFactory i_servicFactory, final PropertyValue[] i_wizardContext)
    {
        super(i_servicFactory, 34400, i_wizardContext);
        super.addResourceHandler("FormWizard", "dbw");
        Helper.setUnoPropertyValues(xDialogModel,
                new String[]
                {
                    PropertyNames.PROPERTY_HEIGHT, PropertyNames.PROPERTY_MOVEABLE, PropertyNames.PROPERTY_NAME, PropertyNames.PROPERTY_POSITION_X, PropertyNames.PROPERTY_POSITION_Y, PropertyNames.PROPERTY_STEP, PropertyNames.PROPERTY_TABINDEX, PropertyNames.PROPERTY_TITLE, PropertyNames.PROPERTY_WIDTH
                },
                new Object[]
                {
                    210, Boolean.TRUE, "DialogForm", 102, 41, 1, new Short((short) 0), m_oResource.getResText(UIConsts.RID_FORM), 310
                });
        drawNaviBar();
        if (getFormResources())
        {
            setRightPaneHeaders(m_oResource, UIConsts.RID_FORM + 90, 8);
        }
    }

    public static void main(String i_args[])
    {
        executeWizardFromCommandLine( i_args, FormWizard.class.getName() );
    }

    // @Override
    protected void enterStep(int nOldStep, int nNewStep)
    {
        try
        {
            if ((nOldStep < SOCONTROL_PAGE) && (nNewStep >= SOCONTROL_PAGE))
            {
                curFormDocument.initialize(curDBCommandFieldSelection.isModified(), curFormConfiguration.hasSubForm(), curSubFormFieldSelection.isModified(), getBorderType());
                curDBCommandFieldSelection.setModified(false);
                curSubFormFieldSelection.setModified(false);
            }
            switch (nNewStep)
            {
                case SOMAIN_PAGE:
                    curDBCommandFieldSelection.setModified(false);
                    break;
                case SOSUBFORM_PAGE:
                {
                    final String sCommandName = curDBCommandFieldSelection.getSelectedCommandName();
                    RelationController oRelationController = new RelationController(curFormDocument.oMainFormDBMetaData, sCommandName);
                    curFormConfiguration.initialize(curSubFormFieldSelection, oRelationController);
                }
                break;
                case SOSUBFORMFIELDS_PAGE:
                {
                    String sPreSelectedTableName = curFormConfiguration.getreferencedTableName();
                    boolean bReadOnly = (sPreSelectedTableName.length() > 0);
                    if (sPreSelectedTableName.length() == 0)
                    {
                        final String sTableName = curSubFormFieldSelection.getSelectedCommandName();
                        String[] aFieldNames = curSubFormFieldSelection.getSelectedFieldNames();
                        curFormDocument.oSubFormDBMetaData.initializeFieldColumns(true, sTableName, aFieldNames);
                    }
                    else
                    {
                        curSubFormFieldSelection.preselectCommand(sPreSelectedTableName, bReadOnly);
                    }
                }
                break;
                case SOFIELDLINKER_PAGE:
                {
                    final String[] aMainFieldNames = curFormDocument.oMainFormDBMetaData.getFieldNames();
                    final String[] aSubFieldNames = curFormDocument.oSubFormDBMetaData.getFieldNames();
                    curFieldLinker.initialize(aMainFieldNames, aSubFieldNames, curFormDocument.LinkFieldNames);
                }
                break;
                case SOCONTROL_PAGE:
                    curControlArranger.enableSubFormImageList(curFormConfiguration.hasSubForm());
                    break;
                case SODATA_PAGE:
                    break;
                case SOSTYLE_PAGE:
                    break;
                case SOSTORE_PAGE:
                {
                    String sTableName = this.curDBCommandFieldSelection.getSelectedCommandName();
                    this.curFinalizer.initialize(sTableName, curFormDocument);
                }
                break;
                default:
                    break;
            }
        }
        catch (Exception e)
        {
            e.printStackTrace(System.out);
        }
    }

    protected Short getBorderType()
    {
        return curStyleApplier.getBorderType();
    }

    // @Override
    protected void leaveStep(int nOldStep, int nNewStep)
    {
        switch (nOldStep)
        {
            case SOMAIN_PAGE:
            {
                final String sTableName = curDBCommandFieldSelection.getSelectedCommandName();
                final String[] aFieldNames = curDBCommandFieldSelection.getSelectedFieldNames();
                curFormDocument.oMainFormDBMetaData.initializeFieldColumns(true, sTableName, aFieldNames);

                final String[] aMainFieldNames = curFormDocument.oMainFormDBMetaData.getFieldNames();
                try
                {
                    curFormDocument.LinkFieldNames = JavaTools.removeOutdatedFields(curFormDocument.LinkFieldNames, aMainFieldNames, 1);
                }
                catch (java.lang.Exception e)
                {
                }
            }
            break;
            case SOSUBFORM_PAGE:
                break;
            case SOSUBFORMFIELDS_PAGE:
            {
                final String sTableName = curSubFormFieldSelection.getSelectedCommandName();
                final String[] aFieldNames = curSubFormFieldSelection.getSelectedFieldNames();
                curFormDocument.oSubFormDBMetaData.initializeFieldColumns(true, sTableName, aFieldNames);

                final String[] aSubFieldNames = curFormDocument.oSubFormDBMetaData.getFieldNames();
                try
                {
                    curFormDocument.LinkFieldNames = JavaTools.removeOutdatedFields(curFormDocument.LinkFieldNames, aSubFieldNames, 0);
                }
                catch (java.lang.Exception e)
                {
                }
            }
            break;
            case SOFIELDLINKER_PAGE:
                curFormDocument.LinkFieldNames = curFieldLinker.getLinkFieldNames();
                break;
            case SOCONTROL_PAGE:
                break;
            case SODATA_PAGE:
                break;
            case SOSTYLE_PAGE:
                break;
            case SOSTORE_PAGE:
                break;
            default:
                break;
        }
    }

    public void buildSteps() throws NoValidPathException
    {
        curDBCommandFieldSelection = new CommandFieldSelection(this, curFormDocument.oMainFormDBMetaData, 92, slblFields, slblSelFields, slblTables, true, 34411);
        curDBCommandFieldSelection.addFieldSelectionListener(new FieldSelectionListener());
        curFormDocument.xProgressBar.setValue(20);
        // Label Help Text
        insertLabel("lblBinaryHelpText",
                new String[]
                {
                    PropertyNames.PROPERTY_HEIGHT, PropertyNames.PROPERTY_LABEL, PropertyNames.PROPERTY_MULTILINE, PropertyNames.PROPERTY_POSITION_X, PropertyNames.PROPERTY_POSITION_Y, PropertyNames.PROPERTY_STEP, PropertyNames.PROPERTY_WIDTH
                },
                new Object[]
                {
                    28, sShowBinaryFields, Boolean.TRUE, 95, 154, new Integer(SOMAIN_PAGE), 210
                });

        curFormConfiguration = new FormConfiguration(this);
        curFormDocument.xProgressBar.setValue(30);

        curSubFormFieldSelection = new CommandFieldSelection(this, curFormDocument.oSubFormDBMetaData, SOSUBFORMFIELDS_PAGE, 92, slblFields, slblSelFields, slblTables, true, 34431);
        curSubFormFieldSelection.addFieldSelectionListener(new FieldSelectionListener());
        insertLabel("lblSubFormBinaryHelpText",
                new String[]
                {
                    PropertyNames.PROPERTY_HEIGHT, PropertyNames.PROPERTY_LABEL, PropertyNames.PROPERTY_MULTILINE, PropertyNames.PROPERTY_POSITION_X, PropertyNames.PROPERTY_POSITION_Y, PropertyNames.PROPERTY_STEP, PropertyNames.PROPERTY_WIDTH
                },
                new Object[]
                {
                    28, sShowBinaryFields, Boolean.TRUE, 95, 154, new Integer(SOSUBFORMFIELDS_PAGE), 210
                });

        curFormDocument.xProgressBar.setValue(40);

        curFieldLinker = new FieldLinker(this, SOFIELDLINKER_PAGE, 95, 30, 210, 34441);
        curFormDocument.xProgressBar.setValue(50);

        curControlArranger = new UIControlArranger(this, curFormDocument);
        curFormDocument.addUIFormController(curControlArranger);
        curFormDocument.xProgressBar.setValue(60);

        CurDataEntrySetter = new DataEntrySetter(this);
        curFormDocument.xProgressBar.setValue(70);

        curStyleApplier = new StyleApplier(this, curFormDocument);
        curFormDocument.addStyleApplier(curStyleApplier);
        curFormDocument.xProgressBar.setValue(80);

        curFinalizer = new Finalizer(this);
        curFormDocument.xProgressBar.setValue(100);

        enableNavigationButtons(false, false, false);
        curFormDocument.xProgressBar.end();
    }

    // @Override
    public boolean finishWizard()
    {
        int ncurStep = getCurrentStep();
        if ((switchToStep(ncurStep, SOSTORE_PAGE)) || (ncurStep == SOSTORE_PAGE))
        {
            this.curFinalizer.initialize(curDBCommandFieldSelection.getSelectedCommandName(), this.curFormDocument);
            String sNewFormName = curFinalizer.getName();
            if (!curFormDocument.oMainFormDBMetaData.hasFormDocumentByName(sNewFormName))
            {
                m_openForEditing = curFinalizer.getOpenForEditing();
                FormName = curFinalizer.getName();
                if (curFormDocument.finalizeForms(CurDataEntrySetter, curFieldLinker, curFormConfiguration))
                {

                    if (curFinalizer.finish())
                    {
                        m_success = true;
                        xDialog.endExecute();
                        return true;
                    }
                }
            }
            else
            {
                String smessage = JavaTools.replaceSubString(serrFormNameexists, sNewFormName, "%FORMNAME");
                showMessageBox("WarningBox", com.sun.star.awt.VclWindowPeerAttribute.OK, smessage);
            }
        }
        return false;
    }

    // @Override
    public void cancelWizard()
    {
        m_success = false;
        xDialog.endExecute();
    }

    public void insertFormRelatedSteps()
    {
        addRoadmap();
        int i = 0;
        i = insertRoadmapItem(0, true, m_oResource.getResText(UIConsts.RID_FORM + 80), SOMAIN_PAGE);
        i = insertRoadmapItem(i, false, m_oResource.getResText(UIConsts.RID_FORM + 81), SOSUBFORM_PAGE);
        i = insertRoadmapItem(i, false, m_oResource.getResText(UIConsts.RID_FORM + 82), SOSUBFORMFIELDS_PAGE);
        i = insertRoadmapItem(i, false, m_oResource.getResText(UIConsts.RID_FORM + 83), SOFIELDLINKER_PAGE);
        i = insertRoadmapItem(i, false, m_oResource.getResText(UIConsts.RID_FORM + 84), SOCONTROL_PAGE);
        i = insertRoadmapItem(i, false, m_oResource.getResText(UIConsts.RID_FORM + 85), SODATA_PAGE);
        i = insertRoadmapItem(i, false, m_oResource.getResText(UIConsts.RID_FORM + 86), SOSTYLE_PAGE);
        i = insertRoadmapItem(i, false, m_oResource.getResText(UIConsts.RID_FORM + 87), SOSTORE_PAGE);
        setRoadmapInteractive(true);
        setRoadmapComplete(true);
        setCurrentRoadmapItemID((short) 1);
    }

    public void start()
    {
        try
        {
            curFormDocument = new FormDocument(xMSF);
            if (curFormDocument.oMainFormDBMetaData.getConnection(m_wizardContext))
            {
                curFormDocument.oSubFormDBMetaData.getConnection(new PropertyValue[]
                        {
                            Properties.createProperty(PropertyNames.ACTIVE_CONNECTION, curFormDocument.oMainFormDBMetaData.DBConnection)
                        });
                curFormDocument.xProgressBar.setValue(20);
                buildSteps();
                this.curDBCommandFieldSelection.preselectCommand(m_wizardContext, false);
                XWindowPeer xWindowPeer2 = createWindowPeer(curFormDocument.xWindowPeer);
                curFormDocument.oMainFormDBMetaData.setWindowPeer(xWindowPeer2);
                insertFormRelatedSteps();
                short dialogReturn = executeDialog(curFormDocument.xFrame);
                xComponent.dispose();
                if ((dialogReturn == 0) && m_success)
                {
                    curFormDocument.oMainFormDBMetaData.addFormDocument(curFormDocument.xComponent);
                    loadSubComponent(DatabaseObject.FORM, FormName, m_openForEditing);
                }
            }
        }
        catch (java.lang.Exception jexception)
        {
            jexception.printStackTrace(System.out);
        }
        if ((!m_success) && (curFormDocument != null))
        {
            OfficeDocument.close(curFormDocument.xComponent);
        }
    }

    private boolean getFormResources()
    {
        sShowBinaryFields = m_oResource.getResText(UIConsts.RID_FORM + 2);
        slblTables = m_oResource.getResText(UIConsts.RID_FORM + 6);
        slblFields = m_oResource.getResText(UIConsts.RID_FORM + 12);
        slblSelFields = m_oResource.getResText(UIConsts.RID_FORM + 1);
        serrFormNameexists = m_oResource.getResText(UIConsts.RID_FORM + 98);

        return true;
    }

    public class FieldSelectionListener implements com.sun.star.wizards.ui.XFieldSelectionListener
    {

        protected int ID;

        // @Override
        public int getID()
        {
            return ID;
        }

        // @Override
        public void setID(String sIncSuffix)
        {
            ID = 1;
            if (sIncSuffix != null)
            {
                if ((!sIncSuffix.equals(PropertyNames.EMPTY_STRING)) && (!sIncSuffix.equals("_")))
                {
                    String sID = JavaTools.ArrayoutofString(sIncSuffix, "_")[1];
                    ID = Integer.parseInt(sID);
                    int a = 0;
                }
            }
        }

        // @Override
        public void shiftFromLeftToRight(String[] SelItems, String[] NewItems)
        {
            if (ID == 1)
            {
                toggleMainFormSteps();
            }
            else
            {
                toggleSubFormSteps();
            }
        }

        // @Override
        public void shiftFromRightToLeft(String[] SelItems, String[] NewItems)
        {
            // TODO When the ListFieldbox is refilled only fields of the current Command may be merged into the Listbox
            if (ID == 1)
            {
                toggleMainFormSteps();
            }
            else
            {
                toggleSubFormSteps();
            }
        }
        // @Override

        public void moveItemDown(String item)
        {
        }

        // @Override
        public void moveItemUp(String item)
        {
        }

        private boolean toggleSubFormSteps()
        {
            curSubFormFieldSelection.setModified(true);
            boolean benable = curSubFormFieldSelection.getSelectedFieldNames().length > 0;
            enablefromStep(SOFIELDLINKER_PAGE, benable);
            if (benable)
            {
                curFieldLinker.enable(!curFormConfiguration.areexistingRelationsdefined());
            }
            return benable;
        }

        private void toggleMainFormSteps()
        {
            curDBCommandFieldSelection.setModified(true);
<<<<<<< HEAD
            boolean benable = curDBCommandFieldSelection.getSelectedFieldNames().length > 0;
            enablefromStep(SOSUBFORM_PAGE, benable);
            setControlProperty("btnWizardNext", PropertyNames.PROPERTY_ENABLED, Boolean.valueOf(benable));
            if (benable)
=======
            boolean enabled = curDBCommandFieldSelection.getSelectedFieldNames().length > 0;
            enablefromStep(SOSUBFORM_PAGE, enabled);
            setControlProperty("btnWizardNext", PropertyNames.PROPERTY_ENABLED, enabled);
            if (enabled)
>>>>>>> e53f121a
            {
                if (curFormConfiguration.hasSubForm())
                {
                    enabled = toggleSubFormSteps();
                }
                else
                {
                    setStepEnabled(SOSUBFORMFIELDS_PAGE, false);
                    setStepEnabled(SOFIELDLINKER_PAGE, false);
                }
            }
<<<<<<< HEAD
            setControlProperty("btnWizardFinish", PropertyNames.PROPERTY_ENABLED, Boolean.valueOf(benable));
=======
            setControlProperty("btnWizardFinish", PropertyNames.PROPERTY_ENABLED, enabled);
>>>>>>> e53f121a
        }
    }
}<|MERGE_RESOLUTION|>--- conflicted
+++ resolved
@@ -463,17 +463,10 @@
         private void toggleMainFormSteps()
         {
             curDBCommandFieldSelection.setModified(true);
-<<<<<<< HEAD
-            boolean benable = curDBCommandFieldSelection.getSelectedFieldNames().length > 0;
-            enablefromStep(SOSUBFORM_PAGE, benable);
-            setControlProperty("btnWizardNext", PropertyNames.PROPERTY_ENABLED, Boolean.valueOf(benable));
-            if (benable)
-=======
             boolean enabled = curDBCommandFieldSelection.getSelectedFieldNames().length > 0;
             enablefromStep(SOSUBFORM_PAGE, enabled);
             setControlProperty("btnWizardNext", PropertyNames.PROPERTY_ENABLED, enabled);
             if (enabled)
->>>>>>> e53f121a
             {
                 if (curFormConfiguration.hasSubForm())
                 {
@@ -485,11 +478,7 @@
                     setStepEnabled(SOFIELDLINKER_PAGE, false);
                 }
             }
-<<<<<<< HEAD
-            setControlProperty("btnWizardFinish", PropertyNames.PROPERTY_ENABLED, Boolean.valueOf(benable));
-=======
             setControlProperty("btnWizardFinish", PropertyNames.PROPERTY_ENABLED, enabled);
->>>>>>> e53f121a
         }
     }
 }