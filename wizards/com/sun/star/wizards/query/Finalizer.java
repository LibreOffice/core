/*************************************************************************
 *
 * DO NOT ALTER OR REMOVE COPYRIGHT NOTICES OR THIS FILE HEADER.
 *
 * Copyright 2008 by Sun Microsystems, Inc.
 *
 * OpenOffice.org - a multi-platform office productivity suite
 *
 * $RCSfile: Finalizer.java,v $
 * $Revision: 1.10 $
 *
 * This file is part of OpenOffice.org.
 *
 * OpenOffice.org is free software: you can redistribute it and/or modify
 * it under the terms of the GNU Lesser General Public License version 3
 * only, as published by the Free Software Foundation.
 *
 * OpenOffice.org is distributed in the hope that it will be useful,
 * but WITHOUT ANY WARRANTY; without even the implied warranty of
 * MERCHANTABILITY or FITNESS FOR A PARTICULAR PURPOSE.  See the
 * GNU Lesser General Public License version 3 for more details
 * (a copy is included in the LICENSE file that accompanied this code).
 *
 * You should have received a copy of the GNU Lesser General Public License
 * version 3 along with OpenOffice.org.  If not, see
 * <http://www.openoffice.org/license.html>
 * for a copy of the LGPLv3 License.
 *
 ************************************************************************/
package com.sun.star.wizards.query;

import com.sun.star.wizards.common.*;
import com.sun.star.awt.XRadioButton;
import com.sun.star.awt.XTextComponent;
import com.sun.star.wizards.db.*;
import com.sun.star.lang.IllegalArgumentException;
import com.sun.star.lang.XComponent;
import com.sun.star.sdb.CommandType;
import com.sun.star.uno.*;
import com.sun.star.wizards.ui.*;
import java.util.logging.Level;
import java.util.logging.Logger;

public class Finalizer
{
    private QueryWizard m_queryWizard;
    private String resQuery;
    private XTextComponent m_aTxtTitle;
    private XRadioButton xRadioDisplayQuery;
    private QuerySummary CurDBMetaData;

    public Finalizer( QueryWizard i_queryWizard, QuerySummary _CurDBMetaData )
    {
        short curtabindex = (short) (100 * QueryWizard.SOSUMMARY_PAGE);
        String reslblQueryTitle;
        String resoptDisplayQuery;
        String resoptModifyQuery;
        String resflnSummary;
        String reslblHowGoOn;
        this.m_queryWizard = i_queryWizard;
        this.CurDBMetaData = _CurDBMetaData;
        reslblQueryTitle = m_queryWizard.m_oResource.getResText(UIConsts.RID_QUERY + 5);
        resoptDisplayQuery = m_queryWizard.m_oResource.getResText(UIConsts.RID_QUERY + 6);
        resoptModifyQuery = m_queryWizard.m_oResource.getResText(UIConsts.RID_QUERY + 7);
        resflnSummary = m_queryWizard.m_oResource.getResText(UIConsts.RID_QUERY + 87);
        reslblHowGoOn = m_queryWizard.m_oResource.getResText(UIConsts.RID_QUERY + 8);
        resQuery = m_queryWizard.m_oResource.getResText(UIConsts.RID_QUERY + 1);
        int curHelpIndex = 40955;

        m_queryWizard.insertLabel("lblQueryTitle", new String[]
                {
                    "Height", "Label", "PositionX", "PositionY", "Step", "TabIndex", "Width"
                },
                new Object[]
                {
                    new Integer(8), reslblQueryTitle, new Integer(95), new Integer(27), new Integer(QueryWizard.SOSUMMARY_PAGE), new Short(curtabindex++), new Integer(52)
                });
        m_aTxtTitle = m_queryWizard.insertTextField("txtQueryTitle", "changeTitle", this, new String[]
                {
                    "Height", "HelpURL", "PositionX", "PositionY", "Step", "TabIndex", "Width"
                },
                new Object[]
                {
                    new Integer(12), "HID:" + curHelpIndex++, new Integer(95), new Integer(37), new Integer(QueryWizard.SOSUMMARY_PAGE), new Short(curtabindex++), new Integer(90)
                });
        m_queryWizard.insertLabel("lblHowGoOn", new String[]
                {
                    "Height", "Label", "MultiLine", "PositionX", "PositionY", "Step", "TabIndex", "Width"
                },
                new Object[]
                {
                    new Integer(16), reslblHowGoOn, Boolean.TRUE, new Integer(192), new Integer(27), new Integer(QueryWizard.SOSUMMARY_PAGE), new Short(curtabindex++), new Integer(112)
                });
        this.xRadioDisplayQuery = m_queryWizard.insertRadioButton("optDisplayQuery",
                new String[]
                {
                    "Height", "HelpURL", "Label", "PositionX", "PositionY", "State", "Step", "TabIndex", "Width"
                },
                new Object[]
                {
                    new Integer(9), "HID:" + curHelpIndex++, resoptDisplayQuery, new Integer(192), new Integer(46), new Short((short) 1), new Integer(QueryWizard.SOSUMMARY_PAGE), new Short(curtabindex++), new Integer(118)
                });

        m_queryWizard.insertRadioButton("optModifyQuery",
                new String[]
                {
                    "Height", "HelpURL", "Label", "PositionX", "PositionY", "Step", "TabIndex", "Width"
                },
                new Object[]
                {
                    new Integer(10), "HID:" + curHelpIndex++, resoptModifyQuery, new Integer(192), new Integer(56), new Integer(QueryWizard.SOSUMMARY_PAGE), new Short(curtabindex++), new Integer(118)
                });
        m_queryWizard.insertFixedLine("flnSummary", new String[]
                {
                    "Height", "Label", "PositionX", "PositionY", "Step", "TabIndex", "Width"
                },
                new Object[]
                {
                    new Integer(10), resflnSummary, new Integer(95), new Integer(68), new Integer(8), new Short(curtabindex++), new Integer(209)
                });
        m_queryWizard.insertTextField("txtSummary", 0, null, new String[]
                {
                    "Height", "HelpURL", "MultiLine", "PositionX", "PositionY", "ReadOnly", "Step", "VScroll", "Width"
                },
                new Object[]
                {
                    new Integer(96), "HID:" + curHelpIndex++, Boolean.TRUE, new Integer(95), new Integer(80), Boolean.TRUE, new Integer(8), Boolean.TRUE, new Integer(209)
                });
    }

    public void changeTitle()
    {
        final String TitleName = m_aTxtTitle.getText();
        m_queryWizard.enableFinishButton( TitleName.length() > 0 );
    }

    /* TODO: The title textbox always has to be updated when
    a new Table has been selected if it is clear that the user has not made any input meanwhile
     */
    protected String initialize()
    {
        try
        {
            String sCurQueryName = AnyConverter.toString(Helper.getUnoPropertyValue(UnoDialog.getModel(m_aTxtTitle), "Text"));
            if (sCurQueryName != null)
            {
                if (sCurQueryName.equals(""))
                {
                    String[] sCommandNames = CurDBMetaData.getIncludedCommandNames();
                    sCurQueryName = resQuery + "_" + sCommandNames[0];
                    sCurQueryName = CurDBMetaData.ConnectionTools.getObjectNames().suggestName(CommandType.QUERY, sCurQueryName);
                    Helper.setUnoPropertyValue(UnoDialog.getModel(m_aTxtTitle), "Text", sCurQueryName);
                }
            }

            CurDBMetaData.setSummaryString();
            m_queryWizard.setControlProperty("txtSummary", "Text", CurDBMetaData.getSummaryString());
            return sCurQueryName;
        }
        catch (com.sun.star.uno.Exception exception)
        {
            exception.printStackTrace(System.out);
            return "";
        }
    }

    private String getTitle()
    {
        final String sTitle = (String) Helper.getUnoPropertyValue(UnoDialog.getModel(m_aTxtTitle), "Text");
        return sTitle;
    }

    public String finish()
    {
        CurDBMetaData.oSQLQueryComposer = new SQLQueryComposer(CurDBMetaData);
        String queryName = getTitle();
        if  (   CurDBMetaData.oSQLQueryComposer.setQueryCommand( queryName, m_queryWizard.xWindow, true, true )
            &&  CurDBMetaData.createQuery( CurDBMetaData.oSQLQueryComposer, queryName )
            )
            return queryName;

        return "";
    }

    public final boolean displayQueryDesign()
    {
        try
        {
<<<<<<< HEAD
            final short state = AnyConverter.toShort( Helper.getUnoPropertyValue( UnoDialog.getModel( xRadioDisplayQuery ), "State" ) );
            final boolean viewMode = state == (short)1;
            return !viewMode;
=======
            CurDBMetaData.oSQLQueryComposer = new SQLQueryComposer(CurDBMetaData);
            String queryname = getTitle();
            boolean bsuccess = CurDBMetaData.oSQLQueryComposer.setQueryCommand(CurUnoDialog.xWindow, true, true);
            if (bsuccess)
            {
                bsuccess = CurDBMetaData.createQuery(CurDBMetaData.oSQLQueryComposer, queryname);
                if (bsuccess)
                {
                    short igoon = AnyConverter.toShort(Helper.getUnoPropertyValue(UnoDialog.getModel(xRadioDisplayQuery), "State"));
                    if (igoon == (short) 1)
                    {
                        ret = CurDBMetaData.switchtoDataViewmode(queryname,
                                CommandType.QUERY,
                                CurUnoDialog.getCurFrame());
                    }
                    else
                    {
                        ret = CurDBMetaData.switchtoDesignmode(queryname,
                                CommandType.QUERY,
                                CurUnoDialog.getCurFrame());
                    }
                    CurUnoDialog.xDialog.endExecute();
                    CurDBMetaData.oSQLQueryComposer = null;
                    CurDBMetaData = null;
                    CurUnoDialog = null;
                }
            }
>>>>>>> 6c88996a
        }
        catch ( IllegalArgumentException ex )
        {
            Logger.getLogger( Finalizer.class.getName() ).log( Level.SEVERE, null, ex );
        }
        return false;
    }
}<|MERGE_RESOLUTION|>--- conflicted
+++ resolved
@@ -174,7 +174,7 @@
     {
         CurDBMetaData.oSQLQueryComposer = new SQLQueryComposer(CurDBMetaData);
         String queryName = getTitle();
-        if  (   CurDBMetaData.oSQLQueryComposer.setQueryCommand( queryName, m_queryWizard.xWindow, true, true )
+        if  (   CurDBMetaData.oSQLQueryComposer.setQueryCommand( m_queryWizard.xWindow, true, true )
             &&  CurDBMetaData.createQuery( CurDBMetaData.oSQLQueryComposer, queryName )
             )
             return queryName;
@@ -186,39 +186,9 @@
     {
         try
         {
-<<<<<<< HEAD
             final short state = AnyConverter.toShort( Helper.getUnoPropertyValue( UnoDialog.getModel( xRadioDisplayQuery ), "State" ) );
             final boolean viewMode = state == (short)1;
             return !viewMode;
-=======
-            CurDBMetaData.oSQLQueryComposer = new SQLQueryComposer(CurDBMetaData);
-            String queryname = getTitle();
-            boolean bsuccess = CurDBMetaData.oSQLQueryComposer.setQueryCommand(CurUnoDialog.xWindow, true, true);
-            if (bsuccess)
-            {
-                bsuccess = CurDBMetaData.createQuery(CurDBMetaData.oSQLQueryComposer, queryname);
-                if (bsuccess)
-                {
-                    short igoon = AnyConverter.toShort(Helper.getUnoPropertyValue(UnoDialog.getModel(xRadioDisplayQuery), "State"));
-                    if (igoon == (short) 1)
-                    {
-                        ret = CurDBMetaData.switchtoDataViewmode(queryname,
-                                CommandType.QUERY,
-                                CurUnoDialog.getCurFrame());
-                    }
-                    else
-                    {
-                        ret = CurDBMetaData.switchtoDesignmode(queryname,
-                                CommandType.QUERY,
-                                CurUnoDialog.getCurFrame());
-                    }
-                    CurUnoDialog.xDialog.endExecute();
-                    CurDBMetaData.oSQLQueryComposer = null;
-                    CurDBMetaData = null;
-                    CurUnoDialog = null;
-                }
-            }
->>>>>>> 6c88996a
         }
         catch ( IllegalArgumentException ex )
         {
