/*
 ************************************************************************
 *
 * DO NOT ALTER OR REMOVE COPYRIGHT NOTICES OR THIS FILE HEADER.
 *
 * Copyright 2000, 2010 Oracle and/or its affiliates.
 *
 * OpenOffice.org - a multi-platform office productivity suite
 *
 * This file is part of OpenOffice.org.
 *
 * OpenOffice.org is free software: you can redistribute it and/or modify
 * it under the terms of the GNU Lesser General Public License version 3
 * only, as published by the Free Software Foundation.
 *
 * OpenOffice.org is distributed in the hope that it will be useful,
 * but WITHOUT ANY WARRANTY; without even the implied warranty of
 * MERCHANTABILITY or FITNESS FOR A PARTICULAR PURPOSE.  See the
 * GNU Lesser General Public License version 3 for more details
 * (a copy is included in the LICENSE file that accompanied this code).
 *
 * You should have received a copy of the GNU Lesser General Public License
 * version 3 along with OpenOffice.org.  If not, see
 * <http://www.openoffice.org/license.html>
 * for a copy of the LGPLv3 License.
 *
 ************************************************************************/
package com.sun.star.wizards.letter;

import java.util.Vector;
import com.sun.star.lang.IllegalArgumentException;
import com.sun.star.lang.WrappedTargetException;
import com.sun.star.lang.XMultiServiceFactory;
import com.sun.star.wizards.common.Configuration;
import com.sun.star.wizards.common.Desktop;
import com.sun.star.wizards.common.NoValidPathException;
import com.sun.star.wizards.common.SystemDialog;
import com.sun.star.wizards.common.PropertyNames;
import com.sun.star.awt.VclWindowPeerAttribute;
import com.sun.star.awt.XTextComponent;
import com.sun.star.awt.XWindow;
import com.sun.star.awt.XWindowPeer;
import com.sun.star.beans.PropertyValue;
import com.sun.star.container.NoSuchElementException;
import com.sun.star.document.MacroExecMode;
import com.sun.star.document.XDocumentProperties;
import com.sun.star.document.XDocumentPropertiesSupplier;
import com.sun.star.ucb.CommandAbortedException;
import com.sun.star.uno.AnyConverter;
import com.sun.star.uno.Exception;
import com.sun.star.uno.UnoRuntime;
import com.sun.star.wizards.text.*;
import com.sun.star.wizards.common.*;
import com.sun.star.task.XInteractionHandler;
import com.sun.star.text.XTextFrame;
import com.sun.star.text.XTextDocument;
import com.sun.star.uno.XInterface;
import com.sun.star.util.CloseVetoException;
import com.sun.star.util.XCloseable;
import com.sun.star.wizards.document.*;
import com.sun.star.wizards.ui.*;
import com.sun.star.wizards.ui.event.*;
import com.sun.star.wizards.common.Helper;

public class LetterWizardDialogImpl extends LetterWizardDialog
{

    protected void enterStep(int OldStep, int NewStep)
    {
    }

    protected void leaveStep(int OldStep, int NewStep)
    {
    }
    static LetterDocument myLetterDoc;
    static boolean running;
    XMultiServiceFactory xmsf;
    XTextDocument xTextDocument;
    PathSelection myPathSelection;
    CGLetterWizard myConfig;
    Vector mainDA = new Vector();
    Vector letterDA = new Vector();
    Vector businessDA = new Vector();
    String[][] BusinessFiles;
    String[][] OfficialFiles;
    String[][] PrivateFiles;
    String[] Norms;
    String[] NormPaths;
    String[] NormNames;
    String sTemplatePath;
    String sUserTemplatePath;
    String sBitmapPath;
    String sLetterPath;
    String sLetterLangPackPath;
    String sWorkPath;
    String sCurrentNorm;
    String sPath;
    boolean bEditTemplate;
    boolean bSaveSuccess = false;
    private boolean filenameChanged = false;
    LetterDocument.BusinessPaperObject BusCompanyLogo = null;
    LetterDocument.BusinessPaperObject BusCompanyAddress = null;
    LetterDocument.BusinessPaperObject BusCompanyAddressReceiver = null;
    LetterDocument.BusinessPaperObject BusFooter = null;
    final static int RM_TYPESTYLE = 1;
    final static int RM_BUSINESSPAPER = 2;
    final static int RM_ELEMENTS = 3;
    final static int RM_SENDERRECEIVER = 4;
    final static int RM_FOOTER = 5;
    final static int RM_FINALSETTINGS = 6;

    public LetterWizardDialogImpl(XMultiServiceFactory xmsf)
    {
        super(xmsf);
        this.xmsf = xmsf;
    }

    public static void main(String args[])
    {
        //only being called when starting wizard remotely
        String ConnectStr = "uno:socket,host=127.0.0.1,port=8100;urp,negotiate=0,forcesynchronous=1;StarOffice.ServiceManager";
        XMultiServiceFactory xLocMSF = null;
        try
        {
            xLocMSF = Desktop.connect(ConnectStr);
        }
        catch (Exception e)
        {
            e.printStackTrace();
        }
        catch (java.lang.Exception e)
        {
            e.printStackTrace();
        }
        LetterWizardDialogImpl lw = new LetterWizardDialogImpl(xLocMSF);
        lw.startWizard(xLocMSF, null);

    }

    public void startWizard(XMultiServiceFactory xMSF, Object[] CurPropertyValue)
    {

        running = true;
        try
        {
            //Number of steps on WizardDialog:
            setMaxStep(6);

            //instatiate The Document Frame for the Preview
            myLetterDoc = new LetterDocument(xMSF, this);

            //create the dialog:
            drawNaviBar();
            buildStep1();
            buildStep2();
            buildStep3();
            buildStep4();
            buildStep5();
            buildStep6();

            initializePaths();
            initializeNorms();
            initializeSalutation();
            initializeGreeting();


            //special Control for setting the save Path:
            insertPathSelectionControl();

            //load the last used settings from the registry and apply listeners to the controls:
            initConfiguration();

            //set the language according to the Linguistic
            int oL = getOfficeLinguistic();
            myConfig.cp_BusinessLetter.cp_Norm = oL;
            myConfig.cp_PrivateOfficialLetter.cp_Norm = oL;
            myConfig.cp_PrivateLetter.cp_Norm = oL;
            initializeTemplates(xMSF);

            if (myConfig.cp_BusinessLetter.cp_Greeting.equals(PropertyNames.EMPTY_STRING))
            {
                myConfig.cp_BusinessLetter.cp_Greeting = resources.GreetingLabels[0];
            }
            if (myConfig.cp_BusinessLetter.cp_Salutation.equals(PropertyNames.EMPTY_STRING))
            {
                myConfig.cp_BusinessLetter.cp_Salutation = resources.SalutationLabels[0];
            }
            if (myConfig.cp_PrivateOfficialLetter.cp_Greeting.equals(PropertyNames.EMPTY_STRING))
            {
                myConfig.cp_PrivateOfficialLetter.cp_Greeting = resources.GreetingLabels[1];
            }
            if (myConfig.cp_PrivateOfficialLetter.cp_Salutation.equals(PropertyNames.EMPTY_STRING))
            {
                myConfig.cp_PrivateOfficialLetter.cp_Salutation = resources.SalutationLabels[1];
            }
            if (myConfig.cp_PrivateLetter.cp_Greeting.equals(PropertyNames.EMPTY_STRING))
            {
                myConfig.cp_PrivateLetter.cp_Greeting = resources.GreetingLabels[2];
            }
            if (myConfig.cp_PrivateLetter.cp_Salutation.equals(PropertyNames.EMPTY_STRING))
            {
                myConfig.cp_PrivateLetter.cp_Salutation = resources.SalutationLabels[2];
            }

            //update the dialog UI according to the loaded Configuration
            updateUI();

            if (myPathSelection.xSaveTextBox.getText().equalsIgnoreCase(PropertyNames.EMPTY_STRING))
            {
                myPathSelection.initializePath();
            }

            XWindow xContainerWindow = myLetterDoc.xFrame.getContainerWindow();
            XWindowPeer xWindowPeer = UnoRuntime.queryInterface(XWindowPeer.class, xContainerWindow);
            createWindowPeer(xWindowPeer);

            //add the Roadmap to the dialog:
            insertRoadmap();

            //load the last used document and apply last used settings:
            setConfiguration();

            //If the configuration does not define Greeting/Salutation yet choose a default
            setDefaultForGreetingAndSalutation();

            //disable funtionality that is not supported by the template:
            initializeElements();

            //disable the document, so that the user cannot change anything:
            myLetterDoc.xFrame.getComponentWindow().setEnable(false);

            executeDialog(myLetterDoc.xFrame);
            removeTerminateListener();
            closeDocument();
            running = false;

        }
        catch (Exception exception)
        {
            removeTerminateListener();
            exception.printStackTrace(System.out);
            running = false;
            }
    }

    public void cancelWizard()
    {
        xDialog.endExecute();
        running = false;
    }

    public boolean finishWizard()
    {
        switchToStep(getCurrentStep(), getMaxStep());
        try
        {
            //myLetterDoc.xTextDocument.lockControllers();
            FileAccess fileAccess = new FileAccess(xMSF);
            sPath = myPathSelection.getSelectedPath();
            if (sPath.equals(PropertyNames.EMPTY_STRING))
            {
                myPathSelection.triggerPathPicker();
                sPath = myPathSelection.getSelectedPath();
            }
            sPath = fileAccess.getURL(sPath);

            //first, if the filename was not changed, thus
            //it is coming from a saved session, check if the
            // file exists and warn the user.
            if (!filenameChanged)
            {
                if (fileAccess.exists(sPath, true))
                {

                    int answer = SystemDialog.showMessageBox(xMSF, xControl.getPeer(), "MessBox", VclWindowPeerAttribute.YES_NO + VclWindowPeerAttribute.DEF_NO, resources.resOverwriteWarning);
                    if (answer == 3) // user said: no, do not overwrite....
                    {
                        return false;
                    }
                }
            }
            myLetterDoc.setWizardTemplateDocInfo(resources.resLetterWizardDialog_title, resources.resTemplateDescription);
            myLetterDoc.killEmptyUserFields();
            myLetterDoc.keepLogoFrame = (chkUseLogo.getState() != 0);
            if ((chkBusinessPaper.getState() != 0) && (chkPaperCompanyLogo.getState() != 0))
            {
                myLetterDoc.keepLogoFrame = false;
            }
            myLetterDoc.keepBendMarksFrame = (chkUseBendMarks.getState() != 0);
            myLetterDoc.keepLetterSignsFrame = (chkUseSigns.getState() != 0);
            myLetterDoc.keepSenderAddressRepeatedFrame = (chkUseAddressReceiver.getState() != 0);

            if (optBusinessLetter.getState())
            {
                if ((chkBusinessPaper.getState() != 0) && (chkCompanyReceiver.getState() != 0))
                {
                    myLetterDoc.keepSenderAddressRepeatedFrame = false;
                }
                if ((chkBusinessPaper.getState() != 0) && (chkPaperCompanyAddress.getState() != 0))
                {
                    myLetterDoc.keepAddressFrame = false;
                }
            }

            myLetterDoc.killEmptyFrames();


            bSaveSuccess = OfficeDocument.store(xMSF, xTextDocument, sPath, "writer8_template", false);

            if (bSaveSuccess)
            {
                saveConfiguration();
                XInteractionHandler xIH = UnoRuntime.queryInterface(XInteractionHandler.class, xMSF.createInstance("com.sun.star.comp.uui.UUIInteractionHandler"));
                PropertyValue loadValues[] = new PropertyValue[4];
                loadValues[0] = new PropertyValue();
                loadValues[0].Name = "AsTemplate";
                loadValues[1] = new PropertyValue();
                loadValues[1].Name = "MacroExecutionMode";
                loadValues[1].Value = new Short(MacroExecMode.ALWAYS_EXECUTE);
                loadValues[2] = new PropertyValue();
                loadValues[2].Name = "UpdateDocMode";
                loadValues[2].Value = new Short(com.sun.star.document.UpdateDocMode.FULL_UPDATE);
                loadValues[3] = new PropertyValue();
                loadValues[3].Name = "InteractionHandler";
                loadValues[3].Value = xIH;

                if (bEditTemplate)
                {
                    loadValues[0].Value = Boolean.FALSE;
                }
                else
                {
                    loadValues[0].Value = Boolean.TRUE;
                }
                Object oDoc = OfficeDocument.load(Desktop.getDesktop(xMSF), sPath, "_default", loadValues);
                XTextDocument xTextDocument = (com.sun.star.text.XTextDocument) oDoc;
                XMultiServiceFactory xDocMSF = UnoRuntime.queryInterface(XMultiServiceFactory.class, xTextDocument);
                ViewHandler myViewHandler = new ViewHandler(xDocMSF, xTextDocument);
                myViewHandler.setViewSetting("ZoomType", new Short(com.sun.star.view.DocumentZoomType.OPTIMAL));
            }
            else
            {
                //TODO: Error Handling
            }
        }
        catch (Exception e)
        {
            e.printStackTrace();
        }
        finally
        {
            xDialog.endExecute();
            running = false;
        }
        return true;
    }

    public void closeDocument()
    {
        try
        {
            //xComponent.dispose();
            XCloseable xCloseable = UnoRuntime.queryInterface(XCloseable.class, myLetterDoc.xFrame);
            xCloseable.close(false);
        }
        catch (CloseVetoException e)
        {
            e.printStackTrace();
        }
    }

    public void optBusinessLetterItemChanged()
    {
        DataAware.setDataObject(letterDA, myConfig.cp_BusinessLetter, true);
        setControlProperty("lblBusinessStyle", PropertyNames.PROPERTY_ENABLED, Boolean.TRUE);
        setControlProperty("lstBusinessStyle", PropertyNames.PROPERTY_ENABLED, Boolean.TRUE);
        setControlProperty("chkBusinessPaper", PropertyNames.PROPERTY_ENABLED, Boolean.TRUE);
        setControlProperty("lblPrivOfficialStyle", PropertyNames.PROPERTY_ENABLED, Boolean.FALSE);
        setControlProperty("lstPrivOfficialStyle", PropertyNames.PROPERTY_ENABLED, Boolean.FALSE);
        setControlProperty("lblPrivateStyle", PropertyNames.PROPERTY_ENABLED, Boolean.FALSE);
        setControlProperty("lstPrivateStyle", PropertyNames.PROPERTY_ENABLED, Boolean.FALSE);
        lstBusinessStyleItemChanged();
        enableSenderReceiver();
        setPossibleFooter(true);
        if (myPathSelection.xSaveTextBox.getText().equalsIgnoreCase(PropertyNames.EMPTY_STRING))
        {
            myPathSelection.initializePath();
        }
    }

    public void optPrivOfficialLetterItemChanged()
    {
        DataAware.setDataObject(letterDA, myConfig.cp_PrivateOfficialLetter, true);
        setControlProperty("lblBusinessStyle", PropertyNames.PROPERTY_ENABLED, Boolean.FALSE);
        setControlProperty("lstBusinessStyle", PropertyNames.PROPERTY_ENABLED, Boolean.FALSE);
        setControlProperty("chkBusinessPaper", PropertyNames.PROPERTY_ENABLED, Boolean.FALSE);
        setControlProperty("lblPrivOfficialStyle", PropertyNames.PROPERTY_ENABLED, Boolean.TRUE);
        setControlProperty("lstPrivOfficialStyle", PropertyNames.PROPERTY_ENABLED, Boolean.TRUE);
        setControlProperty("lblPrivateStyle", PropertyNames.PROPERTY_ENABLED, Boolean.FALSE);
        setControlProperty("lstPrivateStyle", PropertyNames.PROPERTY_ENABLED, Boolean.FALSE);
        lstPrivOfficialStyleItemChanged();
        disableBusinessPaper();
        enableSenderReceiver();
        setPossibleFooter(true);
        if (myPathSelection.xSaveTextBox.getText().equalsIgnoreCase(PropertyNames.EMPTY_STRING))
        {
            myPathSelection.initializePath();
        }
    }

    public void optPrivateLetterItemChanged()
    {
        DataAware.setDataObject(letterDA, myConfig.cp_PrivateLetter, true);
        setControlProperty("lblBusinessStyle", PropertyNames.PROPERTY_ENABLED, Boolean.FALSE);
        setControlProperty("lstBusinessStyle", PropertyNames.PROPERTY_ENABLED, Boolean.FALSE);
        setControlProperty("chkBusinessPaper", PropertyNames.PROPERTY_ENABLED, Boolean.FALSE);
        setControlProperty("lblPrivOfficialStyle", PropertyNames.PROPERTY_ENABLED, Boolean.FALSE);
        setControlProperty("lstPrivOfficialStyle", PropertyNames.PROPERTY_ENABLED, Boolean.FALSE);
        setControlProperty("lblPrivateStyle", PropertyNames.PROPERTY_ENABLED, Boolean.TRUE);
        setControlProperty("lstPrivateStyle", PropertyNames.PROPERTY_ENABLED, Boolean.TRUE);
        lstPrivateStyleItemChanged();
        disableBusinessPaper();
        disableSenderReceiver();
        setPossibleFooter(false);
        if (myPathSelection.xSaveTextBox.getText().equalsIgnoreCase(PropertyNames.EMPTY_STRING))
        {
            myPathSelection.initializePath();
        }
    }

    public void optSenderPlaceholderItemChanged()
    {
        setControlProperty("lblSenderName", PropertyNames.PROPERTY_ENABLED, Boolean.FALSE);
        setControlProperty("lblSenderStreet", PropertyNames.PROPERTY_ENABLED, Boolean.FALSE);
        setControlProperty("lblPostCodeCity", PropertyNames.PROPERTY_ENABLED, Boolean.FALSE);
        setControlProperty("txtSenderName", PropertyNames.PROPERTY_ENABLED, Boolean.FALSE);
        setControlProperty("txtSenderStreet", PropertyNames.PROPERTY_ENABLED, Boolean.FALSE);
        setControlProperty("txtSenderPostCode", PropertyNames.PROPERTY_ENABLED, Boolean.FALSE);
        setControlProperty("txtSenderState", PropertyNames.PROPERTY_ENABLED, Boolean.FALSE);
        setControlProperty("txtSenderCity", PropertyNames.PROPERTY_ENABLED, Boolean.FALSE);
        myLetterDoc.fillSenderWithUserData();
    }

    public void optSenderDefineItemChanged()
    {
        setControlProperty("lblSenderName", PropertyNames.PROPERTY_ENABLED, Boolean.TRUE);
        setControlProperty("lblSenderStreet", PropertyNames.PROPERTY_ENABLED, Boolean.TRUE);
        setControlProperty("lblPostCodeCity", PropertyNames.PROPERTY_ENABLED, Boolean.TRUE);
        setControlProperty("txtSenderName", PropertyNames.PROPERTY_ENABLED, Boolean.TRUE);
        setControlProperty("txtSenderStreet", PropertyNames.PROPERTY_ENABLED, Boolean.TRUE);
        setControlProperty("txtSenderPostCode", PropertyNames.PROPERTY_ENABLED, Boolean.TRUE);
        setControlProperty("txtSenderState", PropertyNames.PROPERTY_ENABLED, Boolean.TRUE);
        setControlProperty("txtSenderCity", PropertyNames.PROPERTY_ENABLED, Boolean.TRUE);
        txtSenderNameTextChanged();
        txtSenderStreetTextChanged();
        txtSenderPostCodeTextChanged();
        txtSenderStateTextChanged();
        txtSenderCityTextChanged();
    }

    public void optCreateLetterItemChanged()
    {
        bEditTemplate = false;
    }

    public void optMakeChangesItemChanged()
    {
        bEditTemplate = true;
    }

    public void optReceiverPlaceholderItemChanged()
    {
        OfficeDocument.attachEventCall(xTextDocument, "OnNew", "StarBasic", "macro:///Template.Correspondence.Placeholder()");
    }

    public void optReceiverDatabaseItemChanged()
    {
        OfficeDocument.attachEventCall(xTextDocument, "OnNew", "StarBasic", "macro:///Template.Correspondence.Database()");
    }

    public void lstBusinessStyleItemChanged()
    {
        xTextDocument = myLetterDoc.loadAsPreview(BusinessFiles[1][lstBusinessStyle.getSelectedItemPos()], false);
        myLetterDoc.xTextDocument.lockControllers();
        initializeElements();
        chkBusinessPaperItemChanged();
        setElements(false);
        myLetterDoc.xTextDocument.unlockControllers();
        activate();
    }

    public void lstPrivOfficialStyleItemChanged()
    {
        xTextDocument = myLetterDoc.loadAsPreview(OfficialFiles[1][lstPrivOfficialStyle.getSelectedItemPos()], false);
        myLetterDoc.xTextDocument.lockControllers();
        initializeElements();
        setPossibleSenderData(true);
        setElements(false);
        myLetterDoc.xTextDocument.unlockControllers();
        activate();
    }

    public void lstPrivateStyleItemChanged()
    {
        xTextDocument = myLetterDoc.loadAsPreview(PrivateFiles[1][lstPrivateStyle.getSelectedItemPos()], false);
        myLetterDoc.xTextDocument.lockControllers();
        initializeElements();
        setElements(true);
        myLetterDoc.xTextDocument.unlockControllers();
        activate();
    }

    public void numLogoHeightTextChanged()
    {
        BusCompanyLogo.iHeight = (int) (numLogoHeight.getValue() * 1000);
        BusCompanyLogo.setFramePosition();
    }

    public void numLogoWidthTextChanged()
    {
        BusCompanyLogo.iWidth = (int) (numLogoWidth.getValue() * 1000);
        BusCompanyLogo.setFramePosition();
    }

    public void numLogoXTextChanged()
    {
        BusCompanyLogo.iXPos = (int) (numLogoX.getValue() * 1000);
        BusCompanyLogo.setFramePosition();
    }

    public void numLogoYTextChanged()
    {
        BusCompanyLogo.iYPos = (int) (numLogoY.getValue() * 1000);
        BusCompanyLogo.setFramePosition();
    }

    public void numAddressWidthTextChanged()
    {
        BusCompanyAddress.iWidth = (int) (numAddressWidth.getValue() * 1000);
        BusCompanyAddress.setFramePosition();
    }

    public void numAddressXTextChanged()
    {
        BusCompanyAddress.iXPos = (int) (numAddressX.getValue() * 1000);
        BusCompanyAddress.setFramePosition();
    }

    public void numAddressYTextChanged()
    {
        BusCompanyAddress.iYPos = (int) (numAddressY.getValue() * 1000);
        BusCompanyAddress.setFramePosition();
    }

    public void numAddressHeightTextChanged()
    {
        BusCompanyAddress.iHeight = (int) (numAddressHeight.getValue() * 1000);
        BusCompanyAddress.setFramePosition();
    }

    public void numFooterHeightTextChanged()
    {
        BusFooter.iHeight = (int) (numFooterHeight.getValue() * 1000);
        BusFooter.iYPos = myLetterDoc.DocSize.Height - BusFooter.iHeight;
        BusFooter.setFramePosition();
    }

    public void chkPaperCompanyLogoItemChanged()
    {
        if (chkPaperCompanyLogo.getState() != 0)
        {
            //minimal value is required, otherwise the frame creation fails
            if (numLogoWidth.getValue() == 0)
            {
                numLogoWidth.setValue(0.1);
            }
            if (numLogoHeight.getValue() == 0)
            {
                numLogoHeight.setValue(0.1);
            }
            BusCompanyLogo = myLetterDoc.new BusinessPaperObject("Company Logo", (int) (numLogoWidth.getValue() * 1000), (int) (numLogoHeight.getValue() * 1000), (int) (numLogoX.getValue() * 1000), (int) (numLogoY.getValue() * 1000));
            setControlProperty("numLogoHeight", PropertyNames.PROPERTY_ENABLED, Boolean.TRUE);
            setControlProperty("lblCompanyLogoHeight", PropertyNames.PROPERTY_ENABLED, Boolean.TRUE);
            setControlProperty("numLogoWidth", PropertyNames.PROPERTY_ENABLED, Boolean.TRUE);
            setControlProperty("lblCompanyLogoWidth", PropertyNames.PROPERTY_ENABLED, Boolean.TRUE);
            setControlProperty("numLogoX", PropertyNames.PROPERTY_ENABLED, Boolean.TRUE);
            setControlProperty("lblCompanyLogoX", PropertyNames.PROPERTY_ENABLED, Boolean.TRUE);
            setControlProperty("numLogoY", PropertyNames.PROPERTY_ENABLED, Boolean.TRUE);
            setControlProperty("lblCompanyLogoY", PropertyNames.PROPERTY_ENABLED, Boolean.TRUE);
            setPossibleLogo(false);
        }
        else
        {
            if (BusCompanyLogo != null)
            {
                BusCompanyLogo.removeFrame();
            }
            setControlProperty("numLogoHeight", PropertyNames.PROPERTY_ENABLED, Boolean.FALSE);
            setControlProperty("lblCompanyLogoHeight", PropertyNames.PROPERTY_ENABLED, Boolean.FALSE);
            setControlProperty("numLogoWidth", PropertyNames.PROPERTY_ENABLED, Boolean.FALSE);
            setControlProperty("lblCompanyLogoWidth", PropertyNames.PROPERTY_ENABLED, Boolean.FALSE);
            setControlProperty("numLogoX", PropertyNames.PROPERTY_ENABLED, Boolean.FALSE);
            setControlProperty("lblCompanyLogoX", PropertyNames.PROPERTY_ENABLED, Boolean.FALSE);
            setControlProperty("numLogoY", PropertyNames.PROPERTY_ENABLED, Boolean.FALSE);
            setControlProperty("lblCompanyLogoY", PropertyNames.PROPERTY_ENABLED, Boolean.FALSE);
            setPossibleLogo(true);
        }
    }

    public void chkPaperCompanyAddressItemChanged()
    {
        if (chkPaperCompanyAddress.getState() != 0)
        {
//          minimal value is required, otherwise the frame creation fails
            if (numAddressWidth.getValue() == 0)
            {
                numAddressWidth.setValue(0.1);
            }
            if (numAddressHeight.getValue() == 0)
            {
                numAddressHeight.setValue(0.1);
            }
            BusCompanyAddress = myLetterDoc.new BusinessPaperObject("Company Address", (int) (numAddressWidth.getValue() * 1000), (int) (numAddressHeight.getValue() * 1000), (int) (numAddressX.getValue() * 1000), (int) (numAddressY.getValue() * 1000));
            setControlProperty("numAddressHeight", PropertyNames.PROPERTY_ENABLED, Boolean.TRUE);
            setControlProperty("lblCompanyAddressHeight", PropertyNames.PROPERTY_ENABLED, Boolean.TRUE);
            setControlProperty("numAddressWidth", PropertyNames.PROPERTY_ENABLED, Boolean.TRUE);
            setControlProperty("lblCompanyAddressWidth", PropertyNames.PROPERTY_ENABLED, Boolean.TRUE);
            setControlProperty("numAddressX", PropertyNames.PROPERTY_ENABLED, Boolean.TRUE);
            setControlProperty("lblCompanyAddressX", PropertyNames.PROPERTY_ENABLED, Boolean.TRUE);
            setControlProperty("numAddressY", PropertyNames.PROPERTY_ENABLED, Boolean.TRUE);
            setControlProperty("lblCompanyAddressY", PropertyNames.PROPERTY_ENABLED, Boolean.TRUE);
            if (myLetterDoc.hasElement("Sender Address"))
            {
                myLetterDoc.switchElement("Sender Address", (false));
            }
            if (chkCompanyReceiver.getState() != 0)
            {
                setPossibleSenderData(false);
            }
        }
        else
        {
            if (BusCompanyAddress != null)
            {
                BusCompanyAddress.removeFrame();
            }
            setControlProperty("numAddressHeight", PropertyNames.PROPERTY_ENABLED, Boolean.FALSE);
            setControlProperty("lblCompanyAddressHeight", PropertyNames.PROPERTY_ENABLED, Boolean.FALSE);
            setControlProperty("numAddressWidth", PropertyNames.PROPERTY_ENABLED, Boolean.FALSE);
            setControlProperty("lblCompanyAddressWidth", PropertyNames.PROPERTY_ENABLED, Boolean.FALSE);
            setControlProperty("numAddressX", PropertyNames.PROPERTY_ENABLED, Boolean.FALSE);
            setControlProperty("lblCompanyAddressX", PropertyNames.PROPERTY_ENABLED, Boolean.FALSE);
            setControlProperty("numAddressY", PropertyNames.PROPERTY_ENABLED, Boolean.FALSE);
            setControlProperty("lblCompanyAddressY", PropertyNames.PROPERTY_ENABLED, Boolean.FALSE);
            if (myLetterDoc.hasElement("Sender Address"))
            {
                myLetterDoc.switchElement("Sender Address", (true));
            }
            setPossibleSenderData(true);
            if (optSenderDefine.getState())
            {
                optSenderDefineItemChanged();
            }
            if (optSenderPlaceholder.getState())
            {
                optSenderPlaceholderItemChanged();
            }
        }
    }

    public void chkCompanyReceiverItemChanged()
    {
        XTextFrame xReceiverFrame = null;

        if (chkCompanyReceiver.getState() != 0)
        {
            try
            {
                xReceiverFrame = TextFrameHandler.getFrameByName("Receiver Address", xTextDocument);
                Integer FrameWidth = (Integer) Helper.getUnoPropertyValue(xReceiverFrame, PropertyNames.PROPERTY_WIDTH);
                int iFrameWidth = FrameWidth.intValue();
                Integer FrameX = (Integer) Helper.getUnoPropertyValue(xReceiverFrame, "HoriOrientPosition");
                int iFrameX = FrameX.intValue();
                Integer FrameY = (Integer) Helper.getUnoPropertyValue(xReceiverFrame, "VertOrientPosition");
                int iFrameY = FrameY.intValue();

                //Height of the Company Address in the Receiver Field
                int iReceiverHeight = (int) (0.5 * 1000);
                BusCompanyAddressReceiver = myLetterDoc.new BusinessPaperObject(PropertyNames.SPACE, iFrameWidth, iReceiverHeight, iFrameX, (iFrameY - iReceiverHeight));

                setPossibleAddressReceiver(false);
            }
            catch (NoSuchElementException e)
            {
                // TODO Error Message: Template modified!
                e.printStackTrace();
            }
            catch (WrappedTargetException e)
            {
                e.printStackTrace();
            }
            if (chkPaperCompanyAddress.getState() != 0)
            {
                setPossibleSenderData(false);
            }
        }
        else
        {
            if (BusCompanyAddressReceiver != null)
            {
                BusCompanyAddressReceiver.removeFrame();
            }
            setPossibleAddressReceiver(true);
            setPossibleSenderData(true);
            if (optSenderDefine.getState())
            {
                optSenderDefineItemChanged();
            }
            if (optSenderPlaceholder.getState())
            {
                optSenderPlaceholderItemChanged();
            }
        }
    }

    public void chkPaperFooterItemChanged()
    {

        if (chkPaperFooter.getState() != 0)
        {
            //minimal value is required, otherwise the frame creation fails
            if (numFooterHeight.getValue() == 0)
            {
                numFooterHeight.setValue(0.1);
            }
            BusFooter = myLetterDoc.new BusinessPaperObject("Footer", myLetterDoc.DocSize.Width, (int) (numFooterHeight.getValue() * 1000), 0, (int) (myLetterDoc.DocSize.Height - (numFooterHeight.getValue() * 1000)));
            this.setControlProperty("numFooterHeight", PropertyNames.PROPERTY_ENABLED, Boolean.TRUE);
            this.setControlProperty("lblFooterHeight", PropertyNames.PROPERTY_ENABLED, Boolean.TRUE);
            setPossibleFooter(false);
        }
        else
        {
            if (BusFooter != null)
            {
                BusFooter.removeFrame();
            }
            setControlProperty("numFooterHeight", PropertyNames.PROPERTY_ENABLED, Boolean.FALSE);
            setControlProperty("lblFooterHeight", PropertyNames.PROPERTY_ENABLED, Boolean.FALSE);
            setPossibleFooter(true);
        }
    }

    //switch Elements on/off -------------------------------------------------------
    public void chkUseLogoItemChanged()
    {
        try
        {
            if (myLetterDoc.hasElement("Company Logo"))
            {
                boolean logostatus = AnyConverter.toBoolean(getControlProperty("chkUseLogo", PropertyNames.PROPERTY_ENABLED)) && (chkUseLogo.getState() != 0);
                myLetterDoc.switchElement("Company Logo", logostatus);
            }
        }
        catch (IllegalArgumentException e)
        {
            e.printStackTrace();
        }
    }

    public void chkUseAddressReceiverItemChanged()
    {
        try
        {
            if (myLetterDoc.hasElement("Sender Address Repeated"))
            {
                boolean rstatus = AnyConverter.toBoolean(getControlProperty("chkUseAddressReceiver", PropertyNames.PROPERTY_ENABLED)) && (chkUseAddressReceiver.getState() != 0);
                myLetterDoc.switchElement("Sender Address Repeated", rstatus);
            }
        }
        catch (IllegalArgumentException e)
        {
            e.printStackTrace();
        }
    }

    public void chkUseSignsItemChanged()
    {
        if (myLetterDoc.hasElement("Letter Signs"))
        {
            myLetterDoc.switchElement("Letter Signs", (chkUseSigns.getState() != 0));
        }
    }

    public void chkUseSubjectItemChanged()
    {
        if (myLetterDoc.hasElement("Subject Line"))
        {
            myLetterDoc.switchElement("Subject Line", (chkUseSubject.getState() != 0));
        }
    }

    public void chkUseBendMarksItemChanged()
    {
        if (myLetterDoc.hasElement("Bend Marks"))
        {
            myLetterDoc.switchElement("Bend Marks", (chkUseBendMarks.getState() != 0));
        }
    }

    public void chkUseFooterItemChanged()
    {
        try
        {
            boolean bFooterPossible = (chkUseFooter.getState() != 0) && AnyConverter.toBoolean(getControlProperty("chkUseFooter", PropertyNames.PROPERTY_ENABLED));

            if (chkFooterNextPages.getState() != 0)
            {
                myLetterDoc.switchFooter("First Page", false, (chkFooterPageNumbers.getState() != 0), txtFooter.getText());
                myLetterDoc.switchFooter("Standard", bFooterPossible, (chkFooterPageNumbers.getState() != 0), txtFooter.getText());
            }
            else
            {
                myLetterDoc.switchFooter("First Page", bFooterPossible, (chkFooterPageNumbers.getState() != 0), txtFooter.getText());
                myLetterDoc.switchFooter("Standard", bFooterPossible, (chkFooterPageNumbers.getState() != 0), txtFooter.getText());
            }

            //enable/disable roadmap item for footer page
            XInterface BPaperItem = getRoadmapItemByID(RM_FOOTER);
            Helper.setUnoPropertyValue(BPaperItem, PropertyNames.PROPERTY_ENABLED, Boolean.valueOf(bFooterPossible));

        }
        catch (Exception exception)
        {
            exception.printStackTrace(System.out);
        }
    }

    public void chkFooterNextPagesItemChanged()
    {
        chkUseFooterItemChanged();
    }

    public void chkFooterPageNumbersItemChanged()
    {
        chkUseFooterItemChanged();
    }

    private void setPossibleFooter(boolean bState)
    {
        setControlProperty("chkUseFooter", PropertyNames.PROPERTY_ENABLED, Boolean.valueOf(bState));
        chkUseFooterItemChanged();
    }

    private void setPossibleAddressReceiver(boolean bState)
    {
        if (myLetterDoc.hasElement("Sender Address Repeated"))
        {
            setControlProperty("chkUseAddressReceiver", PropertyNames.PROPERTY_ENABLED, Boolean.valueOf(bState));
            chkUseAddressReceiverItemChanged();
        }
    }

    private void setPossibleLogo(boolean bState)
    {
        if (myLetterDoc.hasElement("Company Logo"))
        {
            setControlProperty("chkUseLogo", PropertyNames.PROPERTY_ENABLED, Boolean.valueOf(bState));
            chkUseLogoItemChanged();
        }
    }

    public void txtFooterTextChanged()
    {
        chkUseFooterItemChanged();
    }

    public void txtSenderNameTextChanged()
    {
        TextFieldHandler myFieldHandler = new TextFieldHandler(myLetterDoc.xMSF, xTextDocument);
        myFieldHandler.changeUserFieldContent("Company", txtSenderName.getText());
    }

    public void txtSenderStreetTextChanged()
    {
        TextFieldHandler myFieldHandler = new TextFieldHandler(myLetterDoc.xMSF, xTextDocument);
        myFieldHandler.changeUserFieldContent("Street", txtSenderStreet.getText());
    }

    public void txtSenderCityTextChanged()
    {
        TextFieldHandler myFieldHandler = new TextFieldHandler(myLetterDoc.xMSF, xTextDocument);
        myFieldHandler.changeUserFieldContent("City", txtSenderCity.getText());
    }

    public void txtSenderPostCodeTextChanged()
    {
        TextFieldHandler myFieldHandler = new TextFieldHandler(myLetterDoc.xMSF, xTextDocument);
        myFieldHandler.changeUserFieldContent("PostCode", txtSenderPostCode.getText());
    }

    public void txtSenderStateTextChanged()
    {
        TextFieldHandler myFieldHandler = new TextFieldHandler(myLetterDoc.xMSF, xTextDocument);
        myFieldHandler.changeUserFieldContent(PropertyNames.PROPERTY_STATE, txtSenderState.getText());
    }

    public void txtTemplateNameTextChanged()
    {
        XDocumentPropertiesSupplier xDocPropsSuppl = UnoRuntime.queryInterface(XDocumentPropertiesSupplier.class, xTextDocument);
        XDocumentProperties xDocProps = xDocPropsSuppl.getDocumentProperties();
        String TitleName = txtTemplateName.getText();
        xDocProps.setTitle(TitleName);
    }

    public void chkUseSalutationItemChanged()
    {
        XTextComponent xTextComponent = UnoRuntime.queryInterface(XTextComponent.class, lstSalutation);
        myLetterDoc.switchUserField("Salutation", xTextComponent.getText(), (chkUseSalutation.getState() != 0));
        setControlProperty("lstSalutation", PropertyNames.PROPERTY_ENABLED, Boolean.valueOf(chkUseSalutation.getState() != 0));
    }

    public void lstSalutationItemChanged()
    {
        XTextComponent xTextComponent = UnoRuntime.queryInterface(XTextComponent.class, lstSalutation);
        myLetterDoc.switchUserField("Salutation", xTextComponent.getText(), (chkUseSalutation.getState() != 0));
    }

    public void lstSalutationTextChanged()
    {
    }

    public void chkUseGreetingItemChanged()
    {
        XTextComponent xTextComponent = UnoRuntime.queryInterface(XTextComponent.class, lstGreeting);
        myLetterDoc.switchUserField("Greeting", xTextComponent.getText(), (chkUseGreeting.getState() != 0));
        setControlProperty("lstGreeting", PropertyNames.PROPERTY_ENABLED, Boolean.valueOf(chkUseGreeting.getState() != 0));
    }

    private void setDefaultForGreetingAndSalutation()
    {
        XTextComponent xTextComponent;
        xTextComponent = UnoRuntime.queryInterface(XTextComponent.class, lstSalutation);
        if (xTextComponent.getText().equals(PropertyNames.EMPTY_STRING))
        {
            xTextComponent.setText(resources.SalutationLabels[0]);
        }
        xTextComponent = UnoRuntime.queryInterface(XTextComponent.class, lstGreeting);
        if (xTextComponent.getText().equals(PropertyNames.EMPTY_STRING))
        {
            xTextComponent.setText(resources.GreetingLabels[0]);
        }
    }

    public void lstGreetingItemChanged()
    {
        XTextComponent xTextComponent = UnoRuntime.queryInterface(XTextComponent.class, lstGreeting);
        myLetterDoc.switchUserField("Greeting", xTextComponent.getText(), (chkUseGreeting.getState() != 0));
    }

    public void lstGreetingTextChanged()
    {
    }

    //  ----------------------------------------------------------------------------
    public void chkBusinessPaperItemChanged()
    {
        //enable/disable Roadmap Entry Business Paper
        if (chkBusinessPaper.getState() != 0)
        {
            enableBusinessPaper();
        }
        else
        {
            disableBusinessPaper();
            setPossibleSenderData(true);
        }
    }

    private int getOfficeLinguistic()
    {
        int oL = 0;
        boolean found = false;
        String OfficeLinguistic = Configuration.getOfficeLinguistic(xMSF);
        for (int i = 0; i < Norms.length; i++)
        {
            if (Norms[i].equalsIgnoreCase(OfficeLinguistic))
            {
                oL = i;
                found = true;
                break;
            }
        }
        if (!found)
        {
            //fall back to English:
            for (int i = 0; i < Norms.length; i++)
            {
                if (Norms[i].equalsIgnoreCase("en-US"))
                {
                    oL = i;
                    found = true;
                    break;
                }
            }
        }
        return oL;
    }

    private void setPossibleSenderData(boolean bState)
    {
        setControlProperty("optSenderDefine", PropertyNames.PROPERTY_ENABLED, Boolean.valueOf(bState));
        setControlProperty("optSenderPlaceholder", PropertyNames.PROPERTY_ENABLED, Boolean.valueOf(bState));
        setControlProperty("lblSenderAddress", PropertyNames.PROPERTY_ENABLED, Boolean.valueOf(bState));
        if (!bState)
        {
            setControlProperty("txtSenderCity", PropertyNames.PROPERTY_ENABLED, Boolean.valueOf(bState));
            setControlProperty("txtSenderName", PropertyNames.PROPERTY_ENABLED, Boolean.valueOf(bState));
            setControlProperty("txtSenderPostCode", PropertyNames.PROPERTY_ENABLED, Boolean.valueOf(bState));
            setControlProperty("txtSenderStreet", PropertyNames.PROPERTY_ENABLED, Boolean.valueOf(bState));
            setControlProperty("txtSenderCity", PropertyNames.PROPERTY_ENABLED, Boolean.valueOf(bState));
            setControlProperty("txtSenderState", PropertyNames.PROPERTY_ENABLED, Boolean.valueOf(bState));
            setControlProperty("lblSenderName", PropertyNames.PROPERTY_ENABLED, Boolean.valueOf(bState));
            setControlProperty("lblSenderStreet", PropertyNames.PROPERTY_ENABLED, Boolean.valueOf(bState));
            setControlProperty("lblPostCodeCity", PropertyNames.PROPERTY_ENABLED, Boolean.valueOf(bState));
        }
    }

    private void enableSenderReceiver()
    {
        XInterface BPaperItem = getRoadmapItemByID(RM_SENDERRECEIVER);
        Helper.setUnoPropertyValue(BPaperItem, PropertyNames.PROPERTY_ENABLED, Boolean.TRUE);
    }

    private void disableSenderReceiver()
    {
        XInterface BPaperItem = getRoadmapItemByID(RM_SENDERRECEIVER);
        Helper.setUnoPropertyValue(BPaperItem, PropertyNames.PROPERTY_ENABLED, Boolean.FALSE);
    }

    private void enableBusinessPaper()
    {
        XInterface BPaperItem = getRoadmapItemByID(RM_BUSINESSPAPER);
        Helper.setUnoPropertyValue(BPaperItem, PropertyNames.PROPERTY_ENABLED, Boolean.TRUE);
        chkPaperCompanyLogoItemChanged();
        chkPaperCompanyAddressItemChanged();
        chkPaperFooterItemChanged();
        chkCompanyReceiverItemChanged();
    }

    private void disableBusinessPaper()
    {
        XInterface BPaperItem = getRoadmapItemByID(RM_BUSINESSPAPER);
        Helper.setUnoPropertyValue(BPaperItem, PropertyNames.PROPERTY_ENABLED, Boolean.FALSE);
        if (BusCompanyLogo != null)
        {
            BusCompanyLogo.removeFrame();
        }
        if (BusCompanyAddress != null)
        {
            BusCompanyAddress.removeFrame();
        }
        if (BusFooter != null)
        {
            BusFooter.removeFrame();
        }
        if (BusCompanyAddressReceiver != null)
        {
            BusCompanyAddressReceiver.removeFrame();
        }
        setPossibleAddressReceiver(true);
        setPossibleFooter(true);
        setPossibleLogo(true);
        if (myLetterDoc.hasElement("Sender Address"))
        {
            myLetterDoc.switchElement("Sender Address", (true));
        }

    }

    public void lstLetterNormItemChanged()
    {
        //when the norm changes, the correct template needs to be reloaded
        sCurrentNorm = Norms[getCurrentLetter().cp_Norm];
        initializeTemplates(xMSF);
        if (optBusinessLetter.getState())
        {
            lstBusinessStyleItemChanged();
        }
        if (optPrivOfficialLetter.getState())
        {
            lstPrivOfficialStyleItemChanged();
        }
        if (optPrivateLetter.getState())
        {
            lstPrivateStyleItemChanged();
        }
    }

    public void initializeSalutation()
    {
        setControlProperty("lstSalutation", PropertyNames.STRING_ITEM_LIST, resources.SalutationLabels);
    }

    public void initializeGreeting()
    {
        setControlProperty("lstGreeting", PropertyNames.STRING_ITEM_LIST, resources.GreetingLabels);
    }

    public void initializeNorms()
    {

        LocaleCodes lc = new LocaleCodes(xmsf);
        String[] allLocales = lc.getIDs();
        Object[] nameList =
        {
<<<<<<< HEAD
            "", ""
=======
            PropertyNames.EMPTY_STRING, PropertyNames.EMPTY_STRING
>>>>>>> 84d9f0ce
        };
        String[] nameList2 =
        {
            PropertyNames.EMPTY_STRING, PropertyNames.EMPTY_STRING
        };
        Vector allPaths = new Vector();
        String sLetterSubPath = "/wizard/letter/";

        try
        {
            sTemplatePath = FileAccess.deleteLastSlashfromUrl(sTemplatePath);
            String[] PathParts = sTemplatePath.split("/");
            String nuString = PropertyNames.EMPTY_STRING;
            String sMainPath;
            for (int i = 0; i < (PathParts.length - 1); i++)
            {
                nuString = nuString + PathParts[i] + "/";
            }
            String sLocLetterPath;
            sMainPath = nuString;
            sMainPath = FileAccess.deleteLastSlashfromUrl(sMainPath);

            sLetterPath = sMainPath + sLetterSubPath;

            XInterface xInterface = (XInterface) xMSF.createInstance("com.sun.star.ucb.SimpleFileAccess");
<<<<<<< HEAD
            com.sun.star.ucb.XSimpleFileAccess xSimpleFileAccess = (com.sun.star.ucb.XSimpleFileAccess) UnoRuntime.queryInterface(com.sun.star.ucb.XSimpleFileAccess.class, xInterface);
=======
            com.sun.star.ucb.XSimpleFileAccess xSimpleFileAccess = UnoRuntime.queryInterface(com.sun.star.ucb.XSimpleFileAccess.class, xInterface);
>>>>>>> 84d9f0ce
            nameList2 = xSimpleFileAccess.getFolderContents(sLetterPath, true);
            for (int i = 0; i < nameList2.length; i++)
            {
                allPaths.add(nameList2[i]);
            }
            nameList = allPaths.toArray();


        }
        catch (CommandAbortedException e)
        {
            // TODO Auto-generated catch block
            e.printStackTrace();
        //} catch (NoValidPathException e) {
        // TODO Auto-generated catch block
        //  e.printStackTrace();
        }
        catch (Exception e)
        {
            // TODO Auto-generated catch block
            e.printStackTrace();
        }

        Vector NormsVector = new Vector();
        Vector NormsPathVector = new Vector();
        Vector LanguageLabelsVector = new Vector();
        String[] LanguageLabels;

        boolean found = false;
        String cIsoCode = PropertyNames.EMPTY_STRING;
        String MSID = PropertyNames.EMPTY_STRING;
        int z = 0;
        for (int i = 0; i < nameList.length; i++)
        {
            found = false;
            cIsoCode = FileAccess.getFilename((String) nameList[i]);
            for (int t = 0; t < allLocales.length; t++)
            {
                String[] aLang = allLocales[t].split(PropertyNames.SEMI_COLON);
                if (cIsoCode.equalsIgnoreCase(aLang[1]))
                {
                    MSID = aLang[2];
                    found = true;
                    t = allLocales.length;
                }
            }
            if (!found)
            {
                for (int t = 0; t < allLocales.length; t++)
                {
                    String[] aLang = allLocales[t].split(PropertyNames.SEMI_COLON);
                    if (cIsoCode.equalsIgnoreCase(aLang[1].substring(0, 2)))
                    {
                        MSID = aLang[2];
                        found = true;
                        t = allLocales.length;
                    }
                }
            }

            if (found)
            {
                NormsVector.add(cIsoCode);
                NormsPathVector.add(nameList[i]);
                LanguageLabelsVector.add(lc.getLanguageString(MSID));
            }
        }


        Norms = new String[NormsVector.size()];
        NormsVector.toArray(Norms);

        NormPaths = new String[NormsPathVector.size()];
        NormsPathVector.toArray(NormPaths);

        LanguageLabels = new String[LanguageLabelsVector.size()];
        LanguageLabelsVector.toArray(LanguageLabels);

<<<<<<< HEAD
        setControlProperty("lstLetterNorm", "StringItemList", LanguageLabels);
=======
        setControlProperty("lstLetterNorm", PropertyNames.STRING_ITEM_LIST, LanguageLabels);
>>>>>>> 84d9f0ce
    }

    private CGLetter getCurrentLetter()
    {
        switch (myConfig.cp_LetterType)
        {
            case 0:
                return myConfig.cp_BusinessLetter;
            case 1:
                return myConfig.cp_PrivateOfficialLetter;
            case 2:
                return myConfig.cp_PrivateLetter;
            default:
                return null;
        }
    }

    private void initializePaths()
    {
        try
        {
            sTemplatePath = FileAccess.getOfficePath(xMSF, "Template", "share", "/wizard");
            sUserTemplatePath = FileAccess.getOfficePath(xMSF, "Template", "user", PropertyNames.EMPTY_STRING);
            sBitmapPath = FileAccess.combinePaths(xMSF, sTemplatePath, "/../wizard/bitmap");
        }
        catch (NoValidPathException e)
        {
            e.printStackTrace();
        }
    }

    public boolean initializeTemplates(XMultiServiceFactory xMSF)
    {
        sCurrentNorm = Norms[getCurrentLetter().cp_Norm];
        //creation of the language independent path:
        String sLetterPath = NormPaths[getCurrentLetter().cp_Norm];

        // try
        // {
        BusinessFiles = FileAccess.getFolderTitles(xMSF, "bus", sLetterPath);
        OfficialFiles = FileAccess.getFolderTitles(xMSF, "off", sLetterPath);
        PrivateFiles = FileAccess.getFolderTitles(xMSF, "pri", sLetterPath);

        setControlProperty("lstBusinessStyle", PropertyNames.STRING_ITEM_LIST, BusinessFiles[0]);
        setControlProperty("lstPrivOfficialStyle", PropertyNames.STRING_ITEM_LIST, OfficialFiles[0]);
        setControlProperty("lstPrivateStyle", PropertyNames.STRING_ITEM_LIST, PrivateFiles[0]);

        setControlProperty("lstBusinessStyle", PropertyNames.SELECTED_ITEMS, new short[]
                {
                    0
                });
        setControlProperty("lstPrivOfficialStyle", PropertyNames.SELECTED_ITEMS, new short[]
                {
                    0
                });
        setControlProperty("lstPrivateStyle", PropertyNames.SELECTED_ITEMS, new short[]
                {
                    0
                });
//            }
//            catch (com.sun.star.wizards.common.NoValidPathException e)
//            {
//                return false;
//            }
        return true;
    }

    public void initializeElements()
    {
        setControlProperty("chkUseLogo", PropertyNames.PROPERTY_ENABLED, Boolean.valueOf(myLetterDoc.hasElement("Company Logo")));
        setControlProperty("chkUseBendMarks", PropertyNames.PROPERTY_ENABLED, Boolean.valueOf(myLetterDoc.hasElement("Bend Marks")));
        setControlProperty("chkUseAddressReceiver", PropertyNames.PROPERTY_ENABLED, Boolean.valueOf(myLetterDoc.hasElement("Sender Address Repeated")));
        setControlProperty("chkUseSubject", PropertyNames.PROPERTY_ENABLED, Boolean.valueOf(myLetterDoc.hasElement("Subject Line")));
        setControlProperty("chkUseSigns", PropertyNames.PROPERTY_ENABLED, Boolean.valueOf(myLetterDoc.hasElement("Letter Signs")));
        myLetterDoc.updateDateFields();
    }

    public void setConfiguration()
    {
        //set correct Configuration tree:

        if (optBusinessLetter.getState())
        {
            optBusinessLetterItemChanged();
        }
        if (optPrivOfficialLetter.getState())
        {
            optPrivOfficialLetterItemChanged();
        }
        if (optPrivateLetter.getState())
        {
            optPrivateLetterItemChanged();
        }
    }

    public void setElements(boolean privLetter)
    {
        //UI relevant:
        if (optSenderDefine.getState())
        {
            optSenderDefineItemChanged();
        }
        if (optSenderPlaceholder.getState())
        {
            optSenderPlaceholderItemChanged();
        }
        chkUseSignsItemChanged();
        chkUseSubjectItemChanged();
        chkUseSalutationItemChanged();
        chkUseGreetingItemChanged();
        chkUseBendMarksItemChanged();
        chkUseAddressReceiverItemChanged();
        txtTemplateNameTextChanged();

        //not UI relevant:
        if (optReceiverDatabase.getState() && !privLetter)
        {
            optReceiverDatabaseItemChanged();
        }
        if (optReceiverPlaceholder.getState() && !privLetter)
        {
            optReceiverPlaceholderItemChanged();
        }
        if (optCreateLetter.getState())
        {
            optCreateLetterItemChanged();
        }
        if (optMakeChanges.getState())
        {
            optMakeChangesItemChanged();
        }
    }

    public void insertRoadmap()
    {
        addRoadmap();
        int i = 0;
        i = insertRoadmapItem(0, true, resources.RoadmapLabels[RM_TYPESTYLE], RM_TYPESTYLE);
        i = insertRoadmapItem(i, false, resources.RoadmapLabels[RM_BUSINESSPAPER], RM_BUSINESSPAPER);
        i = insertRoadmapItem(i, true, resources.RoadmapLabels[RM_ELEMENTS], RM_ELEMENTS);
        i = insertRoadmapItem(i, true, resources.RoadmapLabels[RM_SENDERRECEIVER], RM_SENDERRECEIVER);
        i = insertRoadmapItem(i, false, resources.RoadmapLabels[RM_FOOTER], RM_FOOTER);
        i = insertRoadmapItem(i, true, resources.RoadmapLabels[RM_FINALSETTINGS], RM_FINALSETTINGS);
        setRoadmapInteractive(true);
        setRoadmapComplete(true);
        setCurrentRoadmapItemID((short) 1);
    }

    private class myPathSelectionListener implements XPathSelectionListener
    {

        public void validatePath()
        {
            if (myPathSelection.usedPathPicker)
            {
                filenameChanged = true;
            }
            myPathSelection.usedPathPicker = false;
        }
    }

    public void insertPathSelectionControl()
    {
        myPathSelection = new PathSelection(xMSF, this, PathSelection.TransferMode.SAVE, PathSelection.DialogTypes.FILE);
        myPathSelection.insert(6, 97, 70, 205, (short) 45, resources.reslblTemplatePath_value, true, HelpIds.getHelpIdString(HID + 47), HelpIds.getHelpIdString(HID + 48));
        myPathSelection.sDefaultDirectory = sUserTemplatePath;
        myPathSelection.sDefaultName = "myLetterTemplate.ott";
        myPathSelection.sDefaultFilter = "writer8_template";
        myPathSelection.addSelectionListener(new myPathSelectionListener());
    }

    public void initConfiguration()
    {
        try
        {
            myConfig = new CGLetterWizard();
            Object root = Configuration.getConfigurationRoot(xMSF, "/org.openoffice.Office.Writer/Wizards/Letter", false);
            myConfig.readConfiguration(root, "cp_");
            mainDA.add(RadioDataAware.attachRadioButtons(myConfig, "cp_LetterType", new Object[]
                    {
                        optBusinessLetter, optPrivOfficialLetter, optPrivateLetter
                    }, null, true));
            mainDA.add(UnoDataAware.attachListBox(myConfig.cp_BusinessLetter, "cp_Style", lstBusinessStyle, null, true));
            mainDA.add(UnoDataAware.attachListBox(myConfig.cp_PrivateOfficialLetter, "cp_Style", lstPrivOfficialStyle, null, true));
            mainDA.add(UnoDataAware.attachListBox(myConfig.cp_PrivateLetter, "cp_Style", lstPrivateStyle, null, true));
            mainDA.add(UnoDataAware.attachCheckBox(myConfig.cp_BusinessLetter, "cp_BusinessPaper", chkBusinessPaper, null, true));

            CGLetter cgl = myConfig.cp_BusinessLetter;

            CGPaperElementLocation cgpl = myConfig.cp_BusinessLetter.cp_CompanyLogo;
            CGPaperElementLocation cgpa = myConfig.cp_BusinessLetter.cp_CompanyAddress;

            businessDA.add(UnoDataAware.attachCheckBox(cgpl, "cp_Display", chkPaperCompanyLogo, null, true));
            businessDA.add(UnoDataAware.attachNumericControl(cgpl, "cp_Width", numLogoWidth, null, true));
            businessDA.add(UnoDataAware.attachNumericControl(cgpl, "cp_Height", numLogoHeight, null, true));
            businessDA.add(UnoDataAware.attachNumericControl(cgpl, "cp_X", numLogoX, null, true));
            businessDA.add(UnoDataAware.attachNumericControl(cgpl, "cp_Y", numLogoY, null, true));
            businessDA.add(UnoDataAware.attachCheckBox(cgpa, "cp_Display", chkPaperCompanyAddress, null, true));
            businessDA.add(UnoDataAware.attachNumericControl(cgpa, "cp_Width", numAddressWidth, null, true));
            businessDA.add(UnoDataAware.attachNumericControl(cgpa, "cp_Height", numAddressHeight, null, true));
            businessDA.add(UnoDataAware.attachNumericControl(cgpa, "cp_X", numAddressX, null, true));
            businessDA.add(UnoDataAware.attachNumericControl(cgpa, "cp_Y", numAddressY, null, true));

            businessDA.add(UnoDataAware.attachCheckBox(cgl, "cp_PaperCompanyAddressReceiverField", chkCompanyReceiver, null, true));
            businessDA.add(UnoDataAware.attachCheckBox(cgl, "cp_PaperFooter", chkPaperFooter, null, true));
            businessDA.add(UnoDataAware.attachNumericControl(cgl, "cp_PaperFooterHeight", numFooterHeight, null, true));

            letterDA.add(UnoDataAware.attachListBox(cgl, "cp_Norm", lstLetterNorm, null, true));
            letterDA.add(UnoDataAware.attachCheckBox(cgl, "cp_PrintCompanyLogo", chkUseLogo, null, true));
            letterDA.add(UnoDataAware.attachCheckBox(cgl, "cp_PrintCompanyAddressReceiverField", chkUseAddressReceiver, null, true));
            letterDA.add(UnoDataAware.attachCheckBox(cgl, "cp_PrintLetterSigns", chkUseSigns, null, true));
            letterDA.add(UnoDataAware.attachCheckBox(cgl, "cp_PrintSubjectLine", chkUseSubject, null, true));
            letterDA.add(UnoDataAware.attachCheckBox(cgl, "cp_PrintSalutation", chkUseSalutation, null, true));
            letterDA.add(UnoDataAware.attachCheckBox(cgl, "cp_PrintBendMarks", chkUseBendMarks, null, true));
            letterDA.add(UnoDataAware.attachCheckBox(cgl, "cp_PrintGreeting", chkUseGreeting, null, true));
            letterDA.add(UnoDataAware.attachCheckBox(cgl, "cp_PrintFooter", chkUseFooter, null, true));
            letterDA.add(UnoDataAware.attachEditControl(cgl, "cp_Salutation", lstSalutation, null, true));
            letterDA.add(UnoDataAware.attachEditControl(cgl, "cp_Greeting", lstGreeting, null, true));
            letterDA.add(RadioDataAware.attachRadioButtons(cgl, "cp_SenderAddressType", new Object[]
                    {
                        optSenderDefine, optSenderPlaceholder
                    }, null, true));
            letterDA.add(UnoDataAware.attachEditControl(cgl, "cp_SenderCompanyName", txtSenderName, null, true));
            letterDA.add(UnoDataAware.attachEditControl(cgl, "cp_SenderStreet", txtSenderStreet, null, true));
            letterDA.add(UnoDataAware.attachEditControl(cgl, "cp_SenderPostCode", txtSenderPostCode, null, true));
            letterDA.add(UnoDataAware.attachEditControl(cgl, "cp_SenderState", txtSenderState, null, true));
            letterDA.add(UnoDataAware.attachEditControl(cgl, "cp_SenderCity", txtSenderCity, null, true));
            letterDA.add(RadioDataAware.attachRadioButtons(cgl, "cp_ReceiverAddressType", new Object[]
                    {
                        optReceiverDatabase, optReceiverPlaceholder
                    }, null, true));
            letterDA.add(UnoDataAware.attachEditControl(cgl, "cp_Footer", txtFooter, null, true));
            letterDA.add(UnoDataAware.attachCheckBox(cgl, "cp_FooterOnlySecondPage", chkFooterNextPages, null, true));
            letterDA.add(UnoDataAware.attachCheckBox(cgl, "cp_FooterPageNumbers", chkFooterPageNumbers, null, true));
            letterDA.add(RadioDataAware.attachRadioButtons(cgl, "cp_CreationType", new Object[]
                    {
                        optCreateLetter, optMakeChanges
                    }, null, true));
            letterDA.add(UnoDataAware.attachEditControl(cgl, "cp_TemplateName", txtTemplateName, null, true));
            letterDA.add(UnoDataAware.attachEditControl(cgl, "cp_TemplatePath", myPathSelection.xSaveTextBox, null, true));

        }
        catch (Exception exception)
        {
            exception.printStackTrace();
        }

    }

    private void updateUI()
    {
        UnoDataAware.updateUI(mainDA);
        UnoDataAware.updateUI(letterDA);
        UnoDataAware.updateUI(businessDA);
    }

    public void saveConfiguration()
    {
        try
        {
            Object root = Configuration.getConfigurationRoot(xMSF, "/org.openoffice.Office.Writer/Wizards/Letter", true);
            myConfig.writeConfiguration(root, "cp_");
            Configuration.commit(root);
        }
        catch (Exception e)
        {
            e.printStackTrace();
        }
    }
}<|MERGE_RESOLUTION|>--- conflicted
+++ resolved
@@ -1113,11 +1113,7 @@
         String[] allLocales = lc.getIDs();
         Object[] nameList =
         {
-<<<<<<< HEAD
-            "", ""
-=======
             PropertyNames.EMPTY_STRING, PropertyNames.EMPTY_STRING
->>>>>>> 84d9f0ce
         };
         String[] nameList2 =
         {
@@ -1143,11 +1139,7 @@
             sLetterPath = sMainPath + sLetterSubPath;
 
             XInterface xInterface = (XInterface) xMSF.createInstance("com.sun.star.ucb.SimpleFileAccess");
-<<<<<<< HEAD
-            com.sun.star.ucb.XSimpleFileAccess xSimpleFileAccess = (com.sun.star.ucb.XSimpleFileAccess) UnoRuntime.queryInterface(com.sun.star.ucb.XSimpleFileAccess.class, xInterface);
-=======
             com.sun.star.ucb.XSimpleFileAccess xSimpleFileAccess = UnoRuntime.queryInterface(com.sun.star.ucb.XSimpleFileAccess.class, xInterface);
->>>>>>> 84d9f0ce
             nameList2 = xSimpleFileAccess.getFolderContents(sLetterPath, true);
             for (int i = 0; i < nameList2.length; i++)
             {
@@ -1226,11 +1218,7 @@
         LanguageLabels = new String[LanguageLabelsVector.size()];
         LanguageLabelsVector.toArray(LanguageLabels);
 
-<<<<<<< HEAD
-        setControlProperty("lstLetterNorm", "StringItemList", LanguageLabels);
-=======
         setControlProperty("lstLetterNorm", PropertyNames.STRING_ITEM_LIST, LanguageLabels);
->>>>>>> 84d9f0ce
     }
 
     private CGLetter getCurrentLetter()
