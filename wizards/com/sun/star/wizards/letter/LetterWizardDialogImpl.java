/*
 ************************************************************************
 *
 * DO NOT ALTER OR REMOVE COPYRIGHT NOTICES OR THIS FILE HEADER.
 *
 * Copyright 2000, 2010 Oracle and/or its affiliates.
 *
 * OpenOffice.org - a multi-platform office productivity suite
 *
 * This file is part of OpenOffice.org.
 *
 * OpenOffice.org is free software: you can redistribute it and/or modify
 * it under the terms of the GNU Lesser General Public License version 3
 * only, as published by the Free Software Foundation.
 *
 * OpenOffice.org is distributed in the hope that it will be useful,
 * but WITHOUT ANY WARRANTY; without even the implied warranty of
 * MERCHANTABILITY or FITNESS FOR A PARTICULAR PURPOSE.  See the
 * GNU Lesser General Public License version 3 for more details
 * (a copy is included in the LICENSE file that accompanied this code).
 *
 * You should have received a copy of the GNU Lesser General Public License
 * version 3 along with OpenOffice.org.  If not, see
 * <http://www.openoffice.org/license.html>
 * for a copy of the LGPLv3 License.
 *
 ************************************************************************/
package com.sun.star.wizards.letter;

import java.util.Vector;
import com.sun.star.lang.IllegalArgumentException;
import com.sun.star.lang.WrappedTargetException;
import com.sun.star.lang.XMultiServiceFactory;
import com.sun.star.wizards.common.Configuration;
import com.sun.star.wizards.common.Desktop;
import com.sun.star.wizards.common.NoValidPathException;
import com.sun.star.wizards.common.SystemDialog;
import com.sun.star.wizards.common.PropertyNames;
import com.sun.star.awt.VclWindowPeerAttribute;
import com.sun.star.awt.XTextComponent;
import com.sun.star.awt.XWindow;
import com.sun.star.awt.XWindowPeer;
import com.sun.star.beans.PropertyValue;
import com.sun.star.container.NoSuchElementException;
import com.sun.star.document.MacroExecMode;
import com.sun.star.document.XDocumentProperties;
import com.sun.star.document.XDocumentPropertiesSupplier;
import com.sun.star.ucb.CommandAbortedException;
import com.sun.star.uno.AnyConverter;
import com.sun.star.uno.Exception;
import com.sun.star.uno.UnoRuntime;
import com.sun.star.wizards.text.*;
import com.sun.star.wizards.common.*;
import com.sun.star.task.XInteractionHandler;
import com.sun.star.text.XTextFrame;
import com.sun.star.text.XTextDocument;
import com.sun.star.uno.XInterface;
import com.sun.star.util.CloseVetoException;
import com.sun.star.util.XCloseable;
import com.sun.star.wizards.document.*;
import com.sun.star.wizards.ui.*;
import com.sun.star.wizards.ui.event.*;
import com.sun.star.wizards.common.Helper;

public class LetterWizardDialogImpl extends LetterWizardDialog
{

    protected void enterStep(int OldStep, int NewStep)
    {
    }

    protected void leaveStep(int OldStep, int NewStep)
    {
    }
    static LetterDocument myLetterDoc;
    static boolean running;
    XMultiServiceFactory xmsf;
    XTextDocument xTextDocument;
    PathSelection myPathSelection;
    CGLetterWizard myConfig;
    Vector mainDA = new Vector();
    Vector letterDA = new Vector();
    Vector businessDA = new Vector();
    String[][] BusinessFiles;
    String[][] OfficialFiles;
    String[][] PrivateFiles;
    String[] Norms;
    String[] NormPaths;
    String[] NormNames;
    String sTemplatePath;
    String sUserTemplatePath;
    String sBitmapPath;
    String sLetterPath;
    String sLetterLangPackPath;
    String sWorkPath;
    String sCurrentNorm;
    String sPath;
    boolean bEditTemplate;
    boolean bSaveSuccess = false;
    private boolean filenameChanged = false;
    LetterDocument.BusinessPaperObject BusCompanyLogo = null;
    LetterDocument.BusinessPaperObject BusCompanyAddress = null;
    LetterDocument.BusinessPaperObject BusCompanyAddressReceiver = null;
    LetterDocument.BusinessPaperObject BusFooter = null;
    final static int RM_TYPESTYLE = 1;
    final static int RM_BUSINESSPAPER = 2;
    final static int RM_ELEMENTS = 3;
    final static int RM_SENDERRECEIVER = 4;
    final static int RM_FOOTER = 5;
    final static int RM_FINALSETTINGS = 6;

    public LetterWizardDialogImpl(XMultiServiceFactory xmsf)
    {
        super(xmsf);
        this.xmsf = xmsf;
    }

    public static void main(String args[])
    {
        //only being called when starting wizard remotely
        String ConnectStr = "uno:socket,host=127.0.0.1,port=8100;urp,negotiate=0,forcesynchronous=1;StarOffice.ServiceManager";
        XMultiServiceFactory xLocMSF = null;
        try
        {
            xLocMSF = Desktop.connect(ConnectStr);
        }
        catch (Exception e)
        {
            e.printStackTrace();
        }
        catch (java.lang.Exception e)
        {
            e.printStackTrace();
        }
        LetterWizardDialogImpl lw = new LetterWizardDialogImpl(xLocMSF);
        lw.startWizard(xLocMSF, null);

    }

    public void startWizard(XMultiServiceFactory xMSF, Object[] CurPropertyValue)
    {

        running = true;
        try
        {
            //Number of steps on WizardDialog:
            setMaxStep(6);

            //instatiate The Document Frame for the Preview
            myLetterDoc = new LetterDocument(xMSF, this);

            //create the dialog:
            drawNaviBar();
            buildStep1();
            buildStep2();
            buildStep3();
            buildStep4();
            buildStep5();
            buildStep6();

            initializePaths();
            initializeNorms();
            initializeSalutation();
            initializeGreeting();


            //special Control for setting the save Path:
            insertPathSelectionControl();

            //load the last used settings from the registry and apply listeners to the controls:
            initConfiguration();

            //set the language according to the Linguistic
            int oL = getOfficeLinguistic();
            myConfig.cp_BusinessLetter.cp_Norm = oL;
            myConfig.cp_PrivateOfficialLetter.cp_Norm = oL;
            myConfig.cp_PrivateLetter.cp_Norm = oL;
            initializeTemplates(xMSF);

            if (myConfig.cp_BusinessLetter.cp_Greeting.equals(PropertyNames.EMPTY_STRING))
            {
                myConfig.cp_BusinessLetter.cp_Greeting = resources.GreetingLabels[0];
            }
            if (myConfig.cp_BusinessLetter.cp_Salutation.equals(PropertyNames.EMPTY_STRING))
            {
                myConfig.cp_BusinessLetter.cp_Salutation = resources.SalutationLabels[0];
            }
            if (myConfig.cp_PrivateOfficialLetter.cp_Greeting.equals(PropertyNames.EMPTY_STRING))
            {
                myConfig.cp_PrivateOfficialLetter.cp_Greeting = resources.GreetingLabels[1];
            }
            if (myConfig.cp_PrivateOfficialLetter.cp_Salutation.equals(PropertyNames.EMPTY_STRING))
            {
                myConfig.cp_PrivateOfficialLetter.cp_Salutation = resources.SalutationLabels[1];
            }
            if (myConfig.cp_PrivateLetter.cp_Greeting.equals(PropertyNames.EMPTY_STRING))
            {
                myConfig.cp_PrivateLetter.cp_Greeting = resources.GreetingLabels[2];
            }
            if (myConfig.cp_PrivateLetter.cp_Salutation.equals(PropertyNames.EMPTY_STRING))
            {
                myConfig.cp_PrivateLetter.cp_Salutation = resources.SalutationLabels[2];
            }

            //update the dialog UI according to the loaded Configuration
            updateUI();

            if (myPathSelection.xSaveTextBox.getText().equalsIgnoreCase(PropertyNames.EMPTY_STRING))
            {
                myPathSelection.initializePath();
            }

            XWindow xContainerWindow = myLetterDoc.xFrame.getContainerWindow();
            XWindowPeer xWindowPeer = UnoRuntime.queryInterface(XWindowPeer.class, xContainerWindow);
            createWindowPeer(xWindowPeer);

            //add the Roadmap to the dialog:
            insertRoadmap();

            //load the last used document and apply last used settings:
            setConfiguration();

            //If the configuration does not define Greeting/Salutation yet choose a default
            setDefaultForGreetingAndSalutation();

            //disable funtionality that is not supported by the template:
            initializeElements();

            //disable the document, so that the user cannot change anything:
            myLetterDoc.xFrame.getComponentWindow().setEnable(false);

            executeDialog(myLetterDoc.xFrame);
            removeTerminateListener();
            closeDocument();
            running = false;

        }
        catch (Exception exception)
        {
            removeTerminateListener();
            exception.printStackTrace(System.out);
            running = false;
            }
    }

    public void cancelWizard()
    {
        xDialog.endExecute();
        running = false;
    }

    public boolean finishWizard()
    {
        switchToStep(getCurrentStep(), getMaxStep());
        try
        {
            //myLetterDoc.xTextDocument.lockControllers();
            FileAccess fileAccess = new FileAccess(xMSF);
            sPath = myPathSelection.getSelectedPath();
            if (sPath.equals(PropertyNames.EMPTY_STRING))
            {
                myPathSelection.triggerPathPicker();
                sPath = myPathSelection.getSelectedPath();
            }
            sPath = fileAccess.getURL(sPath);

            //first, if the filename was not changed, thus
            //it is coming from a saved session, check if the
            // file exists and warn the user.
            if (!filenameChanged)
            {
                if (fileAccess.exists(sPath, true))
                {

                    int answer = SystemDialog.showMessageBox(xMSF, xControl.getPeer(), "MessBox", VclWindowPeerAttribute.YES_NO + VclWindowPeerAttribute.DEF_NO, resources.resOverwriteWarning);
                    if (answer == 3) // user said: no, do not overwrite....
                    {
                        return false;
                    }
                }
            }
            myLetterDoc.setWizardTemplateDocInfo(resources.resLetterWizardDialog_title, resources.resTemplateDescription);
            myLetterDoc.killEmptyUserFields();
            myLetterDoc.keepLogoFrame = (chkUseLogo.getState() != 0);
            if ((chkBusinessPaper.getState() != 0) && (chkPaperCompanyLogo.getState() != 0))
            {
                myLetterDoc.keepLogoFrame = false;
            }
            myLetterDoc.keepBendMarksFrame = (chkUseBendMarks.getState() != 0);
            myLetterDoc.keepLetterSignsFrame = (chkUseSigns.getState() != 0);
            myLetterDoc.keepSenderAddressRepeatedFrame = (chkUseAddressReceiver.getState() != 0);

            if (optBusinessLetter.getState())
            {
                if ((chkBusinessPaper.getState() != 0) && (chkCompanyReceiver.getState() != 0))
                {
                    myLetterDoc.keepSenderAddressRepeatedFrame = false;
                }
                if ((chkBusinessPaper.getState() != 0) && (chkPaperCompanyAddress.getState() != 0))
                {
                    myLetterDoc.keepAddressFrame = false;
                }
            }

            myLetterDoc.killEmptyFrames();


            bSaveSuccess = OfficeDocument.store(xMSF, xTextDocument, sPath, "writer8_template", false);

            if (bSaveSuccess)
            {
                saveConfiguration();
                XInteractionHandler xIH = UnoRuntime.queryInterface(XInteractionHandler.class, xMSF.createInstance("com.sun.star.comp.uui.UUIInteractionHandler"));
                PropertyValue loadValues[] = new PropertyValue[4];
                loadValues[0] = new PropertyValue();
                loadValues[0].Name = "AsTemplate";
                loadValues[1] = new PropertyValue();
                loadValues[1].Name = "MacroExecutionMode";
                loadValues[1].Value = new Short(MacroExecMode.ALWAYS_EXECUTE);
                loadValues[2] = new PropertyValue();
                loadValues[2].Name = "UpdateDocMode";
                loadValues[2].Value = new Short(com.sun.star.document.UpdateDocMode.FULL_UPDATE);
                loadValues[3] = new PropertyValue();
                loadValues[3].Name = "InteractionHandler";
                loadValues[3].Value = xIH;

                if (bEditTemplate)
                {
                    loadValues[0].Value = Boolean.FALSE;
                }
                else
                {
                    loadValues[0].Value = Boolean.TRUE;
                }
                Object oDoc = OfficeDocument.load(Desktop.getDesktop(xMSF), sPath, "_default", loadValues);
                XTextDocument xTextDocument = (com.sun.star.text.XTextDocument) oDoc;
                XMultiServiceFactory xDocMSF = UnoRuntime.queryInterface(XMultiServiceFactory.class, xTextDocument);
                ViewHandler myViewHandler = new ViewHandler(xDocMSF, xTextDocument);
                myViewHandler.setViewSetting("ZoomType", new Short(com.sun.star.view.DocumentZoomType.OPTIMAL));
            }
            else
            {
                //TODO: Error Handling
            }
        }
        catch (Exception e)
        {
            e.printStackTrace();
        }
        finally
        {
            xDialog.endExecute();
            running = false;
        }
        return true;
    }

    public void closeDocument()
    {
        try
        {
            //xComponent.dispose();
            XCloseable xCloseable = UnoRuntime.queryInterface(XCloseable.class, myLetterDoc.xFrame);
            xCloseable.close(false);
        }
        catch (CloseVetoException e)
        {
            e.printStackTrace();
        }
    }

    public void optBusinessLetterItemChanged()
    {
        DataAware.setDataObject(letterDA, myConfig.cp_BusinessLetter, true);
        setControlProperty("lblBusinessStyle", PropertyNames.PROPERTY_ENABLED, Boolean.TRUE);
        setControlProperty("lstBusinessStyle", PropertyNames.PROPERTY_ENABLED, Boolean.TRUE);
        setControlProperty("chkBusinessPaper", PropertyNames.PROPERTY_ENABLED, Boolean.TRUE);
        setControlProperty("lblPrivOfficialStyle", PropertyNames.PROPERTY_ENABLED, Boolean.FALSE);
        setControlProperty("lstPrivOfficialStyle", PropertyNames.PROPERTY_ENABLED, Boolean.FALSE);
        setControlProperty("lblPrivateStyle", PropertyNames.PROPERTY_ENABLED, Boolean.FALSE);
        setControlProperty("lstPrivateStyle", PropertyNames.PROPERTY_ENABLED, Boolean.FALSE);
        lstBusinessStyleItemChanged();
        enableSenderReceiver();
        setPossibleFooter(true);
        if (myPathSelection.xSaveTextBox.getText().equalsIgnoreCase(PropertyNames.EMPTY_STRING))
        {
            myPathSelection.initializePath();
        }
    }

    public void optPrivOfficialLetterItemChanged()
    {
        DataAware.setDataObject(letterDA, myConfig.cp_PrivateOfficialLetter, true);
        setControlProperty("lblBusinessStyle", PropertyNames.PROPERTY_ENABLED, Boolean.FALSE);
        setControlProperty("lstBusinessStyle", PropertyNames.PROPERTY_ENABLED, Boolean.FALSE);
        setControlProperty("chkBusinessPaper", PropertyNames.PROPERTY_ENABLED, Boolean.FALSE);
        setControlProperty("lblPrivOfficialStyle", PropertyNames.PROPERTY_ENABLED, Boolean.TRUE);
        setControlProperty("lstPrivOfficialStyle", PropertyNames.PROPERTY_ENABLED, Boolean.TRUE);
        setControlProperty("lblPrivateStyle", PropertyNames.PROPERTY_ENABLED, Boolean.FALSE);
        setControlProperty("lstPrivateStyle", PropertyNames.PROPERTY_ENABLED, Boolean.FALSE);
        lstPrivOfficialStyleItemChanged();
        disableBusinessPaper();
        enableSenderReceiver();
        setPossibleFooter(true);
        if (myPathSelection.xSaveTextBox.getText().equalsIgnoreCase(PropertyNames.EMPTY_STRING))
        {
            myPathSelection.initializePath();
        }
    }

    public void optPrivateLetterItemChanged()
    {
        DataAware.setDataObject(letterDA, myConfig.cp_PrivateLetter, true);
        setControlProperty("lblBusinessStyle", PropertyNames.PROPERTY_ENABLED, Boolean.FALSE);
        setControlProperty("lstBusinessStyle", PropertyNames.PROPERTY_ENABLED, Boolean.FALSE);
        setControlProperty("chkBusinessPaper", PropertyNames.PROPERTY_ENABLED, Boolean.FALSE);
        setControlProperty("lblPrivOfficialStyle", PropertyNames.PROPERTY_ENABLED, Boolean.FALSE);
        setControlProperty("lstPrivOfficialStyle", PropertyNames.PROPERTY_ENABLED, Boolean.FALSE);
        setControlProperty("lblPrivateStyle", PropertyNames.PROPERTY_ENABLED, Boolean.TRUE);
        setControlProperty("lstPrivateStyle", PropertyNames.PROPERTY_ENABLED, Boolean.TRUE);
        lstPrivateStyleItemChanged();
        disableBusinessPaper();
        disableSenderReceiver();
        setPossibleFooter(false);
        if (myPathSelection.xSaveTextBox.getText().equalsIgnoreCase(PropertyNames.EMPTY_STRING))
        {
            myPathSelection.initializePath();
        }
    }

    public void optSenderPlaceholderItemChanged()
    {
        setControlProperty("lblSenderName", PropertyNames.PROPERTY_ENABLED, Boolean.FALSE);
        setControlProperty("lblSenderStreet", PropertyNames.PROPERTY_ENABLED, Boolean.FALSE);
        setControlProperty("lblPostCodeCity", PropertyNames.PROPERTY_ENABLED, Boolean.FALSE);
        setControlProperty("txtSenderName", PropertyNames.PROPERTY_ENABLED, Boolean.FALSE);
        setControlProperty("txtSenderStreet", PropertyNames.PROPERTY_ENABLED, Boolean.FALSE);
        setControlProperty("txtSenderPostCode", PropertyNames.PROPERTY_ENABLED, Boolean.FALSE);
        setControlProperty("txtSenderState", PropertyNames.PROPERTY_ENABLED, Boolean.FALSE);
        setControlProperty("txtSenderCity", PropertyNames.PROPERTY_ENABLED, Boolean.FALSE);
        myLetterDoc.fillSenderWithUserData();
    }

    public void optSenderDefineItemChanged()
    {
        setControlProperty("lblSenderName", PropertyNames.PROPERTY_ENABLED, Boolean.TRUE);
        setControlProperty("lblSenderStreet", PropertyNames.PROPERTY_ENABLED, Boolean.TRUE);
        setControlProperty("lblPostCodeCity", PropertyNames.PROPERTY_ENABLED, Boolean.TRUE);
        setControlProperty("txtSenderName", PropertyNames.PROPERTY_ENABLED, Boolean.TRUE);
        setControlProperty("txtSenderStreet", PropertyNames.PROPERTY_ENABLED, Boolean.TRUE);
        setControlProperty("txtSenderPostCode", PropertyNames.PROPERTY_ENABLED, Boolean.TRUE);
        setControlProperty("txtSenderState", PropertyNames.PROPERTY_ENABLED, Boolean.TRUE);
        setControlProperty("txtSenderCity", PropertyNames.PROPERTY_ENABLED, Boolean.TRUE);
        txtSenderNameTextChanged();
        txtSenderStreetTextChanged();
        txtSenderPostCodeTextChanged();
        txtSenderStateTextChanged();
        txtSenderCityTextChanged();
    }

    public void optCreateLetterItemChanged()
    {
        bEditTemplate = false;
    }

    public void optMakeChangesItemChanged()
    {
        bEditTemplate = true;
    }

    public void optReceiverPlaceholderItemChanged()
    {
        OfficeDocument.attachEventCall(xTextDocument, "OnNew", "StarBasic", "macro:///Template.Correspondence.Placeholder()");
    }

    public void optReceiverDatabaseItemChanged()
    {
        OfficeDocument.attachEventCall(xTextDocument, "OnNew", "StarBasic", "macro:///Template.Correspondence.Database()");
    }

    public void lstBusinessStyleItemChanged()
    {
        xTextDocument = myLetterDoc.loadAsPreview(BusinessFiles[1][lstBusinessStyle.getSelectedItemPos()], false);
        myLetterDoc.xTextDocument.lockControllers();
        initializeElements();
        chkBusinessPaperItemChanged();
        setElements(false);
        myLetterDoc.xTextDocument.unlockControllers();
        activate();
    }

    public void lstPrivOfficialStyleItemChanged()
    {
        xTextDocument = myLetterDoc.loadAsPreview(OfficialFiles[1][lstPrivOfficialStyle.getSelectedItemPos()], false);
        myLetterDoc.xTextDocument.lockControllers();
        initializeElements();
        setPossibleSenderData(true);
        setElements(false);
        myLetterDoc.xTextDocument.unlockControllers();
        activate();
    }

    public void lstPrivateStyleItemChanged()
    {
        xTextDocument = myLetterDoc.loadAsPreview(PrivateFiles[1][lstPrivateStyle.getSelectedItemPos()], false);
        myLetterDoc.xTextDocument.lockControllers();
        initializeElements();
        setElements(true);
        myLetterDoc.xTextDocument.unlockControllers();
        activate();
    }

    public void numLogoHeightTextChanged()
    {
        BusCompanyLogo.iHeight = (int) (numLogoHeight.getValue() * 1000);
        BusCompanyLogo.setFramePosition();
    }

    public void numLogoWidthTextChanged()
    {
        BusCompanyLogo.iWidth = (int) (numLogoWidth.getValue() * 1000);
        BusCompanyLogo.setFramePosition();
    }

    public void numLogoXTextChanged()
    {
        BusCompanyLogo.iXPos = (int) (numLogoX.getValue() * 1000);
        BusCompanyLogo.setFramePosition();
    }

    public void numLogoYTextChanged()
    {
        BusCompanyLogo.iYPos = (int) (numLogoY.getValue() * 1000);
        BusCompanyLogo.setFramePosition();
    }

    public void numAddressWidthTextChanged()
    {
        BusCompanyAddress.iWidth = (int) (numAddressWidth.getValue() * 1000);
        BusCompanyAddress.setFramePosition();
    }

    public void numAddressXTextChanged()
    {
        BusCompanyAddress.iXPos = (int) (numAddressX.getValue() * 1000);
        BusCompanyAddress.setFramePosition();
    }

    public void numAddressYTextChanged()
    {
        BusCompanyAddress.iYPos = (int) (numAddressY.getValue() * 1000);
        BusCompanyAddress.setFramePosition();
    }

    public void numAddressHeightTextChanged()
    {
        BusCompanyAddress.iHeight = (int) (numAddressHeight.getValue() * 1000);
        BusCompanyAddress.setFramePosition();
    }

    public void numFooterHeightTextChanged()
    {
        BusFooter.iHeight = (int) (numFooterHeight.getValue() * 1000);
        BusFooter.iYPos = myLetterDoc.DocSize.Height - BusFooter.iHeight;
        BusFooter.setFramePosition();
    }

    public void chkPaperCompanyLogoItemChanged()
    {
        if (chkPaperCompanyLogo.getState() != 0)
        {
            //minimal value is required, otherwise the frame creation fails
            if (numLogoWidth.getValue() == 0)
            {
                numLogoWidth.setValue(0.1);
            }
            if (numLogoHeight.getValue() == 0)
            {
                numLogoHeight.setValue(0.1);
            }
            BusCompanyLogo = myLetterDoc.new BusinessPaperObject("Company Logo", (int) (numLogoWidth.getValue() * 1000), (int) (numLogoHeight.getValue() * 1000), (int) (numLogoX.getValue() * 1000), (int) (numLogoY.getValue() * 1000));
            setControlProperty("numLogoHeight", PropertyNames.PROPERTY_ENABLED, Boolean.TRUE);
            setControlProperty("lblCompanyLogoHeight", PropertyNames.PROPERTY_ENABLED, Boolean.TRUE);
            setControlProperty("numLogoWidth", PropertyNames.PROPERTY_ENABLED, Boolean.TRUE);
            setControlProperty("lblCompanyLogoWidth", PropertyNames.PROPERTY_ENABLED, Boolean.TRUE);
            setControlProperty("numLogoX", PropertyNames.PROPERTY_ENABLED, Boolean.TRUE);
            setControlProperty("lblCompanyLogoX", PropertyNames.PROPERTY_ENABLED, Boolean.TRUE);
            setControlProperty("numLogoY", PropertyNames.PROPERTY_ENABLED, Boolean.TRUE);
            setControlProperty("lblCompanyLogoY", PropertyNames.PROPERTY_ENABLED, Boolean.TRUE);
            setPossibleLogo(false);
        }
        else
        {
            if (BusCompanyLogo != null)
            {
                BusCompanyLogo.removeFrame();
            }
            setControlProperty("numLogoHeight", PropertyNames.PROPERTY_ENABLED, Boolean.FALSE);
            setControlProperty("lblCompanyLogoHeight", PropertyNames.PROPERTY_ENABLED, Boolean.FALSE);
            setControlProperty("numLogoWidth", PropertyNames.PROPERTY_ENABLED, Boolean.FALSE);
            setControlProperty("lblCompanyLogoWidth", PropertyNames.PROPERTY_ENABLED, Boolean.FALSE);
            setControlProperty("numLogoX", PropertyNames.PROPERTY_ENABLED, Boolean.FALSE);
            setControlProperty("lblCompanyLogoX", PropertyNames.PROPERTY_ENABLED, Boolean.FALSE);
            setControlProperty("numLogoY", PropertyNames.PROPERTY_ENABLED, Boolean.FALSE);
            setControlProperty("lblCompanyLogoY", PropertyNames.PROPERTY_ENABLED, Boolean.FALSE);
            setPossibleLogo(true);
        }
    }

    public void chkPaperCompanyAddressItemChanged()
    {
        if (chkPaperCompanyAddress.getState() != 0)
        {
//          minimal value is required, otherwise the frame creation fails
            if (numAddressWidth.getValue() == 0)
            {
                numAddressWidth.setValue(0.1);
            }
            if (numAddressHeight.getValue() == 0)
            {
                numAddressHeight.setValue(0.1);
            }
            BusCompanyAddress = myLetterDoc.new BusinessPaperObject("Company Address", (int) (numAddressWidth.getValue() * 1000), (int) (numAddressHeight.getValue() * 1000), (int) (numAddressX.getValue() * 1000), (int) (numAddressY.getValue() * 1000));
            setControlProperty("numAddressHeight", PropertyNames.PROPERTY_ENABLED, Boolean.TRUE);
            setControlProperty("lblCompanyAddressHeight", PropertyNames.PROPERTY_ENABLED, Boolean.TRUE);
            setControlProperty("numAddressWidth", PropertyNames.PROPERTY_ENABLED, Boolean.TRUE);
            setControlProperty("lblCompanyAddressWidth", PropertyNames.PROPERTY_ENABLED, Boolean.TRUE);
            setControlProperty("numAddressX", PropertyNames.PROPERTY_ENABLED, Boolean.TRUE);
            setControlProperty("lblCompanyAddressX", PropertyNames.PROPERTY_ENABLED, Boolean.TRUE);
            setControlProperty("numAddressY", PropertyNames.PROPERTY_ENABLED, Boolean.TRUE);
            setControlProperty("lblCompanyAddressY", PropertyNames.PROPERTY_ENABLED, Boolean.TRUE);
            if (myLetterDoc.hasElement("Sender Address"))
            {
                myLetterDoc.switchElement("Sender Address", (false));
            }
            if (chkCompanyReceiver.getState() != 0)
            {
                setPossibleSenderData(false);
            }
        }
        else
        {
            if (BusCompanyAddress != null)
            {
                BusCompanyAddress.removeFrame();
            }
            setControlProperty("numAddressHeight", PropertyNames.PROPERTY_ENABLED, Boolean.FALSE);
            setControlProperty("lblCompanyAddressHeight", PropertyNames.PROPERTY_ENABLED, Boolean.FALSE);
            setControlProperty("numAddressWidth", PropertyNames.PROPERTY_ENABLED, Boolean.FALSE);
            setControlProperty("lblCompanyAddressWidth", PropertyNames.PROPERTY_ENABLED, Boolean.FALSE);
            setControlProperty("numAddressX", PropertyNames.PROPERTY_ENABLED, Boolean.FALSE);
            setControlProperty("lblCompanyAddressX", PropertyNames.PROPERTY_ENABLED, Boolean.FALSE);
            setControlProperty("numAddressY", PropertyNames.PROPERTY_ENABLED, Boolean.FALSE);
            setControlProperty("lblCompanyAddressY", PropertyNames.PROPERTY_ENABLED, Boolean.FALSE);
            if (myLetterDoc.hasElement("Sender Address"))
            {
                myLetterDoc.switchElement("Sender Address", (true));
            }
            setPossibleSenderData(true);
            if (optSenderDefine.getState())
            {
                optSenderDefineItemChanged();
            }
            if (optSenderPlaceholder.getState())
            {
                optSenderPlaceholderItemChanged();
            }
        }
    }

    public void chkCompanyReceiverItemChanged()
    {
        XTextFrame xReceiverFrame = null;

        if (chkCompanyReceiver.getState() != 0)
        {
            try
            {
                xReceiverFrame = TextFrameHandler.getFrameByName("Receiver Address", xTextDocument);
                Integer FrameWidth = (Integer) Helper.getUnoPropertyValue(xReceiverFrame, PropertyNames.PROPERTY_WIDTH);
                int iFrameWidth = FrameWidth.intValue();
                Integer FrameX = (Integer) Helper.getUnoPropertyValue(xReceiverFrame, "HoriOrientPosition");
                int iFrameX = FrameX.intValue();
                Integer FrameY = (Integer) Helper.getUnoPropertyValue(xReceiverFrame, "VertOrientPosition");
                int iFrameY = FrameY.intValue();

                //Height of the Company Address in the Receiver Field
                int iReceiverHeight = (int) (0.5 * 1000);
                BusCompanyAddressReceiver = myLetterDoc.new BusinessPaperObject(PropertyNames.SPACE, iFrameWidth, iReceiverHeight, iFrameX, (iFrameY - iReceiverHeight));

                setPossibleAddressReceiver(false);
            }
            catch (NoSuchElementException e)
            {
                // TODO Error Message: Template modified!
                e.printStackTrace();
            }
            catch (WrappedTargetException e)
            {
                e.printStackTrace();
            }
            if (chkPaperCompanyAddress.getState() != 0)
            {
                setPossibleSenderData(false);
            }
        }
        else
        {
            if (BusCompanyAddressReceiver != null)
            {
                BusCompanyAddressReceiver.removeFrame();
            }
            setPossibleAddressReceiver(true);
            setPossibleSenderData(true);
            if (optSenderDefine.getState())
            {
                optSenderDefineItemChanged();
            }
            if (optSenderPlaceholder.getState())
            {
                optSenderPlaceholderItemChanged();
            }
        }
    }

    public void chkPaperFooterItemChanged()
    {

        if (chkPaperFooter.getState() != 0)
        {
            //minimal value is required, otherwise the frame creation fails
            if (numFooterHeight.getValue() == 0)
            {
                numFooterHeight.setValue(0.1);
            }
            BusFooter = myLetterDoc.new BusinessPaperObject("Footer", myLetterDoc.DocSize.Width, (int) (numFooterHeight.getValue() * 1000), 0, (int) (myLetterDoc.DocSize.Height - (numFooterHeight.getValue() * 1000)));
            this.setControlProperty("numFooterHeight", PropertyNames.PROPERTY_ENABLED, Boolean.TRUE);
            this.setControlProperty("lblFooterHeight", PropertyNames.PROPERTY_ENABLED, Boolean.TRUE);
            setPossibleFooter(false);
        }
        else
        {
            if (BusFooter != null)
            {
                BusFooter.removeFrame();
            }
            setControlProperty("numFooterHeight", PropertyNames.PROPERTY_ENABLED, Boolean.FALSE);
            setControlProperty("lblFooterHeight", PropertyNames.PROPERTY_ENABLED, Boolean.FALSE);
            setPossibleFooter(true);
        }
    }

    //switch Elements on/off -------------------------------------------------------
    public void chkUseLogoItemChanged()
    {
        try
        {
            if (myLetterDoc.hasElement("Company Logo"))
            {
                boolean logostatus = AnyConverter.toBoolean(getControlProperty("chkUseLogo", PropertyNames.PROPERTY_ENABLED)) && (chkUseLogo.getState() != 0);
                myLetterDoc.switchElement("Company Logo", logostatus);
            }
        }
        catch (IllegalArgumentException e)
        {
            e.printStackTrace();
        }
    }

    public void chkUseAddressReceiverItemChanged()
    {
        try
        {
            if (myLetterDoc.hasElement("Sender Address Repeated"))
            {
                boolean rstatus = AnyConverter.toBoolean(getControlProperty("chkUseAddressReceiver", PropertyNames.PROPERTY_ENABLED)) && (chkUseAddressReceiver.getState() != 0);
                myLetterDoc.switchElement("Sender Address Repeated", rstatus);
            }
        }
        catch (IllegalArgumentException e)
        {
            e.printStackTrace();
        }
    }

    public void chkUseSignsItemChanged()
    {
        if (myLetterDoc.hasElement("Letter Signs"))
        {
            myLetterDoc.switchElement("Letter Signs", (chkUseSigns.getState() != 0));
        }
    }

    public void chkUseSubjectItemChanged()
    {
        if (myLetterDoc.hasElement("Subject Line"))
        {
            myLetterDoc.switchElement("Subject Line", (chkUseSubject.getState() != 0));
        }
    }

    public void chkUseBendMarksItemChanged()
    {
        if (myLetterDoc.hasElement("Bend Marks"))
        {
            myLetterDoc.switchElement("Bend Marks", (chkUseBendMarks.getState() != 0));
        }
    }

    public void chkUseFooterItemChanged()
    {
        try
        {
            boolean bFooterPossible = (chkUseFooter.getState() != 0) && AnyConverter.toBoolean(getControlProperty("chkUseFooter", PropertyNames.PROPERTY_ENABLED));

            if (chkFooterNextPages.getState() != 0)
            {
                myLetterDoc.switchFooter("First Page", false, (chkFooterPageNumbers.getState() != 0), txtFooter.getText());
                myLetterDoc.switchFooter("Standard", bFooterPossible, (chkFooterPageNumbers.getState() != 0), txtFooter.getText());
            }
            else
            {
                myLetterDoc.switchFooter("First Page", bFooterPossible, (chkFooterPageNumbers.getState() != 0), txtFooter.getText());
                myLetterDoc.switchFooter("Standard", bFooterPossible, (chkFooterPageNumbers.getState() != 0), txtFooter.getText());
            }

            //enable/disable roadmap item for footer page
            XInterface BPaperItem = getRoadmapItemByID(RM_FOOTER);
            Helper.setUnoPropertyValue(BPaperItem, PropertyNames.PROPERTY_ENABLED, Boolean.valueOf(bFooterPossible));

        }
        catch (Exception exception)
        {
            exception.printStackTrace(System.out);
        }
    }

    public void chkFooterNextPagesItemChanged()
    {
        chkUseFooterItemChanged();
    }

    public void chkFooterPageNumbersItemChanged()
    {
        chkUseFooterItemChanged();
    }

    private void setPossibleFooter(boolean bState)
    {
        setControlProperty("chkUseFooter", PropertyNames.PROPERTY_ENABLED, Boolean.valueOf(bState));
        chkUseFooterItemChanged();
    }

    private void setPossibleAddressReceiver(boolean bState)
    {
        if (myLetterDoc.hasElement("Sender Address Repeated"))
        {
            setControlProperty("chkUseAddressReceiver", PropertyNames.PROPERTY_ENABLED, Boolean.valueOf(bState));
            chkUseAddressReceiverItemChanged();
        }
    }

    private void setPossibleLogo(boolean bState)
    {
        if (myLetterDoc.hasElement("Company Logo"))
        {
            setControlProperty("chkUseLogo", PropertyNames.PROPERTY_ENABLED, Boolean.valueOf(bState));
            chkUseLogoItemChanged();
        }
    }

    public void txtFooterTextChanged()
    {
        chkUseFooterItemChanged();
    }

    public void txtSenderNameTextChanged()
    {
        TextFieldHandler myFieldHandler = new TextFieldHandler(myLetterDoc.xMSF, xTextDocument);
        myFieldHandler.changeUserFieldContent("Company", txtSenderName.getText());
    }

    public void txtSenderStreetTextChanged()
    {
        TextFieldHandler myFieldHandler = new TextFieldHandler(myLetterDoc.xMSF, xTextDocument);
        myFieldHandler.changeUserFieldContent("Street", txtSenderStreet.getText());
    }

    public void txtSenderCityTextChanged()
    {
        TextFieldHandler myFieldHandler = new TextFieldHandler(myLetterDoc.xMSF, xTextDocument);
        myFieldHandler.changeUserFieldContent("City", txtSenderCity.getText());
    }

    public void txtSenderPostCodeTextChanged()
    {
        TextFieldHandler myFieldHandler = new TextFieldHandler(myLetterDoc.xMSF, xTextDocument);
        myFieldHandler.changeUserFieldContent("PostCode", txtSenderPostCode.getText());
    }

    public void txtSenderStateTextChanged()
    {
        TextFieldHandler myFieldHandler = new TextFieldHandler(myLetterDoc.xMSF, xTextDocument);
        myFieldHandler.changeUserFieldContent(PropertyNames.PROPERTY_STATE, txtSenderState.getText());
    }

    public void txtTemplateNameTextChanged()
    {
        XDocumentPropertiesSupplier xDocPropsSuppl = UnoRuntime.queryInterface(XDocumentPropertiesSupplier.class, xTextDocument);
        XDocumentProperties xDocProps = xDocPropsSuppl.getDocumentProperties();
        String TitleName = txtTemplateName.getText();
        xDocProps.setTitle(TitleName);
    }

    public void chkUseSalutationItemChanged()
    {
        XTextComponent xTextComponent = UnoRuntime.queryInterface(XTextComponent.class, lstSalutation);
        myLetterDoc.switchUserField("Salutation", xTextComponent.getText(), (chkUseSalutation.getState() != 0));
        setControlProperty("lstSalutation", PropertyNames.PROPERTY_ENABLED, Boolean.valueOf(chkUseSalutation.getState() != 0));
    }

    public void lstSalutationItemChanged()
    {
        XTextComponent xTextComponent = UnoRuntime.queryInterface(XTextComponent.class, lstSalutation);
        myLetterDoc.switchUserField("Salutation", xTextComponent.getText(), (chkUseSalutation.getState() != 0));
    }

    public void lstSalutationTextChanged()
    {
    }

    public void chkUseGreetingItemChanged()
    {
        XTextComponent xTextComponent = UnoRuntime.queryInterface(XTextComponent.class, lstGreeting);
        myLetterDoc.switchUserField("Greeting", xTextComponent.getText(), (chkUseGreeting.getState() != 0));
        setControlProperty("lstGreeting", PropertyNames.PROPERTY_ENABLED, Boolean.valueOf(chkUseGreeting.getState() != 0));
    }

    private void setDefaultForGreetingAndSalutation()
    {
        XTextComponent xTextComponent;
        xTextComponent = UnoRuntime.queryInterface(XTextComponent.class, lstSalutation);
        if (xTextComponent.getText().equals(PropertyNames.EMPTY_STRING))
        {
            xTextComponent.setText(resources.SalutationLabels[0]);
        }
        xTextComponent = UnoRuntime.queryInterface(XTextComponent.class, lstGreeting);
        if (xTextComponent.getText().equals(PropertyNames.EMPTY_STRING))
        {
            xTextComponent.setText(resources.GreetingLabels[0]);
        }
    }

    public void lstGreetingItemChanged()
    {
        XTextComponent xTextComponent = UnoRuntime.queryInterface(XTextComponent.class, lstGreeting);
        myLetterDoc.switchUserField("Greeting", xTextComponent.getText(), (chkUseGreeting.getState() != 0));
    }

    public void lstGreetingTextChanged()
    {
    }

    //  ----------------------------------------------------------------------------
    public void chkBusinessPaperItemChanged()
    {
        //enable/disable Roadmap Entry Business Paper
        if (chkBusinessPaper.getState() != 0)
        {
            enableBusinessPaper();
        }
        else
        {
            disableBusinessPaper();
            setPossibleSenderData(true);
        }
    }

    private int getOfficeLinguistic()
    {
        int oL = 0;
        boolean found = false;
        String OfficeLinguistic = Configuration.getOfficeLinguistic(xMSF);
        for (int i = 0; i < Norms.length; i++)
        {
            if (Norms[i].equalsIgnoreCase(OfficeLinguistic))
            {
                oL = i;
                found = true;
                break;
            }
        }
        if (!found)
        {
            //fall back to English:
            for (int i = 0; i < Norms.length; i++)
            {
                if (Norms[i].equalsIgnoreCase("en-US"))
                {
                    oL = i;
                    found = true;
                    break;
                }
            }
        }
        return oL;
    }

    private void setPossibleSenderData(boolean bState)
    {
        setControlProperty("optSenderDefine", PropertyNames.PROPERTY_ENABLED, Boolean.valueOf(bState));
        setControlProperty("optSenderPlaceholder", PropertyNames.PROPERTY_ENABLED, Boolean.valueOf(bState));
        setControlProperty("lblSenderAddress", PropertyNames.PROPERTY_ENABLED, Boolean.valueOf(bState));
        if (!bState)
        {
            setControlProperty("txtSenderCity", PropertyNames.PROPERTY_ENABLED, Boolean.valueOf(bState));
            setControlProperty("txtSenderName", PropertyNames.PROPERTY_ENABLED, Boolean.valueOf(bState));
            setControlProperty("txtSenderPostCode", PropertyNames.PROPERTY_ENABLED, Boolean.valueOf(bState));
            setControlProperty("txtSenderStreet", PropertyNames.PROPERTY_ENABLED, Boolean.valueOf(bState));
            setControlProperty("txtSenderCity", PropertyNames.PROPERTY_ENABLED, Boolean.valueOf(bState));
            setControlProperty("txtSenderState", PropertyNames.PROPERTY_ENABLED, Boolean.valueOf(bState));
            setControlProperty("lblSenderName", PropertyNames.PROPERTY_ENABLED, Boolean.valueOf(bState));
            setControlProperty("lblSenderStreet", PropertyNames.PROPERTY_ENABLED, Boolean.valueOf(bState));
            setControlProperty("lblPostCodeCity", PropertyNames.PROPERTY_ENABLED, Boolean.valueOf(bState));
        }
    }

    private void enableSenderReceiver()
    {
        XInterface BPaperItem = getRoadmapItemByID(RM_SENDERRECEIVER);
        Helper.setUnoPropertyValue(BPaperItem, PropertyNames.PROPERTY_ENABLED, Boolean.TRUE);
    }

    private void disableSenderReceiver()
    {
        XInterface BPaperItem = getRoadmapItemByID(RM_SENDERRECEIVER);
        Helper.setUnoPropertyValue(BPaperItem, PropertyNames.PROPERTY_ENABLED, Boolean.FALSE);
    }

    private void enableBusinessPaper()
    {
        XInterface BPaperItem = getRoadmapItemByID(RM_BUSINESSPAPER);
        Helper.setUnoPropertyValue(BPaperItem, PropertyNames.PROPERTY_ENABLED, Boolean.TRUE);
        chkPaperCompanyLogoItemChanged();
        chkPaperCompanyAddressItemChanged();
        chkPaperFooterItemChanged();
        chkCompanyReceiverItemChanged();
    }

    private void disableBusinessPaper()
    {
        XInterface BPaperItem = getRoadmapItemByID(RM_BUSINESSPAPER);
        Helper.setUnoPropertyValue(BPaperItem, PropertyNames.PROPERTY_ENABLED, Boolean.FALSE);
        if (BusCompanyLogo != null)
        {
            BusCompanyLogo.removeFrame();
        }
        if (BusCompanyAddress != null)
        {
            BusCompanyAddress.removeFrame();
        }
        if (BusFooter != null)
        {
            BusFooter.removeFrame();
        }
        if (BusCompanyAddressReceiver != null)
        {
            BusCompanyAddressReceiver.removeFrame();
        }
        setPossibleAddressReceiver(true);
        setPossibleFooter(true);
        setPossibleLogo(true);
        if (myLetterDoc.hasElement("Sender Address"))
        {
            myLetterDoc.switchElement("Sender Address", (true));
        }

    }

    public void lstLetterNormItemChanged()
    {
        //when the norm changes, the correct template needs to be reloaded
        sCurrentNorm = Norms[getCurrentLetter().cp_Norm];
        initializeTemplates(xMSF);
        if (optBusinessLetter.getState())
        {
            lstBusinessStyleItemChanged();
        }
        if (optPrivOfficialLetter.getState())
        {
            lstPrivOfficialStyleItemChanged();
        }
        if (optPrivateLetter.getState())
        {
            lstPrivateStyleItemChanged();
        }
    }

    public void initializeSalutation()
    {
        setControlProperty("lstSalutation", PropertyNames.STRING_ITEM_LIST, resources.SalutationLabels);
    }

    public void initializeGreeting()
    {
        setControlProperty("lstGreeting", PropertyNames.STRING_ITEM_LIST, resources.GreetingLabels);
    }

    public void initializeNorms()
    {

        LocaleCodes lc = new LocaleCodes(xmsf);
        String[] allLocales = lc.getIDs();
        Object[] nameList =
        {
            PropertyNames.EMPTY_STRING, PropertyNames.EMPTY_STRING
        };
<<<<<<< HEAD
=======
        String[] nameList1 =
        {
            PropertyNames.EMPTY_STRING, PropertyNames.EMPTY_STRING
        };
        String[] nameList1b =
        {
            PropertyNames.EMPTY_STRING, PropertyNames.EMPTY_STRING
        };
>>>>>>> e19358aa
        String[] nameList2 =
        {
            PropertyNames.EMPTY_STRING, PropertyNames.EMPTY_STRING
        };
        Vector allPaths = new Vector();
        String sLetterSubPath = "/wizard/letter/";

        try
        {
            sTemplatePath = FileAccess.deleteLastSlashfromUrl(sTemplatePath);
            String[] PathParts = sTemplatePath.split("/");
            String nuString = PropertyNames.EMPTY_STRING;
            String sMainPath;
            for (int i = 0; i < (PathParts.length - 1); i++)
            {
                nuString = nuString + PathParts[i] + "/";
            }
            String sLocLetterPath;
            sMainPath = nuString;
            sMainPath = FileAccess.deleteLastSlashfromUrl(sMainPath);

            sLetterPath = sMainPath + sLetterSubPath;

            XInterface xInterface = (XInterface) xMSF.createInstance("com.sun.star.ucb.SimpleFileAccess");
<<<<<<< HEAD
            com.sun.star.ucb.XSimpleFileAccess xSimpleFileAccess = (com.sun.star.ucb.XSimpleFileAccess) UnoRuntime.queryInterface(com.sun.star.ucb.XSimpleFileAccess.class, xInterface);
=======
            com.sun.star.ucb.XSimpleFileAccess xSimpleFileAccess = UnoRuntime.queryInterface(com.sun.star.ucb.XSimpleFileAccess.class, xInterface);
            nameList1 = xSimpleFileAccess.getFolderContents(sMainPath, true);
>>>>>>> e19358aa
            nameList2 = xSimpleFileAccess.getFolderContents(sLetterPath, true);
            for (int i = 0; i < nameList2.length; i++)
            {
                allPaths.add(nameList2[i]);
            }
            nameList = allPaths.toArray();


        }
        catch (CommandAbortedException e)
        {
            // TODO Auto-generated catch block
            e.printStackTrace();
        //} catch (NoValidPathException e) {
        // TODO Auto-generated catch block
        //  e.printStackTrace();
        }
        catch (Exception e)
        {
            // TODO Auto-generated catch block
            e.printStackTrace();
        }

        Vector NormsVector = new Vector();
        Vector NormsPathVector = new Vector();
        Vector LanguageLabelsVector = new Vector();
        String[] LanguageLabels;

        boolean found = false;
        String cIsoCode = PropertyNames.EMPTY_STRING;
        String MSID = PropertyNames.EMPTY_STRING;
        int z = 0;
        for (int i = 0; i < nameList.length; i++)
        {
            found = false;
            cIsoCode = FileAccess.getFilename((String) nameList[i]);
            for (int t = 0; t < allLocales.length; t++)
            {
                String[] aLang = allLocales[t].split(PropertyNames.SEMI_COLON);
                if (cIsoCode.equalsIgnoreCase(aLang[1]))
                {
                    MSID = aLang[2];
                    found = true;
                    t = allLocales.length;
                }
            }
            if (!found)
            {
                for (int t = 0; t < allLocales.length; t++)
                {
                    String[] aLang = allLocales[t].split(PropertyNames.SEMI_COLON);
                    if (cIsoCode.equalsIgnoreCase(aLang[1].substring(0, 2)))
                    {
                        MSID = aLang[2];
                        found = true;
                        t = allLocales.length;
                    }
                }
            }

            if (found)
            {
                NormsVector.add(cIsoCode);
                NormsPathVector.add(nameList[i]);
                LanguageLabelsVector.add(lc.getLanguageString(MSID));
            }
        }


        Norms = new String[NormsVector.size()];
        NormsVector.toArray(Norms);

        NormPaths = new String[NormsPathVector.size()];
        NormsPathVector.toArray(NormPaths);

        LanguageLabels = new String[LanguageLabelsVector.size()];
        LanguageLabelsVector.toArray(LanguageLabels);

<<<<<<< HEAD
        setControlProperty("lstLetterNorm", "StringItemList", LanguageLabels);
=======
        //Norms = new String[nameList.length];
        //NormPaths = new String[nameList.length];
        //LanguageLabels = new String[Norms.length];

        setControlProperty("lstLetterNorm", PropertyNames.STRING_ITEM_LIST, LanguageLabels);
>>>>>>> e19358aa
    }

    private CGLetter getCurrentLetter()
    {
        switch (myConfig.cp_LetterType)
        {
            case 0:
                return myConfig.cp_BusinessLetter;
            case 1:
                return myConfig.cp_PrivateOfficialLetter;
            case 2:
                return myConfig.cp_PrivateLetter;
            default:
                return null;
        }
    }

    private void initializePaths()
    {
        try
        {
            sTemplatePath = FileAccess.getOfficePath(xMSF, "Template", "share", "/wizard");
            sUserTemplatePath = FileAccess.getOfficePath(xMSF, "Template", "user", PropertyNames.EMPTY_STRING);
            sBitmapPath = FileAccess.combinePaths(xMSF, sTemplatePath, "/../wizard/bitmap");
        }
        catch (NoValidPathException e)
        {
            e.printStackTrace();
        }
    }

    public boolean initializeTemplates(XMultiServiceFactory xMSF)
    {
        sCurrentNorm = Norms[getCurrentLetter().cp_Norm];
        //creation of the language independent path:
        String sLetterPath = NormPaths[getCurrentLetter().cp_Norm];

        // try
        // {
        BusinessFiles = FileAccess.getFolderTitles(xMSF, "bus", sLetterPath);
        OfficialFiles = FileAccess.getFolderTitles(xMSF, "off", sLetterPath);
        PrivateFiles = FileAccess.getFolderTitles(xMSF, "pri", sLetterPath);

        setControlProperty("lstBusinessStyle", PropertyNames.STRING_ITEM_LIST, BusinessFiles[0]);
        setControlProperty("lstPrivOfficialStyle", PropertyNames.STRING_ITEM_LIST, OfficialFiles[0]);
        setControlProperty("lstPrivateStyle", PropertyNames.STRING_ITEM_LIST, PrivateFiles[0]);

        setControlProperty("lstBusinessStyle", PropertyNames.SELECTED_ITEMS, new short[]
                {
                    0
                });
        setControlProperty("lstPrivOfficialStyle", PropertyNames.SELECTED_ITEMS, new short[]
                {
                    0
                });
        setControlProperty("lstPrivateStyle", PropertyNames.SELECTED_ITEMS, new short[]
                {
                    0
                });
//            }
//            catch (com.sun.star.wizards.common.NoValidPathException e)
//            {
//                return false;
//            }
        return true;
    }

    public void initializeElements()
    {
        setControlProperty("chkUseLogo", PropertyNames.PROPERTY_ENABLED, Boolean.valueOf(myLetterDoc.hasElement("Company Logo")));
        setControlProperty("chkUseBendMarks", PropertyNames.PROPERTY_ENABLED, Boolean.valueOf(myLetterDoc.hasElement("Bend Marks")));
        setControlProperty("chkUseAddressReceiver", PropertyNames.PROPERTY_ENABLED, Boolean.valueOf(myLetterDoc.hasElement("Sender Address Repeated")));
        setControlProperty("chkUseSubject", PropertyNames.PROPERTY_ENABLED, Boolean.valueOf(myLetterDoc.hasElement("Subject Line")));
        setControlProperty("chkUseSigns", PropertyNames.PROPERTY_ENABLED, Boolean.valueOf(myLetterDoc.hasElement("Letter Signs")));
        myLetterDoc.updateDateFields();
    }

    public void setConfiguration()
    {
        //set correct Configuration tree:

        if (optBusinessLetter.getState())
        {
            optBusinessLetterItemChanged();
        }
        if (optPrivOfficialLetter.getState())
        {
            optPrivOfficialLetterItemChanged();
        }
        if (optPrivateLetter.getState())
        {
            optPrivateLetterItemChanged();
        }
    }

    public void setElements(boolean privLetter)
    {
        //UI relevant:
        if (optSenderDefine.getState())
        {
            optSenderDefineItemChanged();
        }
        if (optSenderPlaceholder.getState())
        {
            optSenderPlaceholderItemChanged();
        }
        chkUseSignsItemChanged();
        chkUseSubjectItemChanged();
        chkUseSalutationItemChanged();
        chkUseGreetingItemChanged();
        chkUseBendMarksItemChanged();
        chkUseAddressReceiverItemChanged();
        txtTemplateNameTextChanged();

        //not UI relevant:
        if (optReceiverDatabase.getState() && !privLetter)
        {
            optReceiverDatabaseItemChanged();
        }
        if (optReceiverPlaceholder.getState() && !privLetter)
        {
            optReceiverPlaceholderItemChanged();
        }
        if (optCreateLetter.getState())
        {
            optCreateLetterItemChanged();
        }
        if (optMakeChanges.getState())
        {
            optMakeChangesItemChanged();
        }
    }

    public void insertRoadmap()
    {
        addRoadmap();
        int i = 0;
        i = insertRoadmapItem(0, true, resources.RoadmapLabels[RM_TYPESTYLE], RM_TYPESTYLE);
        i = insertRoadmapItem(i, false, resources.RoadmapLabels[RM_BUSINESSPAPER], RM_BUSINESSPAPER);
        i = insertRoadmapItem(i, true, resources.RoadmapLabels[RM_ELEMENTS], RM_ELEMENTS);
        i = insertRoadmapItem(i, true, resources.RoadmapLabels[RM_SENDERRECEIVER], RM_SENDERRECEIVER);
        i = insertRoadmapItem(i, false, resources.RoadmapLabels[RM_FOOTER], RM_FOOTER);
        i = insertRoadmapItem(i, true, resources.RoadmapLabels[RM_FINALSETTINGS], RM_FINALSETTINGS);
        setRoadmapInteractive(true);
        setRoadmapComplete(true);
        setCurrentRoadmapItemID((short) 1);
    }

    private class myPathSelectionListener implements XPathSelectionListener
    {

        public void validatePath()
        {
            if (myPathSelection.usedPathPicker)
            {
                filenameChanged = true;
            }
            myPathSelection.usedPathPicker = false;
        }
    }

    public void insertPathSelectionControl()
    {
        myPathSelection = new PathSelection(xMSF, this, PathSelection.TransferMode.SAVE, PathSelection.DialogTypes.FILE);
        myPathSelection.insert(6, 97, 70, 205, (short) 45, resources.reslblTemplatePath_value, true, HelpIds.getHelpIdString(HID + 47), HelpIds.getHelpIdString(HID + 48));
        myPathSelection.sDefaultDirectory = sUserTemplatePath;
        myPathSelection.sDefaultName = "myLetterTemplate.ott";
        myPathSelection.sDefaultFilter = "writer8_template";
        myPathSelection.addSelectionListener(new myPathSelectionListener());
    }

    public void initConfiguration()
    {
        try
        {
            myConfig = new CGLetterWizard();
            Object root = Configuration.getConfigurationRoot(xMSF, "/org.openoffice.Office.Writer/Wizards/Letter", false);
            myConfig.readConfiguration(root, "cp_");
            mainDA.add(RadioDataAware.attachRadioButtons(myConfig, "cp_LetterType", new Object[]
                    {
                        optBusinessLetter, optPrivOfficialLetter, optPrivateLetter
                    }, null, true));
            mainDA.add(UnoDataAware.attachListBox(myConfig.cp_BusinessLetter, "cp_Style", lstBusinessStyle, null, true));
            mainDA.add(UnoDataAware.attachListBox(myConfig.cp_PrivateOfficialLetter, "cp_Style", lstPrivOfficialStyle, null, true));
            mainDA.add(UnoDataAware.attachListBox(myConfig.cp_PrivateLetter, "cp_Style", lstPrivateStyle, null, true));
            mainDA.add(UnoDataAware.attachCheckBox(myConfig.cp_BusinessLetter, "cp_BusinessPaper", chkBusinessPaper, null, true));

            CGLetter cgl = myConfig.cp_BusinessLetter;

            CGPaperElementLocation cgpl = myConfig.cp_BusinessLetter.cp_CompanyLogo;
            CGPaperElementLocation cgpa = myConfig.cp_BusinessLetter.cp_CompanyAddress;

            businessDA.add(UnoDataAware.attachCheckBox(cgpl, "cp_Display", chkPaperCompanyLogo, null, true));
            businessDA.add(UnoDataAware.attachNumericControl(cgpl, "cp_Width", numLogoWidth, null, true));
            businessDA.add(UnoDataAware.attachNumericControl(cgpl, "cp_Height", numLogoHeight, null, true));
            businessDA.add(UnoDataAware.attachNumericControl(cgpl, "cp_X", numLogoX, null, true));
            businessDA.add(UnoDataAware.attachNumericControl(cgpl, "cp_Y", numLogoY, null, true));
            businessDA.add(UnoDataAware.attachCheckBox(cgpa, "cp_Display", chkPaperCompanyAddress, null, true));
            businessDA.add(UnoDataAware.attachNumericControl(cgpa, "cp_Width", numAddressWidth, null, true));
            businessDA.add(UnoDataAware.attachNumericControl(cgpa, "cp_Height", numAddressHeight, null, true));
            businessDA.add(UnoDataAware.attachNumericControl(cgpa, "cp_X", numAddressX, null, true));
            businessDA.add(UnoDataAware.attachNumericControl(cgpa, "cp_Y", numAddressY, null, true));

            businessDA.add(UnoDataAware.attachCheckBox(cgl, "cp_PaperCompanyAddressReceiverField", chkCompanyReceiver, null, true));
            businessDA.add(UnoDataAware.attachCheckBox(cgl, "cp_PaperFooter", chkPaperFooter, null, true));
            businessDA.add(UnoDataAware.attachNumericControl(cgl, "cp_PaperFooterHeight", numFooterHeight, null, true));

            letterDA.add(UnoDataAware.attachListBox(cgl, "cp_Norm", lstLetterNorm, null, true));
            letterDA.add(UnoDataAware.attachCheckBox(cgl, "cp_PrintCompanyLogo", chkUseLogo, null, true));
            letterDA.add(UnoDataAware.attachCheckBox(cgl, "cp_PrintCompanyAddressReceiverField", chkUseAddressReceiver, null, true));
            letterDA.add(UnoDataAware.attachCheckBox(cgl, "cp_PrintLetterSigns", chkUseSigns, null, true));
            letterDA.add(UnoDataAware.attachCheckBox(cgl, "cp_PrintSubjectLine", chkUseSubject, null, true));
            letterDA.add(UnoDataAware.attachCheckBox(cgl, "cp_PrintSalutation", chkUseSalutation, null, true));
            letterDA.add(UnoDataAware.attachCheckBox(cgl, "cp_PrintBendMarks", chkUseBendMarks, null, true));
            letterDA.add(UnoDataAware.attachCheckBox(cgl, "cp_PrintGreeting", chkUseGreeting, null, true));
            letterDA.add(UnoDataAware.attachCheckBox(cgl, "cp_PrintFooter", chkUseFooter, null, true));
            letterDA.add(UnoDataAware.attachEditControl(cgl, "cp_Salutation", lstSalutation, null, true));
            letterDA.add(UnoDataAware.attachEditControl(cgl, "cp_Greeting", lstGreeting, null, true));
            letterDA.add(RadioDataAware.attachRadioButtons(cgl, "cp_SenderAddressType", new Object[]
                    {
                        optSenderDefine, optSenderPlaceholder
                    }, null, true));
            letterDA.add(UnoDataAware.attachEditControl(cgl, "cp_SenderCompanyName", txtSenderName, null, true));
            letterDA.add(UnoDataAware.attachEditControl(cgl, "cp_SenderStreet", txtSenderStreet, null, true));
            letterDA.add(UnoDataAware.attachEditControl(cgl, "cp_SenderPostCode", txtSenderPostCode, null, true));
            letterDA.add(UnoDataAware.attachEditControl(cgl, "cp_SenderState", txtSenderState, null, true));
            letterDA.add(UnoDataAware.attachEditControl(cgl, "cp_SenderCity", txtSenderCity, null, true));
            letterDA.add(RadioDataAware.attachRadioButtons(cgl, "cp_ReceiverAddressType", new Object[]
                    {
                        optReceiverDatabase, optReceiverPlaceholder
                    }, null, true));
            letterDA.add(UnoDataAware.attachEditControl(cgl, "cp_Footer", txtFooter, null, true));
            letterDA.add(UnoDataAware.attachCheckBox(cgl, "cp_FooterOnlySecondPage", chkFooterNextPages, null, true));
            letterDA.add(UnoDataAware.attachCheckBox(cgl, "cp_FooterPageNumbers", chkFooterPageNumbers, null, true));
            letterDA.add(RadioDataAware.attachRadioButtons(cgl, "cp_CreationType", new Object[]
                    {
                        optCreateLetter, optMakeChanges
                    }, null, true));
            letterDA.add(UnoDataAware.attachEditControl(cgl, "cp_TemplateName", txtTemplateName, null, true));
            letterDA.add(UnoDataAware.attachEditControl(cgl, "cp_TemplatePath", myPathSelection.xSaveTextBox, null, true));

        }
        catch (Exception exception)
        {
            exception.printStackTrace();
        }

    }

    private void updateUI()
    {
        UnoDataAware.updateUI(mainDA);
        UnoDataAware.updateUI(letterDA);
        UnoDataAware.updateUI(businessDA);
    }

    public void saveConfiguration()
    {
        try
        {
            Object root = Configuration.getConfigurationRoot(xMSF, "/org.openoffice.Office.Writer/Wizards/Letter", true);
            myConfig.writeConfiguration(root, "cp_");
            Configuration.commit(root);
        }
        catch (Exception e)
        {
            e.printStackTrace();
        }
    }
}<|MERGE_RESOLUTION|>--- conflicted
+++ resolved
@@ -1115,17 +1115,6 @@
         {
             PropertyNames.EMPTY_STRING, PropertyNames.EMPTY_STRING
         };
-<<<<<<< HEAD
-=======
-        String[] nameList1 =
-        {
-            PropertyNames.EMPTY_STRING, PropertyNames.EMPTY_STRING
-        };
-        String[] nameList1b =
-        {
-            PropertyNames.EMPTY_STRING, PropertyNames.EMPTY_STRING
-        };
->>>>>>> e19358aa
         String[] nameList2 =
         {
             PropertyNames.EMPTY_STRING, PropertyNames.EMPTY_STRING
@@ -1150,12 +1139,7 @@
             sLetterPath = sMainPath + sLetterSubPath;
 
             XInterface xInterface = (XInterface) xMSF.createInstance("com.sun.star.ucb.SimpleFileAccess");
-<<<<<<< HEAD
-            com.sun.star.ucb.XSimpleFileAccess xSimpleFileAccess = (com.sun.star.ucb.XSimpleFileAccess) UnoRuntime.queryInterface(com.sun.star.ucb.XSimpleFileAccess.class, xInterface);
-=======
             com.sun.star.ucb.XSimpleFileAccess xSimpleFileAccess = UnoRuntime.queryInterface(com.sun.star.ucb.XSimpleFileAccess.class, xInterface);
-            nameList1 = xSimpleFileAccess.getFolderContents(sMainPath, true);
->>>>>>> e19358aa
             nameList2 = xSimpleFileAccess.getFolderContents(sLetterPath, true);
             for (int i = 0; i < nameList2.length; i++)
             {
@@ -1234,15 +1218,7 @@
         LanguageLabels = new String[LanguageLabelsVector.size()];
         LanguageLabelsVector.toArray(LanguageLabels);
 
-<<<<<<< HEAD
-        setControlProperty("lstLetterNorm", "StringItemList", LanguageLabels);
-=======
-        //Norms = new String[nameList.length];
-        //NormPaths = new String[nameList.length];
-        //LanguageLabels = new String[Norms.length];
-
         setControlProperty("lstLetterNorm", PropertyNames.STRING_ITEM_LIST, LanguageLabels);
->>>>>>> e19358aa
     }
 
     private CGLetter getCurrentLetter()
