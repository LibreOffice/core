--- conflicted
+++ resolved
@@ -215,30 +215,4 @@
     virtual  ~COooFilterCF();
 
     long m_lRefs;           // Reference count
-<<<<<<< HEAD
-};
-=======
-};
-
-extern "C" {
-
-    voidpf ZCALLBACK cb_sopen OF((voidpf opaque, const char * filename, int mode));
-    uLong ZCALLBACK cb_sread OF((voidpf opaque, voidpf stream, void* vuf, uLong size));
-    uLong ZCALLBACK cb_swrite OF((voidpf opaque, voidpf stream, const void* buf, uLong size));
-    long ZCALLBACK cb_stell OF((voidpf opaque, voidpf stream));
-    long ZCALLBACK cb_sseek OF((voidpf opaque, voidpf stream, uLong offset, int origin));
-    int ZCALLBACK cb_sclose OF((voidpf opaque, voidpf stream));
-    int ZCALLBACK cb_serror OF((voidpf opaque, voidpf stream));
-
-    void fill_stream_filefunc (zlib_filefunc_def* pzlib_filefunc_def);
-
-}
-
-
-
-
-
-
-
-
->>>>>>> db02ac8b
+};