--- conflicted
+++ resolved
@@ -69,14 +69,8 @@
 SHL1STDLIBS=    \
         $(CPPUHELPERLIB) \
         $(CPPULIB) \
-<<<<<<< HEAD
         $(SALLIB)
-        
-SHL1VERSIONMAP=$(SOLARENV)/src/component.map
-=======
-        $(SALLIB) \
 
->>>>>>> 0d0b4e1c
 SHL1DEF=$(MISC)$/$(SHL1TARGET).def
 DEF1NAME=$(SHL1TARGET)
 
