/* -*- Mode: C++; tab-width: 4; indent-tabs-mode: nil; c-basic-offset: 4 -*- */
/*************************************************************************
*
* DO NOT ALTER OR REMOVE COPYRIGHT NOTICES OR THIS FILE HEADER.
*
* Copyright 2000, 2010 Oracle and/or its affiliates.
*
* OpenOffice.org - a multi-platform office productivity suite
*
* This file is part of OpenOffice.org.
*
* OpenOffice.org is free software: you can redistribute it and/or modify
* it under the terms of the GNU Lesser General Public License version 3
* only, as published by the Free Software Foundation.
*
* OpenOffice.org is distributed in the hope that it will be useful,
* but WITHOUT ANY WARRANTY; without even the implied warranty of
* MERCHANTABILITY or FITNESS FOR A PARTICULAR PURPOSE.  See the
* GNU Lesser General Public License version 3 for more details
* (a copy is included in the LICENSE file that accompanied this code).
*
* You should have received a copy of the GNU Lesser General Public License
* version 3 along with OpenOffice.org.  If not, see
* <http://www.openoffice.org/license.html>
* for a copy of the LGPLv3 License.
*
************************************************************************/

#include "precompiled_shell.hxx"
#include "sal/config.h"

#include "kapplication.h"

#include "boost/noncopyable.hpp"
#include "com/sun/star/beans/Optional.hpp"
#include "com/sun/star/beans/PropertyVetoException.hpp"
#include "com/sun/star/beans/UnknownPropertyException.hpp"
#include "com/sun/star/beans/XPropertyChangeListener.hpp"
#include "com/sun/star/beans/XPropertySet.hpp"
#include "com/sun/star/beans/XPropertySetInfo.hpp"
#include "com/sun/star/beans/XVetoableChangeListener.hpp"
#include "com/sun/star/lang/IllegalArgumentException.hpp"
#include "com/sun/star/lang/WrappedTargetException.hpp"
#include "com/sun/star/lang/XMultiComponentFactory.hpp"
#include "com/sun/star/lang/XServiceInfo.hpp"
#include "com/sun/star/lang/WrappedTargetException.hpp"
#include "com/sun/star/uno/Any.hxx"
#include "com/sun/star/uno/Reference.hxx"
#include "com/sun/star/uno/RuntimeException.hpp"
#include "com/sun/star/uno/Sequence.hxx"
#include "com/sun/star/uno/XComponentContext.hpp"
#include "com/sun/star/uno/XCurrentContext.hpp"
#include "cppuhelper/factory.hxx"
#include "cppuhelper/implbase2.hxx"
#include "cppuhelper/implementationentry.hxx"
#include "cppuhelper/weak.hxx"
#include "rtl/string.h"
#include "rtl/ustring.h"
#include "rtl/ustring.hxx"
#include "sal/types.h"
#include "uno/current_context.hxx"
#include "uno/lbnames.h"

#include "kde4access.hxx"

namespace {

namespace css = com::sun::star;

rtl::OUString SAL_CALL getServiceImplementationName() {
    return rtl::OUString(
        RTL_CONSTASCII_USTRINGPARAM(
            "com.sun.star.comp.configuration.backend.KDE4Backend"));
}

css::uno::Sequence< rtl::OUString > SAL_CALL getServiceSupportedServiceNames() {
    rtl::OUString name(
        RTL_CONSTASCII_USTRINGPARAM(
            "com.sun.star.configuration.backend.KDE4Backend"));
    return css::uno::Sequence< rtl::OUString >(&name, 1);
}

class Service:
    public cppu::WeakImplHelper2<
        css::lang::XServiceInfo, css::beans::XPropertySet >,
    private boost::noncopyable
{
public:
    Service();

private:
    virtual ~Service() {}

    virtual rtl::OUString SAL_CALL getImplementationName()
        throw (css::uno::RuntimeException)
    { return getServiceImplementationName(); }

    virtual sal_Bool SAL_CALL supportsService(rtl::OUString const & ServiceName)
        throw (css::uno::RuntimeException)
    { return ServiceName == getSupportedServiceNames()[0]; }

    virtual css::uno::Sequence< rtl::OUString > SAL_CALL
    getSupportedServiceNames() throw (css::uno::RuntimeException)
    { return getServiceSupportedServiceNames(); }

    virtual css::uno::Reference< css::beans::XPropertySetInfo > SAL_CALL
    getPropertySetInfo() throw (css::uno::RuntimeException)
    { return css::uno::Reference< css::beans::XPropertySetInfo >(); }

    virtual void SAL_CALL setPropertyValue(
        rtl::OUString const &, css::uno::Any const &)
        throw (
            css::beans::UnknownPropertyException,
            css::beans::PropertyVetoException,
            css::lang::IllegalArgumentException,
            css::lang::WrappedTargetException, css::uno::RuntimeException);

    virtual css::uno::Any SAL_CALL getPropertyValue(
        rtl::OUString const & PropertyName)
        throw (
            css::beans::UnknownPropertyException,
            css::lang::WrappedTargetException, css::uno::RuntimeException);

    virtual void SAL_CALL addPropertyChangeListener(
        rtl::OUString const &,
        css::uno::Reference< css::beans::XPropertyChangeListener > const &)
        throw (
            css::beans::UnknownPropertyException,
            css::lang::WrappedTargetException, css::uno::RuntimeException)
    {}

    virtual void SAL_CALL removePropertyChangeListener(
        rtl::OUString const &,
        css::uno::Reference< css::beans::XPropertyChangeListener > const &)
        throw (
            css::beans::UnknownPropertyException,
            css::lang::WrappedTargetException, css::uno::RuntimeException)
    {}

    virtual void SAL_CALL addVetoableChangeListener(
        rtl::OUString const &,
        css::uno::Reference< css::beans::XVetoableChangeListener > const &)
        throw (
            css::beans::UnknownPropertyException,
            css::lang::WrappedTargetException, css::uno::RuntimeException)
    {}

    virtual void SAL_CALL removeVetoableChangeListener(
        rtl::OUString const &,
        css::uno::Reference< css::beans::XVetoableChangeListener > const &)
        throw (
            css::beans::UnknownPropertyException,
            css::lang::WrappedTargetException, css::uno::RuntimeException)
    {}

    bool enabled_;
};

Service::Service(): enabled_(false) {
    css::uno::Reference< css::uno::XCurrentContext > context(
        css::uno::getCurrentContext());
    if (context.is()) {
        rtl::OUString desktop;
        context->getValueByName(
            rtl::OUString(
                RTL_CONSTASCII_USTRINGPARAM("system.desktop-environment"))) >>=
            desktop;
        enabled_ = desktop.equalsAsciiL(RTL_CONSTASCII_STRINGPARAM("KDE4")) &&
            KApplication::kApplication() != 0;
    }
}

void Service::setPropertyValue(rtl::OUString const &, css::uno::Any const &)
    throw (
        css::beans::UnknownPropertyException, css::beans::PropertyVetoException,
        css::lang::IllegalArgumentException, css::lang::WrappedTargetException,
        css::uno::RuntimeException)
{
    throw css::lang::IllegalArgumentException(
        rtl::OUString(
            RTL_CONSTASCII_USTRINGPARAM("setPropertyValue not supported")),
        static_cast< cppu::OWeakObject * >(this), -1);
}

css::uno::Any Service::getPropertyValue(rtl::OUString const & PropertyName)
    throw (
        css::beans::UnknownPropertyException, css::lang::WrappedTargetException,
        css::uno::RuntimeException)
{
    if (PropertyName.equalsAsciiL(
            RTL_CONSTASCII_STRINGPARAM("EnableATToolSupport")) ||
        PropertyName.equalsAsciiL(
            RTL_CONSTASCII_STRINGPARAM("ExternalMailer")) ||
        PropertyName.equalsAsciiL(
            RTL_CONSTASCII_STRINGPARAM("SourceViewFontHeight")) ||
        PropertyName.equalsAsciiL(
            RTL_CONSTASCII_STRINGPARAM("SourceViewFontName")) ||
        PropertyName.equalsAsciiL(
            RTL_CONSTASCII_STRINGPARAM("WorkPathVariable")) ||
        PropertyName.equalsAsciiL(
            RTL_CONSTASCII_STRINGPARAM("ooInetFTPProxyName")) ||
        PropertyName.equalsAsciiL(
            RTL_CONSTASCII_STRINGPARAM("ooInetFTPProxyPort")) ||
        PropertyName.equalsAsciiL(
            RTL_CONSTASCII_STRINGPARAM("ooInetHTTPProxyName")) ||
        PropertyName.equalsAsciiL(
            RTL_CONSTASCII_STRINGPARAM("ooInetHTTPProxyPort")) ||
        PropertyName.equalsAsciiL(
            RTL_CONSTASCII_STRINGPARAM("ooInetHTTPSProxyName")) ||
        PropertyName.equalsAsciiL(
            RTL_CONSTASCII_STRINGPARAM("ooInetHTTPSProxyPort")) ||
        PropertyName.equalsAsciiL(
            RTL_CONSTASCII_STRINGPARAM("ooInetNoProxy")) ||
        PropertyName.equalsAsciiL(
            RTL_CONSTASCII_STRINGPARAM("ooInetProxyType")))
    {
        return css::uno::makeAny(
            enabled_
            ? kde4access::getValue(PropertyName)
            : css::beans::Optional< css::uno::Any >());
    }
    throw css::beans::UnknownPropertyException(
        PropertyName, static_cast< cppu::OWeakObject * >(this));
}

css::uno::Reference< css::uno::XInterface > SAL_CALL createInstance(
    css::uno::Reference< css::uno::XComponentContext > const &)
{
    return static_cast< cppu::OWeakObject * >(new Service);
}

static cppu::ImplementationEntry const services[] = {
    { &createInstance, &getServiceImplementationName,
      &getServiceSupportedServiceNames, &cppu::createSingleComponentFactory, 0,
      0 },
    { 0, 0, 0, 0, 0, 0 }
};

}

extern "C" SAL_DLLPUBLIC_EXPORT void * SAL_CALL component_getFactory(
    char const * pImplName, void * pServiceManager, void * pRegistryKey)
{
    return cppu::component_getFactoryHelper(
        pImplName, pServiceManager, pRegistryKey, services);
}

extern "C" SAL_DLLPUBLIC_EXPORT void SAL_CALL
component_getImplementationEnvironment(
    char const ** ppEnvTypeName, uno_Environment **)
{
    *ppEnvTypeName = CPPU_CURRENT_LANGUAGE_BINDING_NAME;
<<<<<<< HEAD
}

extern "C" SAL_DLLPUBLIC_EXPORT sal_Bool SAL_CALL component_writeInfo(
    void * pServiceManager, void * pRegistryKey)
{
    return component_writeInfoHelper(pServiceManager, pRegistryKey, services);
}

/* vim:set shiftwidth=4 softtabstop=4 expandtab: */
=======
}
>>>>>>> 4fba42e5
<|MERGE_RESOLUTION|>--- conflicted
+++ resolved
@@ -250,16 +250,7 @@
     char const ** ppEnvTypeName, uno_Environment **)
 {
     *ppEnvTypeName = CPPU_CURRENT_LANGUAGE_BINDING_NAME;
-<<<<<<< HEAD
-}
-
-extern "C" SAL_DLLPUBLIC_EXPORT sal_Bool SAL_CALL component_writeInfo(
-    void * pServiceManager, void * pRegistryKey)
-{
-    return component_writeInfoHelper(pServiceManager, pRegistryKey, services);
-}
-
-/* vim:set shiftwidth=4 softtabstop=4 expandtab: */
-=======
-}
->>>>>>> 4fba42e5
+}
+
+
+/* vim:set shiftwidth=4 softtabstop=4 expandtab: */