#*************************************************************************
#
# DO NOT ALTER OR REMOVE COPYRIGHT NOTICES OR THIS FILE HEADER.
# 
# Copyright 2000, 2010 Oracle and/or its affiliates.
#
# OpenOffice.org - a multi-platform office productivity suite
#
# This file is part of OpenOffice.org.
#
# OpenOffice.org is free software: you can redistribute it and/or modify
# it under the terms of the GNU Lesser General Public License version 3
# only, as published by the Free Software Foundation.
#
# OpenOffice.org is distributed in the hope that it will be useful,
# but WITHOUT ANY WARRANTY; without even the implied warranty of
# MERCHANTABILITY or FITNESS FOR A PARTICULAR PURPOSE.  See the
# GNU Lesser General Public License version 3 for more details
# (a copy is included in the LICENSE file that accompanied this code).
#
# You should have received a copy of the GNU Lesser General Public License
# version 3 along with OpenOffice.org.  If not, see
# <http://www.openoffice.org/license.html>
# for a copy of the LGPLv3 License.
#
#*************************************************************************
PRJ=..$/..$/..

PRJNAME=shell
TARGET=kde4be

LIBTARGET=NO
ENABLE_EXCEPTIONS=TRUE
VISIBILITY_HIDDEN=TRUE

# --- Settings ---

.INCLUDE : settings.mk

# For some of the included external KDE headers, GCC complains about shadowed
# symbols in instantiated template code only at the end of a compilation unit,
# so the only solution is to disable that warning here:
.IF "$(COM)" == "GCC"
CFLAGSCXX+=-Wno-shadow
.ENDIF

UNIXTEXT=$(MISC)/$(TARGET)1-ucd.txt

# no "lib" prefix
DLLPRE =

.IF "$(ENABLE_KDE4)" == "TRUE"

CFLAGS+=$(KDE4_CFLAGS)

# --- Files ---

SLOFILES=\
    $(SLO)$/kde4access.obj \
    $(SLO)$/kde4backend.obj

SHL1NOCHECK=TRUE
SHL1TARGET=$(TARGET)1.uno   
SHL1OBJS=$(SLOFILES)
SHL1DEF=$(MISC)$/$(SHL1TARGET).def

SHL1IMPLIB=i$(SHL1TARGET)
SHL1STDLIBS=    \
        $(CPPUHELPERLIB) \
        $(CPPULIB) \
        $(SALLIB) \
        $(KDE4_LIBS) -lkio
<<<<<<< HEAD
        
SHL1VERSIONMAP=$(SOLARENV)/src/component.map
=======

>>>>>>> 0d0b4e1c
SHL1DEF=$(MISC)$/$(SHL1TARGET).def
DEF1NAME=$(SHL1TARGET)

.ENDIF

# --- Targets ---

.INCLUDE : target.mk<|MERGE_RESOLUTION|>--- conflicted
+++ resolved
@@ -70,12 +70,7 @@
         $(CPPULIB) \
         $(SALLIB) \
         $(KDE4_LIBS) -lkio
-<<<<<<< HEAD
-        
-SHL1VERSIONMAP=$(SOLARENV)/src/component.map
-=======
 
->>>>>>> 0d0b4e1c
 SHL1DEF=$(MISC)$/$(SHL1TARGET).def
 DEF1NAME=$(SHL1TARGET)
 
