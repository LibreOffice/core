--- conflicted
+++ resolved
@@ -312,13 +312,7 @@
 
     _pMenu->Clear();
 
-<<<<<<< HEAD
-    USHORT nItemId = 1;
-=======
-    sal_Bool bIsHighContrast = GetDialogParent()->GetView()->GetSettings().GetStyleSettings().GetHighContrastMode();
-
     sal_uInt16 nItemId = 1;
->>>>>>> 4fba42e5
     String sDisplayName;
 
     ::std::vector< String >::const_iterator aLoop;
