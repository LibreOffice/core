#*************************************************************************
# DO NOT ALTER OR REMOVE COPYRIGHT NOTICES OR THIS FILE HEADER.
#
# Copyright 2000, 2010 Oracle and/or its affiliates.
#
# OpenOffice.org - a multi-platform office productivity suite
#
# This file is part of OpenOffice.org.
#
# OpenOffice.org is free software: you can redistribute it and/or modify
# it under the terms of the GNU Lesser General Public License version 3
# only, as published by the Free Software Foundation.
#
# OpenOffice.org is distributed in the hope that it will be useful,
# but WITHOUT ANY WARRANTY; without even the implied warranty of
# MERCHANTABILITY or FITNESS FOR A PARTICULAR PURPOSE.  See the
# GNU Lesser General Public License version 3 for more details
# (a copy is included in the LICENSE file that accompanied this code).
#
# You should have received a copy of the GNU Lesser General Public License
# version 3 along with OpenOffice.org.  If not, see
# <http://www.openoffice.org/license.html>
# for a copy of the LGPLv3 License.
#***********************************************************************/

PRJ = .
PRJNAME = smoketestoo_native
TARGET = smoketest

ENABLE_EXCEPTIONS = TRUE

.INCLUDE: settings.mk

CFLAGSCXX += $(CPPUNIT_CFLAGS)

SLOFILES = $(SHL1OBJS)

SHL1TARGET = smoketest
SHL1OBJS = $(SLO)/smoketest.obj
SHL1RPATH = NONE
SHL1STDLIBS = $(CPPUHELPERLIB) $(CPPULIB) $(CPPUNITLIB) $(SALLIB) $(TESTLIB)
SHL1VERSIONMAP = version.map
DEF1NAME = $(SHL1TARGET)

.INCLUDE: target.mk
.INCLUDE: installationtest.mk

ALLTAR : cpptest

cpptest : $(SHL1TARGETN) $(BIN)/smoketestdoc.sxw

OOO_CPPTEST_ARGS = $(SHL1TARGETN) -env:arg-doc=$(BIN)/smoketestdoc.sxw

$(BIN)/smoketestdoc.sxw: data/smoketestdoc.sxw
    $(COPY) $< $@

.IF "$(OS)" != "WNT"
<<<<<<< HEAD
$(installationtest_instpath).flag : $(shell \
        ls $(installationtest_instset)/OOo_*_install_$(defaultlangiso).tar.gz)
    $(RM) -r $(installationtest_instpath)
    $(MKDIRHIER) $(installationtest_instpath)
    cd $(installationtest_instpath) && $(GNUTAR) xfz \
        $(installationtest_instset)/OOo_*_install_$(defaultlangiso).tar.gz
    $(MV) $(installationtest_instpath)/OOo_*_install_$(defaultlangiso) \
=======
$(installationtest_instpath).flag : $(shell ls \
        $(installationtest_instset)/OOo_*_install-arc_$(defaultlangiso).tar.gz)
    $(RM) -r $(installationtest_instpath)
    $(MKDIRHIER) $(installationtest_instpath)
    cd $(installationtest_instpath) && $(GNUTAR) xfz \
        $(installationtest_instset)/OOo_*_install-arc_$(defaultlangiso).tar.gz
    $(MV) $(installationtest_instpath)/OOo_*_install-arc_$(defaultlangiso) \
>>>>>>> e5fdcb5c
        $(installationtest_instpath)/opt
    $(TOUCH) $@
cpptest : $(installationtest_instpath).flag
.END<|MERGE_RESOLUTION|>--- conflicted
+++ resolved
@@ -55,15 +55,6 @@
     $(COPY) $< $@
 
 .IF "$(OS)" != "WNT"
-<<<<<<< HEAD
-$(installationtest_instpath).flag : $(shell \
-        ls $(installationtest_instset)/OOo_*_install_$(defaultlangiso).tar.gz)
-    $(RM) -r $(installationtest_instpath)
-    $(MKDIRHIER) $(installationtest_instpath)
-    cd $(installationtest_instpath) && $(GNUTAR) xfz \
-        $(installationtest_instset)/OOo_*_install_$(defaultlangiso).tar.gz
-    $(MV) $(installationtest_instpath)/OOo_*_install_$(defaultlangiso) \
-=======
 $(installationtest_instpath).flag : $(shell ls \
         $(installationtest_instset)/OOo_*_install-arc_$(defaultlangiso).tar.gz)
     $(RM) -r $(installationtest_instpath)
@@ -71,7 +62,6 @@
     cd $(installationtest_instpath) && $(GNUTAR) xfz \
         $(installationtest_instset)/OOo_*_install-arc_$(defaultlangiso).tar.gz
     $(MV) $(installationtest_instpath)/OOo_*_install-arc_$(defaultlangiso) \
->>>>>>> e5fdcb5c
         $(installationtest_instpath)/opt
     $(TOUCH) $@
 cpptest : $(installationtest_instpath).flag
