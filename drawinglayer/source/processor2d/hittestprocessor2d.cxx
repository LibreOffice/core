--- conflicted
+++ resolved
@@ -272,17 +272,11 @@
                 // {
                 //     // empty 3D scene; Check for border hit
                 //     const basegfx::B2DRange aRange(rCandidate.getB2DRange(getViewInformation2D()));
-<<<<<<< HEAD
-                //     basegfx::B2DPolygon aOutline(basegfx::tools::createPolygonFromRect(aRange));
-                //
-                //     mbHit = checkHairlineHitWithTolerance(aOutline, getDiscreteHitTolerance());
-=======
                 //     if(!aRange.isEmpty())
                 //     {
                 //          const basegfx::B2DPolygon aOutline(basegfx::tools::createPolygonFromRect(aRange));
                 //          mbHit = checkHairlineHitWithTolerance(aOutline, getDiscreteHitTolerance());
                 //     }
->>>>>>> 0de34b05
                 // }
             }
         }
@@ -457,14 +451,9 @@
                 {
                     if(!getHitTextOnly())
                     {
-<<<<<<< HEAD
                         const primitive2d::ScenePrimitive2D& rScenePrimitive2D(
                             static_cast< const primitive2d::ScenePrimitive2D& >(rCandidate));
                         check3DHit(rScenePrimitive2D);
-=======
-                        const primitive2d::ScenePrimitive2D& rSceneCandidate(static_cast< const primitive2d::ScenePrimitive2D& >(rCandidate));
-                        check3DHit(rSceneCandidate);
->>>>>>> 0de34b05
                     }
 
                     break;
