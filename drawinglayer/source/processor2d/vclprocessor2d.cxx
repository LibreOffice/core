--- conflicted
+++ resolved
@@ -533,7 +533,7 @@
                     impDrawGradientToOutDev(
                         *mpOutputDevice, aLocalPolyPolygon, rGradient.getStyle(), rGradient.getSteps(),
                         aStartColor, aEndColor, rGradient.getBorder(),
-                        -rGradient.getAngle(), rGradient.getOffsetX(), rGradient.getOffsetY(), false);
+                        rGradient.getAngle(), rGradient.getOffsetX(), rGradient.getOffsetY(), false);
                 }
             }
         }
@@ -619,12 +619,6 @@
             }
             else
             {
-<<<<<<< HEAD
-                impDrawGradientToOutDev(
-                    *mpOutputDevice, aLocalPolyPolygon, rGradient.getStyle(), rGradient.getSteps(),
-                    aStartColor, aEndColor, rGradient.getBorder(),
-                    rGradient.getAngle(), rGradient.getOffsetX(), rGradient.getOffsetY(), false);
-=======
                 // empty polyPolygon, done
                 bDone = true;
             }
@@ -633,7 +627,6 @@
             {
                 // use default decomposition
                 process(rPolygonCandidate.get2DDecomposition(getViewInformation2D()));
->>>>>>> b0c799c7
             }
         }
 
