--- conflicted
+++ resolved
@@ -81,8 +81,10 @@
             nFlags |= LF_NO_ACCOUNT;
         if (!(rInfo.GetFlags() & LOGINERROR_FLAG_MODIFY_USER_NAME))
             nFlags |= LF_USERNAME_READONLY;
+
         if (!bSavePassword)
             nFlags |= LF_NO_SAVEPASSWORD;
+
         if (!bCanUseSysCreds)
             nFlags |= LF_NO_USESYSCREDS;
 
@@ -192,61 +194,6 @@
 }
 
 void
-getRememberModes(
-    uno::Sequence< ucb::RememberAuthentication > const & rRememberModes,
-    ucb::RememberAuthentication & rPreferredMode,
-    ucb::RememberAuthentication & rAlternateMode )
-{
-    sal_Int32 nCount = rRememberModes.getLength();
-    OSL_ENSURE( (nCount > 0) && (nCount < 4),
-                "ucb::RememberAuthentication sequence size mismatch!" );
-    if ( nCount == 1 )
-    {
-        rPreferredMode = rAlternateMode = rRememberModes[ 0 ];
-        return;
-    }
-    else
-    {
-        //bool bHasRememberModeNo = false;
-        bool bHasRememberModeSession = false;
-        bool bHasRememberModePersistent = false;
-
-        for (sal_Int32 i = 0; i < nCount; ++i)
-        {
-            switch ( rRememberModes[i] )
-            {
-            case ucb::RememberAuthentication_NO:
-                //bHasRememberModeNo = true;
-                break;
-            case ucb::RememberAuthentication_SESSION:
-                bHasRememberModeSession = true;
-                break;
-            case ucb::RememberAuthentication_PERSISTENT:
-                bHasRememberModePersistent = true;
-                break;
-            default:
-                OSL_TRACE( "Unsupported RememberAuthentication value" );
-                break;
-            }
-        }
-
-        if (bHasRememberModePersistent)
-        {
-            rPreferredMode = ucb::RememberAuthentication_PERSISTENT;
-            if (bHasRememberModeSession)
-                rAlternateMode = ucb::RememberAuthentication_SESSION;
-            else
-                rAlternateMode = ucb::RememberAuthentication_NO;
-        }
-        else
-        {
-            rPreferredMode = ucb::RememberAuthentication_SESSION;
-            rAlternateMode = ucb::RememberAuthentication_NO;
-        }
-    }
-}
-
-void
 handleAuthenticationRequest_(
     Window * pParent,
     uno::Reference< task::XInteractionHandler > const & xIH,
@@ -330,7 +277,7 @@
         ePreferredRememberMode == ucb::RememberAuthentication_PERSISTENT);
 
     aInfo.SetCanUseSystemCredentials(bCanUseSystemCredentials);
-    aInfo.SetIsUseSystemCredentials(bDefaultUseSystemCredentials);
+    aInfo.SetIsUseSystemCredentials( bDefaultUseSystemCredentials );
     aInfo.SetModifyAccount(rRequest.HasAccount
                            && xSupplyAuthentication.is()
                            && xSupplyAuthentication->canSetAccount());
@@ -385,56 +332,6 @@
         //////////////////////////
         // Third, store credentials in password container.
 
-<<<<<<< HEAD
-        if (aInfo.GetIsUseSystemCredentials())
-        {
-            if (aInfo.GetIsRememberPassword() ||
-                (eAlternateRememberMode == ucb::RememberAuthentication_SESSION))
-            {
-                if (!aPwContainerHelper.addRecord(
-                        rURL.getLength() ? rURL : rRequest.ServerName,
-                        rtl::OUString(), // empty u/p -> sys creds
-                        uno::Sequence< rtl::OUString >(),
-                        xIH,
-                        !aInfo.GetIsRememberPassword()
-                            ? false /* SESSION */
-                            : ePreferredRememberMode
-                                == ucb::RememberAuthentication_PERSISTENT))
-                {
-                    xSupplyAuthentication->setRememberPassword(
-                        ucb::RememberAuthentication_NO);
-                }
-            }
-        }
-        // Empty user name can not be valid:
-        else if (aInfo.GetUserName().Len() != 0)
-        {
-            if (aInfo.GetIsRememberPassword() ||
-                (eAlternateRememberMode == ucb::RememberAuthentication_SESSION))
-            {
-                uno::Sequence< rtl::OUString >
-                    aPassList(aInfo.GetAccount().Len() == 0 ? 1 : 2);
-                aPassList[0] = aInfo.GetPassword();
-                if (aInfo.GetAccount().Len() != 0)
-                    aPassList[1] = aInfo.GetAccount();
-
-                if (!aPwContainerHelper.addRecord(
-                        rURL.getLength() ? rURL : rRequest.ServerName,
-                        aInfo.GetUserName(),
-                        aPassList,
-                        xIH,
-                        !aInfo.GetIsRememberPassword()
-                            ? false /* SESSION */
-                            : ePreferredRememberMode
-                                == ucb::RememberAuthentication_PERSISTENT))
-                {
-                    xSupplyAuthentication->setRememberPassword(
-                        ucb::RememberAuthentication_NO);
-                }
-            }
-        }
-        break;
-=======
           if ( aInfo.GetIsUseSystemCredentials() )
           {
               if (aInfo.GetIsRememberPassword())
@@ -505,7 +402,6 @@
               }
           }
           break;
->>>>>>> f8e7afba
 
     case ERRCODE_BUTTON_RETRY:
         if (xRetry.is())
