--- conflicted
+++ resolved
@@ -355,146 +355,4 @@
     return 0;
 }
 
-<<<<<<< HEAD
-/* vim:set shiftwidth=4 softtabstop=4 expandtab: */
-=======
-
-#ifdef TEST_IMPLEMENTATION_DIRECTLY
-
-IMPL_LINK( MyWin, DigitalSignaturesWithTokenHdl, Button*, EMPTYARG )
-{
-    String aDocFileName = maEditDOCFileName.GetText();
-    String aTokenFileName = maEditTokenName.GetText();
-
-    DigitalSignaturesDialog aSignaturesDialog( this, comphelper::getProcessServiceFactory(), SignatureModeDocumentContent, false );
-
-    bool bInit = aSignaturesDialog.Init( aTokenFileName );
-    if ( !bInit )
-    {
-        ErrorBox( this, WB_OK, String( RTL_CONSTASCII_USTRINGPARAM( "Error initializing security context!" ) ) ).Execute();
-        return 0;
-    }
-
-    uno::Reference < embed::XStorage > xStore = ::comphelper::OStorageHelper::GetStorageFromURL(
-            aDocFileName, embed::ElementModes::READWRITE, comphelper::getProcessServiceFactory() );
-
-    aSignaturesDialog.SetStorage( xStore );
-
-    aSignaturesDialog.Execute();
-
-    return 0;
-}
-
-IMPL_LINK( MyWin, SignButtonHdl, Button*, EMPTYARG )
-{
-    String aXMLFileName = maEditXMLFileName.GetText();
-    String aBINFileName = maEditBINFileName.GetText();
-    String aSIGFileName = maEditSIGFileName.GetText();
-
-    String aTokenFileName;
-    if ( !maCryptoCheckBox.IsChecked() )
-        aTokenFileName = maEditTokenName.GetText();
-
-    XMLSignatureHelper aSignatureHelper( comphelper::getProcessServiceFactory() );
-    bool bInit = aSignatureHelper.Init( aTokenFileName );
-
-    if ( !bInit )
-    {
-        ErrorBox( this, WB_OK, String( RTL_CONSTASCII_USTRINGPARAM( "Error initializing security context!" ) ) ).Execute();
-        return 0;
-    }
-
-    uno::Reference< ::com::sun::star::security::XCertificate > xCertToUse;
-    CertificateChooser aChooser( this, aSignatureHelper.GetSecurityEnvironment(), SignatureInformations() );
-    if ( aChooser.Execute() )
-        xCertToUse = aChooser.GetSelectedCertificate();
-
-    if ( !xCertToUse.is() )
-        return 0;
-
-
-    aSignatureHelper.StartMission();
-
-    sal_Int32 nSecurityId = aSignatureHelper.GetNewSecurityId();
-
-    aSignatureHelper.SetX509Certificate( nSecurityId, xCertToUse->getIssuerName(), bigIntegerToNumericString( xCertToUse->getSerialNumber() ) );
-
-    aSignatureHelper.AddForSigning( nSecurityId, aXMLFileName, aXMLFileName, sal_False );
-    aSignatureHelper.AddForSigning( nSecurityId, aBINFileName, aBINFileName, sal_True );
-
-    SvFileStream* pStream = new SvFileStream( aSIGFileName, STREAM_WRITE );
-    SvLockBytesRef xLockBytes = new SvLockBytes( pStream, sal_True );
-     uno::Reference< io::XOutputStream > xOutputStream = new utl::OOutputStreamHelper( xLockBytes );
-    bool bDone = aSignatureHelper.CreateAndWriteSignature( xOutputStream );
-
-    aSignatureHelper.EndMission();
-
-    if ( !bDone )
-    {
-        ErrorBox( this, WB_OK, String( RTL_CONSTASCII_USTRINGPARAM( "Error creating Signature!" ) ) ).Execute();
-    }
-    else
-    {
-        rtl::OUString aInfo( String( RTL_CONSTASCII_USTRINGPARAM( "Signature successfully created!\n\n" ) ) );
-        // aInfo += getSignatureInformationmations( aSignatureHelper.getAllSignatureInformation(), aSignatureHelper.GetSecurityEnvironment() );
-
-
-        InfoBox( this, aInfo ).Execute();
-    }
-
-    // Check for more detailed results...
-
-    return 0;
-}
-
-IMPL_LINK( MyWin, VerifyButtonHdl, Button*, EMPTYARG )
-{
-    String aXMLFileName = maEditXMLFileName.GetText();
-    String aBINFileName = maEditBINFileName.GetText();
-    String aSIGFileName = maEditSIGFileName.GetText();
-
-    String aTokenFileName;
-    if ( !maCryptoCheckBox.IsChecked() )
-        aTokenFileName = maEditTokenName.GetText();
-
-    XMLSignatureHelper aSignatureHelper( comphelper::getProcessServiceFactory() );
-    bool bInit = aSignatureHelper.Init( aTokenFileName );
-
-    if ( !bInit )
-    {
-        ErrorBox( this, WB_OK, String( RTL_CONSTASCII_USTRINGPARAM( "Error initializing security context!" ) ) ).Execute();
-        return 0;
-    }
-
-    aSignatureHelper.SetStartVerifySignatureHdl( LINK( this, MyWin, StartVerifySignatureHdl ) );
-
-    aSignatureHelper.StartMission();
-
-    SvFileStream* pStream = new SvFileStream( aSIGFileName, STREAM_READ );
-    pStream->Seek( STREAM_SEEK_TO_END );
-    sal_uLong nBytes = pStream->Tell();
-    pStream->Seek( STREAM_SEEK_TO_BEGIN );
-    SvLockBytesRef xLockBytes = new SvLockBytes( pStream, sal_True );
-     uno::Reference< io::XInputStream > xInputStream = new utl::OInputStreamHelper( xLockBytes, nBytes );
-    bool bDone = aSignatureHelper.ReadAndVerifySignature( xInputStream );
-    xInputStream->closeInput();
-
-    aSignatureHelper.EndMission();
-
-    if ( !bDone )
-        ErrorBox( this, WB_OK, String( RTL_CONSTASCII_USTRINGPARAM( "Error in Signature!" ) ) ).Execute();
-    else
-        InfoBox( this, String( RTL_CONSTASCII_USTRINGPARAM( "Signatures verified without any problems!" ) ) ).Execute();
-
-    return 0;
-}
-
-IMPL_LINK( MyWin, StartVerifySignatureHdl, void*, EMPTYARG )
-{
-    QueryBox aQueryBox( this, WB_YES_NO|WB_DEF_YES, String( RTL_CONSTASCII_USTRINGPARAM( "Found Signature - Verify?" ) ) );
-    return ( aQueryBox.Execute() == RET_YES ) ? 1 : 0;
-}
-
-
-#endif // #ifdef TEST_IMPLEMENTATION_DIRECTLY
->>>>>>> 8427b0f4
+/* vim:set shiftwidth=4 softtabstop=4 expandtab: */