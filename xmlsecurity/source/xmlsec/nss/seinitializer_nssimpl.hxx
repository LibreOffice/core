/* -*- Mode: C++; tab-width: 4; indent-tabs-mode: nil; c-basic-offset: 4 -*- */
/*************************************************************************
 *
 * DO NOT ALTER OR REMOVE COPYRIGHT NOTICES OR THIS FILE HEADER.
 *
 * Copyright 2000, 2010 Oracle and/or its affiliates.
 *
 * OpenOffice.org - a multi-platform office productivity suite
 *
 * This file is part of OpenOffice.org.
 *
 * OpenOffice.org is free software: you can redistribute it and/or modify
 * it under the terms of the GNU Lesser General Public License version 3
 * only, as published by the Free Software Foundation.
 *
 * OpenOffice.org is distributed in the hope that it will be useful,
 * but WITHOUT ANY WARRANTY; without even the implied warranty of
 * MERCHANTABILITY or FITNESS FOR A PARTICULAR PURPOSE.  See the
 * GNU Lesser General Public License version 3 for more details
 * (a copy is included in the LICENSE file that accompanied this code).
 *
 * You should have received a copy of the GNU Lesser General Public License
 * version 3 along with OpenOffice.org.  If not, see
 * <http://www.openoffice.org/license.html>
 * for a copy of the LGPLv3 License.
 *
 ************************************************************************/

#ifndef _SEINITIALIZERIMPL_HXX
#define _SEINITIALIZERIMPL_HXX

#include <com/sun/star/xml/crypto/XXMLSecurityContext.hpp>
#include <com/sun/star/xml/crypto/XSEInitializer.hpp>
<<<<<<< HEAD
#include <com/sun/star/lang/XUnoTunnel.hpp>
#include <com/sun/star/lang/XServiceInfo.hpp>
#include <com/sun/star/lang/XMultiServiceFactory.hpp>
#include <cppuhelper/implbase2.hxx>
=======

#include <cppuhelper/implbase1.hxx>
>>>>>>> e19358aa

#include <libxml/tree.h>

#include "nssinitializer.hxx"

class SEInitializer_NssImpl : public cppu::ImplInheritanceHelper1
<
    ONSSInitializer,
    ::com::sun::star::xml::crypto::XSEInitializer
>
<<<<<<< HEAD
/****** SEInitializer_NssImpl.hxx/CLASS SEInitializer_NssImpl ***********
 *
 *   NAME
 *  SEInitializer_NssImpl -- Class to initialize a Security Context
 *  instance
 *
 *   FUNCTION
 *  Use this class to initialize a XmlSec based Security Context
 *  instance. After this instance is used up, use this class to free this
 *  instance.
 *
 *   AUTHOR
 *  Michael Mi
 *  Email: michael.mi@sun.com
 ******************************************************************************/
=======
>>>>>>> e19358aa
{
public:
    SEInitializer_NssImpl( const ::com::sun::star::uno::Reference< ::com::sun::star::lang::XMultiServiceFactory > &rxMSF );
    virtual ~SEInitializer_NssImpl();

    /* XSEInitializer */
    virtual ::com::sun::star::uno::Reference<
        ::com::sun::star::xml::crypto::XXMLSecurityContext >
        SAL_CALL createSecurityContext( const ::rtl::OUString& )
        throw (::com::sun::star::uno::RuntimeException);

    virtual void SAL_CALL freeSecurityContext( const com::sun::star::uno::Reference<
        com::sun::star::xml::crypto::XXMLSecurityContext >& securityContext )
        throw (com::sun::star::uno::RuntimeException);

    /* XServiceInfo */
    virtual rtl::OUString SAL_CALL getImplementationName(  )
        throw (::com::sun::star::uno::RuntimeException);

    virtual sal_Bool SAL_CALL supportsService( const rtl::OUString& ServiceName )
        throw (::com::sun::star::uno::RuntimeException);

    virtual ::com::sun::star::uno::Sequence< rtl::OUString > SAL_CALL getSupportedServiceNames(  )
        throw (::com::sun::star::uno::RuntimeException);
};

rtl::OUString SEInitializer_NssImpl_getImplementationName()
    throw ( ::com::sun::star::uno::RuntimeException );

sal_Bool SAL_CALL SEInitializer_NssImpl_supportsService( const rtl::OUString& ServiceName )
    throw ( ::com::sun::star::uno::RuntimeException );

com::sun::star::uno::Sequence< rtl::OUString > SAL_CALL SEInitializer_NssImpl_getSupportedServiceNames(  )
    throw ( ::com::sun::star::uno::RuntimeException );

com::sun::star::uno::Reference< ::com::sun::star::uno::XInterface >
SAL_CALL SEInitializer_NssImpl_createInstance( const ::com::sun::star::uno::Reference< ::com::sun::star::lang::XMultiServiceFactory > & rSMgr)
    throw ( ::com::sun::star::uno::Exception );

#endif

/* vim:set shiftwidth=4 softtabstop=4 expandtab: */<|MERGE_RESOLUTION|>--- conflicted
+++ resolved
@@ -31,15 +31,8 @@
 
 #include <com/sun/star/xml/crypto/XXMLSecurityContext.hpp>
 #include <com/sun/star/xml/crypto/XSEInitializer.hpp>
-<<<<<<< HEAD
-#include <com/sun/star/lang/XUnoTunnel.hpp>
-#include <com/sun/star/lang/XServiceInfo.hpp>
-#include <com/sun/star/lang/XMultiServiceFactory.hpp>
-#include <cppuhelper/implbase2.hxx>
-=======
 
 #include <cppuhelper/implbase1.hxx>
->>>>>>> e19358aa
 
 #include <libxml/tree.h>
 
@@ -50,24 +43,6 @@
     ONSSInitializer,
     ::com::sun::star::xml::crypto::XSEInitializer
 >
-<<<<<<< HEAD
-/****** SEInitializer_NssImpl.hxx/CLASS SEInitializer_NssImpl ***********
- *
- *   NAME
- *  SEInitializer_NssImpl -- Class to initialize a Security Context
- *  instance
- *
- *   FUNCTION
- *  Use this class to initialize a XmlSec based Security Context
- *  instance. After this instance is used up, use this class to free this
- *  instance.
- *
- *   AUTHOR
- *  Michael Mi
- *  Email: michael.mi@sun.com
- ******************************************************************************/
-=======
->>>>>>> e19358aa
 {
 public:
     SEInitializer_NssImpl( const ::com::sun::star::uno::Reference< ::com::sun::star::lang::XMultiServiceFactory > &rxMSF );
