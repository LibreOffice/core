--- conflicted
+++ resolved
@@ -30,6 +30,7 @@
 .INCLUDE: settings.mk
 
 TARFILE_NAME = cppunit-1.12.1
+TARFILE_MD5=9f18d97ca99b4f095f5ff18139df59c3
     # from <https://sourceforge.net/projects/cppunit/files/cppunit/1.12.1/
     #  cppunit-1.12.1.tar.gz/download>
 
@@ -41,10 +42,6 @@
 
 .IF "$(OS)" == "WNT" && "$(COM)" == "MSC"
 
-<<<<<<< HEAD
-TARFILE_NAME=cppunit-1.8.0
-TARFILE_MD5=9f18d97ca99b4f095f5ff18139df59c3
-=======
 # On Windows, CppUnit appears to support either the Unix-style configure/make
 # approach with cygwin and gcc (and libtool fails miserably if gcc is replaced
 # by MSVC cl), or a Visual Studio project (CppUnitLibraries.dsw).  However, the
@@ -53,7 +50,6 @@
 # relevant parts.  (Another approach would be to manually use the Visual Studio
 # IDE to convert CppUnitLibraries.dsw to modern format, inject the resulting
 # cppunit_dll.vcproj and DllPlugInTester.vcproj and build those with vcbuild.)
->>>>>>> a1077511
 
 CONFIGURE_ACTION = $(SED) -e s:@BACKPATH@:../$(BACK_PATH): \
     < ../$(BACK_PATH)$(PATH_IN_MODULE)/ooo-cppunit_dll.mk \
