#*************************************************************************
#
# DO NOT ALTER OR REMOVE COPYRIGHT NOTICES OR THIS FILE HEADER.
# 
# Copyright 2000, 2010 Oracle and/or its affiliates.
#
# OpenOffice.org - a multi-platform office productivity suite
#
# This file is part of OpenOffice.org.
#
# OpenOffice.org is free software: you can redistribute it and/or modify
# it under the terms of the GNU Lesser General Public License version 3
# only, as published by the Free Software Foundation.
#
# OpenOffice.org is distributed in the hope that it will be useful,
# but WITHOUT ANY WARRANTY; without even the implied warranty of
# MERCHANTABILITY or FITNESS FOR A PARTICULAR PURPOSE.  See the
# GNU Lesser General Public License version 3 for more details
# (a copy is included in the LICENSE file that accompanied this code).
#
# You should have received a copy of the GNU Lesser General Public License
# version 3 along with OpenOffice.org.  If not, see
# <http://www.openoffice.org/license.html>
# for a copy of the LGPLv3 License.
#
#*************************************************************************

PRJ=..$/..

PRJNAME=sal
TARGET=cpprtl
ENABLE_EXCEPTIONS=TRUE
USE_LDUMP2=TRUE

PROJECTPCH4DLL=TRUE
PROJECTPCH=cont_pch
PROJECTPCHSOURCE=cont_pch

.IF "$(GUI)" == "OS2"
STL_OS2_BUILDING=1
.ENDIF

TARGETTYPE=CUI

# --- Settings -----------------------------------------------------

.INCLUDE :  settings.mk

.IF "$(VALGRIND_CFLAGS)" != ""
CFLAGS += $(VALGRIND_CFLAGS)
CDEFS  += -DHAVE_MEMCHECK_H=1
.ENDIF # VALGRIND_CFLAGS

.IF "$(ALLOC)" == "SYS_ALLOC" || "$(ALLOC)" == "TCMALLOC" || "$(ALLOC)" == "JEMALLOC"
CDEFS+= -DFORCE_SYSALLOC
.ENDIF

CFLAGS+= $(LFS_CFLAGS)
CXXFLAGS+= $(LFS_CFLAGS)

# --- Files --------------------------------------------------------

# safe that way: gen_makefile doesn't want it,
# no other link target here
UWINAPILIB:=

.IF "$(header)" == ""

.IF "$(OS)" != "AIX"
ALWAYSDBGFILES=$(SLO)$/debugprint.obj
.ENDIF

.IF "$(ALWAYSDBGFILES)" != ""
ALWAYSDBGTARGET=do_it_alwaysdebug
.ENDIF

SLOFILES=   \
            $(SLO)$/memory.obj      \
            $(SLO)$/cipher.obj      \
            $(SLO)$/crc.obj         \
            $(SLO)$/digest.obj      \
            $(SLO)$/random.obj      \
            $(SLO)$/locale.obj      \
            $(SLO)$/strimp.obj      \
            $(SLO)$/hash.obj        \
            $(SLO)$/string.obj      \
            $(SLO)$/ustring.obj     \
            $(SLO)$/strbuf.obj      \
            $(SLO)$/ustrbuf.obj     \
            $(SLO)$/uuid.obj        \
            $(SLO)$/rtl_process.obj \
            $(SLO)$/byteseq.obj     \
            $(SLO)$/uri.obj			\
            $(SLO)$/bootstrap.obj  	\
            $(SLO)$/cmdargs.obj		\
            $(SLO)$/unload.obj		\
            $(SLO)$/logfile.obj     \
            $(SLO)$/tres.obj        \
            $(SLO)$/debugprint.obj  \
            $(SLO)$/math.obj        \
            $(SLO)$/alloc_global.obj\
            $(SLO)$/alloc_cache.obj \
            $(SLO)$/alloc_arena.obj

<<<<<<< HEAD
.IF "$(OS)"=="MACOSX" || "$(OS)"=="AIX"
SLOFILES+=$(SLO)$/memory_fini.obj
=======
.IF "$(OS)"=="MACOSX"
SLOFILES+=$(SLO)$/alloc_fini.obj
>>>>>>> a24842b4
.ENDIF


OBJFILES=   \
            $(OBJ)$/memory.obj      \
            $(OBJ)$/cipher.obj      \
            $(OBJ)$/crc.obj         \
            $(OBJ)$/digest.obj      \
            $(OBJ)$/random.obj      \
            $(OBJ)$/locale.obj      \
            $(OBJ)$/strimp.obj      \
            $(OBJ)$/hash.obj        \
            $(OBJ)$/string.obj      \
            $(OBJ)$/ustring.obj     \
            $(OBJ)$/strbuf.obj      \
            $(OBJ)$/ustrbuf.obj     \
            $(OBJ)$/uuid.obj        \
            $(OBJ)$/rtl_process.obj \
            $(OBJ)$/byteseq.obj     \
            $(OBJ)$/uri.obj			\
            $(OBJ)$/bootstrap.obj  	\
            $(OBJ)$/cmdargs.obj		\
            $(OBJ)$/unload.obj		\
            $(OBJ)$/logfile.obj     \
            $(OBJ)$/tres.obj        \
            $(OBJ)$/math.obj \
            $(OBJ)$/alloc_global.obj\
            $(OBJ)$/alloc_cache.obj \
            $(OBJ)$/alloc_arena.obj

<<<<<<< HEAD
.IF "$(OS)"=="MACOSX" || "$(OS)"=="AIX"
OBJFILES+=$(OBJ)$/memory_fini.obj
=======
.IF "$(OS)"=="MACOSX"
OBJFILES+=$(OBJ)$/alloc_fini.obj
>>>>>>> a24842b4
.ENDIF


APP1TARGET=gen_makefile
APP1OBJS=$(SLO)$/gen_makefile.obj
APP1LIBSALCPPRT=
APP1RPATH=NONE

.ENDIF

# --- Makefile snippet  --------------------------------------------

# used by e.g. update info file
BOOTSTRAPMK = $(OUT)$/inc$/rtlbootstrap.mk

# --- Targets ------------------------------------------------------

.IF "$(ALWAYSDBG_FLAG)"==""
TARGETDEPS+=$(ALWAYSDBGTARGET)
.ENDIF

.INCLUDE :  target.mk

.IF "$(ALWAYSDBGTARGET)" != ""
.IF "$(ALWAYSDBG_FLAG)" == ""
# --------------------------------------------------
# - ALWAYSDBG - files always compiled with debugging
# --------------------------------------------------
$(ALWAYSDBGTARGET):
    @echo --- ALWAYSDBGFILES ---
    @dmake $(MFLAGS) $(MAKEFILE) debug=true $(ALWAYSDBGFILES) ALWAYSDBG_FLAG=TRUE $(CALLMACROS)
    @echo --- ALWAYSDBGFILES OVER ---

$(ALWAYSDBGFILES):
    @echo --- ALWAYSDBG ---
    @dmake $(MFLAGS) $(MAKEFILE) debug=true ALWAYSDBG_FLAG=TRUE $(CALLMACROS) $@
    @echo --- ALWAYSDBG OVER ---

.ENDIF
.ENDIF


ALLTAR : $(BOOTSTRAPMK)

$(BOOTSTRAPMK) : $(APP1TARGETN)
    $(AUGMENT_LIBRARY_PATH) $< > $@
<|MERGE_RESOLUTION|>--- conflicted
+++ resolved
@@ -102,13 +102,8 @@
             $(SLO)$/alloc_cache.obj \
             $(SLO)$/alloc_arena.obj
 
-<<<<<<< HEAD
 .IF "$(OS)"=="MACOSX" || "$(OS)"=="AIX"
-SLOFILES+=$(SLO)$/memory_fini.obj
-=======
-.IF "$(OS)"=="MACOSX"
 SLOFILES+=$(SLO)$/alloc_fini.obj
->>>>>>> a24842b4
 .ENDIF
 
 
@@ -139,13 +134,8 @@
             $(OBJ)$/alloc_cache.obj \
             $(OBJ)$/alloc_arena.obj
 
-<<<<<<< HEAD
 .IF "$(OS)"=="MACOSX" || "$(OS)"=="AIX"
-OBJFILES+=$(OBJ)$/memory_fini.obj
-=======
-.IF "$(OS)"=="MACOSX"
 OBJFILES+=$(OBJ)$/alloc_fini.obj
->>>>>>> a24842b4
 .ENDIF
 
 
