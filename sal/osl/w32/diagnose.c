--- conflicted
+++ resolved
@@ -66,32 +66,12 @@
 
 void osl_trace(char const * pszFormat, ...) {
     va_list args;
-<<<<<<< HEAD
-
-    va_start(args, lpszFormat);
-
-#if defined(OSL_PROFILING)
-    fprintf(stderr, "time : %06lu : ", osl_getGlobalTimer() );
-#else
-#if defined(OSL_TRACE_THREAD)
-    fprintf(stderr,"Thread: %6d :",osl_getThreadIdentifier(NULL));
-#else
-    fprintf(stderr,"Trace Message : ");
-#endif
-#endif
-
-    if ( IsDebuggerPresent() )
-    {
-        sal_Char    szMessage[512];
-        int written = _vsnprintf( szMessage, sizeof(szMessage) - 2, lpszFormat, args );
-=======
     va_start(args, pszFormat);
     if ( IsDebuggerPresent() )
     {
         sal_Char    szMessage[512];
         int written = _vsnprintf(
             szMessage, sizeof(szMessage) - 2, pszFormat, args );
->>>>>>> ea713649
         if ( written == -1 )
             written = sizeof(szMessage) - 2;
         szMessage[ written++ ] = '\n';
