--- conflicted
+++ resolved
@@ -38,10 +38,7 @@
 public:
     LineWidthControl (vcl::Window* pParent, LinePropertyPanel& rPanel);
     virtual ~LineWidthControl();
-<<<<<<< HEAD
-=======
     virtual void dispose() SAL_OVERRIDE;
->>>>>>> 0cde74f7
 
     virtual void GetFocus() SAL_OVERRIDE;
     virtual void Paint(const Rectangle& rect) SAL_OVERRIDE;
