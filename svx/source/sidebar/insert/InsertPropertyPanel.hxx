--- conflicted
+++ resolved
@@ -42,10 +42,7 @@
         vcl::Window* pParent,
         const css::uno::Reference<css::frame::XFrame>& rxFrame);
     virtual ~InsertPropertyPanel();
-<<<<<<< HEAD
-=======
     virtual void dispose() SAL_OVERRIDE;
->>>>>>> 0cde74f7
 
 private:
     VclPtr<ToolBox>        mpStandardShapesToolBox;
