#*************************************************************************
#
# DO NOT ALTER OR REMOVE COPYRIGHT NOTICES OR THIS FILE HEADER.
# 
# Copyright 2000, 2010 Oracle and/or its affiliates.
#
# OpenOffice.org - a multi-platform office productivity suite
#
# This file is part of OpenOffice.org.
#
# OpenOffice.org is free software: you can redistribute it and/or modify
# it under the terms of the GNU Lesser General Public License version 3
# only, as published by the Free Software Foundation.
#
# OpenOffice.org is distributed in the hope that it will be useful,
# but WITHOUT ANY WARRANTY; without even the implied warranty of
# MERCHANTABILITY or FITNESS FOR A PARTICULAR PURPOSE.  See the
# GNU Lesser General Public License version 3 for more details
# (a copy is included in the LICENSE file that accompanied this code).
#
# You should have received a copy of the GNU Lesser General Public License
# version 3 along with OpenOffice.org.  If not, see
# <http://www.openoffice.org/license.html>
# for a copy of the LGPLv3 License.
#
#*************************************************************************

PRJ=..$/..

PRJNAME=svx
TARGET=tbxctrls
LIBTARGET=NO
ENABLE_EXCEPTIONS=TRUE

# --- Settings -----------------------------------------------------

.INCLUDE :  settings.mk
.INCLUDE :  $(PRJ)$/util$/makefile.pmk

# --- Files --------------------------------------------------------

LIB1TARGET= $(SLB)$/$(TARGET)-core.lib
LIB1OBJFILES= \
        $(SLO)$/fontworkgallery.obj\
        $(SLO)$/extrusioncontrols.obj \
        $(SLO)$/tbcontrl.obj	\
        $(SLO)$/tbxcolorupdate.obj

LIB2TARGET= $(SLB)$/$(TARGET).lib
LIB2OBJFILES= \
        $(SLO)$/formatpaintbrushctrl.obj\
        $(SLO)$/colrctrl.obj	\
        $(SLO)$/fillctrl.obj	\
        $(SLO)$/grafctrl.obj	\
        $(SLO)$/itemwin.obj		\
        $(SLO)$/layctrl.obj		\
        $(SLO)$/lboxctrl.obj	\
        $(SLO)$/linectrl.obj	\
        $(SLO)$/tbxalign.obj	\
        $(SLO)$/tbxdrctl.obj    \
        $(SLO)$/verttexttbxctrl.obj \
        $(SLO)$/subtoolboxcontrol.obj \
        $(SLO)$/tbxcolor.obj \
        $(SLO)$/tbunocontroller.obj \
        $(SLO)$/tbunosearchcontrollers.obj

SLOFILES = $(LIB1OBJFILES) $(LIB2OBJFILES)

SRS1NAME=$(TARGET)
SRC1FILES = \
        fontworkgallery.src		\
        extrusioncontrols.src		\
        colrctrl.src			\
        lboxctrl.src			\
        linectrl.src			\
        tbcontrl.src			\
<<<<<<< HEAD
=======
        tbunosearchcontrollers.src			\
        tbxdraw.src				\
>>>>>>> 4856f3fc
        grafctrl.src

# --- Targets -------------------------------------------------------

.INCLUDE :  target.mk
<|MERGE_RESOLUTION|>--- conflicted
+++ resolved
@@ -74,11 +74,7 @@
         lboxctrl.src			\
         linectrl.src			\
         tbcontrl.src			\
-<<<<<<< HEAD
-=======
         tbunosearchcontrollers.src			\
-        tbxdraw.src				\
->>>>>>> 4856f3fc
         grafctrl.src
 
 # --- Targets -------------------------------------------------------
