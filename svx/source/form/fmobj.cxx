--- conflicted
+++ resolved
@@ -581,20 +581,11 @@
                 // correct this ...
                 try
                 {
-<<<<<<< HEAD
-                    Reference< XPersistObject >  xSourcePersist(xCurrentSourceForm, UNO_QUERY);
-                    DBG_ASSERT(xSourcePersist.is(), "FmFormObj::ensureModelEnv : invalid form (no persist object) !");
-
-                    // create and insert (into the destination) a clone of the form
-                    Reference< XCloneable > xCloneable( xSourcePersist, UNO_QUERY_THROW );
-                    xCurrentDestForm.set( xCloneable->createClone(), UNO_QUERY_THROW );
-=======
                     // create and insert (into the destination) a copy of the form
                     xCurrentDestForm.set(
                         ::comphelper::getProcessServiceFactory()->createInstance(::rtl::OUString::createFromAscii( "com.sun.star.form.component.DataForm" ) ),
                         UNO_QUERY_THROW );
                     ::comphelper::copyProperties( xCurrentSourceForm, xCurrentDestForm );
->>>>>>> b33fda9d
 
                     DBG_ASSERT(nCurrentDestIndex == xDestContainer->getCount(), "FmFormObj::ensureModelEnv : something went wrong with the numbers !");
                     xDestContainer->insertByIndex(nCurrentDestIndex, makeAny(xCurrentDestForm));
