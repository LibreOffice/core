/* -*- Mode: C++; tab-width: 4; indent-tabs-mode: nil; c-basic-offset: 4 -*- */
/*************************************************************************
 *
 * DO NOT ALTER OR REMOVE COPYRIGHT NOTICES OR THIS FILE HEADER.
 *
 * Copyright 2000, 2010 Oracle and/or its affiliates.
 *
 * OpenOffice.org - a multi-platform office productivity suite
 *
 * This file is part of OpenOffice.org.
 *
 * OpenOffice.org is free software: you can redistribute it and/or modify
 * it under the terms of the GNU Lesser General Public License version 3
 * only, as published by the Free Software Foundation.
 *
 * OpenOffice.org is distributed in the hope that it will be useful,
 * but WITHOUT ANY WARRANTY; without even the implied warranty of
 * MERCHANTABILITY or FITNESS FOR A PARTICULAR PURPOSE.  See the
 * GNU Lesser General Public License version 3 for more details
 * (a copy is included in the LICENSE file that accompanied this code).
 *
 * You should have received a copy of the GNU Lesser General Public License
 * version 3 along with OpenOffice.org.  If not, see
 * <http://www.openoffice.org/license.html>
 * for a copy of the LGPLv3 License.
 *
 ************************************************************************/

// MARKER(update_precomp.py): autogen include statement, do not remove
#include "precompiled_svx.hxx"

#include "svx/svxerr.hxx"
#include "fmpgeimp.hxx"
#include "fmundo.hxx"
#include "svx/fmtools.hxx"
#include "fmprop.hrc"
#include "fmservs.hxx"
#include "fmobj.hxx"
#include "formcontrolfactory.hxx"
#include "svx/svditer.hxx"
#include "svx/fmresids.hrc"
#include "svx/dbtoolsclient.hxx"
#include "treevisitor.hxx"

#include <com/sun/star/sdb/CommandType.hpp>
#include <com/sun/star/util/XCloneable.hpp>
#include <com/sun/star/container/EnumerableMap.hpp>
#include <com/sun/star/drawing/XControlShape.hpp>

#include <sfx2/objsh.hxx>
#include <svx/fmglob.hxx>
#include <svx/fmpage.hxx>
#include <svx/fmmodel.hxx>
#include <tools/resid.hxx>
#include <tools/diagnose_ex.h>
#include <tools/shl.hxx>
#include <vcl/stdtext.hxx>
#include <svx/dialmgr.hxx>
#include <comphelper/processfactory.hxx>
#include <comphelper/componentcontext.hxx>
#include <comphelper/uno3.hxx>
#include <comphelper/types.hxx>
#include <unotools/streamwrap.hxx>
#include <rtl/logfile.hxx>

using namespace ::com::sun::star::uno;
using namespace ::com::sun::star::lang;
using namespace ::com::sun::star::sdbc;
using namespace ::com::sun::star::sdb;
using namespace ::com::sun::star::container;
using namespace ::com::sun::star::beans;
using namespace ::com::sun::star::form;
using ::com::sun::star::util::XCloneable;
using ::com::sun::star::awt::XControlModel;
using ::com::sun::star::container::XMap;
using ::com::sun::star::container::EnumerableMap;
using ::com::sun::star::drawing::XControlShape;
using namespace ::svxform;

DBG_NAME(FmFormPageImpl)
//------------------------------------------------------------------------------
FmFormPageImpl::FmFormPageImpl( FmFormPage& _rPage )
               :m_rPage( _rPage )
               ,m_bFirstActivation( sal_True )
               ,m_bAttemptedFormCreation( false )
               ,m_bInFind( false )
{
    RTL_LOGFILE_CONTEXT_AUTHOR( aLogger, "svx", "Ocke.Janssen@sun.com", "FmFormPageImpl::FmFormPageImpl" );
    DBG_CTOR(FmFormPageImpl,NULL);
}

//------------------------------------------------------------------------------
namespace
{
    typedef Reference< XInterface > FormComponent;

    class FormComponentInfo
    {
    public:
        size_t childCount( const FormComponent& _component ) const
        {
            Reference< XIndexAccess > xContainer( _component, UNO_QUERY );
            if ( xContainer.is() )
                return xContainer->getCount();
            return 0;
        }

        FormComponent getChild( const FormComponent& _component, size_t _index ) const
        {
            Reference< XIndexAccess > xContainer( _component, UNO_QUERY_THROW );
            return FormComponent( xContainer->getByIndex( _index ), UNO_QUERY );
        }
    };

    typedef ::std::pair< FormComponent, FormComponent > FormComponentPair;

    class FormHierarchyComparator
    {
    public:
        FormHierarchyComparator()
        {
        }

        size_t childCount( const FormComponentPair& _components ) const
        {
            size_t lhsCount = m_aComponentInfo.childCount( _components.first );
            size_t rhsCount = m_aComponentInfo.childCount( _components.second );
            if  ( lhsCount != rhsCount )
                throw RuntimeException( ::rtl::OUString( RTL_CONSTASCII_USTRINGPARAM( "Found inconsistent form component hierarchies (1)!" ) ), NULL );
            return lhsCount;
        }

        FormComponentPair getChild( const FormComponentPair& _components, size_t _index ) const
        {
            return FormComponentPair(
                m_aComponentInfo.getChild( _components.first, _index ),
                m_aComponentInfo.getChild( _components.second, _index )
            );
        }
    private:
        FormComponentInfo   m_aComponentInfo;
    };

    typedef ::std::map< Reference< XControlModel >, Reference< XControlModel >, ::comphelper::OInterfaceCompare< XControlModel > > MapControlModels;

    class FormComponentAssignment
    {
    public:
        FormComponentAssignment( MapControlModels& _out_controlModelMap )
            :m_rControlModelMap( _out_controlModelMap )
        {
        }

        void    process( const FormComponentPair& _component )
        {
            Reference< XControlModel > lhsControlModel( _component.first, UNO_QUERY );
            Reference< XControlModel > rhsControlModel( _component.second, UNO_QUERY );
            if ( lhsControlModel.is() != rhsControlModel.is() )
                throw RuntimeException( ::rtl::OUString( RTL_CONSTASCII_USTRINGPARAM( "Found inconsistent form component hierarchies (2)!" ) ), NULL );

            if ( lhsControlModel.is() )
                m_rControlModelMap[ lhsControlModel ] = rhsControlModel;
        }

    private:
        MapControlModels&   m_rControlModelMap;
    };
}

//------------------------------------------------------------------------------
void FmFormPageImpl::initFrom( FmFormPageImpl& i_foreignImpl )
{
    // clone the Forms collection
    const Reference< XNameContainer > xForeignForms( const_cast< FmFormPageImpl& >( i_foreignImpl ).getForms( false ) );
    const Reference< XCloneable > xCloneable( xForeignForms, UNO_QUERY );
    if ( !xCloneable.is() )
    {
        // great, nothing to do
        OSL_ENSURE( !xForeignForms.is(), "FmFormPageImpl::FmFormPageImpl: a non-cloneable forms container!?" );
        return;
    }

    try
    {
        m_xForms.set( xCloneable->createClone(), UNO_QUERY_THROW );

        // create a mapping between the original control models and their clones
        MapControlModels aModelAssignment;

        typedef TreeVisitor< FormComponentPair, FormHierarchyComparator, FormComponentAssignment >   FormComponentVisitor;
        FormComponentVisitor aVisitor = FormComponentVisitor( FormHierarchyComparator() );

        FormComponentAssignment aAssignmentProcessor( aModelAssignment );
        aVisitor.process( FormComponentPair( xCloneable, m_xForms ), aAssignmentProcessor );

        // assign the cloned models to their SdrObjects
        SdrObjListIter aForeignIter( i_foreignImpl.m_rPage );
        SdrObjListIter aOwnIter( m_rPage );

        OSL_ENSURE( aForeignIter.IsMore() == aOwnIter.IsMore(), "FmFormPageImpl::FmFormPageImpl: inconsistent number of objects (1)!" );
        while ( aForeignIter.IsMore() && aOwnIter.IsMore() )
        {
            FmFormObj* pForeignObj = dynamic_cast< FmFormObj* >( aForeignIter.Next() );
            FmFormObj* pOwnObj = dynamic_cast< FmFormObj* >( aOwnIter.Next() );

            bool bForeignIsForm = pForeignObj && ( pForeignObj->GetObjInventor() == FmFormInventor );
            bool bOwnIsForm = pOwnObj && ( pOwnObj->GetObjInventor() == FmFormInventor );

<<<<<<< HEAD
            if ( bForeignIsForm != bOwnIsForm )
            {
                OSL_FAIL( "FmFormPageImpl::FmFormPageImpl: inconsistent ordering of objects!" );
                // don't attempt to do further assignments, something's completely messed up
                break;
            }
=======
            ENSURE_OR_BREAK( bForeignIsForm == bOwnIsForm, "FmFormPageImpl::FmFormPageImpl: inconsistent ordering of objects!" );
                // if this fires, don't attempt to do further assignments, something's completely messed up

>>>>>>> 86e7ed8c
            if ( !bForeignIsForm )
                // no form control -> next round
                continue;

            Reference< XControlModel > xForeignModel( pForeignObj->GetUnoControlModel() );
            ENSURE_OR_CONTINUE( xForeignModel.is(), "FmFormPageImpl::FmFormPageImpl: control shape without control!" );
                // if this fires, the SdrObject does not have a UNO Control Model. This is pathological, but well ...
                // So the cloned SdrObject will also not have a UNO Control Model.

            MapControlModels::const_iterator assignment = aModelAssignment.find( xForeignModel );
            ENSURE_OR_CONTINUE( assignment != aModelAssignment.end(), "FmFormPageImpl::FmFormPageImpl: no clone found for this model!" );
                // if this fires, the source SdrObject has a model, but it is not part of the model hierarchy in
                // i_foreignImpl.getForms().
                // Pathological, too ...

            pOwnObj->SetUnoControlModel( assignment->second );
        }
        OSL_ENSURE( aForeignIter.IsMore() == aOwnIter.IsMore(), "FmFormPageImpl::FmFormPageImpl: inconsistent number of objects (2)!" );
    }
    catch( const Exception& )
    {
        DBG_UNHANDLED_EXCEPTION();
    }
}

//------------------------------------------------------------------------------
Reference< XMap > FmFormPageImpl::getControlToShapeMap()
{
    Reference< XMap > xControlShapeMap( m_aControlShapeMap.get(), UNO_QUERY );
    if ( xControlShapeMap.is() )
        return xControlShapeMap;

    xControlShapeMap = impl_createControlShapeMap_nothrow();
    m_aControlShapeMap = xControlShapeMap;
    return xControlShapeMap;
}

//------------------------------------------------------------------------------
namespace
{
    static void lcl_insertFormObject_throw( const FmFormObj& _object, const Reference< XMap >& _map )
    {
        // the control model
        Reference< XControlModel > xControlModel( _object.GetUnoControlModel(), UNO_QUERY );
        OSL_ENSURE( xControlModel.is(), "lcl_insertFormObject_throw: suspicious: no control model!" );
        if ( !xControlModel.is() )
            return;

        Reference< XControlShape > xControlShape( const_cast< FmFormObj& >( _object ).getUnoShape(), UNO_QUERY );
        OSL_ENSURE( xControlShape.is(), "lcl_insertFormObject_throw: suspicious: no control shape!" );
        if ( !xControlShape.is() )
            return;

        _map->put( makeAny( xControlModel ), makeAny( xControlShape ) );
    }

    static void lcl_removeFormObject_throw( const FmFormObj& _object, const Reference< XMap >& _map, bool i_ignoreNonExistence = false )
    {
        // the control model
        Reference< XControlModel > xControlModel( _object.GetUnoControlModel(), UNO_QUERY );
        OSL_ENSURE( xControlModel.is(), "lcl_removeFormObject: suspicious: no control model!" );
        if ( !xControlModel.is() )
            return;

    #if OSL_DEBUG_LEVEL > 0
        Any aOldAssignment =
    #endif
            _map->remove( makeAny( xControlModel ) );
    #if OSL_DEBUG_LEVEL > 0
        (void)aOldAssignment;
    #endif
        OSL_ENSURE( !i_ignoreNonExistence ||
            ( aOldAssignment == makeAny( Reference< XControlShape >( const_cast< FmFormObj& >( _object ).getUnoShape(), UNO_QUERY ) ) ),
                "lcl_removeFormObject: map was inconsistent!" );
        (void)i_ignoreNonExistence;
    }
}

//------------------------------------------------------------------------------
Reference< XMap > FmFormPageImpl::impl_createControlShapeMap_nothrow()
{
    Reference< XMap > xMap;

    try
    {
        ::comphelper::ComponentContext aContext( ::comphelper::getProcessServiceFactory() );
        xMap.set( EnumerableMap::create( aContext.getUNOContext(),
            ::cppu::UnoType< XControlModel >::get(),
            ::cppu::UnoType< XControlShape >::get()
        ).get(), UNO_SET_THROW );

        SdrObjListIter aPageIter( m_rPage );
        while ( aPageIter.IsMore() )
        {
            // only FmFormObjs are what we're interested in
            FmFormObj* pCurrent = FmFormObj::GetFormObject( aPageIter.Next() );
            if ( !pCurrent )
                continue;

            lcl_insertFormObject_throw( *pCurrent, xMap );
        }
    }
    catch( const Exception& )
    {
        DBG_UNHANDLED_EXCEPTION();
    }
    return xMap;
}

//------------------------------------------------------------------------------
const Reference< XNameContainer >& FmFormPageImpl::getForms( bool _bForceCreate )
{
    RTL_LOGFILE_CONTEXT_AUTHOR( aLogger, "svx", "Ocke.Janssen@sun.com", "FmFormPageImpl::getForms" );
    if ( m_xForms.is() || !_bForceCreate )
        return m_xForms;

    if ( !m_bAttemptedFormCreation )
    {
        m_bAttemptedFormCreation = true;

        const ::rtl::OUString sFormsCollectionServiceName( RTL_CONSTASCII_USTRINGPARAM("com.sun.star.form.Forms") );
        m_xForms = Reference< XNameContainer > (
            ::comphelper::getProcessServiceFactory()->createInstance( sFormsCollectionServiceName ),
            UNO_QUERY
        );
        DBG_ASSERT( m_xForms.is(), "FmFormPageImpl::getForms: could not create a forms collection!" );

        if ( m_aFormsCreationHdl.IsSet() )
        {
            m_aFormsCreationHdl.Call( this );
        }

        FmFormModel* pFormsModel = PTR_CAST( FmFormModel, m_rPage.GetModel() );

        // give the newly created collection a place in the universe
        Reference< XChild > xAsChild( m_xForms, UNO_QUERY );
        if ( xAsChild.is() )
        {
            SfxObjectShell* pObjShell = pFormsModel ? pFormsModel->GetObjectShell() : NULL;
            if ( pObjShell )
                xAsChild->setParent( pObjShell->GetModel() );
        }

        // tell the UNDO environment that we have a new forms collection
        if ( pFormsModel )
            pFormsModel->GetUndoEnv().AddForms( m_xForms );
    }
    return m_xForms;
}

//------------------------------------------------------------------------------
FmFormPageImpl::~FmFormPageImpl()
{
    xCurrentForm = NULL;

    ::comphelper::disposeComponent( m_xForms );
    DBG_DTOR(FmFormPageImpl,NULL);
}

//------------------------------------------------------------------------------
bool FmFormPageImpl::validateCurForm()
{
    RTL_LOGFILE_CONTEXT_AUTHOR( aLogger, "svx", "Ocke.Janssen@sun.com", "FmFormPageImpl::validateCurForm" );
    if ( !xCurrentForm.is() )
        return false;

    Reference< XChild > xAsChild( xCurrentForm, UNO_QUERY );
    DBG_ASSERT( xAsChild.is(), "FmFormPageImpl::validateCurForm: a form which is no child??" );
    if ( !xAsChild.is() || !xAsChild->getParent().is() )
        xCurrentForm.clear();

    return xCurrentForm.is();
}

//------------------------------------------------------------------------------
void FmFormPageImpl::setCurForm(Reference< ::com::sun::star::form::XForm >  xForm)
{
    RTL_LOGFILE_CONTEXT_AUTHOR( aLogger, "svx", "Ocke.Janssen@sun.com", "FmFormPageImpl::setCurForm" );
    xCurrentForm = xForm;
}

//------------------------------------------------------------------------------
Reference< XForm >  FmFormPageImpl::getDefaultForm()
{
    RTL_LOGFILE_CONTEXT_AUTHOR( aLogger, "svx", "Ocke.Janssen@sun.com", "FmFormPageImpl::getDefaultForm" );
    Reference< XForm > xForm;

    Reference< XNameContainer > xForms( getForms() );

    // by default, we use our "current form"
    if ( !validateCurForm() )
    {
        // check whether there is a "standard" form
        if ( xForms->hasElements() )
        {
            // suche die Standardform
            ::rtl::OUString sStandardFormname = String( SVX_RES( RID_STR_STDFORMNAME ) );

            try
            {
                if ( xForms->hasByName( sStandardFormname ) )
                    xForm.set( xForms->getByName( sStandardFormname ), UNO_QUERY_THROW );
                else
                {
                    Reference< XIndexAccess > xFormsByIndex( xForms, UNO_QUERY_THROW );
                    xForm.set( xFormsByIndex->getByIndex(0), UNO_QUERY_THROW );
                }
            }
            catch( const Exception& )
            {
                DBG_UNHANDLED_EXCEPTION();
            }
        }
    }
    else
    {
        xForm = xCurrentForm;
    }

    // did not find an existing suitable form -> create a new one
    if ( !xForm.is() )
    {
        SdrModel* pModel = m_rPage.GetModel();

        if( pModel->IsUndoEnabled() )
        {
            XubString aStr(SVX_RES(RID_STR_FORM));
            XubString aUndoStr(SVX_RES(RID_STR_UNDO_CONTAINER_INSERT));
            aUndoStr.SearchAndReplace('#', aStr);
            pModel->BegUndo(aUndoStr);
        }

        try
        {
            xForm.set( ::comphelper::getProcessServiceFactory()->createInstance( FM_SUN_COMPONENT_FORM ), UNO_QUERY );

            // a form should always have the command type table as default
            Reference< XPropertySet > xFormProps( xForm, UNO_QUERY_THROW );
            xFormProps->setPropertyValue( FM_PROP_COMMANDTYPE, makeAny( sal_Int32( CommandType::TABLE ) ) );

            // and the "Standard" name
            ::rtl::OUString sName = String( SVX_RES( RID_STR_STDFORMNAME ) );
            xFormProps->setPropertyValue( FM_PROP_NAME, makeAny( sName ) );

            Reference< XIndexContainer > xContainer( xForms, UNO_QUERY );
            if( pModel->IsUndoEnabled() )
            {
                pModel->AddUndo(new FmUndoContainerAction(*(FmFormModel*)pModel,
                                                           FmUndoContainerAction::Inserted,
                                                           xContainer,
                                                           xForm,
                                                           xContainer->getCount()));
            }
            xForms->insertByName( sName, makeAny( xForm ) );
            xCurrentForm = xForm;
        }
        catch( const Exception& )
        {
            DBG_UNHANDLED_EXCEPTION();
            xForm.clear();
        }

        if( pModel->IsUndoEnabled() )
            pModel->EndUndo();
    }

    return xForm;
}

//------------------------------------------------------------------------------
Reference< ::com::sun::star::form::XForm >  FmFormPageImpl::findPlaceInFormComponentHierarchy(
    const Reference< XFormComponent > & rContent, const Reference< XDataSource > & rDatabase,
    const ::rtl::OUString& rDBTitle, const ::rtl::OUString& rCursorSource, sal_Int32 nCommandType )
{
    RTL_LOGFILE_CONTEXT_AUTHOR( aLogger, "svx", "Ocke.Janssen@sun.com", "FmFormPageImpl::findPlaceInFormComponentHierarchy" );
    // if the control already is child of a form, don't do anything
    if (!rContent.is() || rContent->getParent().is())
        return NULL;

    Reference< XForm >  xForm;

    // Wenn Datenbank und CursorSource gesetzt sind, dann wird
    // die Form anhand dieser Kriterien gesucht, ansonsten nur aktuelle
    // und die StandardForm
    if (rDatabase.is() && rCursorSource.getLength())
    {
        validateCurForm();

        // erst in der aktuellen form suchen
        xForm = findFormForDataSource( xCurrentForm, rDatabase, rCursorSource, nCommandType );

        Reference< ::com::sun::star::container::XIndexAccess >  xFormsByIndex( getForms(), UNO_QUERY );
        DBG_ASSERT(xFormsByIndex.is(), "FmFormPageImpl::findPlaceInFormComponentHierarchy : no index access for my forms collection !");
        sal_Int32 nCount = xFormsByIndex->getCount();
        for (sal_Int32 i = 0; !xForm.is() && i < nCount; i++)
        {
            Reference< ::com::sun::star::form::XForm >  xToSearch;
            xFormsByIndex->getByIndex(i) >>= xToSearch;
            xForm = findFormForDataSource( xToSearch, rDatabase, rCursorSource, nCommandType );
        }

        // wenn keine ::com::sun::star::form gefunden, dann eine neue erzeugen
        if (!xForm.is())
        {
            SdrModel* pModel = m_rPage.GetModel();

            const bool bUndo = pModel->IsUndoEnabled();

            if( bUndo )
            {
                XubString aStr(SVX_RES(RID_STR_FORM));
                XubString aUndoStr(SVX_RES(RID_STR_UNDO_CONTAINER_INSERT));
                aUndoStr.SearchAndReplace('#', aStr);
                pModel->BegUndo(aUndoStr);
            }

            xForm = Reference< ::com::sun::star::form::XForm >(::comphelper::getProcessServiceFactory()->createInstance(FM_SUN_COMPONENT_FORM), UNO_QUERY);
            // a form should always have the command type table as default
            Reference< ::com::sun::star::beans::XPropertySet > xFormProps(xForm, UNO_QUERY);
            try { xFormProps->setPropertyValue(FM_PROP_COMMANDTYPE, makeAny(sal_Int32(CommandType::TABLE))); }
            catch(Exception&) { }

            if (rDBTitle.getLength())
                xFormProps->setPropertyValue(FM_PROP_DATASOURCE,makeAny(rDBTitle));
            else
            {
                Reference< ::com::sun::star::beans::XPropertySet >  xDatabaseProps(rDatabase, UNO_QUERY);
                Any aDatabaseUrl = xDatabaseProps->getPropertyValue(FM_PROP_URL);
                xFormProps->setPropertyValue(FM_PROP_DATASOURCE, aDatabaseUrl);
            }

            xFormProps->setPropertyValue(FM_PROP_COMMAND,makeAny(rCursorSource));
            xFormProps->setPropertyValue(FM_PROP_COMMANDTYPE, makeAny(nCommandType));

            Reference< ::com::sun::star::container::XNameAccess >  xNamedSet( getForms(), UNO_QUERY );

            const bool bTableOrQuery = ( CommandType::TABLE == nCommandType ) || ( CommandType::QUERY == nCommandType );
            ::rtl::OUString sName = FormControlFactory::getUniqueName( xNamedSet,
                bTableOrQuery ? rCursorSource : ::rtl::OUString( String( SVX_RES( RID_STR_STDFORMNAME ) ) ) );

            xFormProps->setPropertyValue( FM_PROP_NAME, makeAny( sName ) );

            if( bUndo )
            {
                Reference< ::com::sun::star::container::XIndexContainer >  xContainer( getForms(), UNO_QUERY );
                pModel->AddUndo(new FmUndoContainerAction(*(FmFormModel*)pModel,
                                                         FmUndoContainerAction::Inserted,
                                                         xContainer,
                                                         xForm,
                                                         xContainer->getCount()));
            }

            getForms()->insertByName( sName, makeAny( xForm ) );

            if( bUndo )
                pModel->EndUndo();
        }
        xCurrentForm = xForm;
    }

    xForm = getDefaultForm();
    return xForm;
}

//------------------------------------------------------------------------------
Reference< XForm >  FmFormPageImpl::findFormForDataSource(
        const Reference< XForm > & rForm, const Reference< XDataSource > & _rxDatabase,
        const ::rtl::OUString& _rCursorSource, sal_Int32 nCommandType)
{
    RTL_LOGFILE_CONTEXT_AUTHOR( aLogger, "svx", "Ocke.Janssen@sun.com", "FmFormPageImpl::findFormForDataSource" );
    Reference< XForm >          xResultForm;
    Reference< XRowSet >        xDBForm(rForm, UNO_QUERY);
    Reference< XPropertySet >   xFormProps(rForm, UNO_QUERY);
    if (!xDBForm.is() || !xFormProps.is())
        return xResultForm;

    OSL_ENSURE(_rxDatabase.is(), "FmFormPageImpl::findFormForDataSource: invalid data source!");
    ::rtl::OUString sLookupName;            // the name of the data source we're looking for
    ::rtl::OUString sFormDataSourceName;    // the name of the data source the current connection in the form is based on
    try
    {
        Reference< XPropertySet > xDSProps(_rxDatabase, UNO_QUERY);
        if (xDSProps.is())
            xDSProps->getPropertyValue(FM_PROP_NAME) >>= sLookupName;

        xFormProps->getPropertyValue(FM_PROP_DATASOURCE) >>= sFormDataSourceName;
        // if there's no DataSourceName set at the form, check whether we can deduce one from its
        // ActiveConnection
        if (0 == sFormDataSourceName.getLength())
        {
            Reference< XConnection > xFormConnection;
            xFormProps->getPropertyValue( FM_PROP_ACTIVE_CONNECTION ) >>= xFormConnection;
            if ( !xFormConnection.is() )
                OStaticDataAccessTools().isEmbeddedInDatabase( xFormProps, xFormConnection );
            if (xFormConnection.is())
            {
                Reference< XChild > xConnAsChild(xFormConnection, UNO_QUERY);
                if (xConnAsChild.is())
                {
                    Reference< XDataSource > xFormDS(xConnAsChild->getParent(), UNO_QUERY);
                    if (xFormDS.is())
                    {
                        xDSProps = xDSProps.query(xFormDS);
                        if (xDSProps.is())
                            xDSProps->getPropertyValue(FM_PROP_NAME) >>= sFormDataSourceName;
                    }
                }
            }
        }
    }
    catch(const Exception& e)
    {
        (void)e;
        OSL_FAIL("FmFormPageImpl::findFormForDataSource: caught an exception!");
    }

    if (sLookupName == sFormDataSourceName)
    {
        // jetzt noch ueberpruefen ob CursorSource und Type uebereinstimmen
        ::rtl::OUString aCursorSource = ::comphelper::getString(xFormProps->getPropertyValue(FM_PROP_COMMAND));
        sal_Int32 nType = ::comphelper::getINT32(xFormProps->getPropertyValue(FM_PROP_COMMANDTYPE));
        if (!aCursorSource.getLength() || ((nType == nCommandType) && (aCursorSource == _rCursorSource))) // found the form
        {
            xResultForm = rForm;
            // Ist noch keine Datenquelle gesetzt, wird dieses hier nachgeholt
            if (!aCursorSource.getLength())
            {
                xFormProps->setPropertyValue(FM_PROP_COMMAND, makeAny(_rCursorSource));
                xFormProps->setPropertyValue(FM_PROP_COMMANDTYPE, makeAny((sal_Int32)nCommandType));
            }
        }
    }

    // as long as xResultForm is NULL, search the child forms of rForm
    Reference< XIndexAccess >  xComponents(rForm, UNO_QUERY);
    sal_Int32 nCount = xComponents->getCount();
    for (sal_Int32 i = 0; !xResultForm.is() && i < nCount; ++i)
    {
        Reference< ::com::sun::star::form::XForm >  xSearchForm;
        xComponents->getByIndex(i) >>= xSearchForm;
        // continue searching in the sub form
        if (xSearchForm.is())
            xResultForm = findFormForDataSource( xSearchForm, _rxDatabase, _rCursorSource, nCommandType );
    }
    return xResultForm;
}

//------------------------------------------------------------------------------
::rtl::OUString FmFormPageImpl::setUniqueName(const Reference< XFormComponent > & xFormComponent, const Reference< XForm > & xControls)
{
#if OSL_DEBUG_LEVEL > 0
    try
    {
        Reference< XChild > xChild( xFormComponent, UNO_QUERY_THROW );
        OSL_ENSURE( !xChild->getParent().is(), "FmFormPageImpl::setUniqueName: to be called before insertion!" );
    }
    catch( const Exception& )
    {
        DBG_UNHANDLED_EXCEPTION();
    }
#endif
    ::rtl::OUString sName;
    Reference< ::com::sun::star::beans::XPropertySet >  xSet(xFormComponent, UNO_QUERY);
    if (xSet.is())
    {
        sName = ::comphelper::getString( xSet->getPropertyValue( FM_PROP_NAME ) );
        Reference< ::com::sun::star::container::XNameAccess >  xNameAcc(xControls, UNO_QUERY);

        if (!sName.getLength() || xNameAcc->hasByName(sName))
        {
            // setzen eines default Namens ueber die ClassId
            sal_Int16 nClassId( FormComponentType::CONTROL );
            xSet->getPropertyValue( FM_PROP_CLASSID ) >>= nClassId;

            ::rtl::OUString sDefaultName = FormControlFactory::getDefaultUniqueName_ByComponentType(
                Reference< XNameAccess >( xControls, UNO_QUERY ), xSet );

            // bei Radiobuttons, die einen Namen haben, diesen nicht ueberschreiben!
            if (!sName.getLength() || nClassId != ::com::sun::star::form::FormComponentType::RADIOBUTTON)
            {
                xSet->setPropertyValue(FM_PROP_NAME, makeAny(sDefaultName));
            }

            sName = sDefaultName;
        }
    }
    return sName;
}

//----------------------------------------------------------------------------------------------------------------------
void FmFormPageImpl::formModelAssigned( const FmFormObj& _object )
{
    Reference< XMap > xControlShapeMap( m_aControlShapeMap.get(), UNO_QUERY );
    if ( !xControlShapeMap.is() )
        // our map does not exist -> not interested in this event
        return;

    try
    {
        lcl_removeFormObject_throw( _object,  xControlShapeMap, false );
        lcl_insertFormObject_throw( _object,  xControlShapeMap );
    }
    catch( const Exception& )
    {
        DBG_UNHANDLED_EXCEPTION();
    }
}

//----------------------------------------------------------------------------------------------------------------------
void FmFormPageImpl::formObjectInserted( const FmFormObj& _object )
{
    Reference< XMap > xControlShapeMap( m_aControlShapeMap.get(), UNO_QUERY );
    if ( !xControlShapeMap.is() )
        // our map does not exist -> not interested in this event
        return;

    try
    {
        lcl_insertFormObject_throw( _object,  xControlShapeMap );
    }
    catch( const Exception& )
    {
        DBG_UNHANDLED_EXCEPTION();
    }
}

//----------------------------------------------------------------------------------------------------------------------
void FmFormPageImpl::formObjectRemoved( const FmFormObj& _object )
{
    Reference< XMap > xControlShapeMap( m_aControlShapeMap.get(), UNO_QUERY );
    if ( !xControlShapeMap.is() )
        // our map does not exist -> not interested in this event
        return;

    try
    {
        lcl_removeFormObject_throw( _object, xControlShapeMap );
    }
    catch( const Exception& )
    {
        DBG_UNHANDLED_EXCEPTION();
    }
}

/* vim:set shiftwidth=4 softtabstop=4 expandtab: */<|MERGE_RESOLUTION|>--- conflicted
+++ resolved
@@ -206,18 +206,9 @@
             bool bForeignIsForm = pForeignObj && ( pForeignObj->GetObjInventor() == FmFormInventor );
             bool bOwnIsForm = pOwnObj && ( pOwnObj->GetObjInventor() == FmFormInventor );
 
-<<<<<<< HEAD
-            if ( bForeignIsForm != bOwnIsForm )
-            {
-                OSL_FAIL( "FmFormPageImpl::FmFormPageImpl: inconsistent ordering of objects!" );
-                // don't attempt to do further assignments, something's completely messed up
-                break;
-            }
-=======
             ENSURE_OR_BREAK( bForeignIsForm == bOwnIsForm, "FmFormPageImpl::FmFormPageImpl: inconsistent ordering of objects!" );
                 // if this fires, don't attempt to do further assignments, something's completely messed up
 
->>>>>>> 86e7ed8c
             if ( !bForeignIsForm )
                 // no form control -> next round
                 continue;
