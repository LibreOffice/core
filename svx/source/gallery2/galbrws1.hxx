--- conflicted
+++ resolved
@@ -101,13 +101,8 @@
     void                    ImplAdjustControls();
     sal_uIntPtr                 ImplInsertThemeEntry( const GalleryThemeEntry* pEntry );
     void                    ImplFillExchangeData( const GalleryTheme* pThm, ExchangeData& rData );
-<<<<<<< HEAD
-    ::std::vector< sal_uInt16 > ImplGetExecuteVector();
+    void                    ImplGetExecuteVector(::std::vector< sal_uInt16 >& o_aExec);
     void                    ImplExecute( sal_uInt16 nId );
-=======
-    void                    ImplGetExecuteVector(::std::vector< USHORT >& o_aExec);
-    void                    ImplExecute( USHORT nId );
->>>>>>> 18399505
     void                    ImplGalleryThemeProperties( const String & rThemeName, bool bCreateNew );
     void                    ImplEndGalleryThemeProperties( VclAbstractDialog2* pDialog, bool bCreateNew );
 
