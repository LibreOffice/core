--- conflicted
+++ resolved
@@ -315,13 +315,8 @@
         DragSourceHelper( this ),
         mpTheme ( pTheme )
 {
-<<<<<<< HEAD
+    DBG_CTOR(GalleryIconView,NULL);
     EnableFullItemMode( sal_False );
-=======
-    DBG_CTOR(GalleryIconView,NULL);
-
-    EnableFullItemMode( FALSE );
->>>>>>> 18399505
 
     SetHelpId( HID_GALLERY_WINDOW );
     InitSettings();
