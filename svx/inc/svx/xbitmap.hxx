--- conflicted
+++ resolved
@@ -55,16 +55,7 @@
     XOBitmap();
     XOBitmap( const GraphicObject& rGraphicObject, XBitmapStyle eStyle = XBITMAP_TILE );
     XOBitmap( const Bitmap& rBitmap, XBitmapStyle eStyle = XBITMAP_TILE );
-<<<<<<< HEAD
-    XOBitmap( const USHORT* pArray, const Color& aPixelColor,
-=======
-#if defined HP9000 || defined SINIX
     XOBitmap( const sal_uInt16* pArray, const Color& aPixelColor,
-             const Color& aBckgrColor, const Size& rSize = aXOBitmapDefaultSize,
-             XBitmapStyle eStyle = XBITMAP_TILE );
-#else
-    XOBitmap( const sal_uInt16* pArray, const Color& aPixelColor,
->>>>>>> 4fba42e5
              const Color& aBckgrColor, const Size& rSize = Size( 8, 8 ),
              XBitmapStyle eStyle = XBITMAP_TILE );
     XOBitmap( const XOBitmap& rXBmp );
