--- conflicted
+++ resolved
@@ -43,10 +43,6 @@
     GalleryControl (
         SfxBindings* pBindings,
         vcl::Window* pParentWindow);
-<<<<<<< HEAD
-    virtual ~GalleryControl();
-=======
->>>>>>> 0cde74f7
 
     bool GalleryKeyInput( const KeyEvent& rKEvt, vcl::Window* pWindow);
 
@@ -66,13 +62,9 @@
     DECL_LINK(SplitHdl, void*);
 
 protected:
-<<<<<<< HEAD
     void ThemeSelectionHasChanged();
-=======
-    void ThemeSelectionHasChanged (void);
     virtual ~GalleryControl();
     virtual void dispose() SAL_OVERRIDE;
->>>>>>> 0cde74f7
 };
 
 } } // end of namespace svx::sidebar
