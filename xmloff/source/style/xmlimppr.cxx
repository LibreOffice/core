--- conflicted
+++ resolved
@@ -357,11 +357,7 @@
 }
 
 /** this method is called for every item that has the MID_FLAG_SPECIAL_ITEM_IMPORT flag set */
-<<<<<<< HEAD
 bool SvXMLImportPropertyMapper::handleSpecialItem(
-=======
-sal_Bool SvXMLImportPropertyMapper::handleSpecialItem(
->>>>>>> 4fba42e5
         XMLPropertyState& rProperty,
         vector< XMLPropertyState >& rProperties,
         const OUString& rValue,
