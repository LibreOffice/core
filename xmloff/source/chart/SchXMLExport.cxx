--- conflicted
+++ resolved
@@ -240,8 +240,6 @@
     void addSize( com::sun::star::uno::Reference< com::sun::star::drawing::XShape > xShape );
     /// fills the member msString with the appropriate String (i.e. "A3")
     void getCellAddress( sal_Int32 nCol, sal_Int32 nRow );
-    /// interchanges rows and columns of the sequence given
-    void swapDataArray( com::sun::star::uno::Sequence< com::sun::star::uno::Sequence< double > >& rSequence );
     /// exports a string as a paragraph element
     void exportText( const ::rtl::OUString& rText, bool bConvertTabsLFs = false );
     void exportErrorBarRanges();
@@ -273,6 +271,7 @@
     ::com::sun::star::uno::Reference< ::com::sun::star::drawing::XShapes > mxAdditionalShapes;
 
     tDataSequenceCont m_aDataSequencesToExport;
+    rtl::OUString maCategoriesRange;
 };
 
 namespace
@@ -752,13 +751,8 @@
     }
 };
 
-<<<<<<< HEAD
-void lcl_PrepareInternalSequencesForTableExport(
-    SchXMLExportHelper_Impl::tDataSequenceCont & rInOutSequences, bool bHasCategories )
-=======
 void lcl_ReorderInternalSequencesAccordingToTheirRangeName(
-    SchXMLExportHelper::tDataSequenceCont & rInOutSequences )
->>>>>>> 6b9635f6
+    SchXMLExportHelper_Impl::tDataSequenceCont & rInOutSequences )
 {
     lcl_DataSequenceMap aIndexSequenceMap;
     ::std::transform( rInOutSequences.begin(), rInOutSequences.end(),
@@ -783,30 +777,14 @@
 
 
 lcl_TableData lcl_getDataForLocalTable(
-<<<<<<< HEAD
-    const SchXMLExportHelper_Impl::tDataSequenceCont & aPassedSequences, bool bHasCategoryLabels,
-    bool bSwap,
-    bool bHasOwnData,
-=======
-    const SchXMLExportHelper::tDataSequenceCont & aSequencesToExport,
+    const SchXMLExportHelper_Impl::tDataSequenceCont & aSequencesToExport,
     const Reference< chart::XComplexDescriptionAccess >& xComplexDescriptionAccess,
     const OUString& rCategoriesRange,
     bool bSeriesFromColumns,
->>>>>>> 6b9635f6
     const Reference< chart2::data::XRangeXMLConversion > & xRangeConversion )
 {
     lcl_TableData aResult;
 
-<<<<<<< HEAD
-    SchXMLExportHelper_Impl::tDataSequenceCont aSequencesToExport( aPassedSequences );
-    if( bHasOwnData )
-        lcl_PrepareInternalSequencesForTableExport( aSequencesToExport, bHasCategoryLabels );
-
-    SchXMLExportHelper_Impl::tDataSequenceCont::size_type nNumSequences = aSequencesToExport.size();
-    SchXMLExportHelper_Impl::tDataSequenceCont::const_iterator aBegin( aSequencesToExport.begin());
-    SchXMLExportHelper_Impl::tDataSequenceCont::const_iterator aEnd( aSequencesToExport.end());
-    SchXMLExportHelper_Impl::tDataSequenceCont::const_iterator aIt( aBegin );
-=======
     try
     {
         Sequence< OUString > aSimpleCategories;
@@ -820,12 +798,11 @@
             aResult.aComplexColumnDescriptions = xComplexDescriptionAccess->getComplexColumnDescriptions();
             aResult.aComplexRowDescriptions = xComplexDescriptionAccess->getComplexRowDescriptions();
         }
->>>>>>> 6b9635f6
-
-        SchXMLExportHelper::tDataSequenceCont::size_type nNumSequences = aSequencesToExport.size();
-        SchXMLExportHelper::tDataSequenceCont::const_iterator aBegin( aSequencesToExport.begin());
-        SchXMLExportHelper::tDataSequenceCont::const_iterator aEnd( aSequencesToExport.end());
-        SchXMLExportHelper::tDataSequenceCont::const_iterator aIt( aBegin );
+
+        SchXMLExportHelper_Impl::tDataSequenceCont::size_type nNumSequences = aSequencesToExport.size();
+        SchXMLExportHelper_Impl::tDataSequenceCont::const_iterator aBegin( aSequencesToExport.begin());
+        SchXMLExportHelper_Impl::tDataSequenceCont::const_iterator aEnd( aSequencesToExport.end());
+        SchXMLExportHelper_Impl::tDataSequenceCont::const_iterator aIt( aBegin );
 
         size_t nMaxSequenceLength( lcl_getMaxSequenceLength( aSequencesToExport ));
         nMaxSequenceLength = std::max( nMaxSequenceLength, size_t( aSimpleCategories.getLength() ) );
@@ -1599,9 +1576,6 @@
         delete pElChart;
 }
 
-<<<<<<< HEAD
-void SchXMLExportHelper_Impl::exportTable()
-=======
 void lcl_exportComplexLabel( const Sequence< OUString >& rComplexLabel, SvXMLExport& rExport )
 {
     sal_Int32 nLength = rComplexLabel.getLength();
@@ -1615,8 +1589,7 @@
     }
 }
 
-void SchXMLExportHelper::exportTable()
->>>>>>> 6b9635f6
+void SchXMLExportHelper_Impl::exportTable()
 {
     // table element
     // -------------
@@ -3639,29 +3612,7 @@
     return aSize;
 }
 
-<<<<<<< HEAD
-void SchXMLExportHelper_Impl::swapDataArray( Sequence< Sequence< double > >& rSequence )
-{
-    sal_Int32 nOuterSize = rSequence.getLength();
-    sal_Int32 nInnerSize = rSequence[0].getLength();    // assume that all subsequences have same length
-    sal_Int32 i, o;
-
-    Sequence< Sequence< double > > aResult( nInnerSize );
-    Sequence< double >* pArray = aResult.getArray();
-    for( i = 0; i < nInnerSize; i++ )
-    {
-        pArray[ i ].realloc( nOuterSize );
-        for( o = 0 ; o < nOuterSize ; o++ )
-            aResult[ i ][ o ] = rSequence[ o ][ i ];
-    }
-
-    rSequence = aResult;
-}
-
 void SchXMLExportHelper_Impl::CollectAutoStyle( const std::vector< XMLPropertyState >& aStates )
-=======
-void SchXMLExportHelper::CollectAutoStyle( const std::vector< XMLPropertyState >& aStates )
->>>>>>> 6b9635f6
 {
     if( !aStates.empty() )
         maAutoStyleNameQueue.push( GetAutoStylePoolP().Add( XML_STYLE_FAMILY_SCH_CHART_ID, aStates ));
