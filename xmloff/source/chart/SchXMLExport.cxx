/*************************************************************************
 *
 * DO NOT ALTER OR REMOVE COPYRIGHT NOTICES OR THIS FILE HEADER.
 *
 * Copyright 2000, 2010 Oracle and/or its affiliates.
 *
 * OpenOffice.org - a multi-platform office productivity suite
 *
 * This file is part of OpenOffice.org.
 *
 * OpenOffice.org is free software: you can redistribute it and/or modify
 * it under the terms of the GNU Lesser General Public License version 3
 * only, as published by the Free Software Foundation.
 *
 * OpenOffice.org is distributed in the hope that it will be useful,
 * but WITHOUT ANY WARRANTY; without even the implied warranty of
 * MERCHANTABILITY or FITNESS FOR A PARTICULAR PURPOSE.  See the
 * GNU Lesser General Public License version 3 for more details
 * (a copy is included in the LICENSE file that accompanied this code).
 *
 * You should have received a copy of the GNU Lesser General Public License
 * version 3 along with OpenOffice.org.  If not, see
 * <http://www.openoffice.org/license.html>
 * for a copy of the LGPLv3 License.
 *
 ************************************************************************/

// MARKER(update_precomp.py): autogen include statement, do not remove
#include "precompiled_xmloff.hxx"

#include <xmloff/xmlprmap.hxx>

#include "SchXMLExport.hxx"
#include "XMLChartPropertySetMapper.hxx"
#include "SchXMLSeriesHelper.hxx"
#include "ColorPropertySet.hxx"
#include "SchXMLTools.hxx"
#include <tools/debug.hxx>
#include <rtl/logfile.hxx>
#include <comphelper/processfactory.hxx>
#include <tools/globname.hxx>
#include <sot/clsids.hxx>

#include <xmloff/nmspmap.hxx>
#include "xmlnmspe.hxx"
#include <xmloff/xmltoken.hxx>
#include <xmloff/families.hxx>
#include <xmloff/xmlaustp.hxx>
#include <xmloff/xmluconv.hxx>
#include <xmloff/xmlmetae.hxx>
#include "xexptran.hxx"
#include <rtl/math.hxx>
// header for any2enum
#include <comphelper/extract.hxx>

#include <list>
#include <typeinfo>
#include <algorithm>

#include <com/sun/star/task/XStatusIndicatorSupplier.hpp>
#include <com/sun/star/lang/XServiceInfo.hpp>
#include <com/sun/star/lang/XServiceName.hpp>
#include <com/sun/star/beans/XPropertySet.hpp>
#include <com/sun/star/uno/XComponentContext.hpp>
#include <com/sun/star/util/XRefreshable.hpp>

#include <com/sun/star/chart/XChartDocument.hpp>
#include <com/sun/star/chart/ChartLegendPosition.hpp>
#include <com/sun/star/chart/XTwoAxisXSupplier.hpp>
#include <com/sun/star/chart/XTwoAxisYSupplier.hpp>
#include <com/sun/star/chart/XAxisZSupplier.hpp>
#include <com/sun/star/chart/XComplexDescriptionAccess.hpp>
#include <com/sun/star/chart/ChartDataRowSource.hpp>
#include <com/sun/star/chart/ChartAxisAssign.hpp>
#include <com/sun/star/chart/ChartSeriesAddress.hpp>
#include <com/sun/star/chart/X3DDisplay.hpp>
#include <com/sun/star/chart/XStatisticDisplay.hpp>
#include <com/sun/star/chart/XSecondAxisTitleSupplier.hpp>

#include <com/sun/star/chart2/XChartDocument.hpp>
#include <com/sun/star/chart2/XDiagram.hpp>
#include <com/sun/star/chart2/RelativePosition.hpp>
#include <com/sun/star/chart2/XCoordinateSystemContainer.hpp>
#include <com/sun/star/chart2/XRegressionCurveContainer.hpp>
#include <com/sun/star/chart2/XChartTypeContainer.hpp>
#include <com/sun/star/chart2/XDataSeriesContainer.hpp>
#include <com/sun/star/chart2/data/XDataSource.hpp>
#include <com/sun/star/chart2/data/XDataSink.hpp>
#include <com/sun/star/chart2/data/XDataReceiver.hpp>
#include <com/sun/star/chart2/data/XDataProvider.hpp>
#include <com/sun/star/chart2/data/XDatabaseDataProvider.hpp>
#include <com/sun/star/chart2/data/XRangeXMLConversion.hpp>
#include <com/sun/star/chart2/data/XTextualDataSequence.hpp>
#include <com/sun/star/chart2/data/XNumericalDataSequence.hpp>

#include <com/sun/star/util/XStringMapping.hpp>
#include <com/sun/star/drawing/HomogenMatrix.hpp>
#include <com/sun/star/drawing/XDrawPageSupplier.hpp>
#include <com/sun/star/drawing/XShapes.hpp>
#include <com/sun/star/embed/Aspects.hpp>
#include <com/sun/star/embed/XVisualObject.hpp>
#include <com/sun/star/container/XChild.hpp>


#include "MultiPropertySetHandler.hxx"
#include "PropertyMap.hxx"

using namespace com::sun::star;
using namespace ::xmloff::token;

using ::rtl::OUString;
using ::rtl::OUStringBuffer;
using ::rtl::OUStringToOString;
using ::com::sun::star::uno::Sequence;
using ::com::sun::star::uno::Reference;
using ::com::sun::star::uno::Any;
using ::std::vector;

namespace
{
Reference< uno::XComponentContext > lcl_getComponentContext()
{
    Reference< uno::XComponentContext > xContext;
    try
    {
        Reference< beans::XPropertySet > xFactProp( comphelper::getProcessServiceFactory(), uno::UNO_QUERY );
        if( xFactProp.is())
            xFactProp->getPropertyValue(OUString::createFromAscii("DefaultContext")) >>= xContext;
    }
    catch( uno::Exception& )
    {}

    return xContext;
}

class lcl_MatchesRole : public ::std::unary_function< Reference< chart2::data::XLabeledDataSequence >, bool >
{
public:
    explicit lcl_MatchesRole( const OUString & aRole ) :
            m_aRole( aRole )
    {}

    bool operator () ( const Reference< chart2::data::XLabeledDataSequence > & xSeq ) const
    {
        if( !xSeq.is() )
            return  false;
        Reference< beans::XPropertySet > xProp( xSeq->getValues(), uno::UNO_QUERY );
        OUString aRole;

        return ( xProp.is() &&
                 (xProp->getPropertyValue(
                     OUString( RTL_CONSTASCII_USTRINGPARAM( "Role" )) ) >>= aRole ) &&
                 m_aRole.equals( aRole ));
    }

private:
    OUString m_aRole;
};

template< typename T >
    void lcl_SequenceToVectorAppend( const Sequence< T > & rSource, ::std::vector< T > & rDestination )
{
    rDestination.reserve( rDestination.size() + rSource.getLength());
    ::std::copy( rSource.getConstArray(), rSource.getConstArray() + rSource.getLength(),
                 ::std::back_inserter( rDestination ));
}

template< typename T >
    void lcl_SequenceToVector( const Sequence< T > & rSource, ::std::vector< T > & rDestination )
{
    rDestination.clear();
    lcl_SequenceToVectorAppend( rSource, rDestination );
}

Reference< chart2::data::XLabeledDataSequence > lcl_getCategories( const Reference< chart2::XDiagram > & xDiagram )
{
    Reference< chart2::data::XLabeledDataSequence >  xResult;
    try
    {
        Reference< chart2::XCoordinateSystemContainer > xCooSysCnt(
            xDiagram, uno::UNO_QUERY_THROW );
        Sequence< Reference< chart2::XCoordinateSystem > > aCooSysSeq(
            xCooSysCnt->getCoordinateSystems());
        for( sal_Int32 i=0; i<aCooSysSeq.getLength(); ++i )
        {
            Reference< chart2::XCoordinateSystem > xCooSys( aCooSysSeq[i] );
            OSL_ASSERT( xCooSys.is());
            for( sal_Int32 nN = xCooSys->getDimension(); nN--; )
            {
                const sal_Int32 nMaxAxisIndex = xCooSys->getMaximumAxisIndexByDimension(nN);
                for(sal_Int32 nI=0; nI<=nMaxAxisIndex; ++nI)
                {
                    Reference< chart2::XAxis > xAxis = xCooSys->getAxisByDimension( nN, nI );
                    OSL_ASSERT( xAxis.is());
                    if( xAxis.is())
                    {
                        chart2::ScaleData aScaleData = xAxis->getScaleData();
                        if( aScaleData.Categories.is())
                        {
                            xResult.set( aScaleData.Categories );
                            break;
                        }
                    }
                }
            }
        }
    }
    catch( uno::Exception & ex )
    {
        (void)ex; // avoid warning for pro build
        OSL_ENSURE( false, OUStringToOString(
                        OUString( RTL_CONSTASCII_USTRINGPARAM( "Exception caught. Type: " )) +
                        OUString::createFromAscii( typeid( ex ).name()) +
                        OUString( RTL_CONSTASCII_USTRINGPARAM( ", Message: " )) +
                        ex.Message, RTL_TEXTENCODING_ASCII_US ).getStr());
    }

    return xResult;
}

Reference< chart2::data::XDataSource > lcl_createDataSource(
    const Sequence< Reference< chart2::data::XLabeledDataSequence > > & aData )
{
    Reference< chart2::data::XDataSink > xSink;
    Reference< uno::XComponentContext > xContext( lcl_getComponentContext());
    if( xContext.is() )
        xSink.set(
            xContext->getServiceManager()->createInstanceWithContext(
                OUString::createFromAscii("com.sun.star.chart2.data.DataSource"),
                xContext ), uno::UNO_QUERY_THROW );
    if( xSink.is())
        xSink->setData( aData );

    return Reference< chart2::data::XDataSource >( xSink, uno::UNO_QUERY );
}

Sequence< Reference< chart2::data::XLabeledDataSequence > > lcl_getAllSeriesSequences( const Reference< chart2::XChartDocument >& xChartDoc )
{
    ::std::vector< Reference< chart2::data::XLabeledDataSequence > > aContainer;
    if( xChartDoc.is() )
    {
        Reference< chart2::XDiagram > xDiagram( xChartDoc->getFirstDiagram());
        ::std::vector< Reference< chart2::XDataSeries > > aSeriesVector( SchXMLSeriesHelper::getDataSeriesFromDiagram( xDiagram ));
        for( ::std::vector< Reference< chart2::XDataSeries > >::const_iterator aSeriesIt( aSeriesVector.begin() )
            ; aSeriesIt != aSeriesVector.end(); ++aSeriesIt )
        {
            Reference< chart2::data::XDataSource > xDataSource( *aSeriesIt, uno::UNO_QUERY );
            if( !xDataSource.is() )
                continue;
            uno::Sequence< Reference< chart2::data::XLabeledDataSequence > > aDataSequences( xDataSource->getDataSequences() );
            lcl_SequenceToVectorAppend( aDataSequences, aContainer );
        }
    }

    Sequence< Reference< chart2::data::XLabeledDataSequence > > aRet( aContainer.size());
    ::std::copy( aContainer.begin(), aContainer.end(), aRet.getArray());

    return aRet;
}

Reference< chart2::data::XLabeledDataSequence >
    lcl_getDataSequenceByRole(
        const Sequence< Reference< chart2::data::XLabeledDataSequence > > & aLabeledSeq,
        const OUString & rRole )
{
    Reference< chart2::data::XLabeledDataSequence > aNoResult;

    const Reference< chart2::data::XLabeledDataSequence > * pBegin = aLabeledSeq.getConstArray();
    const Reference< chart2::data::XLabeledDataSequence > * pEnd = pBegin + aLabeledSeq.getLength();
    const Reference< chart2::data::XLabeledDataSequence > * pMatch =
        ::std::find_if( pBegin, pEnd, lcl_MatchesRole( rRole ));

    if( pMatch != pEnd )
        return *pMatch;

    return aNoResult;
}

Reference< chart2::data::XDataSource > lcl_pressUsedDataIntoRectangularFormat( const Reference< chart2::XChartDocument >& xChartDoc, sal_Bool& rOutSourceHasCategoryLabels )
{
    ::std::vector< Reference< chart2::data::XLabeledDataSequence > > aLabeledSeqVector;

    //categories are always the first sequence
    Reference< chart2::XDiagram > xDiagram( xChartDoc->getFirstDiagram());
    Reference< chart2::data::XLabeledDataSequence > xCategories( lcl_getCategories( xDiagram ) );
    if( xCategories.is() )
        aLabeledSeqVector.push_back( xCategories );
    rOutSourceHasCategoryLabels = sal_Bool(xCategories.is());

    Sequence< Reference< chart2::data::XLabeledDataSequence > > aSeriesSeqVector(
            lcl_getAllSeriesSequences( xChartDoc ) );

    //the first x-values is always the next sequence //todo ... other x-values get lost for old format
    Reference< chart2::data::XLabeledDataSequence > xXValues(
        lcl_getDataSequenceByRole( aSeriesSeqVector, OUString::createFromAscii("values-x" ) ) );
    if( xXValues.is() )
        aLabeledSeqVector.push_back( xXValues );

    //add all other sequences now without x-values
    lcl_MatchesRole aHasXValues( OUString::createFromAscii("values-x" ) );
    for( sal_Int32 nN=0; nN<aSeriesSeqVector.getLength(); nN++ )
    {
        if( !aHasXValues( aSeriesSeqVector[nN] ) )
            aLabeledSeqVector.push_back( aSeriesSeqVector[nN] );
    }

    Sequence< Reference< chart2::data::XLabeledDataSequence > > aSeq( aLabeledSeqVector.size() );
    ::std::copy( aLabeledSeqVector.begin(), aLabeledSeqVector.end(), aSeq.getArray() );

    return lcl_createDataSource( aSeq );
}

bool lcl_isSeriesAttachedToFirstAxis(
    const Reference< chart2::XDataSeries > & xDataSeries )
{
    bool bResult=true;

    try
    {
        sal_Int32 nAxisIndex = 0;
        Reference< beans::XPropertySet > xProp( xDataSeries, uno::UNO_QUERY_THROW );
        if( xProp.is() )
            xProp->getPropertyValue( OUString( RTL_CONSTASCII_USTRINGPARAM("AttachedAxisIndex") ) ) >>= nAxisIndex;
        bResult = (0==nAxisIndex);
    }
    catch( uno::Exception & ex )
    {
        (void)ex; // avoid warning for pro build
        OSL_ENSURE( false, OUStringToOString(
                        OUString( RTL_CONSTASCII_USTRINGPARAM( "Exception caught. Type: " )) +
                        OUString::createFromAscii( typeid( ex ).name()) +
                        OUString( RTL_CONSTASCII_USTRINGPARAM( ", Message: " )) +
                        ex.Message, RTL_TEXTENCODING_ASCII_US ).getStr());
    }

    return bResult;
}

OUString lcl_ConvertRange( const ::rtl::OUString & rRange, const Reference< chart2::XChartDocument > & xDoc )
{
    OUString aResult = rRange;
    if( !xDoc.is() )
        return aResult;
    Reference< chart2::data::XRangeXMLConversion > xConversion(
        xDoc->getDataProvider(), uno::UNO_QUERY );
    if( xConversion.is())
        aResult = xConversion->convertRangeToXML( rRange );
    return aResult;
}

typedef ::std::pair< OUString, OUString > tLabelAndValueRange;

tLabelAndValueRange lcl_getLabelAndValueRangeByRole(
    const Sequence< Reference< chart2::data::XLabeledDataSequence > > & aSeqCnt,
    const OUString & rRole,
    const Reference< chart2::XChartDocument > & xDoc,
    SchXMLExportHelper::tDataSequenceCont & rOutSequencesToExport )
{
    tLabelAndValueRange aResult;

    Reference< chart2::data::XLabeledDataSequence > xLabeledSeq(
        lcl_getDataSequenceByRole( aSeqCnt, rRole ));
    if( xLabeledSeq.is())
    {
        Reference< chart2::data::XDataSequence > xLabelSeq( xLabeledSeq->getLabel());
        if( xLabelSeq.is())
            aResult.first = lcl_ConvertRange( xLabelSeq->getSourceRangeRepresentation(), xDoc );

        Reference< chart2::data::XDataSequence > xValueSeq( xLabeledSeq->getValues());
        if( xValueSeq.is())
            aResult.second = lcl_ConvertRange( xValueSeq->getSourceRangeRepresentation(), xDoc );

        if( xLabelSeq.is() || xValueSeq.is())
            rOutSequencesToExport.push_back( SchXMLExportHelper::tLabelValuesDataPair( xLabelSeq, xValueSeq ));
    }

    return aResult;
}

sal_Int32 lcl_getSequenceLengthByRole(
    const Sequence< Reference< chart2::data::XLabeledDataSequence > > & aSeqCnt,
    const OUString & rRole )
{
    Reference< chart2::data::XLabeledDataSequence > xLabeledSeq(
        lcl_getDataSequenceByRole( aSeqCnt, rRole ));
    if( xLabeledSeq.is())
    {
        Reference< chart2::data::XDataSequence > xSeq( xLabeledSeq->getValues());
        return xSeq->getData().getLength();
    }
    return 0;
}

bool lcl_hasChartType( const Reference< chart2::XDiagram > & xDiagram, const OUString & rChartType )
{
    try
    {
        Reference< chart2::XCoordinateSystemContainer > xCooSysCnt( xDiagram, uno::UNO_QUERY_THROW );
        Sequence< Reference< chart2::XCoordinateSystem > > aCooSysSeq( xCooSysCnt->getCoordinateSystems());
        for( sal_Int32 nCooSysIdx=0; nCooSysIdx<aCooSysSeq.getLength(); ++nCooSysIdx )
        {
            Reference< chart2::XChartTypeContainer > xCTCnt( aCooSysSeq[nCooSysIdx], uno::UNO_QUERY_THROW );
            Sequence< Reference< chart2::XChartType > > aChartTypes( xCTCnt->getChartTypes());
            for( sal_Int32 nCTIdx=0; nCTIdx<aChartTypes.getLength(); ++nCTIdx )
            {
                if( aChartTypes[nCTIdx]->getChartType().equals( rChartType ))
                    return true;
            }
        }
    }
    catch( uno::Exception & )
    {
        DBG_ERROR( "Exception while searching for chart type in diagram" );
    }
    return false;
}

OUString lcl_flattenStringSequence( const Sequence< OUString > & rSequence )
{
    OUStringBuffer aResult;
    bool bPrecedeWithSpace = false;
    for( sal_Int32 nIndex=0; nIndex<rSequence.getLength(); ++nIndex )
    {
        if( rSequence[nIndex].getLength())
        {
            if( bPrecedeWithSpace )
                aResult.append( static_cast< sal_Unicode >( ' ' ));
            aResult.append( rSequence[nIndex] );
            bPrecedeWithSpace = true;
        }
    }
    return aResult.makeStringAndClear();
}

OUString lcl_getLabelString( const Reference< chart2::data::XDataSequence > & xLabelSeq )
{
    Sequence< OUString > aLabels;

    uno::Reference< chart2::data::XTextualDataSequence > xTextualDataSequence( xLabelSeq, uno::UNO_QUERY );
    if( xTextualDataSequence.is())
    {
        aLabels = xTextualDataSequence->getTextualData();
    }
    else if( xLabelSeq.is())
    {
        Sequence< uno::Any > aAnies( xLabelSeq->getData());
        aLabels.realloc( aAnies.getLength());
        for( sal_Int32 i=0; i<aAnies.getLength(); ++i )
            aAnies[i] >>= aLabels[i];
    }

    return lcl_flattenStringSequence( aLabels );
}

sal_Int32 lcl_getMaxSequenceLength(
    const SchXMLExportHelper::tDataSequenceCont & rContainer )
{
    sal_Int32 nResult = 0;
    for( SchXMLExportHelper::tDataSequenceCont::const_iterator aIt( rContainer.begin());
         aIt != rContainer.end(); ++aIt )
    {
        if( aIt->second.is())
        {
            sal_Int32 nSeqLength = aIt->second->getData().getLength();
            if( nSeqLength > nResult )
                nResult = nSeqLength;
        }
    }
    return nResult;
}

double lcl_getValueFromSequence( const Reference< chart2::data::XDataSequence > & xSeq, sal_Int32 nIndex )
{
    double fResult = 0.0;
    ::rtl::math::setNan( &fResult );
    Reference< chart2::data::XNumericalDataSequence > xNumSeq( xSeq, uno::UNO_QUERY );
    if( xNumSeq.is())
    {
        Sequence< double > aValues( xNumSeq->getNumericalData());
        if( nIndex < aValues.getLength() )
            fResult = aValues[nIndex];
    }
    else
    {
        Sequence< uno::Any > aAnies( xSeq->getData());
        if( nIndex < aAnies.getLength() )
            aAnies[nIndex] >>= fResult;
    }
    return fResult;
}

::std::vector< double > lcl_getAllValuesFromSequence( const Reference< chart2::data::XDataSequence > & xSeq )
{
    double fNan = 0.0;
    ::rtl::math::setNan( &fNan );
    ::std::vector< double > aResult;

    Reference< chart2::data::XNumericalDataSequence > xNumSeq( xSeq, uno::UNO_QUERY );
    if( xNumSeq.is())
    {
        Sequence< double > aValues( xNumSeq->getNumericalData());
        ::std::copy( aValues.getConstArray(), aValues.getConstArray() + aValues.getLength(),
                     ::std::back_inserter( aResult ));
    }
    else if( xSeq.is())
    {
        Sequence< uno::Any > aAnies( xSeq->getData());
        aResult.resize( aAnies.getLength(), fNan );
        for( sal_Int32 i=0; i<aAnies.getLength(); ++i )
            aAnies[i] >>= aResult[i];
    }
    return aResult;
}

bool lcl_SequenceHasUnhiddenData( const uno::Reference< chart2::data::XDataSequence >& xDataSequence )
{
    if( !xDataSequence.is() )
        return false;
    uno::Reference< beans::XPropertySet > xProp( xDataSequence, uno::UNO_QUERY );
    if( xProp.is() )
    {
        uno::Sequence< sal_Int32 > aHiddenValues;
        try
        {
            xProp->getPropertyValue( OUString( RTL_CONSTASCII_USTRINGPARAM( "HiddenValues" ) ) ) >>= aHiddenValues;
            if( !aHiddenValues.getLength() )
                return true;
        }
        catch( uno::Exception& e )
        {
            (void)e; // avoid warning
            return true;
        }
    }
    if( xDataSequence->getData().getLength() )
        return true;
    return false;
}

typedef vector< OUString > tStringVector;
typedef vector< vector< OUString > > t2DStringVector;
typedef vector< vector< double > > t2DNumberContainer;

struct lcl_TableData
{
    t2DNumberContainer  aDataInRows;
    tStringVector       aDataRangeRepresentations;

    tStringVector       aColumnDescriptions;
    tStringVector       aColumnDescriptions_Ranges;

    tStringVector       aRowDescriptions;
    tStringVector       aRowDescriptions_Ranges;

    Sequence< Sequence< OUString > >    aComplexColumnDescriptions;//outer index is columns - inner index is level
    Sequence< Sequence< OUString > >    aComplexRowDescriptions;//outer index is rows - inner index is level

    ::std::vector< sal_Int32 > aHiddenColumns;
};

// ::std::bind2nd( ::std::mem_fun_ref( &T::resize ), nSize ) does not work
template< class T >
    struct lcl_resize
    {
        lcl_resize( typename T::size_type nSize, typename T::value_type fDefaultValue ) : m_nSize( nSize ), m_fDefaultValue( fDefaultValue ) {}
        void operator()( T & t )
        { t.resize( m_nSize, m_fDefaultValue ); }
    private:
        typename T::size_type m_nSize;
        typename T::value_type m_fDefaultValue;
    };


typedef ::std::map< sal_Int32, SchXMLExportHelper::tLabelValuesDataPair >
    lcl_DataSequenceMap;

struct lcl_SequenceToMapElement :
    public ::std::unary_function< lcl_DataSequenceMap::mapped_type, lcl_DataSequenceMap::value_type >
{
    lcl_SequenceToMapElement()
    {}
    result_type operator() ( const argument_type & rContent )
    {
        sal_Int32 nIndex = -1;
        if( rContent.second.is()) //has values
        {
            OUString aRangeRep( rContent.second->getSourceRangeRepresentation());
            nIndex = aRangeRep.toInt32();
        }
        else if( rContent.first.is()) //has labels
            nIndex = rContent.first->getSourceRangeRepresentation().copy( sizeof("label ")).toInt32();
        return result_type( nIndex, rContent );
    }
};

void lcl_ReorderInternalSequencesAccordingToTheirRangeName(
    SchXMLExportHelper::tDataSequenceCont & rInOutSequences )
{
    lcl_DataSequenceMap aIndexSequenceMap;
    ::std::transform( rInOutSequences.begin(), rInOutSequences.end(),
                      ::std::inserter( aIndexSequenceMap, aIndexSequenceMap.begin()),
                      lcl_SequenceToMapElement());

    rInOutSequences.clear();
    sal_Int32 nIndex = 0;
    for( lcl_DataSequenceMap::const_iterator aIt = aIndexSequenceMap.begin();
         aIt != aIndexSequenceMap.end(); ++aIt, ++nIndex )
    {
        if( aIt->first < 0 )
            continue;
        // fill empty columns
        for( ; nIndex < aIt->first; ++nIndex )
            rInOutSequences.push_back(
                SchXMLExportHelper::tDataSequenceCont::value_type( 0, 0 ));
        OSL_ASSERT( nIndex == aIt->first );
        rInOutSequences.push_back( aIt->second );
    }
}


lcl_TableData lcl_getDataForLocalTable(
    const SchXMLExportHelper::tDataSequenceCont & aSequencesToExport,
    const Reference< chart::XComplexDescriptionAccess >& xComplexDescriptionAccess,
    const OUString& rCategoriesRange,
    bool bSeriesFromColumns,
    const Reference< chart2::data::XRangeXMLConversion > & xRangeConversion )
{
    lcl_TableData aResult;

    try
    {
        Sequence< OUString > aSimpleCategories;
        if( xComplexDescriptionAccess.is() )
        {
            if( bSeriesFromColumns )
                aSimpleCategories = xComplexDescriptionAccess->getRowDescriptions();
            else
                aSimpleCategories = xComplexDescriptionAccess->getColumnDescriptions();

            aResult.aComplexColumnDescriptions = xComplexDescriptionAccess->getComplexColumnDescriptions();
            aResult.aComplexRowDescriptions = xComplexDescriptionAccess->getComplexRowDescriptions();
        }

        SchXMLExportHelper::tDataSequenceCont::size_type nNumSequences = aSequencesToExport.size();
        SchXMLExportHelper::tDataSequenceCont::const_iterator aBegin( aSequencesToExport.begin());
        SchXMLExportHelper::tDataSequenceCont::const_iterator aEnd( aSequencesToExport.end());
        SchXMLExportHelper::tDataSequenceCont::const_iterator aIt( aBegin );

        size_t nMaxSequenceLength( lcl_getMaxSequenceLength( aSequencesToExport ));
        nMaxSequenceLength = std::max( nMaxSequenceLength, size_t( aSimpleCategories.getLength() ) );
        size_t nNumColumns( bSeriesFromColumns ? nNumSequences : nMaxSequenceLength );
        size_t nNumRows( bSeriesFromColumns ? nMaxSequenceLength : nNumSequences );

        // resize data
        aResult.aDataInRows.resize( nNumRows );
        double fNan = 0.0;
        ::rtl::math::setNan( &fNan );
        ::std::for_each( aResult.aDataInRows.begin(), aResult.aDataInRows.end(),
                         lcl_resize< t2DNumberContainer::value_type >( nNumColumns, fNan ));
        aResult.aColumnDescriptions.resize( nNumColumns );
        aResult.aComplexColumnDescriptions.realloc( nNumColumns );
        aResult.aRowDescriptions.resize( nNumRows );
        aResult.aComplexRowDescriptions.realloc( nNumRows );

        tStringVector& rCategories = bSeriesFromColumns ? aResult.aRowDescriptions    : aResult.aColumnDescriptions;
        tStringVector& rLabels     = bSeriesFromColumns ? aResult.aColumnDescriptions : aResult.aRowDescriptions;

        //categories
        lcl_SequenceToVector( aSimpleCategories, rCategories );
        if( rCategoriesRange.getLength() )
        {
            OUString aRange(rCategoriesRange);
            if( xRangeConversion.is())
                aRange = xRangeConversion->convertRangeToXML( aRange );
            if( bSeriesFromColumns )
                aResult.aRowDescriptions_Ranges.push_back( aRange );
            else
                aResult.aColumnDescriptions_Ranges.push_back( aRange );
        }

        // iterate over all sequences
        size_t nSeqIdx = 0;
        for( ; aIt != aEnd; ++aIt, ++nSeqIdx )
        {
            OUString aRange;
            if( aIt->first.is())
            {
                rLabels[nSeqIdx] = lcl_getLabelString( aIt->first );
                aRange = aIt->first->getSourceRangeRepresentation();
                if( xRangeConversion.is())
                    aRange = xRangeConversion->convertRangeToXML( aRange );
            }
            else if( aIt->second.is())
                rLabels[nSeqIdx] = lcl_flattenStringSequence(
                    aIt->second->generateLabel( chart2::data::LabelOrigin_SHORT_SIDE ));
            if( bSeriesFromColumns )
                aResult.aColumnDescriptions_Ranges.push_back( aRange );
            else
                aResult.aRowDescriptions_Ranges.push_back( aRange );

            ::std::vector< double > aNumbers( lcl_getAllValuesFromSequence( aIt->second ));
            if( bSeriesFromColumns )
            {
                const sal_Int32 nSize( static_cast< sal_Int32 >( aNumbers.size()));
                for( sal_Int32 nIdx=0; nIdx<nSize; ++nIdx )
                    aResult.aDataInRows[nIdx][nSeqIdx] = aNumbers[nIdx];
            }
            else
                aResult.aDataInRows[nSeqIdx] = aNumbers;

            if( aIt->second.is())
            {
                aRange =  aIt->second->getSourceRangeRepresentation();
                if( xRangeConversion.is())
                    aRange = xRangeConversion->convertRangeToXML( aRange );
            }
            aResult.aDataRangeRepresentations.push_back( aRange );

            //is column hidden?
            if( !lcl_SequenceHasUnhiddenData(aIt->first) && !lcl_SequenceHasUnhiddenData(aIt->second) )
                aResult.aHiddenColumns.push_back(nSeqIdx);
        }
    }
    catch( uno::Exception & rEx )
    {
        (void)rEx; // avoid warning for pro build
        OSL_TRACE( OUStringToOString( OUString( RTL_CONSTASCII_USTRINGPARAM(
                    "something went wrong during table data collection: " )) + rEx.Message, RTL_TEXTENCODING_ASCII_US ).getStr());
    }

    return aResult;
}

void lcl_exportNumberFormat( const OUString& rPropertyName, const Reference< beans::XPropertySet >& xPropSet,
                                        SvXMLExport& rExport )
{
    if( xPropSet.is())
    {
        sal_Int32 nNumberFormat = 0;
        Any aNumAny = xPropSet->getPropertyValue( rPropertyName );
        if( (aNumAny >>= nNumberFormat) && (nNumberFormat != -1) )
            rExport.addDataStyle( nNumberFormat );
    }
}

::std::vector< Reference< chart2::data::XDataSequence > >
    lcl_getErrorBarSequences( const Reference< beans::XPropertySet > & xErrorBarProp )
{
    ::std::vector< Reference< chart2::data::XDataSequence > > aResult;
    Reference< chart2::data::XDataSource > xErrorBarDataSource( xErrorBarProp, uno::UNO_QUERY );
    if( !xErrorBarDataSource.is())
        return aResult;

    const OUString aRolePrefix( RTL_CONSTASCII_USTRINGPARAM( "error-bars-" ));
//     const OUString aXRolePrefix( aRolePrefix + OUString( RTL_CONSTASCII_USTRINGPARAM( "x-" )));
//     const OUString aYRolePrefix( aRolePrefix + OUString( RTL_CONSTASCII_USTRINGPARAM( "y-" )));
//     const OUString aPositivePostfix( RTL_CONSTASCII_USTRINGPARAM( "positive" ));
//     const OUString aNegativePostfix( RTL_CONSTASCII_USTRINGPARAM( "negative" ));

    Sequence< Reference< chart2::data::XLabeledDataSequence > > aSequences(
        xErrorBarDataSource->getDataSequences());
    for( sal_Int32 nI=0; nI< aSequences.getLength(); ++nI )
    {
        try
        {
            if( aSequences[nI].is())
            {
                Reference< chart2::data::XDataSequence > xSequence( aSequences[nI]->getValues());
                Reference< beans::XPropertySet > xSeqProp( xSequence, uno::UNO_QUERY_THROW );
                OUString aRole;
                if( ( xSeqProp->getPropertyValue(
                          OUString( RTL_CONSTASCII_USTRINGPARAM( "Role" ))) >>= aRole ) &&
                    aRole.match( aRolePrefix ))
                {
                    aResult.push_back( xSequence );
                }
            }
        }
        catch( uno::Exception & rEx )
        {
#ifdef DBG_UTIL
            String aStr( rEx.Message );
            ByteString aBStr( aStr, RTL_TEXTENCODING_ASCII_US );
            DBG_ERROR1( "chart:exporting error bar ranges: %s", aBStr.GetBuffer());
#else
            (void)rEx; // avoid warning
#endif
        }
    }

    return aResult;
}

bool lcl_exportDomainForThisSequence( const Reference< chart2::data::XDataSequence > xValues, rtl::OUString& rFirstRangeForThisDomainIndex, SvXMLExport& rExport )
{
    bool bDomainExported = false;
    if( xValues.is())
    {
        Reference< chart2::XChartDocument > xNewDoc( rExport.GetModel(), uno::UNO_QUERY );
        OUString aRange( lcl_ConvertRange( xValues->getSourceRangeRepresentation(), xNewDoc ) );

        //work around error in OOo 2.0 (problems with multiple series having a domain element)
        if( !rFirstRangeForThisDomainIndex.getLength() || !aRange.equals(rFirstRangeForThisDomainIndex) )
        {
            rExport.AddAttribute( XML_NAMESPACE_TABLE, XML_CELL_RANGE_ADDRESS, aRange);
            SvXMLElementExport aDomain( rExport, XML_NAMESPACE_CHART, XML_DOMAIN, sal_True, sal_True );
            bDomainExported = true;
        }

        if( !rFirstRangeForThisDomainIndex.getLength() )
            rFirstRangeForThisDomainIndex = aRange;
    }
    return bDomainExported;
}

} // anonymous namespace

struct SchXMLDataPointStruct
{
    OUString   maStyleName;
    sal_Int32  mnRepeat;

    SchXMLDataPointStruct() : mnRepeat( 1 ) {}
};

// ========================================
// class SchXMLExportHelper
// ========================================

SchXMLExportHelper::SchXMLExportHelper(
    SvXMLExport& rExport,
    SvXMLAutoStylePoolP& rASPool ) :
        mrExport( rExport ),
        mrAutoStylePool( rASPool ),
        mbHasSeriesLabels( sal_False ),
        mbHasCategoryLabels( sal_False ),
        mbRowSourceColumns( sal_True )
        // #110680#
        // this id depends on the ServiceManager used due to the binary filter stripping.
        // ,msCLSID( rtl::OUString( SvGlobalName( SO3_SCH_CLASSID ).GetHexName()))
{
    // #110680#
    // changed initialisation for msCLSID. Compare the ServiceInfo name with
    // the known name of the LegacyServiceManager.
    Reference<lang::XServiceInfo> xServiceInfo( mrExport.getServiceFactory(), uno::UNO_QUERY );
    DBG_ASSERT( xServiceInfo.is(), "XMultiServiceFactory without xServiceInfo (!)" );
    OUString rdbURL = xServiceInfo->getImplementationName();
    OUString implLegacyServiceManagerName( RTL_CONSTASCII_USTRINGPARAM( "com.sun.star.comp.office.LegacyServiceManager" ) );

    if( rdbURL.equals( implLegacyServiceManagerName ))
    {
        msCLSID = OUString( SvGlobalName( BF_SO3_SCH_CLASSID ).GetHexName());
    }
    else
    {
        msCLSID = OUString( SvGlobalName( SO3_SCH_CLASSID ).GetHexName());
    }

    msTableName = OUString::createFromAscii( "local-table" );

    // create factory
    mxPropertyHandlerFactory = new XMLChartPropHdlFactory;

    if( mxPropertyHandlerFactory.is() )
    {
        // create property set mapper
        mxPropertySetMapper = new XMLChartPropertySetMapper;
    }

    mxExpPropMapper = new XMLChartExportPropertyMapper( mxPropertySetMapper, rExport );

    // register chart auto-style family
    mrAutoStylePool.AddFamily(
        XML_STYLE_FAMILY_SCH_CHART_ID,
        OUString::createFromAscii( XML_STYLE_FAMILY_SCH_CHART_NAME ),
        mxExpPropMapper.get(),
        OUString::createFromAscii( XML_STYLE_FAMILY_SCH_CHART_PREFIX ));

    // register shape family
    mrAutoStylePool.AddFamily(
        XML_STYLE_FAMILY_SD_GRAPHICS_ID,
        OUString::createFromAscii( XML_STYLE_FAMILY_SD_GRAPHICS_NAME ),
        mxExpPropMapper.get(),
        OUString::createFromAscii( XML_STYLE_FAMILY_SD_GRAPHICS_PREFIX ));
    // register paragraph family also for shapes
    mrAutoStylePool.AddFamily(
        XML_STYLE_FAMILY_TEXT_PARAGRAPH,
        GetXMLToken( XML_PARAGRAPH ),
        mxExpPropMapper.get(),
        String( 'P' ));
    // register text family also for shapes
    mrAutoStylePool.AddFamily(
        XML_STYLE_FAMILY_TEXT_TEXT,
        GetXMLToken( XML_TEXT ),
        mxExpPropMapper.get(),
        String( 'T' ));
}

SchXMLExportHelper::~SchXMLExportHelper() {}

const OUString& SchXMLExportHelper::getChartCLSID()
{
    return msCLSID;
}

void SchXMLExportHelper::exportAutoStyles()
{
    if( mxExpPropMapper.is())
    {
        //ToDo: when embedded in calc/writer this is not necessary because the
        // numberformatter is shared between both documents
        mrExport.exportAutoDataStyles();

        // export chart auto styles
        mrAutoStylePool.exportXML(
            XML_STYLE_FAMILY_SCH_CHART_ID
            , mrExport.GetDocHandler(),
            mrExport.GetMM100UnitConverter(),
            mrExport.GetNamespaceMap()
            );

        // export auto styles for additional shapes
        mrExport.GetShapeExport()->exportAutoStyles();
        // and for text in additional shapes
        mrExport.GetTextParagraphExport()->exportTextAutoStyles();
    }
}

void SchXMLExportHelper::collectAutoStyles( Reference< chart::XChartDocument > rChartDoc )
{
    RTL_LOGFILE_CONTEXT_AUTHOR( aLogContext, "xmloff", "bm", "::SchXMLExportHelper::collectAutoStyles" );

    parseDocument( rChartDoc, sal_False );
}

void SchXMLExportHelper::exportChart( Reference< chart::XChartDocument > rChartDoc,
                                      sal_Bool bIncludeTable )
{
    RTL_LOGFILE_CONTEXT_AUTHOR( aLogContext, "xmloff", "bm", "::SchXMLExportHelper::exportChart" );

    parseDocument( rChartDoc, sal_True, bIncludeTable );
    DBG_ASSERT( maAutoStyleNameQueue.empty(), "There are still remaining autostyle names in the queue" );
}


// private methods
// ---------------

::rtl::OUString lcl_GetStringFromNumberSequence( const ::com::sun::star::uno::Sequence< sal_Int32 >& rSequenceMapping, bool bRemoveOneFromEachIndex /*should be true if having categories*/ )
{
    const sal_Int32* pArray = rSequenceMapping.getConstArray();
    const sal_Int32 nSize = rSequenceMapping.getLength();
    sal_Int32 i = 0;
    OUStringBuffer aBuf;
    bool bHasPredecessor = false;
    for( i = 0; i < nSize; ++i )
    {
        sal_Int32 nIndex = pArray[ i ];
        if( bRemoveOneFromEachIndex )
            --nIndex;
        if(nIndex>=0)
        {
            if(bHasPredecessor)
                aBuf.append( static_cast< sal_Unicode >( ' ' ));
            aBuf.append( nIndex, 10 );
            bHasPredecessor = true;
        }
    }
    return aBuf.makeStringAndClear();
}

/// if bExportContent is false the auto-styles are collected
void SchXMLExportHelper::parseDocument( Reference< chart::XChartDocument >& rChartDoc,
                                        sal_Bool bExportContent,
                                        sal_Bool bIncludeTable )
{
    Reference< chart2::XChartDocument > xNewDoc( rChartDoc, uno::UNO_QUERY );
    if( !rChartDoc.is() || !xNewDoc.is() )
    {
        DBG_ERROR( "No XChartDocument was given for export." );
        return;
    }

    awt::Size aPageSize( getPageSize( xNewDoc ));
    if( bExportContent )
        addSize( aPageSize );
    Reference< chart::XDiagram > xDiagram = rChartDoc->getDiagram();
    Reference< chart2::XDiagram > xNewDiagram;
    if( xNewDoc.is())
        xNewDiagram.set( xNewDoc->getFirstDiagram());

    //todo remove if model changes are notified and view is updated automatically
    if( bExportContent )
    {
        Reference< util::XRefreshable > xRefreshable( xNewDoc, uno::UNO_QUERY );
        if( xRefreshable.is() )
            xRefreshable->refresh();
    }

    // get Properties of ChartDocument
    sal_Bool bHasMainTitle = sal_False;
    sal_Bool bHasSubTitle = sal_False;
    sal_Bool bHasLegend = sal_False;
    util::DateTime aNullDate(0,0,0,0,30,12,1899);

    std::vector< XMLPropertyState > aPropertyStates;

    Reference< beans::XPropertySet > xDocPropSet( rChartDoc, uno::UNO_QUERY );
    if( xDocPropSet.is())
    {
        try
        {
            Any aAny( xDocPropSet->getPropertyValue(
                OUString( RTL_CONSTASCII_USTRINGPARAM( "HasMainTitle" ))));
            aAny >>= bHasMainTitle;
            aAny = xDocPropSet->getPropertyValue(
                OUString( RTL_CONSTASCII_USTRINGPARAM( "HasSubTitle" )));
            aAny >>= bHasSubTitle;
            aAny = xDocPropSet->getPropertyValue(
                OUString( RTL_CONSTASCII_USTRINGPARAM( "HasLegend" )));
            aAny >>= bHasLegend;
            if ( bIncludeTable )
            {
                OUString sNullDate( RTL_CONSTASCII_USTRINGPARAM( "NullDate" ));
                aAny = xDocPropSet->getPropertyValue(sNullDate);
                if ( !aAny.hasValue() )
                {
                    Reference<container::XChild> xChild(rChartDoc, uno::UNO_QUERY );
                    if ( xChild.is() )
                    {
                        Reference< beans::XPropertySet > xParentDoc( xChild->getParent(),uno::UNO_QUERY);
                        if ( xParentDoc.is() && xParentDoc->getPropertySetInfo()->hasPropertyByName(sNullDate) )
                            aAny = xParentDoc->getPropertyValue(sNullDate);
                    }
                }

                aAny >>= aNullDate;
            }
        }
        catch( beans::UnknownPropertyException & )
        {
            DBG_WARNING( "Required property not found in ChartDocument" );
        }
    } // if( xDocPropSet.is())

    if ( bIncludeTable && (aNullDate.Day != 30 || aNullDate.Month != 12 || aNullDate.Year != 1899 ) )
    {
        SvXMLElementExport aSet( mrExport, XML_NAMESPACE_TABLE, XML_CALCULATION_SETTINGS, sal_True, sal_True );
        {
            ::rtl::OUStringBuffer sBuffer;
            SvXMLUnitConverter::convertDateTime(sBuffer,aNullDate);
            mrExport.AddAttribute( XML_NAMESPACE_TABLE,XML_DATE_VALUE,sBuffer.makeStringAndClear());
            SvXMLElementExport aNull( mrExport, XML_NAMESPACE_TABLE, XML_NULL_DATE, sal_True, sal_True );
        }
    }

    // chart element
    // -------------

    SvXMLElementExport* pElChart = 0;
    // get property states for autostyles
    if( mxExpPropMapper.is())
    {
        Reference< beans::XPropertySet > xPropSet( rChartDoc->getArea(), uno::UNO_QUERY );
        if( xPropSet.is())
            aPropertyStates = mxExpPropMapper->Filter( xPropSet );
    }

    if( bExportContent )
    {
        //export data provider in xlink:href attribute
        const SvtSaveOptions::ODFDefaultVersion nCurrentODFVersion( SvtSaveOptions().GetODFDefaultVersion() );
        if( nCurrentODFVersion >= SvtSaveOptions::ODFVER_012 )
        {
            OUString aDataProviderURL( RTL_CONSTASCII_USTRINGPARAM( ".." ) );
            if( xNewDoc->hasInternalDataProvider() )
                aDataProviderURL = OUString( RTL_CONSTASCII_USTRINGPARAM( "." ) );
            else //special handling for data base data provider necessary
            {
                Reference< chart2::data::XDatabaseDataProvider > xDBDataProvider( xNewDoc->getDataProvider(), uno::UNO_QUERY );
                if( xDBDataProvider.is() )
                    aDataProviderURL = OUString( RTL_CONSTASCII_USTRINGPARAM( "." ) );
            }
            mrExport.AddAttribute( XML_NAMESPACE_XLINK, XML_HREF, aDataProviderURL );
        }

        OUString sChartType( xDiagram->getDiagramType() );

        // attributes
        // determine class
        if( sChartType.getLength())
        {
            enum XMLTokenEnum eXMLChartType = SchXMLTools::getTokenByChartType( sChartType, true /* bUseOldNames */ );

            DBG_ASSERT( eXMLChartType != XML_TOKEN_INVALID, "invalid chart class" );
            if( eXMLChartType == XML_TOKEN_INVALID )
                eXMLChartType = XML_BAR;

            if( eXMLChartType == XML_ADD_IN )
            {
                // sChartType is the servie-name of the add-in
                mrExport.AddAttribute( XML_NAMESPACE_CHART, XML_CLASS,
                                       mrExport.GetNamespaceMap().GetQNameByKey(
                                           XML_NAMESPACE_OOO, sChartType) );
            }
            else if( eXMLChartType != XML_TOKEN_INVALID )
            {
                mrExport.AddAttribute( XML_NAMESPACE_CHART, XML_CLASS,
                        mrExport.GetNamespaceMap().GetQNameByKey(
                            XML_NAMESPACE_CHART, GetXMLToken(eXMLChartType )) );
            }

            //column-mapping or row-mapping
            if( maSequenceMapping.getLength() )
            {
                enum XMLTokenEnum eTransToken = ::xmloff::token::XML_ROW_MAPPING;
                if( mbRowSourceColumns )
                    eTransToken = ::xmloff::token::XML_COLUMN_MAPPING;
                ::rtl::OUString aSequenceMappingStr( lcl_GetStringFromNumberSequence(
                    maSequenceMapping, mbHasCategoryLabels && !xNewDoc->hasInternalDataProvider() ) );

                mrExport.AddAttribute( XML_NAMESPACE_CHART,
                                        ::xmloff::token::GetXMLToken( eTransToken ),
                                        aSequenceMappingStr );
            }
        }
        // write style name
        AddAutoStyleAttribute( aPropertyStates );

        //element
        pElChart = new SvXMLElementExport( mrExport, XML_NAMESPACE_CHART, XML_CHART, sal_True, sal_True );
    }
    else    // autostyles
    {
        CollectAutoStyle( aPropertyStates );
    }
    // remove property states for autostyles
    aPropertyStates.clear();

    // title element
    // -------------

    if( bHasMainTitle )
    {
        // get property states for autostyles
        if( mxExpPropMapper.is())
        {
            Reference< beans::XPropertySet > xPropSet( rChartDoc->getTitle(), uno::UNO_QUERY );
            if( xPropSet.is())
                aPropertyStates = mxExpPropMapper->Filter( xPropSet );
        }
        if( bExportContent )
        {
            Reference< drawing::XShape > xShape = rChartDoc->getTitle();
            if( xShape.is())    // && "hasTitleBeenMoved"
                addPosition( xShape );

            // write style name
            AddAutoStyleAttribute( aPropertyStates );

            // element
            SvXMLElementExport aElTitle( mrExport, XML_NAMESPACE_CHART, XML_TITLE, sal_True, sal_True );

            // content (text:p)
            Reference< beans::XPropertySet > xPropSet( xShape, uno::UNO_QUERY );
            if( xPropSet.is())
            {
                Any aAny( xPropSet->getPropertyValue(
                    OUString( RTL_CONSTASCII_USTRINGPARAM( "String" ))));
                OUString aText;
                aAny >>= aText;
                exportText( aText );
            }
        }
        else    // autostyles
        {
            CollectAutoStyle( aPropertyStates );
        }
        // remove property states for autostyles
        aPropertyStates.clear();
    }

    // subtitle element
    // ----------------

    if( bHasSubTitle )
    {
        // get property states for autostyles
        if( mxExpPropMapper.is())
        {
            Reference< beans::XPropertySet > xPropSet( rChartDoc->getSubTitle(), uno::UNO_QUERY );
            if( xPropSet.is())
                aPropertyStates = mxExpPropMapper->Filter( xPropSet );
        }

        if( bExportContent )
        {
            Reference< drawing::XShape > xShape = rChartDoc->getSubTitle();
            if( xShape.is())
                addPosition( xShape );

            // write style name
            AddAutoStyleAttribute( aPropertyStates );

            // element (has no subelements)
            SvXMLElementExport aElSubTitle( mrExport, XML_NAMESPACE_CHART, XML_SUBTITLE, sal_True, sal_True );

            // content (text:p)
            Reference< beans::XPropertySet > xPropSet( xShape, uno::UNO_QUERY );
            if( xPropSet.is())
            {
                Any aAny( xPropSet->getPropertyValue(
                    OUString( RTL_CONSTASCII_USTRINGPARAM( "String" ))));
                OUString aText;
                aAny >>= aText;
                exportText( aText );
            }
        }
        else    // autostyles
        {
            CollectAutoStyle( aPropertyStates );
        }
        // remove property states for autostyles
        aPropertyStates.clear();
    }

    // legend element
    // --------------
    if( bHasLegend )
    {
        // get property states for autostyles
        if( mxExpPropMapper.is())
        {
            Reference< beans::XPropertySet > xPropSet( rChartDoc->getLegend(), uno::UNO_QUERY );
            if( xPropSet.is())
                aPropertyStates = mxExpPropMapper->Filter( xPropSet );
        }

        if( bExportContent )
        {
            Reference< beans::XPropertySet > xProp( rChartDoc->getLegend(), uno::UNO_QUERY );
            if( xProp.is())
            {
                chart::ChartLegendPosition aLegendPos = chart::ChartLegendPosition_NONE;
                try
                {
                    Any aAny( xProp->getPropertyValue(
                        OUString( RTL_CONSTASCII_USTRINGPARAM( "Alignment" ))));
                    aAny >>= aLegendPos;
                }
                catch( beans::UnknownPropertyException & )
                {
                    DBG_WARNING( "Property Align not found in ChartLegend" );
                }

                switch( aLegendPos )
                {
                    case chart::ChartLegendPosition_LEFT:
//                      msString = GetXMLToken(XML_LEFT);
                        // #i35421# change left->start (not clear why this was done)
                        msString = GetXMLToken(XML_START);
                        break;
                    case chart::ChartLegendPosition_RIGHT:
//                      msString = GetXMLToken(XML_RIGHT);
                        // #i35421# change right->end (not clear why this was done)
                        msString = GetXMLToken(XML_END);
                        break;
                    case chart::ChartLegendPosition_TOP:
                        msString = GetXMLToken(XML_TOP);
                        break;
                    case chart::ChartLegendPosition_BOTTOM:
                        msString = GetXMLToken(XML_BOTTOM);
                        break;
                    case chart::ChartLegendPosition_NONE:
                    case chart::ChartLegendPosition_MAKE_FIXED_SIZE:
                        // nothing
                        break;
                }

                // export anchor position
                if( msString.getLength())
                    mrExport.AddAttribute( XML_NAMESPACE_CHART, XML_LEGEND_POSITION, msString );

                // export absolute position
                msString = OUString();
                Reference< drawing::XShape > xShape( xProp, uno::UNO_QUERY );
                if( xShape.is())
                    addPosition( xShape );
            }

            // write style name
            AddAutoStyleAttribute( aPropertyStates );

            // element
            SvXMLElementExport aLegend( mrExport, XML_NAMESPACE_CHART, XML_LEGEND, sal_True, sal_True );
        }
        else    // autostyles
        {
            CollectAutoStyle( aPropertyStates );
        }
        // remove property states for autostyles
        aPropertyStates.clear();
    }

    // plot-area element
    // -----------------
    if( xDiagram.is())
        exportPlotArea( xDiagram, xNewDiagram, aPageSize, bExportContent, bIncludeTable );

    // export additional shapes
    // ------------------------
    if( xDocPropSet.is() )
    {
        if( bExportContent )
        {
            if( mxAdditionalShapes.is())
            {
                // can't call exportShapes with all shapes because the
                // initialisation happend with the complete draw page and not
                // the XShapes object used here. Thus the shapes have to be
                // exported one by one
                UniReference< XMLShapeExport > rShapeExport = mrExport.GetShapeExport();
                Reference< drawing::XShape > xShape;
                const sal_Int32 nShapeCount( mxAdditionalShapes->getCount());
                for( sal_Int32 nShapeId = 0; nShapeId < nShapeCount; nShapeId++ )
                {
                    mxAdditionalShapes->getByIndex( nShapeId ) >>= xShape;
                    DBG_ASSERT( xShape.is(), "Shape without an XShape?" );
                    if( ! xShape.is())
                        continue;

                    rShapeExport->exportShape( xShape );
                }
                // this would be the easier way if it worked:
                //mrExport.GetShapeExport()->exportShapes( mxAdditionalShapes );
            }
        }
        else
        {
            // get a sequence of non-chart shapes (inserted via clipboard)
            try
            {
                Any aShapesAny = xDocPropSet->getPropertyValue( OUString::createFromAscii( "AdditionalShapes" ));
                aShapesAny >>= mxAdditionalShapes;
            }
            catch( uno::Exception & rEx )
            {
                (void)rEx; // avoid warning for pro build
                OSL_TRACE(
                    OUStringToOString(
                        OUString( RTL_CONSTASCII_USTRINGPARAM(
                            "AdditionalShapes not found: " )) +
                        rEx.Message,
                        RTL_TEXTENCODING_ASCII_US ).getStr());
            }

            if( mxAdditionalShapes.is())
            {
                // seek shapes has to be called for the whole page because in
                // the shape export the vector of shapes is accessed via the
                // ZOrder which might be (actually is) larger than the number of
                // shapes in mxAdditionalShapes
                Reference< drawing::XDrawPageSupplier > xSupplier( rChartDoc, uno::UNO_QUERY );
                DBG_ASSERT( xSupplier.is(), "Cannot retrieve draw page to initialize shape export" );
                if( xSupplier.is() )
                {
                    Reference< drawing::XShapes > xDrawPage( xSupplier->getDrawPage(), uno::UNO_QUERY );
                    DBG_ASSERT( xDrawPage.is(), "Invalid draw page for initializing shape export" );
                    if( xDrawPage.is())
                        mrExport.GetShapeExport()->seekShapes( xDrawPage );
                }

                // can't call collectShapesAutoStyles with all shapes because
                // the initialisation happend with the complete draw page and
                // not the XShapes object used here. Thus the shapes have to be
                // exported one by one
                UniReference< XMLShapeExport > rShapeExport = mrExport.GetShapeExport();
                Reference< drawing::XShape > xShape;
                const sal_Int32 nShapeCount( mxAdditionalShapes->getCount());
                for( sal_Int32 nShapeId = 0; nShapeId < nShapeCount; nShapeId++ )
                {
                    mxAdditionalShapes->getByIndex( nShapeId ) >>= xShape;
                    DBG_ASSERT( xShape.is(), "Shape without an XShape?" );
                    if( ! xShape.is())
                        continue;

                    rShapeExport->collectShapeAutoStyles( xShape );
                }
                // this would be the easier way if it worked:
                // mrExport.GetShapeExport()->collectShapesAutoStyles( mxAdditionalShapes );
            }
        }
    }

    // table element
    // (is included as subelement of chart)
    // ------------------------------------
    if( bExportContent )
    {
        // #85929# always export table, otherwise clipboard may loose data
        exportTable();
    }

    // close <chart:chart> element
    if( pElChart )
        delete pElChart;
}

void lcl_exportComplexLabel( const Sequence< OUString >& rComplexLabel, SvXMLExport& rExport )
{
    sal_Int32 nLength = rComplexLabel.getLength();
    if( nLength<=1 )
        return;
    SvXMLElementExport aTextList( rExport, XML_NAMESPACE_TEXT, XML_LIST, sal_True, sal_True );
    for(sal_Int32 nN=0; nN<nLength; nN++)
    {
        SvXMLElementExport aListItem( rExport, XML_NAMESPACE_TEXT, XML_LIST_ITEM, sal_True, sal_True );
        SchXMLTools::exportText( rExport, rComplexLabel[nN], false /*bConvertTabsLFs*/ );
    }
}

void SchXMLExportHelper::exportTable()
{
    // table element
    // -------------
    mrExport.AddAttribute( XML_NAMESPACE_TABLE, XML_NAME, msTableName );
    SvXMLElementExport aTable( mrExport, XML_NAMESPACE_TABLE, XML_TABLE, sal_True, sal_True );

    bool bHasOwnData = false;
    Reference< chart2::XChartDocument > xNewDoc( mrExport.GetModel(), uno::UNO_QUERY );
    Reference< chart2::data::XRangeXMLConversion > xRangeConversion;
    if( xNewDoc.is())
    {
        bHasOwnData = xNewDoc->hasInternalDataProvider();
        xRangeConversion.set( xNewDoc->getDataProvider(), uno::UNO_QUERY );
    }

    Reference< chart::XComplexDescriptionAccess > xComplexDescriptionAccess;
    {
        Reference< chart::XChartDocument > xChartDoc( mrExport.GetModel(), uno::UNO_QUERY );
        if( xChartDoc.is() )
            xComplexDescriptionAccess = Reference< chart::XComplexDescriptionAccess >( xChartDoc->getData(), uno::UNO_QUERY );
    }

    if( bHasOwnData )
        lcl_ReorderInternalSequencesAccordingToTheirRangeName( m_aDataSequencesToExport );
    lcl_TableData aData( lcl_getDataForLocalTable( m_aDataSequencesToExport
                                , xComplexDescriptionAccess, maCategoriesRange
                                , mbRowSourceColumns, xRangeConversion ));

    tStringVector::const_iterator aDataRangeIter( aData.aDataRangeRepresentations.begin());
    const tStringVector::const_iterator aDataRangeEndIter( aData.aDataRangeRepresentations.end());

    tStringVector::const_iterator aRowDescriptions_RangeIter( aData.aRowDescriptions_Ranges.begin());
    const tStringVector::const_iterator aRowDescriptions_RangeEnd( aData.aRowDescriptions_Ranges.end());

    // declare columns
    {
        SvXMLElementExport aHeaderColumns( mrExport, XML_NAMESPACE_TABLE, XML_TABLE_HEADER_COLUMNS, sal_True, sal_True );
        SvXMLElementExport aHeaderColumn( mrExport, XML_NAMESPACE_TABLE, XML_TABLE_COLUMN, sal_True, sal_True );
    }
    {
        SvXMLElementExport aColumns( mrExport, XML_NAMESPACE_TABLE, XML_TABLE_COLUMNS, sal_True, sal_True );

        sal_Int32 nNextIndex = 0;
        for( size_t nN=0; nN< aData.aHiddenColumns.size(); nN++ )
        {
            //i91578 display of hidden values (copy paste scenario; export hidden flag thus it can be used during migration to locale table upon paste )
            sal_Int32 nHiddenIndex = aData.aHiddenColumns[nN];
            if( nHiddenIndex > nNextIndex )
            {
                sal_Int64 nRepeat = static_cast< sal_Int64 >( nHiddenIndex - nNextIndex );
                if(nRepeat>1)
                    mrExport.AddAttribute( XML_NAMESPACE_TABLE, XML_NUMBER_COLUMNS_REPEATED,
                                   OUString::valueOf( nRepeat ));
                SvXMLElementExport aColumn( mrExport, XML_NAMESPACE_TABLE, XML_TABLE_COLUMN, sal_True, sal_True );
            }
            mrExport.AddAttribute( XML_NAMESPACE_TABLE, XML_VISIBILITY, GetXMLToken( XML_COLLAPSE ) );
            SvXMLElementExport aColumn( mrExport, XML_NAMESPACE_TABLE, XML_TABLE_COLUMN, sal_True, sal_True );
            nNextIndex = nHiddenIndex+1;
        }

        sal_Int32 nEndIndex = aData.aColumnDescriptions.size()-1;
        if( nEndIndex >= nNextIndex )
        {
            sal_Int64 nRepeat = static_cast< sal_Int64 >( nEndIndex - nNextIndex + 1 );
            if(nRepeat>1)
                mrExport.AddAttribute( XML_NAMESPACE_TABLE, XML_NUMBER_COLUMNS_REPEATED,
                               OUString::valueOf( nRepeat ));
            SvXMLElementExport aColumn( mrExport, XML_NAMESPACE_TABLE, XML_TABLE_COLUMN, sal_True, sal_True );
        }
    }

    // export rows with content
    //export header row
    {
        SvXMLElementExport aHeaderRows( mrExport, XML_NAMESPACE_TABLE, XML_TABLE_HEADER_ROWS, sal_True, sal_True );
        SvXMLElementExport aRow( mrExport, XML_NAMESPACE_TABLE, XML_TABLE_ROW, sal_True, sal_True );

        //first one empty cell for the row descriptions
        {
            SvXMLElementExport aEmptyCell( mrExport, XML_NAMESPACE_TABLE, XML_TABLE_CELL, sal_True, sal_True );
            SvXMLElementExport aEmptyParagraph( mrExport, XML_NAMESPACE_TEXT, XML_P, sal_True, sal_True );
        }

        //export column descriptions
        tStringVector::const_iterator aColumnDescriptions_RangeIter( aData.aColumnDescriptions_Ranges.begin());
        const tStringVector::const_iterator aColumnDescriptions_RangeEnd( aData.aColumnDescriptions_Ranges.end());
        const Sequence< Sequence< OUString > >& rComplexColumnDescriptions = aData.aComplexColumnDescriptions;
        sal_Int32 nComplexCount = rComplexColumnDescriptions.getLength();
        sal_Int32 nC = 0;
        for( tStringVector::const_iterator aIt( aData.aColumnDescriptions.begin());
             aIt != aData.aColumnDescriptions.end(); ++aIt )
        {
            mrExport.AddAttribute( XML_NAMESPACE_OFFICE, XML_VALUE_TYPE, XML_STRING );
            SvXMLElementExport aCell( mrExport, XML_NAMESPACE_TABLE, XML_TABLE_CELL, sal_True, sal_True );
            // write the original range name as id into the local table
            // to allow a correct re-association when copying via clipboard
            if( !bHasOwnData && aColumnDescriptions_RangeIter != aColumnDescriptions_RangeEnd )
            {
<<<<<<< HEAD
                if ((*aFirstRowRangeIter).getLength())
                {
                    mrExport.AddAttributeIdLegacy(XML_NAMESPACE_TEXT,
                        *aFirstRowRangeIter);
                }
                ++aFirstRowRangeIter;
=======
                if( (*aColumnDescriptions_RangeIter).getLength())
                    mrExport.AddAttribute( XML_NAMESPACE_TEXT, XML_ID, *aColumnDescriptions_RangeIter );
                ++aColumnDescriptions_RangeIter;
>>>>>>> 515792c3
            }
            exportText( *aIt );
            if( nC < nComplexCount )
                lcl_exportComplexLabel( rComplexColumnDescriptions[nC++], mrExport );
        }
        OSL_ASSERT( bHasOwnData || aColumnDescriptions_RangeIter == aColumnDescriptions_RangeEnd );
    } // closing row and header-rows elements

    // export value rows
    {
        SvXMLElementExport aRows( mrExport, XML_NAMESPACE_TABLE, XML_TABLE_ROWS, sal_True, sal_True );
        tStringVector::const_iterator aRowDescriptionsIter( aData.aRowDescriptions.begin());
        const Sequence< Sequence< OUString > >& rComplexRowDescriptions = aData.aComplexRowDescriptions;
        sal_Int32 nComplexCount = rComplexRowDescriptions.getLength();
        sal_Int32 nC = 0;

        for( t2DNumberContainer::const_iterator aRowIt( aData.aDataInRows.begin());
             aRowIt != aData.aDataInRows.end(); ++aRowIt )
        {
            SvXMLElementExport aRow( mrExport, XML_NAMESPACE_TABLE, XML_TABLE_ROW, sal_True, sal_True );

            //export row descriptions
            {
                mrExport.AddAttribute( XML_NAMESPACE_OFFICE, XML_VALUE_TYPE, XML_STRING );
                SvXMLElementExport aCell( mrExport, XML_NAMESPACE_TABLE, XML_TABLE_CELL, sal_True, sal_True );
                if( aRowDescriptionsIter != aData.aRowDescriptions.end())
                {
                    // write the original range name as id into the local table
                    // to allow a correct re-association when copying via clipboard
<<<<<<< HEAD
                    if( !bHasOwnData && aFirstColumnRangeIter != aFirstColumnRangeEndIter )
                    {
                        mrExport.AddAttributeIdLegacy(XML_NAMESPACE_TEXT,
                            *aFirstColumnRangeIter++);
                    }
                    exportText( *aFirstColIt );
                    ++aFirstColIt;
=======
                    if( !bHasOwnData && aRowDescriptions_RangeIter != aRowDescriptions_RangeEnd )
                        mrExport.AddAttribute( XML_NAMESPACE_TEXT, XML_ID, *aRowDescriptions_RangeIter++ );
                    exportText( *aRowDescriptionsIter );
                    ++aRowDescriptionsIter;
                    if( nC < nComplexCount )
                        lcl_exportComplexLabel( rComplexRowDescriptions[nC++], mrExport );
>>>>>>> 515792c3
                }
            }

            //export row values
            for( t2DNumberContainer::value_type::const_iterator aColIt( aRowIt->begin());
                 aColIt != aRowIt->end(); ++aColIt )
            {
                SvXMLUnitConverter::convertDouble( msStringBuffer, *aColIt );
                msString = msStringBuffer.makeStringAndClear();
                mrExport.AddAttribute( XML_NAMESPACE_OFFICE, XML_VALUE_TYPE, XML_FLOAT );
                mrExport.AddAttribute( XML_NAMESPACE_OFFICE, XML_VALUE, msString );
                SvXMLElementExport aCell( mrExport, XML_NAMESPACE_TABLE, XML_TABLE_CELL, sal_True, sal_True );
                // write the original range name as id into the local table to
                // allow a correct re-association when copying via clipboard
                if( ( !bHasOwnData && aDataRangeIter != aDataRangeEndIter ) &&
                    ( mbRowSourceColumns || (aColIt == aRowIt->begin())) )
                {
                    if ((*aDataRangeIter).getLength())
                    {
                        mrExport.AddAttributeIdLegacy(XML_NAMESPACE_TEXT,
                            *aDataRangeIter);
                    }
                    ++aDataRangeIter;
                }
                exportText( msString, false ); // do not convert tabs and lfs
            }
        }
    }

    // if range iterator was used it should have reached its end
    OSL_ASSERT( bHasOwnData || (aDataRangeIter == aDataRangeEndIter) );
    OSL_ASSERT( bHasOwnData || (aRowDescriptions_RangeIter == aRowDescriptions_RangeEnd) );
}

void SchXMLExportHelper::exportPlotArea(
    Reference< chart::XDiagram > xDiagram,
    Reference< chart2::XDiagram > xNewDiagram,
    const awt::Size & rPageSize,
    sal_Bool bExportContent,
    sal_Bool bIncludeTable )
{
    DBG_ASSERT( xDiagram.is(), "Invalid XDiagram as parameter" );
    if( ! xDiagram.is())
        return;

    // variables for autostyles
    Reference< beans::XPropertySet > xPropSet;
    std::vector< XMLPropertyState > aPropertyStates;

    OUString aASName;
    sal_Bool bHasTwoYAxes = sal_False;
    sal_Bool bIs3DChart = sal_False;
    drawing::HomogenMatrix aTransMatrix;

    msStringBuffer.setLength( 0 );

    // plot-area element
    // -----------------

    SvXMLElementExport* pElPlotArea = 0;
    // get property states for autostyles
    xPropSet = Reference< beans::XPropertySet >( xDiagram, uno::UNO_QUERY );
    if( xPropSet.is())
    {
        if( mxExpPropMapper.is())
            aPropertyStates = mxExpPropMapper->Filter( xPropSet );
    }
    if( bExportContent )
    {
        UniReference< XMLShapeExport > rShapeExport;

        // write style name
        AddAutoStyleAttribute( aPropertyStates );

        if( msChartAddress.getLength() )
        {
            if( !bIncludeTable )
                mrExport.AddAttribute( XML_NAMESPACE_TABLE, XML_CELL_RANGE_ADDRESS, msChartAddress );

            Reference< chart::XChartDocument > xDoc( mrExport.GetModel(), uno::UNO_QUERY );
            if( xDoc.is() )
            {
                Reference< beans::XPropertySet > xDocProp( xDoc, uno::UNO_QUERY );
                if( xDocProp.is())
                {
                    Any aAny;
                    sal_Bool bFirstCol = false, bFirstRow = false;

                    try
                    {
                        aAny = xDocProp->getPropertyValue(
                            OUString( RTL_CONSTASCII_USTRINGPARAM( "DataSourceLabelsInFirstColumn" )));
                        aAny >>= bFirstCol;
                        aAny = xDocProp->getPropertyValue(
                            OUString( RTL_CONSTASCII_USTRINGPARAM( "DataSourceLabelsInFirstRow" )));
                        aAny >>= bFirstRow;

                        if( bFirstCol || bFirstRow )
                        {
                            mrExport.AddAttribute( XML_NAMESPACE_CHART,
                                                   ::xmloff::token::GetXMLToken( ::xmloff::token::XML_DATA_SOURCE_HAS_LABELS ),
                                                   ( bFirstCol
                                                     ? ( bFirstRow
                                                         ?  ::xmloff::token::GetXMLToken( ::xmloff::token::XML_BOTH )
                                                         :  ::xmloff::token::GetXMLToken( ::xmloff::token::XML_COLUMN ))
                                                     : ::xmloff::token::GetXMLToken( ::xmloff::token::XML_ROW )));
                        }
                    }
                    catch( beans::UnknownPropertyException & )
                    {
                        DBG_ERRORFILE( "Properties missing" );
                    }
                }
            }
        }

        // #i72973#, #144135# only export table-number-list in OOo format (also for binary)
        Reference< beans::XPropertySet > xExportInfo( mrExport.getExportInfo());
        if( msTableNumberList.getLength() &&
            xExportInfo.is())
        {
            try
            {
                OUString sExportTableNumListPropName( RTL_CONSTASCII_USTRINGPARAM("ExportTableNumberList"));
                Reference< beans::XPropertySetInfo > xInfo( xExportInfo->getPropertySetInfo());
                bool bExportTableNumberList = false;
                if( xInfo.is() && xInfo->hasPropertyByName( sExportTableNumListPropName ) &&
                    (xExportInfo->getPropertyValue( sExportTableNumListPropName ) >>= bExportTableNumberList) &&
                    bExportTableNumberList )
                {
                    // this attribute is for charts embedded in calc documents only.
                    // With this you are able to store a file again in 5.0 binary format
                    mrExport.AddAttribute( XML_NAMESPACE_CHART, XML_TABLE_NUMBER_LIST, msTableNumberList );
                }
            }
            catch( uno::Exception & rEx )
            {
#ifdef DBG_UTIL
                String aStr( rEx.Message );
                ByteString aBStr( aStr, RTL_TEXTENCODING_ASCII_US );
                DBG_ERROR1( "chart:TableNumberList property caught: %s", aBStr.GetBuffer());
#else
                (void)rEx; // avoid warning
#endif
            }
        }

        // attributes
        Reference< drawing::XShape > xShape ( xDiagram, uno::UNO_QUERY );
        if( xShape.is())
        {
            addPosition( xShape );
            addSize( xShape );
        }

        if( xPropSet.is())
        {
            Any aAny;
            try
            {
                aAny = xPropSet->getPropertyValue(
                    OUString( RTL_CONSTASCII_USTRINGPARAM( "HasSecondaryYAxis" )));
                aAny >>= bHasTwoYAxes;
            }
            catch( beans::UnknownPropertyException & )
            {
                DBG_ERROR( "Property HasSecondaryYAxis not found in Diagram" );
            }

            // 3d attributes
            try
            {
                aAny = xPropSet->getPropertyValue( OUString( RTL_CONSTASCII_USTRINGPARAM( "Dim3D" )));
                aAny >>= bIs3DChart;

                if( bIs3DChart )
                {
                    rShapeExport = mrExport.GetShapeExport();
                    if( rShapeExport.is())
                        rShapeExport->export3DSceneAttributes( xPropSet );
                }
            }
            catch( uno::Exception & rEx )
            {
#ifdef DBG_UTIL
                String aStr( rEx.Message );
                ByteString aBStr( aStr, RTL_TEXTENCODING_ASCII_US );
                DBG_ERROR1( "chart:exportPlotAreaException caught: %s", aBStr.GetBuffer());
#else
                (void)rEx; // avoid warning
#endif
            }
        }

        // element
        pElPlotArea = new SvXMLElementExport( mrExport, XML_NAMESPACE_CHART, XML_PLOT_AREA, sal_True, sal_True );

        // light sources (inside plot area element)
        if( bIs3DChart &&
            rShapeExport.is())
            rShapeExport->export3DLamps( xPropSet );
    }
    else    // autostyles
    {
        CollectAutoStyle( aPropertyStates );
    }
    // remove property states for autostyles
    aPropertyStates.clear();

    // axis elements
    // -------------
    exportAxes( xDiagram, xNewDiagram, bExportContent );

    // series elements
    // ---------------
    exportSeries( xNewDiagram, rPageSize, bExportContent, bHasTwoYAxes );

    // stock-chart elements
    OUString sChartType ( xDiagram->getDiagramType());
    if( 0 == sChartType.reverseCompareToAsciiL( RTL_CONSTASCII_STRINGPARAM( "com.sun.star.chart.StockDiagram" )))
    {
        Reference< chart::XStatisticDisplay > xStockPropProvider( xDiagram, uno::UNO_QUERY );
        if( xStockPropProvider.is())
        {
            // stock-gain-marker
            Reference< beans::XPropertySet > xStockPropSet = xStockPropProvider->getUpBar();
            if( xStockPropSet.is())
            {
                aPropertyStates.clear();
                aPropertyStates = mxExpPropMapper->Filter( xStockPropSet );

                if( !aPropertyStates.empty() )
                {
                    if( bExportContent )
                    {
                        AddAutoStyleAttribute( aPropertyStates );

                        SvXMLElementExport aGain( mrExport, XML_NAMESPACE_CHART, XML_STOCK_GAIN_MARKER, sal_True, sal_True );
                    }
                    else
                    {
                        CollectAutoStyle( aPropertyStates );
                    }
                }
            }

            // stock-loss-marker
            xStockPropSet = xStockPropProvider->getDownBar();
            if( xStockPropSet.is())
            {
                aPropertyStates.clear();
                aPropertyStates = mxExpPropMapper->Filter( xStockPropSet );

                if( !aPropertyStates.empty() )
                {
                    if( bExportContent )
                    {
                        AddAutoStyleAttribute( aPropertyStates );

                        SvXMLElementExport aGain( mrExport, XML_NAMESPACE_CHART, XML_STOCK_LOSS_MARKER, sal_True, sal_True );
                    }
                    else
                    {
                        CollectAutoStyle( aPropertyStates );
                    }
                }
            }

            // stock-range-line
            xStockPropSet = xStockPropProvider->getMinMaxLine();
            if( xStockPropSet.is())
            {
                aPropertyStates.clear();
                aPropertyStates = mxExpPropMapper->Filter( xStockPropSet );

                if( !aPropertyStates.empty() )
                {
                    if( bExportContent )
                    {
                        AddAutoStyleAttribute( aPropertyStates );

                        SvXMLElementExport aGain( mrExport, XML_NAMESPACE_CHART, XML_STOCK_RANGE_LINE, sal_True, sal_True );
                    }
                    else
                    {
                        CollectAutoStyle( aPropertyStates );
                    }
                }
            }
        }
    }

    // wall and floor element
    // ----------------------

    Reference< chart::X3DDisplay > xWallFloorSupplier( xDiagram, uno::UNO_QUERY );
    if( mxExpPropMapper.is() &&
        xWallFloorSupplier.is())
    {
        // remove property states for autostyles
        aPropertyStates.clear();

        Reference< beans::XPropertySet > xWallPropSet( xWallFloorSupplier->getWall(), uno::UNO_QUERY );
        if( xWallPropSet.is())
        {
            aPropertyStates = mxExpPropMapper->Filter( xWallPropSet );

            if( !aPropertyStates.empty() )
            {
                // write element
                if( bExportContent )
                {
                    // add style name attribute
                    AddAutoStyleAttribute( aPropertyStates );

                    SvXMLElementExport aWall( mrExport, XML_NAMESPACE_CHART, XML_WALL, sal_True, sal_True );
                }
                else    // autostyles
                {
                    CollectAutoStyle( aPropertyStates );
                }
            }
        }

        // floor element
        // -------------

        // remove property states for autostyles
        aPropertyStates.clear();

        Reference< beans::XPropertySet > xFloorPropSet( xWallFloorSupplier->getFloor(), uno::UNO_QUERY );
        if( xFloorPropSet.is())
        {
            aPropertyStates = mxExpPropMapper->Filter( xFloorPropSet );

            if( !aPropertyStates.empty() )
            {
                // write element
                if( bExportContent )
                {
                    // add style name attribute
                    AddAutoStyleAttribute( aPropertyStates );

                    SvXMLElementExport aFloor( mrExport, XML_NAMESPACE_CHART, XML_FLOOR, sal_True, sal_True );
                }
                else    // autostyles
                {
                    CollectAutoStyle( aPropertyStates );
                }
            }
        }
    }

    if( pElPlotArea )
        delete pElPlotArea;
}

void SchXMLExportHelper::exportAxes(
    const Reference< chart::XDiagram > & xDiagram,
    const Reference< chart2::XDiagram > & xNewDiagram,
    sal_Bool bExportContent )
{
    DBG_ASSERT( xDiagram.is(), "Invalid XDiagram as parameter" );
    if( ! xDiagram.is())
        return;

    // variables for autostyles
    const OUString sNumFormat( OUString::createFromAscii( "NumberFormat" ));
    Reference< beans::XPropertySet > xPropSet;
    std::vector< XMLPropertyState > aPropertyStates;

    OUString aASName;

    // get some properties from document first
    sal_Bool bHasXAxis = sal_False,
        bHasYAxis = sal_False,
        bHasZAxis = sal_False,
        bHasSecondaryXAxis = sal_False,
        bHasSecondaryYAxis = sal_False;
    sal_Bool bHasXAxisTitle = sal_False,
        bHasYAxisTitle = sal_False,
        bHasZAxisTitle = sal_False,
        bHasSecondaryXAxisTitle = sal_False,
        bHasSecondaryYAxisTitle = sal_False;
    sal_Bool bHasXAxisMajorGrid = sal_False,
        bHasXAxisMinorGrid = sal_False,
        bHasYAxisMajorGrid = sal_False,
        bHasYAxisMinorGrid = sal_False,
        bHasZAxisMajorGrid = sal_False,
        bHasZAxisMinorGrid = sal_False;
    sal_Bool bIs3DChart = sal_False;

    // get multiple properties using XMultiPropertySet
    MultiPropertySetHandler aDiagramProperties (xDiagram);

    //  Check for supported services and then the properties provided by this service.
    Reference<lang::XServiceInfo> xServiceInfo (xDiagram, uno::UNO_QUERY);
    if (xServiceInfo.is())
    {
        if (xServiceInfo->supportsService(
            OUString::createFromAscii ("com.sun.star.chart.ChartAxisXSupplier")))
        {
            aDiagramProperties.Add (
                OUString(RTL_CONSTASCII_USTRINGPARAM("HasXAxis")), bHasXAxis);
        }
        if (xServiceInfo->supportsService(
            OUString::createFromAscii ("com.sun.star.chart.ChartAxisYSupplier")))
        {
            aDiagramProperties.Add (
                OUString(RTL_CONSTASCII_USTRINGPARAM("HasYAxis")), bHasYAxis);
        }
        if (xServiceInfo->supportsService(
            OUString::createFromAscii ("com.sun.star.chart.ChartAxisZSupplier")))
        {
            aDiagramProperties.Add (
                OUString(RTL_CONSTASCII_USTRINGPARAM("HasZAxis")), bHasZAxis);
        }
        if (xServiceInfo->supportsService(
            OUString::createFromAscii ("com.sun.star.chart.ChartTwoAxisXSupplier")))
        {
            aDiagramProperties.Add (
                OUString(RTL_CONSTASCII_USTRINGPARAM("HasSecondaryXAxis")), bHasSecondaryXAxis);
        }
        if (xServiceInfo->supportsService(
            OUString::createFromAscii ("com.sun.star.chart.ChartTwoAxisYSupplier")))
        {
            aDiagramProperties.Add (
                OUString(RTL_CONSTASCII_USTRINGPARAM("HasSecondaryYAxis")), bHasSecondaryYAxis);
        }
    }

    aDiagramProperties.Add (
        OUString (RTL_CONSTASCII_USTRINGPARAM ("HasXAxisTitle")), bHasXAxisTitle);
    aDiagramProperties.Add (
        OUString (RTL_CONSTASCII_USTRINGPARAM ("HasYAxisTitle")), bHasYAxisTitle);
    aDiagramProperties.Add (
        OUString (RTL_CONSTASCII_USTRINGPARAM ("HasZAxisTitle")), bHasZAxisTitle);
    aDiagramProperties.Add (
        OUString (RTL_CONSTASCII_USTRINGPARAM ("HasSecondaryXAxisTitle")), bHasSecondaryXAxisTitle);
    aDiagramProperties.Add (
        OUString (RTL_CONSTASCII_USTRINGPARAM ("HasSecondaryYAxisTitle")), bHasSecondaryYAxisTitle);

    aDiagramProperties.Add (
        OUString (RTL_CONSTASCII_USTRINGPARAM ("HasXAxisGrid")), bHasXAxisMajorGrid);
    aDiagramProperties.Add (
        OUString (RTL_CONSTASCII_USTRINGPARAM ("HasYAxisGrid")), bHasYAxisMajorGrid);
    aDiagramProperties.Add (
        OUString (RTL_CONSTASCII_USTRINGPARAM ("HasZAxisGrid")), bHasZAxisMajorGrid);

    aDiagramProperties.Add (
        OUString (RTL_CONSTASCII_USTRINGPARAM ("HasXAxisHelpGrid")), bHasXAxisMinorGrid);
    aDiagramProperties.Add (
        OUString (RTL_CONSTASCII_USTRINGPARAM ("HasYAxisHelpGrid")), bHasYAxisMinorGrid);
    aDiagramProperties.Add (
        OUString (RTL_CONSTASCII_USTRINGPARAM ("HasZAxisHelpGrid")), bHasZAxisMinorGrid);

    aDiagramProperties.Add(
        OUString (RTL_CONSTASCII_USTRINGPARAM ("Dim3D")), bIs3DChart);

    if ( ! aDiagramProperties.GetProperties ())
    {
        DBG_WARNING ("Required properties not found in Chart diagram");
    }

    SvXMLElementExport* pAxis = NULL;

    // x axis
    // -------

    // write axis element also if the axis itself is not visible, but a grid or
    // title
    Reference< chart::XAxisXSupplier > xAxisXSupp( xDiagram, uno::UNO_QUERY );
    if( xAxisXSupp.is())
    {
        bool bHasAxisProperties = false;
        // get property states for autostyles
        if( mxExpPropMapper.is())
        {
            xPropSet = xAxisXSupp->getXAxis();
            if( xPropSet.is())
            {
                bHasAxisProperties = true;
                lcl_exportNumberFormat( sNumFormat, xPropSet, mrExport );
                aPropertyStates = mxExpPropMapper->Filter( xPropSet );
            }
        }

        if( bHasXAxis ||
            bHasXAxisTitle || bHasXAxisMajorGrid || bHasXAxisMinorGrid ||
            mbHasCategoryLabels || bHasAxisProperties )
        {
            if( bExportContent )
            {
                mrExport.AddAttribute( XML_NAMESPACE_CHART, XML_DIMENSION, XML_X );
                mrExport.AddAttribute( XML_NAMESPACE_CHART, XML_NAME, XML_PRIMARY_X );

                // write style name
                AddAutoStyleAttribute( aPropertyStates );

                // element
                pAxis = new SvXMLElementExport( mrExport, XML_NAMESPACE_CHART, XML_AXIS, sal_True, sal_True );
            }
            else    // autostyles
            {
                CollectAutoStyle( aPropertyStates );
            }
            aPropertyStates.clear();

            // axis-title
            if( bHasXAxisTitle )
            {
                Reference< beans::XPropertySet > xTitleProp( xAxisXSupp->getXAxisTitle(), uno::UNO_QUERY );
                if( xTitleProp.is())
                {
                    aPropertyStates = mxExpPropMapper->Filter( xTitleProp );
                    if( bExportContent )
                    {
                        OUString aText;
                        Any aAny( xTitleProp->getPropertyValue(
                            OUString( RTL_CONSTASCII_USTRINGPARAM( "String" ))));
                        aAny >>= aText;

                        Reference< drawing::XShape > xShape( xTitleProp, uno::UNO_QUERY );
                        if( xShape.is())
                            addPosition( xShape );

                        AddAutoStyleAttribute( aPropertyStates );
                        SvXMLElementExport aTitle( mrExport, XML_NAMESPACE_CHART, XML_TITLE, sal_True, sal_True );

                        // paragraph containing title
                        exportText( aText );
                    }
                    else
                    {
                        CollectAutoStyle( aPropertyStates );
                    }
                    aPropertyStates.clear();
                }
            }

            // categories if we have a categories chart
            if( bExportContent &&
                mbHasCategoryLabels )
            {
                OUString aCategoriesRange;
                // fill msString with cell-range-address of categories
                // export own table references
                if( xNewDiagram.is())
                {
                    Reference< chart2::data::XLabeledDataSequence > xCategories( lcl_getCategories( xNewDiagram ) );
                    if( xCategories.is() )
                    {
                        Reference< chart2::data::XDataSequence > xValues( xCategories->getValues() );
                        if( xValues.is())
                        {
                            Reference< chart2::XChartDocument > xNewDoc( mrExport.GetModel(), uno::UNO_QUERY );
                            maCategoriesRange = xValues->getSourceRangeRepresentation();
                            aCategoriesRange = lcl_ConvertRange( maCategoriesRange, xNewDoc );
                        }
                    }
                }

                if( aCategoriesRange.getLength())
                    mrExport.AddAttribute( XML_NAMESPACE_TABLE, XML_CELL_RANGE_ADDRESS, aCategoriesRange );
                SvXMLElementExport aCategories( mrExport, XML_NAMESPACE_CHART, XML_CATEGORIES, sal_True, sal_True );
            }

            // grid
            Reference< beans::XPropertySet > xMajorGrid( xAxisXSupp->getXMainGrid(), uno::UNO_QUERY );
            if( bHasXAxisMajorGrid && xMajorGrid.is())
            {
                aPropertyStates = mxExpPropMapper->Filter( xMajorGrid );
                if( bExportContent )
                {
                    AddAutoStyleAttribute( aPropertyStates );
                    mrExport.AddAttribute( XML_NAMESPACE_CHART, XML_CLASS, XML_MAJOR );
                    SvXMLElementExport aGrid( mrExport, XML_NAMESPACE_CHART, XML_GRID, sal_True, sal_True );
                }
                else
                {
                    CollectAutoStyle( aPropertyStates );
                }
                aPropertyStates.clear();
            }
            Reference< beans::XPropertySet > xMinorGrid( xAxisXSupp->getXHelpGrid(), uno::UNO_QUERY );
            if( bHasXAxisMinorGrid && xMinorGrid.is())
            {
                aPropertyStates = mxExpPropMapper->Filter( xMinorGrid );
                if( bExportContent )
                {
                    AddAutoStyleAttribute( aPropertyStates );
                    mrExport.AddAttribute( XML_NAMESPACE_CHART, XML_CLASS, XML_MINOR );
                    SvXMLElementExport aGrid( mrExport, XML_NAMESPACE_CHART, XML_GRID, sal_True, sal_True );
                }
                else
                {
                    CollectAutoStyle( aPropertyStates );
                }
                aPropertyStates.clear();
            }
            if( pAxis )
            {
                delete pAxis;
                pAxis = NULL;
            }
        }
    }

    // secondary x axis
    if( bHasSecondaryXAxis || bHasSecondaryXAxisTitle )
    {
        Reference< chart::XTwoAxisXSupplier > xAxisTwoXSupp( xDiagram, uno::UNO_QUERY );
        if( xAxisTwoXSupp.is())
        {
            // get property states for autostyles
            if( mxExpPropMapper.is())
            {
                xPropSet = xAxisTwoXSupp->getSecondaryXAxis();
                lcl_exportNumberFormat( sNumFormat, xPropSet, mrExport );
                if( xPropSet.is())
                    aPropertyStates = mxExpPropMapper->Filter( xPropSet );
            }
            if( bExportContent )
            {
                mrExport.AddAttribute( XML_NAMESPACE_CHART, XML_DIMENSION, XML_X );
                mrExport.AddAttribute( XML_NAMESPACE_CHART, XML_NAME, XML_SECONDARY_X );
                AddAutoStyleAttribute( aPropertyStates );
                pAxis = new SvXMLElementExport( mrExport, XML_NAMESPACE_CHART, XML_AXIS, sal_True, sal_True );
            }
            else    // autostyles
            {
                CollectAutoStyle( aPropertyStates );
            }
            aPropertyStates.clear();

            if( bHasSecondaryXAxisTitle )
            {
                Reference< chart::XSecondAxisTitleSupplier > xAxisSupp( xDiagram, uno::UNO_QUERY );
                Reference< beans::XPropertySet > xTitleProp( xAxisSupp->getSecondXAxisTitle(), uno::UNO_QUERY );
                if( xTitleProp.is())
                {
                    aPropertyStates = mxExpPropMapper->Filter( xTitleProp );
                    if( bExportContent )
                    {
                        OUString aText;
                        Any aAny( xTitleProp->getPropertyValue(
                            OUString( RTL_CONSTASCII_USTRINGPARAM( "String" ))));
                        aAny >>= aText;

                        Reference< drawing::XShape > xShape( xTitleProp, uno::UNO_QUERY );
                        if( xShape.is())
                            addPosition( xShape );

                        AddAutoStyleAttribute( aPropertyStates );
                        SvXMLElementExport aTitle( mrExport, XML_NAMESPACE_CHART, XML_TITLE, sal_True, sal_True );

                        exportText( aText );
                    }
                    else
                    {
                        CollectAutoStyle( aPropertyStates );
                    }
                    aPropertyStates.clear();
                }
            }

            if( pAxis )
            {
                delete pAxis;
                pAxis = NULL;
            }
        }
    }

    // y axis
    // -------

    // write axis element also if the axis itself is not visible, but a grid or
    // title
    Reference< chart::XAxisYSupplier > xAxisYSupp( xDiagram, uno::UNO_QUERY );
    if( xAxisYSupp.is())
    {
        bool bHasAxisProperties = false;
        // get property states for autostyles
        if( mxExpPropMapper.is())
        {
            xPropSet = xAxisYSupp->getYAxis();
            if( xPropSet.is())
            {
                bHasAxisProperties = true;
                lcl_exportNumberFormat( sNumFormat, xPropSet, mrExport );
                aPropertyStates = mxExpPropMapper->Filter( xPropSet );
            }
        }

        if( bHasYAxis ||
            bHasYAxisTitle || bHasYAxisMajorGrid || bHasYAxisMinorGrid || bHasAxisProperties )
        {
            if( bExportContent )
            {
                mrExport.AddAttribute( XML_NAMESPACE_CHART, XML_DIMENSION, XML_Y );
                mrExport.AddAttribute( XML_NAMESPACE_CHART, XML_NAME, XML_PRIMARY_Y );
                AddAutoStyleAttribute( aPropertyStates );
                pAxis = new SvXMLElementExport( mrExport, XML_NAMESPACE_CHART, XML_AXIS, sal_True, sal_True );
            }
            else
            {
                CollectAutoStyle( aPropertyStates );
            }
            aPropertyStates.clear();

            // axis-title
            if( bHasYAxisTitle )
            {
                Reference< beans::XPropertySet > xTitleProp( xAxisYSupp->getYAxisTitle(), uno::UNO_QUERY );
                if( xTitleProp.is())
                {
                    aPropertyStates = mxExpPropMapper->Filter( xTitleProp );
                    if( bExportContent )
                    {
                        OUString aText;
                        Any aAny( xTitleProp->getPropertyValue(
                            OUString( RTL_CONSTASCII_USTRINGPARAM( "String" ))));
                        aAny >>= aText;

                        Reference< drawing::XShape > xShape( xTitleProp, uno::UNO_QUERY );
                        if( xShape.is())
                            addPosition( xShape );

                        AddAutoStyleAttribute( aPropertyStates );
                        SvXMLElementExport aTitle( mrExport, XML_NAMESPACE_CHART, XML_TITLE, sal_True, sal_True );

                        // paragraph containing title
                        exportText( aText );
                    }
                    else
                    {
                        CollectAutoStyle( aPropertyStates );
                    }
                    aPropertyStates.clear();
                }
            }

            // grid
            Reference< beans::XPropertySet > xMajorGrid( xAxisYSupp->getYMainGrid(), uno::UNO_QUERY );
            if( bHasYAxisMajorGrid && xMajorGrid.is())
            {
                aPropertyStates = mxExpPropMapper->Filter( xMajorGrid );

                if( bExportContent )
                {
                    AddAutoStyleAttribute( aPropertyStates );
                    mrExport.AddAttribute( XML_NAMESPACE_CHART, XML_CLASS, XML_MAJOR );
                    SvXMLElementExport aGrid( mrExport, XML_NAMESPACE_CHART, XML_GRID, sal_True, sal_True );
                }
                else
                {
                    CollectAutoStyle( aPropertyStates );
                }
                aPropertyStates.clear();
            }
            // minor grid
            Reference< beans::XPropertySet > xMinorGrid( xAxisYSupp->getYHelpGrid(), uno::UNO_QUERY );
            if( bHasYAxisMinorGrid && xMinorGrid.is())
            {
                aPropertyStates = mxExpPropMapper->Filter( xMinorGrid );

                if( bExportContent )
                {
                    AddAutoStyleAttribute( aPropertyStates );
                    mrExport.AddAttribute( XML_NAMESPACE_CHART, XML_CLASS, XML_MINOR );
                    SvXMLElementExport aGrid( mrExport, XML_NAMESPACE_CHART, XML_GRID, sal_True, sal_True );
                }
                else
                {
                    CollectAutoStyle( aPropertyStates );
                }
                aPropertyStates.clear();
            }
            if( pAxis )
            {
                delete pAxis;
                pAxis = NULL;
            }
        }
    }

    if( bHasSecondaryYAxis || bHasSecondaryYAxisTitle )
    {
        Reference< chart::XTwoAxisYSupplier > xAxisTwoYSupp( xDiagram, uno::UNO_QUERY );
        if( xAxisTwoYSupp.is())
        {
            // get property states for autostyles
            if( mxExpPropMapper.is())
            {
                xPropSet = xAxisTwoYSupp->getSecondaryYAxis();
                lcl_exportNumberFormat( sNumFormat, xPropSet, mrExport );
                if( xPropSet.is())
                    aPropertyStates = mxExpPropMapper->Filter( xPropSet );
            }
            if( bExportContent )
            {
                mrExport.AddAttribute( XML_NAMESPACE_CHART, XML_DIMENSION, XML_Y );
                mrExport.AddAttribute( XML_NAMESPACE_CHART, XML_NAME, XML_SECONDARY_Y );
                AddAutoStyleAttribute( aPropertyStates );
                pAxis = new SvXMLElementExport( mrExport, XML_NAMESPACE_CHART, XML_AXIS, sal_True, sal_True );
            }
            else    // autostyles
            {
                CollectAutoStyle( aPropertyStates );
            }
            aPropertyStates.clear();
            if( bHasSecondaryYAxisTitle )
            {
                Reference< chart::XSecondAxisTitleSupplier > xAxisSupp( xDiagram, uno::UNO_QUERY );
                Reference< beans::XPropertySet > xTitleProp( xAxisSupp->getSecondYAxisTitle(), uno::UNO_QUERY );
                if( xTitleProp.is())
                {
                    aPropertyStates = mxExpPropMapper->Filter( xTitleProp );
                    if( bExportContent )
                    {
                        OUString aText;
                        Any aAny( xTitleProp->getPropertyValue(
                            OUString( RTL_CONSTASCII_USTRINGPARAM( "String" ))));
                        aAny >>= aText;

                        Reference< drawing::XShape > xShape( xTitleProp, uno::UNO_QUERY );
                        if( xShape.is())
                            addPosition( xShape );

                        AddAutoStyleAttribute( aPropertyStates );
                        SvXMLElementExport aTitle( mrExport, XML_NAMESPACE_CHART, XML_TITLE, sal_True, sal_True );

                        exportText( aText );
                    }
                    else
                    {
                        CollectAutoStyle( aPropertyStates );
                    }
                    aPropertyStates.clear();
                }
            }

            if( pAxis )
            {
                delete pAxis;
                pAxis = NULL;
            }
        }
    }

    // z axis
    // -------

    if( bHasZAxis &&
        bIs3DChart )
    {
        Reference< chart::XAxisZSupplier > xAxisZSupp( xDiagram, uno::UNO_QUERY );
        if( xAxisZSupp.is())
        {
            // get property states for autostyles
            if( mxExpPropMapper.is())
            {
                xPropSet = xAxisZSupp->getZAxis();
                lcl_exportNumberFormat( sNumFormat, xPropSet, mrExport );
                if( xPropSet.is())
                    aPropertyStates = mxExpPropMapper->Filter( xPropSet );
            }
            if( bExportContent )
            {
                mrExport.AddAttribute( XML_NAMESPACE_CHART, XML_DIMENSION, XML_Z );
                mrExport.AddAttribute( XML_NAMESPACE_CHART, XML_NAME, XML_PRIMARY_Z );

                AddAutoStyleAttribute( aPropertyStates );
                pAxis = new SvXMLElementExport( mrExport, XML_NAMESPACE_CHART, XML_AXIS, sal_True, sal_True );
            }
            else
            {
                CollectAutoStyle( aPropertyStates );
            }
            aPropertyStates.clear();

            // axis-title
            if( bHasZAxisTitle )
            {
                Reference< beans::XPropertySet > xTitleProp( xAxisZSupp->getZAxisTitle(), uno::UNO_QUERY );
                if( xTitleProp.is())
                {
                    aPropertyStates = mxExpPropMapper->Filter( xTitleProp );
                    if( bExportContent )
                    {
                        OUString aText;
                        Any aAny( xTitleProp->getPropertyValue(
                            OUString( RTL_CONSTASCII_USTRINGPARAM( "String" ))));
                        aAny >>= aText;

                        Reference< drawing::XShape > xShape( xTitleProp, uno::UNO_QUERY );
                        if( xShape.is())
                            addPosition( xShape );

                        AddAutoStyleAttribute( aPropertyStates );
                        SvXMLElementExport aTitle( mrExport, XML_NAMESPACE_CHART, XML_TITLE, sal_True, sal_True );

                        // paragraph containing title
                        exportText( aText );
                    }
                    else
                    {
                        CollectAutoStyle( aPropertyStates );
                    }
                    aPropertyStates.clear();
                }
            }

            // grid
            Reference< beans::XPropertySet > xMajorGrid( xAxisZSupp->getZMainGrid(), uno::UNO_QUERY );
            if( bHasZAxisMajorGrid && xMajorGrid.is())
            {
                aPropertyStates = mxExpPropMapper->Filter( xMajorGrid );

                if( bExportContent )
                {
                    AddAutoStyleAttribute( aPropertyStates );
                    mrExport.AddAttribute( XML_NAMESPACE_CHART, XML_CLASS, XML_MAJOR );
                    SvXMLElementExport aGrid( mrExport, XML_NAMESPACE_CHART, XML_GRID, sal_True, sal_True );
                }
                else
                {
                    CollectAutoStyle( aPropertyStates );
                }
                aPropertyStates.clear();
            }
            // minor grid
            Reference< beans::XPropertySet > xMinorGrid( xAxisZSupp->getZHelpGrid(), uno::UNO_QUERY );
            if( bHasZAxisMinorGrid && xMinorGrid.is())
            {
                aPropertyStates = mxExpPropMapper->Filter( xMinorGrid );

                if( bExportContent )
                {
                    AddAutoStyleAttribute( aPropertyStates );
                    mrExport.AddAttribute( XML_NAMESPACE_CHART, XML_CLASS, XML_MINOR );
                    SvXMLElementExport aGrid( mrExport, XML_NAMESPACE_CHART, XML_GRID, sal_True, sal_True );
                }
                else
                {
                    CollectAutoStyle( aPropertyStates );
                }
                aPropertyStates.clear();
            }
        }
        if( pAxis )
        {
            delete pAxis;
            pAxis = NULL;
        }
    }
}

void SchXMLExportHelper::exportSeries(
    const Reference< chart2::XDiagram > & xNewDiagram,
    const awt::Size & rPageSize,
    sal_Bool bExportContent,
    sal_Bool bHasTwoYAxes )
{
    Reference< chart2::XCoordinateSystemContainer > xBCooSysCnt( xNewDiagram, uno::UNO_QUERY );
    if( ! xBCooSysCnt.is())
        return;
    Reference< chart2::XChartDocument > xNewDoc( mrExport.GetModel(), uno::UNO_QUERY );

    OUString aFirstXDomainRange;
    OUString aFirstYDomainRange;

    std::vector< XMLPropertyState > aPropertyStates;

    const OUString sNumFormat( OUString::createFromAscii( "NumberFormat" ));
    const OUString sPercentageNumFormat( OUString::createFromAscii( "PercentageNumberFormat" ));

    Sequence< Reference< chart2::XCoordinateSystem > >
        aCooSysSeq( xBCooSysCnt->getCoordinateSystems());
    for( sal_Int32 nCSIdx=0; nCSIdx<aCooSysSeq.getLength(); ++nCSIdx )
    {
        Reference< chart2::XChartTypeContainer > xCTCnt( aCooSysSeq[nCSIdx], uno::UNO_QUERY );
        if( ! xCTCnt.is())
            continue;
        Sequence< Reference< chart2::XChartType > > aCTSeq( xCTCnt->getChartTypes());
        for( sal_Int32 nCTIdx=0; nCTIdx<aCTSeq.getLength(); ++nCTIdx )
        {
            Reference< chart2::XDataSeriesContainer > xDSCnt( aCTSeq[nCTIdx], uno::UNO_QUERY );
            if( ! xDSCnt.is())
                continue;
            // note: if xDSCnt.is() then also aCTSeq[nCTIdx]
            OUString aChartType( aCTSeq[nCTIdx]->getChartType());
            OUString aLabelRole = aCTSeq[nCTIdx]->getRoleOfSequenceForSeriesLabel();

            // special export for stock charts
            if( aChartType.equalsAsciiL( RTL_CONSTASCII_STRINGPARAM("com.sun.star.chart2.CandleStickChartType")))
            {
                sal_Bool bJapaneseCandleSticks = sal_False;
                Reference< beans::XPropertySet > xCTProp( aCTSeq[nCTIdx], uno::UNO_QUERY );
                if( xCTProp.is())
                    xCTProp->getPropertyValue( OUString::createFromAscii("Japanese")) >>= bJapaneseCandleSticks;
                exportCandleStickSeries(
                    xDSCnt->getDataSeries(), xNewDiagram, bJapaneseCandleSticks, bExportContent );
                continue;
            }

            // export dataseries for current chart-type
            Sequence< Reference< chart2::XDataSeries > > aSeriesSeq( xDSCnt->getDataSeries());
            for( sal_Int32 nSeriesIdx=0; nSeriesIdx<aSeriesSeq.getLength(); ++nSeriesIdx )
            {
                // export series
                Reference< chart2::data::XDataSource > xSource( aSeriesSeq[nSeriesIdx], uno::UNO_QUERY );
                if( xSource.is())
                {
                    SvXMLElementExport* pSeries = NULL;
                    Sequence< Reference< chart2::data::XLabeledDataSequence > > aSeqCnt(
                        xSource->getDataSequences());
                    sal_Int32 nMainSequenceIndex = -1;
                    sal_Int32 nSeriesLength = 0;
                    sal_Int32 nAttachedAxis = chart::ChartAxisAssign::PRIMARY_Y;
                    sal_Bool bHasMeanValueLine = false;
                    chart::ChartRegressionCurveType eRegressionType( chart::ChartRegressionCurveType_NONE );
                    chart::ChartErrorIndicatorType eErrorType( chart::ChartErrorIndicatorType_NONE );
                    sal_Int32 nErrorBarStyle( chart::ErrorBarStyle::NONE );
                    Reference< beans::XPropertySet > xPropSet;
                    tLabelValuesDataPair aSeriesLabelValuesPair;

                    // search for main sequence and create a series element
                    {
                        Reference< chart2::data::XDataSequence > xValuesSeq;
                        Reference< chart2::data::XDataSequence > xLabelSeq;
                        sal_Int32 nSeqIdx=0;
                        for( ; nSeqIdx<aSeqCnt.getLength(); ++nSeqIdx )
                        {
                            OUString aRole;
                            Reference< chart2::data::XDataSequence > xTempValueSeq( aSeqCnt[nSeqIdx]->getValues() );
                            if( nMainSequenceIndex==-1 )
                            {
                                Reference< beans::XPropertySet > xSeqProp( xTempValueSeq, uno::UNO_QUERY );
                                if( xSeqProp.is())
                                    xSeqProp->getPropertyValue(OUString::createFromAscii("Role")) >>= aRole;
                                // "main" sequence
                                if( aRole.equals( aLabelRole ))
                                {
                                    xValuesSeq.set( xTempValueSeq );
                                    xLabelSeq.set( aSeqCnt[nSeqIdx]->getLabel());
                                    nMainSequenceIndex = nSeqIdx;
                                }
                            }
                            sal_Int32 nSequenceLength = (xTempValueSeq.is()? xTempValueSeq->getData().getLength() : sal_Int32(0));
                            if( nSeriesLength < nSequenceLength )
                                nSeriesLength = nSequenceLength;
                        }

                        // have found the main sequence, then xValuesSeq and
                        // xLabelSeq contain those.  Otherwise both are empty
                        {
                            // get property states for autostyles
                            try
                            {
                                xPropSet = SchXMLSeriesHelper::createOldAPISeriesPropertySet(
                                    aSeriesSeq[nSeriesIdx], mrExport.GetModel() );
                            }
                            catch( uno::Exception & rEx )
                            {
                                (void)rEx; // avoid warning for pro build
                                OSL_TRACE(
                                    OUStringToOString(
                                        OUString( RTL_CONSTASCII_USTRINGPARAM(
                                                      "Series not found or no XPropertySet: " )) +
                                        rEx.Message,
                                        RTL_TEXTENCODING_ASCII_US ).getStr());
                                continue;
                            }
                            if( xPropSet.is())
                            {
                                // determine attached axis
                                try
                                {
                                    Any aAny( xPropSet->getPropertyValue(
                                                  OUString( RTL_CONSTASCII_USTRINGPARAM( "Axis" ))));
                                    aAny >>= nAttachedAxis;

                                    aAny = xPropSet->getPropertyValue(
                                        OUString( RTL_CONSTASCII_USTRINGPARAM ( "MeanValue" )));
                                    aAny >>= bHasMeanValueLine;

                                    aAny = xPropSet->getPropertyValue(
                                        OUString( RTL_CONSTASCII_USTRINGPARAM( "RegressionCurves" )));
                                    aAny >>= eRegressionType;

                                    aAny = xPropSet->getPropertyValue(
                                        OUString( RTL_CONSTASCII_USTRINGPARAM( "ErrorIndicator" )));
                                    aAny >>= eErrorType;

                                    aAny = xPropSet->getPropertyValue(
                                        OUString( RTL_CONSTASCII_USTRINGPARAM( "ErrorBarStyle" )));
                                    aAny >>= nErrorBarStyle;
                                }
                                catch( beans::UnknownPropertyException & rEx )
                                {
                                    (void)rEx; // avoid warning for pro build
                                    OSL_TRACE(
                                        OUStringToOString(
                                            OUString( RTL_CONSTASCII_USTRINGPARAM(
                                                          "Required property not found in DataRowProperties: " )) +
                                            rEx.Message,
                                            RTL_TEXTENCODING_ASCII_US ).getStr());
                                }

                                const SvtSaveOptions::ODFDefaultVersion nCurrentODFVersion( SvtSaveOptions().GetODFDefaultVersion() );
                                if( nCurrentODFVersion >= SvtSaveOptions::ODFVER_012 )
                                {
                                    lcl_exportNumberFormat( sNumFormat, xPropSet, mrExport );
                                    lcl_exportNumberFormat( sPercentageNumFormat, xPropSet, mrExport );
                                }

                                if( mxExpPropMapper.is())
                                    aPropertyStates = mxExpPropMapper->Filter( xPropSet );
                            }

                            if( bExportContent )
                            {
                                if( bHasTwoYAxes )
                                {
                                    if( nAttachedAxis == chart::ChartAxisAssign::SECONDARY_Y )
                                        mrExport.AddAttribute( XML_NAMESPACE_CHART, XML_ATTACHED_AXIS, XML_SECONDARY_Y );
                                    else
                                        mrExport.AddAttribute( XML_NAMESPACE_CHART, XML_ATTACHED_AXIS, XML_PRIMARY_Y );
                                }

                                // write style name
                                AddAutoStyleAttribute( aPropertyStates );

                                if( xValuesSeq.is())
                                    mrExport.AddAttribute( XML_NAMESPACE_CHART, XML_VALUES_CELL_RANGE_ADDRESS,
                                                           lcl_ConvertRange(
                                                               xValuesSeq->getSourceRangeRepresentation(),
                                                               xNewDoc ));
                                else
                                    // #i75297# allow empty series, export empty range to have all ranges on import
                                    mrExport.AddAttribute( XML_NAMESPACE_CHART, XML_VALUES_CELL_RANGE_ADDRESS, OUString());

                                if( xLabelSeq.is())
                                    mrExport.AddAttribute( XML_NAMESPACE_CHART, XML_LABEL_CELL_ADDRESS,
                                                           lcl_ConvertRange(
                                                               xLabelSeq->getSourceRangeRepresentation(),
                                                               xNewDoc ));
                                if( xLabelSeq.is() || xValuesSeq.is() )
                                    aSeriesLabelValuesPair = tLabelValuesDataPair( xLabelSeq, xValuesSeq );

                                // chart-type for mixed types
                                enum XMLTokenEnum eCTToken(
                                    SchXMLTools::getTokenByChartType( aChartType, false /* bUseOldNames */ ));
                                //@todo: get token for current charttype
                                mrExport.AddAttribute( XML_NAMESPACE_CHART, XML_CLASS,
                                                       mrExport.GetNamespaceMap().GetQNameByKey(
                                                           XML_NAMESPACE_CHART, GetXMLToken( eCTToken )));

                                // open series element until end of for loop
                                pSeries = new SvXMLElementExport( mrExport, XML_NAMESPACE_CHART, XML_SERIES, sal_True, sal_True );
                            }
                            else    // autostyles
                            {
                                CollectAutoStyle( aPropertyStates );
                            }
                            // remove property states for autostyles
                            aPropertyStates.clear();
                        }
                    }

                    // export domain elements if we have a series parent element
                    if( pSeries )
                    {
                        // domain elements
                        if( bExportContent )
                        {
                            bool bIsScatterChart = aChartType.equalsAsciiL( RTL_CONSTASCII_STRINGPARAM("com.sun.star.chart2.ScatterChartType"));
                            bool bIsBubbleChart = aChartType.equalsAsciiL( RTL_CONSTASCII_STRINGPARAM("com.sun.star.chart2.BubbleChartType"));
                            Reference< chart2::data::XDataSequence > xYValuesForBubbleChart;
                            if( bIsBubbleChart )
                            {
                                Reference< chart2::data::XLabeledDataSequence > xSequence( lcl_getDataSequenceByRole( aSeqCnt, OUString::createFromAscii("values-y" ) ) );
                                if( xSequence.is() )
                                {
                                    xYValuesForBubbleChart = xSequence->getValues();
                                    if( !lcl_exportDomainForThisSequence( xYValuesForBubbleChart, aFirstYDomainRange, mrExport ) )
                                        xYValuesForBubbleChart = 0;
                                }
                            }
                            if( bIsScatterChart || bIsBubbleChart )
                            {
                                Reference< chart2::data::XLabeledDataSequence > xSequence( lcl_getDataSequenceByRole( aSeqCnt, OUString::createFromAscii("values-x" ) ) );
                                if( xSequence.is() )
                                {
                                    Reference< chart2::data::XDataSequence > xValues( xSequence->getValues() );
                                    if( lcl_exportDomainForThisSequence( xValues, aFirstXDomainRange, mrExport ) )
                                        m_aDataSequencesToExport.push_back( tLabelValuesDataPair( 0, xValues ));
                                }
                            }
                            if( xYValuesForBubbleChart.is() )
                                m_aDataSequencesToExport.push_back( tLabelValuesDataPair( 0, xYValuesForBubbleChart ));
                        }
                    }

                    // add sequences for main sequence after domain sequences,
                    // so that the export of the local table has the correct order
                    if( bExportContent &&
                        (aSeriesLabelValuesPair.first.is() || aSeriesLabelValuesPair.second.is()))
                        m_aDataSequencesToExport.push_back( aSeriesLabelValuesPair );

                    // statistical objects:
                    // regression curves and mean value lines
                    if( bHasMeanValueLine &&
                        xPropSet.is() &&
                        mxExpPropMapper.is() )
                    {
                        Reference< beans::XPropertySet > xStatProp;
                        try
                        {
                            Any aPropAny( xPropSet->getPropertyValue(
                                            OUString( RTL_CONSTASCII_USTRINGPARAM( "DataMeanValueProperties" ))));
                            aPropAny >>= xStatProp;
                        }
                        catch( uno::Exception & rEx )
                        {
                            (void)rEx; // avoid warning for pro build
                            DBG_ERROR1( "Exception caught during Export of series - optional DataMeanValueProperties not available: %s",
                                        OUStringToOString( rEx.Message, RTL_TEXTENCODING_ASCII_US ).getStr() );
                        }

                        if( xStatProp.is() )
                        {
                            aPropertyStates = mxExpPropMapper->Filter( xStatProp );

                            if( !aPropertyStates.empty() )
                            {
                                // write element
                                if( bExportContent )
                                {
                                    // add style name attribute
                                    AddAutoStyleAttribute( aPropertyStates );

                                    SvXMLElementExport( mrExport, XML_NAMESPACE_CHART, XML_MEAN_VALUE, sal_True, sal_True );
                                }
                                else    // autostyles
                                {
                                    CollectAutoStyle( aPropertyStates );
                                }
                            }
                        }
                    }

                    if( eRegressionType != chart::ChartRegressionCurveType_NONE &&
                        xPropSet.is() &&
                        mxExpPropMapper.is() )
                    {
                        exportRegressionCurve( aSeriesSeq[nSeriesIdx], xPropSet, rPageSize, bExportContent );
                    }

                    if( nErrorBarStyle != chart::ErrorBarStyle::NONE &&
                        eErrorType != chart::ChartErrorIndicatorType_NONE &&
                        xPropSet.is() &&
                        mxExpPropMapper.is() )
                    {
                        Reference< beans::XPropertySet > xStatProp;
                        try
                        {
                            Any aPropAny( xPropSet->getPropertyValue(
                                            OUString( RTL_CONSTASCII_USTRINGPARAM( "DataErrorProperties" ))));
                            aPropAny >>= xStatProp;
                        }
                        catch( uno::Exception & rEx )
                        {
                            (void)rEx; // avoid warning for pro build
                            DBG_ERROR1( "Exception caught during Export of series - optional DataErrorProperties not available: %s",
                                        OUStringToOString( rEx.Message, RTL_TEXTENCODING_ASCII_US ).getStr() );
                        }

                        if( xStatProp.is() )
                        {
                            if( bExportContent &&
                                nErrorBarStyle == chart::ErrorBarStyle::FROM_DATA )
                            {
                                // register data ranges for error bars for export in local table
                                ::std::vector< Reference< chart2::data::XDataSequence > > aErrorBarSequences(
                                    lcl_getErrorBarSequences( xStatProp ));
                                for( ::std::vector< Reference< chart2::data::XDataSequence > >::const_iterator aIt(
                                         aErrorBarSequences.begin()); aIt != aErrorBarSequences.end(); ++aIt )
                                {
                                    m_aDataSequencesToExport.push_back( tLabelValuesDataPair( 0, *aIt ));
                                }
                            }

                            aPropertyStates = mxExpPropMapper->Filter( xStatProp );

                            if( !aPropertyStates.empty() )
                            {
                                // write element
                                if( bExportContent )
                                {
                                    // add style name attribute
                                    AddAutoStyleAttribute( aPropertyStates );
                                    SvXMLElementExport( mrExport, XML_NAMESPACE_CHART, XML_ERROR_INDICATOR, sal_True, sal_True );
                                }
                                else    // autostyles
                                {
                                    CollectAutoStyle( aPropertyStates );
                                }
                            }
                        }
                    }

                    exportDataPoints(
                        uno::Reference< beans::XPropertySet >( aSeriesSeq[nSeriesIdx], uno::UNO_QUERY ),
                        nSeriesLength, xNewDiagram, bExportContent );

                    // close series element
                    if( pSeries )
                        delete pSeries;
                }
            }
            aPropertyStates.clear();
        }
    }
}

void SchXMLExportHelper::exportRegressionCurve(
    const Reference< chart2::XDataSeries > & xSeries,
    const Reference< beans::XPropertySet > & xSeriesProp,
    const awt::Size & rPageSize,
    sal_Bool bExportContent )
{
    OSL_ASSERT( mxExpPropMapper.is());

    std::vector< XMLPropertyState > aPropertyStates;
    std::vector< XMLPropertyState > aEquationPropertyStates;
    Reference< beans::XPropertySet > xStatProp;
    try
    {
        Any aPropAny( xSeriesProp->getPropertyValue(
                          OUString( RTL_CONSTASCII_USTRINGPARAM( "DataRegressionProperties" ))));
        aPropAny >>= xStatProp;
    }
    catch( uno::Exception & rEx )
    {
        (void)rEx; // avoid warning for pro build
        DBG_ERROR1( "Exception caught during Export of series - optional DataRegressionProperties not available: %s",
                    OUStringToOString( rEx.Message, RTL_TEXTENCODING_ASCII_US ).getStr() );
    }

    if( xStatProp.is() )
    {
        Reference< chart2::XRegressionCurve > xRegCurve( SchXMLTools::getRegressionCurve( xSeries ));
        Reference< beans::XPropertySet > xEquationProperties;
        if( xRegCurve.is())
            xEquationProperties.set( xRegCurve->getEquationProperties());

        bool bShowEquation = false;
        bool bShowRSquared = false;
        bool bExportEquation = false;
        aPropertyStates = mxExpPropMapper->Filter( xStatProp );
        if( xEquationProperties.is())
        {
            xEquationProperties->getPropertyValue( OUString( RTL_CONSTASCII_USTRINGPARAM( "ShowEquation" )))
                >>= bShowEquation;
            xEquationProperties->getPropertyValue( OUString( RTL_CONSTASCII_USTRINGPARAM( "ShowCorrelationCoefficient" )))
                >>= bShowRSquared;
            bExportEquation = ( bShowEquation || bShowRSquared );
            const SvtSaveOptions::ODFDefaultVersion nCurrentVersion( SvtSaveOptions().GetODFDefaultVersion() );
            if( nCurrentVersion < SvtSaveOptions::ODFVER_012 )
                bExportEquation=false;
            if( bExportEquation )
            {
                // number format
                sal_Int32 nNumberFormat = 0;
                if( ( xEquationProperties->getPropertyValue(
                          OUString( RTL_CONSTASCII_USTRINGPARAM( "NumberFormat" ))) >>= nNumberFormat ) &&
                    nNumberFormat != -1 )
                {
                    mrExport.addDataStyle( nNumberFormat );
                }
                aEquationPropertyStates = mxExpPropMapper->Filter( xEquationProperties );
            }
        }

        if( !aPropertyStates.empty() || bExportEquation )
        {
            // write element
            if( bExportContent )
            {
                // add style name attribute
                if( !aPropertyStates.empty())
                    AddAutoStyleAttribute( aPropertyStates );
                SvXMLElementExport aRegressionExport( mrExport, XML_NAMESPACE_CHART, XML_REGRESSION_CURVE, sal_True, sal_True );
                if( bExportEquation )
                {
                    // default is true
                    if( !bShowEquation )
                        mrExport.AddAttribute( XML_NAMESPACE_CHART, XML_DISPLAY_EQUATION, XML_FALSE );
                    // default is false
                    if( bShowRSquared )
                        mrExport.AddAttribute( XML_NAMESPACE_CHART, XML_DISPLAY_R_SQUARE, XML_TRUE );

                    // export position
                    chart2::RelativePosition aRelativePosition;
                    if( xEquationProperties->getPropertyValue(
                            OUString( RTL_CONSTASCII_USTRINGPARAM("RelativePosition"))) >>= aRelativePosition )
                    {
                        double fX = aRelativePosition.Primary * rPageSize.Width;
                        double fY = aRelativePosition.Secondary * rPageSize.Height;
                        awt::Point aPos;
                        aPos.X = static_cast< sal_Int32 >( ::rtl::math::round( fX ));
                        aPos.Y = static_cast< sal_Int32 >( ::rtl::math::round( fY ));
                        addPosition( aPos );
                    }

                    if( !aEquationPropertyStates.empty())
                        AddAutoStyleAttribute( aEquationPropertyStates );

                    SvXMLElementExport( mrExport, XML_NAMESPACE_CHART, XML_EQUATION, sal_True, sal_True );
                }
            }
            else    // autostyles
            {
                if( !aPropertyStates.empty())
                    CollectAutoStyle( aPropertyStates );
                if( bExportEquation && !aEquationPropertyStates.empty())
                    CollectAutoStyle( aEquationPropertyStates );
            }
        }
    }
}

void SchXMLExportHelper::exportCandleStickSeries(
    const Sequence< Reference< chart2::XDataSeries > > & aSeriesSeq,
    const Reference< chart2::XDiagram > & xDiagram,
    sal_Bool bJapaneseCandleSticks,
    sal_Bool bExportContent )
{
//  std::vector< XMLPropertyState > aPropertyStates;

    for( sal_Int32 nSeriesIdx=0; nSeriesIdx<aSeriesSeq.getLength(); ++nSeriesIdx )
    {
        Reference< chart2::XDataSeries > xSeries( aSeriesSeq[nSeriesIdx] );
        sal_Int32 nAttachedAxis = lcl_isSeriesAttachedToFirstAxis( xSeries )
            ? chart::ChartAxisAssign::PRIMARY_Y
            : chart::ChartAxisAssign::SECONDARY_Y;

        Reference< chart2::data::XDataSource > xSource( xSeries, uno::UNO_QUERY );
        if( xSource.is())
        {
            // export series in correct order (as we don't store roles)
            // with japanese candlesticks: open, low, high, close
            // otherwise: low, high, close
            Sequence< Reference< chart2::data::XLabeledDataSequence > > aSeqCnt(
                xSource->getDataSequences());

            sal_Int32 nSeriesLength =
                lcl_getSequenceLengthByRole( aSeqCnt, OUString::createFromAscii("values-last"));

            if( bExportContent )
            {
                Reference< chart2::XChartDocument > xNewDoc( mrExport.GetModel(), uno::UNO_QUERY );
                //@todo: export data points

                // open
                if( bJapaneseCandleSticks )
                {
                    tLabelAndValueRange aRanges( lcl_getLabelAndValueRangeByRole(
                        aSeqCnt, OUString::createFromAscii("values-first"),  xNewDoc, m_aDataSequencesToExport ));
                    if( aRanges.second.getLength())
                        mrExport.AddAttribute( XML_NAMESPACE_CHART, XML_VALUES_CELL_RANGE_ADDRESS, aRanges.second );
                    if( aRanges.first.getLength())
                        mrExport.AddAttribute( XML_NAMESPACE_CHART, XML_LABEL_CELL_ADDRESS, aRanges.first );
                    if( nAttachedAxis == chart::ChartAxisAssign::SECONDARY_Y )
                        mrExport.AddAttribute( XML_NAMESPACE_CHART, XML_ATTACHED_AXIS, XML_SECONDARY_Y );
                    else
                        mrExport.AddAttribute( XML_NAMESPACE_CHART, XML_ATTACHED_AXIS, XML_PRIMARY_Y );
                    SvXMLElementExport aOpenSeries( mrExport, XML_NAMESPACE_CHART, XML_SERIES, sal_True, sal_True );
                    // export empty data points
                    exportDataPoints( 0, nSeriesLength, xDiagram, bExportContent );
                }

                // low
                {
                    tLabelAndValueRange aRanges( lcl_getLabelAndValueRangeByRole(
                        aSeqCnt, OUString::createFromAscii("values-min"),  xNewDoc, m_aDataSequencesToExport ));
                    if( aRanges.second.getLength())
                        mrExport.AddAttribute( XML_NAMESPACE_CHART, XML_VALUES_CELL_RANGE_ADDRESS, aRanges.second );
                    if( aRanges.first.getLength())
                        mrExport.AddAttribute( XML_NAMESPACE_CHART, XML_LABEL_CELL_ADDRESS, aRanges.first );
                    if( nAttachedAxis == chart::ChartAxisAssign::SECONDARY_Y )
                        mrExport.AddAttribute( XML_NAMESPACE_CHART, XML_ATTACHED_AXIS, XML_SECONDARY_Y );
                    else
                        mrExport.AddAttribute( XML_NAMESPACE_CHART, XML_ATTACHED_AXIS, XML_PRIMARY_Y );
                    SvXMLElementExport aLowSeries( mrExport, XML_NAMESPACE_CHART, XML_SERIES, sal_True, sal_True );
                    // export empty data points
                    exportDataPoints( 0, nSeriesLength, xDiagram, bExportContent );
                }

                // high
                {
                    tLabelAndValueRange aRanges( lcl_getLabelAndValueRangeByRole(
                        aSeqCnt, OUString::createFromAscii("values-max"),  xNewDoc, m_aDataSequencesToExport ));
                    if( aRanges.second.getLength())
                        mrExport.AddAttribute( XML_NAMESPACE_CHART, XML_VALUES_CELL_RANGE_ADDRESS, aRanges.second );
                    if( aRanges.first.getLength())
                        mrExport.AddAttribute( XML_NAMESPACE_CHART, XML_LABEL_CELL_ADDRESS, aRanges.first );
                    if( nAttachedAxis == chart::ChartAxisAssign::SECONDARY_Y )
                        mrExport.AddAttribute( XML_NAMESPACE_CHART, XML_ATTACHED_AXIS, XML_SECONDARY_Y );
                    else
                        mrExport.AddAttribute( XML_NAMESPACE_CHART, XML_ATTACHED_AXIS, XML_PRIMARY_Y );
                    SvXMLElementExport aHighSeries( mrExport, XML_NAMESPACE_CHART, XML_SERIES, sal_True, sal_True );
                    // export empty data points
                    exportDataPoints( 0, nSeriesLength, xDiagram, bExportContent );
                }

                // close
                {
                    tLabelAndValueRange aRanges( lcl_getLabelAndValueRangeByRole(
                        aSeqCnt, OUString::createFromAscii("values-last"),  xNewDoc, m_aDataSequencesToExport ));
                    if( aRanges.second.getLength())
                        mrExport.AddAttribute( XML_NAMESPACE_CHART, XML_VALUES_CELL_RANGE_ADDRESS, aRanges.second );
                    if( aRanges.first.getLength())
                        mrExport.AddAttribute( XML_NAMESPACE_CHART, XML_LABEL_CELL_ADDRESS, aRanges.first );
                    if( nAttachedAxis == chart::ChartAxisAssign::SECONDARY_Y )
                        mrExport.AddAttribute( XML_NAMESPACE_CHART, XML_ATTACHED_AXIS, XML_SECONDARY_Y );
                    else
                        mrExport.AddAttribute( XML_NAMESPACE_CHART, XML_ATTACHED_AXIS, XML_PRIMARY_Y );
                    // write style name
//                     AddAutoStyleAttribute( aPropertyStates );
                    // chart type
//                     mrExport.AddAttribute( XML_NAMESPACE_CHART, XML_CLASS,
//                                            mrExport.GetNamespaceMap().GetQNameByKey(
//                                                XML_NAMESPACE_CHART, GetXMLToken( XML_STOCK )));
                    SvXMLElementExport aCloseSeries( mrExport, XML_NAMESPACE_CHART, XML_SERIES, sal_True, sal_True );
                    // export empty data points
                    exportDataPoints( 0, nSeriesLength, xDiagram, bExportContent );
                }
            }
            else    // autostyles
            {
                // for close series
//                 CollectAutoStyle( aPropertyStates );
            }
            // remove property states for autostyles
//             aPropertyStates.clear();
        }
    }
}

void SchXMLExportHelper::exportDataPoints(
    const uno::Reference< beans::XPropertySet > & xSeriesProperties,
    sal_Int32 nSeriesLength,
    const uno::Reference< chart2::XDiagram > & xDiagram,
    sal_Bool bExportContent )
{
    // data-points
    // -----------
    // write data-points only if they contain autostyles
    // objects with equal autostyles are grouped using the attribute
    // repeat="number"

    // Note: if only the nth data-point has autostyles there is an element
    // without style and repeat="n-1" attribute written in advance.

    // the sequence aDataPointSeq contains indices of data-points that
    // do have own attributes.  This increases the performance substantially.

    // more performant version for #93600#
    if( mxExpPropMapper.is())
    {
        uno::Reference< chart2::XDataSeries > xSeries( xSeriesProperties, uno::UNO_QUERY );

        std::vector< XMLPropertyState > aPropertyStates;

        const OUString sNumFormat( OUString::createFromAscii( "NumberFormat" ));
        const OUString sPercentageNumFormat( OUString::createFromAscii( "PercentageNumberFormat" ));

        bool bVaryColorsByPoint = false;
        Sequence< sal_Int32 > aDataPointSeq;
        if( xSeriesProperties.is())
        {
            Any aAny = xSeriesProperties->getPropertyValue(
                OUString( RTL_CONSTASCII_USTRINGPARAM( "AttributedDataPoints" )));
            aAny >>= aDataPointSeq;
            xSeriesProperties->getPropertyValue(
                OUString( RTL_CONSTASCII_USTRINGPARAM( "VaryColorsByPoint" ))) >>= bVaryColorsByPoint;
        }


        sal_Int32 nSize = aDataPointSeq.getLength();
        DBG_ASSERT( nSize <= nSeriesLength, "Too many point attributes" );

        const sal_Int32 * pPoints = aDataPointSeq.getConstArray();
        sal_Int32 nElement;
        sal_Int32 nRepeat;
        Reference< chart2::XColorScheme > xColorScheme;
        if( xDiagram.is())
            xColorScheme.set( xDiagram->getDefaultColorScheme());

        ::std::list< SchXMLDataPointStruct > aDataPointList;

        sal_Int32 nLastIndex = -1;
        sal_Int32 nCurrIndex = 0;

        // collect elements
        if( bVaryColorsByPoint && xColorScheme.is() )
        {
            ::std::set< sal_Int32 > aAttrPointSet;
            ::std::copy( pPoints, pPoints + aDataPointSeq.getLength(),
                            ::std::inserter( aAttrPointSet, aAttrPointSet.begin()));
            const ::std::set< sal_Int32 >::const_iterator aEndIt( aAttrPointSet.end());
            for( nElement = 0; nElement < nSeriesLength; ++nElement )
            {
                aPropertyStates.clear();
                uno::Reference< beans::XPropertySet > xPropSet;
                bool bExportNumFmt = false;
                if( aAttrPointSet.find( nElement ) != aEndIt )
                {
                    try
                    {
                        xPropSet = SchXMLSeriesHelper::createOldAPIDataPointPropertySet(
                                    xSeries, nElement, mrExport.GetModel() );
                        bExportNumFmt = true;
                    }
                    catch( uno::Exception & rEx )
                    {
                        (void)rEx; // avoid warning for pro build
                        DBG_ERROR1( "Exception caught during Export of data point: %s",
                                    OUStringToOString( rEx.Message, RTL_TEXTENCODING_ASCII_US ).getStr() );
                    }
                }
                else
                {
                    // property set only containing the color
                    xPropSet.set( new ::xmloff::chart::ColorPropertySet(
                                        xColorScheme->getColorByIndex( nElement )));
                }
                DBG_ASSERT( xPropSet.is(), "Pie Segments should have properties" );
                if( xPropSet.is())
                {
                    const SvtSaveOptions::ODFDefaultVersion nCurrentODFVersion( SvtSaveOptions().GetODFDefaultVersion() );
                    if( nCurrentODFVersion >= SvtSaveOptions::ODFVER_012 && bExportNumFmt )
                    {
                        lcl_exportNumberFormat( sNumFormat, xPropSet, mrExport );
                        lcl_exportNumberFormat( sPercentageNumFormat, xPropSet, mrExport );
                    }

                    aPropertyStates = mxExpPropMapper->Filter( xPropSet );
                    if( !aPropertyStates.empty() )
                    {
                        if( bExportContent )
                        {
                            // write data-point with style
                            DBG_ASSERT( ! maAutoStyleNameQueue.empty(), "Autostyle queue empty!" );

                            SchXMLDataPointStruct aPoint;
                            aPoint.maStyleName = maAutoStyleNameQueue.front();
                            maAutoStyleNameQueue.pop();
                            aDataPointList.push_back( aPoint );
                        }
                        else
                        {
                            CollectAutoStyle( aPropertyStates );
                        }
                    }
                }
            }
            DBG_ASSERT( !bExportContent || (static_cast<sal_Int32>(aDataPointList.size()) == nSeriesLength),
                        "not enough data points on content export" );
        }
        else
        {
            for( nElement = 0; nElement < nSize; ++nElement )
            {
                aPropertyStates.clear();
                nCurrIndex = pPoints[ nElement ];
                //assuming sorted indices in pPoints

                if( nCurrIndex<0 || nCurrIndex>=nSeriesLength )
                    break;

                // write leading empty data points
                if( nCurrIndex - nLastIndex > 1 )
                {
                    SchXMLDataPointStruct aPoint;
                    aPoint.mnRepeat = nCurrIndex - nLastIndex - 1;
                    aDataPointList.push_back( aPoint );
                }

                uno::Reference< beans::XPropertySet > xPropSet;
                // get property states
                try
                {
                    xPropSet = SchXMLSeriesHelper::createOldAPIDataPointPropertySet(
                                    xSeries, nCurrIndex, mrExport.GetModel() );
                }
                catch( uno::Exception & rEx )
                {
                    (void)rEx; // avoid warning for pro build
                    DBG_ERROR1( "Exception caught during Export of data point: %s",
                                OUStringToOString( rEx.Message, RTL_TEXTENCODING_ASCII_US ).getStr() );
                }
                if( xPropSet.is())
                {
                    const SvtSaveOptions::ODFDefaultVersion nCurrentODFVersion( SvtSaveOptions().GetODFDefaultVersion() );
                    if( nCurrentODFVersion >= SvtSaveOptions::ODFVER_012 )
                    {
                        lcl_exportNumberFormat( sNumFormat, xPropSet, mrExport );
                        lcl_exportNumberFormat( sPercentageNumFormat, xPropSet, mrExport );
                    }

                    aPropertyStates = mxExpPropMapper->Filter( xPropSet );
                    if( !aPropertyStates.empty() )
                    {
                        if( bExportContent )
                        {
                            // write data-point with style
                            DBG_ASSERT( ! maAutoStyleNameQueue.empty(), "Autostyle queue empty!" );
                            SchXMLDataPointStruct aPoint;
                            aPoint.maStyleName = maAutoStyleNameQueue.front();
                            maAutoStyleNameQueue.pop();

                            aDataPointList.push_back( aPoint );
                            nLastIndex = nCurrIndex;
                        }
                        else
                        {
                            CollectAutoStyle( aPropertyStates );
                        }
                        continue;
                    }
                }

                // if we get here the property states are empty
                SchXMLDataPointStruct aPoint;
                aDataPointList.push_back( aPoint );

                nLastIndex = nCurrIndex;
            }
            // final empty elements
            nRepeat = nSeriesLength - nLastIndex - 1;
            if( nRepeat > 0 )
            {
                SchXMLDataPointStruct aPoint;
                aPoint.mnRepeat = nRepeat;
                aDataPointList.push_back( aPoint );
            }
        }

        if( bExportContent )
        {
            // write elements (merge equal ones)
            ::std::list< SchXMLDataPointStruct >::iterator aIter = aDataPointList.begin();
            SchXMLDataPointStruct aPoint;
            SchXMLDataPointStruct aLastPoint;

            // initialize so that it doesn't matter if
            // the element is counted in the first iteration
            aLastPoint.mnRepeat = 0;

            for( ; aIter != aDataPointList.end(); ++aIter )
            {
                aPoint = (*aIter);

                if( aPoint.maStyleName == aLastPoint.maStyleName )
                    aPoint.mnRepeat += aLastPoint.mnRepeat;
                else if( aLastPoint.mnRepeat > 0 )
                {
                    // write last element
                    if( aLastPoint.maStyleName.getLength() )
                        mrExport.AddAttribute( XML_NAMESPACE_CHART, XML_STYLE_NAME, aLastPoint.maStyleName );

                    if( aLastPoint.mnRepeat > 1 )
                        mrExport.AddAttribute( XML_NAMESPACE_CHART, XML_REPEATED,
                                            OUString::valueOf( (sal_Int64)( aLastPoint.mnRepeat ) ));

                    SvXMLElementExport aPointElem( mrExport, XML_NAMESPACE_CHART, XML_DATA_POINT, sal_True, sal_True );
                }
                aLastPoint = aPoint;
            }
            // write last element if it hasn't been written in last iteration
            if( aPoint.maStyleName == aLastPoint.maStyleName )
            {
                if( aLastPoint.maStyleName.getLength() )
                    mrExport.AddAttribute( XML_NAMESPACE_CHART, XML_STYLE_NAME, aLastPoint.maStyleName );

                if( aLastPoint.mnRepeat > 1 )
                    mrExport.AddAttribute( XML_NAMESPACE_CHART, XML_REPEATED,
                                        OUString::valueOf( (sal_Int64)( aLastPoint.mnRepeat ) ));

                SvXMLElementExport aPointElem( mrExport, XML_NAMESPACE_CHART, XML_DATA_POINT, sal_True, sal_True );
            }
        }
    }
}


void SchXMLExportHelper::getCellAddress( sal_Int32 nCol, sal_Int32 nRow )
{
    msStringBuffer.append( (sal_Unicode)'.' );
    if( nCol < 26 )
        msStringBuffer.append( (sal_Unicode)('A' + nCol) );
    else if( nCol < 702 )
    {
        msStringBuffer.append( (sal_Unicode)('A' + nCol / 26 - 1 ));
        msStringBuffer.append( (sal_Unicode)('A' + nCol % 26) );
    }
    else
    {
        msStringBuffer.append( (sal_Unicode)('A' + nCol / 702 - 1 ));
        msStringBuffer.append( (sal_Unicode)('A' + (nCol % 702) / 26 ));
        msStringBuffer.append( (sal_Unicode)('A' + nCol % 26) );
    }

    msStringBuffer.append( nRow + (sal_Int32)1 );
}

void SchXMLExportHelper::addPosition( const awt::Point & rPosition )
{
    mrExport.GetMM100UnitConverter().convertMeasure( msStringBuffer, rPosition.X );
    msString = msStringBuffer.makeStringAndClear();
    mrExport.AddAttribute( XML_NAMESPACE_SVG, XML_X, msString );

    mrExport.GetMM100UnitConverter().convertMeasure( msStringBuffer, rPosition.Y );
    msString = msStringBuffer.makeStringAndClear();
    mrExport.AddAttribute( XML_NAMESPACE_SVG, XML_Y, msString );
}

void SchXMLExportHelper::addPosition( Reference< drawing::XShape > xShape )
{
    if( xShape.is())
        addPosition( xShape->getPosition());
}

void SchXMLExportHelper::addSize( const awt::Size & rSize )
{
    mrExport.GetMM100UnitConverter().convertMeasure( msStringBuffer, rSize.Width );
    msString = msStringBuffer.makeStringAndClear();
    mrExport.AddAttribute( XML_NAMESPACE_SVG, XML_WIDTH,  msString );

    mrExport.GetMM100UnitConverter().convertMeasure( msStringBuffer, rSize.Height );
    msString = msStringBuffer.makeStringAndClear();
    mrExport.AddAttribute( XML_NAMESPACE_SVG, XML_HEIGHT, msString );
}

void SchXMLExportHelper::addSize( Reference< drawing::XShape > xShape )
{
    if( xShape.is())
        addSize( xShape->getSize() );
}

awt::Size SchXMLExportHelper::getPageSize( const Reference< chart2::XChartDocument > & xChartDoc ) const
{
    awt::Size aSize( 8000, 7000 );
    uno::Reference< embed::XVisualObject > xVisualObject( xChartDoc, uno::UNO_QUERY );
    DBG_ASSERT( xVisualObject.is(),"need XVisualObject for page size" );
    if( xVisualObject.is() )
        aSize = xVisualObject->getVisualAreaSize( embed::Aspects::MSOLE_CONTENT );

    return aSize;
}

void SchXMLExportHelper::CollectAutoStyle( const std::vector< XMLPropertyState >& aStates )
{
    if( !aStates.empty() )
        maAutoStyleNameQueue.push( GetAutoStylePoolP().Add( XML_STYLE_FAMILY_SCH_CHART_ID, aStates ));
}

void SchXMLExportHelper::AddAutoStyleAttribute( const std::vector< XMLPropertyState >& aStates )
{
    if( !aStates.empty() )
    {
        DBG_ASSERT( ! maAutoStyleNameQueue.empty(), "Autostyle queue empty!" );

        mrExport.AddAttribute( XML_NAMESPACE_CHART, XML_STYLE_NAME,  maAutoStyleNameQueue.front() );
        maAutoStyleNameQueue.pop();
    }
}

void SchXMLExportHelper::exportText( const OUString& rText, bool bConvertTabsLFs )
{
    SchXMLTools::exportText( mrExport, rText, bConvertTabsLFs );
}

// ========================================
// class SchXMLExport
// ========================================

// #110680#
SchXMLExport::SchXMLExport(
    const Reference< lang::XMultiServiceFactory >& xServiceFactory,
    sal_uInt16 nExportFlags )
:   SvXMLExport( xServiceFactory, MAP_CM, ::xmloff::token::XML_CHART, nExportFlags ),
    maAutoStylePool( *this ),
    maExportHelper( *this, maAutoStylePool )
{
}


SchXMLExport::~SchXMLExport()
{
    // stop progress view
    if( mxStatusIndicator.is())
    {
        mxStatusIndicator->end();
        mxStatusIndicator->reset();
    }
}

sal_uInt32 SchXMLExport::exportDoc( enum ::xmloff::token::XMLTokenEnum eClass )
{
    Reference< chart2::XChartDocument > xChartDoc( GetModel(), uno::UNO_QUERY );
    maExportHelper.InitRangeSegmentationProperties( xChartDoc );
    return SvXMLExport::exportDoc( eClass );
}

void SchXMLExport::_ExportStyles( sal_Bool bUsed )
{
    SvXMLExport::_ExportStyles( bUsed );
}

void SchXMLExport::_ExportMasterStyles()
{
    // not available in chart
    DBG_WARNING( "Master Style Export requested. Not available for Chart" );
}

void SchXMLExport::_ExportAutoStyles()
{
    // there are no styles that require their own autostyles
    if( getExportFlags() & EXPORT_CONTENT )
    {
        Reference< chart::XChartDocument > xChartDoc( GetModel(), uno::UNO_QUERY );
        if( xChartDoc.is())
        {
            maExportHelper.collectAutoStyles( xChartDoc );
            maExportHelper.exportAutoStyles();
        }
        else
        {
            DBG_ERROR( "Couldn't export chart due to wrong XModel (must be XChartDocument)" );
        }
    }
}

void SchXMLExport::_ExportContent()
{
    Reference< chart::XChartDocument > xChartDoc( GetModel(), uno::UNO_QUERY );
    if( xChartDoc.is())
    {
        // determine if data comes from the outside
        sal_Bool bIncludeTable = sal_True;

        Reference< chart2::XChartDocument > xNewDoc( xChartDoc, uno::UNO_QUERY );
        if( xNewDoc.is())
        {
            // check if we have own data.  If so we must not export the complete
            // range string, as this is our only indicator for having own or
            // external data. @todo: fix this in the file format!
            Reference< lang::XServiceInfo > xDPServiceInfo( xNewDoc->getDataProvider(), uno::UNO_QUERY );
            if( ! (xDPServiceInfo.is() &&
                   xDPServiceInfo->getImplementationName().equalsAsciiL(
                       RTL_CONSTASCII_STRINGPARAM( "com.sun.star.comp.chart.InternalDataProvider" ))))
            {
                bIncludeTable = sal_False;
            }
        }
        else
        {
            Reference< lang::XServiceInfo > xServ( xChartDoc, uno::UNO_QUERY );
            if( xServ.is())
            {
                if( xServ->supportsService(
                        OUString::createFromAscii( "com.sun.star.chart.ChartTableAddressSupplier" )))
                {
                    Reference< beans::XPropertySet > xProp( xServ, uno::UNO_QUERY );
                    if( xProp.is())
                    {
                        Any aAny;
                        try
                        {
                            OUString sChartAddress;
                            aAny = xProp->getPropertyValue(
                                OUString::createFromAscii( "ChartRangeAddress" ));
                            aAny >>= sChartAddress;
                            maExportHelper.SetChartRangeAddress( sChartAddress );

                            OUString sTableNumberList;
                            aAny = xProp->getPropertyValue(
                                OUString::createFromAscii( "TableNumberList" ));
                            aAny >>= sTableNumberList;
                            maExportHelper.SetTableNumberList( sTableNumberList );

                            // do not include own table if there are external addresses
                            bIncludeTable = (sChartAddress.getLength() == 0);
                        }
                        catch( beans::UnknownPropertyException & )
                        {
                            DBG_ERROR( "Property ChartRangeAddress not supported by ChartDocument" );
                        }
                    }
                }
            }
        }
        maExportHelper.exportChart( xChartDoc, bIncludeTable );
    }
    else
    {
        DBG_ERROR( "Couldn't export chart due to wrong XModel" );
    }
}

void SchXMLExport::SetProgress( sal_Int32 nPercentage )
{
    // set progress view
    if( mxStatusIndicator.is())
        mxStatusIndicator->setValue( nPercentage );
}

void SchXMLExportHelper::InitRangeSegmentationProperties( const Reference< chart2::XChartDocument > & xChartDoc )
{
    if( xChartDoc.is())
        try
        {
            Reference< chart2::data::XDataProvider > xDataProvider( xChartDoc->getDataProvider() );
            OSL_ENSURE( xDataProvider.is(), "No DataProvider" );
            if( xDataProvider.is())
            {
                Reference< chart2::data::XDataSource > xDataSource( lcl_pressUsedDataIntoRectangularFormat( xChartDoc, mbHasCategoryLabels ));
                Sequence< beans::PropertyValue > aArgs( xDataProvider->detectArguments( xDataSource ));
                ::rtl::OUString sCellRange, sBrokenRange;
                bool bBrokenRangeAvailable = false;
                for( sal_Int32 i=0; i<aArgs.getLength(); ++i )
                {
                    if( aArgs[i].Name.equalsAsciiL( RTL_CONSTASCII_STRINGPARAM("CellRangeRepresentation")))
                        aArgs[i].Value >>= sCellRange;
                    else if( aArgs[i].Name.equalsAsciiL( RTL_CONSTASCII_STRINGPARAM("BrokenCellRangeForExport")))
                    {
                        if( aArgs[i].Value >>= sBrokenRange )
                            bBrokenRangeAvailable = true;
                    }
                    else if( aArgs[i].Name.equalsAsciiL( RTL_CONSTASCII_STRINGPARAM("DataRowSource")))
                    {
                        chart::ChartDataRowSource eRowSource;
                        aArgs[i].Value >>= eRowSource;
                        mbRowSourceColumns = ( eRowSource == chart::ChartDataRowSource_COLUMNS );
                    }
                    else if( aArgs[i].Name.equalsAsciiL( RTL_CONSTASCII_STRINGPARAM("FirstCellAsLabel")))
                        aArgs[i].Value >>= mbHasSeriesLabels;
                    else if( aArgs[i].Name.equalsAsciiL( RTL_CONSTASCII_STRINGPARAM("SequenceMapping")))
                        aArgs[i].Value >>= maSequenceMapping;
                    else if( aArgs[i].Name.equalsAsciiL( RTL_CONSTASCII_STRINGPARAM("TableNumberList")))
                        aArgs[i].Value >>= msTableNumberList;
                }

                // #i79009# For Writer we have to export a broken version of the
                // range, where every row number is noe too large, so that older
                // version can correctly read those files.
                msChartAddress = (bBrokenRangeAvailable ? sBrokenRange : sCellRange);
                if( msChartAddress.getLength() > 0 )
                {
                    // convert format to XML-conform one
                    Reference< chart2::data::XRangeXMLConversion > xConversion( xDataProvider, uno::UNO_QUERY );
                    if( xConversion.is())
                        msChartAddress = xConversion->convertRangeToXML( msChartAddress );
                }
            }
        }
        catch( uno::Exception & ex )
        {
            (void)ex; // avoid warning for pro build
            OSL_ENSURE( false, OUStringToOString(
                            OUString( RTL_CONSTASCII_USTRINGPARAM( "Exception caught. Type: " )) +
                            OUString::createFromAscii( typeid( ex ).name()) +
                            OUString( RTL_CONSTASCII_USTRINGPARAM( ", Message: " )) +
                            ex.Message, RTL_TEXTENCODING_ASCII_US ).getStr());
        }
}

// export components ========================================

// first version: everything goes in one storage

Sequence< OUString > SAL_CALL SchXMLExport_getSupportedServiceNames() throw()
{
    const OUString aServiceName( RTL_CONSTASCII_USTRINGPARAM( "com.sun.star.comp.Chart.XMLExporter" ) );
    const Sequence< OUString > aSeq( &aServiceName, 1 );
    return aSeq;
}

OUString SAL_CALL SchXMLExport_getImplementationName() throw()
{
    return OUString( RTL_CONSTASCII_USTRINGPARAM( "SchXMLExport.Compact" ) );
}

Reference< uno::XInterface > SAL_CALL SchXMLExport_createInstance(const Reference< lang::XMultiServiceFactory > & rSMgr) throw( uno::Exception )
{
    // #110680#
    // #103997# removed some flags from EXPORT_ALL
    // return (cppu::OWeakObject*)new SchXMLExport( EXPORT_ALL ^ ( EXPORT_SETTINGS | EXPORT_MASTERSTYLES | EXPORT_SCRIPTS ));
    return (cppu::OWeakObject*)new SchXMLExport( rSMgr, EXPORT_ALL ^ ( EXPORT_SETTINGS | EXPORT_MASTERSTYLES | EXPORT_SCRIPTS ));
}

// Oasis format
Sequence< OUString > SAL_CALL SchXMLExport_Oasis_getSupportedServiceNames() throw()
{
    const OUString aServiceName( RTL_CONSTASCII_USTRINGPARAM( "com.sun.star.comp.Chart.XMLOasisExporter" ) );
    const Sequence< OUString > aSeq( &aServiceName, 1 );
    return aSeq;
}

OUString SAL_CALL SchXMLExport_Oasis_getImplementationName() throw()
{
    return OUString( RTL_CONSTASCII_USTRINGPARAM( "SchXMLExport.Oasis.Compact" ) );
}

Reference< uno::XInterface > SAL_CALL SchXMLExport_Oasis_createInstance(const Reference< lang::XMultiServiceFactory > & rSMgr) throw( uno::Exception )
{
    // #103997# removed some flags from EXPORT_ALL
    return (cppu::OWeakObject*)new SchXMLExport( rSMgr,
        (EXPORT_ALL ^ ( EXPORT_SETTINGS | EXPORT_MASTERSTYLES | EXPORT_SCRIPTS )) | EXPORT_OASIS );
}

// ============================================================

// multiple storage version: one for content / styles / meta

Sequence< OUString > SAL_CALL SchXMLExport_Styles_getSupportedServiceNames() throw()
{
    const OUString aServiceName( RTL_CONSTASCII_USTRINGPARAM( "com.sun.star.comp.Chart.XMLStylesExporter" ));
    const Sequence< OUString > aSeq( &aServiceName, 1 );
    return aSeq;
}

OUString SAL_CALL SchXMLExport_Styles_getImplementationName() throw()
{
    return OUString( RTL_CONSTASCII_USTRINGPARAM( "SchXMLExport.Styles" ));
}

Reference< uno::XInterface > SAL_CALL SchXMLExport_Styles_createInstance(const Reference< lang::XMultiServiceFactory >& rSMgr) throw( uno::Exception )
{
    // #110680#
    // return (cppu::OWeakObject*)new SchXMLExport( EXPORT_STYLES );
    return (cppu::OWeakObject*)new SchXMLExport( rSMgr, EXPORT_STYLES );
}

// Oasis format
Sequence< OUString > SAL_CALL SchXMLExport_Oasis_Styles_getSupportedServiceNames() throw()
{
    const OUString aServiceName( RTL_CONSTASCII_USTRINGPARAM( "com.sun.star.comp.Chart.XMLOasisStylesExporter" ));
    const Sequence< OUString > aSeq( &aServiceName, 1 );
    return aSeq;
}

OUString SAL_CALL SchXMLExport_Oasis_Styles_getImplementationName() throw()
{
    return OUString( RTL_CONSTASCII_USTRINGPARAM( "SchXMLExport.Oasis.Styles" ));
}

Reference< uno::XInterface > SAL_CALL SchXMLExport_Oasis_Styles_createInstance(const Reference< lang::XMultiServiceFactory > & rSMgr) throw( uno::Exception )
{
    return (cppu::OWeakObject*)new SchXMLExport( rSMgr, EXPORT_STYLES | EXPORT_OASIS );
}

// ------------------------------------------------------------

Sequence< OUString > SAL_CALL SchXMLExport_Content_getSupportedServiceNames() throw()
{
    const OUString aServiceName( RTL_CONSTASCII_USTRINGPARAM( "com.sun.star.comp.Chart.XMLContentExporter" ));
    const Sequence< OUString > aSeq( &aServiceName, 1 );
    return aSeq;
}

OUString SAL_CALL SchXMLExport_Content_getImplementationName() throw()
{
    return OUString( RTL_CONSTASCII_USTRINGPARAM( "SchXMLExport.Content" ));
}

Reference< uno::XInterface > SAL_CALL SchXMLExport_Content_createInstance(const Reference< lang::XMultiServiceFactory > & rSMgr) throw( uno::Exception )
{
    // #110680#
    // return (cppu::OWeakObject*)new SchXMLExport( EXPORT_AUTOSTYLES | EXPORT_CONTENT | EXPORT_FONTDECLS );
    return (cppu::OWeakObject*)new SchXMLExport( rSMgr, EXPORT_AUTOSTYLES | EXPORT_CONTENT | EXPORT_FONTDECLS );
}

// Oasis format
Sequence< OUString > SAL_CALL SchXMLExport_Oasis_Content_getSupportedServiceNames() throw()
{
    const OUString aServiceName( RTL_CONSTASCII_USTRINGPARAM( "com.sun.star.comp.Chart.XMLOasisContentExporter" ));
    const Sequence< OUString > aSeq( &aServiceName, 1 );
    return aSeq;
}

OUString SAL_CALL SchXMLExport_Oasis_Content_getImplementationName() throw()
{
    return OUString( RTL_CONSTASCII_USTRINGPARAM( "SchXMLExport.Oasis.Content" ));
}

Reference< uno::XInterface > SAL_CALL SchXMLExport_Oasis_Content_createInstance(const Reference< lang::XMultiServiceFactory > & rSMgr) throw( uno::Exception )
{
    return (cppu::OWeakObject*)new SchXMLExport( rSMgr, EXPORT_AUTOSTYLES | EXPORT_CONTENT | EXPORT_FONTDECLS | EXPORT_OASIS );
}

// ------------------------------------------------------------

// Sequence< OUString > SAL_CALL SchXMLExport_Meta_getSupportedServiceNames() throw()
// {
//  const OUString aServiceName( RTL_CONSTASCII_USTRINGPARAM( "com.sun.star.comp.Chart.XMLMetaExporter" ));
//  const Sequence< OUString > aSeq( &aServiceName, 1 );
//  return aSeq;
// }

// OUString SAL_CALL SchXMLExport_Meta_getImplementationName() throw()
// {
//  return OUString( RTL_CONSTASCII_USTRINGPARAM( "SchXMLExport.Meta" ));
// }

// Reference< uno::XInterface > SAL_CALL SchXMLExport_Meta_createInstance(const Reference< lang::XMultiServiceFactory > & rSMgr) throw( uno::Exception )
// {
//  return (cppu::OWeakObject*)new SchXMLExport( EXPORT_META );
// }

// Oasis format
Sequence< OUString > SAL_CALL SchXMLExport_Oasis_Meta_getSupportedServiceNames() throw()
{
    const OUString aServiceName( RTL_CONSTASCII_USTRINGPARAM( "com.sun.star.comp.Chart.XMLOasisMetaExporter" ));
    const Sequence< OUString > aSeq( &aServiceName, 1 );
    return aSeq;
}

OUString SAL_CALL SchXMLExport_Oasis_Meta_getImplementationName() throw()
{
    return OUString( RTL_CONSTASCII_USTRINGPARAM( "SchXMLExport.Oasis.Meta" ));
}

Reference< uno::XInterface > SAL_CALL SchXMLExport_Oasis_Meta_createInstance(const Reference< lang::XMultiServiceFactory > & rSMgr) throw( uno::Exception )
{
    return (cppu::OWeakObject*)new SchXMLExport( rSMgr, EXPORT_META | EXPORT_OASIS  );
}


// XServiceInfo
OUString SAL_CALL SchXMLExport::getImplementationName() throw( uno::RuntimeException )
{
    switch( getExportFlags())
    {
        case EXPORT_ALL:
            return SchXMLExport_getImplementationName();
        case EXPORT_STYLES:
            return SchXMLExport_Styles_getImplementationName();
        case ( EXPORT_AUTOSTYLES | EXPORT_CONTENT | EXPORT_FONTDECLS ):
            return SchXMLExport_Content_getImplementationName();
//         case EXPORT_META:
//             return SchXMLExport_Meta_getImplementationName();

        // Oasis format
        case ( EXPORT_ALL | EXPORT_OASIS ):
            return SchXMLExport_Oasis_getImplementationName();
        case ( EXPORT_STYLES | EXPORT_OASIS ):
            return SchXMLExport_Oasis_Styles_getImplementationName();
        case ( EXPORT_AUTOSTYLES | EXPORT_CONTENT | EXPORT_FONTDECLS | EXPORT_OASIS  ):
            return SchXMLExport_Oasis_Content_getImplementationName();
        case ( EXPORT_META | EXPORT_OASIS ):
            return SchXMLExport_Oasis_Meta_getImplementationName();

        case EXPORT_SETTINGS:
        // there is no settings component in chart
        default:
            return OUString::createFromAscii( "SchXMLExport" );
    }
}<|MERGE_RESOLUTION|>--- conflicted
+++ resolved
@@ -1518,18 +1518,12 @@
             // to allow a correct re-association when copying via clipboard
             if( !bHasOwnData && aColumnDescriptions_RangeIter != aColumnDescriptions_RangeEnd )
             {
-<<<<<<< HEAD
-                if ((*aFirstRowRangeIter).getLength())
+                if ((*aColumnDescriptions_RangeIter).getLength())
                 {
                     mrExport.AddAttributeIdLegacy(XML_NAMESPACE_TEXT,
-                        *aFirstRowRangeIter);
-                }
-                ++aFirstRowRangeIter;
-=======
-                if( (*aColumnDescriptions_RangeIter).getLength())
-                    mrExport.AddAttribute( XML_NAMESPACE_TEXT, XML_ID, *aColumnDescriptions_RangeIter );
+                        *aColumnDescriptions_RangeIter);
+                }
                 ++aColumnDescriptions_RangeIter;
->>>>>>> 515792c3
             }
             exportText( *aIt );
             if( nC < nComplexCount )
@@ -1559,22 +1553,15 @@
                 {
                     // write the original range name as id into the local table
                     // to allow a correct re-association when copying via clipboard
-<<<<<<< HEAD
-                    if( !bHasOwnData && aFirstColumnRangeIter != aFirstColumnRangeEndIter )
+                    if( !bHasOwnData && aRowDescriptions_RangeIter != aRowDescriptions_RangeEnd )
                     {
                         mrExport.AddAttributeIdLegacy(XML_NAMESPACE_TEXT,
-                            *aFirstColumnRangeIter++);
+                            *aRowDescriptions_RangeIter++);
                     }
-                    exportText( *aFirstColIt );
-                    ++aFirstColIt;
-=======
-                    if( !bHasOwnData && aRowDescriptions_RangeIter != aRowDescriptions_RangeEnd )
-                        mrExport.AddAttribute( XML_NAMESPACE_TEXT, XML_ID, *aRowDescriptions_RangeIter++ );
                     exportText( *aRowDescriptionsIter );
                     ++aRowDescriptionsIter;
                     if( nC < nComplexCount )
                         lcl_exportComplexLabel( rComplexRowDescriptions[nC++], mrExport );
->>>>>>> 515792c3
                 }
             }
 
