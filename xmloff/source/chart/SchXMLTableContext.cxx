--- conflicted
+++ resolved
@@ -944,10 +944,7 @@
     if( rTable.bHasHeaderColumn )
         xDataAccess->setAnyRowDescriptions( aComplexRowDescriptions );
     if( rTable.bHasHeaderRow )
-<<<<<<< HEAD
         xDataAccess->setAnyColumnDescriptions( aComplexColumnDescriptions );
-=======
-        xDataAccess->setComplexColumnDescriptions( aComplexColumnDescriptions );
 
     if ( rTable.bProtected )
     {
@@ -961,7 +958,6 @@
         {
         }
     }
->>>>>>> d646413d
 }
 
 void SchXMLTableHelper::switchRangesFromOuterToInternalIfNecessary(
