--- conflicted
+++ resolved
@@ -411,11 +411,7 @@
 
                 if ( bPropIsSequence != bValueIsSequence )
                 {
-<<<<<<< HEAD
                     OSL_FAIL( "OElementImport::implImportGenericProperties: either both value and property should be a sequence, or none of them!" );
-=======
-                    OSL_ENSURE( false, "OElementImport::implApplyGenericProperties: either both value and property should be a sequence, or none of them!" );
->>>>>>> 224bd63b
                     continue;
                 }
 
@@ -469,21 +465,13 @@
                             aPropValues->Value <<= static_cast< sal_Int64 >( nVal );
                             break;
                         default:
-<<<<<<< HEAD
                             OSL_FAIL( "OElementImport::implImportGenericProperties: unsupported value type!" );
-=======
-                            OSL_ENSURE( false, "OElementImport::implApplyGenericProperties: unsupported value type!" );
->>>>>>> 224bd63b
                             break;
                         }
                     }
                     break;
                     default:
-<<<<<<< HEAD
                         OSL_FAIL( "OElementImport::implImportGenericProperties: non-double values not supported!" );
-=======
-                        OSL_ENSURE( false, "OElementImport::implApplyGenericProperties: non-double values not supported!" );
->>>>>>> 224bd63b
                         break;
                     }
                 }
