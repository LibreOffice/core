--- conflicted
+++ resolved
@@ -61,15 +61,6 @@
     }
 
     //---------------------------------------------------------------------
-<<<<<<< HEAD
-    ::rtl::Reference< SvXMLImportPropertyMapper > OFormLayerXMLImport::getStylePropertyMapper() const
-    {
-        return m_pImpl->getStylePropertyMapper();
-    }
-
-    //---------------------------------------------------------------------
-=======
->>>>>>> 4fba42e5
     void OFormLayerXMLImport::setAutoStyleContext(SvXMLStylesContext* _pNewContext)
     {
         m_pImpl->setAutoStyleContext(_pNewContext);
