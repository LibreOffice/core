--- conflicted
+++ resolved
@@ -1323,64 +1323,16 @@
             m_bHasCachedEncryptionData = sal_True;
             m_aEncryptionData = aEncryptionData;
         }
-<<<<<<< HEAD
-        catch( const packages::WrongPasswordException& )
-        {
-            // retry with different encoding
-            SetEncryptionKeyProperty_Impl( xPropertySet, aEncryptionData.getUnpackedValueOrDefault( PACKAGE_ENCRYPTIONDATA_SHA1MS1252, uno::Sequence< sal_Int8 >() ) );
-            try {
-                // the stream must be cashed to be resaved
-                xResultStream = GetStream_Impl( nStreamMode | embed::ElementModes::SEEKABLE, bHierarchyAccess );
-
-                m_bUseCommonEncryption = sal_False; // very important to set it to false
-                m_bHasCachedEncryptionData = sal_True;
-                m_aEncryptionData = aEncryptionData;
-
-                // the stream must be resaved with new password encryption
-                if ( nStreamMode & embed::ElementModes::WRITE )
-                {
-                    FillTempGetFileName();
-                    m_bHasDataToFlush = sal_True;
-
-                    // TODO/LATER: should the notification be done?
-                    if ( m_pParent )
-                        m_pParent->m_bIsModified = sal_True;
-                }
-            }
-            catch( const packages::WrongPasswordException& rWrongPasswordException )
-            {
-                SetEncryptionKeyProperty_Impl( xPropertySet, uno::Sequence< sal_Int8 >() );
-                AddLog( rWrongPasswordException.Message );
-                AddLog( ::rtl::OUString( RTL_CONSTASCII_USTRINGPARAM( OSL_LOG_PREFIX "Rethrow" ) ) );
-                throw;
-            }
-            catch ( const uno::Exception& rException )
-            {
-                AddLog( rException.Message );
-                AddLog( ::rtl::OUString( RTL_CONSTASCII_USTRINGPARAM( OSL_LOG_PREFIX "Quiet exception" ) ) );
-
-                OSL_FAIL( "Can't write encryption related properties!\n" );
-                SetEncryptionKeyProperty_Impl( xPropertySet, uno::Sequence< sal_Int8 >() );
-                throw io::IOException(); // TODO:
-            }
-        }
-        catch( const uno::Exception& rException )
-        {
-            SetEncryptionKeyProperty_Impl( xPropertySet, uno::Sequence< sal_Int8 >() );
-
-            AddLog( rException.Message );
-=======
-        catch( packages::WrongPasswordException& aWrongPasswordException )
+        catch( const packages::WrongPasswordException& rWrongPasswordException )
         {
             SetEncryptionKeyProperty_Impl( xPropertySet, uno::Sequence< beans::NamedValue >() );
-            AddLog( aWrongPasswordException.Message );
->>>>>>> 84d9f0ce
+            AddLog( rWrongPasswordException.Message );
             AddLog( ::rtl::OUString( RTL_CONSTASCII_USTRINGPARAM( OSL_LOG_PREFIX "Rethrow" ) ) );
             throw;
         }
-        catch ( uno::Exception& aException )
-        {
-            AddLog( aException.Message );
+        catch ( const uno::Exception& rException )
+        {
+            AddLog( rException.Message );
             AddLog( ::rtl::OUString( RTL_CONSTASCII_USTRINGPARAM( OSL_LOG_PREFIX "Quiet exception" ) ) );
 
             OSL_FAIL( "Can't write encryption related properties!\n" );
@@ -1719,46 +1671,14 @@
             if ( !xDataToCopy.is() )
             {
                 OSL_FAIL( "Encrypted ZipStream must already have input stream inside!\n" );
-<<<<<<< HEAD
-                SetEncryptionKeyProperty_Impl( xPropertySet, uno::Sequence< sal_Int8 >() );
-            }
-        }
-        catch( const packages::WrongPasswordException& rWrongPasswordException )
-        {
-            SetEncryptionKeyProperty_Impl( xPropertySet, aEncryptionData.getUnpackedValueOrDefault( PACKAGE_ENCRYPTIONDATA_SHA1MS1252, uno::Sequence< sal_Int8 >() ) );
-            try {
-                xDataToCopy = m_xPackageStream->getDataStream();
-
-                if ( !xDataToCopy.is() )
-                {
-                    OSL_FAIL( "Encrypted ZipStream must already have input stream inside!\n" );
-                    SetEncryptionKeyProperty_Impl( xPropertySet, uno::Sequence< sal_Int8 >() );
-                    AddLog( rWrongPasswordException.Message );
-                    AddLog( ::rtl::OUString( RTL_CONSTASCII_USTRINGPARAM( OSL_LOG_PREFIX "Rethrow" ) ) );
-                    throw;
-                }
-            }
-            catch( const uno::Exception& rException )
-            {
-                SetEncryptionKeyProperty_Impl( xPropertySet, uno::Sequence< sal_Int8 >() );
-                AddLog( rException.Message );
-                AddLog( ::rtl::OUString( RTL_CONSTASCII_USTRINGPARAM( OSL_LOG_PREFIX "Rethrow" ) ) );
-                throw;
-=======
                 SetEncryptionKeyProperty_Impl( xPropertySet, uno::Sequence< beans::NamedValue >() );
->>>>>>> 84d9f0ce
             }
         }
         catch( const uno::Exception& rException )
         {
             OSL_FAIL( "Can't open encrypted stream!\n" );
-<<<<<<< HEAD
-            SetEncryptionKeyProperty_Impl( xPropertySet, uno::Sequence< sal_Int8 >() );
+            SetEncryptionKeyProperty_Impl( xPropertySet, uno::Sequence< beans::NamedValue >() );
             AddLog( rException.Message );
-=======
-            SetEncryptionKeyProperty_Impl( xPropertySet, uno::Sequence< beans::NamedValue >() );
-            AddLog( aException.Message );
->>>>>>> 84d9f0ce
             AddLog( ::rtl::OUString( RTL_CONSTASCII_USTRINGPARAM( OSL_LOG_PREFIX "Rethrow" ) ) );
             throw;
         }
