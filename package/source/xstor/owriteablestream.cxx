/*************************************************************************
 *
 * DO NOT ALTER OR REMOVE COPYRIGHT NOTICES OR THIS FILE HEADER.
 *
 * Copyright 2000, 2010 Oracle and/or its affiliates.
 *
 * OpenOffice.org - a multi-platform office productivity suite
 *
 * This file is part of OpenOffice.org.
 *
 * OpenOffice.org is free software: you can redistribute it and/or modify
 * it under the terms of the GNU Lesser General Public License version 3
 * only, as published by the Free Software Foundation.
 *
 * OpenOffice.org is distributed in the hope that it will be useful,
 * but WITHOUT ANY WARRANTY; without even the implied warranty of
 * MERCHANTABILITY or FITNESS FOR A PARTICULAR PURPOSE.  See the
 * GNU Lesser General Public License version 3 for more details
 * (a copy is included in the LICENSE file that accompanied this code).
 *
 * You should have received a copy of the GNU Lesser General Public License
 * version 3 along with OpenOffice.org.  If not, see
 * <http://www.openoffice.org/license.html>
 * for a copy of the LGPLv3 License.
 *
 ************************************************************************/

// MARKER(update_precomp.py): autogen include statement, do not remove
#include "precompiled_package.hxx"
#include <com/sun/star/ucb/XSimpleFileAccess.hpp>
#include <com/sun/star/ucb/XCommandEnvironment.hpp>
#include <com/sun/star/lang/DisposedException.hpp>
#include <com/sun/star/lang/XUnoTunnel.hpp>
#include <com/sun/star/lang/XTypeProvider.hpp>
#include <com/sun/star/io/XInputStream.hpp>
#include <com/sun/star/io/IOException.hpp>
#include <com/sun/star/embed/ElementModes.hpp>
#include <com/sun/star/embed/StorageFormats.hpp>
#include <com/sun/star/lang/WrappedTargetRuntimeException.hpp>
#include <cppuhelper/typeprovider.hxx>
#include <cppuhelper/exc_hlp.hxx>
#include <osl/diagnose.h>

#include <comphelper/processfactory.hxx>
#include <comphelper/componentcontext.hxx>
#include <comphelper/storagehelper.hxx>
#include <comphelper/ofopxmlhelper.hxx>

#include "selfterminatefilestream.hxx"
#include "owriteablestream.hxx"
#include "oseekinstream.hxx"
#include "mutexholder.hxx"
#include "xstorage.hxx"

#include <rtl/digest.h>
#include <rtl/logfile.hxx>

// since the copying uses 32000 blocks usually, it makes sense to have a smaller size
#define MAX_STORCACHE_SIZE 30000


using namespace ::com::sun::star;

namespace package
{
//-----------------------------------------------
uno::Sequence< sal_Int8 > MakeKeyFromPass( const ::rtl::OUString& aPass, sal_Bool bUseUTF )
{
    // MS_1252 encoding was used for SO60 document format password encoding,
    // this encoding supports only a minor subset of nonascii characters,
    // but for compatibility reasons it has to be used for old document formats

    ::rtl::OString aByteStrPass;
    if ( bUseUTF )
        aByteStrPass = ::rtl::OUStringToOString( aPass, RTL_TEXTENCODING_UTF8 );
    else
        aByteStrPass = ::rtl::OUStringToOString( aPass, RTL_TEXTENCODING_MS_1252 );

    sal_uInt8 pBuffer[RTL_DIGEST_LENGTH_SHA1];
    rtlDigestError nError = rtl_digest_SHA1( aByteStrPass.getStr(),
                                            aByteStrPass.getLength(),
                                            pBuffer,
                                            RTL_DIGEST_LENGTH_SHA1 );

    if ( nError != rtl_Digest_E_None )
        throw uno::RuntimeException();

    return uno::Sequence< sal_Int8 >( (sal_Int8*)pBuffer, RTL_DIGEST_LENGTH_SHA1 );

}

//-----------------------------------------------
void StaticAddLog( const ::rtl::OUString& aMessage )
{
    try
    {
        ::comphelper::ComponentContext aContext( ::comphelper::getProcessServiceFactory() );
        if ( aContext.is() )
        {
            uno::Reference< logging::XSimpleLogRing > xLogRing( aContext.getSingleton( "com.sun.star.logging.DocumentIOLogRing" ), uno::UNO_QUERY_THROW );
            xLogRing->logString( aMessage );
        }
    }
    catch( uno::Exception& )
    {
        // No log
    }
}
} // namespace package

// ================================================================
namespace
{
//-----------------------------------------------
void SetEncryptionKeyProperty_Impl( const uno::Reference< beans::XPropertySet >& xPropertySet,
                                    const uno::Sequence< sal_Int8 >& aKey )
{
    OSL_ENSURE( xPropertySet.is(), "No property set is provided!\n" );
    if ( !xPropertySet.is() )
        throw uno::RuntimeException();

    ::rtl::OUString aString_EncryptionKey = ::rtl::OUString::createFromAscii( "EncryptionKey" );
    try {
        xPropertySet->setPropertyValue( aString_EncryptionKey, uno::makeAny( aKey ) );
    }
    catch ( uno::Exception& aException )
    {
        ::package::StaticAddLog( aException.Message );
        ::package::StaticAddLog( ::rtl::OUString( RTL_CONSTASCII_USTRINGPARAM( OSL_LOG_PREFIX "Can't set encryption" ) ) );
        OSL_ENSURE( sal_False, "Can't write encryption related properties!\n" );
        throw io::IOException(); // TODO
    }
}

//-----------------------------------------------
uno::Any GetEncryptionKeyProperty_Impl( const uno::Reference< beans::XPropertySet >& xPropertySet )
{
    OSL_ENSURE( xPropertySet.is(), "No property set is provided!\n" );
    if ( !xPropertySet.is() )
        throw uno::RuntimeException();

    ::rtl::OUString aString_EncryptionKey = ::rtl::OUString::createFromAscii( "EncryptionKey" );
    try {
        return xPropertySet->getPropertyValue( aString_EncryptionKey );
    }
    catch ( uno::Exception& aException )
    {
        ::package::StaticAddLog( aException.Message );
        ::package::StaticAddLog( ::rtl::OUString( RTL_CONSTASCII_USTRINGPARAM( OSL_LOG_PREFIX "Can't get encryption property" ) ) );

        OSL_ENSURE( sal_False, "Can't get encryption related properties!\n" );
        throw io::IOException(); // TODO
    }
}

//-----------------------------------------------
sal_Bool SequencesEqual( uno::Sequence< sal_Int8 > aSequence1, uno::Sequence< sal_Int8 > aSequence2 )
{
    if ( aSequence1.getLength() != aSequence2.getLength() )
        return sal_False;

    for ( sal_Int32 nInd = 0; nInd < aSequence1.getLength(); nInd++ )
        if ( aSequence1[nInd] != aSequence2[nInd] )
            return sal_False;

    return sal_True;
}

//-----------------------------------------------
sal_Bool KillFile( const ::rtl::OUString& aURL, const uno::Reference< lang::XMultiServiceFactory >& xFactory )
{
    if ( !xFactory.is() )
        return sal_False;

    sal_Bool bRet = sal_False;

    try
    {
        uno::Reference < ucb::XSimpleFileAccess > xAccess(
                xFactory->createInstance (
                        ::rtl::OUString::createFromAscii( "com.sun.star.ucb.SimpleFileAccess" ) ),
                uno::UNO_QUERY );

        if ( xAccess.is() )
        {
            xAccess->kill( aURL );
            bRet = sal_True;
        }
    }
    catch( uno::Exception& aException )
    {
        ::package::StaticAddLog( aException.Message );
        ::package::StaticAddLog( ::rtl::OUString( RTL_CONSTASCII_USTRINGPARAM( OSL_LOG_PREFIX "Quiet exception" ) ) );
    }

    return bRet;
}

const sal_Int32 n_ConstBufferSize = 32000;

//-----------------------------------------------
::rtl::OUString GetNewTempFileURL( const uno::Reference< lang::XMultiServiceFactory > xFactory )
{
    ::rtl::OUString aTempURL;

    uno::Reference < beans::XPropertySet > xTempFile(
            xFactory->createInstance( ::rtl::OUString::createFromAscii( "com.sun.star.io.TempFile" ) ),
            uno::UNO_QUERY );

    if ( !xTempFile.is() )
        throw uno::RuntimeException(); // TODO

    try {
        xTempFile->setPropertyValue( ::rtl::OUString::createFromAscii( "RemoveFile" ), uno::makeAny( sal_False ) );
        uno::Any aUrl = xTempFile->getPropertyValue( ::rtl::OUString::createFromAscii( "Uri" ) );
        aUrl >>= aTempURL;
    }
    catch ( uno::Exception& aException )
    {
        ::package::StaticAddLog( aException.Message );
        ::package::StaticAddLog( ::rtl::OUString( RTL_CONSTASCII_USTRINGPARAM( OSL_LOG_PREFIX "Quiet exception" ) ) );
    }

    if ( !aTempURL.getLength() )
        throw uno::RuntimeException(); // TODO: can not create tempfile

    return aTempURL;
}

//-----------------------------------------------
uno::Reference< io::XStream > CreateMemoryStream( const uno::Reference< lang::XMultiServiceFactory >& xFactory )
{
    if ( !xFactory.is() )
        throw uno::RuntimeException();

    return uno::Reference< io::XStream >( xFactory->createInstance ( ::rtl::OUString::createFromAscii( "com.sun.star.comp.MemoryStream" ) ), uno::UNO_QUERY_THROW );
}

} // anonymous namespace
// ================================================================

//-----------------------------------------------
OWriteStream_Impl::OWriteStream_Impl( OStorage_Impl* pParent,
                                      const uno::Reference< packages::XDataSinkEncrSupport >& xPackageStream,
                                      const uno::Reference< lang::XSingleServiceFactory >& xPackage,
                                      const uno::Reference< lang::XMultiServiceFactory >& xFactory,
                                      sal_Bool bForceEncrypted,
                                      sal_Int32 nStorageType,
                                      sal_Bool bDefaultCompress,
                                      const uno::Reference< io::XInputStream >& xRelInfoStream )
: m_pAntiImpl( NULL )
, m_bHasDataToFlush( sal_False )
, m_bFlushed( sal_False )
, m_xPackageStream( xPackageStream )
, m_xFactory( xFactory )
, m_pParent( pParent )
, m_bForceEncrypted( bForceEncrypted )
, m_bUseCommonPass( !bForceEncrypted && nStorageType == embed::StorageFormats::PACKAGE )
, m_bHasCachedPassword( sal_False )
, m_bCompressedSetExplicit( !bDefaultCompress )
, m_xPackage( xPackage )
, m_bHasInsertedStreamOptimization( sal_False )
, m_nStorageType( nStorageType )
, m_xOrigRelInfoStream( xRelInfoStream )
, m_bOrigRelInfoBroken( sal_False )
, m_nRelInfoStatus( RELINFO_NO_INIT )
, m_nRelId( 1 )
{
    OSL_ENSURE( xPackageStream.is(), "No package stream is provided!\n" );
    OSL_ENSURE( xPackage.is(), "No package component is provided!\n" );
    OSL_ENSURE( m_xFactory.is(), "No package stream is provided!\n" );
    OSL_ENSURE( pParent, "No parent storage is provided!\n" );
    OSL_ENSURE( m_nStorageType == embed::StorageFormats::OFOPXML || !m_xOrigRelInfoStream.is(), "The Relations info makes sence only for OFOPXML format!\n" );
}

//-----------------------------------------------
OWriteStream_Impl::~OWriteStream_Impl()
{
    DisposeWrappers();

    if ( m_aTempURL.getLength() )
    {
        KillFile( m_aTempURL, GetServiceFactory() );
        m_aTempURL = ::rtl::OUString();
    }

    CleanCacheStream();
}

//-----------------------------------------------
void OWriteStream_Impl::CleanCacheStream()
{
    if ( m_xCacheStream.is() )
    {
        try
        {
            uno::Reference< io::XInputStream > xInputCache = m_xCacheStream->getInputStream();
            if ( xInputCache.is() )
                xInputCache->closeInput();
        }
        catch( uno::Exception& )
        {}

        try
        {
            uno::Reference< io::XOutputStream > xOutputCache = m_xCacheStream->getOutputStream();
            if ( xOutputCache.is() )
                xOutputCache->closeOutput();
        }
        catch( uno::Exception& )
        {}

        m_xCacheStream = uno::Reference< io::XStream >();
        m_xCacheSeek = uno::Reference< io::XSeekable >();
    }
}

//-----------------------------------------------
void OWriteStream_Impl::AddLog( const ::rtl::OUString& aMessage )
{
    if ( !m_xLogRing.is() )
    {
        try
        {
            ::comphelper::ComponentContext aContext( ::comphelper::getProcessServiceFactory() );
            if ( aContext.is() )
                m_xLogRing.set( aContext.getSingleton( "com.sun.star.logging.DocumentIOLogRing" ), uno::UNO_QUERY_THROW );
        }
        catch( uno::Exception& )
        {
            // No log
        }
    }

    if ( m_xLogRing.is() )
        m_xLogRing->logString( aMessage );
}


//-----------------------------------------------
void OWriteStream_Impl::InsertIntoPackageFolder( const ::rtl::OUString& aName,
                                                  const uno::Reference< container::XNameContainer >& xParentPackageFolder )
{
    ::osl::MutexGuard aGuard( m_rMutexRef->GetMutex() );

    OSL_ENSURE( m_bFlushed, "This method must not be called for nonflushed streams!\n" );
    if ( m_bFlushed )
    {
        OSL_ENSURE( m_xPackageStream.is(), "An inserted stream is incomplete!\n" );
        uno::Reference< lang::XUnoTunnel > xTunnel( m_xPackageStream, uno::UNO_QUERY );
        if ( !xTunnel.is() )
            throw uno::RuntimeException(); // TODO

        xParentPackageFolder->insertByName( aName, uno::makeAny( xTunnel ) );

        m_bFlushed = sal_False;
        m_bHasInsertedStreamOptimization = sal_False;
    }
}
//-----------------------------------------------
sal_Bool OWriteStream_Impl::IsEncrypted()
{
    if ( m_nStorageType != embed::StorageFormats::PACKAGE )
        return sal_False;

    if ( m_bForceEncrypted || m_bHasCachedPassword )
        return sal_True;

    if ( m_aTempURL.getLength() || m_xCacheStream.is() )
        return sal_False;

    GetStreamProperties();

    // the following value can not be cached since it can change after root commit
    sal_Bool bWasEncr = sal_False;
    uno::Reference< beans::XPropertySet > xPropSet( m_xPackageStream, uno::UNO_QUERY );
    if ( xPropSet.is() )
    {
        uno::Any aValue = xPropSet->getPropertyValue( ::rtl::OUString::createFromAscii( "WasEncrypted" ) );
        if ( !( aValue >>= bWasEncr ) )
        {
            OSL_ENSURE( sal_False, "The property WasEncrypted has wrong type!\n" );
        }
    }

    sal_Bool bToBeEncr = sal_False;
    for ( sal_Int32 nInd = 0; nInd < m_aProps.getLength(); nInd++ )
    {
        if ( m_aProps[nInd].Name.equalsAscii( "Encrypted" ) )
        {
            if ( !( m_aProps[nInd].Value >>= bToBeEncr ) )
            {
                OSL_ENSURE( sal_False, "The property has wrong type!\n" );
            }
        }
    }

    // since a new key set to the package stream it should not be removed except the case when
    // the stream becomes nonencrypted
    uno::Sequence< sal_Int8 > aKey;
    if ( bToBeEncr )
        GetEncryptionKeyProperty_Impl( xPropSet ) >>= aKey;

    // If the properties must be investigated the stream is either
    // was never changed or was changed, the parent was commited
    // and the stream was closed.
    // That means that if it is intended to use common storage key
    // it is already has no encryption but is marked to be stored
    // encrypted and the key is empty.
    if ( !bWasEncr && bToBeEncr && !aKey.getLength() )
    {
        // the stream is intended to use common storage password
        m_bUseCommonPass = sal_True;
        return sal_False;
    }
    else
        return bToBeEncr;
}

//-----------------------------------------------
void OWriteStream_Impl::SetDecrypted()
{
    OSL_ENSURE( m_nStorageType == embed::StorageFormats::PACKAGE, "The encryption is supported only for package storages!\n" );
    if ( m_nStorageType != embed::StorageFormats::PACKAGE )
        throw uno::RuntimeException();

    GetStreamProperties();

    // let the stream be modified
    FillTempGetFileName();
    m_bHasDataToFlush = sal_True;

    // remove encryption
    m_bForceEncrypted = sal_False;
    m_bHasCachedPassword = sal_False;
    m_aPass = ::rtl::OUString();

    for ( sal_Int32 nInd = 0; nInd < m_aProps.getLength(); nInd++ )
    {
        if ( m_aProps[nInd].Name.equalsAscii( "Encrypted" ) )
            m_aProps[nInd].Value <<= sal_False;
    }
}

//-----------------------------------------------
void OWriteStream_Impl::SetEncryptedWithPass( const ::rtl::OUString& aPass )
{
    OSL_ENSURE( m_nStorageType == embed::StorageFormats::PACKAGE, "The encryption is supported only for package storages!\n" );
    if ( m_nStorageType != embed::StorageFormats::PACKAGE )
        throw uno::RuntimeException();

    GetStreamProperties();

    // let the stream be modified
    FillTempGetFileName();
    m_bHasDataToFlush = sal_True;

    // introduce encryption info
    for ( sal_Int32 nInd = 0; nInd < m_aProps.getLength(); nInd++ )
    {
        if ( m_aProps[nInd].Name.equalsAscii( "Encrypted" ) )
            m_aProps[nInd].Value <<= sal_True;
    }

    m_bUseCommonPass = sal_False; // very important to set it to false

    m_bHasCachedPassword = sal_True;
    m_aPass = aPass;
}

//-----------------------------------------------
void OWriteStream_Impl::DisposeWrappers()
{
    ::osl::MutexGuard aGuard( m_rMutexRef->GetMutex() );
    if ( m_pAntiImpl )
    {
        try {
            m_pAntiImpl->dispose();
        }
        catch ( uno::RuntimeException& aRuntimeException )
        {
            AddLog( aRuntimeException.Message );
            AddLog( ::rtl::OUString( RTL_CONSTASCII_USTRINGPARAM( OSL_LOG_PREFIX "Quiet exception" ) ) );
        }

        m_pAntiImpl = NULL;
    }
    m_pParent = NULL;

    if ( !m_aInputStreamsList.empty() )
    {
        for ( InputStreamsList_Impl::iterator pStreamIter = m_aInputStreamsList.begin();
              pStreamIter != m_aInputStreamsList.end(); pStreamIter++ )
        {
            if ( (*pStreamIter) )
            {
                (*pStreamIter)->InternalDispose();
                (*pStreamIter) = NULL;
            }
        }

        m_aInputStreamsList.clear();
    }
}

//-----------------------------------------------
uno::Reference< lang::XMultiServiceFactory > OWriteStream_Impl::GetServiceFactory()
{
    if ( m_xFactory.is() )
        return m_xFactory;

    return ::comphelper::getProcessServiceFactory();
}

//-----------------------------------------------
::rtl::OUString OWriteStream_Impl::GetFilledTempFileIfNo( const uno::Reference< io::XInputStream >& xStream )
{
    if ( !m_aTempURL.getLength() )
    {
        ::rtl::OUString aTempURL = GetNewTempFileURL( GetServiceFactory() );

        try {
            if ( aTempURL && xStream.is() )
            {
                uno::Reference < ucb::XSimpleFileAccess > xTempAccess(
                                GetServiceFactory()->createInstance (
                                        ::rtl::OUString::createFromAscii( "com.sun.star.ucb.SimpleFileAccess" ) ),
                                uno::UNO_QUERY );

                if ( !xTempAccess.is() )
                    throw uno::RuntimeException(); // TODO:

                uno::Reference< io::XOutputStream > xTempOutStream = xTempAccess->openFileWrite( aTempURL );
                if ( xTempOutStream.is() )
                {
                    // the current position of the original stream should be still OK, copy further
                    ::comphelper::OStorageHelper::CopyInputToOutput( xStream, xTempOutStream );
                    xTempOutStream->closeOutput();
                    xTempOutStream = uno::Reference< io::XOutputStream >();
                }
                else
                    throw io::IOException(); // TODO:
            }
        }
        catch( packages::WrongPasswordException& aWrongPasswordException )
        {
            AddLog( aWrongPasswordException.Message );
            AddLog( ::rtl::OUString( RTL_CONSTASCII_USTRINGPARAM( OSL_LOG_PREFIX "Rethrow" ) ) );

            KillFile( aTempURL, GetServiceFactory() );
            throw;
        }
        catch( uno::Exception& aException )
        {
            AddLog( aException.Message );
            AddLog( ::rtl::OUString( RTL_CONSTASCII_USTRINGPARAM( OSL_LOG_PREFIX "Rethrow" ) ) );

            KillFile( aTempURL, GetServiceFactory() );
        throw;
        }

        if ( aTempURL.getLength() )
            CleanCacheStream();

        m_aTempURL = aTempURL;
    }

    return m_aTempURL;
}

//-----------------------------------------------
::rtl::OUString OWriteStream_Impl::FillTempGetFileName()
{
    // should try to create cache first, if the amount of contents is too big, the temp file should be taken
    if ( !m_xCacheStream.is() && !m_aTempURL.getLength() )
    {
        uno::Reference< io::XInputStream > xOrigStream = m_xPackageStream->getDataStream();
        if ( !xOrigStream.is() )
        {
            // in case of new inserted package stream it is possible that input stream still was not set
            uno::Reference< io::XStream > xCacheStream = CreateMemoryStream( GetServiceFactory() );
            OSL_ENSURE( xCacheStream.is(), "If the stream can not be created an exception must be thrown!\n" );
            m_xCacheSeek.set( xCacheStream, uno::UNO_QUERY_THROW );
            m_xCacheStream = xCacheStream;
        }
        else
        {
            sal_Int32 nRead = 0;
            uno::Sequence< sal_Int8 > aData( MAX_STORCACHE_SIZE + 1 );
            nRead = xOrigStream->readBytes( aData, MAX_STORCACHE_SIZE + 1 );
            if ( aData.getLength() > nRead )
                aData.realloc( nRead );

            if ( nRead <= MAX_STORCACHE_SIZE )
            {
                uno::Reference< io::XStream > xCacheStream = CreateMemoryStream( GetServiceFactory() );
                OSL_ENSURE( xCacheStream.is(), "If the stream can not be created an exception must be thrown!\n" );

                if ( nRead )
                {
                    uno::Reference< io::XOutputStream > xOutStream( xCacheStream->getOutputStream(), uno::UNO_SET_THROW );
                    xOutStream->writeBytes( aData );
                }
                m_xCacheSeek.set( xCacheStream, uno::UNO_QUERY_THROW );
                m_xCacheStream = xCacheStream;
                m_xCacheSeek->seek( 0 );
            }
            else if ( !m_aTempURL.getLength() )
            {
                m_aTempURL = GetNewTempFileURL( GetServiceFactory() );

                try {
                    if ( m_aTempURL.getLength() )
                    {
                        uno::Reference < ucb::XSimpleFileAccess > xTempAccess(
                                        GetServiceFactory()->createInstance (
                                                ::rtl::OUString::createFromAscii( "com.sun.star.ucb.SimpleFileAccess" ) ),
                                        uno::UNO_QUERY );

                        if ( !xTempAccess.is() )
                            throw uno::RuntimeException(); // TODO:


                        uno::Reference< io::XOutputStream > xTempOutStream = xTempAccess->openFileWrite( m_aTempURL );
                        if ( xTempOutStream.is() )
                        {
                            // copy stream contents to the file
                            xTempOutStream->writeBytes( aData );

                            // the current position of the original stream should be still OK, copy further
                            ::comphelper::OStorageHelper::CopyInputToOutput( xOrigStream, xTempOutStream );
                            xTempOutStream->closeOutput();
                            xTempOutStream = uno::Reference< io::XOutputStream >();
                        }
                        else
                            throw io::IOException(); // TODO:
                    }
                }
                catch( packages::WrongPasswordException& )
                {
                    KillFile( m_aTempURL, GetServiceFactory() );
                    m_aTempURL = ::rtl::OUString();

                    throw;
                }
                catch( uno::Exception& )
                {
                    KillFile( m_aTempURL, GetServiceFactory() );
                    m_aTempURL = ::rtl::OUString();
                }
            }
        }
    }

    return m_aTempURL;
}

//-----------------------------------------------
uno::Reference< io::XStream > OWriteStream_Impl::GetTempFileAsStream()
{
    uno::Reference< io::XStream > xTempStream;

    if ( !m_xCacheStream.is() )
    {
        if ( !m_aTempURL.getLength() )
            m_aTempURL = FillTempGetFileName();

        if ( m_aTempURL.getLength() )
        {
            // the temporary file is not used if the cache is used
            uno::Reference < ucb::XSimpleFileAccess > xTempAccess(
                            GetServiceFactory()->createInstance (
                                    ::rtl::OUString::createFromAscii( "com.sun.star.ucb.SimpleFileAccess" ) ),
                            uno::UNO_QUERY );

            if ( !xTempAccess.is() )
                throw uno::RuntimeException(); // TODO:

            try
            {
                xTempStream = xTempAccess->openFileReadWrite( m_aTempURL );
            }
            catch( uno::Exception& aException )
            {
        AddLog( aException.Message );
        AddLog( ::rtl::OUString( RTL_CONSTASCII_USTRINGPARAM( OSL_LOG_PREFIX "Quiet exception" ) ) );
            }
        }
    }

    if ( m_xCacheStream.is() )
        xTempStream = m_xCacheStream;

    // the method must always return a stream
    // in case the stream can not be open
    // an exception should be thrown
    if ( !xTempStream.is() )
        throw io::IOException(); //TODO:

    return xTempStream;
}

//-----------------------------------------------
uno::Reference< io::XInputStream > OWriteStream_Impl::GetTempFileAsInputStream()
{
    uno::Reference< io::XInputStream > xInputStream;

    if ( !m_xCacheStream.is() )
    {
        if ( !m_aTempURL.getLength() )
            m_aTempURL = FillTempGetFileName();

        if ( m_aTempURL.getLength() )
        {
            // the temporary file is not used if the cache is used
            uno::Reference < ucb::XSimpleFileAccess > xTempAccess(
                            GetServiceFactory()->createInstance (
                                    ::rtl::OUString::createFromAscii( "com.sun.star.ucb.SimpleFileAccess" ) ),
                            uno::UNO_QUERY );

            if ( !xTempAccess.is() )
                throw uno::RuntimeException(); // TODO:

            try
            {
                xInputStream = xTempAccess->openFileRead( m_aTempURL );
            }
            catch( uno::Exception& aException )
            {
                AddLog( aException.Message );
                AddLog( ::rtl::OUString( RTL_CONSTASCII_USTRINGPARAM( OSL_LOG_PREFIX "Quiet exception" ) ) );
            }
        }
    }

    if ( m_xCacheStream.is() )
        xInputStream = m_xCacheStream->getInputStream();

    // the method must always return a stream
    // in case the stream can not be open
    // an exception should be thrown
    if ( !xInputStream.is() )
        throw io::IOException(); // TODO:

    return xInputStream;
}

// =================================================================================================

//-----------------------------------------------
void OWriteStream_Impl::InsertStreamDirectly( const uno::Reference< io::XInputStream >& xInStream,
                                              const uno::Sequence< beans::PropertyValue >& aProps )
{
    ::osl::MutexGuard aGuard( m_rMutexRef->GetMutex() ) ;

    // this call can be made only during parent storage commit
    // the  parent storage is responsible for the correct handling
    // of deleted and renamed contents

    OSL_ENSURE( m_xPackageStream.is(), "No package stream is set!\n" );

    if ( m_bHasDataToFlush )
        throw io::IOException();

    OSL_ENSURE( !m_aTempURL.getLength() && !m_xCacheStream.is(), "The temporary must not exist!\n" );

    // use new file as current persistent representation
    // the new file will be removed after it's stream is closed
    m_xPackageStream->setDataStream( xInStream );

    // copy properties to the package stream
    uno::Reference< beans::XPropertySet > xPropertySet( m_xPackageStream, uno::UNO_QUERY );
    if ( !xPropertySet.is() )
        throw uno::RuntimeException();

    // The storage-package communication has a problem
    // the storage caches properties, thus if the package changes one of them itself
    // the storage does not know about it

    // Depending from MediaType value the package can change the compressed property itself
    // Thus if Compressed property is provided it must be set as the latest one
    sal_Bool bCompressedIsSet = sal_False;
    sal_Bool bCompressed = sal_False;
    ::rtl::OUString aComprPropName( RTL_CONSTASCII_USTRINGPARAM( "Compressed" ) );
    ::rtl::OUString aMedTypePropName( RTL_CONSTASCII_USTRINGPARAM( "MediaType" ) );
    for ( sal_Int32 nInd = 0; nInd < aProps.getLength(); nInd++ )
    {
        if ( aProps[nInd].Name.equals( aComprPropName ) )
        {
            bCompressedIsSet = sal_True;
            aProps[nInd].Value >>= bCompressed;
        }
        else if ( ( m_nStorageType == embed::StorageFormats::OFOPXML || m_nStorageType == embed::StorageFormats::PACKAGE )
               && aProps[nInd].Name.equals( aMedTypePropName ) )
        {
            xPropertySet->setPropertyValue( aProps[nInd].Name, aProps[nInd].Value );
        }
        else if ( m_nStorageType == embed::StorageFormats::PACKAGE && aProps[nInd].Name.equalsAscii( "UseCommonStoragePasswordEncryption" ) )
            aProps[nInd].Value >>= m_bUseCommonPass;
        else
            throw lang::IllegalArgumentException();

        // if there are cached properties update them
        if ( aProps[nInd].Name.equals( aMedTypePropName ) || aProps[nInd].Name.equals( aComprPropName ) )
            for ( sal_Int32 nMemInd = 0; nMemInd < m_aProps.getLength(); nMemInd++ )
            {
                if ( aProps[nInd].Name.equals( m_aProps[nMemInd].Name ) )
                    m_aProps[nMemInd].Value = aProps[nInd].Value;
            }
    }

    if ( bCompressedIsSet )
    {
        xPropertySet->setPropertyValue( aComprPropName, uno::makeAny( (sal_Bool)bCompressed ) );
        m_bCompressedSetExplicit = sal_True;
    }

    if ( m_bUseCommonPass )
    {
        if ( m_nStorageType != embed::StorageFormats::PACKAGE )
            throw uno::RuntimeException();

        // set to be encrypted but do not use encryption key
        xPropertySet->setPropertyValue( ::rtl::OUString::createFromAscii( "EncryptionKey" ),
                                        uno::makeAny( uno::Sequence< sal_Int8 >() ) );
        xPropertySet->setPropertyValue( ::rtl::OUString::createFromAscii( "Encrypted" ),
                                        uno::makeAny( sal_True ) );
    }

    // the stream should be free soon, after package is stored
    m_bHasDataToFlush = sal_False;
    m_bFlushed = sal_True; // will allow to use transaction on stream level if will need it
    m_bHasInsertedStreamOptimization = sal_True;
}

//-----------------------------------------------
void OWriteStream_Impl::Commit()
{
    ::osl::MutexGuard aGuard( m_rMutexRef->GetMutex() ) ;

    OSL_ENSURE( m_xPackageStream.is(), "No package stream is set!\n" );

    if ( !m_bHasDataToFlush )
        return;

    uno::Reference< packages::XDataSinkEncrSupport > xNewPackageStream;
    uno::Sequence< uno::Any > aSeq( 1 );
    aSeq[0] <<= sal_False;

    if ( m_xCacheStream.is() )
    {
        if ( m_pAntiImpl )
            m_pAntiImpl->DeInit();

        uno::Reference< io::XInputStream > xInStream( m_xCacheStream->getInputStream(), uno::UNO_SET_THROW );

        xNewPackageStream = uno::Reference< packages::XDataSinkEncrSupport >(
                                                        m_xPackage->createInstanceWithArguments( aSeq ),
                                                        uno::UNO_QUERY_THROW );

        xNewPackageStream->setDataStream( xInStream );

        m_xCacheStream = uno::Reference< io::XStream >();
        m_xCacheSeek = uno::Reference< io::XSeekable >();

    }
    else if ( m_aTempURL.getLength() )
    {
        if ( m_pAntiImpl )
            m_pAntiImpl->DeInit();

        uno::Reference< io::XInputStream > xInStream;
        try
        {
            xInStream.set( static_cast< io::XInputStream* >( new OSelfTerminateFileStream( GetServiceFactory(), m_aTempURL ) ), uno::UNO_QUERY );
        }
        catch( uno::Exception& )
        {
        }

        if ( !xInStream.is() )
            throw io::IOException();

        xNewPackageStream = uno::Reference< packages::XDataSinkEncrSupport >(
                                                        m_xPackage->createInstanceWithArguments( aSeq ),
                                                        uno::UNO_QUERY_THROW );

        // TODO/NEW: Let the temporary file be removed after commit
        xNewPackageStream->setDataStream( xInStream );
        m_aTempURL = ::rtl::OUString();
    }
    else // if ( m_bHasInsertedStreamOptimization )
    {
        // if the optimization is used the stream can be accessed directly
        xNewPackageStream = m_xPackageStream;
    }

    // copy properties to the package stream
    uno::Reference< beans::XPropertySet > xPropertySet( xNewPackageStream, uno::UNO_QUERY );
    if ( !xPropertySet.is() )
        throw uno::RuntimeException();

    for ( sal_Int32 nInd = 0; nInd < m_aProps.getLength(); nInd++ )
    {
        if ( m_aProps[nInd].Name.equalsAscii( "Size" ) )
        {
            if ( m_pAntiImpl && !m_bHasInsertedStreamOptimization && m_pAntiImpl->m_xSeekable.is() )
            {
                m_aProps[nInd].Value <<= ((sal_Int32)m_pAntiImpl->m_xSeekable->getLength());
                xPropertySet->setPropertyValue( m_aProps[nInd].Name, m_aProps[nInd].Value );
            }
        }
        else
            xPropertySet->setPropertyValue( m_aProps[nInd].Name, m_aProps[nInd].Value );
    }

    if ( m_bUseCommonPass )
    {
        if ( m_nStorageType != embed::StorageFormats::PACKAGE )
            throw uno::RuntimeException();

        // set to be encrypted but do not use encryption key
        xPropertySet->setPropertyValue( ::rtl::OUString::createFromAscii( "EncryptionKey" ),
                                        uno::makeAny( uno::Sequence< sal_Int8 >() ) );
        xPropertySet->setPropertyValue( ::rtl::OUString::createFromAscii( "Encrypted" ),
                                        uno::makeAny( sal_True ) );
    }
    else if ( m_bHasCachedPassword )
    {
        if ( m_nStorageType != embed::StorageFormats::PACKAGE )
            throw uno::RuntimeException();

        xPropertySet->setPropertyValue( ::rtl::OUString::createFromAscii( "EncryptionKey" ),
                                        uno::makeAny( ::package::MakeKeyFromPass( m_aPass, sal_True ) ) );
    }

    // the stream should be free soon, after package is stored
    m_xPackageStream = xNewPackageStream;
    m_bHasDataToFlush = sal_False;
    m_bFlushed = sal_True; // will allow to use transaction on stream level if will need it
}

//-----------------------------------------------
void OWriteStream_Impl::Revert()
{
    // can be called only from parent storage
    // means complete reload of the stream

    ::osl::MutexGuard aGuard( m_rMutexRef->GetMutex() ) ;

    if ( !m_bHasDataToFlush )
        return; // nothing to do

    OSL_ENSURE( m_aTempURL.getLength() || m_xCacheStream.is(), "The temporary must exist!\n" );

    if ( m_xCacheStream.is() )
    {
        m_xCacheStream = uno::Reference< io::XStream >();
        m_xCacheSeek = uno::Reference< io::XSeekable >();
    }

    if ( m_aTempURL.getLength() )
    {
        KillFile( m_aTempURL, GetServiceFactory() );
        m_aTempURL = ::rtl::OUString();
    }

    m_aProps.realloc( 0 );

    m_bHasDataToFlush = sal_False;

    m_bUseCommonPass = sal_True;
    m_bHasCachedPassword = sal_False;
    m_aPass = ::rtl::OUString();

    if ( m_nStorageType == embed::StorageFormats::OFOPXML )
    {
        // currently the relations storage is changed only on commit
        m_xNewRelInfoStream = uno::Reference< io::XInputStream >();
        m_aNewRelInfo = uno::Sequence< uno::Sequence< beans::StringPair > >();
        if ( m_xOrigRelInfoStream.is() )
        {
            // the original stream is still here, that means that it was not parsed
            m_aOrigRelInfo = uno::Sequence< uno::Sequence< beans::StringPair > >();
            m_nRelInfoStatus = RELINFO_NO_INIT;
        }
        else
        {
            // the original stream was aready parsed
            if ( !m_bOrigRelInfoBroken )
                m_nRelInfoStatus = RELINFO_READ;
            else
                m_nRelInfoStatus = RELINFO_BROKEN;
        }
    }
}

//-----------------------------------------------
uno::Sequence< beans::PropertyValue > OWriteStream_Impl::GetStreamProperties()
{
    if ( !m_aProps.getLength() )
        m_aProps = ReadPackageStreamProperties();

    return m_aProps;
}

//-----------------------------------------------
uno::Sequence< beans::PropertyValue > OWriteStream_Impl::InsertOwnProps(
                                                                    const uno::Sequence< beans::PropertyValue >& aProps,
                                                                    sal_Bool bUseCommonPass )
{
    uno::Sequence< beans::PropertyValue > aResult( aProps );
    sal_Int32 nLen = aResult.getLength();

    if ( m_nStorageType == embed::StorageFormats::PACKAGE )
    {
        for ( sal_Int32 nInd = 0; nInd < nLen; nInd++ )
            if ( aResult[nInd].Name.equalsAscii( "UseCommonStoragePasswordEncryption" ) )
            {
                aResult[nInd].Value <<= bUseCommonPass;
                return aResult;
            }

        aResult.realloc( ++nLen );
        aResult[nLen - 1].Name = ::rtl::OUString::createFromAscii( "UseCommonStoragePasswordEncryption" );
        aResult[nLen - 1].Value <<= bUseCommonPass;
    }
    else if ( m_nStorageType == embed::StorageFormats::OFOPXML )
    {
        ReadRelInfoIfNecessary();

        uno::Any aValue;
        if ( m_nRelInfoStatus == RELINFO_READ )
            aValue <<= m_aOrigRelInfo;
        else if ( m_nRelInfoStatus == RELINFO_CHANGED_STREAM_READ || m_nRelInfoStatus == RELINFO_CHANGED )
            aValue <<= m_aNewRelInfo;
        else // m_nRelInfoStatus == RELINFO_CHANGED_BROKEN || m_nRelInfoStatus == RELINFO_BROKEN
            throw io::IOException( ::rtl::OUString( RTL_CONSTASCII_USTRINGPARAM( "Wrong relinfo stream!" ) ),
                                    uno::Reference< uno::XInterface >() );

        for ( sal_Int32 nInd = 0; nInd < nLen; nInd++ )
            if ( aResult[nInd].Name.equalsAscii( "RelationsInfo" ) )
            {
                aResult[nInd].Value = aValue;
                return aResult;
            }

        aResult.realloc( ++nLen );
        aResult[nLen - 1].Name = ::rtl::OUString::createFromAscii( "RelationsInfo" );
        aResult[nLen - 1].Value = aValue;
    }

    return aResult;
}

//-----------------------------------------------
sal_Bool OWriteStream_Impl::IsTransacted()
{
    ::osl::MutexGuard aGuard( m_rMutexRef->GetMutex() ) ;
    return ( m_pAntiImpl && m_pAntiImpl->m_bTransacted );
}

void OWriteStream_Impl::ReadRelInfoIfNecessary()
{
    if ( m_nStorageType != embed::StorageFormats::OFOPXML )
        return;

    if ( m_nRelInfoStatus == RELINFO_NO_INIT )
    {
        try
        {
            // Init from original stream
            if ( m_xOrigRelInfoStream.is() )
                m_aOrigRelInfo = ::comphelper::OFOPXMLHelper::ReadRelationsInfoSequence(
                                        m_xOrigRelInfoStream,
                                        ::rtl::OUString( RTL_CONSTASCII_USTRINGPARAM( "_rels/*.rels" ) ),
                                        m_xFactory );

            // in case of success the stream must be thrown away, that means that the OrigRelInfo is initialized
            // the reason for this is that the original stream might not be seekable ( at the same time the new
            // provided stream must be seekable ), so it must be read only once
            m_xOrigRelInfoStream = uno::Reference< io::XInputStream >();
            m_nRelInfoStatus = RELINFO_READ;
        }
        catch( uno::Exception& aException )
        {
            AddLog( aException.Message );
            AddLog( ::rtl::OUString( RTL_CONSTASCII_USTRINGPARAM( OSL_LOG_PREFIX "Quiet exception" ) ) );

            m_nRelInfoStatus = RELINFO_BROKEN;
            m_bOrigRelInfoBroken = sal_True;
        }
    }
    else if ( m_nRelInfoStatus == RELINFO_CHANGED_STREAM )
    {
        // Init from the new stream
        try
        {
            if ( m_xNewRelInfoStream.is() )
                m_aNewRelInfo = ::comphelper::OFOPXMLHelper::ReadRelationsInfoSequence(
                                        m_xNewRelInfoStream,
                                        ::rtl::OUString( RTL_CONSTASCII_USTRINGPARAM( "_rels/*.rels" ) ),
                                        m_xFactory );

            m_nRelInfoStatus = RELINFO_CHANGED_STREAM_READ;
        }
        catch( uno::Exception )
        {
            m_nRelInfoStatus = RELINFO_CHANGED_BROKEN;
        }
    }
}

//-----------------------------------------------
uno::Sequence< beans::PropertyValue > OWriteStream_Impl::ReadPackageStreamProperties()
{
    sal_Int32 nPropNum = 0;
    if ( m_nStorageType == embed::StorageFormats::ZIP )
        nPropNum = 2;
    else if ( m_nStorageType == embed::StorageFormats::OFOPXML )
        nPropNum = 3;
    else if ( m_nStorageType == embed::StorageFormats::PACKAGE )
        nPropNum = 4;
    uno::Sequence< beans::PropertyValue > aResult( nPropNum );

    // The "Compressed" property must be set after "MediaType" property,
    // since the setting of the last one can change the value of the first one

    if ( m_nStorageType == embed::StorageFormats::OFOPXML || m_nStorageType == embed::StorageFormats::PACKAGE )
    {
        aResult[0].Name = ::rtl::OUString::createFromAscii("MediaType");
        aResult[1].Name = ::rtl::OUString::createFromAscii("Compressed");
        aResult[2].Name = ::rtl::OUString::createFromAscii("Size");

        if ( m_nStorageType == embed::StorageFormats::PACKAGE )
            aResult[3].Name = ::rtl::OUString::createFromAscii("Encrypted");
    }
    else
    {
        aResult[0].Name = ::rtl::OUString::createFromAscii("Compressed");
        aResult[1].Name = ::rtl::OUString::createFromAscii("Size");

    }

    // TODO: may be also raw stream should be marked

    uno::Reference< beans::XPropertySet > xPropSet( m_xPackageStream, uno::UNO_QUERY );
    if ( xPropSet.is() )
    {
        for ( sal_Int32 nInd = 0; nInd < aResult.getLength(); nInd++ )
        {
            try {
                aResult[nInd].Value = xPropSet->getPropertyValue( aResult[nInd].Name );
            }
            catch( uno::Exception& aException )
            {
                AddLog( aException.Message );
                AddLog( ::rtl::OUString( RTL_CONSTASCII_USTRINGPARAM( OSL_LOG_PREFIX "Quiet exception" ) ) );

                OSL_ENSURE( sal_False, "A property can't be retrieved!\n" );
            }
        }
    }
    else
    {
        OSL_ENSURE( sal_False, "Can not get properties from a package stream!\n" );
        throw uno::RuntimeException();
    }

    return aResult;
}

//-----------------------------------------------
void OWriteStream_Impl::CopyInternallyTo_Impl( const uno::Reference< io::XStream >& xDestStream,
                                                const ::rtl::OUString& aPass )
{
    ::osl::MutexGuard aGuard( m_rMutexRef->GetMutex() ) ;

    OSL_ENSURE( !m_bUseCommonPass, "The stream can not be encrypted!" );

    if ( m_nStorageType != embed::StorageFormats::PACKAGE )
        throw packages::NoEncryptionException();

    if ( m_pAntiImpl )
    {
        m_pAntiImpl->CopyToStreamInternally_Impl( xDestStream );
    }
    else
    {
        uno::Reference< io::XStream > xOwnStream = GetStream( embed::ElementModes::READ, aPass, sal_False );
        if ( !xOwnStream.is() )
            throw io::IOException(); // TODO

        OStorage_Impl::completeStorageStreamCopy_Impl( xOwnStream, xDestStream, m_nStorageType, GetAllRelationshipsIfAny() );
    }

    uno::Reference< embed::XEncryptionProtectedSource > xEncr( xDestStream, uno::UNO_QUERY );
    if ( xEncr.is() )
        xEncr->setEncryptionPassword( aPass );
}

//-----------------------------------------------
uno::Sequence< uno::Sequence< beans::StringPair > > OWriteStream_Impl::GetAllRelationshipsIfAny()
{
    if ( m_nStorageType != embed::StorageFormats::OFOPXML )
        return uno::Sequence< uno::Sequence< beans::StringPair > >();

    ReadRelInfoIfNecessary();

    if ( m_nRelInfoStatus == RELINFO_READ )
        return m_aOrigRelInfo;
    else if ( m_nRelInfoStatus == RELINFO_CHANGED_STREAM_READ || m_nRelInfoStatus == RELINFO_CHANGED )
        return m_aNewRelInfo;
    else // m_nRelInfoStatus == RELINFO_CHANGED_BROKEN || m_nRelInfoStatus == RELINFO_BROKEN
            throw io::IOException( ::rtl::OUString( RTL_CONSTASCII_USTRINGPARAM( "Wrong relinfo stream!" ) ),
                                    uno::Reference< uno::XInterface >() );
}

//-----------------------------------------------
void OWriteStream_Impl::CopyInternallyTo_Impl( const uno::Reference< io::XStream >& xDestStream )
{
    ::osl::MutexGuard aGuard( m_rMutexRef->GetMutex() ) ;

    if ( m_pAntiImpl )
    {
        m_pAntiImpl->CopyToStreamInternally_Impl( xDestStream );
    }
    else
    {
        uno::Reference< io::XStream > xOwnStream = GetStream( embed::ElementModes::READ, sal_False );
        if ( !xOwnStream.is() )
            throw io::IOException(); // TODO

        OStorage_Impl::completeStorageStreamCopy_Impl( xOwnStream, xDestStream, m_nStorageType, GetAllRelationshipsIfAny() );
    }
}

//-----------------------------------------------
uno::Reference< io::XStream > OWriteStream_Impl::GetStream( sal_Int32 nStreamMode, const ::rtl::OUString& aPass, sal_Bool bHierarchyAccess )
{
    ::osl::MutexGuard aGuard( m_rMutexRef->GetMutex() ) ;

    OSL_ENSURE( m_xPackageStream.is(), "No package stream is set!\n" );

    if ( m_pAntiImpl )
        throw io::IOException(); // TODO:

    if ( !IsEncrypted() )
        throw packages::NoEncryptionException();

    uno::Reference< io::XStream > xResultStream;

    uno::Reference< beans::XPropertySet > xPropertySet( m_xPackageStream, uno::UNO_QUERY );
    if ( !xPropertySet.is() )
        throw uno::RuntimeException();

    if ( m_bHasCachedPassword )
    {
        if ( !m_aPass.equals( aPass ) )
            throw packages::WrongPasswordException();

        // the correct key must be set already
        xResultStream = GetStream_Impl( nStreamMode, bHierarchyAccess );
    }
    else
    {
        SetEncryptionKeyProperty_Impl( xPropertySet, ::package::MakeKeyFromPass( aPass, sal_True ) );

        try {
            xResultStream = GetStream_Impl( nStreamMode, bHierarchyAccess );

            m_bUseCommonPass = sal_False; // very important to set it to false
            m_bHasCachedPassword = sal_True;
            m_aPass = aPass;
        }
        catch( packages::WrongPasswordException& )
        {
            // retry with different encoding
            SetEncryptionKeyProperty_Impl( xPropertySet, ::package::MakeKeyFromPass( aPass, sal_False ) );
            try {
                // the stream must be cashed to be resaved
                xResultStream = GetStream_Impl( nStreamMode | embed::ElementModes::SEEKABLE, bHierarchyAccess );

                m_bUseCommonPass = sal_False; // very important to set it to false
                m_bHasCachedPassword = sal_True;
                m_aPass = aPass;

                // the stream must be resaved with new password encryption
                if ( nStreamMode & embed::ElementModes::WRITE )
                {
                    FillTempGetFileName();
                    m_bHasDataToFlush = sal_True;

                    // TODO/LATER: should the notification be done?
                    if ( m_pParent )
                        m_pParent->m_bIsModified = sal_True;
                }
            }
            catch( packages::WrongPasswordException& aWrongPasswordException )
            {
                SetEncryptionKeyProperty_Impl( xPropertySet, uno::Sequence< sal_Int8 >() );
                AddLog( aWrongPasswordException.Message );
                AddLog( ::rtl::OUString( RTL_CONSTASCII_USTRINGPARAM( OSL_LOG_PREFIX "Rethrow" ) ) );
                throw;
            }
            catch ( uno::Exception& aException )
            {
                AddLog( aException.Message );
                AddLog( ::rtl::OUString( RTL_CONSTASCII_USTRINGPARAM( OSL_LOG_PREFIX "Quiet exception" ) ) );

                OSL_ENSURE( sal_False, "Can't write encryption related properties!\n" );
                SetEncryptionKeyProperty_Impl( xPropertySet, uno::Sequence< sal_Int8 >() );
                throw io::IOException(); // TODO:
            }
        }
        catch( uno::Exception& aException )
        {
            SetEncryptionKeyProperty_Impl( xPropertySet, uno::Sequence< sal_Int8 >() );

            AddLog( aException.Message );
            AddLog( ::rtl::OUString( RTL_CONSTASCII_USTRINGPARAM( OSL_LOG_PREFIX "Rethrow" ) ) );
            throw;
        }

    }

    OSL_ENSURE( xResultStream.is(), "In case stream can not be retrieved an exception must be thrown!\n" );

    return xResultStream;
}

//-----------------------------------------------
uno::Reference< io::XStream > OWriteStream_Impl::GetStream( sal_Int32 nStreamMode, sal_Bool bHierarchyAccess )
{
    ::osl::MutexGuard aGuard( m_rMutexRef->GetMutex() ) ;

    OSL_ENSURE( m_xPackageStream.is(), "No package stream is set!\n" );

    if ( m_pAntiImpl )
        throw io::IOException(); // TODO:

    uno::Reference< io::XStream > xResultStream;

    if ( IsEncrypted() )
    {
        ::rtl::OUString aGlobalPass;
        try
        {
            aGlobalPass = GetCommonRootPass();
        }
        catch( packages::NoEncryptionException& aNoEncryptionException )
        {
            AddLog( aNoEncryptionException.Message );
            AddLog( ::rtl::OUString( RTL_CONSTASCII_USTRINGPARAM( OSL_LOG_PREFIX "Rethrow" ) ) );

            throw packages::WrongPasswordException();
        }

        xResultStream = GetStream( nStreamMode, aGlobalPass, bHierarchyAccess );
    }
    else
        xResultStream = GetStream_Impl( nStreamMode, bHierarchyAccess );

    return xResultStream;
}

//-----------------------------------------------
uno::Reference< io::XStream > OWriteStream_Impl::GetStream_Impl( sal_Int32 nStreamMode, sal_Bool bHierarchyAccess )
{
    // private method, no mutex is used
    GetStreamProperties();

    // TODO/LATER: this info might be read later, on demand in future
    ReadRelInfoIfNecessary();

    if ( ( nStreamMode & embed::ElementModes::READWRITE ) == embed::ElementModes::READ )
    {
        uno::Reference< io::XInputStream > xInStream;
        if ( m_xCacheStream.is() || m_aTempURL.getLength() )
            xInStream = GetTempFileAsInputStream(); //TODO:
        else
            xInStream = m_xPackageStream->getDataStream();

        // The stream does not exist in the storage
        if ( !xInStream.is() )
            throw io::IOException();

        OInputCompStream* pStream = new OInputCompStream( *this, xInStream, InsertOwnProps( m_aProps, m_bUseCommonPass ), m_nStorageType );
        uno::Reference< io::XStream > xCompStream(
                        static_cast< ::cppu::OWeakObject* >( pStream ),
                        uno::UNO_QUERY );
        OSL_ENSURE( xCompStream.is(),
                    "OInputCompStream MUST provide XStream interfaces!\n" );

        m_aInputStreamsList.push_back( pStream );
        return xCompStream;
    }
    else if ( ( nStreamMode & embed::ElementModes::READWRITE ) == embed::ElementModes::SEEKABLEREAD )
    {
        if ( !m_xCacheStream.is() && !m_aTempURL.getLength() && !( m_xPackageStream->getDataStream().is() ) )
        {
            // The stream does not exist in the storage
            throw io::IOException();
        }

        uno::Reference< io::XInputStream > xInStream;

        xInStream = GetTempFileAsInputStream(); //TODO:

        if ( !xInStream.is() )
            throw io::IOException();

        OInputSeekStream* pStream = new OInputSeekStream( *this, xInStream, InsertOwnProps( m_aProps, m_bUseCommonPass ), m_nStorageType );
        uno::Reference< io::XStream > xSeekStream(
                        static_cast< ::cppu::OWeakObject* >( pStream ),
                        uno::UNO_QUERY );
        OSL_ENSURE( xSeekStream.is(),
                    "OInputSeekStream MUST provide XStream interfaces!\n" );

        m_aInputStreamsList.push_back( pStream );
        return xSeekStream;
    }
    else if ( ( nStreamMode & embed::ElementModes::WRITE ) == embed::ElementModes::WRITE )
    {
        if ( !m_aInputStreamsList.empty() )
            throw io::IOException(); // TODO:

        uno::Reference< io::XStream > xStream;
        if ( ( nStreamMode & embed::ElementModes::TRUNCATE ) == embed::ElementModes::TRUNCATE )
        {
            if ( m_aTempURL.getLength() )
            {
                KillFile( m_aTempURL, GetServiceFactory() );
                m_aTempURL = ::rtl::OUString();
            }
            if ( m_xCacheStream.is() )
                CleanCacheStream();

            m_bHasDataToFlush = sal_True;

            // this call is triggered by the parent and it will recognize the change of the state
            if ( m_pParent )
                m_pParent->m_bIsModified = sal_True;

            xStream = CreateMemoryStream( GetServiceFactory() );
            m_xCacheSeek.set( xStream, uno::UNO_QUERY_THROW );
            m_xCacheStream = xStream;
        }
        else if ( !m_bHasInsertedStreamOptimization )
        {
            if ( !m_aTempURL.getLength() && !m_xCacheStream.is() && !( m_xPackageStream->getDataStream().is() ) )
            {
                // The stream does not exist in the storage
                m_bHasDataToFlush = sal_True;

                // this call is triggered by the parent and it will recognize the change of the state
                if ( m_pParent )
                    m_pParent->m_bIsModified = sal_True;
                xStream = GetTempFileAsStream();
            }

            // if the stream exists the temporary file is created on demand
            // xStream = GetTempFileAsStream();
        }

        if ( !xStream.is() )
            m_pAntiImpl = new OWriteStream( this, bHierarchyAccess );
        else
            m_pAntiImpl = new OWriteStream( this, xStream, bHierarchyAccess );

        uno::Reference< io::XStream > xWriteStream =
                                uno::Reference< io::XStream >( static_cast< ::cppu::OWeakObject* >( m_pAntiImpl ),
                                                                uno::UNO_QUERY );

        OSL_ENSURE( xWriteStream.is(), "OWriteStream MUST implement XStream && XComponent interfaces!\n" );

        return xWriteStream;
    }

    throw lang::IllegalArgumentException(); // TODO
}

//-----------------------------------------------
uno::Reference< io::XInputStream > OWriteStream_Impl::GetPlainRawInStream()
{
    ::osl::MutexGuard aGuard( m_rMutexRef->GetMutex() ) ;

    OSL_ENSURE( m_xPackageStream.is(), "No package stream is set!\n" );

    // this method is used only internally, this stream object should not go outside of this implementation
    // if ( m_pAntiImpl )
    //  throw io::IOException(); // TODO:

    return m_xPackageStream->getPlainRawStream();
}

//-----------------------------------------------
uno::Reference< io::XInputStream > OWriteStream_Impl::GetRawInStream()
{
    ::osl::MutexGuard aGuard( m_rMutexRef->GetMutex() ) ;

    OSL_ENSURE( m_xPackageStream.is(), "No package stream is set!\n" );

    if ( m_pAntiImpl )
        throw io::IOException(); // TODO:

    OSL_ENSURE( IsEncrypted(), "Impossible to get raw representation for nonencrypted stream!\n" );
    if ( !IsEncrypted() )
        throw packages::NoEncryptionException();

    return m_xPackageStream->getRawStream();
}

//-----------------------------------------------
::rtl::OUString OWriteStream_Impl::GetCommonRootPass()
    throw ( packages::NoEncryptionException )
{
    ::osl::MutexGuard aGuard( m_rMutexRef->GetMutex() ) ;

    if ( m_nStorageType != embed::StorageFormats::PACKAGE || !m_pParent )
        throw packages::NoEncryptionException();

    return m_pParent->GetCommonRootPass();
}

//-----------------------------------------------
void OWriteStream_Impl::InputStreamDisposed( OInputCompStream* pStream )
{
    ::osl::MutexGuard aGuard( m_rMutexRef->GetMutex() );
    m_aInputStreamsList.remove( pStream );
}

//-----------------------------------------------
void OWriteStream_Impl::CreateReadonlyCopyBasedOnData( const uno::Reference< io::XInputStream >& xDataToCopy, const uno::Sequence< beans::PropertyValue >& aProps, sal_Bool, uno::Reference< io::XStream >& xTargetStream )
{
    uno::Reference < io::XStream > xTempFile;
    if ( !xTargetStream.is() )
        xTempFile = uno::Reference < io::XStream >(
            m_xFactory->createInstance( ::rtl::OUString::createFromAscii( "com.sun.star.io.TempFile" ) ),
            uno::UNO_QUERY );
    else
        xTempFile = xTargetStream;

    uno::Reference < io::XSeekable > xTempSeek( xTempFile, uno::UNO_QUERY );
    if ( !xTempSeek.is() )
        throw uno::RuntimeException(); // TODO

    uno::Reference < io::XOutputStream > xTempOut = xTempFile->getOutputStream();
    if ( !xTempOut.is() )
        throw uno::RuntimeException();

    if ( xDataToCopy.is() )
        ::comphelper::OStorageHelper::CopyInputToOutput( xDataToCopy, xTempOut );

    xTempOut->closeOutput();
    xTempSeek->seek( 0 );

    uno::Reference< io::XInputStream > xInStream = xTempFile->getInputStream();
    if ( !xInStream.is() )
        throw io::IOException();

    // TODO: remember last state of m_bUseCommonPass
    if ( !xTargetStream.is() )
        xTargetStream = uno::Reference< io::XStream > (
            static_cast< ::cppu::OWeakObject* >(
                new OInputSeekStream( xInStream, InsertOwnProps( aProps, m_bUseCommonPass ), m_nStorageType ) ),
            uno::UNO_QUERY_THROW );
}

//-----------------------------------------------
void OWriteStream_Impl::GetCopyOfLastCommit( uno::Reference< io::XStream >& xTargetStream )
{
    ::osl::MutexGuard aGuard( m_rMutexRef->GetMutex() );

    OSL_ENSURE( m_xPackageStream.is(), "The source stream for copying is incomplete!\n" );
    if ( !m_xPackageStream.is() )
        throw uno::RuntimeException();

    uno::Reference< io::XInputStream > xDataToCopy;
    if ( IsEncrypted() )
    {
        // an encrypted stream must contain input stream
        ::rtl::OUString aGlobalPass;
        try
        {
            aGlobalPass = GetCommonRootPass();
        }
        catch( packages::NoEncryptionException& aNoEncryptionException )
        {
            AddLog( aNoEncryptionException.Message );
            AddLog( ::rtl::OUString( RTL_CONSTASCII_USTRINGPARAM( OSL_LOG_PREFIX "No Element" ) ) );

            throw packages::WrongPasswordException();
        }

        GetCopyOfLastCommit( xTargetStream, aGlobalPass );
    }
    else
    {
        xDataToCopy = m_xPackageStream->getDataStream();

        // in case of new inserted package stream it is possible that input stream still was not set
        GetStreamProperties();

        CreateReadonlyCopyBasedOnData( xDataToCopy, m_aProps, m_bUseCommonPass, xTargetStream );
    }
}

//-----------------------------------------------
void OWriteStream_Impl::GetCopyOfLastCommit( uno::Reference< io::XStream >& xTargetStream, const ::rtl::OUString& aPass )
{
    ::osl::MutexGuard aGuard( m_rMutexRef->GetMutex() );

    OSL_ENSURE( m_xPackageStream.is(), "The source stream for copying is incomplete!\n" );
    if ( !m_xPackageStream.is() )
        throw uno::RuntimeException();

    if ( !IsEncrypted() )
        throw packages::NoEncryptionException();

    uno::Reference< io::XInputStream > xDataToCopy;

    if ( m_bHasCachedPassword )
    {
        // TODO: introduce last commited cashed password information and use it here
        // that means "use common pass" also should be remembered on flash
        uno::Sequence< sal_Int8 > aNewKey = ::package::MakeKeyFromPass( aPass, sal_True );
        uno::Sequence< sal_Int8 > aOldKey = ::package::MakeKeyFromPass( aPass, sal_False );

        uno::Reference< beans::XPropertySet > xProps( m_xPackageStream, uno::UNO_QUERY );
        if ( !xProps.is() )
            throw uno::RuntimeException();

        sal_Bool bEncr = sal_False;
        xProps->getPropertyValue( ::rtl::OUString::createFromAscii( "Encrypted" ) ) >>= bEncr;
        if ( !bEncr )
            throw packages::NoEncryptionException();

        uno::Sequence< sal_Int8 > aEncrKey;
        xProps->getPropertyValue( ::rtl::OUString::createFromAscii( "EncryptionKey" ) ) >>= aEncrKey;
        if ( !SequencesEqual( aNewKey, aEncrKey ) && !SequencesEqual( aOldKey, aEncrKey ) )
            throw packages::WrongPasswordException();

        // the correct key must be set already
        xDataToCopy = m_xPackageStream->getDataStream();
    }
    else
    {
        uno::Reference< beans::XPropertySet > xPropertySet( m_xPackageStream, uno::UNO_QUERY );
        SetEncryptionKeyProperty_Impl( xPropertySet, ::package::MakeKeyFromPass( aPass, sal_True ) );

        try {
            xDataToCopy = m_xPackageStream->getDataStream();

            if ( !xDataToCopy.is() )
            {
                OSL_ENSURE( sal_False, "Encrypted ZipStream must already have input stream inside!\n" );
                SetEncryptionKeyProperty_Impl( xPropertySet, uno::Sequence< sal_Int8 >() );
            }
        }
        catch( packages::WrongPasswordException& aWrongPasswordException )
        {
            SetEncryptionKeyProperty_Impl( xPropertySet, ::package::MakeKeyFromPass( aPass, sal_False ) );
            try {
                xDataToCopy = m_xPackageStream->getDataStream();

                if ( !xDataToCopy.is() )
                {
                    OSL_ENSURE( sal_False, "Encrypted ZipStream must already have input stream inside!\n" );
                    SetEncryptionKeyProperty_Impl( xPropertySet, uno::Sequence< sal_Int8 >() );
                    AddLog( aWrongPasswordException.Message );
                    AddLog( ::rtl::OUString( RTL_CONSTASCII_USTRINGPARAM( OSL_LOG_PREFIX "Rethrow" ) ) );
                    throw;
                }
            }
            catch( uno::Exception& aException )
            {
                SetEncryptionKeyProperty_Impl( xPropertySet, uno::Sequence< sal_Int8 >() );
                AddLog( aException.Message );
                AddLog( ::rtl::OUString( RTL_CONSTASCII_USTRINGPARAM( OSL_LOG_PREFIX "Rethrow" ) ) );
                throw;
            }
        }
        catch( uno::Exception& aException )
        {
            OSL_ENSURE( sal_False, "Can't open encrypted stream!\n" );
            SetEncryptionKeyProperty_Impl( xPropertySet, uno::Sequence< sal_Int8 >() );
            AddLog( aException.Message );
            AddLog( ::rtl::OUString( RTL_CONSTASCII_USTRINGPARAM( OSL_LOG_PREFIX "Rethrow" ) ) );
            throw;
        }

        SetEncryptionKeyProperty_Impl( xPropertySet, uno::Sequence< sal_Int8 >() );
    }

    // in case of new inserted package stream it is possible that input stream still was not set
    GetStreamProperties();

    CreateReadonlyCopyBasedOnData( xDataToCopy, m_aProps, m_bUseCommonPass, xTargetStream );
}

//-----------------------------------------------
void OWriteStream_Impl::CommitStreamRelInfo( const uno::Reference< embed::XStorage >& xRelStorage, const ::rtl::OUString& aOrigStreamName, const ::rtl::OUString& aNewStreamName )
{
    // at this point of time the old stream must be already cleaned
    OSL_ENSURE( m_nStorageType == embed::StorageFormats::OFOPXML, "The method should be used only with OFOPXML format!\n" );

    if ( m_nStorageType == embed::StorageFormats::OFOPXML )
    {
        OSL_ENSURE( aOrigStreamName.getLength() && aNewStreamName.getLength() && xRelStorage.is(),
                    "Wrong relation persistence information is provided!\n" );

        if ( !xRelStorage.is() || !aOrigStreamName.getLength() || !aNewStreamName.getLength() )
            throw uno::RuntimeException();

        if ( m_nRelInfoStatus == RELINFO_BROKEN || m_nRelInfoStatus == RELINFO_CHANGED_BROKEN )
            throw io::IOException(); // TODO:

        ::rtl::OUString aOrigRelStreamName = aOrigStreamName;
        aOrigRelStreamName += ::rtl::OUString( RTL_CONSTASCII_USTRINGPARAM( ".rels" ) );

        ::rtl::OUString aNewRelStreamName = aNewStreamName;
        aNewRelStreamName += ::rtl::OUString( RTL_CONSTASCII_USTRINGPARAM( ".rels" ) );

        sal_Bool bRenamed = !aOrigRelStreamName.equals( aNewRelStreamName );
        if ( m_nRelInfoStatus == RELINFO_CHANGED
          || m_nRelInfoStatus == RELINFO_CHANGED_STREAM_READ
          || m_nRelInfoStatus == RELINFO_CHANGED_STREAM )
        {
            if ( bRenamed && xRelStorage->hasByName( aOrigRelStreamName ) )
                xRelStorage->removeElement( aOrigRelStreamName );

            if ( m_nRelInfoStatus == RELINFO_CHANGED )
            {
                if ( m_aNewRelInfo.getLength() )
                {
                    uno::Reference< io::XStream > xRelsStream =
                        xRelStorage->openStreamElement( aNewRelStreamName,
                                                          embed::ElementModes::TRUNCATE | embed::ElementModes::READWRITE );

                    uno::Reference< io::XOutputStream > xOutStream = xRelsStream->getOutputStream();
                    if ( !xOutStream.is() )
                        throw uno::RuntimeException();

                    ::comphelper::OFOPXMLHelper::WriteRelationsInfoSequence( xOutStream, m_aNewRelInfo, m_xFactory );

                    // set the mediatype
                    uno::Reference< beans::XPropertySet > xPropSet( xRelsStream, uno::UNO_QUERY_THROW );
                    xPropSet->setPropertyValue(
                        ::rtl::OUString( RTL_CONSTASCII_USTRINGPARAM( "MediaType" ) ),
                        uno::makeAny( ::rtl::OUString(
                             RTL_CONSTASCII_USTRINGPARAM( "application/vnd.openxmlformats-package.relationships+xml" ) ) ) );

                    m_nRelInfoStatus = RELINFO_READ;
                }
            }
            else if ( m_nRelInfoStatus == RELINFO_CHANGED_STREAM_READ
                      || m_nRelInfoStatus == RELINFO_CHANGED_STREAM )
            {
                uno::Reference< io::XStream > xRelsStream =
                    xRelStorage->openStreamElement( aNewRelStreamName,
                                                        embed::ElementModes::TRUNCATE | embed::ElementModes::READWRITE );

                uno::Reference< io::XOutputStream > xOutputStream = xRelsStream->getOutputStream();
                if ( !xOutputStream.is() )
                    throw uno::RuntimeException();

                uno::Reference< io::XSeekable > xSeek( m_xNewRelInfoStream, uno::UNO_QUERY_THROW );
                xSeek->seek( 0 );
                ::comphelper::OStorageHelper::CopyInputToOutput( m_xNewRelInfoStream, xOutputStream );
                xSeek->seek( 0 );

                // set the mediatype
                uno::Reference< beans::XPropertySet > xPropSet( xRelsStream, uno::UNO_QUERY_THROW );
                xPropSet->setPropertyValue(
                    ::rtl::OUString( RTL_CONSTASCII_USTRINGPARAM( "MediaType" ) ),
                    uno::makeAny( ::rtl::OUString(
                         RTL_CONSTASCII_USTRINGPARAM( "application/vnd.openxmlformats-package.relationships+xml" ) ) ) );

                  if ( m_nRelInfoStatus == RELINFO_CHANGED_STREAM )
                    m_nRelInfoStatus = RELINFO_NO_INIT;
                else
                {
                    // the information is already parsed and the stream is stored, no need in temporary stream any more
                    m_xNewRelInfoStream = uno::Reference< io::XInputStream >();
                    m_nRelInfoStatus = RELINFO_READ;
                }
            }

            // the original stream makes no sence after this step
            m_xOrigRelInfoStream = m_xNewRelInfoStream;
            m_aOrigRelInfo = m_aNewRelInfo;
            m_bOrigRelInfoBroken = sal_False;
            m_aNewRelInfo = uno::Sequence< uno::Sequence< beans::StringPair > >();
            m_xNewRelInfoStream = uno::Reference< io::XInputStream >();
        }
        else
        {
            // the stream is not changed but it might be renamed
            if ( bRenamed && xRelStorage->hasByName( aOrigRelStreamName ) )
                xRelStorage->renameElement( aOrigRelStreamName, aNewRelStreamName );
        }
    }
}

//===============================================
// OWriteStream implementation
//===============================================

//-----------------------------------------------
OWriteStream::OWriteStream( OWriteStream_Impl* pImpl, sal_Bool bTransacted )
: m_pImpl( pImpl )
, m_bInStreamDisconnected( sal_False )
, m_bInitOnDemand( sal_True )
, m_nInitPosition( 0 )
, m_bTransacted( bTransacted )
{
    OSL_ENSURE( pImpl, "No base implementation!\n" );
    OSL_ENSURE( m_pImpl->m_rMutexRef.Is(), "No mutex!\n" );

    if ( !m_pImpl || !m_pImpl->m_rMutexRef.Is() )
        throw uno::RuntimeException(); // just a disaster

    m_pData = new WSInternalData_Impl( pImpl->m_rMutexRef, m_pImpl->m_nStorageType );
}

//-----------------------------------------------
OWriteStream::OWriteStream( OWriteStream_Impl* pImpl, uno::Reference< io::XStream > xStream, sal_Bool bTransacted )
: m_pImpl( pImpl )
, m_bInStreamDisconnected( sal_False )
, m_bInitOnDemand( sal_False )
, m_nInitPosition( 0 )
, m_bTransacted( bTransacted )
{
    OSL_ENSURE( pImpl && xStream.is(), "No base implementation!\n" );
    OSL_ENSURE( m_pImpl->m_rMutexRef.Is(), "No mutex!\n" );

    if ( !m_pImpl || !m_pImpl->m_rMutexRef.Is() )
        throw uno::RuntimeException(); // just a disaster

    m_pData = new WSInternalData_Impl( pImpl->m_rMutexRef, m_pImpl->m_nStorageType );

    if ( xStream.is() )
    {
        m_xInStream = xStream->getInputStream();
        m_xOutStream = xStream->getOutputStream();
        m_xSeekable = uno::Reference< io::XSeekable >( xStream, uno::UNO_QUERY );
        OSL_ENSURE( m_xInStream.is() && m_xOutStream.is() && m_xSeekable.is(), "Stream implementation is incomplete!\n" );
    }
}

//-----------------------------------------------
OWriteStream::~OWriteStream()
{
    {
        ::osl::MutexGuard aGuard( m_pData->m_rSharedMutexRef->GetMutex() );
        if ( m_pImpl )
        {
            m_refCount++;
            try {
                dispose();
            }
            catch( uno::RuntimeException& aRuntimeException )
            {
                m_pImpl->AddLog( aRuntimeException.Message );
                m_pImpl->AddLog( ::rtl::OUString( RTL_CONSTASCII_USTRINGPARAM( OSL_LOG_PREFIX "Quiet exception" ) ) );
            }
        }
    }

    if ( m_pData && m_pData->m_pTypeCollection )
        delete m_pData->m_pTypeCollection;

    if ( m_pData )
        delete m_pData;
}

//-----------------------------------------------
void OWriteStream::DeInit()
{
    if ( !m_pImpl )
        return; // do nothing

    if ( m_xSeekable.is() )
        m_nInitPosition = m_xSeekable->getPosition();

    m_xInStream = uno::Reference< io::XInputStream >();
    m_xOutStream = uno::Reference< io::XOutputStream >();
    m_xSeekable = uno::Reference< io::XSeekable >();
    m_bInitOnDemand = sal_True;
}

//-----------------------------------------------
void OWriteStream::CheckInitOnDemand()
{
    if ( !m_pImpl )
    {
        ::package::StaticAddLog( ::rtl::OUString( RTL_CONSTASCII_USTRINGPARAM( OSL_LOG_PREFIX "Disposed!" ) ) );
        throw lang::DisposedException();
    }

    if ( m_bInitOnDemand )
    {
        RTL_LOGFILE_CONTEXT( aLog, "package (mv76033) OWriteStream::CheckInitOnDemand, initializing" );
        uno::Reference< io::XStream > xStream = m_pImpl->GetTempFileAsStream();
        if ( xStream.is() )
        {
            m_xInStream.set( xStream->getInputStream(), uno::UNO_SET_THROW );
            m_xOutStream.set( xStream->getOutputStream(), uno::UNO_SET_THROW );
            m_xSeekable.set( xStream, uno::UNO_QUERY_THROW );
            m_xSeekable->seek( m_nInitPosition );

            m_nInitPosition = 0;
            m_bInitOnDemand = sal_False;
        }
    }
}

//-----------------------------------------------
void OWriteStream::CopyToStreamInternally_Impl( const uno::Reference< io::XStream >& xDest )
{
    ::osl::MutexGuard aGuard( m_pData->m_rSharedMutexRef->GetMutex() );

    CheckInitOnDemand();

    if ( !m_xInStream.is() )
        throw uno::RuntimeException();

    if ( !m_xSeekable.is() )
        throw uno::RuntimeException();

    uno::Reference< beans::XPropertySet > xDestProps( xDest, uno::UNO_QUERY );
    if ( !xDestProps.is() )
        throw uno::RuntimeException(); //TODO

    uno::Reference< io::XOutputStream > xDestOutStream = xDest->getOutputStream();
    if ( !xDestOutStream.is() )
        throw io::IOException(); // TODO

    sal_Int64 nCurPos = m_xSeekable->getPosition();
    m_xSeekable->seek( 0 );

    uno::Exception eThrown;
    sal_Bool bThrown = sal_False;
    try {
        ::comphelper::OStorageHelper::CopyInputToOutput( m_xInStream, xDestOutStream );
    }
    catch ( uno::Exception& e )
    {
        eThrown = e;
        bThrown = sal_True;
    }

    // position-related section below is critical
    // if it fails the stream will become invalid
    try {
        m_xSeekable->seek( nCurPos );
    }
    catch ( uno::Exception& aException )
    {
        m_pImpl->AddLog( aException.Message );
        m_pImpl->AddLog( ::rtl::OUString( RTL_CONSTASCII_USTRINGPARAM( OSL_LOG_PREFIX "Quiet exception" ) ) );

        // TODO: set the stoream in invalid state or dispose
        OSL_ENSURE( sal_False, "The stream become invalid during copiing!\n" );
        throw uno::RuntimeException();
    }

    if ( bThrown )
        throw eThrown;

    // now the properties can be copied
    // the order of the properties setting is not important for StorageStream API
    ::rtl::OUString aPropName = ::rtl::OUString::createFromAscii( "Compressed" );
    xDestProps->setPropertyValue( aPropName, getPropertyValue( aPropName ) );
    if ( m_pData->m_nStorageType == embed::StorageFormats::PACKAGE || m_pData->m_nStorageType == embed::StorageFormats::OFOPXML )
    {
        aPropName = ::rtl::OUString::createFromAscii( "MediaType" );
        xDestProps->setPropertyValue( aPropName, getPropertyValue( aPropName ) );

        if ( m_pData->m_nStorageType == embed::StorageFormats::PACKAGE )
        {
            aPropName = ::rtl::OUString::createFromAscii( "UseCommonStoragePasswordEncryption" );
            xDestProps->setPropertyValue( aPropName, getPropertyValue( aPropName ) );
        }
    }
}

//-----------------------------------------------
void OWriteStream::ModifyParentUnlockMutex_Impl( ::osl::ResettableMutexGuard& aGuard )
{
    if ( m_pImpl->m_pParent )
    {
        if ( m_pImpl->m_pParent->m_pAntiImpl )
        {
            uno::Reference< util::XModifiable > xParentModif( (util::XModifiable*)(m_pImpl->m_pParent->m_pAntiImpl) );
            aGuard.clear();
            xParentModif->setModified( sal_True );
        }
        else
            m_pImpl->m_pParent->m_bIsModified = sal_True;
    }
}

//-----------------------------------------------
uno::Any SAL_CALL OWriteStream::queryInterface( const uno::Type& rType )
        throw( uno::RuntimeException )
{
    uno::Any aReturn;

    // common interfaces
    aReturn <<= ::cppu::queryInterface
                (   rType
                    ,   static_cast<lang::XTypeProvider*> ( this )
                    ,   static_cast<io::XInputStream*> ( this )
                    ,   static_cast<io::XOutputStream*> ( this )
                    ,   static_cast<io::XStream*> ( this )
                    ,   static_cast<embed::XExtendedStorageStream*> ( this )
                    ,   static_cast<io::XSeekable*> ( this )
                    ,   static_cast<io::XTruncate*> ( this )
                    ,   static_cast<lang::XComponent*> ( this )
                    ,   static_cast<beans::XPropertySet*> ( this ) );

    if ( aReturn.hasValue() == sal_True )
        return aReturn ;

    if ( m_pData->m_nStorageType == embed::StorageFormats::PACKAGE )
    {
        aReturn <<= ::cppu::queryInterface
                    (   rType
                        ,   static_cast<embed::XEncryptionProtectedSource*> ( this ) );
    }
    else if ( m_pData->m_nStorageType == embed::StorageFormats::OFOPXML )
    {
        aReturn <<= ::cppu::queryInterface
                    (   rType
                        ,   static_cast<embed::XRelationshipAccess*> ( this ) );
    }

    if ( aReturn.hasValue() == sal_True )
        return aReturn ;

    if ( m_bTransacted )
    {
        aReturn <<= ::cppu::queryInterface
                    (   rType
                        ,   static_cast<embed::XTransactedObject*> ( this )
                        ,   static_cast<embed::XTransactionBroadcaster*> ( this ) );

        if ( aReturn.hasValue() == sal_True )
            return aReturn ;
    }

    return OWeakObject::queryInterface( rType );
}

//-----------------------------------------------
void SAL_CALL OWriteStream::acquire() throw()
{
    OWeakObject::acquire();
}

//-----------------------------------------------
void SAL_CALL OWriteStream::release() throw()
{
    OWeakObject::release();
}

//-----------------------------------------------
uno::Sequence< uno::Type > SAL_CALL OWriteStream::getTypes()
        throw( uno::RuntimeException )
{
    if ( m_pData->m_pTypeCollection == NULL )
    {
        ::osl::MutexGuard aGuard( m_pData->m_rSharedMutexRef->GetMutex() );

        if ( m_pData->m_pTypeCollection == NULL )
        {
            if ( m_bTransacted )
            {
                if ( m_pData->m_nStorageType == embed::StorageFormats::PACKAGE )
                {
                    m_pData->m_pTypeCollection = new ::cppu::OTypeCollection
                                    (   ::getCppuType( ( const uno::Reference< lang::XTypeProvider >* )NULL )
                                    ,   ::getCppuType( ( const uno::Reference< io::XInputStream >* )NULL )
                                    ,   ::getCppuType( ( const uno::Reference< io::XOutputStream >* )NULL )
                                    ,   ::getCppuType( ( const uno::Reference< io::XStream >* )NULL )
                                    ,   ::getCppuType( ( const uno::Reference< io::XSeekable >* )NULL )
                                    ,   ::getCppuType( ( const uno::Reference< io::XTruncate >* )NULL )
                                    ,   ::getCppuType( ( const uno::Reference< lang::XComponent >* )NULL )
                                    ,   ::getCppuType( ( const uno::Reference< embed::XEncryptionProtectedSource >* )NULL )
                                    ,   ::getCppuType( ( const uno::Reference< embed::XExtendedStorageStream >* )NULL )
                                    ,   ::getCppuType( ( const uno::Reference< embed::XTransactedObject >* )NULL )
                                    ,   ::getCppuType( ( const uno::Reference< embed::XTransactionBroadcaster >* )NULL )
                                    ,   ::getCppuType( ( const uno::Reference< beans::XPropertySet >* )NULL ) );
                }
                else if ( m_pData->m_nStorageType == embed::StorageFormats::OFOPXML )
                {
                    m_pData->m_pTypeCollection = new ::cppu::OTypeCollection
                                    (   ::getCppuType( ( const uno::Reference< lang::XTypeProvider >* )NULL )
                                    ,   ::getCppuType( ( const uno::Reference< io::XInputStream >* )NULL )
                                    ,   ::getCppuType( ( const uno::Reference< io::XOutputStream >* )NULL )
                                    ,   ::getCppuType( ( const uno::Reference< io::XStream >* )NULL )
                                    ,   ::getCppuType( ( const uno::Reference< io::XSeekable >* )NULL )
                                    ,   ::getCppuType( ( const uno::Reference< io::XTruncate >* )NULL )
                                    ,   ::getCppuType( ( const uno::Reference< lang::XComponent >* )NULL )
                                    ,   ::getCppuType( ( const uno::Reference< embed::XRelationshipAccess >* )NULL )
                                    ,   ::getCppuType( ( const uno::Reference< embed::XExtendedStorageStream >* )NULL )
                                    ,   ::getCppuType( ( const uno::Reference< embed::XTransactedObject >* )NULL )
                                    ,   ::getCppuType( ( const uno::Reference< embed::XTransactionBroadcaster >* )NULL )
                                    ,   ::getCppuType( ( const uno::Reference< beans::XPropertySet >* )NULL ) );
                }
                else // if ( m_pData->m_nStorageType == embed::StorageFormats::ZIP )
                {
                    m_pData->m_pTypeCollection = new ::cppu::OTypeCollection
                                    (   ::getCppuType( ( const uno::Reference< lang::XTypeProvider >* )NULL )
                                    ,   ::getCppuType( ( const uno::Reference< io::XInputStream >* )NULL )
                                    ,   ::getCppuType( ( const uno::Reference< io::XOutputStream >* )NULL )
                                    ,   ::getCppuType( ( const uno::Reference< io::XStream >* )NULL )
                                    ,   ::getCppuType( ( const uno::Reference< io::XSeekable >* )NULL )
                                    ,   ::getCppuType( ( const uno::Reference< io::XTruncate >* )NULL )
                                    ,   ::getCppuType( ( const uno::Reference< lang::XComponent >* )NULL )
                                    ,   ::getCppuType( ( const uno::Reference< embed::XExtendedStorageStream >* )NULL )
                                    ,   ::getCppuType( ( const uno::Reference< embed::XTransactedObject >* )NULL )
                                    ,   ::getCppuType( ( const uno::Reference< embed::XTransactionBroadcaster >* )NULL )
                                    ,   ::getCppuType( ( const uno::Reference< beans::XPropertySet >* )NULL ) );
                }
            }
            else
            {
                if ( m_pData->m_nStorageType == embed::StorageFormats::PACKAGE )
                {
                    m_pData->m_pTypeCollection = new ::cppu::OTypeCollection
                                    (   ::getCppuType( ( const uno::Reference< lang::XTypeProvider >* )NULL )
                                    ,   ::getCppuType( ( const uno::Reference< io::XInputStream >* )NULL )
                                    ,   ::getCppuType( ( const uno::Reference< io::XOutputStream >* )NULL )
                                    ,   ::getCppuType( ( const uno::Reference< io::XStream >* )NULL )
                                    ,   ::getCppuType( ( const uno::Reference< io::XSeekable >* )NULL )
                                    ,   ::getCppuType( ( const uno::Reference< io::XTruncate >* )NULL )
                                    ,   ::getCppuType( ( const uno::Reference< lang::XComponent >* )NULL )
                                    ,   ::getCppuType( ( const uno::Reference< embed::XEncryptionProtectedSource >* )NULL )
                                    ,   ::getCppuType( ( const uno::Reference< beans::XPropertySet >* )NULL ) );
                }
                else if ( m_pData->m_nStorageType == embed::StorageFormats::OFOPXML )
                {
                    m_pData->m_pTypeCollection = new ::cppu::OTypeCollection
                                    (   ::getCppuType( ( const uno::Reference< lang::XTypeProvider >* )NULL )
                                    ,   ::getCppuType( ( const uno::Reference< io::XInputStream >* )NULL )
                                    ,   ::getCppuType( ( const uno::Reference< io::XOutputStream >* )NULL )
                                    ,   ::getCppuType( ( const uno::Reference< io::XStream >* )NULL )
                                    ,   ::getCppuType( ( const uno::Reference< io::XSeekable >* )NULL )
                                    ,   ::getCppuType( ( const uno::Reference< io::XTruncate >* )NULL )
                                    ,   ::getCppuType( ( const uno::Reference< lang::XComponent >* )NULL )
                                    ,   ::getCppuType( ( const uno::Reference< embed::XRelationshipAccess >* )NULL )
                                    ,   ::getCppuType( ( const uno::Reference< beans::XPropertySet >* )NULL ) );
                }
                else // if ( m_pData->m_nStorageType == embed::StorageFormats::ZIP )
                {
                    m_pData->m_pTypeCollection = new ::cppu::OTypeCollection
                                    (   ::getCppuType( ( const uno::Reference< lang::XTypeProvider >* )NULL )
                                    ,   ::getCppuType( ( const uno::Reference< io::XInputStream >* )NULL )
                                    ,   ::getCppuType( ( const uno::Reference< io::XOutputStream >* )NULL )
                                    ,   ::getCppuType( ( const uno::Reference< io::XStream >* )NULL )
                                    ,   ::getCppuType( ( const uno::Reference< io::XSeekable >* )NULL )
                                    ,   ::getCppuType( ( const uno::Reference< io::XTruncate >* )NULL )
                                    ,   ::getCppuType( ( const uno::Reference< lang::XComponent >* )NULL )
                                    ,   ::getCppuType( ( const uno::Reference< beans::XPropertySet >* )NULL ) );
                }
            }
        }
    }

    return m_pData->m_pTypeCollection->getTypes() ;
}

//-----------------------------------------------
uno::Sequence< sal_Int8 > SAL_CALL OWriteStream::getImplementationId()
        throw( uno::RuntimeException )
{
    static ::cppu::OImplementationId* pID = NULL ;

    if ( pID == NULL )
    {
        ::osl::MutexGuard aGuard( ::osl::Mutex::getGlobalMutex() ) ;

        if ( pID == NULL )
        {
            static ::cppu::OImplementationId aID( sal_False ) ;
            pID = &aID ;
        }
    }

    return pID->getImplementationId() ;

}

//-----------------------------------------------
sal_Int32 SAL_CALL OWriteStream::readBytes( uno::Sequence< sal_Int8 >& aData, sal_Int32 nBytesToRead )
        throw ( io::NotConnectedException,
                io::BufferSizeExceededException,
                io::IOException,
                uno::RuntimeException )
{
    ::osl::MutexGuard aGuard( m_pData->m_rSharedMutexRef->GetMutex() );

    CheckInitOnDemand();

    if ( !m_pImpl )
    {
        ::package::StaticAddLog( ::rtl::OUString( RTL_CONSTASCII_USTRINGPARAM( OSL_LOG_PREFIX "Disposed!" ) ) );
        throw lang::DisposedException();
    }

    if ( !m_xInStream.is() )
        throw io::NotConnectedException();

    return m_xInStream->readBytes( aData, nBytesToRead );
}

//-----------------------------------------------
sal_Int32 SAL_CALL OWriteStream::readSomeBytes( uno::Sequence< sal_Int8 >& aData, sal_Int32 nMaxBytesToRead )
        throw ( io::NotConnectedException,
                io::BufferSizeExceededException,
                io::IOException,
                uno::RuntimeException )
{
    ::osl::MutexGuard aGuard( m_pData->m_rSharedMutexRef->GetMutex() );

    CheckInitOnDemand();

    if ( !m_pImpl )
    {
        ::package::StaticAddLog( ::rtl::OUString( RTL_CONSTASCII_USTRINGPARAM( OSL_LOG_PREFIX "Disposed!" ) ) );
        throw lang::DisposedException();
    }

    if ( !m_xInStream.is() )
        throw io::NotConnectedException();

    return m_xInStream->readSomeBytes( aData, nMaxBytesToRead );
}

//-----------------------------------------------
void SAL_CALL OWriteStream::skipBytes( sal_Int32 nBytesToSkip )
        throw ( io::NotConnectedException,
                io::BufferSizeExceededException,
                io::IOException,
                uno::RuntimeException )
{
    ::osl::MutexGuard aGuard( m_pData->m_rSharedMutexRef->GetMutex() );

    CheckInitOnDemand();

    if ( !m_pImpl )
    {
        ::package::StaticAddLog( ::rtl::OUString( RTL_CONSTASCII_USTRINGPARAM( OSL_LOG_PREFIX "Disposed!" ) ) );
        throw lang::DisposedException();
    }

    if ( !m_xInStream.is() )
        throw io::NotConnectedException();

    m_xInStream->skipBytes( nBytesToSkip );
}

//-----------------------------------------------
sal_Int32 SAL_CALL OWriteStream::available(  )
        throw ( io::NotConnectedException,
                io::IOException,
                uno::RuntimeException )
{
    ::osl::MutexGuard aGuard( m_pData->m_rSharedMutexRef->GetMutex() );

    CheckInitOnDemand();

    if ( !m_pImpl )
    {
        ::package::StaticAddLog( ::rtl::OUString( RTL_CONSTASCII_USTRINGPARAM( OSL_LOG_PREFIX "Disposed!" ) ) );
        throw lang::DisposedException();
    }

    if ( !m_xInStream.is() )
        throw io::NotConnectedException();

    return m_xInStream->available();

}

//-----------------------------------------------
void SAL_CALL OWriteStream::closeInput(  )
        throw ( io::NotConnectedException,
                io::IOException,
                uno::RuntimeException )
{
    ::osl::MutexGuard aGuard( m_pData->m_rSharedMutexRef->GetMutex() );

    if ( !m_pImpl )
    {
        ::package::StaticAddLog( ::rtl::OUString( RTL_CONSTASCII_USTRINGPARAM( OSL_LOG_PREFIX "Disposed!" ) ) );
        throw lang::DisposedException();
    }

    if ( !m_bInitOnDemand && ( m_bInStreamDisconnected || !m_xInStream.is() ) )
        throw io::NotConnectedException();

    // the input part of the stream stays open for internal purposes ( to allow reading during copiing )
    // since it can not be reopened until output part is closed, it will be closed with output part.
    m_bInStreamDisconnected = sal_True;
    // m_xInStream->closeInput();
    // m_xInStream = uno::Reference< io::XInputStream >();

    if ( !m_xOutStream.is() )
        dispose();
}

//-----------------------------------------------
uno::Reference< io::XInputStream > SAL_CALL OWriteStream::getInputStream()
        throw ( uno::RuntimeException )
{
    ::osl::MutexGuard aGuard( m_pData->m_rSharedMutexRef->GetMutex() );

    if ( !m_pImpl )
    {
        ::package::StaticAddLog( ::rtl::OUString( RTL_CONSTASCII_USTRINGPARAM( OSL_LOG_PREFIX "Disposed!" ) ) );
        throw lang::DisposedException();
    }

    if ( !m_bInitOnDemand && ( m_bInStreamDisconnected || !m_xInStream.is() ) )
        return uno::Reference< io::XInputStream >();

    return uno::Reference< io::XInputStream >( static_cast< io::XInputStream* >( this ), uno::UNO_QUERY );
}

//-----------------------------------------------
uno::Reference< io::XOutputStream > SAL_CALL OWriteStream::getOutputStream()
        throw ( uno::RuntimeException )
{
    ::osl::MutexGuard aGuard( m_pData->m_rSharedMutexRef->GetMutex() );

    CheckInitOnDemand();

    if ( !m_pImpl )
    {
        ::package::StaticAddLog( ::rtl::OUString( RTL_CONSTASCII_USTRINGPARAM( OSL_LOG_PREFIX "Disposed!" ) ) );
        throw lang::DisposedException();
    }

    if ( !m_xOutStream.is() )
        return uno::Reference< io::XOutputStream >();

    return uno::Reference< io::XOutputStream >( static_cast< io::XOutputStream* >( this ), uno::UNO_QUERY );
}

//-----------------------------------------------
void SAL_CALL OWriteStream::writeBytes( const uno::Sequence< sal_Int8 >& aData )
        throw ( io::NotConnectedException,
                io::BufferSizeExceededException,
                io::IOException,
                uno::RuntimeException )
{
    ::osl::ResettableMutexGuard aGuard( m_pData->m_rSharedMutexRef->GetMutex() );

    // the write method makes initialization itself, since it depends from the aData length
    // NO CheckInitOnDemand()!

    if ( !m_pImpl )
    {
        ::package::StaticAddLog( ::rtl::OUString( RTL_CONSTASCII_USTRINGPARAM( OSL_LOG_PREFIX "Disposed!" ) ) );
        throw lang::DisposedException();
    }

    if ( !m_bInitOnDemand )
    {
        if ( !m_xOutStream.is() || !m_xSeekable.is())
            throw io::NotConnectedException();

        if ( m_pImpl->m_xCacheStream.is() )
        {
            // check whether the cache should be turned off
            sal_Int64 nPos = m_xSeekable->getPosition();
            if ( nPos + aData.getLength() > MAX_STORCACHE_SIZE )
            {
                // disconnect the cache and copy the data to the temporary file
                m_xSeekable->seek( 0 );

                // it is enough to copy the cached stream, the cache should already contain everything
                if ( m_pImpl->GetFilledTempFileIfNo( m_xInStream ).getLength() )
                {
                    DeInit();
                    // the last position is known and it is differs from the current stream position
                    m_nInitPosition = nPos;
                }
            }
        }
    }

    if ( m_bInitOnDemand )
    {
        RTL_LOGFILE_CONTEXT( aLog, "package (mv76033) OWriteStream::CheckInitOnDemand, initializing" );
        uno::Reference< io::XStream > xStream = m_pImpl->GetTempFileAsStream();
        if ( xStream.is() )
        {
            m_xInStream.set( xStream->getInputStream(), uno::UNO_SET_THROW );
            m_xOutStream.set( xStream->getOutputStream(), uno::UNO_SET_THROW );
            m_xSeekable.set( xStream, uno::UNO_QUERY_THROW );
            m_xSeekable->seek( m_nInitPosition );

            m_nInitPosition = 0;
            m_bInitOnDemand = sal_False;
        }
    }


    if ( !m_xOutStream.is() )
        throw io::NotConnectedException();

    m_xOutStream->writeBytes( aData );
    m_pImpl->m_bHasDataToFlush = sal_True;

    ModifyParentUnlockMutex_Impl( aGuard );
}

//-----------------------------------------------
void SAL_CALL OWriteStream::flush()
        throw ( io::NotConnectedException,
                io::BufferSizeExceededException,
                io::IOException,
                uno::RuntimeException )
{
    // In case stream is flushed it's current version becomes visible
    // to the parent storage. Usually parent storage flushes the stream
    // during own commit but a user can explicitly flush the stream
    // so the changes will be available through cloning functionality.

    ::osl::MutexGuard aGuard( m_pData->m_rSharedMutexRef->GetMutex() );

    if ( !m_pImpl )
    {
        ::package::StaticAddLog( ::rtl::OUString( RTL_CONSTASCII_USTRINGPARAM( OSL_LOG_PREFIX "Disposed!" ) ) );
        throw lang::DisposedException();
    }

    if ( !m_bInitOnDemand )
    {
        if ( !m_xOutStream.is() )
            throw io::NotConnectedException();

        m_xOutStream->flush();
        m_pImpl->Commit();
    }
}

//-----------------------------------------------
void OWriteStream::CloseOutput_Impl()
{
    // all the checks must be done in calling method

    m_xOutStream->closeOutput();
    m_xOutStream = uno::Reference< io::XOutputStream >();

    if ( !m_bInitOnDemand )
    {
        // after the stream is disposed it can be commited
        // so transport correct size property
        if ( !m_xSeekable.is() )
            throw uno::RuntimeException();

        for ( sal_Int32 nInd = 0; nInd < m_pImpl->m_aProps.getLength(); nInd++ )
        {
            if ( m_pImpl->m_aProps[nInd].Name.equalsAscii( "Size" ) )
                m_pImpl->m_aProps[nInd].Value <<= ((sal_Int32)m_xSeekable->getLength());
        }
    }
}

//-----------------------------------------------
void SAL_CALL OWriteStream::closeOutput()
        throw ( io::NotConnectedException,
                io::BufferSizeExceededException,
                io::IOException,
                uno::RuntimeException )
{
    ::osl::MutexGuard aGuard( m_pData->m_rSharedMutexRef->GetMutex() );

    CheckInitOnDemand();

    if ( !m_pImpl )
    {
        ::package::StaticAddLog( ::rtl::OUString( RTL_CONSTASCII_USTRINGPARAM( OSL_LOG_PREFIX "Disposed!" ) ) );
        throw lang::DisposedException();
    }

    if ( !m_xOutStream.is() )
        throw io::NotConnectedException();

    CloseOutput_Impl();

    if ( m_bInStreamDisconnected || !m_xInStream.is() )
        dispose();
}

//-----------------------------------------------
void SAL_CALL OWriteStream::seek( sal_Int64 location )
        throw ( lang::IllegalArgumentException,
                io::IOException,
                uno::RuntimeException )
{
    ::osl::MutexGuard aGuard( m_pData->m_rSharedMutexRef->GetMutex() );

    CheckInitOnDemand();

    if ( !m_pImpl )
    {
        ::package::StaticAddLog( ::rtl::OUString( RTL_CONSTASCII_USTRINGPARAM( OSL_LOG_PREFIX "Disposed!" ) ) );
        throw lang::DisposedException();
    }

    if ( !m_xSeekable.is() )
        throw uno::RuntimeException();

    m_xSeekable->seek( location );
}

//-----------------------------------------------
sal_Int64 SAL_CALL OWriteStream::getPosition()
        throw ( io::IOException,
                uno::RuntimeException)
{
    ::osl::MutexGuard aGuard( m_pData->m_rSharedMutexRef->GetMutex() );

    CheckInitOnDemand();

    if ( !m_pImpl )
    {
        ::package::StaticAddLog( ::rtl::OUString( RTL_CONSTASCII_USTRINGPARAM( OSL_LOG_PREFIX "Disposed!" ) ) );
        throw lang::DisposedException();
    }

    if ( !m_xSeekable.is() )
        throw uno::RuntimeException();

    return m_xSeekable->getPosition();
}

//-----------------------------------------------
sal_Int64 SAL_CALL OWriteStream::getLength()
        throw ( io::IOException,
                uno::RuntimeException )
{
    ::osl::MutexGuard aGuard( m_pData->m_rSharedMutexRef->GetMutex() );

    CheckInitOnDemand();

    if ( !m_pImpl )
    {
        ::package::StaticAddLog( ::rtl::OUString( RTL_CONSTASCII_USTRINGPARAM( OSL_LOG_PREFIX "Disposed!" ) ) );
        throw lang::DisposedException();
    }

    if ( !m_xSeekable.is() )
        throw uno::RuntimeException();

    return m_xSeekable->getLength();
}

//-----------------------------------------------
void SAL_CALL OWriteStream::truncate()
        throw ( io::IOException,
                uno::RuntimeException )
{
    ::osl::ResettableMutexGuard aGuard( m_pData->m_rSharedMutexRef->GetMutex() );

    CheckInitOnDemand();

    if ( !m_pImpl )
    {
        ::package::StaticAddLog( ::rtl::OUString( RTL_CONSTASCII_USTRINGPARAM( OSL_LOG_PREFIX "Disposed!" ) ) );
        throw lang::DisposedException();
    }

    if ( !m_xOutStream.is() )
        throw uno::RuntimeException();

    uno::Reference< io::XTruncate > xTruncate( m_xOutStream, uno::UNO_QUERY );

    if ( !xTruncate.is() )
    {
        OSL_ENSURE( sal_False, "The output stream must support XTruncate interface!\n" );
        throw uno::RuntimeException();
    }

    xTruncate->truncate();

    m_pImpl->m_bHasDataToFlush = sal_True;

    ModifyParentUnlockMutex_Impl( aGuard );
}

//-----------------------------------------------
void SAL_CALL OWriteStream::dispose()
        throw ( uno::RuntimeException )
{
    // should be an internal method since it can be called only from parent storage
    {
        ::osl::MutexGuard aGuard( m_pData->m_rSharedMutexRef->GetMutex() );

        if ( !m_pImpl )
        {
            ::package::StaticAddLog( ::rtl::OUString( RTL_CONSTASCII_USTRINGPARAM( OSL_LOG_PREFIX "Disposed!" ) ) );
            throw lang::DisposedException();
        }

        if ( m_xOutStream.is() )
            CloseOutput_Impl();

        if ( m_xInStream.is() )
        {
            m_xInStream->closeInput();
            m_xInStream = uno::Reference< io::XInputStream >();
        }

        m_xSeekable = uno::Reference< io::XSeekable >();

        m_pImpl->m_pAntiImpl = NULL;

        if ( !m_bInitOnDemand )
        {
            try
            {
                if ( !m_bTransacted )
                {
                    m_pImpl->Commit();
                }
                else
                {
                    // throw away all the changes
                    m_pImpl->Revert();
                }
            }
            catch( uno::Exception& aException )
            {
                m_pImpl->AddLog( aException.Message );
                m_pImpl->AddLog( ::rtl::OUString( RTL_CONSTASCII_USTRINGPARAM( OSL_LOG_PREFIX "Rethrow" ) ) );

                uno::Any aCaught( ::cppu::getCaughtException() );
                throw lang::WrappedTargetRuntimeException(
                                                ::rtl::OUString::createFromAscii( "Can not commit/revert the storage!\n" ),
                                                uno::Reference< uno::XInterface >(  static_cast< OWeakObject* >( this ),
                                                                                    uno::UNO_QUERY ),
                                                aCaught );
            }
        }

        m_pImpl = NULL;
    }

    // the listener might try to get rid of parent storage, and the storage would delete this object;
    // for now the listener is just notified at the end of the method to workaround the problem
    // in future a more elegant way should be found

       lang::EventObject aSource( static_cast< ::cppu::OWeakObject* >(this) );
    m_pData->m_aListenersContainer.disposeAndClear( aSource );
}

//-----------------------------------------------
void SAL_CALL OWriteStream::addEventListener(
            const uno::Reference< lang::XEventListener >& xListener )
        throw ( uno::RuntimeException )
{
    ::osl::MutexGuard aGuard( m_pData->m_rSharedMutexRef->GetMutex() );

    if ( !m_pImpl )
    {
        ::package::StaticAddLog( ::rtl::OUString( RTL_CONSTASCII_USTRINGPARAM( OSL_LOG_PREFIX "Disposed!" ) ) );
        throw lang::DisposedException();
    }

    m_pData->m_aListenersContainer.addInterface( ::getCppuType((const uno::Reference< lang::XEventListener >*)0),
                                                 xListener );
}

//-----------------------------------------------
void SAL_CALL OWriteStream::removeEventListener(
            const uno::Reference< lang::XEventListener >& xListener )
        throw ( uno::RuntimeException )
{
    ::osl::MutexGuard aGuard( m_pData->m_rSharedMutexRef->GetMutex() );

    if ( !m_pImpl )
    {
        ::package::StaticAddLog( ::rtl::OUString( RTL_CONSTASCII_USTRINGPARAM( OSL_LOG_PREFIX "Disposed!" ) ) );
        throw lang::DisposedException();
    }

    m_pData->m_aListenersContainer.removeInterface( ::getCppuType((const uno::Reference< lang::XEventListener >*)0),
                                                    xListener );
}

//-----------------------------------------------
void SAL_CALL OWriteStream::setEncryptionPassword( const ::rtl::OUString& aPass )
    throw ( uno::RuntimeException,
            io::IOException )
{
    ::osl::ResettableMutexGuard aGuard( m_pData->m_rSharedMutexRef->GetMutex() );

    CheckInitOnDemand();

    if ( !m_pImpl )
    {
        ::package::StaticAddLog( ::rtl::OUString( RTL_CONSTASCII_USTRINGPARAM( OSL_LOG_PREFIX "Disposed!" ) ) );
        throw lang::DisposedException();
    }

    OSL_ENSURE( m_pImpl->m_xPackageStream.is(), "No package stream is set!\n" );

    m_pImpl->SetEncryptedWithPass( aPass );

    ModifyParentUnlockMutex_Impl( aGuard );
}

//-----------------------------------------------
void SAL_CALL OWriteStream::removeEncryption()
    throw ( uno::RuntimeException,
            io::IOException )
{
    ::osl::ResettableMutexGuard aGuard( m_pData->m_rSharedMutexRef->GetMutex() );

    CheckInitOnDemand();

    if ( !m_pImpl )
    {
        ::package::StaticAddLog( ::rtl::OUString( RTL_CONSTASCII_USTRINGPARAM( OSL_LOG_PREFIX "Disposed!" ) ) );
        throw lang::DisposedException();
    }

    OSL_ENSURE( m_pImpl->m_xPackageStream.is(), "No package stream is set!\n" );

    m_pImpl->SetDecrypted();

    ModifyParentUnlockMutex_Impl( aGuard );
}

//-----------------------------------------------
sal_Bool SAL_CALL OWriteStream::hasByID(  const ::rtl::OUString& sID )
        throw ( io::IOException,
                uno::RuntimeException )
{
    ::osl::MutexGuard aGuard( m_pData->m_rSharedMutexRef->GetMutex() );

    if ( !m_pImpl )
    {
        ::package::StaticAddLog( ::rtl::OUString( RTL_CONSTASCII_USTRINGPARAM( OSL_LOG_PREFIX "Disposed!" ) ) );
        throw lang::DisposedException();
    }

    if ( m_pData->m_nStorageType != embed::StorageFormats::OFOPXML )
        throw uno::RuntimeException();

    try
    {
        getRelationshipByID( sID );
        return sal_True;
    }
    catch( container::NoSuchElementException& aNoSuchElementException )
    {
        m_pImpl->AddLog( aNoSuchElementException.Message );
        m_pImpl->AddLog( ::rtl::OUString( RTL_CONSTASCII_USTRINGPARAM( OSL_LOG_PREFIX "No Element" ) ) );
    }

    return sal_False;
}

//-----------------------------------------------
::rtl::OUString SAL_CALL OWriteStream::getTargetByID(  const ::rtl::OUString& sID  )
        throw ( container::NoSuchElementException,
                io::IOException,
                uno::RuntimeException )
{
    ::osl::MutexGuard aGuard( m_pData->m_rSharedMutexRef->GetMutex() );

    if ( !m_pImpl )
    {
        ::package::StaticAddLog( ::rtl::OUString( RTL_CONSTASCII_USTRINGPARAM( OSL_LOG_PREFIX "Disposed!" ) ) );
        throw lang::DisposedException();
    }

    if ( m_pData->m_nStorageType != embed::StorageFormats::OFOPXML )
        throw uno::RuntimeException();

    uno::Sequence< beans::StringPair > aSeq = getRelationshipByID( sID );
    for ( sal_Int32 nInd = 0; nInd < aSeq.getLength(); nInd++ )
        if ( aSeq[nInd].First.equalsAsciiL( RTL_CONSTASCII_STRINGPARAM( "Target" ) ) )
            return aSeq[nInd].Second;

    return ::rtl::OUString();
}

//-----------------------------------------------
::rtl::OUString SAL_CALL OWriteStream::getTypeByID(  const ::rtl::OUString& sID  )
        throw ( container::NoSuchElementException,
                io::IOException,
                uno::RuntimeException )
{
    ::osl::MutexGuard aGuard( m_pData->m_rSharedMutexRef->GetMutex() );

    if ( !m_pImpl )
    {
        ::package::StaticAddLog( ::rtl::OUString( RTL_CONSTASCII_USTRINGPARAM( OSL_LOG_PREFIX "Disposed!" ) ) );
        throw lang::DisposedException();
    }

    if ( m_pData->m_nStorageType != embed::StorageFormats::OFOPXML )
        throw uno::RuntimeException();

    uno::Sequence< beans::StringPair > aSeq = getRelationshipByID( sID );
    for ( sal_Int32 nInd = 0; nInd < aSeq.getLength(); nInd++ )
        if ( aSeq[nInd].First.equalsAsciiL( RTL_CONSTASCII_STRINGPARAM( "Type" ) ) )
            return aSeq[nInd].Second;

    return ::rtl::OUString();
}

//-----------------------------------------------
uno::Sequence< beans::StringPair > SAL_CALL OWriteStream::getRelationshipByID(  const ::rtl::OUString& sID  )
        throw ( container::NoSuchElementException,
                io::IOException,
                uno::RuntimeException )
{
    ::osl::MutexGuard aGuard( m_pData->m_rSharedMutexRef->GetMutex() );

    if ( !m_pImpl )
    {
        ::package::StaticAddLog( ::rtl::OUString( RTL_CONSTASCII_USTRINGPARAM( OSL_LOG_PREFIX "Disposed!" ) ) );
        throw lang::DisposedException();
    }

    if ( m_pData->m_nStorageType != embed::StorageFormats::OFOPXML )
        throw uno::RuntimeException();

    // TODO/LATER: in future the unification of the ID could be checked
    uno::Sequence< uno::Sequence< beans::StringPair > > aSeq = getAllRelationships();
    for ( sal_Int32 nInd1 = 0; nInd1 < aSeq.getLength(); nInd1++ )
        for ( sal_Int32 nInd2 = 0; nInd2 < aSeq[nInd1].getLength(); nInd2++ )
            if ( aSeq[nInd1][nInd2].First.equalsAsciiL( RTL_CONSTASCII_STRINGPARAM( "Id" ) ) )
            {
                if ( aSeq[nInd1][nInd2].Second.equals( sID ) )
                    return aSeq[nInd1];
                break;
            }

    throw container::NoSuchElementException();
}

//-----------------------------------------------
uno::Sequence< uno::Sequence< beans::StringPair > > SAL_CALL OWriteStream::getRelationshipsByType(  const ::rtl::OUString& sType  )
        throw ( io::IOException,
                uno::RuntimeException )
{
    ::osl::MutexGuard aGuard( m_pData->m_rSharedMutexRef->GetMutex() );

    if ( !m_pImpl )
    {
        ::package::StaticAddLog( ::rtl::OUString( RTL_CONSTASCII_USTRINGPARAM( OSL_LOG_PREFIX "Disposed!" ) ) );
        throw lang::DisposedException();
    }

    if ( m_pData->m_nStorageType != embed::StorageFormats::OFOPXML )
        throw uno::RuntimeException();

    uno::Sequence< uno::Sequence< beans::StringPair > > aResult;
    sal_Int32 nEntriesNum = 0;

    // TODO/LATER: in future the unification of the ID could be checked
    uno::Sequence< uno::Sequence< beans::StringPair > > aSeq = getAllRelationships();
    for ( sal_Int32 nInd1 = 0; nInd1 < aSeq.getLength(); nInd1++ )
        for ( sal_Int32 nInd2 = 0; nInd2 < aSeq[nInd1].getLength(); nInd2++ )
            if ( aSeq[nInd1][nInd2].First.equalsAsciiL( RTL_CONSTASCII_STRINGPARAM( "Type" ) ) )
            {
                if ( aSeq[nInd1][nInd2].Second.equals( sType ) )
                {
                    aResult.realloc( nEntriesNum );
                    aResult[nEntriesNum-1] = aSeq[nInd1];
                }
                break;
            }

    return aResult;
}

//-----------------------------------------------
uno::Sequence< uno::Sequence< beans::StringPair > > SAL_CALL OWriteStream::getAllRelationships()
        throw (io::IOException, uno::RuntimeException)
{
    ::osl::MutexGuard aGuard( m_pData->m_rSharedMutexRef->GetMutex() );

    if ( !m_pImpl )
    {
        ::package::StaticAddLog( ::rtl::OUString( RTL_CONSTASCII_USTRINGPARAM( OSL_LOG_PREFIX "Disposed!" ) ) );
        throw lang::DisposedException();
    }

    if ( m_pData->m_nStorageType != embed::StorageFormats::OFOPXML )
        throw uno::RuntimeException();

    return m_pImpl->GetAllRelationshipsIfAny();
}

//-----------------------------------------------
void SAL_CALL OWriteStream::insertRelationshipByID(  const ::rtl::OUString& sID, const uno::Sequence< beans::StringPair >& aEntry, ::sal_Bool bReplace  )
        throw ( container::ElementExistException,
                io::IOException,
                uno::RuntimeException )
{
    ::osl::MutexGuard aGuard( m_pData->m_rSharedMutexRef->GetMutex() );

    if ( !m_pImpl )
    {
        ::package::StaticAddLog( ::rtl::OUString( RTL_CONSTASCII_USTRINGPARAM( OSL_LOG_PREFIX "Disposed!" ) ) );
        throw lang::DisposedException();
    }

    if ( m_pData->m_nStorageType != embed::StorageFormats::OFOPXML )
        throw uno::RuntimeException();

    ::rtl::OUString aIDTag( RTL_CONSTASCII_USTRINGPARAM( "Id" ) );

    sal_Int32 nIDInd = -1;

    // TODO/LATER: in future the unification of the ID could be checked
    uno::Sequence< uno::Sequence< beans::StringPair > > aSeq = getAllRelationships();
    for ( sal_Int32 nInd1 = 0; nInd1 < aSeq.getLength(); nInd1++ )
        for ( sal_Int32 nInd2 = 0; nInd2 < aSeq[nInd1].getLength(); nInd2++ )
            if ( aSeq[nInd1][nInd2].First.equals( aIDTag ) )
            {
                if ( aSeq[nInd1][nInd2].Second.equals( sID ) )
                    nIDInd = nInd1;

                break;
            }

    if ( nIDInd == -1 || bReplace )
    {
        if ( nIDInd == -1 )
        {
            nIDInd = aSeq.getLength();
            aSeq.realloc( nIDInd + 1 );
        }

        aSeq[nIDInd].realloc( aEntry.getLength() + 1 );

        aSeq[nIDInd][0].First = aIDTag;
        aSeq[nIDInd][0].Second = sID;
        sal_Int32 nIndTarget = 1;
        for ( sal_Int32 nIndOrig = 0;
              nIndOrig < aEntry.getLength();
              nIndOrig++ )
        {
            if ( !aEntry[nIndOrig].First.equals( aIDTag ) )
                aSeq[nIDInd][nIndTarget++] = aEntry[nIndOrig];
        }

        aSeq[nIDInd].realloc( nIndTarget );
    }
    else
        throw container::ElementExistException(); // TODO


    m_pImpl->m_aNewRelInfo = aSeq;
    m_pImpl->m_xNewRelInfoStream = uno::Reference< io::XInputStream >();
    m_pImpl->m_nRelInfoStatus = RELINFO_CHANGED;
}

//-----------------------------------------------
void SAL_CALL OWriteStream::removeRelationshipByID(  const ::rtl::OUString& sID  )
        throw ( container::NoSuchElementException,
                io::IOException,
                uno::RuntimeException )
{
    ::osl::MutexGuard aGuard( m_pData->m_rSharedMutexRef->GetMutex() );

    if ( !m_pImpl )
    {
        ::package::StaticAddLog( ::rtl::OUString( RTL_CONSTASCII_USTRINGPARAM( OSL_LOG_PREFIX "Disposed!" ) ) );
        throw lang::DisposedException();
    }

    if ( m_pData->m_nStorageType != embed::StorageFormats::OFOPXML )
        throw uno::RuntimeException();

    uno::Sequence< uno::Sequence< beans::StringPair > > aSeq = getAllRelationships();
    for ( sal_Int32 nInd1 = 0; nInd1 < aSeq.getLength(); nInd1++ )
        for ( sal_Int32 nInd2 = 0; nInd2 < aSeq[nInd1].getLength(); nInd2++ )
            if ( aSeq[nInd1][nInd2].First.equalsAsciiL( RTL_CONSTASCII_STRINGPARAM( "Id" ) ) )
            {
                if ( aSeq[nInd1][nInd2].Second.equals( sID ) )
                {
                    sal_Int32 nLength = aSeq.getLength();
                    aSeq[nInd1] = aSeq[nLength-1];
                    aSeq.realloc( nLength - 1 );

                    m_pImpl->m_aNewRelInfo = aSeq;
                    m_pImpl->m_xNewRelInfoStream = uno::Reference< io::XInputStream >();
                    m_pImpl->m_nRelInfoStatus = RELINFO_CHANGED;

                    // TODO/LATER: in future the unification of the ID could be checked
                    return;
                }

                break;
            }

    throw container::NoSuchElementException();
}

//-----------------------------------------------
void SAL_CALL OWriteStream::insertRelationships(  const uno::Sequence< uno::Sequence< beans::StringPair > >& aEntries, ::sal_Bool bReplace  )
        throw ( container::ElementExistException,
                io::IOException,
                uno::RuntimeException )
{
    ::osl::MutexGuard aGuard( m_pData->m_rSharedMutexRef->GetMutex() );

    if ( !m_pImpl )
    {
        ::package::StaticAddLog( ::rtl::OUString( RTL_CONSTASCII_USTRINGPARAM( OSL_LOG_PREFIX "Disposed!" ) ) );
        throw lang::DisposedException();
    }

    if ( m_pData->m_nStorageType != embed::StorageFormats::OFOPXML )
        throw uno::RuntimeException();

    ::rtl::OUString aIDTag( RTL_CONSTASCII_USTRINGPARAM( "Id" ) );
    uno::Sequence< uno::Sequence< beans::StringPair > > aSeq = getAllRelationships();
    uno::Sequence< uno::Sequence< beans::StringPair > > aResultSeq( aSeq.getLength() + aEntries.getLength() );
    sal_Int32 nResultInd = 0;

    for ( sal_Int32 nIndTarget1 = 0; nIndTarget1 < aSeq.getLength(); nIndTarget1++ )
        for ( sal_Int32 nIndTarget2 = 0; nIndTarget2 < aSeq[nIndTarget1].getLength(); nIndTarget2++ )
            if ( aSeq[nIndTarget1][nIndTarget2].First.equals( aIDTag ) )
            {
                sal_Int32 nIndSourceSame = -1;

                for ( sal_Int32 nIndSource1 = 0; nIndSource1 < aEntries.getLength(); nIndSource1++ )
                    for ( sal_Int32 nIndSource2 = 0; nIndSource2 < aEntries[nIndSource1].getLength(); nIndSource2++ )
                    {
                        if ( aEntries[nIndSource1][nIndSource2].First.equals( aIDTag ) )
                        {
                            if ( aEntries[nIndSource1][nIndSource2].Second.equals( aSeq[nIndTarget1][nIndTarget2].Second ) )
                            {
                                if ( !bReplace )
                                    throw container::ElementExistException();

                                nIndSourceSame = nIndSource1;
                            }

                            break;
                        }
                    }

                if ( nIndSourceSame == -1 )
                {
                    // no such element in the provided sequence
                    aResultSeq[nResultInd++] = aSeq[nIndTarget1];
                }

                break;
            }

    for ( sal_Int32 nIndSource1 = 0; nIndSource1 < aEntries.getLength(); nIndSource1++ )
    {
        aResultSeq[nResultInd].realloc( aEntries[nIndSource1].getLength() );
        sal_Bool bHasID = sal_False;
        sal_Int32 nResInd2 = 1;

        for ( sal_Int32 nIndSource2 = 0; nIndSource2 < aEntries[nIndSource1].getLength(); nIndSource2++ )
            if ( aEntries[nIndSource1][nIndSource2].First.equals( aIDTag ) )
            {
                aResultSeq[nResultInd][0] = aEntries[nIndSource1][nIndSource2];
                bHasID = sal_True;
            }
            else if ( nResInd2 < aResultSeq[nResultInd].getLength() )
                aResultSeq[nResultInd][nResInd2++] = aEntries[nIndSource1][nIndSource2];
            else
                throw io::IOException(); // TODO: illegal relation ( no ID )

        if ( !bHasID )
            throw io::IOException(); // TODO: illegal relations

        nResultInd++;
    }

    aResultSeq.realloc( nResultInd );
    m_pImpl->m_aNewRelInfo = aResultSeq;
    m_pImpl->m_xNewRelInfoStream = uno::Reference< io::XInputStream >();
    m_pImpl->m_nRelInfoStatus = RELINFO_CHANGED;
}

//-----------------------------------------------
void SAL_CALL OWriteStream::clearRelationships()
        throw ( io::IOException,
                uno::RuntimeException )
{
    ::osl::MutexGuard aGuard( m_pData->m_rSharedMutexRef->GetMutex() );

    if ( !m_pImpl )
    {
        ::package::StaticAddLog( ::rtl::OUString( RTL_CONSTASCII_USTRINGPARAM( OSL_LOG_PREFIX "Disposed!" ) ) );
        throw lang::DisposedException();
    }

    if ( m_pData->m_nStorageType != embed::StorageFormats::OFOPXML )
        throw uno::RuntimeException();

    m_pImpl->m_aNewRelInfo.realloc( 0 );
    m_pImpl->m_xNewRelInfoStream = uno::Reference< io::XInputStream >();
    m_pImpl->m_nRelInfoStatus = RELINFO_CHANGED;
}

//-----------------------------------------------
uno::Reference< beans::XPropertySetInfo > SAL_CALL OWriteStream::getPropertySetInfo()
        throw ( uno::RuntimeException )
{
    ::osl::MutexGuard aGuard( m_pData->m_rSharedMutexRef->GetMutex() );

    //TODO:
    return uno::Reference< beans::XPropertySetInfo >();
}

//-----------------------------------------------
void SAL_CALL OWriteStream::setPropertyValue( const ::rtl::OUString& aPropertyName, const uno::Any& aValue )
        throw ( beans::UnknownPropertyException,
                beans::PropertyVetoException,
                lang::IllegalArgumentException,
                lang::WrappedTargetException,
                uno::RuntimeException )
{
    ::osl::ResettableMutexGuard aGuard( m_pData->m_rSharedMutexRef->GetMutex() );

    if ( !m_pImpl )
    {
        ::package::StaticAddLog( ::rtl::OUString( RTL_CONSTASCII_USTRINGPARAM( OSL_LOG_PREFIX "Disposed!" ) ) );
        throw lang::DisposedException();
    }

    m_pImpl->GetStreamProperties();
    ::rtl::OUString aCompressedString( RTL_CONSTASCII_USTRINGPARAM( "Compressed" ) );
    ::rtl::OUString aMediaTypeString( RTL_CONSTASCII_USTRINGPARAM( "MediaType" ) );
    if ( m_pData->m_nStorageType == embed::StorageFormats::PACKAGE && aPropertyName.equals( aMediaTypeString ) )
    {
        // if the "Compressed" property is not set explicitly, the MediaType can change the default value
        sal_Bool bCompressedValueFromType = sal_True;
        ::rtl::OUString aType;
        aValue >>= aType;

        if ( !m_pImpl->m_bCompressedSetExplicit )
        {
            if ( aType.equals( ::rtl::OUString( RTL_CONSTASCII_USTRINGPARAM( "image/jpeg" ) ) )
              || aType.equals( ::rtl::OUString( RTL_CONSTASCII_USTRINGPARAM( "image/png" ) ) )
              || aType.equals( ::rtl::OUString( RTL_CONSTASCII_USTRINGPARAM( "image/gif" ) ) ) )
                bCompressedValueFromType = sal_False;
        }

        for ( sal_Int32 nInd = 0; nInd < m_pImpl->m_aProps.getLength(); nInd++ )
        {
            if ( aPropertyName.equals( m_pImpl->m_aProps[nInd].Name ) )
                m_pImpl->m_aProps[nInd].Value = aValue;
            else if ( !m_pImpl->m_bCompressedSetExplicit && aCompressedString.equals( m_pImpl->m_aProps[nInd].Name ) )
                m_pImpl->m_aProps[nInd].Value <<= bCompressedValueFromType;
        }
    }
    else if ( aPropertyName.equals( aCompressedString ) )
    {
        // if the "Compressed" property is not set explicitly, the MediaType can change the default value
        m_pImpl->m_bCompressedSetExplicit = sal_True;
        for ( sal_Int32 nInd = 0; nInd < m_pImpl->m_aProps.getLength(); nInd++ )
        {
            if ( aPropertyName.equals( m_pImpl->m_aProps[nInd].Name ) )
                m_pImpl->m_aProps[nInd].Value = aValue;
        }
    }
    else if ( m_pData->m_nStorageType == embed::StorageFormats::PACKAGE
            && aPropertyName.equalsAscii( "UseCommonStoragePasswordEncryption" ) )
    {
        sal_Bool bUseCommonPass = sal_False;
        if ( aValue >>= bUseCommonPass )
        {
            if ( m_bInitOnDemand && m_pImpl->m_bHasInsertedStreamOptimization )
            {
                // the data stream is provided to the packagestream directly
                m_pImpl->m_bUseCommonPass = bUseCommonPass;
            }
            else if ( bUseCommonPass )
            {
                if ( !m_pImpl->m_bUseCommonPass )
                {
                    m_pImpl->SetDecrypted();
                    m_pImpl->m_bUseCommonPass = sal_True;
                }
            }
            else
                m_pImpl->m_bUseCommonPass = sal_False;
        }
        else
            throw lang::IllegalArgumentException(); //TODO
    }
    else if ( m_pData->m_nStorageType == embed::StorageFormats::OFOPXML && aPropertyName.equals( aMediaTypeString ) )
    {
        for ( sal_Int32 nInd = 0; nInd < m_pImpl->m_aProps.getLength(); nInd++ )
        {
            if ( aPropertyName.equals( m_pImpl->m_aProps[nInd].Name ) )
                m_pImpl->m_aProps[nInd].Value = aValue;
        }
    }
    else if ( m_pData->m_nStorageType == embed::StorageFormats::OFOPXML && aPropertyName.equalsAscii( "RelationsInfoStream" ) )
    {
        uno::Reference< io::XInputStream > xInRelStream;
        if ( ( aValue >>= xInRelStream ) && xInRelStream.is() )
        {
            uno::Reference< io::XSeekable > xSeek( xInRelStream, uno::UNO_QUERY );
            if ( !xSeek.is() )
            {
                // currently this is an internal property that is used for optimization
                // and the stream must support XSeekable interface
                // TODO/LATER: in future it can be changed if property is used from outside
                throw lang::IllegalArgumentException(); // TODO
            }

            m_pImpl->m_xNewRelInfoStream = xInRelStream;
            m_pImpl->m_aNewRelInfo = uno::Sequence< uno::Sequence< beans::StringPair > >();
            m_pImpl->m_nRelInfoStatus = RELINFO_CHANGED_STREAM;
        }
        else
            throw lang::IllegalArgumentException(); // TODO
    }
    else if ( m_pData->m_nStorageType == embed::StorageFormats::OFOPXML && aPropertyName.equalsAscii( "RelationsInfo" ) )
    {
        if ( aValue >>= m_pImpl->m_aNewRelInfo )
        {
        }
        else
            throw lang::IllegalArgumentException(); // TODO
    }
    else if ( aPropertyName.equalsAscii( "Size" ) )
        throw beans::PropertyVetoException(); // TODO
    else if ( m_pData->m_nStorageType == embed::StorageFormats::PACKAGE
           && ( aPropertyName.equalsAscii( "IsEncrypted" ) || aPropertyName.equalsAscii( "Encrypted" ) ) )
        throw beans::PropertyVetoException(); // TODO
    else
        throw beans::UnknownPropertyException(); // TODO

    m_pImpl->m_bHasDataToFlush = sal_True;
    ModifyParentUnlockMutex_Impl( aGuard );
}


//-----------------------------------------------
uno::Any SAL_CALL OWriteStream::getPropertyValue( const ::rtl::OUString& aProp )
        throw ( beans::UnknownPropertyException,
                lang::WrappedTargetException,
                uno::RuntimeException )
{
    ::osl::MutexGuard aGuard( m_pData->m_rSharedMutexRef->GetMutex() );

    if ( !m_pImpl )
    {
        ::package::StaticAddLog( ::rtl::OUString( RTL_CONSTASCII_USTRINGPARAM( OSL_LOG_PREFIX "Disposed!" ) ) );
        throw lang::DisposedException();
    }

    if ( aProp.equalsAscii( "RelId" ) )
    {
        return uno::makeAny( m_pImpl->GetNewRelId() );
    }

    ::rtl::OUString aPropertyName;
    if ( aProp.equalsAscii( "IsEncrypted" ) )
        aPropertyName = ::rtl::OUString( RTL_CONSTASCII_USTRINGPARAM( "Encrypted" ) );
    else
        aPropertyName = aProp;

    if ( ( ( m_pData->m_nStorageType == embed::StorageFormats::PACKAGE || m_pData->m_nStorageType == embed::StorageFormats::OFOPXML )
            && aPropertyName.equalsAscii( "MediaType" ) )
<<<<<<< HEAD
      || m_pData->m_nStorageType == embed::StorageFormats::PACKAGE && aPropertyName.equalsAscii( "Encrypted" )
=======
      || ( m_pData->m_nStorageType == PACKAGE_STORAGE && aPropertyName.equalsAscii( "Encrypted" ) )
>>>>>>> 56a94b95
      || aPropertyName.equalsAscii( "Compressed" ) )
    {
        m_pImpl->GetStreamProperties();

        for ( sal_Int32 nInd = 0; nInd < m_pImpl->m_aProps.getLength(); nInd++ )
        {
            if ( aPropertyName.equals( m_pImpl->m_aProps[nInd].Name ) )
                return m_pImpl->m_aProps[nInd].Value;
        }
    }
    else if ( m_pData->m_nStorageType == embed::StorageFormats::PACKAGE
            && aPropertyName.equalsAscii( "UseCommonStoragePasswordEncryption" ) )
        return uno::makeAny( m_pImpl->m_bUseCommonPass );
    else if ( aPropertyName.equalsAscii( "Size" ) )
    {
        CheckInitOnDemand();

        if ( !m_xSeekable.is() )
            throw uno::RuntimeException();

        return uno::makeAny( (sal_Int32)m_xSeekable->getLength() );
    }

    throw beans::UnknownPropertyException(); // TODO
}


//-----------------------------------------------
void SAL_CALL OWriteStream::addPropertyChangeListener(
    const ::rtl::OUString& /*aPropertyName*/,
    const uno::Reference< beans::XPropertyChangeListener >& /*xListener*/ )
        throw ( beans::UnknownPropertyException,
                lang::WrappedTargetException,
                uno::RuntimeException )
{
    ::osl::MutexGuard aGuard( m_pData->m_rSharedMutexRef->GetMutex() );

    if ( !m_pImpl )
    {
        ::package::StaticAddLog( ::rtl::OUString( RTL_CONSTASCII_USTRINGPARAM( OSL_LOG_PREFIX "Disposed!" ) ) );
        throw lang::DisposedException();
    }

    //TODO:
}


//-----------------------------------------------
void SAL_CALL OWriteStream::removePropertyChangeListener(
    const ::rtl::OUString& /*aPropertyName*/,
    const uno::Reference< beans::XPropertyChangeListener >& /*aListener*/ )
        throw ( beans::UnknownPropertyException,
                lang::WrappedTargetException,
                uno::RuntimeException )
{
    ::osl::MutexGuard aGuard( m_pData->m_rSharedMutexRef->GetMutex() );

    if ( !m_pImpl )
    {
        ::package::StaticAddLog( ::rtl::OUString( RTL_CONSTASCII_USTRINGPARAM( OSL_LOG_PREFIX "Disposed!" ) ) );
        throw lang::DisposedException();
    }

    //TODO:
}


//-----------------------------------------------
void SAL_CALL OWriteStream::addVetoableChangeListener(
    const ::rtl::OUString& /*PropertyName*/,
    const uno::Reference< beans::XVetoableChangeListener >& /*aListener*/ )
        throw ( beans::UnknownPropertyException,
                lang::WrappedTargetException,
                uno::RuntimeException )
{
    ::osl::MutexGuard aGuard( m_pData->m_rSharedMutexRef->GetMutex() );

    if ( !m_pImpl )
    {
        ::package::StaticAddLog( ::rtl::OUString( RTL_CONSTASCII_USTRINGPARAM( OSL_LOG_PREFIX "Disposed!" ) ) );
        throw lang::DisposedException();
    }

    //TODO:
}


//-----------------------------------------------
void SAL_CALL OWriteStream::removeVetoableChangeListener(
    const ::rtl::OUString& /*PropertyName*/,
    const uno::Reference< beans::XVetoableChangeListener >& /*aListener*/ )
        throw ( beans::UnknownPropertyException,
                lang::WrappedTargetException,
                uno::RuntimeException )
{
    ::osl::MutexGuard aGuard( m_pData->m_rSharedMutexRef->GetMutex() );

    if ( !m_pImpl )
    {
        ::package::StaticAddLog( ::rtl::OUString( RTL_CONSTASCII_USTRINGPARAM( OSL_LOG_PREFIX "Disposed!" ) ) );
        throw lang::DisposedException();
    }

    //TODO:
}

//____________________________________________________________________________________________________
//  XTransactedObject
//____________________________________________________________________________________________________

//-----------------------------------------------
void OWriteStream::BroadcastTransaction( sal_Int8 nMessage )
/*
    1 - preCommit
    2 - commited
    3 - preRevert
    4 - reverted
*/
{
    // no need to lock mutex here for the checking of m_pImpl, and m_pData is alive until the object is destructed
    if ( !m_pImpl )
    {
        ::package::StaticAddLog( ::rtl::OUString( RTL_CONSTASCII_USTRINGPARAM( OSL_LOG_PREFIX "Disposed!" ) ) );
        throw lang::DisposedException();
    }

       lang::EventObject aSource( static_cast< ::cppu::OWeakObject* >(this) );

       ::cppu::OInterfaceContainerHelper* pContainer =
            m_pData->m_aListenersContainer.getContainer(
                ::getCppuType( ( const uno::Reference< embed::XTransactionListener >*) NULL ) );
       if ( pContainer )
    {
           ::cppu::OInterfaceIteratorHelper pIterator( *pContainer );
           while ( pIterator.hasMoreElements( ) )
           {
            OSL_ENSURE( nMessage >= 1 && nMessage <= 4, "Wrong internal notification code is used!\n" );

            switch( nMessage )
            {
                case STOR_MESS_PRECOMMIT:
                       ( ( embed::XTransactionListener* )pIterator.next( ) )->preCommit( aSource );
                    break;
                case STOR_MESS_COMMITED:
                       ( ( embed::XTransactionListener* )pIterator.next( ) )->commited( aSource );
                    break;
                case STOR_MESS_PREREVERT:
                       ( ( embed::XTransactionListener* )pIterator.next( ) )->preRevert( aSource );
                    break;
                case STOR_MESS_REVERTED:
                       ( ( embed::XTransactionListener* )pIterator.next( ) )->reverted( aSource );
                    break;
            }
           }
    }
}
//-----------------------------------------------
void SAL_CALL OWriteStream::commit()
        throw ( io::IOException,
                embed::StorageWrappedTargetException,
                uno::RuntimeException )
{
    RTL_LOGFILE_CONTEXT( aLog, "package (mv76033) OWriteStream::commit" );

    if ( !m_pImpl )
    {
        ::package::StaticAddLog( ::rtl::OUString( RTL_CONSTASCII_USTRINGPARAM( OSL_LOG_PREFIX "Disposed!" ) ) );
        throw lang::DisposedException();
    }

    if ( !m_bTransacted )
        throw uno::RuntimeException();

    try {
        BroadcastTransaction( STOR_MESS_PRECOMMIT );

        ::osl::ResettableMutexGuard aGuard( m_pData->m_rSharedMutexRef->GetMutex() );

        if ( !m_pImpl )
        {
            ::package::StaticAddLog( ::rtl::OUString( RTL_CONSTASCII_USTRINGPARAM( OSL_LOG_PREFIX "Disposed!" ) ) );
            throw lang::DisposedException();
        }

        m_pImpl->Commit();

        // when the storage is commited the parent is modified
        ModifyParentUnlockMutex_Impl( aGuard );
    }
    catch( io::IOException& aIOException )
    {
        m_pImpl->AddLog( aIOException.Message );
        m_pImpl->AddLog( ::rtl::OUString( RTL_CONSTASCII_USTRINGPARAM( OSL_LOG_PREFIX "Rethrow" ) ) );
        throw;
    }
    catch( embed::StorageWrappedTargetException& aStorageWrappedTargetException )
    {
        m_pImpl->AddLog( aStorageWrappedTargetException.Message );
        m_pImpl->AddLog( ::rtl::OUString( RTL_CONSTASCII_USTRINGPARAM( OSL_LOG_PREFIX "Rethrow" ) ) );
        throw;
    }
    catch( uno::RuntimeException& aRuntimeException )
    {
        m_pImpl->AddLog( aRuntimeException.Message );
        m_pImpl->AddLog( ::rtl::OUString( RTL_CONSTASCII_USTRINGPARAM( OSL_LOG_PREFIX "Rethrow" ) ) );
        throw;
    }
    catch( uno::Exception& aException )
    {
        m_pImpl->AddLog( aException.Message );
        m_pImpl->AddLog( ::rtl::OUString( RTL_CONSTASCII_USTRINGPARAM( OSL_LOG_PREFIX "Rethrow" ) ) );

        uno::Any aCaught( ::cppu::getCaughtException() );
        throw embed::StorageWrappedTargetException( ::rtl::OUString::createFromAscii( "Problems on commit!" ),
                                  uno::Reference< uno::XInterface >( static_cast< ::cppu::OWeakObject* >( this ) ),
                                  aCaught );
    }

    BroadcastTransaction( STOR_MESS_COMMITED );
}

//-----------------------------------------------
void SAL_CALL OWriteStream::revert()
        throw ( io::IOException,
                embed::StorageWrappedTargetException,
                uno::RuntimeException )
{
    RTL_LOGFILE_CONTEXT( aLog, "package (mv76033) OWriteStream::revert" );

    // the method removes all the changes done after last commit

    if ( !m_pImpl )
    {
        ::package::StaticAddLog( ::rtl::OUString( RTL_CONSTASCII_USTRINGPARAM( OSL_LOG_PREFIX "Disposed!" ) ) );
        throw lang::DisposedException();
    }

    if ( !m_bTransacted )
        throw uno::RuntimeException();

    BroadcastTransaction( STOR_MESS_PREREVERT );

    ::osl::ResettableMutexGuard aGuard( m_pData->m_rSharedMutexRef->GetMutex() );

    if ( !m_pImpl )
    {
        ::package::StaticAddLog( ::rtl::OUString( RTL_CONSTASCII_USTRINGPARAM( OSL_LOG_PREFIX "Disposed!" ) ) );
        throw lang::DisposedException();
    }

    try {
        m_pImpl->Revert();
    }
    catch( io::IOException& aIOException )
    {
        m_pImpl->AddLog( aIOException.Message );
        m_pImpl->AddLog( ::rtl::OUString( RTL_CONSTASCII_USTRINGPARAM( OSL_LOG_PREFIX "Rethrow" ) ) );
        throw;
    }
    catch( embed::StorageWrappedTargetException& aStorageWrappedTargetException )
    {
        m_pImpl->AddLog( aStorageWrappedTargetException.Message );
        m_pImpl->AddLog( ::rtl::OUString( RTL_CONSTASCII_USTRINGPARAM( OSL_LOG_PREFIX "Rethrow" ) ) );
        throw;
    }
    catch( uno::RuntimeException& aRuntimeException )
    {
        m_pImpl->AddLog( aRuntimeException.Message );
        m_pImpl->AddLog( ::rtl::OUString( RTL_CONSTASCII_USTRINGPARAM( OSL_LOG_PREFIX "Rethrow" ) ) );
        throw;
    }
    catch( uno::Exception& aException )
    {
        m_pImpl->AddLog( aException.Message );
        m_pImpl->AddLog( ::rtl::OUString( RTL_CONSTASCII_USTRINGPARAM( OSL_LOG_PREFIX "Rethrow" ) ) );

        uno::Any aCaught( ::cppu::getCaughtException() );
        throw embed::StorageWrappedTargetException( ::rtl::OUString::createFromAscii( "Problems on revert!" ),
                                  uno::Reference< uno::XInterface >( static_cast< ::cppu::OWeakObject* >( this ) ),
                                  aCaught );
    }

    aGuard.clear();

    BroadcastTransaction( STOR_MESS_REVERTED );
}

//____________________________________________________________________________________________________
//  XTransactionBroadcaster
//____________________________________________________________________________________________________

//-----------------------------------------------
void SAL_CALL OWriteStream::addTransactionListener( const uno::Reference< embed::XTransactionListener >& aListener )
        throw ( uno::RuntimeException )
{
    ::osl::MutexGuard aGuard( m_pData->m_rSharedMutexRef->GetMutex() );

    if ( !m_pImpl )
    {
        ::package::StaticAddLog( ::rtl::OUString( RTL_CONSTASCII_USTRINGPARAM( OSL_LOG_PREFIX "Disposed!" ) ) );
        throw lang::DisposedException();
    }

    if ( !m_bTransacted )
        throw uno::RuntimeException();

    m_pData->m_aListenersContainer.addInterface( ::getCppuType((const uno::Reference< embed::XTransactionListener >*)0),
                                                aListener );
}

//-----------------------------------------------
void SAL_CALL OWriteStream::removeTransactionListener( const uno::Reference< embed::XTransactionListener >& aListener )
        throw ( uno::RuntimeException )
{
    ::osl::MutexGuard aGuard( m_pData->m_rSharedMutexRef->GetMutex() );

    if ( !m_pImpl )
    {
        ::package::StaticAddLog( ::rtl::OUString( RTL_CONSTASCII_USTRINGPARAM( OSL_LOG_PREFIX "Disposed!" ) ) );
        throw lang::DisposedException();
    }

    if ( !m_bTransacted )
        throw uno::RuntimeException();

    m_pData->m_aListenersContainer.removeInterface( ::getCppuType((const uno::Reference< embed::XTransactionListener >*)0),
                                                    aListener );
}

<|MERGE_RESOLUTION|>--- conflicted
+++ resolved
@@ -3280,11 +3280,7 @@
 
     if ( ( ( m_pData->m_nStorageType == embed::StorageFormats::PACKAGE || m_pData->m_nStorageType == embed::StorageFormats::OFOPXML )
             && aPropertyName.equalsAscii( "MediaType" ) )
-<<<<<<< HEAD
-      || m_pData->m_nStorageType == embed::StorageFormats::PACKAGE && aPropertyName.equalsAscii( "Encrypted" )
-=======
       || ( m_pData->m_nStorageType == PACKAGE_STORAGE && aPropertyName.equalsAscii( "Encrypted" ) )
->>>>>>> 56a94b95
       || aPropertyName.equalsAscii( "Compressed" ) )
     {
         m_pImpl->GetStreamProperties();
