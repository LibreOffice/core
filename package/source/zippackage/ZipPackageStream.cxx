/* -*- Mode: C++; tab-width: 4; indent-tabs-mode: nil; c-basic-offset: 4 -*- */
/*************************************************************************
 *
 * DO NOT ALTER OR REMOVE COPYRIGHT NOTICES OR THIS FILE HEADER.
 *
 * Copyright 2000, 2010 Oracle and/or its affiliates.
 *
 * OpenOffice.org - a multi-platform office productivity suite
 *
 * This file is part of OpenOffice.org.
 *
 * OpenOffice.org is free software: you can redistribute it and/or modify
 * it under the terms of the GNU Lesser General Public License version 3
 * only, as published by the Free Software Foundation.
 *
 * OpenOffice.org is distributed in the hope that it will be useful,
 * but WITHOUT ANY WARRANTY; without even the implied warranty of
 * MERCHANTABILITY or FITNESS FOR A PARTICULAR PURPOSE.  See the
 * GNU Lesser General Public License version 3 for more details
 * ( a copy is included in the LICENSE file that accompanied this code ).
 *
 * You should have received a copy of the GNU Lesser General Public License
 * version 3 along with OpenOffice.org.  If not, see
 * <http://www.openoffice.org/license.html>
 * for a copy of the LGPLv3 License.
 *
 ************************************************************************/

// MARKER( update_precomp.py ): autogen include statement, do not remove
#include "precompiled_package.hxx"
#include <com/sun/star/packages/zip/ZipConstants.hpp>
#include <com/sun/star/embed/StorageFormats.hpp>
#include <com/sun/star/packages/zip/ZipIOException.hpp>
#include <com/sun/star/io/XInputStream.hpp>
#include <com/sun/star/io/XOutputStream.hpp>
#include <com/sun/star/io/XStream.hpp>
#include <com/sun/star/io/XSeekable.hpp>
#include <com/sun/star/xml/crypto/DigestID.hpp>
#include <com/sun/star/xml/crypto/CipherID.hpp>


#include <ZipPackageStream.hxx>
#include <ZipPackage.hxx>
#include <ZipFile.hxx>
#include <EncryptedDataHeader.hxx>
#include <osl/diagnose.h>
#include "wrapstreamforshare.hxx"

#include <comphelper/seekableinput.hxx>
#include <comphelper/storagehelper.hxx>

#include <rtl/instance.hxx>

#include <PackageConstants.hxx>

using namespace com::sun::star::packages::zip::ZipConstants;
using namespace com::sun::star::packages::zip;
using namespace com::sun::star::uno;
using namespace com::sun::star::lang;
using namespace com::sun::star;
using namespace cppu;

using rtl::OUString;
namespace { struct lcl_CachedImplId : public rtl::Static< Sequence < sal_Int8 >, lcl_CachedImplId > {}; }

const ::com::sun::star::uno::Sequence < sal_Int8 >& ZipPackageStream::static_getImplementationId()
{
    return lcl_CachedImplId::get();
}

ZipPackageStream::ZipPackageStream ( ZipPackage & rNewPackage,
                                    const uno::Reference< XMultiServiceFactory >& xFactory,
                                    sal_Bool bAllowRemoveOnInsert )
: m_xFactory( xFactory )
, rZipPackage( rNewPackage )
, bToBeCompressed ( sal_True )
, bToBeEncrypted ( sal_False )
, bHaveOwnKey ( sal_False )
, bIsEncrypted ( sal_False )
, m_nImportedStartKeyAlgorithm( 0 )
, m_nImportedEncryptionAlgorithm( 0 )
, m_nImportedChecksumAlgorithm( 0 )
, m_nImportedDerivedKeySize( 0 )
, m_nStreamMode( PACKAGE_STREAM_NOTSET )
, m_nMagicalHackPos( 0 )
, m_nMagicalHackSize( 0 )
, m_bHasSeekable( sal_False )
, m_bCompressedIsSetFromOutside( sal_False )
, m_bFromManifest( sal_False )
, m_bUseWinEncoding( false )
{
    OSL_ENSURE( m_xFactory.is(), "No factory is provided to ZipPackageStream!\n" );

    this->mbAllowRemoveOnInsert = bAllowRemoveOnInsert;

    SetFolder ( sal_False );
    aEntry.nVersion     = -1;
    aEntry.nFlag        = 0;
    aEntry.nMethod      = -1;
    aEntry.nTime        = -1;
    aEntry.nCrc         = -1;
    aEntry.nCompressedSize  = -1;
    aEntry.nSize        = -1;
    aEntry.nOffset      = -1;
    aEntry.nPathLen     = -1;
    aEntry.nExtraLen    = -1;

    Sequence < sal_Int8 > &rCachedImplId = lcl_CachedImplId::get();
    if ( !rCachedImplId.getLength() )
        rCachedImplId = getImplementationId();
}

ZipPackageStream::~ZipPackageStream( void )
{
}

void ZipPackageStream::setZipEntryOnLoading( const ZipEntry &rInEntry )
{
    aEntry.nVersion = rInEntry.nVersion;
    aEntry.nFlag = rInEntry.nFlag;
    aEntry.nMethod = rInEntry.nMethod;
    aEntry.nTime = rInEntry.nTime;
    aEntry.nCrc = rInEntry.nCrc;
    aEntry.nCompressedSize = rInEntry.nCompressedSize;
    aEntry.nSize = rInEntry.nSize;
    aEntry.nOffset = rInEntry.nOffset;
    aEntry.sPath = rInEntry.sPath;
    aEntry.nPathLen = rInEntry.nPathLen;
    aEntry.nExtraLen = rInEntry.nExtraLen;

    if ( aEntry.nMethod == STORED )
        bToBeCompressed = sal_False;
}

//--------------------------------------------------------------------------
void ZipPackageStream::CloseOwnStreamIfAny()
{
    if ( xStream.is() )
    {
        xStream->closeInput();
        xStream = uno::Reference< io::XInputStream >();
        m_bHasSeekable = sal_False;
    }
}

//--------------------------------------------------------------------------
uno::Reference< io::XInputStream > ZipPackageStream::GetOwnSeekStream()
{
    if ( !m_bHasSeekable && xStream.is() )
    {
        // The package component requires that every stream either be FROM a package or it must support XSeekable!
        // The only exception is a nonseekable stream that is provided only for storing, if such a stream
        // is accessed before commit it MUST be wrapped.
        // Wrap the stream in case it is not seekable
        xStream = ::comphelper::OSeekableInputWrapper::CheckSeekableCanWrap( xStream, m_xFactory );
        uno::Reference< io::XSeekable > xSeek( xStream, UNO_QUERY );
        if ( !xSeek.is() )
            throw RuntimeException( ::rtl::OUString( RTL_CONSTASCII_USTRINGPARAM( OSL_LOG_PREFIX "The stream must support XSeekable!" ) ),
                                    uno::Reference< XInterface >() );

        m_bHasSeekable = sal_True;
    }

    return xStream;
}

//--------------------------------------------------------------------------
uno::Reference< io::XInputStream > ZipPackageStream::GetRawEncrStreamNoHeaderCopy()
{
    if ( m_nStreamMode != PACKAGE_STREAM_RAW || !GetOwnSeekStream().is() )
        throw io::IOException( ::rtl::OUString( RTL_CONSTASCII_USTRINGPARAM( OSL_LOG_PREFIX ) ), uno::Reference< uno::XInterface >() );

<<<<<<< HEAD
    if ( !xEncryptionData.is() )
=======
    if ( m_xBaseEncryptionData.is() )
>>>>>>> e19358aa
        throw ZipIOException( ::rtl::OUString( RTL_CONSTASCII_USTRINGPARAM( OSL_LOG_PREFIX "Encrypted stream without encryption data!\n" ) ),
                            uno::Reference< XInterface >() );

    uno::Reference< io::XSeekable > xSeek( GetOwnSeekStream(), UNO_QUERY );
    if ( !xSeek.is() )
        throw ZipIOException( ::rtl::OUString( RTL_CONSTASCII_USTRINGPARAM( OSL_LOG_PREFIX "The stream must be seekable!\n" ) ),
                            uno::Reference< XInterface >() );

    // skip header
    xSeek->seek( n_ConstHeaderSize + getInitialisationVector().getLength() +
                    getSalt().getLength() + getDigest().getLength() );

    // create temporary stream
    uno::Reference < io::XOutputStream > xTempOut(
                        m_xFactory->createInstance( ::rtl::OUString( RTL_CONSTASCII_USTRINGPARAM( "com.sun.star.io.TempFile" ) ) ),
                        uno::UNO_QUERY );
    uno::Reference < io::XInputStream > xTempIn( xTempOut, UNO_QUERY );
    uno::Reference < io::XSeekable > xTempSeek( xTempOut, UNO_QUERY );
    if ( !xTempOut.is() || !xTempIn.is() || !xTempSeek.is() )
        throw io::IOException( ::rtl::OUString( RTL_CONSTASCII_USTRINGPARAM( OSL_LOG_PREFIX ) ), uno::Reference< uno::XInterface >() );

    // copy the raw stream to the temporary file starting from the current position
    ::comphelper::OStorageHelper::CopyInputToOutput( GetOwnSeekStream(), xTempOut );
    xTempOut->closeOutput();
    xTempSeek->seek( 0 );

    return xTempIn;
}

//--------------------------------------------------------------------------
sal_Int32 ZipPackageStream::GetEncryptionAlgorithm() const
{
    return m_nImportedEncryptionAlgorithm ? m_nImportedEncryptionAlgorithm : rZipPackage.GetEncAlgID();
}

//--------------------------------------------------------------------------
sal_Int32 ZipPackageStream::GetBlockSize() const
{
    return GetEncryptionAlgorithm() == ::com::sun::star::xml::crypto::CipherID::AES_CBC_W3C_PADDING ? 16 : 8;
}

//--------------------------------------------------------------------------
::rtl::Reference< EncryptionData > ZipPackageStream::GetEncryptionData( bool bUseWinEncoding )
{
    ::rtl::Reference< EncryptionData > xResult;
    if ( m_xBaseEncryptionData.is() )
        xResult = new EncryptionData(
            *m_xBaseEncryptionData,
            GetEncryptionKey( bUseWinEncoding ),
            GetEncryptionAlgorithm(),
            m_nImportedChecksumAlgorithm ? m_nImportedChecksumAlgorithm : rZipPackage.GetChecksumAlgID(),
            m_nImportedDerivedKeySize ? m_nImportedDerivedKeySize : rZipPackage.GetDefaultDerivedKeySize(),
            GetStartKeyGenID() );

    return xResult;
}

//--------------------------------------------------------------------------
void ZipPackageStream::SetBaseEncryptionData( const ::rtl::Reference< BaseEncryptionData >& xData )
{
    m_xBaseEncryptionData = xData;
}

//--------------------------------------------------------------------------
uno::Sequence< sal_Int8 > ZipPackageStream::GetEncryptionKey( bool bUseWinEncoding )
{
    uno::Sequence< sal_Int8 > aResult;
    sal_Int32 nKeyGenID = GetStartKeyGenID();
    bUseWinEncoding = ( bUseWinEncoding || m_bUseWinEncoding );

    if ( bHaveOwnKey && m_aStorageEncryptionKeys.getLength() )
    {
        ::rtl::OUString aNameToFind;
        if ( nKeyGenID == xml::crypto::DigestID::SHA256 )
            aNameToFind = PACKAGE_ENCRYPTIONDATA_SHA256UTF8;
        else if ( nKeyGenID == xml::crypto::DigestID::SHA1 )
        {
            aNameToFind = bUseWinEncoding ? PACKAGE_ENCRYPTIONDATA_SHA1MS1252 : PACKAGE_ENCRYPTIONDATA_SHA1UTF8;
        }
        else
            throw uno::RuntimeException( ::rtl::OUString( RTL_CONSTASCII_USTRINGPARAM( OSL_LOG_PREFIX "No expected key is provided!" ) ), uno::Reference< uno::XInterface >() );

        for ( sal_Int32 nInd = 0; nInd < m_aStorageEncryptionKeys.getLength(); nInd++ )
            if ( m_aStorageEncryptionKeys[nInd].Name.equals( aNameToFind ) )
                m_aStorageEncryptionKeys[nInd].Value >>= aResult;

        // empty keys are not allowed here
        // so it is not important whether there is no key, or the key is empty, it is an error
        if ( !aResult.getLength() )
            throw uno::RuntimeException( ::rtl::OUString( RTL_CONSTASCII_USTRINGPARAM( OSL_LOG_PREFIX "No expected key is provided!" ) ), uno::Reference< uno::XInterface >() );
    }
    else
        aResult = m_aEncryptionKey;

    if ( !aResult.getLength() || !bHaveOwnKey )
        aResult = rZipPackage.GetEncryptionKey();

    return aResult;
}

//--------------------------------------------------------------------------
sal_Int32 ZipPackageStream::GetStartKeyGenID()
{
    // generally should all the streams use the same Start Key
    // but if raw copy without password takes place, we should preserve the imported algorithm
    return m_nImportedStartKeyAlgorithm ? m_nImportedStartKeyAlgorithm : rZipPackage.GetStartKeyGenID();
}

//--------------------------------------------------------------------------
uno::Reference< io::XInputStream > ZipPackageStream::TryToGetRawFromDataStream( sal_Bool bAddHeaderForEncr )
{
    if ( m_nStreamMode != PACKAGE_STREAM_DATA || !GetOwnSeekStream().is() || ( bAddHeaderForEncr && !bToBeEncrypted ) )
        throw packages::NoEncryptionException( ::rtl::OUString( RTL_CONSTASCII_USTRINGPARAM( OSL_LOG_PREFIX ) ), uno::Reference< uno::XInterface >() );

    Sequence< sal_Int8 > aKey;

    if ( bToBeEncrypted )
    {
<<<<<<< HEAD
        aKey = ( !xEncryptionData.is() || !bHaveOwnKey ) ? rZipPackage.getEncryptionKey() :
                                                                                xEncryptionData->aKey;
=======
        aKey = GetEncryptionKey();
>>>>>>> e19358aa
        if ( !aKey.getLength() )
            throw packages::NoEncryptionException( ::rtl::OUString( RTL_CONSTASCII_USTRINGPARAM( OSL_LOG_PREFIX ) ), uno::Reference< uno::XInterface >() );
    }

    try
    {
        // create temporary file
        uno::Reference < io::XStream > xTempStream(
                            m_xFactory->createInstance ( ::rtl::OUString( RTL_CONSTASCII_USTRINGPARAM( "com.sun.star.io.TempFile" ) ) ),
                            uno::UNO_QUERY );
        if ( !xTempStream.is() )
            throw io::IOException( ::rtl::OUString( RTL_CONSTASCII_USTRINGPARAM( OSL_LOG_PREFIX ) ), uno::Reference< uno::XInterface >() );

        // create a package based on it
        ZipPackage* pPackage = new ZipPackage( m_xFactory );
        uno::Reference< XSingleServiceFactory > xPackageAsFactory( static_cast< XSingleServiceFactory* >( pPackage ) );
        if ( !xPackageAsFactory.is() )
            throw RuntimeException( ::rtl::OUString( RTL_CONSTASCII_USTRINGPARAM( OSL_LOG_PREFIX ) ), uno::Reference< uno::XInterface >() );

        Sequence< Any > aArgs( 1 );
        aArgs[0] <<= xTempStream;
        pPackage->initialize( aArgs );

        // create a new package stream
        uno::Reference< XDataSinkEncrSupport > xNewPackStream( xPackageAsFactory->createInstance(), UNO_QUERY );
        if ( !xNewPackStream.is() )
            throw RuntimeException( ::rtl::OUString( RTL_CONSTASCII_USTRINGPARAM( OSL_LOG_PREFIX ) ), uno::Reference< uno::XInterface >() );

        xNewPackStream->setDataStream( static_cast< io::XInputStream* >(
                                                    new WrapStreamForShare( GetOwnSeekStream(), rZipPackage.GetSharedMutexRef() ) ) );

        uno::Reference< XPropertySet > xNewPSProps( xNewPackStream, UNO_QUERY );
        if ( !xNewPSProps.is() )
            throw RuntimeException( ::rtl::OUString( RTL_CONSTASCII_USTRINGPARAM( OSL_LOG_PREFIX ) ), uno::Reference< uno::XInterface >() );

        // copy all the properties of this stream to the new stream
        xNewPSProps->setPropertyValue( ::rtl::OUString( RTL_CONSTASCII_USTRINGPARAM( "MediaType" ) ), makeAny( sMediaType ) );
        xNewPSProps->setPropertyValue( ::rtl::OUString( RTL_CONSTASCII_USTRINGPARAM( "Compressed" ) ), makeAny( bToBeCompressed ) );
        if ( bToBeEncrypted )
        {
            xNewPSProps->setPropertyValue( ::rtl::OUString( RTL_CONSTASCII_USTRINGPARAM( ENCRYPTION_KEY_PROPERTY ) ), makeAny( aKey ) );
            xNewPSProps->setPropertyValue( ::rtl::OUString( RTL_CONSTASCII_USTRINGPARAM( "Encrypted" ) ), makeAny( sal_True ) );
        }

        // insert a new stream in the package
        uno::Reference< XUnoTunnel > xTunnel;
        Any aRoot = pPackage->getByHierarchicalName( ::rtl::OUString( RTL_CONSTASCII_USTRINGPARAM( "/" ) ) );
        aRoot >>= xTunnel;
        uno::Reference< container::XNameContainer > xRootNameContainer( xTunnel, UNO_QUERY );
        if ( !xRootNameContainer.is() )
            throw RuntimeException( ::rtl::OUString( RTL_CONSTASCII_USTRINGPARAM( OSL_LOG_PREFIX ) ), uno::Reference< uno::XInterface >() );

        uno::Reference< XUnoTunnel > xNPSTunnel( xNewPackStream, UNO_QUERY );
        xRootNameContainer->insertByName( ::rtl::OUString( RTL_CONSTASCII_USTRINGPARAM( "dummy" ) ), makeAny( xNPSTunnel ) );

        // commit the temporary package
        pPackage->commitChanges();

        // get raw stream from the temporary package
        uno::Reference< io::XInputStream > xInRaw;
        if ( bAddHeaderForEncr )
            xInRaw = xNewPackStream->getRawStream();
        else
            xInRaw = xNewPackStream->getPlainRawStream();

        // create another temporary file
        uno::Reference < io::XOutputStream > xTempOut(
                            m_xFactory->createInstance ( ::rtl::OUString( RTL_CONSTASCII_USTRINGPARAM( "com.sun.star.io.TempFile" ) ) ),
                            uno::UNO_QUERY );
        uno::Reference < io::XInputStream > xTempIn( xTempOut, UNO_QUERY );
        uno::Reference < io::XSeekable > xTempSeek( xTempOut, UNO_QUERY );
        if ( !xTempOut.is() || !xTempIn.is() || !xTempSeek.is() )
            throw io::IOException( ::rtl::OUString( RTL_CONSTASCII_USTRINGPARAM( OSL_LOG_PREFIX ) ), uno::Reference< uno::XInterface >() );

        // copy the raw stream to the temporary file
        ::comphelper::OStorageHelper::CopyInputToOutput( xInRaw, xTempOut );
        xTempOut->closeOutput();
        xTempSeek->seek( 0 );

        // close raw stream, package stream and folder
        xInRaw = uno::Reference< io::XInputStream >();
        xNewPSProps = uno::Reference< XPropertySet >();
        xNPSTunnel = uno::Reference< XUnoTunnel >();
        xNewPackStream = uno::Reference< XDataSinkEncrSupport >();
        xTunnel = uno::Reference< XUnoTunnel >();
        xRootNameContainer = uno::Reference< container::XNameContainer >();

        // return the stream representing the first temporary file
        return xTempIn;
    }
    catch ( RuntimeException& )
    {
        throw;
    }
    catch ( Exception& )
    {
    }

    throw io::IOException( ::rtl::OUString( RTL_CONSTASCII_USTRINGPARAM( OSL_LOG_PREFIX ) ), uno::Reference< uno::XInterface >() );
}

//--------------------------------------------------------------------------
sal_Bool ZipPackageStream::ParsePackageRawStream()
{
    OSL_ENSURE( GetOwnSeekStream().is(), "A stream must be provided!\n" );

    if ( !GetOwnSeekStream().is() )
        return sal_False;

    sal_Bool bOk = sal_False;

<<<<<<< HEAD
    rtl::Reference < EncryptionData > xTempEncrData;
=======
    ::rtl::Reference< BaseEncryptionData > xTempEncrData;
>>>>>>> e19358aa
    sal_Int32 nMagHackSize = 0;
    Sequence < sal_Int8 > aHeader ( 4 );

    try
    {
        if ( GetOwnSeekStream()->readBytes ( aHeader, 4 ) == 4 )
        {
            const sal_Int8 *pHeader = aHeader.getConstArray();
            sal_uInt32 nHeader = ( pHeader [0] & 0xFF )       |
                                 ( pHeader [1] & 0xFF ) << 8  |
                                 ( pHeader [2] & 0xFF ) << 16 |
                                 ( pHeader [3] & 0xFF ) << 24;
            if ( nHeader == n_ConstHeader )
            {
                // this is one of our god-awful, but extremely devious hacks, everyone cheer
                xTempEncrData = new BaseEncryptionData;

                ::rtl::OUString aMediaType;
                sal_Int32 nEncAlgorithm = 0;
                sal_Int32 nChecksumAlgorithm = 0;
                sal_Int32 nDerivedKeySize = 0;
                sal_Int32 nStartKeyGenID = 0;
                if ( ZipFile::StaticFillData( xTempEncrData, nEncAlgorithm, nChecksumAlgorithm, nDerivedKeySize, nStartKeyGenID, nMagHackSize, aMediaType, GetOwnSeekStream() ) )
                {
                    // We'll want to skip the data we've just read, so calculate how much we just read
                    // and remember it
                    m_nMagicalHackPos = n_ConstHeaderSize + xTempEncrData->m_aSalt.getLength()
                                                        + xTempEncrData->m_aInitVector.getLength()
                                                        + xTempEncrData->m_aDigest.getLength()
                                                        + aMediaType.getLength() * sizeof( sal_Unicode );
                    m_nImportedEncryptionAlgorithm = nEncAlgorithm;
                    m_nImportedChecksumAlgorithm = nChecksumAlgorithm;
                    m_nImportedDerivedKeySize = nDerivedKeySize;
                    m_nImportedStartKeyAlgorithm = nStartKeyGenID;
                    m_nMagicalHackSize = nMagHackSize;
                    sMediaType = aMediaType;

                    bOk = sal_True;
                }
            }
        }
    }
    catch( Exception& )
    {
    }

    if ( !bOk )
    {
        // the provided stream is not a raw stream
        return sal_False;
    }

    m_xBaseEncryptionData = xTempEncrData;
    SetIsEncrypted ( sal_True );
    // it's already compressed and encrypted
    bToBeEncrypted = bToBeCompressed = sal_False;

    return sal_True;
}

void ZipPackageStream::SetPackageMember( sal_Bool bNewValue )
{
    if ( bNewValue )
    {
        m_nStreamMode = PACKAGE_STREAM_PACKAGEMEMBER;
        m_nMagicalHackPos = 0;
        m_nMagicalHackSize = 0;
    }
    else if ( m_nStreamMode == PACKAGE_STREAM_PACKAGEMEMBER )
        m_nStreamMode = PACKAGE_STREAM_NOTSET; // must be reset
}

// XActiveDataSink
//--------------------------------------------------------------------------
void SAL_CALL ZipPackageStream::setInputStream( const uno::Reference< io::XInputStream >& aStream )
        throw( RuntimeException )
{
    // if seekable access is required the wrapping will be done on demand
    xStream = aStream;
    m_nImportedEncryptionAlgorithm = 0;
    m_bHasSeekable = sal_False;
    SetPackageMember ( sal_False );
    aEntry.nTime = -1;
    m_nStreamMode = PACKAGE_STREAM_DETECT;
}

//--------------------------------------------------------------------------
uno::Reference< io::XInputStream > SAL_CALL ZipPackageStream::getRawData()
        throw( RuntimeException )
{
    try
    {
        if ( IsPackageMember() )
        {
<<<<<<< HEAD
            if ( xEncryptionData.is() && !bHaveOwnKey )
                xEncryptionData->aKey = rZipPackage.getEncryptionKey();
            return rZipPackage.getZipFile().getRawData( aEntry, xEncryptionData, bIsEncrypted, rZipPackage.GetSharedMutexRef() );
=======
            return rZipPackage.getZipFile().getRawData( aEntry, GetEncryptionData(), bIsEncrypted, rZipPackage.GetSharedMutexRef() );
>>>>>>> e19358aa
        }
        else if ( GetOwnSeekStream().is() )
        {
            return new WrapStreamForShare( GetOwnSeekStream(), rZipPackage.GetSharedMutexRef() );
        }
        else
            return uno::Reference < io::XInputStream > ();
    }
    catch ( ZipException & )//rException )
    {
<<<<<<< HEAD
        OSL_FAIL( "ZipException thrown");//rException.Message);
        return Reference < io::XInputStream > ();
=======
        VOS_ENSURE( 0, "ZipException thrown" );//rException.Message );
        return uno::Reference < io::XInputStream > ();
>>>>>>> e19358aa
    }
    catch ( Exception & )
    {
<<<<<<< HEAD
        OSL_FAIL( "Exception is thrown during stream wrapping!\n");
        return Reference < io::XInputStream > ();
=======
        VOS_ENSURE( 0, "Exception is thrown during stream wrapping!\n" );
        return uno::Reference < io::XInputStream > ();
>>>>>>> e19358aa
    }
}

//--------------------------------------------------------------------------
uno::Reference< io::XInputStream > SAL_CALL ZipPackageStream::getInputStream()
        throw( RuntimeException )
{
    try
    {
        if ( IsPackageMember() )
        {
<<<<<<< HEAD
            if ( xEncryptionData.is() && !bHaveOwnKey )
                xEncryptionData->aKey = rZipPackage.getEncryptionKey();
            return rZipPackage.getZipFile().getInputStream( aEntry, xEncryptionData, bIsEncrypted, rZipPackage.GetSharedMutexRef() );
=======
            return rZipPackage.getZipFile().getInputStream( aEntry, GetEncryptionData(), bIsEncrypted, rZipPackage.GetSharedMutexRef() );
>>>>>>> e19358aa
        }
        else if ( GetOwnSeekStream().is() )
        {
            return new WrapStreamForShare( GetOwnSeekStream(), rZipPackage.GetSharedMutexRef() );
        }
        else
            return uno::Reference < io::XInputStream > ();
    }
    catch ( ZipException & )//rException )
    {
<<<<<<< HEAD
        OSL_FAIL( "ZipException thrown");//rException.Message);
        return Reference < io::XInputStream > ();
=======
        VOS_ENSURE( 0,"ZipException thrown" );//rException.Message );
        return uno::Reference < io::XInputStream > ();
>>>>>>> e19358aa
    }
    catch ( Exception & )
    {
<<<<<<< HEAD
        OSL_FAIL( "Exception is thrown during stream wrapping!\n");
        return Reference < io::XInputStream > ();
=======
        VOS_ENSURE( 0, "Exception is thrown during stream wrapping!\n" );
        return uno::Reference < io::XInputStream > ();
>>>>>>> e19358aa
    }
}

// XDataSinkEncrSupport
//--------------------------------------------------------------------------
uno::Reference< io::XInputStream > SAL_CALL ZipPackageStream::getDataStream()
        throw ( packages::WrongPasswordException,
                io::IOException,
                RuntimeException )
{
    // There is no stream attached to this object
    if ( m_nStreamMode == PACKAGE_STREAM_NOTSET )
        return uno::Reference< io::XInputStream >();

    // this method can not be used together with old approach
    if ( m_nStreamMode == PACKAGE_STREAM_DETECT )
        throw packages::zip::ZipIOException( ::rtl::OUString( RTL_CONSTASCII_USTRINGPARAM( OSL_LOG_PREFIX ) ), uno::Reference< uno::XInterface >() );

<<<<<<< HEAD
    if ( xEncryptionData.is() && !bHaveOwnKey )
        xEncryptionData->aKey = rZipPackage.getEncryptionKey();

    if (IsPackageMember())
    {
        if ( xEncryptionData.is() && !bHaveOwnKey )
            xEncryptionData->aKey = rZipPackage.getEncryptionKey();

        return rZipPackage.getZipFile().getDataStream( aEntry, xEncryptionData, bIsEncrypted, rZipPackage.GetSharedMutexRef() );
=======
    if ( IsPackageMember() )
    {
        uno::Reference< io::XInputStream > xResult;
        try
        {
            xResult = rZipPackage.getZipFile().getDataStream( aEntry, GetEncryptionData(), bIsEncrypted, rZipPackage.GetSharedMutexRef() );
        }
        catch( packages::WrongPasswordException& )
        {
            // workaround for the encrypted documents generated with the old OOo1.x bug.
            if ( rZipPackage.GetStartKeyGenID() == xml::crypto::DigestID::SHA1 && !m_bUseWinEncoding )
            {
                xResult = rZipPackage.getZipFile().getDataStream( aEntry, GetEncryptionData( true ), bIsEncrypted, rZipPackage.GetSharedMutexRef() );
                m_bUseWinEncoding = true;
            }
            else
                throw;
        }
        return xResult;
>>>>>>> e19358aa
    }
    else if ( m_nStreamMode == PACKAGE_STREAM_RAW )
        return ZipFile::StaticGetDataFromRawStream( m_xFactory, GetOwnSeekStream(), GetEncryptionData() );
    else if ( GetOwnSeekStream().is() )
    {
        return new WrapStreamForShare( GetOwnSeekStream(), rZipPackage.GetSharedMutexRef() );
    }
    else
        return uno::Reference< io::XInputStream >();
}

//--------------------------------------------------------------------------
uno::Reference< io::XInputStream > SAL_CALL ZipPackageStream::getRawStream()
        throw ( packages::NoEncryptionException,
                io::IOException,
                uno::RuntimeException )
{
    // There is no stream attached to this object
    if ( m_nStreamMode == PACKAGE_STREAM_NOTSET )
        return uno::Reference< io::XInputStream >();

    // this method can not be used together with old approach
    if ( m_nStreamMode == PACKAGE_STREAM_DETECT )
        throw packages::zip::ZipIOException( ::rtl::OUString( RTL_CONSTASCII_USTRINGPARAM( OSL_LOG_PREFIX ) ), uno::Reference< uno::XInterface >() );

    if ( IsPackageMember() )
    {
<<<<<<< HEAD
        if ( !bIsEncrypted || !xEncryptionData.is() )
=======
        if ( !bIsEncrypted || !GetEncryptionData().is() )
>>>>>>> e19358aa
            throw packages::NoEncryptionException( ::rtl::OUString( RTL_CONSTASCII_USTRINGPARAM( OSL_LOG_PREFIX ) ), uno::Reference< uno::XInterface >() );

        return rZipPackage.getZipFile().getWrappedRawStream( aEntry, GetEncryptionData(), sMediaType, rZipPackage.GetSharedMutexRef() );
    }
    else if ( GetOwnSeekStream().is() )
    {
        if ( m_nStreamMode == PACKAGE_STREAM_RAW )
        {
            return new WrapStreamForShare( GetOwnSeekStream(), rZipPackage.GetSharedMutexRef() );
        }
        else if ( m_nStreamMode == PACKAGE_STREAM_DATA && bToBeEncrypted )
            return TryToGetRawFromDataStream( sal_True );
    }

    throw packages::NoEncryptionException( ::rtl::OUString( RTL_CONSTASCII_USTRINGPARAM( OSL_LOG_PREFIX ) ), uno::Reference< uno::XInterface >() );
}


//--------------------------------------------------------------------------
void SAL_CALL ZipPackageStream::setDataStream( const uno::Reference< io::XInputStream >& aStream )
        throw ( io::IOException,
                RuntimeException )
{
    setInputStream( aStream );
    m_nStreamMode = PACKAGE_STREAM_DATA;
}

//--------------------------------------------------------------------------
void SAL_CALL ZipPackageStream::setRawStream( const uno::Reference< io::XInputStream >& aStream )
        throw ( packages::EncryptionNotAllowedException,
                packages::NoRawFormatException,
                io::IOException,
                RuntimeException )
{
    // wrap the stream in case it is not seekable
    uno::Reference< io::XInputStream > xNewStream = ::comphelper::OSeekableInputWrapper::CheckSeekableCanWrap( aStream, m_xFactory );
    uno::Reference< io::XSeekable > xSeek( xNewStream, UNO_QUERY );
    if ( !xSeek.is() )
        throw RuntimeException( ::rtl::OUString( RTL_CONSTASCII_USTRINGPARAM( OSL_LOG_PREFIX "The stream must support XSeekable!" ) ),
                                    uno::Reference< XInterface >() );

    xSeek->seek( 0 );
    uno::Reference< io::XInputStream > xOldStream = xStream;
    xStream = xNewStream;
    if ( !ParsePackageRawStream() )
    {
        xStream = xOldStream;
        throw packages::NoRawFormatException( ::rtl::OUString( RTL_CONSTASCII_USTRINGPARAM( OSL_LOG_PREFIX ) ), uno::Reference< uno::XInterface >() );
    }

    // the raw stream MUST have seekable access
    m_bHasSeekable = sal_True;

    SetPackageMember ( sal_False );
    aEntry.nTime = -1;
    m_nStreamMode = PACKAGE_STREAM_RAW;
}

//--------------------------------------------------------------------------
uno::Reference< io::XInputStream > SAL_CALL ZipPackageStream::getPlainRawStream()
        throw ( io::IOException,
                uno::RuntimeException )
{
    // There is no stream attached to this object
    if ( m_nStreamMode == PACKAGE_STREAM_NOTSET )
        return uno::Reference< io::XInputStream >();

    // this method can not be used together with old approach
    if ( m_nStreamMode == PACKAGE_STREAM_DETECT )
        throw packages::zip::ZipIOException( ::rtl::OUString( RTL_CONSTASCII_USTRINGPARAM( OSL_LOG_PREFIX ) ), uno::Reference< uno::XInterface >() );

    if ( IsPackageMember() )
    {
        return rZipPackage.getZipFile().getRawData( aEntry, GetEncryptionData(), bIsEncrypted, rZipPackage.GetSharedMutexRef() );
    }
    else if ( GetOwnSeekStream().is() )
    {
        if ( m_nStreamMode == PACKAGE_STREAM_RAW )
        {
            // the header should not be returned here
            return GetRawEncrStreamNoHeaderCopy();
        }
        else if ( m_nStreamMode == PACKAGE_STREAM_DATA )
            return TryToGetRawFromDataStream( sal_False );
    }

    return uno::Reference< io::XInputStream >();
}

// XUnoTunnel

//--------------------------------------------------------------------------
sal_Int64 SAL_CALL ZipPackageStream::getSomething( const Sequence< sal_Int8 >& aIdentifier )
    throw( RuntimeException )
{
    sal_Int64 nMe = 0;
    if ( aIdentifier.getLength() == 16 &&
         0 == rtl_compareMemory( static_getImplementationId().getConstArray(), aIdentifier.getConstArray(), 16 ) )
        nMe = reinterpret_cast < sal_Int64 > ( this );
    return nMe;
}

// XPropertySet
//--------------------------------------------------------------------------
void SAL_CALL ZipPackageStream::setPropertyValue( const OUString& aPropertyName, const Any& aValue )
        throw( beans::UnknownPropertyException, beans::PropertyVetoException, IllegalArgumentException, WrappedTargetException, RuntimeException )
{
    if ( aPropertyName.equalsAsciiL( RTL_CONSTASCII_STRINGPARAM( "MediaType" )) )
    {
        if ( rZipPackage.getFormat() != embed::StorageFormats::PACKAGE && rZipPackage.getFormat() != embed::StorageFormats::OFOPXML )
            throw beans::PropertyVetoException( ::rtl::OUString( RTL_CONSTASCII_USTRINGPARAM( OSL_LOG_PREFIX ) ), uno::Reference< uno::XInterface >() );

        if ( aValue >>= sMediaType )
        {
            if ( sMediaType.getLength() > 0 )
            {
                if ( sMediaType.indexOf ( OUString( RTL_CONSTASCII_USTRINGPARAM ( "text" ) ) ) != -1
                 || sMediaType.equals( OUString( RTL_CONSTASCII_USTRINGPARAM ( "application/vnd.sun.star.oleobject" ) ) ) )
                    bToBeCompressed = sal_True;
                else if ( !m_bCompressedIsSetFromOutside )
                    bToBeCompressed = sal_False;
            }
        }
        else
            throw IllegalArgumentException( ::rtl::OUString( RTL_CONSTASCII_USTRINGPARAM( OSL_LOG_PREFIX "MediaType must be a string!\n" ) ),
                                            uno::Reference< XInterface >(),
                                            2 );

    }
    else if ( aPropertyName.equalsAsciiL( RTL_CONSTASCII_STRINGPARAM( "Size" ) ) )
    {
        if ( !( aValue >>= aEntry.nSize ) )
            throw IllegalArgumentException( ::rtl::OUString( RTL_CONSTASCII_USTRINGPARAM( OSL_LOG_PREFIX "Wrong type for Size property!\n" ) ),
                                            uno::Reference< XInterface >(),
                                            2 );
    }
    else if ( aPropertyName.equalsAsciiL( RTL_CONSTASCII_STRINGPARAM( "Encrypted" ) ) )
    {
        if ( rZipPackage.getFormat() != embed::StorageFormats::PACKAGE )
            throw beans::PropertyVetoException( ::rtl::OUString( RTL_CONSTASCII_USTRINGPARAM( OSL_LOG_PREFIX ) ), uno::Reference< uno::XInterface >() );

        sal_Bool bEnc = sal_False;
        if ( aValue >>= bEnc )
        {
            // In case of new raw stream, the stream must not be encrypted on storing
            if ( bEnc && m_nStreamMode == PACKAGE_STREAM_RAW )
                throw IllegalArgumentException( ::rtl::OUString( RTL_CONSTASCII_USTRINGPARAM( OSL_LOG_PREFIX "Raw stream can not be encrypted on storing" ) ),
                                                uno::Reference< XInterface >(),
                                                2 );

            bToBeEncrypted = bEnc;
<<<<<<< HEAD
            if ( bToBeEncrypted && !xEncryptionData.is())
                xEncryptionData = new EncryptionData;
=======
            if ( bToBeEncrypted && !m_xBaseEncryptionData.is() )
                m_xBaseEncryptionData = new BaseEncryptionData;
>>>>>>> e19358aa
        }
        else
            throw IllegalArgumentException( ::rtl::OUString( RTL_CONSTASCII_USTRINGPARAM( OSL_LOG_PREFIX "Wrong type for Encrypted property!\n" ) ),
                                            uno::Reference< XInterface >(),
                                            2 );

    }
    else if ( aPropertyName.equalsAsciiL( RTL_CONSTASCII_STRINGPARAM( ENCRYPTION_KEY_PROPERTY ) ) )
    {
        if ( rZipPackage.getFormat() != embed::StorageFormats::PACKAGE )
            throw beans::PropertyVetoException( ::rtl::OUString( RTL_CONSTASCII_USTRINGPARAM( OSL_LOG_PREFIX ) ), uno::Reference< uno::XInterface >() );

        uno::Sequence< sal_Int8 > aNewKey;

        if ( !( aValue >>= aNewKey ) )
        {
            OUString sTempString;
            if ( ( aValue >>= sTempString ) )
            {
                sal_Int32 nPathLength = sTempString.getLength();
                Sequence < sal_Int8 > aSequence ( nPathLength );
                sal_Int8 *pArray = aSequence.getArray();
                const sal_Unicode *pChar = sTempString.getStr();
                for ( sal_Int16 i = 0; i < nPathLength; i++ )
                    pArray[i] = static_cast < const sal_Int8 > ( pChar[i] );
                aNewKey = aSequence;
            }
            else
                throw IllegalArgumentException( ::rtl::OUString( RTL_CONSTASCII_USTRINGPARAM( OSL_LOG_PREFIX "Wrong type for EncryptionKey property!\n" ) ),
                                                uno::Reference< XInterface >(),
                                                2 );
        }

        if ( aNewKey.getLength() )
        {
<<<<<<< HEAD
            if ( !xEncryptionData.is())
                xEncryptionData = new EncryptionData;
=======
            if ( !m_xBaseEncryptionData.is() )
                m_xBaseEncryptionData = new BaseEncryptionData;

            m_aEncryptionKey = aNewKey;
            // In case of new raw stream, the stream must not be encrypted on storing
            bHaveOwnKey = sal_True;
            if ( m_nStreamMode != PACKAGE_STREAM_RAW )
                bToBeEncrypted = sal_True;
        }
        else
        {
            bHaveOwnKey = sal_False;
            m_aEncryptionKey.realloc( 0 );
        }

        m_aStorageEncryptionKeys.realloc( 0 );
    }
    else if ( aPropertyName.equalsAsciiL( RTL_CONSTASCII_STRINGPARAM( STORAGE_ENCRYPTION_KEYS_PROPERTY ) ) )
    {
        if ( rZipPackage.getFormat() != embed::StorageFormats::PACKAGE )
            throw beans::PropertyVetoException( ::rtl::OUString( RTL_CONSTASCII_USTRINGPARAM( OSL_LOG_PREFIX ) ), uno::Reference< uno::XInterface >() );

        uno::Sequence< beans::NamedValue > aKeys;
        if ( !( aValue >>= aKeys ) )
        {
                throw IllegalArgumentException( ::rtl::OUString( RTL_CONSTASCII_USTRINGPARAM( OSL_LOG_PREFIX "Wrong type for StorageEncryptionKeys property!\n" ) ),
                                                uno::Reference< XInterface >(),
                                                2 );
        }

        if ( aKeys.getLength() )
        {
            if ( !m_xBaseEncryptionData.is() )
                m_xBaseEncryptionData = new BaseEncryptionData;

            m_aStorageEncryptionKeys = aKeys;
>>>>>>> e19358aa

            // In case of new raw stream, the stream must not be encrypted on storing
            bHaveOwnKey = sal_True;
            if ( m_nStreamMode != PACKAGE_STREAM_RAW )
                bToBeEncrypted = sal_True;
        }
        else
        {
            bHaveOwnKey = sal_False;
            m_aStorageEncryptionKeys.realloc( 0 );
        }

        m_aEncryptionKey.realloc( 0 );
    }
    else if ( aPropertyName.equalsAsciiL ( RTL_CONSTASCII_STRINGPARAM ( "Compressed" ) ) )
    {
        sal_Bool bCompr = sal_False;

        if ( aValue >>= bCompr )
        {
            // In case of new raw stream, the stream must not be encrypted on storing
            if ( bCompr && m_nStreamMode == PACKAGE_STREAM_RAW )
                throw IllegalArgumentException( ::rtl::OUString( RTL_CONSTASCII_USTRINGPARAM( OSL_LOG_PREFIX "Raw stream can not be encrypted on storing" ) ),
                                                uno::Reference< XInterface >(),
                                                2 );

            bToBeCompressed = bCompr;
            m_bCompressedIsSetFromOutside = sal_True;
        }
        else
            throw IllegalArgumentException( ::rtl::OUString( RTL_CONSTASCII_USTRINGPARAM( OSL_LOG_PREFIX "Wrong type for Compressed property!\n" ) ),
                                            uno::Reference< XInterface >(),
                                            2 );
    }
    else
        throw beans::UnknownPropertyException( ::rtl::OUString( RTL_CONSTASCII_USTRINGPARAM( OSL_LOG_PREFIX ) ), uno::Reference< uno::XInterface >() );
}

//--------------------------------------------------------------------------
Any SAL_CALL ZipPackageStream::getPropertyValue( const OUString& PropertyName )
        throw( beans::UnknownPropertyException, WrappedTargetException, RuntimeException )
{
    Any aAny;
    if ( PropertyName.equalsAsciiL( RTL_CONSTASCII_STRINGPARAM( "MediaType" ) ) )
    {
        aAny <<= sMediaType;
        return aAny;
    }
    else if ( PropertyName.equalsAsciiL( RTL_CONSTASCII_STRINGPARAM ( "Size" ) ) )
    {
        aAny <<= aEntry.nSize;
        return aAny;
    }
    else if ( PropertyName.equalsAsciiL( RTL_CONSTASCII_STRINGPARAM ( "Encrypted" ) ) )
    {
        aAny <<= ( m_nStreamMode == PACKAGE_STREAM_RAW ) ? sal_True : bToBeEncrypted;
        return aAny;
    }
    else if ( PropertyName.equalsAsciiL( RTL_CONSTASCII_STRINGPARAM ( "WasEncrypted" ) ) )
    {
        aAny <<= bIsEncrypted;
        return aAny;
    }
    else if ( PropertyName.equalsAsciiL( RTL_CONSTASCII_STRINGPARAM ( "Compressed" ) ) )
    {
        aAny <<= bToBeCompressed;
        return aAny;
    }
    else if ( PropertyName.equalsAsciiL( RTL_CONSTASCII_STRINGPARAM( ENCRYPTION_KEY_PROPERTY ) ) )
    {
        aAny <<= m_aEncryptionKey;
        return aAny;
    }
    else if ( PropertyName.equalsAsciiL( RTL_CONSTASCII_STRINGPARAM( STORAGE_ENCRYPTION_KEYS_PROPERTY ) ) )
    {
<<<<<<< HEAD
        aAny <<= !xEncryptionData.is() ? Sequence < sal_Int8 > () : xEncryptionData->aKey;
=======
        aAny <<= m_aStorageEncryptionKeys;
>>>>>>> e19358aa
        return aAny;
    }
    else
        throw beans::UnknownPropertyException( ::rtl::OUString( RTL_CONSTASCII_USTRINGPARAM( OSL_LOG_PREFIX ) ), uno::Reference< uno::XInterface >() );
}

//--------------------------------------------------------------------------
void ZipPackageStream::setSize ( const sal_Int32 nNewSize )
{
    if ( aEntry.nCompressedSize != nNewSize )
        aEntry.nMethod = DEFLATED;
    aEntry.nSize = nNewSize;
}
//--------------------------------------------------------------------------
OUString ZipPackageStream::getImplementationName()
    throw ( RuntimeException )
{
    return OUString ( RTL_CONSTASCII_USTRINGPARAM ( "ZipPackageStream" ) );
}

//--------------------------------------------------------------------------
Sequence< OUString > ZipPackageStream::getSupportedServiceNames()
    throw ( RuntimeException )
{
    Sequence< OUString > aNames( 1 );
    aNames[0] = OUString( RTL_CONSTASCII_USTRINGPARAM ( "com.sun.star.packages.PackageStream" ) );
    return aNames;
}
//--------------------------------------------------------------------------
sal_Bool SAL_CALL ZipPackageStream::supportsService( OUString const & rServiceName )
    throw ( RuntimeException )
{
    return rServiceName == getSupportedServiceNames()[0];
}

/* vim:set shiftwidth=4 softtabstop=4 expandtab: */<|MERGE_RESOLUTION|>--- conflicted
+++ resolved
@@ -170,11 +170,7 @@
     if ( m_nStreamMode != PACKAGE_STREAM_RAW || !GetOwnSeekStream().is() )
         throw io::IOException( ::rtl::OUString( RTL_CONSTASCII_USTRINGPARAM( OSL_LOG_PREFIX ) ), uno::Reference< uno::XInterface >() );
 
-<<<<<<< HEAD
-    if ( !xEncryptionData.is() )
-=======
     if ( m_xBaseEncryptionData.is() )
->>>>>>> e19358aa
         throw ZipIOException( ::rtl::OUString( RTL_CONSTASCII_USTRINGPARAM( OSL_LOG_PREFIX "Encrypted stream without encryption data!\n" ) ),
                             uno::Reference< XInterface >() );
 
@@ -293,12 +289,7 @@
 
     if ( bToBeEncrypted )
     {
-<<<<<<< HEAD
-        aKey = ( !xEncryptionData.is() || !bHaveOwnKey ) ? rZipPackage.getEncryptionKey() :
-                                                                                xEncryptionData->aKey;
-=======
         aKey = GetEncryptionKey();
->>>>>>> e19358aa
         if ( !aKey.getLength() )
             throw packages::NoEncryptionException( ::rtl::OUString( RTL_CONSTASCII_USTRINGPARAM( OSL_LOG_PREFIX ) ), uno::Reference< uno::XInterface >() );
     }
@@ -410,11 +401,7 @@
 
     sal_Bool bOk = sal_False;
 
-<<<<<<< HEAD
-    rtl::Reference < EncryptionData > xTempEncrData;
-=======
     ::rtl::Reference< BaseEncryptionData > xTempEncrData;
->>>>>>> e19358aa
     sal_Int32 nMagHackSize = 0;
     Sequence < sal_Int8 > aHeader ( 4 );
 
@@ -509,13 +496,7 @@
     {
         if ( IsPackageMember() )
         {
-<<<<<<< HEAD
-            if ( xEncryptionData.is() && !bHaveOwnKey )
-                xEncryptionData->aKey = rZipPackage.getEncryptionKey();
-            return rZipPackage.getZipFile().getRawData( aEntry, xEncryptionData, bIsEncrypted, rZipPackage.GetSharedMutexRef() );
-=======
             return rZipPackage.getZipFile().getRawData( aEntry, GetEncryptionData(), bIsEncrypted, rZipPackage.GetSharedMutexRef() );
->>>>>>> e19358aa
         }
         else if ( GetOwnSeekStream().is() )
         {
@@ -526,23 +507,13 @@
     }
     catch ( ZipException & )//rException )
     {
-<<<<<<< HEAD
-        OSL_FAIL( "ZipException thrown");//rException.Message);
-        return Reference < io::XInputStream > ();
-=======
-        VOS_ENSURE( 0, "ZipException thrown" );//rException.Message );
+        OSL_FAIL( "ZipException thrown" );//rException.Message);
         return uno::Reference < io::XInputStream > ();
->>>>>>> e19358aa
     }
     catch ( Exception & )
     {
-<<<<<<< HEAD
-        OSL_FAIL( "Exception is thrown during stream wrapping!\n");
-        return Reference < io::XInputStream > ();
-=======
-        VOS_ENSURE( 0, "Exception is thrown during stream wrapping!\n" );
+        OSL_FAIL( "Exception is thrown during stream wrapping!\n" );
         return uno::Reference < io::XInputStream > ();
->>>>>>> e19358aa
     }
 }
 
@@ -554,13 +525,7 @@
     {
         if ( IsPackageMember() )
         {
-<<<<<<< HEAD
-            if ( xEncryptionData.is() && !bHaveOwnKey )
-                xEncryptionData->aKey = rZipPackage.getEncryptionKey();
-            return rZipPackage.getZipFile().getInputStream( aEntry, xEncryptionData, bIsEncrypted, rZipPackage.GetSharedMutexRef() );
-=======
             return rZipPackage.getZipFile().getInputStream( aEntry, GetEncryptionData(), bIsEncrypted, rZipPackage.GetSharedMutexRef() );
->>>>>>> e19358aa
         }
         else if ( GetOwnSeekStream().is() )
         {
@@ -571,23 +536,13 @@
     }
     catch ( ZipException & )//rException )
     {
-<<<<<<< HEAD
-        OSL_FAIL( "ZipException thrown");//rException.Message);
-        return Reference < io::XInputStream > ();
-=======
-        VOS_ENSURE( 0,"ZipException thrown" );//rException.Message );
+        OSL_FAIL( "ZipException thrown" );//rException.Message);
         return uno::Reference < io::XInputStream > ();
->>>>>>> e19358aa
     }
     catch ( Exception & )
     {
-<<<<<<< HEAD
-        OSL_FAIL( "Exception is thrown during stream wrapping!\n");
-        return Reference < io::XInputStream > ();
-=======
-        VOS_ENSURE( 0, "Exception is thrown during stream wrapping!\n" );
+        OSL_FAIL( "Exception is thrown during stream wrapping!\n" );
         return uno::Reference < io::XInputStream > ();
->>>>>>> e19358aa
     }
 }
 
@@ -606,17 +561,6 @@
     if ( m_nStreamMode == PACKAGE_STREAM_DETECT )
         throw packages::zip::ZipIOException( ::rtl::OUString( RTL_CONSTASCII_USTRINGPARAM( OSL_LOG_PREFIX ) ), uno::Reference< uno::XInterface >() );
 
-<<<<<<< HEAD
-    if ( xEncryptionData.is() && !bHaveOwnKey )
-        xEncryptionData->aKey = rZipPackage.getEncryptionKey();
-
-    if (IsPackageMember())
-    {
-        if ( xEncryptionData.is() && !bHaveOwnKey )
-            xEncryptionData->aKey = rZipPackage.getEncryptionKey();
-
-        return rZipPackage.getZipFile().getDataStream( aEntry, xEncryptionData, bIsEncrypted, rZipPackage.GetSharedMutexRef() );
-=======
     if ( IsPackageMember() )
     {
         uno::Reference< io::XInputStream > xResult;
@@ -636,7 +580,6 @@
                 throw;
         }
         return xResult;
->>>>>>> e19358aa
     }
     else if ( m_nStreamMode == PACKAGE_STREAM_RAW )
         return ZipFile::StaticGetDataFromRawStream( m_xFactory, GetOwnSeekStream(), GetEncryptionData() );
@@ -664,11 +607,7 @@
 
     if ( IsPackageMember() )
     {
-<<<<<<< HEAD
-        if ( !bIsEncrypted || !xEncryptionData.is() )
-=======
         if ( !bIsEncrypted || !GetEncryptionData().is() )
->>>>>>> e19358aa
             throw packages::NoEncryptionException( ::rtl::OUString( RTL_CONSTASCII_USTRINGPARAM( OSL_LOG_PREFIX ) ), uno::Reference< uno::XInterface >() );
 
         return rZipPackage.getZipFile().getWrappedRawStream( aEntry, GetEncryptionData(), sMediaType, rZipPackage.GetSharedMutexRef() );
@@ -820,13 +759,8 @@
                                                 2 );
 
             bToBeEncrypted = bEnc;
-<<<<<<< HEAD
-            if ( bToBeEncrypted && !xEncryptionData.is())
-                xEncryptionData = new EncryptionData;
-=======
             if ( bToBeEncrypted && !m_xBaseEncryptionData.is() )
                 m_xBaseEncryptionData = new BaseEncryptionData;
->>>>>>> e19358aa
         }
         else
             throw IllegalArgumentException( ::rtl::OUString( RTL_CONSTASCII_USTRINGPARAM( OSL_LOG_PREFIX "Wrong type for Encrypted property!\n" ) ),
@@ -862,10 +796,6 @@
 
         if ( aNewKey.getLength() )
         {
-<<<<<<< HEAD
-            if ( !xEncryptionData.is())
-                xEncryptionData = new EncryptionData;
-=======
             if ( !m_xBaseEncryptionData.is() )
                 m_xBaseEncryptionData = new BaseEncryptionData;
 
@@ -902,7 +832,6 @@
                 m_xBaseEncryptionData = new BaseEncryptionData;
 
             m_aStorageEncryptionKeys = aKeys;
->>>>>>> e19358aa
 
             // In case of new raw stream, the stream must not be encrypted on storing
             bHaveOwnKey = sal_True;
@@ -978,11 +907,7 @@
     }
     else if ( PropertyName.equalsAsciiL( RTL_CONSTASCII_STRINGPARAM( STORAGE_ENCRYPTION_KEYS_PROPERTY ) ) )
     {
-<<<<<<< HEAD
-        aAny <<= !xEncryptionData.is() ? Sequence < sal_Int8 > () : xEncryptionData->aKey;
-=======
         aAny <<= m_aStorageEncryptionKeys;
->>>>>>> e19358aa
         return aAny;
     }
     else
