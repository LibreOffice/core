/*************************************************************************
 *
 * DO NOT ALTER OR REMOVE COPYRIGHT NOTICES OR THIS FILE HEADER.
 *
 * Copyright 2000, 2010 Oracle and/or its affiliates.
 *
 * OpenOffice.org - a multi-platform office productivity suite
 *
 * This file is part of OpenOffice.org.
 *
 * OpenOffice.org is free software: you can redistribute it and/or modify
 * it under the terms of the GNU Lesser General Public License version 3
 * only, as published by the Free Software Foundation.
 *
 * OpenOffice.org is distributed in the hope that it will be useful,
 * but WITHOUT ANY WARRANTY; without even the implied warranty of
 * MERCHANTABILITY or FITNESS FOR A PARTICULAR PURPOSE.  See the
 * GNU Lesser General Public License version 3 for more details
 * (a copy is included in the LICENSE file that accompanied this code).
 *
 * You should have received a copy of the GNU Lesser General Public License
 * version 3 along with OpenOffice.org.  If not, see
 * <http://www.openoffice.org/license.html>
 * for a copy of the LGPLv3 License.
 *
 ************************************************************************/

// MARKER(update_precomp.py): autogen include statement, do not remove
#include "precompiled_cui.hxx"

// include ---------------------------------------------------------------

#define _SVX_OPTIMPROVE_CXX

#include <optimprove.hxx>
#include <dialmgr.hxx>
#include <vcl/msgbox.hxx>

#include "optimprove.hrc"
#include "helpid.hrc"
#include <cuires.hrc>
#include <svx/dialogs.hrc>
#include <com/sun/star/beans/PropertyValue.hpp>
#include <com/sun/star/lang/XComponent.hpp>
#include <com/sun/star/oooimprovement/XCore.hpp>
#include <com/sun/star/oooimprovement/XCoreController.hpp>
#include <com/sun/star/system/XSystemShellExecute.hpp>
#include <com/sun/star/system/SystemShellExecuteFlags.hpp>
#include <com/sun/star/util/XStringSubstitution.hpp>
#include <comphelper/configurationhelper.hxx>
#include <comphelper/processfactory.hxx>
#include <comphelper/synchronousdispatch.hxx>
#include <comphelper/uieventslogger.hxx>
#include <tools/testtoolloader.hxx>
#include <osl/file.hxx>

#define C2S(s)  ::rtl::OUString(RTL_CONSTASCII_USTRINGPARAM(s))

namespace beans  = ::com::sun::star::beans;
namespace lang  = ::com::sun::star::lang;
namespace uno   = ::com::sun::star::uno;
namespace util  = ::com::sun::star::util;
using namespace com::sun::star::system;

<<<<<<< HEAD
=======

namespace
{
    bool lcl_doesLogfileExist(const ::rtl::OUString& sLogPath)
    {
        ::rtl::OUString sLogFile( sLogPath );
        sLogFile += C2S("/Current.csv");
        ::osl::File aLogFile(sLogFile);
        return aLogFile.open(osl_File_OpenFlag_Read) == ::osl::FileBase::E_None;
    }
}

// class SvxEmptyPage ----------------------------------------------------

SvxEmptyPage::SvxEmptyPage( Window* pParent ) :

    TabPage( pParent, CUI_RES( RID_SVXPAGE_IMPROVEMENT ) )

{
    FreeResource();
}

>>>>>>> 00b6e5da
// class SvxImprovementOptionsPage ---------------------------------------

SvxImprovementOptionsPage::SvxImprovementOptionsPage( Window* pParent, const SfxItemSet& rSet ) :

    SfxTabPage( pParent, CUI_RES( RID_SVXPAGE_IMPROVEMENT ), rSet ),

    m_aImproveFL                ( this, CUI_RES( FL_IMPROVE ) ),
    m_aInvitationFT             ( this, CUI_RES( FT_INVITATION ) ),
    m_aYesRB                    ( this, CUI_RES( RB_YES ) ),
    m_aNoRB                     ( this, CUI_RES( RB_NO ) ),
    m_aInfoFI                   ( this, CUI_RES( FI_INFO ) ),
    m_aDataFL                   ( this, CUI_RES( FL_DATA ) ),
    m_aNumberOfReportsFT        ( this, CUI_RES( FT_NR_REPORTS ) ),
    m_aNumberOfReportsValueFT   ( this, CUI_RES( FT_NR_REPORTS_VALUE ) ),
    m_aNumberOfActionsFT        ( this, CUI_RES( FT_NR_ACTIONS ) ),
    m_aNumberOfActionsValueFT   ( this, CUI_RES( FT_NR_ACTIONS_VALUE ) ),
    m_aShowDataPB               ( this, CUI_RES( PB_SHOWDATA ) ),

    m_sInfo                     (       CUI_RES( STR_INFO ) ),
    m_sMoreInfo                 (       CUI_RES( STR_MOREINFO ) )

{
    FreeResource();

    m_aInfoFI.SetURL( C2S( "www.sun.com/privacy/" ) );
    m_aInfoFI.SetClickHdl( LINK( this, SvxImprovementOptionsPage, HandleHyperlink ) );
    m_aShowDataPB.SetClickHdl( LINK( this, SvxImprovementOptionsPage, HandleShowData ) );
}

SvxImprovementOptionsPage::~SvxImprovementOptionsPage()
{
}

IMPL_LINK( SvxImprovementOptionsPage, HandleHyperlink, svt::FixedHyperlinkImage*, EMPTYARG )
{
    ::rtl::OUString sURL( m_aInfoFI.GetURL() );

    if ( sURL.getLength() > 0 )
    {
        try
        {
            uno::Reference< lang::XMultiServiceFactory > xSMGR =
                ::comphelper::getProcessServiceFactory();
            uno::Reference< XSystemShellExecute > xSystemShell(
                xSMGR->createInstance( ::rtl::OUString(
                    RTL_CONSTASCII_USTRINGPARAM( "com.sun.star.system.SystemShellExecute" ) ) ),
                uno::UNO_QUERY_THROW );
            if ( xSystemShell.is() )
            {
                xSystemShell->execute(
                    sURL, ::rtl::OUString(), SystemShellExecuteFlags::DEFAULTS );
            }
        }
        catch( const uno::Exception& e )
        {
             OSL_TRACE( "Caught exception: %s\n thread terminated.\n",
                rtl::OUStringToOString( e.Message, RTL_TEXTENCODING_UTF8 ).getStr() );
        }
    }

    return 0;
}

IMPL_LINK( SvxImprovementOptionsPage, HandleShowData, PushButton*, EMPTYARG )
{
    uno::Reference < uno::XInterface > xDesktop( ::comphelper::getProcessServiceFactory()->createInstance(
        C2S("com.sun.star.frame.Desktop") ), uno::UNO_QUERY );
    if ( xDesktop.is() )
    {
        ::rtl::OUString sLogFile( m_sLogPath );
        sLogFile += C2S("/Current.csv");
        uno::Sequence< beans::PropertyValue > aArgs(3);
        aArgs[0].Name = ::rtl::OUString::createFromAscii("FilterName");
        aArgs[0].Value = uno::makeAny(::rtl::OUString::createFromAscii("Text - txt - csv (StarCalc)"));
        aArgs[1].Name = ::rtl::OUString::createFromAscii("FilterOptions");
        aArgs[1].Value = uno::makeAny(::rtl::OUString::createFromAscii("44,34,12,1,"));
        aArgs[2].Name = ::rtl::OUString::createFromAscii("ReadOnly");
        aArgs[2].Value = uno::makeAny(true);

        uno::Reference< lang::XComponent > xDoc = ::comphelper::SynchronousDispatch::dispatch(
            xDesktop, sLogFile, C2S("_default"), 0, aArgs );
        if ( xDoc.is() )
        {
            dynamic_cast<Dialog*>(GetParent())->EndDialog( RET_CANCEL );
            return 1;
        }
    }

    return 0;
}

SfxTabPage* SvxImprovementOptionsPage::Create( Window* pParent, const SfxItemSet& rSet )
{
    return new SvxImprovementOptionsPage( pParent, rSet );
}

sal_Bool SvxImprovementOptionsPage::FillItemSet( SfxItemSet& /*rSet*/ )
{
    uno::Reference< lang::XMultiServiceFactory > xSMGR = ::comphelper::getProcessServiceFactory();
    uno::Reference< uno::XInterface > xConfig;

    try
    {
        xConfig = ::comphelper::ConfigurationHelper::openConfig(
            xSMGR, C2S("/org.openoffice.Office.OOoImprovement.Settings"),
            ::comphelper::ConfigurationHelper::E_STANDARD );
        ::comphelper::ConfigurationHelper::writeRelativeKey(
            xConfig, C2S("Participation"), C2S("ShowedInvitation"), uno::makeAny( true ) );
        ::comphelper::ConfigurationHelper::writeRelativeKey(
            xConfig, C2S("Participation"), C2S("InvitationAccepted"), uno::makeAny( m_aYesRB.IsChecked() != FALSE ) );
        ::comphelper::ConfigurationHelper::flush( xConfig );
        // TODO: refactor
        ::comphelper::UiEventsLogger::reinit();
        ::tools::InitTestToolLib();
    }
    catch( uno::Exception& )
    {
    }

    return sal_False;
}

void SvxImprovementOptionsPage::Reset( const SfxItemSet& /*rSet*/ )
{
    uno::Reference< lang::XMultiServiceFactory > xSMGR = ::comphelper::getProcessServiceFactory();
    uno::Reference< com::sun::star::oooimprovement::XCore > xCore(
        xSMGR->createInstance( C2S("com.sun.star.oooimprovement.Core") ),
        uno::UNO_QUERY );
    uno::Reference< uno::XInterface > xConfig;

    try
    {
        m_aNoRB.Check();
        xConfig = ::comphelper::ConfigurationHelper::openConfig(
            xSMGR, C2S("/org.openoffice.Office.OOoImprovement.Settings"),
            ::comphelper::ConfigurationHelper::E_READONLY );
        if ( xConfig.is() )
        {
            bool bYesChecked = false;
            uno::Any aAny = ::comphelper::ConfigurationHelper::
                readRelativeKey( xConfig, C2S("Participation"), C2S("ShowedInvitation") );
            if ( ( aAny >>= bYesChecked ) && bYesChecked )
            {
                bool bTemp = false;
                aAny = ::comphelper::ConfigurationHelper::
                    readRelativeKey( xConfig, C2S("Participation"), C2S("InvitationAccepted") );
                if ( aAny >>= bTemp )
                {
                    bYesChecked &= bTemp;
                    if ( bYesChecked )
                        m_aYesRB.Check();
                }
            }

            ::rtl::OUString sURL;
            aAny = ::comphelper::ConfigurationHelper::
                readRelativeKey( xConfig, C2S("Participation"), C2S("HelpUrl") );
            if ( aAny >>= sURL )
                m_aInfoFI.SetURL( sURL );

            sal_Int32 nCount = 0;
            aAny = ::comphelper::ConfigurationHelper::
                readRelativeKey( xConfig, C2S("Counters"), C2S("UploadedReports") );
            if ( aAny >>= nCount )
                m_aNumberOfReportsValueFT.SetText( String::CreateFromInt32( nCount ) );
            aAny = ::comphelper::ConfigurationHelper::
                readRelativeKey( xConfig, C2S("Counters"), C2S("LoggedEvents") );
            if ( aAny >>= nCount )
            {
                if ( xCore.is() )
                    nCount += xCore->getSessionLogEventCount();
                m_aNumberOfActionsValueFT.SetText( String::CreateFromInt32( nCount ) );
            }

            ::rtl::OUString sPath;
            aAny = ::comphelper::ConfigurationHelper::readDirectKey(
                xSMGR, C2S("/org.openoffice.Office.Logging"), C2S("OOoImprovement"),
                C2S("LogPath"), ::comphelper::ConfigurationHelper::E_READONLY );
            if ( aAny >>= sPath )
            {
                uno::Reference< util::XStringSubstitution > xSubst(
                    xSMGR->createInstance( C2S("com.sun.star.util.PathSubstitution") ),
                    uno::UNO_QUERY );
                if ( xSubst.is() )
                    sPath = xSubst->substituteVariables( sPath, sal_False );
                m_sLogPath = sPath;
                m_aShowDataPB.Enable(lcl_doesLogfileExist(m_sLogPath));
            }
        }
    }
    catch( uno::Exception& )
    {
        m_aShowDataPB.Enable(false);
    }
}
<|MERGE_RESOLUTION|>--- conflicted
+++ resolved
@@ -62,8 +62,6 @@
 namespace util  = ::com::sun::star::util;
 using namespace com::sun::star::system;
 
-<<<<<<< HEAD
-=======
 
 namespace
 {
@@ -76,17 +74,6 @@
     }
 }
 
-// class SvxEmptyPage ----------------------------------------------------
-
-SvxEmptyPage::SvxEmptyPage( Window* pParent ) :
-
-    TabPage( pParent, CUI_RES( RID_SVXPAGE_IMPROVEMENT ) )
-
-{
-    FreeResource();
-}
-
->>>>>>> 00b6e5da
 // class SvxImprovementOptionsPage ---------------------------------------
 
 SvxImprovementOptionsPage::SvxImprovementOptionsPage( Window* pParent, const SfxItemSet& rSet ) :
