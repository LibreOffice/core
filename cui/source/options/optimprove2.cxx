--- conflicted
+++ resolved
@@ -62,8 +62,6 @@
 namespace util  = ::com::sun::star::util;
 using namespace com::sun::star::system;
 
-<<<<<<< HEAD
-=======
 
 namespace
 {
@@ -76,7 +74,6 @@
     }
 }
 
->>>>>>> 05e17862
 // class SvxImprovementOptionsPage ---------------------------------------
 
 SvxImprovementOptionsPage::SvxImprovementOptionsPage( Window* pParent, const SfxItemSet& rSet ) :
