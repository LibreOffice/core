/*************************************************************************
 *
 * DO NOT ALTER OR REMOVE COPYRIGHT NOTICES OR THIS FILE HEADER.
 *
 * Copyright 2000, 2010 Oracle and/or its affiliates.
 *
 * OpenOffice.org - a multi-platform office productivity suite
 *
 * This file is part of OpenOffice.org.
 *
 * OpenOffice.org is free software: you can redistribute it and/or modify
 * it under the terms of the GNU Lesser General Public License version 3
 * only, as published by the Free Software Foundation.
 *
 * OpenOffice.org is distributed in the hope that it will be useful,
 * but WITHOUT ANY WARRANTY; without even the implied warranty of
 * MERCHANTABILITY or FITNESS FOR A PARTICULAR PURPOSE.  See the
 * GNU Lesser General Public License version 3 for more details
 * (a copy is included in the LICENSE file that accompanied this code).
 *
 * You should have received a copy of the GNU Lesser General Public License
 * version 3 along with OpenOffice.org.  If not, see
 * <http://www.openoffice.org/license.html>
 * for a copy of the LGPLv3 License.
 *
 ************************************************************************/

// MARKER(update_precomp.py): autogen include statement, do not remove
#include "precompiled_cui.hxx"
#include <basic/basmgr.hxx>

#include "macropg.hxx"
#include <vcl/msgbox.hxx>
#define _SVSTDARR_STRINGSDTOR
#include <svl/svstdarr.hxx>
#include <svtools/svmedit.hxx>
#include <svl/eitem.hxx>
#include <tools/diagnose_ex.h>
#include <sfx2/app.hxx>
#include <sfx2/objsh.hxx>
#include <sfx2/sfxdefs.hxx>
#include <com/sun/star/container/NoSuchElementException.hpp>
#include <com/sun/star/lang/IllegalArgumentException.hpp>
#include <dialmgr.hxx>
#include "selector.hxx"
#include "cfg.hxx"
#include "macropg.hrc"
#include "helpid.hrc"
#include <cuires.hrc>
#include "headertablistbox.hxx"
#include "macropg_impl.hxx"
#include <svx/dialogs.hrc> // RID_SVXPAGE_MACROASSIGN
#include <comphelper/namedvaluecollection.hxx>

#include <algorithm>
#include <set>

using namespace ::com::sun::star;
using namespace ::com::sun::star::uno;

static ::rtl::OUString aVndSunStarUNO =
    ::rtl::OUString::createFromAscii( "vnd.sun.star.UNO:" );
static ::rtl::OUString aVndSunStarScript =
    ::rtl::OUString::createFromAscii( "vnd.sun.star.script:" );

_SvxMacroTabPage_Impl::_SvxMacroTabPage_Impl( const SfxItemSet& rAttrSet ) :
    pAssignFT( NULL ),
    pAssignPB( NULL ),
    pAssignComponentPB( NULL ),
    pDeletePB( NULL ),
    pMacroImg( NULL ),
    pComponentImg( NULL ),
    pMacroImg_h( NULL ),
    pComponentImg_h( NULL ),
    pStrEvent( NULL ),
    pAssignedMacro( NULL ),
    pEventLB( NULL ),
    bReadOnly( sal_False ),
    bIDEDialogMode( sal_False )
{
    const SfxPoolItem* pItem;
    if ( SFX_ITEM_SET == rAttrSet.GetItemState( SID_ATTR_MACROITEM, sal_False, &pItem ) )
        bIDEDialogMode = ((const SfxBoolItem*)pItem)->GetValue();
}

_SvxMacroTabPage_Impl::~_SvxMacroTabPage_Impl()
{
    delete pAssignFT;
    delete pAssignPB;
    delete pAssignComponentPB;
    delete pDeletePB;
    delete pMacroImg;
    delete pComponentImg;
    delete pMacroImg_h;
    delete pComponentImg_h;
    delete pStrEvent;
    delete pAssignedMacro;
    delete pEventLB;
}

// Achtung im Code wird dieses Array direkt (0, 1, ...) indiziert
static long nTabs[] =
    {
        2, // Number of Tabs
        0, 90
    };

#define TAB_WIDTH_MIN        10

// IDs for items in HeaderBar of EventLB
#define    ITEMID_EVENT        1
#define    ITMEID_ASSMACRO        2


#define LB_EVENTS_ITEMPOS    1
#define LB_MACROS_ITEMPOS    2


IMPL_LINK( _HeaderTabListBox, HeaderEndDrag_Impl, HeaderBar*, pBar )
{
    DBG_ASSERT( pBar == &maHeaderBar, "*_HeaderTabListBox::HeaderEndDrag_Impl: something is wrong here..." );
    (void)pBar;

    if( !maHeaderBar.GetCurItemId() )
        return 0;

    if( !maHeaderBar.IsItemMode() )
    {
        Size    aSz;
        sal_uInt16    _nTabs = maHeaderBar.GetItemCount();
        long    nTmpSz = 0;
        long    nWidth = maHeaderBar.GetItemSize( ITEMID_EVENT );
        long    nBarWidth = maHeaderBar.GetSizePixel().Width();

        if( nWidth < TAB_WIDTH_MIN )
            maHeaderBar.SetItemSize( ITEMID_EVENT, TAB_WIDTH_MIN );
        else if( ( nBarWidth - nWidth ) < TAB_WIDTH_MIN )
            maHeaderBar.SetItemSize( ITEMID_EVENT, nBarWidth - TAB_WIDTH_MIN );

        {
            long    _nWidth;
            for( sal_uInt16 i = 1 ; i < _nTabs ; ++i )
            {
                _nWidth = maHeaderBar.GetItemSize( i );
                aSz.Width() =  _nWidth + nTmpSz;
                nTmpSz += _nWidth;
                maListBox.SetTab( i, PixelToLogic( aSz, MapMode( MAP_APPFONT ) ).Width(), MAP_APPFONT );
            }
        }
    }
    return 1;
}

long _HeaderTabListBox::Notify( NotifyEvent& rNEvt )
{
    long    nRet = Control::Notify( rNEvt );

    if( rNEvt.GetType() == EVENT_GETFOCUS )
    {
        if ( rNEvt.GetWindow() != &maListBox )
            maListBox.GrabFocus();
    }

    return nRet;
}

_HeaderTabListBox::_HeaderTabListBox( Window* pParent, const ResId& rId ) :
    Control( pParent, rId ),
    maListBox( this, WB_HSCROLL | WB_CLIPCHILDREN | WB_TABSTOP ),
    maHeaderBar( this, WB_BUTTONSTYLE | WB_BOTTOMBORDER )
{
    maListBox.SetHelpId( HID_MACRO_HEADERTABLISTBOX );
}

_HeaderTabListBox::~_HeaderTabListBox()
{
}

void _HeaderTabListBox::ConnectElements( void )
{
    // calc pos and size of header bar
    Point    aPnt( 0, 0 );
    Size    aSize( maHeaderBar.CalcWindowSizePixel() );
    Size    aCtrlSize( GetOutputSizePixel() );
    aSize.Width() = aCtrlSize.Width();
    maHeaderBar.SetPosSizePixel( aPnt, aSize );

    // calc pos and size of ListBox
    aPnt.Y() += aSize.Height();
    aSize.Height() = aCtrlSize.Height() - aSize.Height();
    maListBox.SetPosSizePixel( aPnt, aSize );

    // set handler
    maHeaderBar.SetEndDragHdl( LINK( this, _HeaderTabListBox, HeaderEndDrag_Impl ) );

    maListBox.InitHeaderBar( &maHeaderBar );
}

void _HeaderTabListBox::Show( sal_Bool bVisible, sal_uInt16 nFlags )
{
    maListBox.Show( bVisible, nFlags );
    maHeaderBar.Show( bVisible, nFlags );
}

void _HeaderTabListBox::Enable( bool bEnable, bool bChild )
{
    maListBox.Enable( bEnable, bChild );
    maHeaderBar.Enable( bEnable, bChild );
}

// assign button ("Add Command") is enabled only if it is not read only
// delete button ("Remove Command") is enabled if a current binding exists
//     and it is not read only
void _SvxMacroTabPage::EnableButtons()
{
    const SvLBoxEntry* pE = mpImpl->pEventLB->GetListBox().FirstSelected();
    if ( pE )
    {
        SvLBoxString* pEventMacro = (SvLBoxString*)pE->GetItem( LB_MACROS_ITEMPOS );
        mpImpl->pDeletePB->Enable( 0 != pEventMacro && !mpImpl->bReadOnly );

        mpImpl->pAssignPB->Enable( !mpImpl->bReadOnly );
        if( mpImpl->pAssignComponentPB )
            mpImpl->pAssignComponentPB->Enable( !mpImpl->bReadOnly );
    }
}

_SvxMacroTabPage::_SvxMacroTabPage( Window* pParent, const ResId& rResId, const SfxItemSet& rAttrSet )
    : SfxTabPage( pParent, rResId, rAttrSet ),
    m_xAppEvents(0),
    m_xDocEvents(0),
    bReadOnly(false),
    bDocModified(false),
    bAppEvents(false),
    bInitialized(false)
{
    mpImpl = new _SvxMacroTabPage_Impl( rAttrSet );
}

_SvxMacroTabPage::~_SvxMacroTabPage()
{
    // need to delete the user data
    SvHeaderTabListBox& rListBox = mpImpl->pEventLB->GetListBox();
    SvLBoxEntry* pE = rListBox.GetEntry( 0 );
    while( pE )
    {
        ::rtl::OUString* pEventName = (::rtl::OUString*)pE->GetUserData();
        delete pEventName;
        pE->SetUserData((void*)0);
        pE = rListBox.NextSibling( pE );
    }
    DELETEZ( mpImpl );
}
// -----------------------------------------------------------------------------
void _SvxMacroTabPage::InitResources()
{
    // Note: the order here controls the order in which the events are displayed in the UI!

    // the event name to UI string mappings for App Events
    aDisplayNames.push_back( EventDisplayName( "OnStartApp",            RID_SVXSTR_EVENT_STARTAPP ) );
    aDisplayNames.push_back( EventDisplayName( "OnCloseApp",            RID_SVXSTR_EVENT_CLOSEAPP ) );
    aDisplayNames.push_back( EventDisplayName( "OnCreate",              RID_SVXSTR_EVENT_CREATEDOC ) );
    aDisplayNames.push_back( EventDisplayName( "OnNew",                 RID_SVXSTR_EVENT_NEWDOC ) );
    aDisplayNames.push_back( EventDisplayName( "OnLoadFinished",        RID_SVXSTR_EVENT_LOADDOCFINISHED ) );
    aDisplayNames.push_back( EventDisplayName( "OnLoad",                RID_SVXSTR_EVENT_OPENDOC ) );
    aDisplayNames.push_back( EventDisplayName( "OnPrepareUnload",       RID_SVXSTR_EVENT_PREPARECLOSEDOC ) );
    aDisplayNames.push_back( EventDisplayName( "OnUnload",              RID_SVXSTR_EVENT_CLOSEDOC ) ) ;
    aDisplayNames.push_back( EventDisplayName( "OnViewCreated",         RID_SVXSTR_EVENT_VIEWCREATED ) );
    aDisplayNames.push_back( EventDisplayName( "OnPrepareViewClosing",  RID_SVXSTR_EVENT_PREPARECLOSEVIEW ) );
    aDisplayNames.push_back( EventDisplayName( "OnViewClosed",          RID_SVXSTR_EVENT_CLOSEVIEW ) ) ;
    aDisplayNames.push_back( EventDisplayName( "OnFocus",               RID_SVXSTR_EVENT_ACTIVATEDOC ) );
    aDisplayNames.push_back( EventDisplayName( "OnUnfocus",             RID_SVXSTR_EVENT_DEACTIVATEDOC ) );
    aDisplayNames.push_back( EventDisplayName( "OnSave",                RID_SVXSTR_EVENT_SAVEDOC ) );
    aDisplayNames.push_back( EventDisplayName( "OnSaveDone",            RID_SVXSTR_EVENT_SAVEDOCDONE ) );
    aDisplayNames.push_back( EventDisplayName( "OnSaveFailed",          RID_SVXSTR_EVENT_SAVEDOCFAILED ) );
    aDisplayNames.push_back( EventDisplayName( "OnSaveAs",              RID_SVXSTR_EVENT_SAVEASDOC ) );
    aDisplayNames.push_back( EventDisplayName( "OnSaveAsDone",          RID_SVXSTR_EVENT_SAVEASDOCDONE ) );
    aDisplayNames.push_back( EventDisplayName( "OnSaveAsFailed",        RID_SVXSTR_EVENT_SAVEASDOCFAILED ) );
    aDisplayNames.push_back( EventDisplayName( "OnCopyTo",              RID_SVXSTR_EVENT_COPYTODOC ) );
    aDisplayNames.push_back( EventDisplayName( "OnCopyToDone",          RID_SVXSTR_EVENT_COPYTODOCDONE ) );
    aDisplayNames.push_back( EventDisplayName( "OnCopyToFailed",        RID_SVXSTR_EVENT_COPYTODOCFAILED ) );
    aDisplayNames.push_back( EventDisplayName( "OnPrint",               RID_SVXSTR_EVENT_PRINTDOC ) );
    aDisplayNames.push_back( EventDisplayName( "OnModifyChanged",       RID_SVXSTR_EVENT_MODIFYCHANGED ) );
    aDisplayNames.push_back( EventDisplayName( "OnTitleChanged",        RID_SVXSTR_EVENT_TITLECHANGED ) );
//    aDisplayNames.push_back( EventDisplayName( "OnModeChanged",         RID_SVXSTR_EVENT_MODECHANGED ) );
//    aDisplayNames.push_back( EventDisplayName( "OnVisAreaChanged",      RID_SVXSTR_EVENT_VISAREACHANGED ) );
//    aDisplayNames.push_back( EventDisplayName( "OnStorageChanged",      RID_SVXSTR_EVENT_STORAGECHANGED ) );

    // application specific events
    aDisplayNames.push_back( EventDisplayName( "OnMailMerge",           RID_SVXSTR_EVENT_MAILMERGE ) );
    aDisplayNames.push_back( EventDisplayName( "OnMailMergeFinished",           RID_SVXSTR_EVENT_MAILMERGE_END ) );
    aDisplayNames.push_back( EventDisplayName( "OnFieldMerge",           RID_SVXSTR_EVENT_FIELDMERGE ) );
    aDisplayNames.push_back( EventDisplayName( "OnFieldMergeFinished",           RID_SVXSTR_EVENT_FIELDMERGE_FINISHED ) );
    aDisplayNames.push_back( EventDisplayName( "OnPageCountChange",     RID_SVXSTR_EVENT_PAGECOUNTCHANGE ) );
    aDisplayNames.push_back( EventDisplayName( "OnSubComponentOpened",  RID_SVXSTR_EVENT_SUBCOMPONENT_OPENED ) );
    aDisplayNames.push_back( EventDisplayName( "OnSubComponentClosed",  RID_SVXSTR_EVENT_SUBCOMPONENT_CLOSED ) );
//    aDisplayNames.push_back( EventDisplayName( "OnLayoutFinished",        RID_SVXSTR_EVENT_LAYOUT_FINISHED ) );
    aDisplayNames.push_back( EventDisplayName( "OnSelect",              RID_SVXSTR_EVENT_SELECTIONCHANGED ) );
    aDisplayNames.push_back( EventDisplayName( "OnDoubleClick",         RID_SVXSTR_EVENT_DOUBLECLICK ) );
    aDisplayNames.push_back( EventDisplayName( "OnRightClick",          RID_SVXSTR_EVENT_RIGHTCLICK ) );
    aDisplayNames.push_back( EventDisplayName( "OnCalculate",           RID_SVXSTR_EVENT_CALCULATE ) );
    aDisplayNames.push_back( EventDisplayName( "OnChange",              RID_SVXSTR_EVENT_CONTENTCHANGED ) );

    // the event name to UI string mappings for forms & dialogs
    //
    aDisplayNames.push_back( EventDisplayName( "approveAction",         RID_SVXSTR_EVENT_APPROVEACTIONPERFORMED ) );
    aDisplayNames.push_back( EventDisplayName( "actionPerformed",       RID_SVXSTR_EVENT_ACTIONPERFORMED ) );
    aDisplayNames.push_back( EventDisplayName( "changed",               RID_SVXSTR_EVENT_CHANGED ) );
    aDisplayNames.push_back( EventDisplayName( "textChanged",           RID_SVXSTR_EVENT_TEXTCHANGED ) );
    aDisplayNames.push_back( EventDisplayName( "itemStateChanged",      RID_SVXSTR_EVENT_ITEMSTATECHANGED ) );
    aDisplayNames.push_back( EventDisplayName( "focusGained",           RID_SVXSTR_EVENT_FOCUSGAINED ) );
    aDisplayNames.push_back( EventDisplayName( "focusLost",             RID_SVXSTR_EVENT_FOCUSLOST ) );
    aDisplayNames.push_back( EventDisplayName( "keyPressed",            RID_SVXSTR_EVENT_KEYTYPED ) );
    aDisplayNames.push_back( EventDisplayName( "keyReleased",           RID_SVXSTR_EVENT_KEYUP ) );
    aDisplayNames.push_back( EventDisplayName( "mouseEntered",          RID_SVXSTR_EVENT_MOUSEENTERED ) );
    aDisplayNames.push_back( EventDisplayName( "mouseDragged",          RID_SVXSTR_EVENT_MOUSEDRAGGED ) );
    aDisplayNames.push_back( EventDisplayName( "mouseMoved",            RID_SVXSTR_EVENT_MOUSEMOVED ) );
    aDisplayNames.push_back( EventDisplayName( "mousePressed",          RID_SVXSTR_EVENT_MOUSEPRESSED ) );
    aDisplayNames.push_back( EventDisplayName( "mouseReleased",         RID_SVXSTR_EVENT_MOUSERELEASED ) );
    aDisplayNames.push_back( EventDisplayName( "mouseExited",           RID_SVXSTR_EVENT_MOUSEEXITED ) );
    aDisplayNames.push_back( EventDisplayName( "approveReset",          RID_SVXSTR_EVENT_APPROVERESETTED ) );
    aDisplayNames.push_back( EventDisplayName( "resetted",              RID_SVXSTR_EVENT_RESETTED ) );
    aDisplayNames.push_back( EventDisplayName( "approveSubmit",         RID_SVXSTR_EVENT_SUBMITTED ) );
    aDisplayNames.push_back( EventDisplayName( "approveUpdate",         RID_SVXSTR_EVENT_BEFOREUPDATE ) );
    aDisplayNames.push_back( EventDisplayName( "updated",               RID_SVXSTR_EVENT_AFTERUPDATE ) );
    aDisplayNames.push_back( EventDisplayName( "loaded",                RID_SVXSTR_EVENT_LOADED ) );
    aDisplayNames.push_back( EventDisplayName( "reloading",             RID_SVXSTR_EVENT_RELOADING ) );
    aDisplayNames.push_back( EventDisplayName( "reloaded",              RID_SVXSTR_EVENT_RELOADED ) );
    aDisplayNames.push_back( EventDisplayName( "unloading",             RID_SVXSTR_EVENT_UNLOADING ) );
    aDisplayNames.push_back( EventDisplayName( "unloaded",              RID_SVXSTR_EVENT_UNLOADED ) );
    aDisplayNames.push_back( EventDisplayName( "confirmDelete",         RID_SVXSTR_EVENT_CONFIRMDELETE ) );
    aDisplayNames.push_back( EventDisplayName( "approveRowChange",      RID_SVXSTR_EVENT_APPROVEROWCHANGE ) );
    aDisplayNames.push_back( EventDisplayName( "rowChanged",            RID_SVXSTR_EVENT_ROWCHANGE ) );
    aDisplayNames.push_back( EventDisplayName( "approveCursorMove",     RID_SVXSTR_EVENT_POSITIONING ) );
    aDisplayNames.push_back( EventDisplayName( "cursorMoved",           RID_SVXSTR_EVENT_POSITIONED ) );
    aDisplayNames.push_back( EventDisplayName( "approveParameter",      RID_SVXSTR_EVENT_APPROVEPARAMETER ) );
    aDisplayNames.push_back( EventDisplayName( "errorOccured",          RID_SVXSTR_EVENT_ERROROCCURED ) );
    aDisplayNames.push_back( EventDisplayName( "adjustmentValueChanged",   RID_SVXSTR_EVENT_ADJUSTMENTVALUECHANGED ) );
}

// the following method is called when the user clicks OK
// We use the contents of the hashes to replace the settings
sal_Bool _SvxMacroTabPage::FillItemSet( SfxItemSet& /*rSet*/ )
{
    try
    {
        ::rtl::OUString eventName;
        if( m_xAppEvents.is() )
        {
            EventsHash::iterator h_itEnd =  m_appEventsHash.end();
            EventsHash::iterator h_it = m_appEventsHash.begin();
            for ( ; h_it !=  h_itEnd; ++h_it )
            {
                eventName = h_it->first;
                try
                {
                    m_xAppEvents->replaceByName( eventName, GetPropsByName( eventName, m_appEventsHash ) );
                }
                catch( const Exception& )
                {
                    DBG_UNHANDLED_EXCEPTION();
                }
            }
        }
        if( m_xDocEvents.is() && bDocModified )
        {
            EventsHash::iterator h_itEnd =  m_docEventsHash.end();
            EventsHash::iterator h_it = m_docEventsHash.begin();
            for ( ; h_it !=  h_itEnd; ++h_it )
            {
                eventName = h_it->first;
                try
                {
                    m_xDocEvents->replaceByName( eventName, GetPropsByName( eventName, m_docEventsHash ) );
                }
                catch( const Exception& )
                {
                    DBG_UNHANDLED_EXCEPTION();
                }
            }
            // if we have a valid XModifiable (in the case of doc events)
            // call setModified(true)
            // in principle this should not be necessary (see issue ??)
            if(m_xModifiable.is())
            {
                m_xModifiable->setModified( sal_True );
            }
        }
    }
    catch(Exception&)
    {
    }
    // what is the return value about??
    return sal_False;
}

// the following method clears the bindings in the hashes for both doc & app
void _SvxMacroTabPage::Reset()
{
    // called once in creation - don't reset the data this time
    if(!bInitialized)
    {
        bInitialized = true;
        return;
    }

    try
    {
            ::rtl::OUString sEmpty;
            if( m_xAppEvents.is() )
            {
                EventsHash::iterator h_itEnd =  m_appEventsHash.end();
                EventsHash::iterator h_it = m_appEventsHash.begin();
                for ( ; h_it !=  h_itEnd; ++h_it )
                {
                    h_it->second.second = sEmpty;
                }
            }
            if( m_xDocEvents.is() && bDocModified )
            {
                EventsHash::iterator h_itEnd =  m_docEventsHash.end();
                EventsHash::iterator h_it = m_docEventsHash.begin();
                for ( ; h_it !=  h_itEnd; ++h_it )
                {
                    h_it->second.second = sEmpty;
                }
                // if we have a valid XModifiable (in the case of doc events)
                // call setModified(true)
                if(m_xModifiable.is())
                {
                    m_xModifiable->setModified( sal_True );
                }
            }
    }
    catch(Exception&)
    {
    }
    DisplayAppEvents(bAppEvents);
}

void _SvxMacroTabPage::SetReadOnly( sal_Bool bSet )
{
    mpImpl->bReadOnly = bSet;
}

sal_Bool _SvxMacroTabPage::IsReadOnly() const
{
    return mpImpl->bReadOnly;
}


class IconLBoxString : public SvLBoxString
{
    Image* m_pMacroImg;
    Image* m_pComponentImg;
    Image* m_pMacroImg_h;
    Image* m_pComponentImg_h;
    int m_nxImageOffset;

    public:
        IconLBoxString( SvLBoxEntry* pEntry, sal_uInt16 nFlags, const String& sText,
            Image* pMacroImg, Image* pComponentImg,
            Image* pMacroImg_h, Image* pComponentImg_h );
        virtual void Paint(const Point& aPos, SvLBox& aDevice, sal_uInt16 nFlags, SvLBoxEntry* pEntry );
};


IconLBoxString::IconLBoxString( SvLBoxEntry* pEntry, sal_uInt16 nFlags, const String& sText,
    Image* pMacroImg, Image* pComponentImg, Image* pMacroImg_h, Image* pComponentImg_h )
        : SvLBoxString( pEntry, nFlags, sText )
        , m_pMacroImg( pMacroImg )
        , m_pComponentImg( pComponentImg )
        , m_pMacroImg_h( pMacroImg_h )
        , m_pComponentImg_h( pComponentImg_h )
{
    m_nxImageOffset = 20;
}

//===============================================
void IconLBoxString::Paint( const Point& aPos, SvLBox& aDevice,
                               sal_uInt16 /*nFlags*/, SvLBoxEntry* /*pEntry*/ )
{
    String aTxt( GetText() );
    if( aTxt.Len() )
    {
        ::rtl::OUString aURL( aTxt );
        sal_Int32 nIndex = aURL.indexOf( aVndSunStarUNO );
        bool bUNO = nIndex == 0;

        sal_Bool bHC = aDevice.GetSettings().GetStyleSettings().GetHighContrastMode();
        const Image* pImg;
        if( bHC )
            pImg = bUNO ? m_pComponentImg_h : m_pMacroImg_h;
        else
            pImg = bUNO ? m_pComponentImg : m_pMacroImg;
        aDevice.DrawImage( aPos, *pImg );

        ::rtl::OUString aPureMethod;
        if( bUNO )
        {
            sal_Int32 nBegin = aVndSunStarUNO.getLength();
            aPureMethod = aURL.copy( nBegin );
        }
        else
        {
            sal_Int32 nBegin = aVndSunStarScript.getLength();
            aPureMethod = aURL.copy( nBegin );
            aPureMethod = aPureMethod.copy( 0, aPureMethod.indexOf( '?' ) );
        }

        Point aPnt(aPos);
        aPnt.X() += m_nxImageOffset;
        aDevice.DrawText( aPnt, aPureMethod );
    }
}


// displays the app events if appEvents=true, otherwise displays the doc events
void _SvxMacroTabPage::DisplayAppEvents( bool appEvents)
{
    bAppEvents = appEvents;

    SvHeaderTabListBox&        rListBox = mpImpl->pEventLB->GetListBox();
    mpImpl->pEventLB->SetUpdateMode( sal_False );
    rListBox.Clear();
    SvLBoxEntry*    pE = rListBox.GetEntry( 0 );
    EventsHash* eventsHash;
    Reference< container::XNameReplace> nameReplace;
    if(bAppEvents)
    {
        eventsHash = &m_appEventsHash;
        nameReplace = m_xAppEvents;
    }
    else
    {
        eventsHash = &m_docEventsHash;
        nameReplace = m_xDocEvents;
    }
    // have to use the original XNameReplace since the hash iterators do
    // not guarantee the order in which the elements are returned
    if(!nameReplace.is())
    {
        return;
    }

    Sequence< ::rtl::OUString > eventNames = nameReplace->getElementNames();
    ::std::set< ::rtl::OUString > aEventNamesCache;
    ::std::copy(
        eventNames.getConstArray(),
        eventNames.getConstArray() + eventNames.getLength(),
        ::std::insert_iterator< ::std::set< ::rtl::OUString > >( aEventNamesCache, aEventNamesCache.end() )
    );

    for (   EventDisplayNames::const_iterator displayableEvent = aDisplayNames.begin();
            displayableEvent != aDisplayNames.end();
            ++displayableEvent
        )
    {
        ::rtl::OUString sEventName( ::rtl::OUString::createFromAscii( displayableEvent->pAsciiEventName ) );
        if ( !nameReplace->hasByName( sEventName ) )
            continue;

        EventsHash::iterator h_it = eventsHash->find( sEventName );
        if( h_it == eventsHash->end() )
        {
            OSL_ENSURE( false, "_SvxMacroTabPage::DisplayAppEvents: something's suspicious here!" );
            continue;
        }

        ::rtl::OUString eventURL = h_it->second.second;
        String displayName( CUI_RES( displayableEvent->nEventResourceID ) );

        displayName += '\t';
        SvLBoxEntry*    _pE = rListBox.InsertEntry( displayName );
        ::rtl::OUString* pEventName = new ::rtl::OUString( sEventName );
        _pE->SetUserData( (void*)pEventName );
        String sNew( eventURL );
        _pE->ReplaceItem( new IconLBoxString( _pE, 0, sNew,
            mpImpl->pMacroImg, mpImpl->pComponentImg,
            mpImpl->pMacroImg_h, mpImpl->pComponentImg_h ), LB_MACROS_ITEMPOS );
        rListBox.GetModel()->InvalidateEntry( _pE );
        rListBox.Select( _pE );
        rListBox.MakeVisible( _pE );
    }

    pE = rListBox.GetEntry(0);
    if( pE )
    {
        rListBox.Select( pE );
        rListBox.MakeVisible( pE );
    }

<<<<<<< HEAD
    rListBox.SetUpdateMode( sal_True );
    EnableButtons( String() );
=======
    rListBox.SetUpdateMode( TRUE );
    EnableButtons();
>>>>>>> c395e560
}

// select event handler on the listbox
IMPL_STATIC_LINK( _SvxMacroTabPage, SelectEvent_Impl, SvTabListBox*, EMPTYARG )
{
    _SvxMacroTabPage_Impl*    pImpl = pThis->mpImpl;
    SvHeaderTabListBox&        rListBox = pImpl->pEventLB->GetListBox();
    SvLBoxEntry*            pE = rListBox.FirstSelected();
    sal_uLong                    nPos;

    if( !pE || LISTBOX_ENTRY_NOTFOUND ==
        ( nPos = rListBox.GetModel()->GetAbsPos( pE ) ) )
    {
        DBG_ASSERT( pE, "wo kommt der leere Eintrag her?" );
        return 0;
    }

    pThis->EnableButtons();
    return 0;
}

IMPL_STATIC_LINK( _SvxMacroTabPage, AssignDeleteHdl_Impl, PushButton*, pBtn )
{
    return GenericHandler_Impl( pThis, pBtn );
}

IMPL_STATIC_LINK( _SvxMacroTabPage, DoubleClickHdl_Impl, SvTabListBox *, EMPTYARG )
{
    return GenericHandler_Impl( pThis, NULL );
}

// handler for double click on the listbox, and for the assign/delete buttons
long _SvxMacroTabPage::GenericHandler_Impl( _SvxMacroTabPage* pThis, PushButton* pBtn )
{
    _SvxMacroTabPage_Impl*    pImpl = pThis->mpImpl;
    SvHeaderTabListBox& rListBox = pImpl->pEventLB->GetListBox();
    SvLBoxEntry* pE = rListBox.FirstSelected();
    sal_uLong nPos;
    if( !pE || LISTBOX_ENTRY_NOTFOUND ==
        ( nPos = rListBox.GetModel()->GetAbsPos( pE ) ) )
    {
        DBG_ASSERT( pE, "wo kommt der leere Eintrag her?" );
        return 0;
    }

    const sal_Bool bAssEnabled = pBtn != pImpl->pDeletePB && pImpl->pAssignPB->IsEnabled();

    ::rtl::OUString* pEventName = (::rtl::OUString*)pE->GetUserData();

    ::rtl::OUString sEventURL;
    ::rtl::OUString sEventType;
    if(pThis->bAppEvents)
    {
        EventsHash::iterator h_it = pThis->m_appEventsHash.find( *pEventName );
        if(h_it != pThis->m_appEventsHash.end() )
        {
            sEventType = h_it->second.first;
            sEventURL = h_it->second.second;
        }
    }
    else
    {
        EventsHash::iterator h_it = pThis->m_docEventsHash.find( *pEventName );
        if(h_it != pThis->m_docEventsHash.end() )
        {
            sEventType = h_it->second.first;
            sEventURL = h_it->second.second;
        }
    }

    bool bDoubleClick = (pBtn == NULL);
    bool bUNOAssigned = (sEventURL.indexOf( aVndSunStarUNO ) == 0);
    if( pBtn == pImpl->pDeletePB )
    {
        // delete pressed
        sEventType = ::rtl::OUString::createFromAscii("Script");
        sEventURL = ::rtl::OUString();
        if(!pThis->bAppEvents)
            pThis->bDocModified = true;
    }
    else if (   (   ( pBtn != NULL )
                &&  ( pBtn == pImpl->pAssignComponentPB )
                )
            ||  (   bDoubleClick
                &&  bUNOAssigned
                )
            )
    {
        AssignComponentDialog* pAssignDlg = new AssignComponentDialog( pThis, sEventURL );

        short ret = pAssignDlg->Execute();
        if( ret )
        {
            sEventType = ::rtl::OUString::createFromAscii("UNO");
            sEventURL = pAssignDlg->getURL();
            if(!pThis->bAppEvents)
                pThis->bDocModified = true;
        }
        delete pAssignDlg;
    }
    else if( bAssEnabled )
    {
        // assign pressed
        SvxScriptSelectorDialog* pDlg = new SvxScriptSelectorDialog( pThis, sal_False, pThis->GetFrame() );
        if( pDlg )
        {
            short ret = pDlg->Execute();
            if ( ret )
            {
                sEventType = ::rtl::OUString::createFromAscii("Script");
                sEventURL = pDlg->GetScriptURL();
                if(!pThis->bAppEvents)
                    pThis->bDocModified = true;
            }
        }
    }

    // update the hashes
    if(pThis->bAppEvents)
    {
        EventsHash::iterator h_it = pThis->m_appEventsHash.find( *pEventName );
        h_it->second.first = sEventType;
        h_it->second.second = sEventURL;
    }
    else
    {
        EventsHash::iterator h_it = pThis->m_docEventsHash.find( *pEventName );
        h_it->second.first = sEventType;
        h_it->second.second = sEventURL;
    }

    // update the listbox entry
    pImpl->pEventLB->SetUpdateMode( sal_False );
    // pE->ReplaceItem( new SvLBoxString( pE, 0, sEventURL ), LB_MACROS_ITEMPOS );
    pE->ReplaceItem( new IconLBoxString( pE, 0, sEventURL,
            pImpl->pMacroImg, pImpl->pComponentImg,
            pImpl->pMacroImg_h, pImpl->pComponentImg_h ), LB_MACROS_ITEMPOS );

    rListBox.GetModel()->InvalidateEntry( pE );
    rListBox.Select( pE );
    rListBox.MakeVisible( pE );
    rListBox.SetUpdateMode( sal_True );

    pThis->EnableButtons();
    return 0;
}

// pass in the XNameReplace.
// can remove the 3rd arg once issue ?? is fixed
void _SvxMacroTabPage::InitAndSetHandler( Reference< container::XNameReplace> xAppEvents, Reference< container::XNameReplace> xDocEvents, Reference< util::XModifiable > xModifiable )
{
    m_xAppEvents = xAppEvents;
    m_xDocEvents = xDocEvents;
    m_xModifiable = xModifiable;
    SvHeaderTabListBox&    rListBox = mpImpl->pEventLB->GetListBox();
    HeaderBar&            rHeaderBar = mpImpl->pEventLB->GetHeaderBar();
    Link                aLnk(STATIC_LINK(this, _SvxMacroTabPage, AssignDeleteHdl_Impl ));
    mpImpl->pDeletePB->SetClickHdl(    aLnk );
    mpImpl->pAssignPB->SetClickHdl(    aLnk );
    if( mpImpl->pAssignComponentPB )
        mpImpl->pAssignComponentPB->SetClickHdl( aLnk );
    rListBox.SetDoubleClickHdl( STATIC_LINK(this, _SvxMacroTabPage, DoubleClickHdl_Impl ) );

    rListBox.SetSelectHdl( STATIC_LINK( this, _SvxMacroTabPage, SelectEvent_Impl ));

    rListBox.SetSelectionMode( SINGLE_SELECTION );
    rListBox.SetTabs( &nTabs[0], MAP_APPFONT );
    Size aSize( nTabs[ 2 ], 0 );
    rHeaderBar.InsertItem( ITEMID_EVENT, *mpImpl->pStrEvent, LogicToPixel( aSize, MapMode( MAP_APPFONT ) ).Width() );
    aSize.Width() = 1764;        // don't know what, so 42^2 is best to use...
    rHeaderBar.InsertItem( ITMEID_ASSMACRO, *mpImpl->pAssignedMacro, LogicToPixel( aSize, MapMode( MAP_APPFONT ) ).Width() );
    rListBox.SetSpaceBetweenEntries( 0 );

    mpImpl->pEventLB->Show();
    mpImpl->pEventLB->ConnectElements();

    long nMinLineHeight = mpImpl->pMacroImg->GetSizePixel().Height() + 2;
    if( nMinLineHeight > mpImpl->pEventLB->GetListBox().GetEntryHeight() )
        mpImpl->pEventLB->GetListBox().SetEntryHeight(
            sal::static_int_cast< short >(nMinLineHeight) );

    mpImpl->pEventLB->Enable( sal_True );

    if(!m_xAppEvents.is())
    {
        return;
    }
    Sequence< ::rtl::OUString > eventNames = m_xAppEvents->getElementNames();
    sal_Int32 nEventCount = eventNames.getLength();
    for(sal_Int32 nEvent = 0; nEvent < nEventCount; ++nEvent )
    {
        //need exception handling here
        try
        {
            m_appEventsHash[ eventNames[nEvent] ] = GetPairFromAny( m_xAppEvents->getByName( eventNames[nEvent] ) );
        }
        catch (Exception e)
        {}
    }
    if(m_xDocEvents.is())
    {
        eventNames = m_xDocEvents->getElementNames();
        nEventCount = eventNames.getLength();
        for(sal_Int32 nEvent = 0; nEvent < nEventCount; ++nEvent )
        {
            try
            {
                m_docEventsHash[ eventNames[nEvent] ] = GetPairFromAny( m_xDocEvents->getByName( eventNames[nEvent] ) );
            }
            catch (Exception e)
            {}
        }
    }
}

// returns the two props EventType & Script for a given event name
Any _SvxMacroTabPage::GetPropsByName( const ::rtl::OUString& eventName, EventsHash& eventsHash )
{
    const ::std::pair< ::rtl::OUString, ::rtl::OUString >& rAssignedEvent( eventsHash[ eventName ] );

    Any aReturn;
    ::comphelper::NamedValueCollection aProps;
    if ( rAssignedEvent.first.getLength() && rAssignedEvent.second.getLength() )
    {
        aProps.put( "EventType", rAssignedEvent.first );
        aProps.put( "Script", rAssignedEvent.second );
    }
    aReturn <<= aProps.getPropertyValues();

    return aReturn;
}

// converts the Any returned by GetByName into a pair which can be stored in
// the EventHash
::std::pair< ::rtl::OUString, ::rtl::OUString  > _SvxMacroTabPage::GetPairFromAny( Any aAny )
{
    Sequence< beans::PropertyValue > props;
    ::rtl::OUString type, url;
    if( sal_True == ( aAny >>= props ) )
    {
        ::comphelper::NamedValueCollection aProps( props );
        type = aProps.getOrDefault( "EventType", type );
        url = aProps.getOrDefault( "Script", url );
    }
    return ::std::make_pair( type, url );
}

SvxMacroTabPage::SvxMacroTabPage( Window* pParent, const Reference< frame::XFrame >& _rxDocumentFrame, const SfxItemSet& rSet, Reference< container::XNameReplace > xNameReplace, sal_uInt16 nSelectedIndex )
    : _SvxMacroTabPage( pParent, CUI_RES( RID_SVXPAGE_MACROASSIGN ), rSet )
{
    mpImpl->pStrEvent           = new String(                       CUI_RES( STR_EVENT ) );
    mpImpl->pAssignedMacro      = new String(                       CUI_RES( STR_ASSMACRO ) );
    mpImpl->pEventLB            = new _HeaderTabListBox( this,      CUI_RES( LB_EVENT ) );
    mpImpl->pAssignFT           = new FixedText( this,              CUI_RES( FT_ASSIGN ) );
    mpImpl->pAssignPB           = new PushButton( this,             CUI_RES( PB_ASSIGN ) );
    mpImpl->pDeletePB           = new PushButton( this,             CUI_RES( PB_DELETE ) );
    mpImpl->pAssignComponentPB  = new PushButton( this,         CUI_RES( PB_ASSIGN_COMPONENT ) );
    mpImpl->pMacroImg           = new Image(                        CUI_RES(IMG_MACRO) );
    mpImpl->pComponentImg       = new Image(                        CUI_RES(IMG_COMPONENT) );
    mpImpl->pMacroImg_h         = new Image(                        CUI_RES(IMG_MACRO_H) );
    mpImpl->pComponentImg_h     = new Image(                        CUI_RES(IMG_COMPONENT_H) );

    FreeResource();

    SetFrame( _rxDocumentFrame );

    if( !mpImpl->bIDEDialogMode )
    {
        // Size aSizeAssign;
        // Point aPosAssign;
        // mpImpl->pAssignPB->GetPosSizePixel( aPosAssign, aSizeAssign );
        Point aPosAssign = mpImpl->pAssignPB->GetPosPixel();
        Point aPosComp = mpImpl->pAssignComponentPB->GetPosPixel();

        Point aPosDelete = mpImpl->pDeletePB->GetPosPixel();
        long nYDiff = aPosComp.Y() - aPosAssign.Y();
        aPosDelete.Y() -= nYDiff;
        mpImpl->pDeletePB->SetPosPixel( aPosDelete );

        mpImpl->pAssignComponentPB->Hide();
        mpImpl->pAssignComponentPB->Disable();
    }

    // must be done after FreeResource is called
    InitResources();

    mpImpl->pEventLB->GetListBox().SetHelpId( HID_SVX_MACRO_LB_EVENT );

    InitAndSetHandler( xNameReplace, Reference< container::XNameReplace>(0), Reference< util::XModifiable >(0));
    DisplayAppEvents(true);
    SvHeaderTabListBox& rListBox = mpImpl->pEventLB->GetListBox();
    SvLBoxEntry* pE = rListBox.GetEntry( (sal_uLong)nSelectedIndex );
    if( pE )
        rListBox.Select(pE);
}

SvxMacroTabPage::~SvxMacroTabPage()
{
}

SvxMacroAssignDlg::SvxMacroAssignDlg( Window* pParent, const Reference< frame::XFrame >& _rxDocumentFrame, const SfxItemSet& rSet,
    const Reference< container::XNameReplace >& xNameReplace, sal_uInt16 nSelectedIndex )
        : SvxMacroAssignSingleTabDialog( pParent, rSet, 0 )
{
    SetTabPage( new SvxMacroTabPage( this, _rxDocumentFrame, rSet, xNameReplace, nSelectedIndex ) );
}

SvxMacroAssignDlg::~SvxMacroAssignDlg()
{
}


//===============================================

IMPL_LINK(AssignComponentDialog, ButtonHandler, Button *, EMPTYARG)
{
    ::rtl::OUString aMethodName = maMethodEdit.GetText();
    maURL = ::rtl::OUString();
    if( aMethodName.getLength() )
    {
        maURL = aVndSunStarUNO;
        maURL += aMethodName;
    }
    EndDialog(1);
    return 0;
}

AssignComponentDialog::AssignComponentDialog( Window * pParent, const ::rtl::OUString& rURL )
    : ModalDialog( pParent, CUI_RES( RID_SVXDLG_ASSIGNCOMPONENT ) )
    , maMethodLabel( this, CUI_RES( FT_METHOD ) )
    , maMethodEdit( this, CUI_RES( EDIT_METHOD ) )
    , maOKButton( this, CUI_RES( RID_PB_OK ) )
    , maCancelButton( this, CUI_RES( RID_PB_CANCEL ) )
    , maHelpButton( this, CUI_RES( RID_PB_HELP ) )
    , maURL( rURL )
{
    FreeResource();
    maOKButton.SetClickHdl(LINK(this, AssignComponentDialog, ButtonHandler));

    ::rtl::OUString aMethodName;
    if( maURL.getLength() )
    {
        sal_Int32 nIndex = maURL.indexOf( aVndSunStarUNO );
        if( nIndex == 0 )
        {
            sal_Int32 nBegin = aVndSunStarUNO.getLength();
            aMethodName = maURL.copy( nBegin );
        }
    }
    maMethodEdit.SetText( aMethodName, Selection( 0, SELECTION_MAX ) );
}

AssignComponentDialog::~AssignComponentDialog()
{
}

// -----------------------------------------------------------------------

IMPL_LINK( SvxMacroAssignSingleTabDialog, OKHdl_Impl, Button *, pButton )
{
    (void)pButton; //unused
    pPage->FillItemSet( *pOutSet );
    EndDialog( RET_CANCEL );
    return 0;
}

// -----------------------------------------------------------------------

SvxMacroAssignSingleTabDialog::SvxMacroAssignSingleTabDialog
    ( Window *pParent, const SfxItemSet& rSet, sal_uInt16 nUniqueId ) :
        SfxModalDialog( pParent, nUniqueId, WinBits( WB_STDMODAL | WB_3DLOOK ) ),
        pFixedLine      ( 0 ),
        pOKBtn          ( 0 ),
        pCancelBtn      ( 0 ),
        pHelpBtn        ( 0 ),
        pPage           ( 0 ),
        pOptions        ( &rSet ),
        pOutSet         ( 0 )
{}


// -----------------------------------------------------------------------

SvxMacroAssignSingleTabDialog::~SvxMacroAssignSingleTabDialog()
{
    delete pFixedLine;
    delete pOKBtn;
    delete pCancelBtn;
    delete pHelpBtn;
    delete pPage;
}

// -----------------------------------------------------------------------

// According to SfxSingleTabDialog
void SvxMacroAssignSingleTabDialog::SetTabPage( SfxTabPage* pTabPage )
{
    pFixedLine = new FixedLine( this );

    pOKBtn = new OKButton( this, WB_DEFBUTTON );
    pOKBtn->SetClickHdl( LINK( this, SvxMacroAssignSingleTabDialog, OKHdl_Impl ) );

    pCancelBtn = new CancelButton( this );
    pHelpBtn = new HelpButton( this );

    pPage = pTabPage;

    if ( pPage )
    {
        String sUserData;
        pPage->SetUserData( sUserData );
        pPage->Reset( *pOptions );
        pPage->Show();

        // Set dialog's and buttons' size and position according to tabpage size
        long nSpaceX = LogicToPixel( Size( 6, 0 ), MAP_APPFONT ).Width();
        long nSpaceY = LogicToPixel( Size( 0, 6 ), MAP_APPFONT ).Height();
        long nHalfSpaceX = LogicToPixel( Size( 3, 0 ), MAP_APPFONT ).Width();
        long nHalfSpaceY = LogicToPixel( Size( 0, 3 ), MAP_APPFONT ).Height();

        pPage->SetPosPixel( Point() );
        Size aTabpageSize( pPage->GetSizePixel() );
        Size aDialogSize( aTabpageSize );
        Size aButtonSize = LogicToPixel( Size( 50, 14 ), MAP_APPFONT );
        long nButtonWidth  = aButtonSize.Width();
        long nButtonHeight = aButtonSize.Height();

        Size aFixedLineSize( aTabpageSize );
        long nFixedLineHeight = LogicToPixel( Size( 0, 8 ), MAP_APPFONT ).Height();
        aFixedLineSize.Height() = nFixedLineHeight;

        aDialogSize.Height() += nFixedLineHeight + nButtonHeight + nSpaceY + nHalfSpaceY;
        SetOutputSizePixel( aDialogSize );

        long nButtonPosY = aTabpageSize.Height() + nFixedLineHeight + nHalfSpaceY;
        long nHelpButtonPosX = nSpaceX;
        pHelpBtn->SetPosSizePixel( Point( nHelpButtonPosX, nButtonPosY), aButtonSize );
        pHelpBtn->Show();

        long nCancelButtonPosX = aDialogSize.Width() - nButtonWidth - nSpaceX + 1;
        pCancelBtn->SetPosSizePixel( Point( nCancelButtonPosX, nButtonPosY), aButtonSize );
        pCancelBtn->Show();

        long nOkButtonPosX = nCancelButtonPosX - nButtonWidth - nHalfSpaceX;
        pOKBtn->SetPosSizePixel( Point( nOkButtonPosX, nButtonPosY), aButtonSize );
        pOKBtn->Show();

        long nFixedLinePosY = aTabpageSize.Height();
        pFixedLine->SetPosSizePixel( Point( 0, nFixedLinePosY), aFixedLineSize );
        pFixedLine->Show();

        // Get text from TabPage
        SetText( pPage->GetText() );

        // Get IDs from TabPage
        SetHelpId( pPage->GetHelpId() );
        SetUniqueId( pPage->GetUniqueId() );
    }
}<|MERGE_RESOLUTION|>--- conflicted
+++ resolved
@@ -590,13 +590,8 @@
         rListBox.MakeVisible( pE );
     }
 
-<<<<<<< HEAD
     rListBox.SetUpdateMode( sal_True );
-    EnableButtons( String() );
-=======
-    rListBox.SetUpdateMode( TRUE );
     EnableButtons();
->>>>>>> c395e560
 }
 
 // select event handler on the listbox
