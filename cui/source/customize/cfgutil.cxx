--- conflicted
+++ resolved
@@ -475,49 +475,11 @@
 SfxConfigGroupListBox_Impl::SfxConfigGroupListBox_Impl(
     Window* pParent, const ResId& rResId, sal_uLong nConfigMode )
         : SvTreeListBox( pParent, rResId )
-<<<<<<< HEAD
-        , pImp(new SvxConfigGroupBoxResource_Impl()), pFunctionListBox(0), nMode( nConfigMode ), bShowSF( sal_False ), bShowBasic( sal_True ), pStylesInfo(0)
-=======
         , pImp(new SvxConfigGroupBoxResource_Impl()), pFunctionListBox(0), nMode( nConfigMode ), pStylesInfo(0)
->>>>>>> c395e560
 {
     SetStyle( GetStyle() | WB_CLIPCHILDREN | WB_HSCROLL | WB_HASBUTTONS | WB_HASLINES | WB_HASLINESATROOT | WB_HASBUTTONSATROOT );
     SetNodeBitmaps( pImp->m_collapsedImage, pImp->m_expandedImage, BMP_COLOR_NORMAL );
     SetNodeBitmaps( pImp->m_collapsedImage_hc, pImp->m_expandedImage_hc, BMP_COLOR_HIGHCONTRAST );
-<<<<<<< HEAD
-
-    // Check configuration to see whether only Basic macros,
-    // only Scripting Framework scripts, or both should be listed
-    Any value;
-    sal_Bool tmp = false;
-
-    value = ::utl::ConfigManager::GetConfigManager()->GetLocalProperty(
-        ::rtl::OUString::createFromAscii(
-            "Office.Scripting/ScriptDisplaySettings/ShowBasic" ) );
-
-    value >>= tmp;
-
-    if (tmp == sal_True) {
-        bShowBasic = sal_True;
-    }
-    else {
-        bShowBasic = sal_False;
-    }
-
-    value = ::utl::ConfigManager::GetConfigManager()->GetLocalProperty(
-        ::rtl::OUString::createFromAscii(
-            "Office.Scripting/ScriptDisplaySettings/ShowSF" ) );
-
-    value >>= tmp;
-
-    if (tmp == sal_True) {
-        bShowSF = sal_True;
-    }
-    else {
-        bShowSF = sal_False;
-    }
-=======
->>>>>>> c395e560
 }
 
 
@@ -548,34 +510,6 @@
     Clear();
 }
 
-<<<<<<< HEAD
-void SfxConfigGroupListBox_Impl::SetScriptType( const String& rScriptType )
-{
-    pImp->m_aScriptType = rScriptType;
-    sal_uLong nPos=0;
-    SvLBoxEntry *pEntry = (SvLBoxEntry*) GetModel()->GetEntryAtAbsPos( nPos++ );
-    while ( pEntry )
-    {
-        SfxGroupInfo_Impl *pInfo = (SfxGroupInfo_Impl*) pEntry->GetUserData();
-        if ( pInfo->nKind == SFX_CFGGROUP_BASICLIB && ( IsExpanded( pEntry ) || pInfo->bWasOpened ) )
-        {
-            Collapse( pEntry );
-            SvLBoxEntry *pChild = FirstChild( pEntry );
-            while (pChild)
-            {
-                GetModel()->Remove( pChild );
-                pChild = FirstChild( pEntry );
-            }
-
-            Expand( pEntry );
-        }
-
-        pEntry = (SvLBoxEntry*) GetModel()->GetEntryAtAbsPos( nPos++ );
-    }
-}
-
-=======
->>>>>>> c395e560
 void SfxConfigGroupListBox_Impl::SetStylesInfo(SfxStylesInfo_Impl* pStyles)
 {
     pStylesInfo = pStyles;
@@ -729,41 +663,6 @@
     Reference< XComponentContext > xCtx;
     try
     {
-<<<<<<< HEAD
-        pSlotPool = pPool ? pPool : &SFX_SLOTPOOL();
-        for ( sal_uInt16 i=1; i<pSlotPool->GetGroupCount(); i++ )
-        {
-            // Gruppe anw"ahlen ( Gruppe 0 ist intern )
-            String aName = pSlotPool->SeekGroup( i );
-            const SfxSlot *pSfxSlot = pSlotPool->FirstSlot();
-            if ( pSfxSlot )
-            {
-                // Check if all entries are not useable. Don't
-                // insert a group without any useable function.
-                sal_Bool bActiveEntries = sal_False;
-                while ( pSfxSlot )
-                {
-                    sal_uInt16 nId = pSfxSlot->GetSlotId();
-                    if ( pSfxSlot->GetMode() & nMode )
-                    {
-                        bActiveEntries = sal_True;
-                        break;
-                    }
-
-                    pSfxSlot = pSlotPool->NextSlot();
-                }
-
-                if ( bActiveEntries )
-                {
-                    // Wenn Gruppe nicht leer
-                    SvLBoxEntry *pEntry = InsertEntry( aName, NULL );
-                    SfxGroupInfo_Impl *pInfo = new SfxGroupInfo_Impl( SFX_CFGGROUP_FUNCTION, i );
-                    aArr.Insert( pInfo, aArr.Count() );
-                    pEntry->SetUserData( pInfo );
-                }
-            }
-        }
-=======
         Reference < beans::XPropertySet > xProps(
             ::comphelper::getProcessServiceFactory(), UNO_QUERY_THROW );
         xCtx.set( xProps->getPropertyValue( rtl::OUString( RTL_CONSTASCII_USTRINGPARAM( "DefaultContext" ))), UNO_QUERY_THROW );
@@ -771,76 +670,12 @@
             ::rtl::OUString::createFromAscii( "/singletons/com.sun.star.script.browse.theBrowseNodeFactory") ), UNO_QUERY_THROW );
         rootNode.set( xFac->createView( browse::BrowseNodeFactoryViewTypes::MACROSELECTOR ) );
         //rootNode.set( xFac->createView( browse::BrowseNodeFactoryViewTypes::MACROORGANIZER ) );
->>>>>>> c395e560
     }
     catch( Exception& e )
     {
-<<<<<<< HEAD
-        // Basics einsammeln
-        pSfxApp->EnterBasicCall();
-        String aMacroName(' ');
-        aMacroName += pImp->m_sDlgMacros;
-
-        // Zuerst AppBasic
-        BasicManager *pAppBasicMgr = pSfxApp->GetBasicManager();
-        sal_Bool bInsert = sal_True;
-        /*
-        if ( pArr )
-        {
-            bInsert = sal_False;
-            for ( sal_uInt16 n=0; n<pArr->Count(); n++ )
-            {
-                if ( *(*pArr)[n] == pSfxApp->GetName() )
-                {
-                    bInsert = sal_True;
-                    break;
-                }
-            }
-        }
-        */
-
-        if ( bInsert )
-        {
-            pAppBasicMgr->SetName( pSfxApp->GetName() );
-            if ( pAppBasicMgr->GetLibCount() )
-            {
-                // Nur einf"ugen, wenn Bibliotheken vorhanden
-                String aAppBasTitle( pImp->m_aHumanAppName );
-                aAppBasTitle += aMacroName;
-                SvLBoxEntry *pEntry = InsertEntry( aAppBasTitle, 0 );
-                SfxGroupInfo_Impl *pInfo = new SfxGroupInfo_Impl( SFX_CFGGROUP_BASICMGR, 0, pAppBasicMgr );
-    //          aArr.Insert( pInfo, aArr.Count() );
-                pEntry->SetUserData( pInfo );
-                pEntry->EnableChildsOnDemand( sal_True );
-    //          Expand( pEntry );
-            }
-        }
-
-        Reference< XModel > xDoc( lcl_getScriptableDocument_nothrow( m_xFrame ) );
-        if ( xDoc.is() )
-        {
-            BasicManager* pBasicMgr = ::basic::BasicManagerRepository::getDocumentBasicManager( xDoc );
-            if ( pBasicMgr != pAppBasicMgr && pBasicMgr->GetLibCount() )
-            {
-                String sDocTitle( ::comphelper::DocumentInfo::getDocumentTitle( xDoc ) );
-                pBasicMgr->SetName( sDocTitle );
-
-                // Nur einf"ugen, wenn eigenes Basic mit Bibliotheken
-                SvLBoxEntry *pEntry = InsertEntry( sDocTitle.Append( aMacroName ), NULL );
-                xDoc->acquire();
-                SfxGroupInfo_Impl *pInfo =
-                    new SfxGroupInfo_Impl( SFX_CFGGROUP_DOCBASICMGR, 0, xDoc.get() );
-                pEntry->SetUserData( pInfo );
-                pEntry->EnableChildsOnDemand( sal_True );
-            }
-        }
-
-        pSfxApp->LeaveBasicCall();
-=======
         OSL_TRACE(" Caught some exception whilst retrieving browse nodes from factory... Exception: %s",
             ::rtl::OUStringToOString( e.Message , RTL_TEXTENCODING_ASCII_US ).pData->buffer );
         // TODO exception handling
->>>>>>> c395e560
     }
 
 
@@ -859,7 +694,7 @@
             String aTitle(pImp->m_sDlgMacros);
             SvLBoxEntry *pNewEntry = InsertEntry( aTitle, NULL );
             pNewEntry->SetUserData( pInfo );
-            pNewEntry->EnableChildsOnDemand( TRUE );
+            pNewEntry->EnableChildsOnDemand( sal_True );
             aArr.Insert( pInfo, aArr.Count() );
         }
         else
@@ -871,63 +706,13 @@
                 {
                     Sequence< Reference< browse::XBrowseNode > > children =
                         rootNode->getChildNodes();
-                    BOOL bIsRootNode = FALSE;
-
-<<<<<<< HEAD
-        if ( rootNode.is() )
-        {
-            if ( nMode )
-            {
-                    //We call acquire on the XBrowseNode so that it does not
-                    //get autodestructed and become invalid when accessed later.
-                rootNode->acquire();
-
-                SfxGroupInfo_Impl *pInfo =
-                    new SfxGroupInfo_Impl( SFX_CFGGROUP_SCRIPTCONTAINER, 0,
-                        static_cast<void *>(rootNode.get()));
-
-                String aTitle(pImp->m_sDlgMacros);
-                SvLBoxEntry *pNewEntry = InsertEntry( aTitle, NULL );
-                pNewEntry->SetUserData( pInfo );
-                pNewEntry->EnableChildsOnDemand( sal_True );
-                aArr.Insert( pInfo, aArr.Count() );
-            }
-            else
-            {
-                 //We are only showing scripts not slot APIs so skip
-                 //Root node and show location nodes
-                try {
-                    if ( rootNode->hasChildNodes() )
-                    {
-                        Sequence< Reference< browse::XBrowseNode > > children =
-                            rootNode->getChildNodes();
-                        sal_Bool bIsRootNode = sal_False;
-
-                        ::rtl::OUString user = ::rtl::OUString::createFromAscii("user");
-                        ::rtl::OUString share = ::rtl::OUString::createFromAscii("share");
-                        if ( rootNode->getName().equals(::rtl::OUString::createFromAscii("Root") ))
-                        {
-                            bIsRootNode = sal_True;
-                        }
-
-                        //To mimic current starbasic behaviour we
-                        //need to make sure that only the current document
-                        //is displayed in the config tree. Tests below
-                        //set the bDisplay flag to sal_False if the current
-                        //node is a first level child of the Root and is NOT
-                        //either the current document, user or share
-                        ::rtl::OUString currentDocTitle;
-                        Reference< XModel > xDocument( lcl_getScriptableDocument_nothrow( m_xFrame ) );
-                        if ( xDocument.is() )
-                        {
-                            currentDocTitle = ::comphelper::DocumentInfo::getDocumentTitle( xDocument );
-                        }
-=======
+                    sal_Bool bIsRootNode = sal_False;
+
                     ::rtl::OUString user = ::rtl::OUString::createFromAscii("user");
                     ::rtl::OUString share = ::rtl::OUString::createFromAscii("share");
                     if ( rootNode->getName().equals(::rtl::OUString::createFromAscii("Root") ))
                     {
-                        bIsRootNode = TRUE;
+                        bIsRootNode = sal_True;
                     }
 
                     //To mimic current starbasic behaviour we
@@ -942,36 +727,24 @@
                     {
                         currentDocTitle = ::comphelper::DocumentInfo::getDocumentTitle( xDocument );
                     }
->>>>>>> c395e560
 
                     for ( sal_Int32 n = 0; n < children.getLength(); n++ )
                     {
                         Reference< browse::XBrowseNode >& theChild = children[n];
-                        BOOL bDisplay = TRUE;
+                        sal_Bool bDisplay = sal_True;
                         ::rtl::OUString uiName = theChild->getName();
                         if ( bIsRootNode )
                         {
-<<<<<<< HEAD
-                            Reference< browse::XBrowseNode >& theChild = children[n];
-                            sal_Bool bDisplay = sal_True;
-                            ::rtl::OUString uiName = theChild->getName();
-                            if ( bIsRootNode )
-=======
                             if (  ! ((theChild->getName().equals( user )  || theChild->getName().equals( share ) ||
                                 theChild->getName().equals( currentDocTitle ) ) ) )
                             {
-                                bDisplay=FALSE;
+                                bDisplay=sal_False;
                             }
                             else
->>>>>>> c395e560
                             {
                                 if ( uiName.equals( user ) )
                                 {
-<<<<<<< HEAD
-                                    bDisplay=sal_False;
-=======
                                     uiName = pImp->m_sMyMacros;
->>>>>>> c395e560
                                 }
                                 else if ( uiName.equals( share ) )
                                 {
@@ -1011,16 +784,8 @@
                                 {
                                     if ( grandchildren[m]->getType() == browse::BrowseNodeTypes::CONTAINER )
                                     {
-<<<<<<< HEAD
-                                        if ( grandchildren[m]->getType() == browse::BrowseNodeTypes::CONTAINER )
-                                        {
-                                            pNewEntry->EnableChildsOnDemand( sal_True );
-                                            m = grandchildren.getLength();
-                                        }
-=======
-                                        pNewEntry->EnableChildsOnDemand( TRUE );
+                                        pNewEntry->EnableChildsOnDemand( sal_True );
                                         m = grandchildren.getLength();
->>>>>>> c395e560
                                     }
                                 }
                             }
@@ -1236,11 +1001,7 @@
     {
         case SFX_CFGGROUP_FUNCTION :
         {
-<<<<<<< HEAD
-            sal_uInt16                                                          nGroup    = pInfo->nOrd;
-=======
-            USHORT                                                          nGroup    = pInfo->nUniqueID;
->>>>>>> c395e560
+            sal_uInt16                                                          nGroup    = pInfo->nUniqueID;
             css::uno::Reference< css::frame::XDispatchInformationProvider > xProvider (m_xFrame, css::uno::UNO_QUERY_THROW);
             css::uno::Sequence< css::frame::DispatchInformation >           lCommands = xProvider->getConfigurableDispatchInformation(nGroup);
             sal_Int32                                                       c         = lCommands.getLength();
@@ -1260,48 +1021,6 @@
             break;
         }
 
-<<<<<<< HEAD
-        case SFX_CFGGROUP_BASICMOD :
-        {
-            SvLBoxEntry *pLibEntry = GetParent( pEntry );
-            SfxGroupInfo_Impl *pLibInfo =
-                (SfxGroupInfo_Impl*) pLibEntry->GetUserData();
-            SvLBoxEntry *pBasEntry = GetParent( pLibEntry );
-            SfxGroupInfo_Impl *pBasInfo =
-                (SfxGroupInfo_Impl*) pBasEntry->GetUserData();
-
-            StarBASIC *pLib = (StarBASIC*) pLibInfo->pObject;
-            Reference< XModel > xDoc;
-            if ( pBasInfo->nKind == SFX_CFGGROUP_DOCBASICMGR )
-                xDoc = static_cast< XModel* >( pBasInfo->pObject );
-
-            SbModule *pMod = (SbModule*) pInfo->pObject;
-            for ( sal_uInt16 nMeth=0; nMeth < pMod->GetMethods()->Count(); nMeth++ )
-            {
-                SbxMethod *pMeth = (SbxMethod*)pMod->GetMethods()->Get(nMeth);
-                SfxMacroInfoPtr pInf = new SfxMacroInfo( !xDoc.is(),
-                                                         pLib->GetName(),
-                                                         pMod->GetName(),
-                                                         pMeth->GetName());
-                if ( pMeth->GetInfo() )
-                    pInf->SetHelpText( pMeth->GetInfo()->GetComment() );
-                sal_uInt16 nId = SFX_APP()->GetMacroConfig()->GetSlotId( pInf );
-                if ( !nId )
-                    break;      // Kein Slot mehr frei
-
-                SvLBoxEntry* pFuncEntry =
-                    pFunctionListBox->InsertEntry( pMeth->GetName(), NULL );
-                SfxGroupInfo_Impl *pGrpInfo =
-                    new SfxGroupInfo_Impl( SFX_CFGFUNCTION_MACRO, nId, pInf );
-                pFunctionListBox->aArr.Insert( pGrpInfo, pFunctionListBox->aArr.Count() );
-                pFuncEntry->SetUserData( pGrpInfo );
-            }
-
-            break;
-        }
-
-=======
->>>>>>> c395e560
         case SFX_CFGGROUP_SCRIPTCONTAINER:
         {
             if ( !GetChildCount( pEntry ) )
@@ -1440,69 +1159,6 @@
     pInfo->bWasOpened = sal_True;
     switch ( pInfo->nKind )
     {
-<<<<<<< HEAD
-        case SFX_CFGGROUP_BASICMGR :
-        case SFX_CFGGROUP_DOCBASICMGR :
-        {
-            if ( !GetChildCount( pEntry ) )
-            {
-                // Erstmaliges "Offnen
-                BasicManager* pMgr( GetBasicManager( *pEntry ) );
-
-                SvLBoxEntry *pLibEntry = 0;
-                for ( sal_uInt16 nLib=0; nLib<pMgr->GetLibCount(); nLib++)
-                {
-                    StarBASIC* pLib = pMgr->GetLib( nLib );
-                    pLibEntry = InsertEntry( pMgr->GetLibName( nLib ), pEntry );
-                    SfxGroupInfo_Impl *pGrpInfo = new SfxGroupInfo_Impl( SFX_CFGGROUP_BASICLIB, nLib, pLib );
-                    aArr.Insert( pGrpInfo, aArr.Count() );
-                    pLibEntry->SetUserData( pGrpInfo );
-                    pLibEntry->EnableChildsOnDemand( sal_True );
-                }
-            }
-
-            break;
-        }
-
-        case SFX_CFGGROUP_BASICLIB :
-        {
-            if ( !GetChildCount( pEntry ) )
-            {
-                // Erstmaliges "Offnen
-                StarBASIC *pLib = (StarBASIC*) pInfo->pObject;
-                if ( !pLib )
-                {
-                    // Lib mu\s nachgeladen werden
-                    SvLBoxEntry *pParent = GetParent( pEntry );
-                    BasicManager *pMgr( GetBasicManager( *pParent ) );
-
-                    if ( pMgr->LoadLib( pInfo->nOrd ) )
-                        pInfo->pObject = pLib = pMgr->GetLib( pInfo->nOrd );
-                    else
-                        break;
-                }
-
-                SvLBoxEntry *pModEntry = 0;
-                for ( sal_uInt16 nMod=0; nMod<pLib->GetModules()->Count(); nMod++ )
-                {
-                    SbModule* pMod = (SbModule*)pLib->GetModules()->Get( nMod );
-
-                    sal_Bool bIsStarScript = sal_False; //pMod->ISA( SbJScriptModule );
-                    sal_Bool bWantsStarScript = pImp->m_aScriptType.EqualsAscii("StarScript");
-                    if ( bIsStarScript != bWantsStarScript )
-                        continue;
-                    pModEntry = InsertEntry( pMod->GetName(), pEntry );
-                    SfxGroupInfo_Impl *pGrpInfo = new SfxGroupInfo_Impl( SFX_CFGGROUP_BASICMOD, 0, pMod );
-                    aArr.Insert( pGrpInfo, aArr.Count() );
-                    pModEntry->SetUserData( pGrpInfo );
-                }
-            }
-
-            break;
-        }
-
-=======
->>>>>>> c395e560
         case SFX_CFGGROUP_SCRIPTCONTAINER:
         {
             if ( !GetChildCount( pEntry ) )
