#*************************************************************************
#
# DO NOT ALTER OR REMOVE COPYRIGHT NOTICES OR THIS FILE HEADER.
#
# Copyright 2000, 2010 Oracle and/or its affiliates.
#
# OpenOffice.org - a multi-platform office productivity suite
#
# This file is part of OpenOffice.org.
#
# OpenOffice.org is free software: you can redistribute it and/or modify
# it under the terms of the GNU Lesser General Public License version 3
# only, as published by the Free Software Foundation.
#
# OpenOffice.org is distributed in the hope that it will be useful,
# but WITHOUT ANY WARRANTY; without even the implied warranty of
# MERCHANTABILITY or FITNESS FOR A PARTICULAR PURPOSE.  See the
# GNU Lesser General Public License version 3 for more details
# (a copy is included in the LICENSE file that accompanied this code).
#
# You should have received a copy of the GNU Lesser General Public License
# version 3 along with OpenOffice.org.  If not, see
# <http://www.openoffice.org/license.html>
# for a copy of the LGPLv3 License.
#
#***********************************************************************/

PRJ = ..
PRJNAME = postprocess
TARGET = packcomponents

.INCLUDE: settings.mk

#TODO (copied from scp2/source/ooo/makefile.mk):
.IF "$(OS)" != "MACOSX" && "$(OS)" != "WNT" && "$(ENABLE_GTK)" != ""
PKGCONFIG_MODULES=gtk+-2.0
.INCLUDE: pkg_config.mk
GTK_TWO_FOUR=$(shell @+-$(PKG_CONFIG) --exists 'gtk+-2.0 >= 2.4.0' && echo YES)
.END

my_components = \
    abp \
    adabasui \
    analysis \
    animcore \
    avmedia \
    basctl \
    basprov \
    bib \
    cached1 \
    calc \
    canvasfactory \
    chartcontroller \
    chartmodel \
    charttools \
    chartview \
    component/comphelper/util/comphelp \
    component/framework/util/fwk \
    component/framework/util/fwl \
    component/framework/util/fwm \
    component/vbahelper/util/msforms \
    component/sfx2/util/sfx \
    component/sot/util/sot \
    component/svl/source/fsstor/fsstorage \
    component/svl/source/passwordcontainer/passwordcontainer \
    component/svl/util/svl \
    component/svtools/source/hatchwindow/hatchwindowfactory \
    component/svtools/source/productregistration/productregistration.uno \
    component/svtools/util/svt \
    component/svx/util/svx \
    component/svx/util/svxcore \
    component/svx/util/textconversiondlgs \
    component/sw/util/msword \
    component/sw/util/sw \
    component/sw/util/swd \
    component/sw/util/vbaswobj \
    component/toolkit/util/tk \
    component/unoxml/source/rdf/unordf \
    component/unoxml/source/service/unoxml \
    component/xmloff/source/transform/xof \
    component/xmloff/util/xo \
    configmgr \
    ctl \
    date \
    dba \
    dbase \
    dbaxml \
    dbmm \
    dbp \
    dbpool2 \
    dbtools \
    dbu \
    deployment \
    deploymentgui \
    dlgprov \
    embobj \
    evtatt \
    fastsax \
    fileacc \
    filterconfig1 \
    flash \
    flat \
    for \
    fpicker \
    fps_office \
    frm \
    guesslang \
    hwp \
    hyphen \
    i18npool \
    i18nsearch \
    lng \
    lnth \
    localebe1 \
    log \
    mcnttype \
    migrationoo2 \
    msfilter \
    mysql \
    odbc \
    offacc \
    oooimprovecore \
    oox \
    package2 \
    pcr \
    pdffilter \
    placeware \
    preload \
    protocolhandler \
    pythonloader \
    pythonscript \
    res \
    rpt \
    rptui \
    rptxml \
    sax \
    sb \
    sc \
    scd \
    scn \
    scriptframe \
    sd \
    sdbc2 \
    sdbt \
    sdd \
    simplecanvas \
    slideshow \
    sm \
    smd \
    solver \
    spell \
    spl \
    srtrs1 \
    stringresource \
    svgfilter \
    syssh \
    t602filter \
    tvhlp1 \
    ucb1 \
    ucpchelp1 \
    ucpexpand1 \
    ucpext \
    ucpfile1 \
    ucpftp1 \
    ucphier1 \
    ucppkg1 \
    ucptdoc1 \
    updatefeed \
    updchk \
    updchk.uno \
    utl \
    uui \
    vbaobj \
<<<<<<< HEAD
=======
    vbaevents \
    vcl \
>>>>>>> 981e76f6
    vclcanvas \
    wpft \
    writerfilter \
    xcr \
    xmlfa \
    xmlfd \
    xmx \
    xsltdlg \
    xsltfilter \
    xstor

.IF "$(OS)" == "MACOSX"
my_components += component/vcl/vcl.macosx
.ELSE
.IF "$(OS)" == "WNT"
my_components += component/vcl/vcl.windows
.ELSE
my_components += component/vcl/vcl.unx
.ENDIF
.ENDIF

.IF "$(BUILD_SPECIAL)" != ""
my_components += oooimprovement
.END

.IF "$(DISABLE_ATL)" == ""
my_components += emboleobj
.END

.IF "$(DISABLE_NEON)" != "TRUE"
my_components += ucpdav1
.END

.IF "$(ENABLE_CAIRO)" == "TRUE"
my_components += cairocanvas
.END

.IF "$(ENABLE_GCONF)" != ""
my_components += gconfbe1
.END

.IF "$(ENABLE_GIO)" != ""
my_components += ucpgio
.END

.IF "$(ENABLE_GNOMEVFS)" != ""
my_components += ucpgvfs
.END

.IF "$(ENABLE_KAB)" != ""
my_components += kab1
.END

.IF "$(ENABLE_KDE)" != ""
my_components += kdebe1
.END

.IF "$(ENABLE_KDE4)" != ""
my_components += kde4be1
.END

.IF "$(ENABLE_OGL)" == "TRUE"
my_components += ogltrans
.END

.IF "$(ENABLE_SVCTAGS)" == "YES"
my_components += productregistration.jar
.END

.IF "$(SOLAR_JAVA)" == "TRUE"
my_components += \
    LuceneHelpWrapper \
    ScriptFramework \
    ScriptProviderForBeanShell \
    ScriptProviderForJava \
    ScriptProviderForJavaScript \
    XMergeBridge \
    XSLTFilter.jar \
    XSLTValidate \
    agenda \
    fax \
    form \
    hsqldb \
    jdbc \
    letter \
    query \
    report \
    table \
    web
.END

.IF "$(WITH_BINFILTER)" != "NO"
my_components += \
    bf_migratefilter \
    bindet
.END

.IF "$(WITH_LDAP)" == "YES"
my_components += ldapbe2
.END

.IF "$(WITH_MOZILLA)" != "NO"
my_components += \
    xmlsecurity \
    xsec_fw \
    xsec_xmlsec \
    pl
.END

.IF "$(OS)" == "MACOSX"
my_components += \
    MacOSXSpell \
    avmediaQuickTime \
    fps_aqua \
    macab1 \
    macbe1
.END

.IF "$(OS)" == "WNT"
my_components += \
    ado \
    dnd \
    dtrans \
    fop \
    fps \
    ftransl \
    java_uno_accessbridge \
    smplmail \
    sysdtrans \
    wininetbe1
.END

.IF "$(OS)" == "WNT" && "$(DISABLE_ATL)" == ""
my_components += \
    emser \
    oleautobridge
.END

.IF "$(OS)" == "WNT" && "$(ENABLE_DIRECTX)" != ""
my_components += \
    avmediawin \
    directx9canvas \
    gdipluscanvas
.END

.IF "$(OS)" == "WNT" && "$(ENABLE_DIRECTX)" != "" && "$(USE_DIRECTX5)" != ""
my_components += directx5canvas
.END

.IF "$(OS)" == "LINUX" || "$(OS)" == "NETBSD" || \
    ("$(OS)" == "SOLARIS" && "$(CPU)" == "S") || "$(OS)" == "WNT"
my_components += adabas
.END

.IF "$(OS)" != "MACOSX" && "$(SYSTEM_MOZILLA)" != "YES" && \
    "$(WITH_MOZILLA)" != "NO"
my_components += mozab
.ELSE
my_components += mozbootstrap
.END

.IF "$(OS)" != "MACOSX" && "$(OS)" != "WNT"
my_components += desktopbe1
.END

.IF "$(GTK_TWO_FOUR)" != ""
my_components += fps_gnome
.END

.IF "$(OS)" != "MACOSX" && "$(OS)" != "WNT" && "$(ENABLE_KDE4)" != ""
my_components += fps_kde4
.END

.IF "$(OS)" != "WNT"
my_components += cmdmail
.END

.IF "$(OS)" != "WNT" && "$(ENABLE_EVOAB2)" != ""
my_components += evoab
.END

.IF "$(OS)" != "WNT" && "$(ENABLE_GSTREAMER)" != ""
my_components += avmediagst
.END

.IF "$(OS)" != "WNT" && "$(SOLAR_JAVA)" == "TRUE"
my_components += avmedia.jar
.END

my_ooo_components = mailmerge

.INCLUDE: target.mk

ALLTAR : $(MISC)/services.rdb $(MISC)/ooo-services.rdb

$(MISC)/services.rdb .ERRREMOVE : $(SOLARENV)/bin/packcomponents.xslt \
        $(MISC)/services.input $(my_components:^"$(SOLARXMLDIR)/":+".component")
    $(XSLTPROC) --nonet --stringparam prefix $(SOLARXMLDIR)/ -o $@ \
        $(SOLARENV)/bin/packcomponents.xslt $(MISC)/services.input

$(MISC)/services.input : makefile.mk
    echo \
        '<list>$(my_components:^"<filename>":+".component</filename>")</list>' \
        > $@

$(MISC)/ooo-services.rdb .ERRREMOVE : $(SOLARENV)/bin/packcomponents.xslt \
        $(MISC)/ooo-services.input \
        $(my_ooo_components:^"$(SOLARXMLDIR)/":+".component")
    $(XSLTPROC) --nonet --stringparam prefix $(SOLARXMLDIR)/ -o $@ \
        $(SOLARENV)/bin/packcomponents.xslt $(MISC)/ooo-services.input

$(MISC)/ooo-services.input : makefile.mk
    echo '<list>' \
        '$(my_ooo_components:^"<filename>":+".component</filename>")' \
        '</list>' > $@<|MERGE_RESOLUTION|>--- conflicted
+++ resolved
@@ -171,11 +171,8 @@
     utl \
     uui \
     vbaobj \
-<<<<<<< HEAD
-=======
     vbaevents \
     vcl \
->>>>>>> 981e76f6
     vclcanvas \
     wpft \
     writerfilter \
