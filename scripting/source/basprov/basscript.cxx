--- conflicted
+++ resolved
@@ -93,12 +93,8 @@
         ,m_documentBasicManager( &documentBasicManager )
         ,m_xDocumentScriptContext( documentScriptContext )
     {
-<<<<<<< HEAD
-    //
+        StartListening( *m_documentBasicManager );
         registerProperty( BASSCRIPT_PROPERTY_CALLER, BASSCRIPT_PROPERTY_ID_CALLER, BASSCRIPT_DEFAULT_ATTRIBS(), &m_caller, ::getCppuType( &m_caller ) );
-=======
-        StartListening( *m_documentBasicManager );
->>>>>>> 4fba42e5
     }
 
     // -----------------------------------------------------------------------------
