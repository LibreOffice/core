--- conflicted
+++ resolved
@@ -717,15 +717,9 @@
                         }
                     }
                     aCurSel = ImpDelete( nDel, nMode );
-<<<<<<< HEAD
-                    mpImpl->mpTextEngine->UndoActionEnd( TEXTUNDO_DELETE );
+                    mpImpl->mpTextEngine->UndoActionEnd();
                     bModified = sal_True;
                     bAllowIdle = sal_False;
-=======
-                    mpImpl->mpTextEngine->UndoActionEnd();
-                    bModified = TRUE;
-                    bAllowIdle = FALSE;
->>>>>>> 99ff7a9f
                 }
                 else
                     bDone = sal_False;
@@ -766,13 +760,8 @@
                         if ( n )
                             aCurSel = mpImpl->mpTextEngine->ImpInsertText( aCurSel, pPrev->GetText().Copy( 0, n ) );
                     }
-<<<<<<< HEAD
-                    mpImpl->mpTextEngine->UndoActionEnd( TEXTUNDO_INSERT );
+                    mpImpl->mpTextEngine->UndoActionEnd();
                     bModified = sal_True;
-=======
-                    mpImpl->mpTextEngine->UndoActionEnd();
-                    bModified = TRUE;
->>>>>>> 99ff7a9f
                 }
                 else
                     bDone = sal_False;
