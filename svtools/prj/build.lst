<<<<<<< HEAD
st	svtools	:	l10n svl offuh toolkit ucbhelper unotools JPEG:jpeg cppu cppuhelper comphelper sal sot jvmfwk NULL
st	svtools\prj					        nmake	-	all	st_prj NULL
=======
st	svtools	:	l10n svl offuh toolkit ucbhelper unotools JPEG:jpeg cppu cppuhelper comphelper sal sot jvmfwk LIBXSLT:libxslt NULL
st	svtools								usr1	-	all	st_mkout NULL
st	svtools\inc							nmake	-	all	st_inc NULL
st	svtools\bmpmaker					nmake	-	all	st_bmp st_inc NULL
st	svtools\source\brwbox				nmake	-	all	st__brw st_bmp st_inc NULL
st	svtools\source\config				nmake	-	all	st_conf st_inc NULL
st	svtools\source\contnr				nmake	-	all	st__ctr st_inc NULL
st	svtools\source\control				nmake	-	all	st_ctl st_inc NULL
st	svtools\source\dialogs				nmake	-	all	st_dial st_inc NULL
st	svtools\source\edit					nmake	-	all	st_edit st_inc NULL
st	svtools\source\filter.vcl\filter	nmake	-	all	st_vfilt st_inc NULL
st	svtools\source\filter.vcl\wmf		nmake	-	all	st_vwmf st_inc NULL
st	svtools\source\filter.vcl\igif		nmake	-	all	st_vigif st_inc NULL
st	svtools\source\filter.vcl\jpeg		nmake	-	all	st_vjpeg st_inc NULL
st	svtools\source\filter.vcl\ixbm		nmake	-	all	st_vixbm st_inc NULL
st	svtools\source\filter.vcl\ixpm		nmake	-	all	st_vixpm st_inc NULL
st	svtools\source\graphic				nmake	-	all	st_svtgraphic  st_inc NULL
st	svtools\source\java					nmake	-	all	st_svtjava  st_inc NULL
st	svtools\source\misc					nmake	-	all	st__misc st_bmp st_inc NULL
st	svtools\source\plugapp				nmake	-	all	st_papp st_inc NULL
st	svtools\source\svhtml				nmake	-	all	st_html st_inc NULL
st	svtools\source\svrtf				nmake	-	all	st_rtf st_inc NULL
st	svtools\source\table               	nmake	-	all	st_table st_inc NULL
st	svtools\source\toolpanel            nmake   -	all	st_toolpanel st_inc NULL
st	svtools\source\uno					nmake	-	all	st_uno st_inc NULL
st	svtools\source\uno\wizard           nmake	-	all	st_uno_wiz st_inc NULL
st	svtools\source\urlobj				nmake	-	all	st__url st_inc NULL
st  svtools\util                        nmake   -   all st_util st_svtgraphic st__brw st__ctr st_conf st_ctl st_dial st_edit st__misc st__url  st_html st_papp st_rtf st_table st_toolpanel st_uno st_uno_wiz st_vfilt st_vigif st_vixbm st_vixpm st_vjpeg st_vwmf st_svtjava NULL
st	svtools\source\hatchwindow			nmake	-	all	st_hatchwin st_inc NULL
st	svtools\source\productregistration	nmake	-	all	st_prodreg st_util st_inc NULL
st  svtools\workben\unodialog           nmake   -   all st_workben_udlg st_util NULL
st  svtools\workben\toolpanel           nmake   -   all st_workben_toolpanel st_util st_toolpanel NULL
st svtools\qa\unoapi nmake - all st_qa_unoapi NULL
>>>>>>> 91b0140b
<|MERGE_RESOLUTION|>--- conflicted
+++ resolved
@@ -1,38 +1,2 @@
-<<<<<<< HEAD
-st	svtools	:	l10n svl offuh toolkit ucbhelper unotools JPEG:jpeg cppu cppuhelper comphelper sal sot jvmfwk NULL
+st	svtools	:	l10n svl offuh toolkit ucbhelper unotools JPEG:jpeg cppu cppuhelper comphelper sal sot jvmfwk LIBXSLT:libxslt NULL
 st	svtools\prj					        nmake	-	all	st_prj NULL
-=======
-st	svtools	:	l10n svl offuh toolkit ucbhelper unotools JPEG:jpeg cppu cppuhelper comphelper sal sot jvmfwk LIBXSLT:libxslt NULL
-st	svtools								usr1	-	all	st_mkout NULL
-st	svtools\inc							nmake	-	all	st_inc NULL
-st	svtools\bmpmaker					nmake	-	all	st_bmp st_inc NULL
-st	svtools\source\brwbox				nmake	-	all	st__brw st_bmp st_inc NULL
-st	svtools\source\config				nmake	-	all	st_conf st_inc NULL
-st	svtools\source\contnr				nmake	-	all	st__ctr st_inc NULL
-st	svtools\source\control				nmake	-	all	st_ctl st_inc NULL
-st	svtools\source\dialogs				nmake	-	all	st_dial st_inc NULL
-st	svtools\source\edit					nmake	-	all	st_edit st_inc NULL
-st	svtools\source\filter.vcl\filter	nmake	-	all	st_vfilt st_inc NULL
-st	svtools\source\filter.vcl\wmf		nmake	-	all	st_vwmf st_inc NULL
-st	svtools\source\filter.vcl\igif		nmake	-	all	st_vigif st_inc NULL
-st	svtools\source\filter.vcl\jpeg		nmake	-	all	st_vjpeg st_inc NULL
-st	svtools\source\filter.vcl\ixbm		nmake	-	all	st_vixbm st_inc NULL
-st	svtools\source\filter.vcl\ixpm		nmake	-	all	st_vixpm st_inc NULL
-st	svtools\source\graphic				nmake	-	all	st_svtgraphic  st_inc NULL
-st	svtools\source\java					nmake	-	all	st_svtjava  st_inc NULL
-st	svtools\source\misc					nmake	-	all	st__misc st_bmp st_inc NULL
-st	svtools\source\plugapp				nmake	-	all	st_papp st_inc NULL
-st	svtools\source\svhtml				nmake	-	all	st_html st_inc NULL
-st	svtools\source\svrtf				nmake	-	all	st_rtf st_inc NULL
-st	svtools\source\table               	nmake	-	all	st_table st_inc NULL
-st	svtools\source\toolpanel            nmake   -	all	st_toolpanel st_inc NULL
-st	svtools\source\uno					nmake	-	all	st_uno st_inc NULL
-st	svtools\source\uno\wizard           nmake	-	all	st_uno_wiz st_inc NULL
-st	svtools\source\urlobj				nmake	-	all	st__url st_inc NULL
-st  svtools\util                        nmake   -   all st_util st_svtgraphic st__brw st__ctr st_conf st_ctl st_dial st_edit st__misc st__url  st_html st_papp st_rtf st_table st_toolpanel st_uno st_uno_wiz st_vfilt st_vigif st_vixbm st_vixpm st_vjpeg st_vwmf st_svtjava NULL
-st	svtools\source\hatchwindow			nmake	-	all	st_hatchwin st_inc NULL
-st	svtools\source\productregistration	nmake	-	all	st_prodreg st_util st_inc NULL
-st  svtools\workben\unodialog           nmake   -   all st_workben_udlg st_util NULL
-st  svtools\workben\toolpanel           nmake   -   all st_workben_toolpanel st_util st_toolpanel NULL
-st svtools\qa\unoapi nmake - all st_qa_unoapi NULL
->>>>>>> 91b0140b
