--- conflicted
+++ resolved
@@ -283,24 +283,14 @@
     void                SetRightToLeft( sal_Bool bR2L );
     sal_Bool                IsRightToLeft() const { return mbRightToLeft; }
 
-<<<<<<< HEAD
-    sal_Bool                HasUndoManager() const { return mpUndoManager ? sal_True : sal_False; }
-    SfxUndoManager&     GetUndoManager();
-    void                UndoActionStart( sal_uInt16 nId );
-    void                UndoActionEnd( sal_uInt16 nId );
-    void                InsertUndo( TextUndo* pUndo, sal_Bool bTryMerge = sal_False );
-    sal_Bool                IsInUndo()                  { return mbIsInUndo; }
-    void                SetIsInUndo( sal_Bool bInUndo ) { mbIsInUndo = bInUndo; }
-=======
-    BOOL                HasUndoManager() const { return mpUndoManager ? TRUE : FALSE; }
+    sal_Bool            HasUndoManager() const { return mpUndoManager ? sal_True : sal_False; }
     ::svl::IUndoManager&
                         GetUndoManager();
-    void                UndoActionStart( USHORT nId = 0 );
+    void                UndoActionStart( sal_uInt16 nId = 0 );
     void                UndoActionEnd();
-    void                InsertUndo( TextUndo* pUndo, BOOL bTryMerge = FALSE );
-    BOOL                IsInUndo()                  { return mbIsInUndo; }
-    void                SetIsInUndo( BOOL bInUndo ) { mbIsInUndo = bInUndo; }
->>>>>>> 99ff7a9f
+    void                InsertUndo( TextUndo* pUndo, sal_Bool bTryMerge = sal_False );
+    sal_Bool            IsInUndo()                  { return mbIsInUndo; }
+    void                SetIsInUndo( sal_Bool bInUndo ) { mbIsInUndo = bInUndo; }
     void                ResetUndo();
 
     void                EnableUndo( sal_Bool bEnable );
