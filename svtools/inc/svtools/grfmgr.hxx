/* -*- Mode: C++; tab-width: 4; indent-tabs-mode: nil; c-basic-offset: 4 -*- */
/*************************************************************************
 *
 * DO NOT ALTER OR REMOVE COPYRIGHT NOTICES OR THIS FILE HEADER.
 *
 * Copyright 2000, 2010 Oracle and/or its affiliates.
 *
 * OpenOffice.org - a multi-platform office productivity suite
 *
 * This file is part of OpenOffice.org.
 *
 * OpenOffice.org is free software: you can redistribute it and/or modify
 * it under the terms of the GNU Lesser General Public License version 3
 * only, as published by the Free Software Foundation.
 *
 * OpenOffice.org is distributed in the hope that it will be useful,
 * but WITHOUT ANY WARRANTY; without even the implied warranty of
 * MERCHANTABILITY or FITNESS FOR A PARTICULAR PURPOSE.  See the
 * GNU Lesser General Public License version 3 for more details
 * (a copy is included in the LICENSE file that accompanied this code).
 *
 * You should have received a copy of the GNU Lesser General Public License
 * version 3 along with OpenOffice.org.  If not, see
 * <http://www.openoffice.org/license.html>
 * for a copy of the LGPLv3 License.
 *
 ************************************************************************/

#ifndef _GRFMGR_HXX
#define _GRFMGR_HXX

#include <vcl/graph.hxx>
#include <svtools/svtdllapi.h>

// -----------
// - Defines -
// -----------

#define GRFMGR_DRAW_NOTCACHED               0x00000000UL
#define GRFMGR_DRAW_CACHED                  0x00000001UL
#define GRFMGR_DRAW_BILINEAR                0x00000002UL
#define GRFMGR_DRAW_USE_DRAWMODE_SETTINGS   0x00000004UL
#define GRFMGR_DRAW_SUBSTITUTE              0x00000008UL
#define GRFMGR_DRAW_NO_SUBSTITUTE           0x00000010UL
#define GRFMGR_DRAW_STANDARD                (GRFMGR_DRAW_CACHED|GRFMGR_DRAW_BILINEAR)

// --------------------
// - AutoSwap Defines -
// --------------------

#define GRFMGR_AUTOSWAPSTREAM_LINK      ((SvStream*)0x00000000UL)
#define GRFMGR_AUTOSWAPSTREAM_LOADED    ((SvStream*)0xfffffffdUL)
#define GRFMGR_AUTOSWAPSTREAM_TEMP      ((SvStream*)0xfffffffeUL)
#define GRFMGR_AUTOSWAPSTREAM_NONE      ((SvStream*)0xffffffffUL)

// ----------------------
// - Adjustment Defines -
// ----------------------

#define ADJUSTMENT_NONE                 0x00000000UL
#define ADJUSTMENT_DRAWMODE             0x00000001UL
#define ADJUSTMENT_COLORS               0x00000002UL
#define ADJUSTMENT_MIRROR               0x00000004UL
#define ADJUSTMENT_ROTATE               0x00000008UL
#define ADJUSTMENT_TRANSPARENCY         0x00000010UL
#define ADJUSTMENT_ALL                  0xFFFFFFFFUL

// ---------
// - Enums -
// ---------

enum GraphicDrawMode
{
    GRAPHICDRAWMODE_STANDARD = 0,
    GRAPHICDRAWMODE_GREYS = 1,
    GRAPHICDRAWMODE_MONO = 2,
    GRAPHICDRAWMODE_WATERMARK = 3
};

// ------------
// - Forwards -
// ------------

class GraphicManager;
class SvStream;
class BitmapWriteAccess;
class GraphicCache;
class VirtualDevice;
struct GrfSimpleCacheObj;
struct ImplTileInfo;

// ---------------
// - GraphicAttr -
// ---------------

class SVT_DLLPUBLIC GraphicAttr
{
private:

    long            mnDummy1;
    long            mnDummy2;
    double          mfGamma;
    sal_uInt32      mnMirrFlags;
    long            mnLeftCrop;
    long            mnTopCrop;
    long            mnRightCrop;
    long            mnBottomCrop;
    sal_uInt16          mnRotate10;
    short           mnContPercent;
    short           mnLumPercent;
    short           mnRPercent;
    short           mnGPercent;
    short           mnBPercent;
    sal_Bool            mbInvert;
    sal_uInt8           mcTransparency;
    GraphicDrawMode meDrawMode;

    void*           mpDummy;

public:

                    GraphicAttr();
                    ~GraphicAttr();

    sal_Bool            operator==( const GraphicAttr& rAttr ) const;
    sal_Bool            operator!=( const GraphicAttr& rAttr ) const { return !( *this == rAttr ); }

    void            SetDrawMode( GraphicDrawMode eDrawMode ) { meDrawMode = eDrawMode; }
    GraphicDrawMode GetDrawMode() const { return meDrawMode; }

    void            SetMirrorFlags( sal_uLong nMirrFlags ) { mnMirrFlags = nMirrFlags; }
    sal_uLong           GetMirrorFlags() const { return mnMirrFlags; }

    void            SetCrop( long nLeft_100TH_MM, long nTop_100TH_MM, long nRight_100TH_MM, long nBottom_100TH_MM )
                    {
                        mnLeftCrop = nLeft_100TH_MM; mnTopCrop = nTop_100TH_MM;
                        mnRightCrop = nRight_100TH_MM; mnBottomCrop = nBottom_100TH_MM;
                    }
    long            GetLeftCrop() const { return mnLeftCrop; }
    long            GetTopCrop() const { return mnTopCrop; }
    long            GetRightCrop() const { return mnRightCrop; }
    long            GetBottomCrop() const { return mnBottomCrop; }

    void            SetRotation( sal_uInt16 nRotate10 ) { mnRotate10 = nRotate10; }
    sal_uInt16          GetRotation() const { return mnRotate10; }

    void            SetLuminance( short nLuminancePercent ) { mnLumPercent = nLuminancePercent; }
    short           GetLuminance() const { return mnLumPercent; }

    void            SetContrast( short nContrastPercent ) { mnContPercent = nContrastPercent; }
    short           GetContrast() const { return mnContPercent; }

    void            SetChannelR( short nChannelRPercent ) { mnRPercent = nChannelRPercent; }
    short           GetChannelR() const { return mnRPercent; }

    void            SetChannelG( short nChannelGPercent ) { mnGPercent = nChannelGPercent; }
    short           GetChannelG() const { return mnGPercent; }

    void            SetChannelB( short nChannelBPercent ) { mnBPercent = nChannelBPercent; }
    short           GetChannelB() const { return mnBPercent; }

    void            SetGamma( double fGamma ) { mfGamma = fGamma; }
    double          GetGamma() const { return mfGamma; }

    void            SetInvert( sal_Bool bInvert ) { mbInvert = bInvert; }
    sal_Bool            IsInvert() const { return mbInvert; }

    void            SetTransparency( sal_uInt8 cTransparency ) { mcTransparency = cTransparency; }
    sal_uInt8           GetTransparency() const { return mcTransparency; }

    sal_Bool            IsSpecialDrawMode() const { return( meDrawMode != GRAPHICDRAWMODE_STANDARD ); }
    sal_Bool            IsMirrored() const { return( mnMirrFlags != 0UL ); }
    sal_Bool            IsCropped() const
                    {
                        return( mnLeftCrop != 0 || mnTopCrop != 0 ||
                                mnRightCrop != 0 || mnBottomCrop != 0 );
                    }
    sal_Bool            IsRotated() const { return( ( mnRotate10 % 3600 ) != 0 ); }
    sal_Bool            IsTransparent() const { return( mcTransparency > 0 ); }
    sal_Bool            IsAdjusted() const
                    {
                        return( mnLumPercent != 0 || mnContPercent != 0 || mnRPercent != 0 ||
                                mnGPercent != 0 || mnBPercent != 0 || mfGamma != 1.0 || mbInvert );
                    }

    friend SvStream& operator<<( SvStream& rOStm, const GraphicAttr& rAttr );
    friend SvStream& operator>>( SvStream& rIStm, GraphicAttr& rAttr );
};

// -----------------
// - GraphicObject -
// -----------------

class SVT_DLLPUBLIC GraphicObject : public SvDataCopyStream
{
    friend class GraphicManager;

private:

    static GraphicManager*  mpGlobalMgr;

    Graphic                 maGraphic;
    GraphicAttr             maAttr;
    Size                    maPrefSize;
    MapMode                 maPrefMapMode;
    sal_uLong                   mnSizeBytes;
    GraphicType             meType;
    GraphicManager*         mpMgr;
    String*                 mpLink;
    Link*                   mpSwapStreamHdl;
    String*                 mpUserData;
    Timer*                  mpSwapOutTimer;
    GrfSimpleCacheObj*      mpSimpleCache;
    sal_uLong                   mnAnimationLoopCount;
    void*                   mpDummy1;
    void*                   mpDummy2;
    sal_Bool                mbAutoSwapped   : 1;
    sal_Bool                mbTransparent   : 1;
    sal_Bool                mbAnimated      : 1;
    sal_Bool                mbEPS           : 1;
    sal_Bool                mbIsInSwapIn    : 1;
    sal_Bool                mbIsInSwapOut   : 1;
    sal_Bool                mbAlpha         : 1;
    sal_Bool                mbDummyFlag8    : 1;
    sal_Bool                mbIsRenderGraphic   : 1;
    sal_Bool                mbHasRenderGraphic  : 1;

    void                    SVT_DLLPRIVATE ImplConstruct();
    void                    SVT_DLLPRIVATE ImplAssignGraphicData();
    void                    SVT_DLLPRIVATE ImplSetGraphicManager( const GraphicManager* pMgr,
                                                   const ByteString* pID = NULL,
                                                   const GraphicObject* pCopyObj = NULL );
    void                    SVT_DLLPRIVATE ImplAutoSwapIn();
    sal_Bool                    SVT_DLLPRIVATE ImplIsAutoSwapped() const { return mbAutoSwapped; }
    sal_Bool                    SVT_DLLPRIVATE ImplGetCropParams( OutputDevice* pOut, Point& rPt, Size& rSz, const GraphicAttr* pAttr,
                                               PolyPolygon& rClipPolyPoly, sal_Bool& bRectClipRegion ) const;

    /** Render a given number of tiles in an optimized way

        This method recursively subdivides the tile rendering problem
        in smaller parts, i.e. rendering output size x with few tiles
        of size y, which in turn are generated from the original
        bitmap in a recursive fashion. The subdivision size can be
        controlled by the exponent argument, which specifies the
        minimal number of smaller tiles used in one recursion
        step. The resulting tile size is given as the integer number
        of repetitions of the original bitmap along x and y. As the
        exponent need not necessarily divide these numbers without
        remainder, the repetition counts are effectively converted to
        base-exponent numbers, where each place denotes the number of
        times the corresponding tile size is rendered.

        @param rVDev
        Virtual device to render everything into

        @param nExponent
        Number of repetitions per subdivision step, _must_ be greater than 1

        @param nNumTilesX
        Number of original tiles to generate in x direction

        @param nNumTilesY
        Number of original tiles to generate in y direction

        @param rTileSizePixel
        Size in pixel of the original tile bitmap to render it in

        @param pAttr
        Graphic attributes to be used for rendering

        @param nFlags
        Graphic flags to be used for rendering

        @param rCurrPos
        Current output point for this recursion level (should start with (0,0))

        @return true, if everything was successfully rendered.
    */
    bool                    SVT_DLLPRIVATE ImplRenderTempTile( VirtualDevice& rVDev, int nExponent,
                                                int nNumTilesX, int nNumTilesY,
                                                const Size& rTileSizePixel,
                                                const GraphicAttr* pAttr, sal_uLong nFlags );

    /// internally called by ImplRenderTempTile()
    bool                    SVT_DLLPRIVATE ImplRenderTileRecursive( VirtualDevice& rVDev, int nExponent, int nMSBFactor,
                                                     int nNumOrigTilesX, int nNumOrigTilesY,
                                                     int nRemainderTilesX, int nRemainderTilesY,
                                                     const Size& rTileSizePixel, const GraphicAttr* pAttr,
                                                     sal_uLong nFlags, ImplTileInfo& rTileInfo );

    bool                    SVT_DLLPRIVATE ImplDrawTiled( OutputDevice* pOut, const Rectangle& rArea, const Size& rSizePixel,
                                           const Size& rOffset, const GraphicAttr* pAttr, sal_uLong nFlags, int nTileCacheSize1D );

    bool                    SVT_DLLPRIVATE ImplDrawTiled( OutputDevice& rOut, const Point& rPos,
                                           int nNumTilesX, int nNumTilesY,
                                           const Size& rTileSize,
                                           const GraphicAttr* pAttr, sal_uLong nFlags );

    void                    SVT_DLLPRIVATE ImplTransformBitmap( BitmapEx&           rBmpEx,
                                                 const GraphicAttr& rAttr,
                                                 const Size&        rCropLeftTop,
                                                 const Size&        rCropRightBottom,
                                                 const Rectangle&   rCropRect,
                                                 const Size&        rDstSize,
                                                 sal_Bool               bEnlarge ) const;

                            DECL_LINK( ImplAutoSwapOutHdl, void* );

protected:

    virtual void            GraphicManagerDestroyed();
    virtual SvStream*       GetSwapStream() const;

    // !!! to be removed
    virtual sal_uLong           GetReleaseFromCache() const;

    virtual void            Load( SvStream& );
    virtual void            Save( SvStream& );
    virtual void            Assign( const SvDataCopyStream& );

public:

                            TYPEINFO();

                            GraphicObject( const GraphicManager* pMgr = NULL );
                            GraphicObject( const Graphic& rGraphic, const GraphicManager* pMgr = NULL );
                            GraphicObject( const Graphic& rGraphic, const String& rLink, const GraphicManager* pMgr = NULL );
                            GraphicObject( const GraphicObject& rCacheObj, const GraphicManager* pMgr = NULL );
                            GraphicObject( const ByteString& rUniqueID, const GraphicManager* pMgr = NULL );
                            ~GraphicObject();

    GraphicObject&          operator=( const GraphicObject& rCacheObj );
    sal_Bool                    operator==( const GraphicObject& rCacheObj ) const;
    sal_Bool                    operator!=( const GraphicObject& rCacheObj ) const { return !( *this == rCacheObj ); }

    sal_Bool                    HasSwapStreamHdl() const { return( mpSwapStreamHdl != NULL && mpSwapStreamHdl->IsSet() ); }
    void                    SetSwapStreamHdl();
    void                    SetSwapStreamHdl( const Link& rHdl, const sal_uLong nSwapOutTimeout = 0UL );
    Link                    GetSwapStreamHdl() const;
    sal_uLong                   GetSwapOutTimeout() const { return( mpSwapOutTimer ? mpSwapOutTimer->GetTimeout() : 0 ); }

    void                    FireSwapInRequest();
    void                    FireSwapOutRequest();

    void                    SetGraphicManager( const GraphicManager& rMgr );
    GraphicManager&         GetGraphicManager() const { return *mpMgr; }

    sal_Bool                    IsCached( OutputDevice* pOut, const Point& rPt, const Size& rSz,
                                      const GraphicAttr* pAttr = NULL, sal_uLong nFlags = GRFMGR_DRAW_STANDARD) const;
    void                    ReleaseFromCache();

    const Graphic&          GetGraphic() const;
    void                    SetGraphic( const Graphic& rGraphic, const GraphicObject* pCopyObj = 0);
    void                    SetGraphic( const Graphic& rGraphic, const String& rLink );

    /** Get graphic transformed according to given attributes

        This method returns a Graphic transformed, cropped and scaled
        to the given parameters, ready to be rendered to printer or
        display. The returned graphic has the same visual appearance
        as if it had been drawn via GraphicObject::Draw() to a
        specific output device.

        @param rDestSize
        Desired output size in logical coordinates. The mapmode to
        interpret these logical coordinates in is given by the second
        parameter, rDestMap.

        @param rDestMap
        Mapmode the output should be interpreted in. This is used to
        interpret rDestSize, to set the appropriate PrefMapMode on the
        returned Graphic, and to deal correctly with metafile graphics.

        @param rAttr
        Graphic attributes used to transform the graphic. This
        includes cropping, rotation, mirroring, and various color
        adjustment parameters.

        @return the readily transformed Graphic
     */
    Graphic                 GetTransformedGraphic( const Size& rDestSize, const MapMode& rDestMap, const GraphicAttr& rAttr ) const;
    Graphic                 GetTransformedGraphic( const GraphicAttr* pAttr = NULL ) const; // TODO: Change to Impl

    void                    SetAttr( const GraphicAttr& rAttr );
    const GraphicAttr&      GetAttr() const { return maAttr; }

    sal_Bool                    HasLink() const { return( mpLink != NULL && mpLink->Len() > 0 ); }
    void                    SetLink();
    void                    SetLink( const String& rLink );
    String                  GetLink() const;

    sal_Bool                    HasUserData() const { return( mpUserData != NULL && mpUserData->Len() > 0 ); }
    void                    SetUserData();
    void                    SetUserData( const String& rUserData );
    String                  GetUserData() const;

    ByteString              GetUniqueID() const;

    GraphicType             GetType() const { return meType; }
    const Size&             GetPrefSize() const { return maPrefSize; }
    const MapMode&          GetPrefMapMode() const { return maPrefMapMode; }
    sal_uLong               GetSizeBytes() const { return mnSizeBytes; }
    sal_uLong               GetChecksum() const;
    sal_Bool                IsTransparent() const { return mbTransparent; }
    sal_Bool                IsAlpha() const { return mbAlpha; }
    sal_Bool                IsAnimated() const { return mbAnimated; }
    sal_Bool                IsEPS() const { return mbEPS; }
    sal_Bool                IsRenderGraphic() const { return mbIsRenderGraphic; }
    sal_Bool                HasRenderGraphic() const { return mbHasRenderGraphic; }

    void                    ResetAnimationLoopCount();
    List*                   GetAnimationInfoList() const;
    Link                    GetAnimationNotifyHdl() const { return maGraphic.GetAnimationNotifyHdl(); }
    void                    SetAnimationNotifyHdl( const Link& rLink );

    sal_Bool                    SwapOut();
    sal_Bool                    SwapOut( SvStream* pOStm );
    sal_Bool                    SwapIn();
    sal_Bool                    SwapIn( SvStream* pIStm );

    sal_Bool                    IsInSwapIn() const { return mbIsInSwapIn; }
    sal_Bool                    IsInSwapOut() const { return mbIsInSwapOut; }
    sal_Bool                    IsInSwap() const { return( mbIsInSwapOut || mbIsInSwapOut ); }
    sal_Bool                    IsSwappedOut() const { return( mbAutoSwapped || maGraphic.IsSwapOut() ); }
    void                    SetSwapState();

    sal_Bool                    Draw( OutputDevice* pOut, const Point& rPt, const Size& rSz,
                                  const GraphicAttr* pAttr = NULL, sal_uLong nFlags = GRFMGR_DRAW_STANDARD );

    sal_Bool DrawWithPDFHandling( OutputDevice& rOutDev,
                              const Point& rPt, const Size& rSz,
                              const GraphicAttr* pGrfAttr = NULL,
                              const sal_uLong nFlags = GRFMGR_DRAW_STANDARD );

    /** Draw the graphic repeatedly into the given output rectangle

        @param pOut
        OutputDevice where the rendering should take place

        @param rArea
        The output area that is filled with tiled instances of this graphic

        @param rSize
        The actual size of a single tile

        @param rOffset
        Offset from the left, top position of rArea, where to start
        the tiling. The upper left corner of the graphic tilings will
        virtually start at this position. Concretely, only that many
        tiles are drawn to completely fill the given output area.

        @param pAttr
        Optional GraphicAttr

        @param nFlags
        Optional rendering flags

        @param nTileCacheSize1D
        Optional dimension of the generated cache tiles. The pOut sees
        a number of tile draws, which have approximately
        nTileCacheSize1D times nTileCacheSize1D bitmap sizes if the
        tile bitmap is smaller. Otherwise, the tile is drawn as
        is. This is useful if e.g. you want only a few, very large
        bitmap drawings appear on the outdev.

        @return sal_True, if drawing completed successfully
     */
    sal_Bool                    DrawTiled( OutputDevice* pOut, const Rectangle& rArea, const Size& rSize,
                                       const Size& rOffset, const GraphicAttr* pAttr = NULL,
                                       sal_uLong nFlags = GRFMGR_DRAW_STANDARD, int nTileCacheSize1D=128 );

    sal_Bool                    StartAnimation( OutputDevice* pOut, const Point& rPt, const Size& rSz, long nExtraData = 0L,
                                            const GraphicAttr* pAttr = NULL, sal_uLong nFlags = GRFMGR_DRAW_STANDARD,
                                            OutputDevice* pFirstFrameOutDev = NULL );

    void                    StopAnimation( OutputDevice* pOut = NULL, long nExtraData = 0L );

    friend SvStream&        operator<<( SvStream& rOStm, const GraphicObject& rGraphicObj );
    friend SvStream&        operator>>( SvStream& rIStm, GraphicObject& rGraphicObj );

    static GraphicObject CreateGraphicObjectFromURL( const ::rtl::OUString &rURL );
};

// ------------------
// - GraphicManager -
// ------------------

class SVT_DLLPUBLIC GraphicManager
{
    friend class GraphicObject;
    friend class GraphicDisplayCacheEntry;

private:

    List            maObjList;
    GraphicCache*   mpCache;

                    GraphicManager( const GraphicManager& ) {}
    GraphicManager& operator=( const GraphicManager& ) { return *this; }

    sal_Bool            SVT_DLLPRIVATE ImplDraw( OutputDevice* pOut, const Point& rPt,
                              const Size& rSz, GraphicObject& rObj,
                              const GraphicAttr& rAttr,
                              const sal_uLong nFlags, sal_Bool& rCached );

    sal_Bool            SVT_DLLPRIVATE ImplCreateOutput( OutputDevice* pOut, const Point& rPt, const Size& rSz,
                                      const BitmapEx& rBmpEx, const GraphicAttr& rAttr,
                                      const sal_uLong nFlags, BitmapEx* pBmpEx = NULL );
    sal_Bool            SVT_DLLPRIVATE ImplCreateOutput( OutputDevice* pOut,
                                      const Point& rPt, const Size& rSz,
                                      const GDIMetaFile& rMtf, const GraphicAttr& rAttr,
                                      const sal_uLong nFlags, GDIMetaFile& rOutMtf, BitmapEx& rOutBmpEx );

    sal_Bool            SVT_DLLPRIVATE ImplCreateScaled( const BitmapEx& rBmpEx,
                                      long* pMapIX, long* pMapFX, long* pMapIY, long* pMapFY,
                                      long nStartX, long nEndX, long nStartY, long nEndY,
                                      BitmapEx& rOutBmpEx );

    sal_Bool            SVT_DLLPRIVATE ImplCreateRotatedScaled( const BitmapEx& rBmpEx,
                                             sal_uInt16 nRot10, const Size& rOutSzPix, const Size& rUntSzPix,
                                             long* pMapIX, long* pMapFX, long* pMapIY, long* pMapFY,
                                             long nStartX, long nEndX, long nStartY, long nEndY,
                                             BitmapEx& rOutBmpEx );

    static void     SVT_DLLPRIVATE ImplAdjust( BitmapEx& rBmpEx, const GraphicAttr& rAttr, sal_uLong nAdjustmentFlags );
    static void     SVT_DLLPRIVATE ImplAdjust( GDIMetaFile& rMtf, const GraphicAttr& rAttr, sal_uLong nAdjustmentFlags );
    static void     SVT_DLLPRIVATE ImplAdjust( Animation& rAnimation, const GraphicAttr& rAttr, sal_uLong nAdjustmentFlags );

    static void     SVT_DLLPRIVATE ImplDraw( OutputDevice* pOut, const Point& rPt, const Size& rSz,
                              const GDIMetaFile& rMtf, const GraphicAttr& rAttr );

                    // Only used by GraphicObject's Ctor's and Dtor's
    void            SVT_DLLPRIVATE ImplRegisterObj( const GraphicObject& rObj, Graphic& rSubstitute,
                                     const ByteString* pID = NULL,
                                     const GraphicObject* pCopyObj = NULL );
    void            SVT_DLLPRIVATE ImplUnregisterObj( const GraphicObject& rObj );
    inline sal_Bool     SVT_DLLPRIVATE ImplHasObjects() const { return( maObjList.Count() > 0UL ); }

                    // Only used in swap case by GraphicObject
    void            SVT_DLLPRIVATE ImplGraphicObjectWasSwappedOut( const GraphicObject& rObj );
    sal_Bool            SVT_DLLPRIVATE ImplFillSwappedGraphicObject( const GraphicObject& rObj, Graphic& rSubstitute );
    void            SVT_DLLPRIVATE ImplGraphicObjectWasSwappedIn( const GraphicObject& rObj );

    ByteString      SVT_DLLPRIVATE ImplGetUniqueID( const GraphicObject& rObj ) const;

public:

                    GraphicManager( sal_uLong nCacheSize = 10000000UL, sal_uLong nMaxObjCacheSize = 2400000UL );
                    ~GraphicManager();

    void            SetMaxCacheSize( sal_uLong nNewCacheSize );
    sal_uLong           GetMaxCacheSize() const;

    void            SetMaxObjCacheSize( sal_uLong nNewMaxObjSize, sal_Bool bDestroyGreaterCached = sal_False );
    sal_uLong           GetMaxObjCacheSize() const;

    sal_uLong           GetUsedCacheSize() const;
    sal_uLong           GetFreeCacheSize() const;

    void            SetCacheTimeout( sal_uLong nTimeoutSeconds );
    sal_uLong           GetCacheTimeout() const;

    void            ClearCache();

    void            ReleaseFromCache( const GraphicObject& rObj );

    sal_Bool            IsInCache( OutputDevice* pOut, const Point& rPt, const Size& rSz,
                               const GraphicObject& rObj, const GraphicAttr& rAttr ) const;

    sal_Bool            DrawObj( OutputDevice* pOut, const Point& rPt, const Size& rSz,
                             GraphicObject& rObj, const GraphicAttr& rAttr,
                             const sal_uLong nFlags, sal_Bool& rCached );
};

<<<<<<< HEAD
#endif // _GRFMGR_HXX

/* vim:set shiftwidth=4 softtabstop=4 expandtab: */
=======
#endif // _GRFMGR_HXX
>>>>>>> 9e849585
<|MERGE_RESOLUTION|>--- conflicted
+++ resolved
@@ -572,10 +572,6 @@
                              const sal_uLong nFlags, sal_Bool& rCached );
 };
 
-<<<<<<< HEAD
 #endif // _GRFMGR_HXX
 
-/* vim:set shiftwidth=4 softtabstop=4 expandtab: */
-=======
-#endif // _GRFMGR_HXX
->>>>>>> 9e849585
+/* vim:set shiftwidth=4 softtabstop=4 expandtab: */