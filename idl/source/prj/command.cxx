--- conflicted
+++ resolved
@@ -202,15 +202,11 @@
             }
         }
         else
-<<<<<<< HEAD
-            return sal_False;
-=======
         {
             const ByteString aStr( aFileName, RTL_TEXTENCODING_UTF8 );
             fprintf( stderr, "unable to read input file: %s\n", aStr.GetBuffer() );
-            return FALSE;
+            return sal_False;
         }
->>>>>>> 794c821e
     }
     return sal_True;
 }
