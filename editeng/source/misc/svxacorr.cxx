--- conflicted
+++ resolved
@@ -700,11 +700,7 @@
                     bRunNext = true;
             }
         }
-<<<<<<< HEAD
-        else if (cChar == '/' && nEndPos >= 2)
-=======
         else if ( cChar == '/' && nEndPos > 1 && rTxt.Len() > (nEndPos - 1) )
->>>>>>> 406dec43
         {
             // Remove the hardspace right before to avoid formatting URLs
             sal_Unicode cPrevChar = rTxt.GetChar( nEndPos - 1 );
