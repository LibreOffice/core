<?xml version="1.0" encoding="UTF-8"?>
<!--***********************************************************************
 *
  DO NOT ALTER OR REMOVE COPYRIGHT NOTICES OR THIS FILE HEADER.

  Copyright 2000, 2010 Oracle and/or its affiliates.

  OpenOffice.org - a multi-platform office productivity suite

  This file is part of OpenOffice.org.

  OpenOffice.org is free software: you can redistribute it and/or modify
  it under the terms of the GNU Lesser General Public License version 3
  only, as published by the Free Software Foundation.

  OpenOffice.org is distributed in the hope that it will be useful,
  but WITHOUT ANY WARRANTY; without even the implied warranty of
  MERCHANTABILITY or FITNESS FOR A PARTICULAR PURPOSE.  See the
  GNU Lesser General Public License version 3 for more details
  (a copy is included in the LICENSE file that accompanied this code).

  You should have received a copy of the GNU Lesser General Public License
  version 3 along with OpenOffice.org.  If not, see
  <http://www.openoffice.org/license.html>
  for a copy of the LGPLv3 License.

 ************************************************************************ -->
<project default="all">
    <target name="init">
        <property environment="env"/>
        <property name="ext" value="oxt"/>
        <property name="officeroot" value="/export/home/mav/OFFICES/OOG680/m5_netbeans_pro"/>
        <property name="office.home" value="${officeroot}"/>

        <!-- fallbacks for locations, when solenv is not used -->
        <condition property="target" value="wikiaddon">
            <not><isset property="target"/></not>
        </condition>
        <condition property="out" value="./build">
            <not><isset property="out"/></not>
        </condition>
        <condition property="solar.jar" value="${officeroot}/program/classes">
            <not><isset property="solar.jar"/></not>
        </condition>

        <!-- locations used throughout the build -->
        <property name="name" value="wiki-publisher"/>
        <property name="dist" value="${out}/bin"/>
        <property name="classes" value="${out}/class"/>
        <property name="classes.test" value="${out}/class-test"/>
        <property name="officeclasses" value="${solar.jar}"/>

        <!-- build options -->
        <property name="sourcelevel" value="1.4"/>
        <property name="verbose" value="false"/>
        <property name="debug" value="true"/>

        <!-- build classpath -->
        <path id="classpath">
            <pathelement location="${officeclasses}/juh.jar"/>
            <pathelement location="${officeclasses}/jurt.jar"/>
            <pathelement location="${officeclasses}/ridl.jar"/>
            <pathelement location="${officeclasses}/unoil.jar"/>
            <!-- 3rd party libs -->
            <pathelement location="${commons-codec-jar}"/>
            <pathelement location="${commons-httpclient-jar}"/>
            <pathelement location="${commons-lang-jar}"/>
            <pathelement location="${commons-logging-jar}"/>
        </path>

        <!-- create output directories -->
        <mkdir dir="${classes}"/>
        <mkdir dir="${classes.test}"/>
        <mkdir dir="${dist}"/>
    </target>

    <target name="compile" depends="init">
        <javac debug="${debug}" destdir="${classes}" classpathref="classpath"
               source="${sourcelevel}" verbose="${verbose}">
            <src path="src"/>
        </javac>
    </target>

    <target name="xcucheck" depends="init">
        <condition property="no.merge.present">
            <not>
                <available file="${out}/misc/${target}/merge/org/openoffice/Office/Custom/WikiExtension.xcu" type="file"/>
            </not>
        </condition>
    </target>

    <target name="xcumerge" depends="xcucheck, init" if="no.merge.present">
        <copy todir="${out}/misc/${target}/merge">
            <fileset dir="${out}/misc/${target}/registry/data" includes="**/*.xcu" casesensitive="yes"/>
        </copy>
    </target>

    <target name="jar" depends="compile, init">
        <jar basedir="${classes}" compress="true" jarfile="${dist}/${target}.jar">
            <manifest>
        <!-- FIXME: Set Class-Path correctly for the system case !-->
                <attribute name="Class-Path" value="commons-codec-1.3.jar commons-lang-2.3.jar commons-httpclient-3.1.jar commons-logging-1.1.1.jar"/>
                <attribute name="RegistrationClassName" value="com.sun.star.wiki.WikiEditorImpl"/>
            </manifest>
        </jar>
    </target>

    <target name="tmpdir" depends="xcumerge, jar, init">
        <copy todir="${out}/misc/${target}/package_tmp" overwrite="true" encoding="UTF-8">
            <fileset dir="${out}/misc/${target}" includes="description.xml" casesensitive="yes"/>
            <fileset dir="${out}/misc/${target}/registry/schema/org/openoffice/Office/Custom" includes="*.xcs" casesensitive="yes"/>
            <fileset dir="${out}/misc/${target}/registry/data/org/openoffice/Office" includes="ProtocolHandler.xcu,Paths.xcu" casesensitive="yes"/>
            <fileset dir="${out}/misc/${target}/merge/org/openoffice/Office/Custom" includes="*.xcu" casesensitive="yes"/>
            <fileset dir="${out}/misc/${target}/merge/org/openoffice/Office" includes="*.xcu" casesensitive="yes"/>
        <!-- FIXME: currently the build xcu files can not be used since the tag containing x-default attribute is thrown away, issue 99378
            <fileset dir="${out}/misc/${target}/merge/org/openoffice/TypeDetection" includes="*.xcu" casesensitive="yes"/>
         -->
            <fileset dir="src/registry/data/org/openoffice/TypeDetection" includes="*.xcu" casesensitive="yes"/>
            <fileset dir="${out}/misc/${target}" includes="help/component.txt" casesensitive="yes"/>
            <filterset>
                <filter token="WIKIEXTENSIONPRODUCTNAME" value="Wiki Publisher"/>
                <filter token="WIKIEXTENSIONID" value="com.sun.wiki-publisher"/>
                <filter token="WIKIEXTENSIONFILENAME" value="${name}"/>
            </filterset>
        </copy>
    </target>

    <target name="uno-package" depends="tmpdir, xcumerge, jar, init">
        <delete file="${dist}/${name}.${ext}"/>
        <zip  destfile="${dist}/${name}.${ext}">
            <fileset dir="${out}/misc/${target}/package_tmp" casesensitive="yes"/>
            <fileset dir="${dist}" includes="${target}.jar" casesensitive="yes"/>
            <file file="${commons-codec-jar}"/>
            <file file="${commons-httpclient-jar}"/>
            <file file="${commons-lang-jar}"/>
            <file file="${commons-logging-jar}"/>
            <zipfileset file="src/filter/odt2mediawiki.xsl" casesensitive="yes" fullpath="filter/odt2mediawiki.xsl"/>
            <zipfileset file="src/filter/mediawiki.ott" casesensitive="yes" fullpath="templates/MediaWiki/mediawiki.ott"/>
            <zipfileset dir="${solar.bin}/xslt/export/xsltml" casesensitive="yes" prefix="filter/math"/>
            <zipfileset dir="src" includes="uno-extension-manifest.xml" casesensitive="yes" fullpath="META-INF/manifest.xml"/>
            <zipfileset dir="dialogs" includes="**/*.xdl,**/*.xba,**/*.xlb" casesensitive="yes" prefix="WikiEditor"/>
<<<<<<< HEAD
=======
            <zipfileset dir="${out}/misc/${target}/license" includes="LICENSE*" casesensitive="yes" prefix="license"/>
            <zipfileset dir="${out}/misc/${target}/help" includes="**/*.idxl/*,**/*.*_,**/*.jar" casesensitive="yes" prefix="help"/>
            <zipfileset dir="${out}/misc/${target}/help" includes="**/*.xhp" casesensitive="yes" prefix="help"/>
>>>>>>> 1bf21873
            <zipfileset dir="src" includes="THIRDPARTYLICENSEREADME.html" casesensitive="yes" prefix="license"/>
        </zip>
    </target>

    <target name="development-package" depends="jar, init">
        <delete file="${dist}/${target}_develop.zip"/>
        <zip  destfile="${dist}/${target}_develop.zip">
            <fileset dir="${dist}" includes="${target}.jar" casesensitive="yes"/>
            <fileset dir="${out}/misc/${target}" includes="description.xml" casesensitive="yes"/>
            <fileset dir="${out}/misc/${target}/registry/schema/org/openoffice/Office/Custom" includes="*.xcs" casesensitive="yes"/>
            <fileset dir="${out}/misc/${target}/registry/data/org/openoffice/Office" includes="ProtocolHandler.xcu,Paths.xcu" casesensitive="yes"/>
            <fileset dir="${out}/misc/${target}/merge/org/openoffice/Office/Custom" includes="*.xcu" casesensitive="yes"/>
            <fileset dir="${out}/misc/${target}/merge/org/openoffice/Office" includes="*.xcu"  excludes="**/ProtocolHandler.xcu,**/Paths.xcu" casesensitive="yes"/>
        <!-- FIXME: currently the build xcu files can not be used since the tag containing x-default attribute is thrown away, issue 99378
            <fileset dir="${out}/misc/${target}/merge/org/openoffice/TypeDetection" includes="*.xcu" casesensitive="yes"/>
         -->
            <fileset dir="src/registry/data/org/openoffice/TypeDetection" includes="*.xcu" casesensitive="yes"/>
            <zipfileset file="src/filter/odt2mediawiki.xsl" casesensitive="yes" fullpath="filter/odt2mediawiki.xsl"/>
            <zipfileset file="src/filter/mediawiki.ott" casesensitive="yes" fullpath="templates/MediaWiki/mediawiki.ott"/>
            <zipfileset dir="${out}/misc/${target}/help" includes="component.txt" casesensitive="yes" prefix="help"/>
            <zipfileset dir="${out}/misc/${target}_merge/help" includes="**/*.xhp" casesensitive="yes" prefix="help"/>
            <zipfileset dir="dialogs" includes="**/*.xdl,**/*.xba,**/*.xlb" casesensitive="yes" prefix="WikiEditor"/>
            <zipfileset dir="src" includes="uno-extension-manifest.xml" casesensitive="yes" fullpath="META-INF/manifest.xml"/>
            <zipfileset dir="src" includes="THIRDPARTYLICENSEREADME.html" casesensitive="yes" prefix="license"/>
        </zip>
    </target>

    <target depends="init, jar, uno-package, development-package" description="Build everything." name="all">
        <echo message="${name} built."/>
    </target>

    <target depends="init" description="Clean all build products." name="clean">
        <delete dir="${classes}/com/sun/star/wiki"/>
        <delete dir="${out}/misc/${target}"/>
        <delete dir="${dist}/${target}.jar"/>
        <delete dir="${dist}/${name}.${ext}"/>
        <delete dir="${dist}/${target}_develop.zip"/>
    </target>

    <!-- ++++++++++++++++++++++++++++++++++++++++++++++++++++++++++++++++++++++++++++++++++ -->

    <target name="uno-deploy" description="Deploys UNO extension package" depends="uno-package">
        <echo message="deploying UNO extension package ..."/>
        <echo message="${office.unopkg} add -f ${uno.package.name}"/>
        <exec executable="${office.unopkg}" dir="${office.program.dir}" failonerror="true">
            <arg value="add"/>
            <arg value="-f"/>
            <arg file="${uno.package.name}"/>
        </exec>
    </target>

    <!-- ++++++++++++++++++++++++++++++++++++++++++++++++++++++++++++++++++++++++++++++++++ -->

    <target name="uno-debug" description="Debugss UNO extension package in Target Office" depends="uno-package">
        <!-- security fail for executing this without netbeans -->
        <fail unless="netbeans.home">This target can only run inside the NetBeans IDE.</fail>
        <!-- start debugger and get connection address jpda.address -->
        <nbjpdastart name="Debug Office" addressproperty="jpda.address" transport="dt_socket">
            <classpath path="${build.classes.dir}"/>
            <sourcepath path="${src.dir}"/>
        </nbjpdastart>
        <!-- register component in temporaary user installation -->
        <echo message="debugging UNO extension package ..."/>
        <echo message="wait until preparation is finished."/>
        <echo message="  deploying UNO extension package for debugging ..."/>
        <echo message="  ${office.unopkg} add -f ${uno.package.name}"/>
        <exec executable="${office.unopkg}" dir="${office.program.dir}">
            <arg value="add"/>
            <arg value="-f"/>
            <arg file="${uno.package.name}"/>
            <env key="UserInstallation" value="${office.debug.user.directory}"/>
        </exec>
        <!-- start Office with debug Java and user installation -->
        <echo message="  starting the Office with ..."/>
        <echo message="  user installation: ${office.debug.user.directory}"/>
        <echo message="  debug options:     &quot;-Xdebug&quot; &quot;-Xrunjdwp:transport=dt_socket,address=${jpda.address}&quot;"/>
        <echo message="  ${office.soffice}"/>
        <echo message="preparation finished."/>
        <exec executable="${office.soffice}" dir="${office.program.dir}" failonerror="true">
            <env key="UserInstallation" value="${office.debug.user.directory}"/>
            <env key="JAVA_TOOL_OPTIONS" value="&quot;-Xdebug&quot; &quot;-Xrunjdwp:transport=dt_socket,address=${jpda.address}&quot;"/>
        </exec>
   </target>
</project><|MERGE_RESOLUTION|>--- conflicted
+++ resolved
@@ -139,12 +139,8 @@
             <zipfileset dir="${solar.bin}/xslt/export/xsltml" casesensitive="yes" prefix="filter/math"/>
             <zipfileset dir="src" includes="uno-extension-manifest.xml" casesensitive="yes" fullpath="META-INF/manifest.xml"/>
             <zipfileset dir="dialogs" includes="**/*.xdl,**/*.xba,**/*.xlb" casesensitive="yes" prefix="WikiEditor"/>
-<<<<<<< HEAD
-=======
-            <zipfileset dir="${out}/misc/${target}/license" includes="LICENSE*" casesensitive="yes" prefix="license"/>
             <zipfileset dir="${out}/misc/${target}/help" includes="**/*.idxl/*,**/*.*_,**/*.jar" casesensitive="yes" prefix="help"/>
             <zipfileset dir="${out}/misc/${target}/help" includes="**/*.xhp" casesensitive="yes" prefix="help"/>
->>>>>>> 1bf21873
             <zipfileset dir="src" includes="THIRDPARTYLICENSEREADME.html" casesensitive="yes" prefix="license"/>
         </zip>
     </target>
