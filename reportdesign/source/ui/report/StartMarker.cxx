--- conflicted
+++ resolved
@@ -105,10 +105,6 @@
 void OStartMarker::Paint( const Rectangle& rRect )
 {
     Window::Paint( rRect );
-<<<<<<< HEAD
-=======
-    //SetUpdateMode(sal_False);
->>>>>>> dee1ea70
     Size aSize = GetOutputSizePixel();
     long nSize = aSize.Width();
     const long nCornerWidth = long(CORNER_SPACE * (double)GetMapMode().GetScaleX());
