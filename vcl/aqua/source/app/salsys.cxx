/* -*- Mode: C++; tab-width: 4; indent-tabs-mode: nil; c-basic-offset: 4 -*- */
/*************************************************************************
 *
 * DO NOT ALTER OR REMOVE COPYRIGHT NOTICES OR THIS FILE HEADER.
 *
 * Copyright 2000, 2010 Oracle and/or its affiliates.
 *
 * OpenOffice.org - a multi-platform office productivity suite
 *
 * This file is part of OpenOffice.org.
 *
 * OpenOffice.org is free software: you can redistribute it and/or modify
 * it under the terms of the GNU Lesser General Public License version 3
 * only, as published by the Free Software Foundation.
 *
 * OpenOffice.org is distributed in the hope that it will be useful,
 * but WITHOUT ANY WARRANTY; without even the implied warranty of
 * MERCHANTABILITY or FITNESS FOR A PARTICULAR PURPOSE.  See the
 * GNU Lesser General Public License version 3 for more details
 * (a copy is included in the LICENSE file that accompanied this code).
 *
 * You should have received a copy of the GNU Lesser General Public License
 * version 3 along with OpenOffice.org.  If not, see
 * <http://www.openoffice.org/license.html>
 * for a copy of the LGPLv3 License.
 *
 ************************************************************************/

// MARKER(update_precomp.py): autogen include statement, do not remove
#include "precompiled_vcl.hxx"

#include "tools/rc.hxx"
#include "vcl/svids.hrc"
#include "vcl/button.hxx"

#include "salsys.h"
#include "saldata.hxx"
#include "salinst.h"
#include "rtl/ustrbuf.hxx"

using ::rtl::OUString;

// =======================================================================

AquaSalSystem::~AquaSalSystem()
{
}

unsigned int AquaSalSystem::GetDisplayScreenCount()
{
    NSArray* pScreens = [NSScreen screens];
    return pScreens ? [pScreens count] : 1;
}

bool AquaSalSystem::IsMultiDisplay()
{
    return false;
}

unsigned int AquaSalSystem::GetDefaultDisplayNumber()
{
    return 0;
}

Rectangle AquaSalSystem::GetDisplayScreenPosSizePixel( unsigned int nScreen )
{
    NSArray* pScreens = [NSScreen screens];
    Rectangle aRet;
    NSScreen* pScreen = nil;
    if( pScreens && nScreen < [pScreens count] )
        pScreen = [pScreens objectAtIndex: nScreen];
    else
        pScreen = [NSScreen mainScreen];

    if( pScreen )
    {
        NSRect aFrame = [pScreen frame];
        aRet = Rectangle( Point( static_cast<long int>(aFrame.origin.x), static_cast<long int>(aFrame.origin.y) ),
                          Size( static_cast<long int>(aFrame.size.width), static_cast<long int>(aFrame.size.height) ) );
    }
    return aRet;
}

Rectangle AquaSalSystem::GetDisplayWorkAreaPosSizePixel( unsigned int nScreen )
{
    NSArray* pScreens = [NSScreen screens];
    Rectangle aRet;
    NSScreen* pScreen = nil;
    if( pScreens && nScreen < [pScreens count] )
        pScreen = [pScreens objectAtIndex: nScreen];
    else
        pScreen = [NSScreen mainScreen];

    if( pScreen )
    {
        NSRect aFrame = [pScreen visibleFrame];
        aRet = Rectangle( Point( static_cast<long int>(aFrame.origin.x), static_cast<long int>(aFrame.origin.y) ),
                          Size( static_cast<long int>(aFrame.size.width), static_cast<long int>(aFrame.size.height) ) );
    }
    return aRet;
}

rtl::OUString AquaSalSystem::GetScreenName( unsigned int nScreen )
{
   NSArray* pScreens = [NSScreen screens];
   OUString aRet;
   if( nScreen < [pScreens count] )
   {
        ResMgr* pMgr = ImplGetResMgr();
        if( pMgr )
        {
            String aScreenName( ResId( SV_MAC_SCREENNNAME, *pMgr ) );
            aScreenName.SearchAndReplaceAllAscii( "%d", String::CreateFromInt32( nScreen ) );
            aRet = aScreenName;
        }
   }
   return aRet;
}

static NSString* getStandardString( int nButtonId )
{
    rtl::OUString aText( Button::GetStandardText( nButtonId ) );
    if( ! aText.getLength() ) // this is for bad cases, we might be missing the vcl resource
    {
        switch( nButtonId )
        {
        case BUTTON_OK:         aText = rtl::OUString( RTL_CONSTASCII_USTRINGPARAM( "OK" ) );break;
        case BUTTON_ABORT:      aText = rtl::OUString( RTL_CONSTASCII_USTRINGPARAM( "Abort" ) );break;
        case BUTTON_CANCEL:     aText = rtl::OUString( RTL_CONSTASCII_USTRINGPARAM( "Cancel" ) );break;
        case BUTTON_RETRY:      aText = rtl::OUString( RTL_CONSTASCII_USTRINGPARAM( "Retry" ) );break;
        case BUTTON_YES:        aText = rtl::OUString( RTL_CONSTASCII_USTRINGPARAM( "Yes" ) );break;
        case BUTTON_NO :        aText = rtl::OUString( RTL_CONSTASCII_USTRINGPARAM( "No" ) );break;
        }
    }
    return aText.getLength() ? CreateNSString( aText) : nil;
}

int AquaSalSystem::ShowNativeMessageBox( const String& rTitle,
                                        const String& rMessage,
                                        int nButtonCombination,
                                        int nDefaultButton)
{
<<<<<<< HEAD
    return 0;
}

/* vim:set shiftwidth=4 softtabstop=4 expandtab: */
=======
    NSString* pTitle = CreateNSString( rTitle );
    NSString* pMessage = CreateNSString( rMessage );

    struct id_entry
    {
        int nCombination;
        int nDefaultButton;
        int nTextIds[3];
    } aButtonIds[] =
    {
        { SALSYSTEM_SHOWNATIVEMSGBOX_BTNCOMBI_OK, SALSYSTEM_SHOWNATIVEMSGBOX_BTN_OK, { BUTTON_OK, -1, -1 } },
        { SALSYSTEM_SHOWNATIVEMSGBOX_BTNCOMBI_OK_CANCEL, SALSYSTEM_SHOWNATIVEMSGBOX_BTN_OK, { BUTTON_OK, BUTTON_CANCEL, -1 } },
        { SALSYSTEM_SHOWNATIVEMSGBOX_BTNCOMBI_OK_CANCEL, SALSYSTEM_SHOWNATIVEMSGBOX_BTN_CANCEL, { BUTTON_CANCEL, BUTTON_OK, -1 } },
        { SALSYSTEM_SHOWNATIVEMSGBOX_BTNCOMBI_ABORT_RETRY_IGNORE, SALSYSTEM_SHOWNATIVEMSGBOX_BTN_ABORT, { BUTTON_ABORT, BUTTON_IGNORE, BUTTON_RETRY } },
        { SALSYSTEM_SHOWNATIVEMSGBOX_BTNCOMBI_ABORT_RETRY_IGNORE, SALSYSTEM_SHOWNATIVEMSGBOX_BTN_RETRY, { BUTTON_RETRY, BUTTON_IGNORE, BUTTON_ABORT } },
        { SALSYSTEM_SHOWNATIVEMSGBOX_BTNCOMBI_ABORT_RETRY_IGNORE, SALSYSTEM_SHOWNATIVEMSGBOX_BTN_IGNORE, { BUTTON_IGNORE, BUTTON_IGNORE, BUTTON_ABORT } },
        { SALSYSTEM_SHOWNATIVEMSGBOX_BTNCOMBI_YES_NO_CANCEL, SALSYSTEM_SHOWNATIVEMSGBOX_BTN_YES, { BUTTON_YES, BUTTON_NO, BUTTON_CANCEL } },
        { SALSYSTEM_SHOWNATIVEMSGBOX_BTNCOMBI_YES_NO_CANCEL, SALSYSTEM_SHOWNATIVEMSGBOX_BTN_NO, { BUTTON_NO, BUTTON_YES, BUTTON_CANCEL } },
        { SALSYSTEM_SHOWNATIVEMSGBOX_BTNCOMBI_YES_NO_CANCEL, SALSYSTEM_SHOWNATIVEMSGBOX_BTN_CANCEL, { BUTTON_CANCEL, BUTTON_YES, BUTTON_NO } },
        { SALSYSTEM_SHOWNATIVEMSGBOX_BTNCOMBI_YES_NO, SALSYSTEM_SHOWNATIVEMSGBOX_BTN_YES, { BUTTON_YES, BUTTON_NO, -1 } },
        { SALSYSTEM_SHOWNATIVEMSGBOX_BTNCOMBI_YES_NO, SALSYSTEM_SHOWNATIVEMSGBOX_BTN_NO, { BUTTON_NO, BUTTON_YES, -1 } },
        { SALSYSTEM_SHOWNATIVEMSGBOX_BTNCOMBI_RETRY_CANCEL, SALSYSTEM_SHOWNATIVEMSGBOX_BTN_RETRY, { BUTTON_RETRY, BUTTON_CANCEL, -1 } },
        { SALSYSTEM_SHOWNATIVEMSGBOX_BTNCOMBI_RETRY_CANCEL, SALSYSTEM_SHOWNATIVEMSGBOX_BTN_CANCEL, { BUTTON_CANCEL, BUTTON_RETRY, -1 } }
    };

    NSString* pDefText = nil;
    NSString* pAltText = nil;
    NSString* pOthText = nil;

    unsigned int nC;
    for( nC = 0; nC < sizeof(aButtonIds)/sizeof(aButtonIds[0]); nC++ )
    {
        if( aButtonIds[nC].nCombination == nButtonCombination )
        {
            if( aButtonIds[nC].nDefaultButton == nDefaultButton )
            {
                if( aButtonIds[nC].nTextIds[0] != -1 )
                    pDefText = getStandardString( aButtonIds[nC].nTextIds[0] );
                if( aButtonIds[nC].nTextIds[1] != -1 )
                    pAltText = getStandardString( aButtonIds[nC].nTextIds[1] );
                if( aButtonIds[nC].nTextIds[2] != -1 )
                    pOthText = getStandardString( aButtonIds[nC].nTextIds[2] );
                break;
            }
        }
    }


    int nResult = NSRunAlertPanel( pTitle, pMessage, pDefText, pAltText, pOthText );

    if( pTitle )
        [pTitle release];
    if( pMessage )
        [pMessage release];
    if( pDefText )
        [pDefText release];
    if( pAltText )
        [pAltText release];
    if( pOthText )
        [pOthText release];

    int nRet = 0;
    if( nC < sizeof(aButtonIds)/sizeof(aButtonIds[0]) && nResult >= 1 && nResult <= 3 )
    {
        int nPressed = aButtonIds[nC].nTextIds[nResult-1];
        switch( nPressed )
        {
        case BUTTON_NO:     nRet = SALSYSTEM_SHOWNATIVEMSGBOX_BTN_NO; break;
        case BUTTON_YES:    nRet = SALSYSTEM_SHOWNATIVEMSGBOX_BTN_YES; break;
        case BUTTON_OK:     nRet = SALSYSTEM_SHOWNATIVEMSGBOX_BTN_OK; break;
        case BUTTON_CANCEL: nRet = SALSYSTEM_SHOWNATIVEMSGBOX_BTN_CANCEL; break;
        case BUTTON_ABORT:  nRet = SALSYSTEM_SHOWNATIVEMSGBOX_BTN_ABORT; break;
        case BUTTON_RETRY:  nRet = SALSYSTEM_SHOWNATIVEMSGBOX_BTN_RETRY; break;
        case BUTTON_IGNORE: nRet = SALSYSTEM_SHOWNATIVEMSGBOX_BTN_IGNORE; break;
        }
    }

    return nRet;
}
>>>>>>> e2a3d487
<|MERGE_RESOLUTION|>--- conflicted
+++ resolved
@@ -140,12 +140,6 @@
                                         int nButtonCombination,
                                         int nDefaultButton)
 {
-<<<<<<< HEAD
-    return 0;
-}
-
-/* vim:set shiftwidth=4 softtabstop=4 expandtab: */
-=======
     NSString* pTitle = CreateNSString( rTitle );
     NSString* pMessage = CreateNSString( rMessage );
 
@@ -225,4 +219,5 @@
 
     return nRet;
 }
->>>>>>> e2a3d487
+
+/* vim:set shiftwidth=4 softtabstop=4 expandtab: */