/* -*- Mode: C++; tab-width: 4; indent-tabs-mode: nil; c-basic-offset: 4 -*- */
/*************************************************************************
 *
 * DO NOT ALTER OR REMOVE COPYRIGHT NOTICES OR THIS FILE HEADER.
 *
 * Copyright 2000, 2010 Oracle and/or its affiliates.
 *
 * OpenOffice.org - a multi-platform office productivity suite
 *
 * This file is part of OpenOffice.org.
 *
 * OpenOffice.org is free software: you can redistribute it and/or modify
 * it under the terms of the GNU Lesser General Public License version 3
 * only, as published by the Free Software Foundation.
 *
 * OpenOffice.org is distributed in the hope that it will be useful,
 * but WITHOUT ANY WARRANTY; without even the implied warranty of
 * MERCHANTABILITY or FITNESS FOR A PARTICULAR PURPOSE.  See the
 * GNU Lesser General Public License version 3 for more details
 * (a copy is included in the LICENSE file that accompanied this code).
 *
 * You should have received a copy of the GNU Lesser General Public License
 * version 3 along with OpenOffice.org.  If not, see
 * <http://www.openoffice.org/license.html>
 * for a copy of the LGPLv3 License.
 *
 ************************************************************************/

// MARKER(update_precomp.py): autogen include statement, do not remove
#include "precompiled_vcl.hxx"

#include "salconst.h"
#include "salgdi.h"
#include "salbmp.h"
#include "salframe.h"
#include "salcolorutils.hxx"
#include "sft.hxx"
#include "salatsuifontutils.hxx"

#include "vcl/impfont.hxx"
#include "vcl/fontsubset.hxx"
#include "vcl/sysdata.hxx"
#include "vcl/sallayout.hxx"
#include "vcl/svapp.hxx"
#include "vcl/region.h"

#include "osl/file.hxx"
#include "osl/process.h"

#include "osl/mutex.hxx"

#include "rtl/bootstrap.h"
#include "rtl/strbuf.hxx"

#include "basegfx/range/b2drectangle.hxx"
#include "basegfx/polygon/b2dpolygon.hxx"
#include "basegfx/polygon/b2dpolygontools.hxx"
#include "basegfx/matrix/b2dhommatrix.hxx"
#include <basegfx/matrix/b2dhommatrixtools.hxx>

using namespace vcl;

//typedef unsigned char Boolean; // copied from MacTypes.h, should be properly included
typedef std::vector<unsigned char> ByteVector;


// =======================================================================

ImplMacFontData::ImplMacFontData( const ImplDevFontAttributes& rDFA, ATSUFontID nFontId )
:   ImplFontData( rDFA, 0 )
,   mnFontId( nFontId )
,   mpCharMap( NULL )
,   mbOs2Read( false )
,   mbHasOs2Table( false )
,   mbCmapEncodingRead( false )
,   mbHasCJKSupport( false )
,   mbFontCapabilitiesRead( false )
{}

// -----------------------------------------------------------------------

ImplMacFontData::~ImplMacFontData()
{
    if( mpCharMap )
        mpCharMap->DeReference();
}

// -----------------------------------------------------------------------

sal_IntPtr ImplMacFontData::GetFontId() const
{
    return (sal_IntPtr)mnFontId;
}

// -----------------------------------------------------------------------

ImplFontData* ImplMacFontData::Clone() const
{
    ImplMacFontData* pClone = new ImplMacFontData(*this);
    if( mpCharMap )
        mpCharMap->AddReference();
    return pClone;
}

// -----------------------------------------------------------------------

ImplFontEntry* ImplMacFontData::CreateFontInstance(ImplFontSelectData& rFSD) const
{
    return new ImplFontEntry(rFSD);
}

// -----------------------------------------------------------------------

inline FourCharCode GetTag(const char aTagName[5])
{
    return (aTagName[0]<<24)+(aTagName[1]<<16)+(aTagName[2]<<8)+(aTagName[3]);
}

static unsigned GetUShort( const unsigned char* p ){return((p[0]<<8)+p[1]);}
static unsigned GetUInt( const unsigned char* p ) { return((p[0]<<24)+(p[1]<<16)+(p[2]<<8)+p[3]);}

const ImplFontCharMap* ImplMacFontData::GetImplFontCharMap() const
{
    // return the cached charmap
    if( mpCharMap )
        return mpCharMap;

    // set the default charmap
    mpCharMap = ImplFontCharMap::GetDefaultMap();
    mpCharMap->AddReference();

    // get the CMAP byte size
    ATSFontRef rFont = FMGetATSFontRefFromFont( mnFontId );
    ByteCount nBufSize = 0;
    OSStatus eStatus = ATSFontGetTable( rFont, GetTag("cmap"), 0, 0, NULL, &nBufSize );
    DBG_ASSERT( (eStatus==noErr), "ImplMacFontData::GetImplFontCharMap : ATSFontGetTable1 failed!\n");
    if( eStatus != noErr )
        return mpCharMap;

    // allocate a buffer for the CMAP raw data
    ByteVector aBuffer( nBufSize );

    // get the CMAP raw data
    ByteCount nRawLength = 0;
    eStatus = ATSFontGetTable( rFont, GetTag("cmap"), 0, nBufSize, (void*)&aBuffer[0], &nRawLength );
    DBG_ASSERT( (eStatus==noErr), "ImplMacFontData::GetImplFontCharMap : ATSFontGetTable2 failed!\n");
    if( eStatus != noErr )
        return mpCharMap;
    DBG_ASSERT( (nBufSize==nRawLength), "ImplMacFontData::GetImplFontCharMap : ByteCount mismatch!\n");

    // parse the CMAP
    CmapResult aCmapResult;
    if( ParseCMAP( &aBuffer[0], nRawLength, aCmapResult ) )
    {
        // create the matching charmap
        mpCharMap->DeReference();
        mpCharMap = new ImplFontCharMap( aCmapResult );
        mpCharMap->AddReference();
    }

    return mpCharMap;
}

bool ImplMacFontData::GetImplFontCapabilities(vcl::FontCapabilities &rFontCapabilities) const
{
    // read this only once per font
    if( mbFontCapabilitiesRead )
    {
        rFontCapabilities = maFontCapabilities;
        return !rFontCapabilities.maUnicodeRange.empty() || !rFontCapabilities.maCodePageRange.empty();
    }
    mbFontCapabilitiesRead = true;

    // prepare to get the GSUB table raw data
    ATSFontRef rFont = FMGetATSFontRefFromFont( mnFontId );
    ByteCount nBufSize = 0;
    OSStatus eStatus;
    eStatus = ATSFontGetTable( rFont, GetTag("GSUB"), 0, 0, NULL, &nBufSize );
    if( eStatus == noErr )
    {
        // allocate a buffer for the GSUB raw data
        ByteVector aBuffer( nBufSize );
        // get the GSUB raw data
        ByteCount nRawLength = 0;
        eStatus = ATSFontGetTable( rFont, GetTag("GSUB"), 0, nBufSize, (void*)&aBuffer[0], &nRawLength );
        if( eStatus == noErr )
        {
            const unsigned char* pGSUBTable = &aBuffer[0];
            vcl::getTTScripts(maFontCapabilities.maGSUBScriptTags, pGSUBTable, nRawLength);
        }
    }
    eStatus = ATSFontGetTable( rFont, GetTag("OS/2"), 0, 0, NULL, &nBufSize );
    if( eStatus == noErr )
    {
        // allocate a buffer for the GSUB raw data
        ByteVector aBuffer( nBufSize );
        // get the OS/2 raw data
        ByteCount nRawLength = 0;
        eStatus = ATSFontGetTable( rFont, GetTag("OS/2"), 0, nBufSize, (void*)&aBuffer[0], &nRawLength );
        if( eStatus == noErr )
        {
            const unsigned char* pOS2Table = &aBuffer[0];
            vcl::getTTCoverage(
                maFontCapabilities.maUnicodeRange,
                maFontCapabilities.maCodePageRange,
                pOS2Table, nRawLength);
        }
    }
    rFontCapabilities = maFontCapabilities;
    return !rFontCapabilities.maUnicodeRange.empty() || !rFontCapabilities.maCodePageRange.empty();
}

// -----------------------------------------------------------------------

void ImplMacFontData::ReadOs2Table( void ) const
{
    // read this only once per font
    if( mbOs2Read )
        return;
    mbOs2Read = true;

    // prepare to get the OS/2 table raw data
    ATSFontRef rFont = FMGetATSFontRefFromFont( mnFontId );
    ByteCount nBufSize = 0;
    OSStatus eStatus = ATSFontGetTable( rFont, GetTag("OS/2"), 0, 0, NULL, &nBufSize );
    DBG_ASSERT( (eStatus==noErr), "ImplMacFontData::ReadOs2Table : ATSFontGetTable1 failed!\n");
    if( eStatus != noErr )
        return;

    // allocate a buffer for the OS/2 raw data
    ByteVector aBuffer( nBufSize );

    // get the OS/2 raw data
    ByteCount nRawLength = 0;
    eStatus = ATSFontGetTable( rFont, GetTag("OS/2"), 0, nBufSize, (void*)&aBuffer[0], &nRawLength );
    DBG_ASSERT( (eStatus==noErr), "ImplMacFontData::ReadOs2Table : ATSFontGetTable2 failed!\n");
    if( eStatus != noErr )
        return;
    DBG_ASSERT( (nBufSize==nRawLength), "ImplMacFontData::ReadOs2Table : ByteCount mismatch!\n");
    mbHasOs2Table = true;

    // parse the OS/2 raw data
    // TODO: also analyze panose info, etc.

    // check if the fonts needs the "CJK extra leading" heuristic
    const unsigned char* pOS2map = &aBuffer[0];
    const sal_uInt32 nVersion = GetUShort( pOS2map );
    if( nVersion >= 0x0001 )
    {
        sal_uInt32 ulUnicodeRange2 = GetUInt( pOS2map + 46 );
        if( ulUnicodeRange2 & 0x2DF00000 )
            mbHasCJKSupport = true;
    }
}

void ImplMacFontData::ReadMacCmapEncoding( void ) const
{
    // read this only once per font
    if( mbCmapEncodingRead )
        return;
    mbCmapEncodingRead = true;

    ATSFontRef rFont = FMGetATSFontRefFromFont( mnFontId );
    ByteCount nBufSize = 0;
    OSStatus eStatus = ATSFontGetTable( rFont, GetTag("cmap"), 0, 0, NULL, &nBufSize );
    DBG_ASSERT( (eStatus==noErr), "ImplMacFontData::ReadMacCmapEncoding : ATSFontGetTable1 failed!\n");
    if( eStatus != noErr )
        return;

    ByteVector aBuffer( nBufSize );

    ByteCount nRawLength = 0;
    eStatus = ATSFontGetTable( rFont, GetTag("cmap"), 0, nBufSize, (void*)&aBuffer[0], &nRawLength );
    DBG_ASSERT( (eStatus==noErr), "ImplMacFontData::ReadMacCmapEncoding : ATSFontGetTable2 failed!\n");
    if( eStatus != noErr )
        return;
    DBG_ASSERT( (nBufSize==nRawLength), "ImplMacFontData::ReadMacCmapEncoding : ByteCount mismatch!\n");

    const unsigned char* pCmap = &aBuffer[0];

    if (nRawLength < 24 )
        return;
    if( GetUShort( pCmap ) != 0x0000 )
        return;

    // check if the fonts needs the "CJK extra leading" heuristic
    int nSubTables = GetUShort( pCmap + 2 );

    for( const unsigned char* p = pCmap + 4; --nSubTables >= 0; p += 8 )
    {
        int nPlatform = GetUShort( p );
        if( nPlatform == kFontMacintoshPlatform ) {
            int nEncoding = GetUShort (p + 2 );
            if( nEncoding == kFontJapaneseScript ||
                nEncoding == kFontTraditionalChineseScript ||
                nEncoding == kFontKoreanScript ||
                nEncoding == kFontSimpleChineseScript )
            {
                mbHasCJKSupport = true;
                break;
            }
        }
    }
}

// -----------------------------------------------------------------------

bool ImplMacFontData::HasCJKSupport( void ) const
{
    ReadOs2Table();
    if( !mbHasOs2Table )
        ReadMacCmapEncoding();

    return mbHasCJKSupport;
}

// =======================================================================

AquaSalGraphics::AquaSalGraphics()
    : mpFrame( NULL )
    , mxLayer( NULL )
    , mrContext( NULL )
    , mpXorEmulation( NULL )
    , mnXorMode( 0 )
    , mnWidth( 0 )
    , mnHeight( 0 )
    , mnBitmapDepth( 0 )
    , mnRealDPIX( 0 )
    , mnRealDPIY( 0 )
    , mfFakeDPIScale( 1.0 )
    , mxClipPath( NULL )
    , maLineColor( COL_WHITE )
    , maFillColor( COL_BLACK )
    , mpMacFontData( NULL )
    , mnATSUIRotation( 0 )
    , mfFontScale( 1.0 )
    , mfFontStretch( 1.0 )
    , mbNonAntialiasedText( false )
    , mbPrinter( false )
    , mbVirDev( false )
    , mbWindow( false )
{
    // create the style object for font attributes
    ATSUCreateStyle( &maATSUStyle );
}

// -----------------------------------------------------------------------

AquaSalGraphics::~AquaSalGraphics()
{
/*
    if( mnUpdateGraphicsEvent )
    {
        Application::RemoveUserEvent( mnUpdateGraphicsEvent );
    }
*/
    CGPathRelease( mxClipPath );
    ATSUDisposeStyle( maATSUStyle );

    if( mpXorEmulation )
        delete mpXorEmulation;

    if( mxLayer )
        CGLayerRelease( mxLayer );
    else if( mrContext && mbWindow )
    {
        // destroy backbuffer bitmap context that we created ourself
        CGContextRelease( mrContext );
        mrContext = NULL;
        // memory is freed automatically by maOwnContextMemory
    }
}

bool AquaSalGraphics::supportsOperation( OutDevSupportType eType ) const
{
    bool bRet = false;
    switch( eType )
    {
    case OutDevSupport_TransparentRect:
    case OutDevSupport_B2DClip:
    case OutDevSupport_B2DDraw:
        bRet = true;
        break;
    default: break;
    }
    return bRet;
}

// =======================================================================

void AquaSalGraphics::updateResolution()
{
    DBG_ASSERT( mbWindow, "updateResolution on inappropriate graphics" );

    initResolution( (mbWindow && mpFrame) ?  mpFrame->mpWindow : nil );
}

void AquaSalGraphics::initResolution( NSWindow* pWin )
{
    // #i100617# read DPI only once; there is some kind of weird caching going on
    // if the main screen changes
    // FIXME: this is really unfortunate and needs to be investigated

    SalData* pSalData = GetSalData();
    if( pSalData->mnDPIX == 0 || pSalData->mnDPIY == 0 )
    {
        NSScreen* pScreen = nil;

        /* #i91301#
        many woes went into the try to have different resolutions
        on different screens. The result of these trials is that OOo is not ready
        for that yet, vcl and applications would need to be adapted.

        Unfortunately this is not possible in the 3.0 timeframe.
        So let's stay with one resolution for all Windows and VirtualDevices
        which is the resolution of the main screen

        This of course also means that measurements are exact only on the main screen.
        For activating different resolutions again just comment out the two lines below.

        if( pWin )
        pScreen = [pWin screen];
        */
        if( pScreen == nil )
        {
            NSArray* pScreens = [NSScreen screens];
            if( pScreens )
                pScreen = [pScreens objectAtIndex: 0];
        }

        mnRealDPIX = mnRealDPIY = 96;
        if( pScreen )
        {
            NSDictionary* pDev = [pScreen deviceDescription];
            if( pDev )
            {
                NSNumber* pVal = [pDev objectForKey: @"NSScreenNumber"];
                if( pVal )
                {
                    // FIXME: casting a long to CGDirectDisplayID is evil, but
                    // Apple suggest to do it this way
                    const CGDirectDisplayID nDisplayID = (CGDirectDisplayID)[pVal longValue];
                    const CGSize aSize = CGDisplayScreenSize( nDisplayID ); // => result is in millimeters
                    mnRealDPIX = static_cast<long>((CGDisplayPixelsWide( nDisplayID ) * 25.4) / aSize.width);
                    mnRealDPIY = static_cast<long>((CGDisplayPixelsHigh( nDisplayID ) * 25.4) / aSize.height);
                }
                else
                {
                    OSL_FAIL( "no resolution found in device description" );
                }
            }
            else
            {
                OSL_FAIL( "no device description" );
            }
        }
        else
        {
            OSL_FAIL( "no screen found" );
        }

        // #i107076# maintaining size-WYSIWYG-ness causes many problems for
        //           low-DPI, high-DPI or for mis-reporting devices
        //           => it is better to limit the calculation result then
        static const int nMinDPI = 72;
        if( (mnRealDPIX < nMinDPI) || (mnRealDPIY < nMinDPI) )
            mnRealDPIX = mnRealDPIY = nMinDPI;
        static const int nMaxDPI = 200;
        if( (mnRealDPIX > nMaxDPI) || (mnRealDPIY > nMaxDPI) )
            mnRealDPIX = mnRealDPIY = nMaxDPI;

        // for OSX any anisotropy reported for the display resolution is best ignored (e.g. TripleHead2Go)
        mnRealDPIX = mnRealDPIY = (mnRealDPIX + mnRealDPIY + 1) / 2;

        pSalData->mnDPIX = mnRealDPIX;
        pSalData->mnDPIY = mnRealDPIY;
    }
    else
    {
        mnRealDPIX = pSalData->mnDPIX;
        mnRealDPIY = pSalData->mnDPIY;
    }

    mfFakeDPIScale = 1.0;
}

void AquaSalGraphics::GetResolution( long& rDPIX, long& rDPIY )
{
    if( !mnRealDPIY )
        initResolution( (mbWindow && mpFrame) ? mpFrame->mpWindow : nil );

    rDPIX = static_cast<long>(mfFakeDPIScale * mnRealDPIX);
    rDPIY = static_cast<long>(mfFakeDPIScale * mnRealDPIY);
}

void AquaSalGraphics::copyResolution( AquaSalGraphics& rGraphics )
{
    if( !rGraphics.mnRealDPIY && rGraphics.mbWindow && rGraphics.mpFrame )
        rGraphics.initResolution( rGraphics.mpFrame->mpWindow );

    mnRealDPIX = rGraphics.mnRealDPIX;
    mnRealDPIY = rGraphics.mnRealDPIY;
    mfFakeDPIScale = rGraphics.mfFakeDPIScale;
}

// -----------------------------------------------------------------------

<<<<<<< HEAD
USHORT AquaSalGraphics::GetBitCount() const
=======
sal_uInt16 AquaSalGraphics::GetBitCount()
>>>>>>> e2a3d487
{
    sal_uInt16 nBits = mnBitmapDepth ? mnBitmapDepth : 32;//24;
    return nBits;
}

// -----------------------------------------------------------------------

static const basegfx::B2DPoint aHalfPointOfs ( 0.5, 0.5 );

static void AddPolygonToPath( CGMutablePathRef xPath,
    const ::basegfx::B2DPolygon& rPolygon, bool bClosePath, bool bPixelSnap, bool bLineDraw )
{
    // short circuit if there is nothing to do
    const int nPointCount = rPolygon.count();
    if( nPointCount <= 0 )
        return;

    (void)bPixelSnap; // TODO
    const CGAffineTransform* pTransform = NULL;

    const bool bHasCurves = rPolygon.areControlPointsUsed();
    for( int nPointIdx = 0, nPrevIdx = 0;; nPrevIdx = nPointIdx++ )
    {
        int nClosedIdx = nPointIdx;
        if( nPointIdx >= nPointCount )
        {
            // prepare to close last curve segment if needed
            if( bClosePath && (nPointIdx == nPointCount) )
                nClosedIdx = 0;
            else
                break;
        }

        ::basegfx::B2DPoint aPoint = rPolygon.getB2DPoint( nClosedIdx );

        if( bPixelSnap)
        {
            // snap device coordinates to full pixels
            aPoint.setX( basegfx::fround( aPoint.getX() ) );
            aPoint.setY( basegfx::fround( aPoint.getY() ) );
        }

        if( bLineDraw )
            aPoint += aHalfPointOfs;

        if( !nPointIdx ) { // first point => just move there
            CGPathMoveToPoint( xPath, pTransform, aPoint.getX(), aPoint.getY() );
            continue;
        }

        bool bPendingCurve = false;
        if( bHasCurves )
        {
            bPendingCurve = rPolygon.isNextControlPointUsed( nPrevIdx );
            bPendingCurve |= rPolygon.isPrevControlPointUsed( nClosedIdx );
        }

        if( !bPendingCurve )    // line segment
            CGPathAddLineToPoint( xPath, pTransform, aPoint.getX(), aPoint.getY() );
        else                        // cubic bezier segment
        {
            basegfx::B2DPoint aCP1 = rPolygon.getNextControlPoint( nPrevIdx );
            basegfx::B2DPoint aCP2 = rPolygon.getPrevControlPoint( nClosedIdx );
            if( bLineDraw )
            {
                aCP1 += aHalfPointOfs;
                aCP2 += aHalfPointOfs;
            }
            CGPathAddCurveToPoint( xPath, pTransform, aCP1.getX(), aCP1.getY(),
                aCP2.getX(), aCP2.getY(), aPoint.getX(), aPoint.getY() );
        }
    }

    if( bClosePath )
        CGPathCloseSubpath( xPath );
}

static void AddPolyPolygonToPath( CGMutablePathRef xPath,
    const ::basegfx::B2DPolyPolygon& rPolyPoly, bool bPixelSnap, bool bLineDraw )
{
    // short circuit if there is nothing to do
    const int nPolyCount = rPolyPoly.count();
    if( nPolyCount <= 0 )
        return;

    for( int nPolyIdx = 0; nPolyIdx < nPolyCount; ++nPolyIdx )
    {
        const ::basegfx::B2DPolygon rPolygon = rPolyPoly.getB2DPolygon( nPolyIdx );
        AddPolygonToPath( xPath, rPolygon, true, bPixelSnap, bLineDraw );
    }
}

// -----------------------------------------------------------------------

void AquaSalGraphics::ResetClipRegion()
{
    // release old path and indicate no clipping
    if( mxClipPath )
    {
        CGPathRelease( mxClipPath );
        mxClipPath = NULL;
    }
    if( CheckContext() )
        SetState();
}

// -----------------------------------------------------------------------

bool AquaSalGraphics::setClipRegion( const Region& i_rClip )
{
    // release old clip path
    if( mxClipPath )
    {
        CGPathRelease( mxClipPath );
        mxClipPath = NULL;
    }
    mxClipPath = CGPathCreateMutable();

    // set current path, either as polypolgon or sequence of rectangles
    if( i_rClip.HasPolyPolygon() )
    {
        basegfx::B2DPolyPolygon aClip( const_cast<Region&>(i_rClip).ConvertToB2DPolyPolygon() );
        AddPolyPolygonToPath( mxClipPath, aClip, !getAntiAliasB2DDraw(), false );
    }
    else
    {
        long nX, nY, nW, nH;
        ImplRegionInfo aInfo;
        bool bRegionRect = i_rClip.ImplGetFirstRect(aInfo, nX, nY, nW, nH );
        while( bRegionRect )
        {
            if( nW && nH )
            {
                CGRect aRect = {{nX,nY}, {nW,nH}};
                CGPathAddRect( mxClipPath, NULL, aRect );
            }
            bRegionRect = i_rClip.ImplGetNextRect( aInfo, nX, nY, nW, nH );
        }
    }
    // set the current path as clip region
    if( CheckContext() )
        SetState();
    return true;
}

// -----------------------------------------------------------------------

void AquaSalGraphics::SetLineColor()
{
    maLineColor.SetAlpha( 0.0 );   // transparent
    if( CheckContext() )
        CGContextSetStrokeColor( mrContext, maLineColor.AsArray() );
}

// -----------------------------------------------------------------------

void AquaSalGraphics::SetLineColor( SalColor nSalColor )
{
    maLineColor = RGBAColor( nSalColor );
    if( CheckContext() )
        CGContextSetStrokeColor( mrContext, maLineColor.AsArray() );
}

// -----------------------------------------------------------------------

void AquaSalGraphics::SetFillColor()
{
    maFillColor.SetAlpha( 0.0 );   // transparent
    if( CheckContext() )
        CGContextSetFillColor( mrContext, maFillColor.AsArray() );
}

// -----------------------------------------------------------------------

void AquaSalGraphics::SetFillColor( SalColor nSalColor )
{
    maFillColor = RGBAColor( nSalColor );
    if( CheckContext() )
        CGContextSetFillColor( mrContext, maFillColor.AsArray() );
}

// -----------------------------------------------------------------------

static SalColor ImplGetROPSalColor( SalROPColor nROPColor )
{
    SalColor nSalColor;
    if ( nROPColor == SAL_ROP_0 )
        nSalColor = MAKE_SALCOLOR( 0, 0, 0 );
    else
        nSalColor = MAKE_SALCOLOR( 255, 255, 255 );
    return nSalColor;
}

void AquaSalGraphics::SetROPLineColor( SalROPColor nROPColor )
{
    if( ! mbPrinter )
        SetLineColor( ImplGetROPSalColor( nROPColor ) );
}

// -----------------------------------------------------------------------

void AquaSalGraphics::SetROPFillColor( SalROPColor nROPColor )
{
    if( ! mbPrinter )
        SetFillColor( ImplGetROPSalColor( nROPColor ) );
}

// -----------------------------------------------------------------------

void AquaSalGraphics::ImplDrawPixel( long nX, long nY, const RGBAColor& rColor )
{
    if( !CheckContext() )
        return;

    // overwrite the fill color
    CGContextSetFillColor( mrContext, rColor.AsArray() );
    // draw 1x1 rect, there is no pixel drawing in Quartz
    CGRect aDstRect = {{nX,nY,},{1,1}};
    CGContextFillRect( mrContext, aDstRect );
    RefreshRect( aDstRect );
    // reset the fill color
    CGContextSetFillColor( mrContext, maFillColor.AsArray() );
}

void AquaSalGraphics::drawPixel( long nX, long nY )
{
    // draw pixel with current line color
    ImplDrawPixel( nX, nY, maLineColor );
}

void AquaSalGraphics::drawPixel( long nX, long nY, SalColor nSalColor )
{
    const RGBAColor aPixelColor( nSalColor );
    ImplDrawPixel( nX, nY, aPixelColor );
}

// -----------------------------------------------------------------------

void AquaSalGraphics::drawLine( long nX1, long nY1, long nX2, long nY2 )
{
    if( nX1 == nX2 && nY1 == nY2 )
    {
        // #i109453# platform independent code expects at least one pixel to be drawn
        drawPixel( nX1, nY1 );
        return;
    }

    if( !CheckContext() )
        return;

    CGContextBeginPath( mrContext );
    CGContextMoveToPoint( mrContext, static_cast<float>(nX1)+0.5, static_cast<float>(nY1)+0.5 );
    CGContextAddLineToPoint( mrContext, static_cast<float>(nX2)+0.5, static_cast<float>(nY2)+0.5 );
    CGContextDrawPath( mrContext, kCGPathStroke );

    Rectangle aRefreshRect( nX1, nY1, nX2, nY2 );
}

// -----------------------------------------------------------------------

void AquaSalGraphics::drawRect( long nX, long nY, long nWidth, long nHeight )
{
    if( !CheckContext() )
        return;

     CGRect aRect( CGRectMake(nX, nY, nWidth, nHeight) );
     if( IsPenVisible() )
     {
         aRect.origin.x      += 0.5;
         aRect.origin.y      += 0.5;
         aRect.size.width    -= 1;
         aRect.size.height -= 1;
     }

     if( IsBrushVisible() )
         CGContextFillRect( mrContext, aRect );

     if( IsPenVisible() )
         CGContextStrokeRect( mrContext, aRect );

    RefreshRect( nX, nY, nWidth, nHeight );
}

// -----------------------------------------------------------------------

static void getBoundRect( sal_uLong nPoints, const SalPoint *pPtAry, long &rX, long& rY, long& rWidth, long& rHeight )
{
    long nX1 = pPtAry->mnX;
    long nX2 = nX1;
    long nY1 = pPtAry->mnY;
    long nY2 = nY1;
    for( sal_uLong n = 1; n < nPoints; n++ )
    {
        if( pPtAry[n].mnX < nX1 )
            nX1 = pPtAry[n].mnX;
        else if( pPtAry[n].mnX > nX2 )
            nX2 = pPtAry[n].mnX;

        if( pPtAry[n].mnY < nY1 )
            nY1 = pPtAry[n].mnY;
        else if( pPtAry[n].mnY > nY2 )
            nY2 = pPtAry[n].mnY;
    }
    rX = nX1;
    rY = nY1;
    rWidth = nX2 - nX1 + 1;
    rHeight = nY2 - nY1 + 1;
}

static inline void alignLinePoint( const SalPoint* i_pIn, float& o_fX, float& o_fY )
{
    o_fX = static_cast<float>(i_pIn->mnX ) + 0.5;
    o_fY = static_cast<float>(i_pIn->mnY ) + 0.5;
}

void AquaSalGraphics::drawPolyLine( sal_uLong nPoints, const SalPoint *pPtAry )
{
    if( nPoints < 1 )
        return;
    if( !CheckContext() )
        return;

    long nX = 0, nY = 0, nWidth = 0, nHeight = 0;
    getBoundRect( nPoints, pPtAry, nX, nY, nWidth, nHeight );

    float fX, fY;

    CGContextBeginPath( mrContext );
    alignLinePoint( pPtAry, fX, fY );
    CGContextMoveToPoint( mrContext, fX, fY );
    pPtAry++;
    for( sal_uLong nPoint = 1; nPoint < nPoints; nPoint++, pPtAry++ )
    {
        alignLinePoint( pPtAry, fX, fY );
        CGContextAddLineToPoint( mrContext, fX, fY );
    }
    CGContextDrawPath( mrContext, kCGPathStroke );

    RefreshRect( nX, nY, nWidth, nHeight );
}

// -----------------------------------------------------------------------

void AquaSalGraphics::drawPolygon( sal_uLong nPoints, const SalPoint *pPtAry )
{
    if( nPoints <= 1 )
        return;
    if( !CheckContext() )
        return;

    long nX = 0, nY = 0, nWidth = 0, nHeight = 0;
    getBoundRect( nPoints, pPtAry, nX, nY, nWidth, nHeight );

    CGPathDrawingMode eMode;
    if( IsBrushVisible() && IsPenVisible() )
        eMode = kCGPathEOFillStroke;
    else if( IsPenVisible() )
        eMode = kCGPathStroke;
    else if( IsBrushVisible() )
        eMode = kCGPathEOFill;
    else
        return;

    CGContextBeginPath( mrContext );

    if( IsPenVisible() )
    {
        float fX, fY;
        alignLinePoint( pPtAry, fX, fY );
        CGContextMoveToPoint( mrContext, fX, fY );
        pPtAry++;
        for( sal_uLong nPoint = 1; nPoint < nPoints; nPoint++, pPtAry++ )
        {
            alignLinePoint( pPtAry, fX, fY );
            CGContextAddLineToPoint( mrContext, fX, fY );
        }
    }
    else
    {
        CGContextMoveToPoint( mrContext, pPtAry->mnX, pPtAry->mnY );
        pPtAry++;
        for( sal_uLong nPoint = 1; nPoint < nPoints; nPoint++, pPtAry++ )
            CGContextAddLineToPoint( mrContext, pPtAry->mnX, pPtAry->mnY );
    }

    CGContextDrawPath( mrContext, eMode );
    RefreshRect( nX, nY, nWidth, nHeight );
}

// -----------------------------------------------------------------------

void AquaSalGraphics::drawPolyPolygon( sal_uLong nPolyCount, const sal_uLong *pPoints, PCONSTSALPOINT  *ppPtAry )
{
    if( nPolyCount <= 0 )
        return;
    if( !CheckContext() )
        return;

    // find bound rect
    long leftX = 0, topY = 0, maxWidth = 0, maxHeight = 0;
    getBoundRect( pPoints[0], ppPtAry[0], leftX, topY, maxWidth, maxHeight );
    for( sal_uLong n = 1; n < nPolyCount; n++ )
    {
        long nX = leftX, nY = topY, nW = maxWidth, nH = maxHeight;
        getBoundRect( pPoints[n], ppPtAry[n], nX, nY, nW, nH );
        if( nX < leftX )
        {
            maxWidth += leftX - nX;
            leftX = nX;
        }
        if( nY < topY )
        {
            maxHeight += topY - nY;
            topY = nY;
        }
        if( nX + nW > leftX + maxWidth )
            maxWidth = nX + nW - leftX;
        if( nY + nH > topY + maxHeight )
            maxHeight = nY + nH - topY;
    }

    // prepare drawing mode
    CGPathDrawingMode eMode;
    if( IsBrushVisible() && IsPenVisible() )
        eMode = kCGPathEOFillStroke;
    else if( IsPenVisible() )
        eMode = kCGPathStroke;
    else if( IsBrushVisible() )
        eMode = kCGPathEOFill;
    else
        return;

    // convert to CGPath
    CGContextBeginPath( mrContext );
    if( IsPenVisible() )
    {
        for( sal_uLong nPoly = 0; nPoly < nPolyCount; nPoly++ )
        {
            const sal_uLong nPoints = pPoints[nPoly];
            if( nPoints > 1 )
            {
                const SalPoint *pPtAry = ppPtAry[nPoly];
                float fX, fY;
                alignLinePoint( pPtAry, fX, fY );
                CGContextMoveToPoint( mrContext, fX, fY );
                pPtAry++;
                for( sal_uLong nPoint = 1; nPoint < nPoints; nPoint++, pPtAry++ )
                {
                    alignLinePoint( pPtAry, fX, fY );
                    CGContextAddLineToPoint( mrContext, fX, fY );
                }
                CGContextClosePath(mrContext);
            }
        }
    }
    else
    {
        for( sal_uLong nPoly = 0; nPoly < nPolyCount; nPoly++ )
        {
            const sal_uLong nPoints = pPoints[nPoly];
            if( nPoints > 1 )
            {
                const SalPoint *pPtAry = ppPtAry[nPoly];
                CGContextMoveToPoint( mrContext, pPtAry->mnX, pPtAry->mnY );
                pPtAry++;
                for( sal_uLong nPoint = 1; nPoint < nPoints; nPoint++, pPtAry++ )
                    CGContextAddLineToPoint( mrContext, pPtAry->mnX, pPtAry->mnY );
                CGContextClosePath(mrContext);
            }
        }
    }

    CGContextDrawPath( mrContext, eMode );

    RefreshRect( leftX, topY, maxWidth, maxHeight );
}

// -----------------------------------------------------------------------

bool AquaSalGraphics::drawPolyPolygon( const ::basegfx::B2DPolyPolygon& rPolyPoly,
    double fTransparency )
{
    // short circuit if there is nothing to do
    const int nPolyCount = rPolyPoly.count();
    if( nPolyCount <= 0 )
        return true;

    // ignore invisible polygons
    if( (fTransparency >= 1.0) || (fTransparency < 0) )
        return true;

    // setup poly-polygon path
    CGMutablePathRef xPath = CGPathCreateMutable();
    for( int nPolyIdx = 0; nPolyIdx < nPolyCount; ++nPolyIdx )
    {
        const ::basegfx::B2DPolygon rPolygon = rPolyPoly.getB2DPolygon( nPolyIdx );
        AddPolygonToPath( xPath, rPolygon, true, !getAntiAliasB2DDraw(), IsPenVisible() );
    }

    const CGRect aRefreshRect = CGPathGetBoundingBox( xPath );
#ifndef NO_I97317_WORKAROUND
    // #i97317# workaround for Quartz having problems with drawing small polygons
    if( ! ((aRefreshRect.size.width <= 0.125) && (aRefreshRect.size.height <= 0.125)) )
#endif
    {
        // use the path to prepare the graphics context
        CGContextSaveGState( mrContext );
        CGContextBeginPath( mrContext );
        CGContextAddPath( mrContext, xPath );

        // draw path with antialiased polygon
        CGContextSetShouldAntialias( mrContext, true );
        CGContextSetAlpha( mrContext, 1.0 - fTransparency );
        CGContextDrawPath( mrContext, kCGPathEOFillStroke );
        CGContextRestoreGState( mrContext );

        // mark modified rectangle as updated
        RefreshRect( aRefreshRect );
    }

    CGPathRelease( xPath );

    return true;
}

// -----------------------------------------------------------------------

bool AquaSalGraphics::drawPolyLine( const ::basegfx::B2DPolygon& rPolyLine,
    double fTransparency,
    const ::basegfx::B2DVector& rLineWidths,
    basegfx::B2DLineJoin eLineJoin )
{
    // short circuit if there is nothing to do
    const int nPointCount = rPolyLine.count();
    if( nPointCount <= 0 )
        return true;

    // reject requests that cannot be handled yet
    if( rLineWidths.getX() != rLineWidths.getY() )
        return false;

    // #i101491# Aqua does not support B2DLINEJOIN_NONE; return false to use
    // the fallback (own geometry preparation)
    // #i104886# linejoin-mode and thus the above only applies to "fat" lines
    if( (basegfx::B2DLINEJOIN_NONE == eLineJoin)
    && (rLineWidths.getX() > 1.3) )
        return false;

    // setup line attributes
    CGLineJoin aCGLineJoin = kCGLineJoinMiter;
    switch( eLineJoin ) {
        case ::basegfx::B2DLINEJOIN_NONE:       aCGLineJoin = /*TODO?*/kCGLineJoinMiter; break;
        case ::basegfx::B2DLINEJOIN_MIDDLE:     aCGLineJoin = /*TODO?*/kCGLineJoinMiter; break;
        case ::basegfx::B2DLINEJOIN_BEVEL:      aCGLineJoin = kCGLineJoinBevel; break;
        case ::basegfx::B2DLINEJOIN_MITER:      aCGLineJoin = kCGLineJoinMiter; break;
        case ::basegfx::B2DLINEJOIN_ROUND:      aCGLineJoin = kCGLineJoinRound; break;
    }

    // setup poly-polygon path
    CGMutablePathRef xPath = CGPathCreateMutable();
    AddPolygonToPath( xPath, rPolyLine, rPolyLine.isClosed(), !getAntiAliasB2DDraw(), true );

    const CGRect aRefreshRect = CGPathGetBoundingBox( xPath );
#ifndef NO_I97317_WORKAROUND
    // #i97317# workaround for Quartz having problems with drawing small polygons
    if( ! ((aRefreshRect.size.width <= 0.125) && (aRefreshRect.size.height <= 0.125)) )
#endif
    {
        // use the path to prepare the graphics context
        CGContextSaveGState( mrContext );
        CGContextAddPath( mrContext, xPath );
        // draw path with antialiased line
        CGContextSetShouldAntialias( mrContext, true );
        CGContextSetAlpha( mrContext, 1.0 - fTransparency );
        CGContextSetLineJoin( mrContext, aCGLineJoin );
        CGContextSetLineWidth( mrContext, rLineWidths.getX() );
        CGContextDrawPath( mrContext, kCGPathStroke );
        CGContextRestoreGState( mrContext );

        // mark modified rectangle as updated
        RefreshRect( aRefreshRect );
    }

    CGPathRelease( xPath );

    return true;
}

// -----------------------------------------------------------------------

sal_Bool AquaSalGraphics::drawPolyLineBezier( sal_uLong nPoints, const SalPoint* pPtAry, const sal_uInt8* pFlgAry )
{
    return sal_False;
}

// -----------------------------------------------------------------------

sal_Bool AquaSalGraphics::drawPolygonBezier( sal_uLong nPoints, const SalPoint* pPtAry, const sal_uInt8* pFlgAry )
{
    return sal_False;
}

// -----------------------------------------------------------------------

sal_Bool AquaSalGraphics::drawPolyPolygonBezier( sal_uLong nPoly, const sal_uLong* pPoints,
                                             const SalPoint* const* pPtAry, const sal_uInt8* const* pFlgAry )
{
    return sal_False;
}

// -----------------------------------------------------------------------

void AquaSalGraphics::copyBits( const SalTwoRect *pPosAry, SalGraphics *pSrcGraphics )
{
    if( !pSrcGraphics )
        pSrcGraphics = this;

    //from unix salgdi2.cxx
    //[FIXME] find a better way to prevent calc from crashing when width and height are negative
    if( pPosAry->mnSrcWidth <= 0
        || pPosAry->mnSrcHeight <= 0
        || pPosAry->mnDestWidth <= 0
        || pPosAry->mnDestHeight <= 0 )
    {
        return;
    }

    // accelerate trivial operations
    /*const*/ AquaSalGraphics* pSrc = static_cast<AquaSalGraphics*>(pSrcGraphics);
    const bool bSameGraphics = (this == pSrc) || (mbWindow && mpFrame && pSrc->mbWindow && (mpFrame == pSrc->mpFrame));
    if( bSameGraphics
    &&  (pPosAry->mnSrcWidth == pPosAry->mnDestWidth)
    &&  (pPosAry->mnSrcHeight == pPosAry->mnDestHeight))
    {
        // short circuit if there is nothing to do
        if( (pPosAry->mnSrcX == pPosAry->mnDestX)
        &&  (pPosAry->mnSrcY == pPosAry->mnDestY))
            return;
        // use copyArea() if source and destination context are identical
        copyArea( pPosAry->mnDestX, pPosAry->mnDestY, pPosAry->mnSrcX, pPosAry->mnSrcY,
            pPosAry->mnSrcWidth, pPosAry->mnSrcHeight, 0 );
        return;
    }

    ApplyXorContext();
    pSrc->ApplyXorContext();

    DBG_ASSERT( pSrc->mxLayer!=NULL, "AquaSalGraphics::copyBits() from non-layered graphics" );

    const CGPoint aDstPoint = { +pPosAry->mnDestX - pPosAry->mnSrcX, pPosAry->mnDestY - pPosAry->mnSrcY };
    if( (pPosAry->mnSrcWidth == pPosAry->mnDestWidth && pPosAry->mnSrcHeight == pPosAry->mnDestHeight) &&
        (!mnBitmapDepth || (aDstPoint.x + pSrc->mnWidth) <= mnWidth) ) // workaround a Quartz crasher
    {
        // in XOR mode the drawing context is redirected to the XOR mask
        // if source and target are identical then copyBits() paints onto the target context though
        CGContextRef xCopyContext = mrContext;
        if( mpXorEmulation && mpXorEmulation->IsEnabled() )
            if( pSrcGraphics == this )
                xCopyContext = mpXorEmulation->GetTargetContext();

        CGContextSaveGState( xCopyContext );
        const CGRect aDstRect = { {pPosAry->mnDestX, pPosAry->mnDestY}, {pPosAry->mnDestWidth, pPosAry->mnDestHeight} };
        CGContextClipToRect( xCopyContext, aDstRect );

        // draw at new destination
        // NOTE: flipped drawing gets disabled for this, else the subimage would be drawn upside down
        if( pSrc->IsFlipped() )
            { CGContextTranslateCTM( xCopyContext, 0, +mnHeight ); CGContextScaleCTM( xCopyContext, +1, -1 ); }
        // TODO: pSrc->size() != this->size()
            ::CGContextDrawLayerAtPoint( xCopyContext, aDstPoint, pSrc->mxLayer );
        CGContextRestoreGState( xCopyContext );
        // mark the destination rectangle as updated
           RefreshRect( aDstRect );
    }
    else
    {
        SalBitmap* pBitmap = pSrc->getBitmap( pPosAry->mnSrcX, pPosAry->mnSrcY, pPosAry->mnSrcWidth, pPosAry->mnSrcHeight );

        if( pBitmap )
        {
            SalTwoRect aPosAry( *pPosAry );
            aPosAry.mnSrcX = 0;
            aPosAry.mnSrcY = 0;
            drawBitmap( &aPosAry, *pBitmap );
            delete pBitmap;
        }
    }
}

// -----------------------------------------------------------------------

void AquaSalGraphics::copyArea( long nDstX, long nDstY,long nSrcX, long nSrcY, long nSrcWidth, long nSrcHeight, sal_uInt16 nFlags )
{
    ApplyXorContext();

    DBG_ASSERT( mxLayer!=NULL, "AquaSalGraphics::copyArea() for non-layered graphics" );

    // in XOR mode the drawing context is redirected to the XOR mask
    // copyArea() always works on the target context though
    CGContextRef xCopyContext = mrContext;
    if( mpXorEmulation && mpXorEmulation->IsEnabled() )
        xCopyContext = mpXorEmulation->GetTargetContext();

    // drawing a layer onto its own context causes trouble on OSX => copy it first
    // TODO: is it possible to get rid of this unneeded copy more often?
    //       e.g. on OSX>=10.5 only this situation causes problems:
    //          mnBitmapDepth && (aDstPoint.x + pSrc->mnWidth) > mnWidth
    CGLayerRef xSrcLayer = mxLayer;
    // TODO: if( mnBitmapDepth > 0 )
    {
        const CGSize aSrcSize = { nSrcWidth, nSrcHeight };
        xSrcLayer = ::CGLayerCreateWithContext( xCopyContext, aSrcSize, NULL );
        const CGContextRef xSrcContext = CGLayerGetContext( xSrcLayer );
        CGPoint aSrcPoint = { -nSrcX, -nSrcY };
        if( IsFlipped() )
        {
            ::CGContextTranslateCTM( xSrcContext, 0, +nSrcHeight );
            ::CGContextScaleCTM( xSrcContext, +1, -1 );
            aSrcPoint.y = (nSrcY + nSrcHeight) - mnHeight;
        }
        ::CGContextDrawLayerAtPoint( xSrcContext, aSrcPoint, mxLayer );
    }

    // draw at new destination
    const CGPoint aDstPoint = { +nDstX, +nDstY };
    ::CGContextDrawLayerAtPoint( xCopyContext, aDstPoint, xSrcLayer );

    // cleanup
    if( xSrcLayer != mxLayer )
        CGLayerRelease( xSrcLayer );

    // mark the destination rectangle as updated
    RefreshRect( nDstX, nDstY, nSrcWidth, nSrcHeight );

}

// -----------------------------------------------------------------------

void AquaSalGraphics::drawBitmap( const SalTwoRect* pPosAry, const SalBitmap& rSalBitmap )
{
    if( !CheckContext() )
        return;

    const AquaSalBitmap& rBitmap = static_cast<const AquaSalBitmap&>(rSalBitmap);
    CGImageRef xImage = rBitmap.CreateCroppedImage( (int)pPosAry->mnSrcX, (int)pPosAry->mnSrcY, (int)pPosAry->mnSrcWidth, (int)pPosAry->mnSrcHeight );
    if( !xImage )
        return;

    const CGRect aDstRect = {{pPosAry->mnDestX, pPosAry->mnDestY}, {pPosAry->mnDestWidth, pPosAry->mnDestHeight}};
    CGContextDrawImage( mrContext, aDstRect, xImage );
    CGImageRelease( xImage );
    RefreshRect( aDstRect );
}

// -----------------------------------------------------------------------

void AquaSalGraphics::drawBitmap( const SalTwoRect* pPosAry, const SalBitmap& rSalBitmap,SalColor nTransparentColor )
{
    OSL_FAIL("not implemented for color masking!");
    drawBitmap( pPosAry, rSalBitmap );
}

// -----------------------------------------------------------------------

void AquaSalGraphics::drawBitmap( const SalTwoRect* pPosAry, const SalBitmap& rSalBitmap, const SalBitmap& rTransparentBitmap )
{
    if( !CheckContext() )
        return;

    const AquaSalBitmap& rBitmap = static_cast<const AquaSalBitmap&>(rSalBitmap);
    const AquaSalBitmap& rMask = static_cast<const AquaSalBitmap&>(rTransparentBitmap);
    CGImageRef xMaskedImage( rBitmap.CreateWithMask( rMask, pPosAry->mnSrcX, pPosAry->mnSrcY, pPosAry->mnSrcWidth, pPosAry->mnSrcHeight ) );
    if( !xMaskedImage )
        return;

    const CGRect aDstRect = {{pPosAry->mnDestX, pPosAry->mnDestY}, {pPosAry->mnDestWidth, pPosAry->mnDestHeight}};
    CGContextDrawImage( mrContext, aDstRect, xMaskedImage );
    CGImageRelease( xMaskedImage );
    RefreshRect( aDstRect );
}

// -----------------------------------------------------------------------

void AquaSalGraphics::drawMask( const SalTwoRect* pPosAry, const SalBitmap& rSalBitmap, SalColor nMaskColor )
{
    if( !CheckContext() )
        return;

    const AquaSalBitmap& rBitmap = static_cast<const AquaSalBitmap&>(rSalBitmap);
    CGImageRef xImage = rBitmap.CreateColorMask( pPosAry->mnSrcX, pPosAry->mnSrcY, pPosAry->mnSrcWidth, pPosAry->mnSrcHeight, nMaskColor );
    if( !xImage )
        return;

    const CGRect aDstRect = {{pPosAry->mnDestX, pPosAry->mnDestY}, {pPosAry->mnDestWidth, pPosAry->mnDestHeight}};
    CGContextDrawImage( mrContext, aDstRect, xImage );
    CGImageRelease( xImage );
    RefreshRect( aDstRect );
}

// -----------------------------------------------------------------------

SalBitmap* AquaSalGraphics::getBitmap( long  nX, long  nY, long  nDX, long  nDY )
{
    DBG_ASSERT( mxLayer, "AquaSalGraphics::getBitmap() with no layer" );

    ApplyXorContext();

    AquaSalBitmap* pBitmap = new AquaSalBitmap;
    if( !pBitmap->Create( mxLayer, mnBitmapDepth, nX, nY, nDX, nDY, !mbWindow ) )
    {
        delete pBitmap;
        pBitmap = NULL;
    }

    return pBitmap;
}

// -----------------------------------------------------------------------

SalColor AquaSalGraphics::getPixel( long nX, long nY )
{
    // return default value on printers or when out of bounds
    if( !mxLayer
    || (nX < 0) || (nX >= mnWidth)
    || (nY < 0) || (nY >= mnHeight))
        return COL_BLACK;

    // prepare creation of matching a CGBitmapContext
    CGColorSpaceRef aCGColorSpace = GetSalData()->mxRGBSpace;
    CGBitmapInfo aCGBmpInfo = kCGImageAlphaNoneSkipFirst | kCGBitmapByteOrder32Big;
#if __BIG_ENDIAN__
    struct{ unsigned char b, g, r, a; } aPixel;
#else
    struct{ unsigned char a, r, g, b; } aPixel;
#endif

    // create a one-pixel bitmap context
    // TODO: is it worth to cache it?
    CGContextRef xOnePixelContext = ::CGBitmapContextCreate( &aPixel,
        1, 1, 8, sizeof(aPixel), aCGColorSpace, aCGBmpInfo );

    // update this graphics layer
    ApplyXorContext();

    // copy the requested pixel into the bitmap context
    if( IsFlipped() )
        nY = mnHeight - nY;
    const CGPoint aCGPoint = {-nX, -nY};
    CGContextDrawLayerAtPoint( xOnePixelContext, aCGPoint, mxLayer );
    CGContextRelease( xOnePixelContext );

    SalColor nSalColor = MAKE_SALCOLOR( aPixel.r, aPixel.g, aPixel.b );
    return nSalColor;
}

// -----------------------------------------------------------------------


static void DrawPattern50( void* info, CGContextRef rContext )
{
    static const CGRect aRects[2] = { { {0,0}, { 2, 2 } }, { { 2, 2 }, { 2, 2 } } };
    CGContextAddRects( rContext, aRects, 2 );
    CGContextFillPath( rContext );
}

void AquaSalGraphics::Pattern50Fill()
{
    static const float aFillCol[4] = { 1,1,1,1 };
    static const CGPatternCallbacks aCallback = { 0, &DrawPattern50, NULL };
    if( ! GetSalData()->mxP50Space )
        GetSalData()->mxP50Space = CGColorSpaceCreatePattern( GetSalData()->mxRGBSpace );
    if( ! GetSalData()->mxP50Pattern )
        GetSalData()->mxP50Pattern = CGPatternCreate( NULL, CGRectMake( 0, 0, 4, 4 ),
                                                      CGAffineTransformIdentity, 4, 4,
                                                      kCGPatternTilingConstantSpacing,
                                                      false, &aCallback );

    CGContextSetFillColorSpace( mrContext, GetSalData()->mxP50Space );
    CGContextSetFillPattern( mrContext, GetSalData()->mxP50Pattern, aFillCol );
    CGContextFillPath( mrContext );
}

void AquaSalGraphics::invert( long nX, long nY, long nWidth, long nHeight, SalInvert nFlags )
{
    if ( CheckContext() )
    {
        CGRect aCGRect = CGRectMake( nX, nY, nWidth, nHeight);
        CGContextSaveGState(mrContext);

        if ( nFlags & SAL_INVERT_TRACKFRAME )
        {
            const float dashLengths[2]  = { 4.0, 4.0 };     // for drawing dashed line
            CGContextSetBlendMode( mrContext, kCGBlendModeDifference );
            CGContextSetRGBStrokeColor ( mrContext, 1.0, 1.0, 1.0, 1.0 );
            CGContextSetLineDash ( mrContext, 0, dashLengths, 2 );
            CGContextSetLineWidth( mrContext, 2.0);
            CGContextStrokeRect ( mrContext, aCGRect );
        }
        else if ( nFlags & SAL_INVERT_50 )
        {
            //CGContextSetAllowsAntialiasing( mrContext, false );
            CGContextSetBlendMode(mrContext, kCGBlendModeDifference);
            CGContextAddRect( mrContext, aCGRect );
            Pattern50Fill();
        }
        else // just invert
        {
            CGContextSetBlendMode(mrContext, kCGBlendModeDifference);
            CGContextSetRGBFillColor ( mrContext,1.0, 1.0, 1.0 , 1.0 );
            CGContextFillRect ( mrContext, aCGRect );
        }
        CGContextRestoreGState( mrContext);
        RefreshRect( aCGRect );
    }
}

// -----------------------------------------------------------------------

void AquaSalGraphics::invert( sal_uLong nPoints, const SalPoint*  pPtAry, SalInvert nSalFlags )
{
    CGPoint* CGpoints ;
    if ( CheckContext() )
    {
        CGContextSaveGState(mrContext);
        CGpoints = makeCGptArray(nPoints,pPtAry);
        CGContextAddLines ( mrContext, CGpoints, nPoints );
        if ( nSalFlags & SAL_INVERT_TRACKFRAME )
        {
            const float dashLengths[2]  = { 4.0, 4.0 };     // for drawing dashed line
            CGContextSetBlendMode( mrContext, kCGBlendModeDifference );
            CGContextSetRGBStrokeColor ( mrContext, 1.0, 1.0, 1.0, 1.0 );
            CGContextSetLineDash ( mrContext, 0, dashLengths, 2 );
            CGContextSetLineWidth( mrContext, 2.0);
            CGContextStrokePath ( mrContext );
        }
        else if ( nSalFlags & SAL_INVERT_50 )
        {
            CGContextSetBlendMode(mrContext, kCGBlendModeDifference);
            Pattern50Fill();
        }
        else // just invert
        {
            CGContextSetBlendMode( mrContext, kCGBlendModeDifference );
            CGContextSetRGBFillColor( mrContext, 1.0, 1.0, 1.0, 1.0 );
            CGContextFillPath( mrContext );
        }
        const CGRect aRefreshRect = CGContextGetClipBoundingBox(mrContext);
        CGContextRestoreGState( mrContext);
        delete []  CGpoints;
        RefreshRect( aRefreshRect );
    }
}

// -----------------------------------------------------------------------

sal_Bool AquaSalGraphics::drawEPS( long nX, long nY, long nWidth, long nHeight,
    void* pEpsData, sal_uLong nByteCount )
{
    // convert the raw data to an NSImageRef
    NSData* xNSData = [NSData dataWithBytes:(void*)pEpsData length:(int)nByteCount];
    NSImageRep* xEpsImage = [NSEPSImageRep imageRepWithData: xNSData];
    if( !xEpsImage )
        return false;

    // get the target context
    if( !CheckContext() )
        return false;

    // NOTE: flip drawing, else the nsimage would be drawn upside down
    CGContextSaveGState( mrContext );
//  CGContextTranslateCTM( mrContext, 0, +mnHeight );
    CGContextScaleCTM( mrContext, +1, -1 );
    nY = /*mnHeight*/ - (nY + nHeight);

    // prepare the target context
    NSGraphicsContext* pOrigNSCtx = [NSGraphicsContext currentContext];
    [pOrigNSCtx retain];

    // create new context
    NSGraphicsContext* pDrawNSCtx = [NSGraphicsContext graphicsContextWithGraphicsPort: mrContext flipped: IsFlipped()];
    // set it, setCurrentContext also releases the prviously set one
    [NSGraphicsContext setCurrentContext: pDrawNSCtx];

    // draw the EPS
    const NSRect aDstRect = {{nX,nY},{nWidth,nHeight}};
    const BOOL bOK = [xEpsImage drawInRect: aDstRect];

    // restore the NSGraphicsContext
    [NSGraphicsContext setCurrentContext: pOrigNSCtx];
    [pOrigNSCtx release]; // restore the original retain count

    CGContextRestoreGState( mrContext );
    // mark the destination rectangle as updated
       RefreshRect( aDstRect );

    return bOK;
}

// -=-=-=-=-=-=-=-=-=-=-=-=-=-=-=-=-=-=-=-=-=-=-=-=-=-=-=-=-=-=-=-=-=-=-=-=-=-=
bool AquaSalGraphics::drawAlphaBitmap( const SalTwoRect& rTR,
    const SalBitmap& rSrcBitmap, const SalBitmap& rAlphaBmp )
{
    // An image mask can't have a depth > 8 bits (should be 1 to 8 bits)
    if( rAlphaBmp.GetBitCount() > 8 )
        return false;

    // are these two tests really necessary? (see vcl/unx/source/gdi/salgdi2.cxx)
    // horizontal/vertical mirroring not implemented yet
    if( rTR.mnDestWidth < 0 || rTR.mnDestHeight < 0 )
        return false;

    const AquaSalBitmap& rSrcSalBmp = static_cast<const AquaSalBitmap&>(rSrcBitmap);
    const AquaSalBitmap& rMaskSalBmp = static_cast<const AquaSalBitmap&>(rAlphaBmp);

    CGImageRef xMaskedImage = rSrcSalBmp.CreateWithMask( rMaskSalBmp, rTR.mnSrcX, rTR.mnSrcY, rTR.mnSrcWidth, rTR.mnSrcHeight );
    if( !xMaskedImage )
        return false;

    if ( CheckContext() )
    {
        const CGRect aDstRect = {{rTR.mnDestX, rTR.mnDestY}, {rTR.mnDestWidth, rTR.mnDestHeight}};
        CGContextDrawImage( mrContext, aDstRect, xMaskedImage );
        RefreshRect( aDstRect );
    }

    CGImageRelease(xMaskedImage);
    return true;
}

// -=-=-=-=-=-=-=-=-=-=-=-=-=-=-=-=-=-=-=-=-=-=-=-=-=-=-=-=-=-=-=-=-=-=-=-=-=-=
bool AquaSalGraphics::drawAlphaRect( long nX, long nY, long nWidth,
                                     long nHeight, sal_uInt8 nTransparency )
{
    if( !CheckContext() )
        return true;

    // save the current state
    CGContextSaveGState( mrContext );
    CGContextSetAlpha( mrContext, (100-nTransparency) * (1.0/100) );

    CGRect aRect = {{nX,nY},{nWidth-1,nHeight-1}};
    if( IsPenVisible() )
    {
        aRect.origin.x += 0.5;
        aRect.origin.y += 0.5;
    }

    CGContextBeginPath( mrContext );
    CGContextAddRect( mrContext, aRect );
    CGContextDrawPath( mrContext, kCGPathFill );

    // restore state
    CGContextRestoreGState(mrContext);
    RefreshRect( aRect );
    return true;
}

// -----------------------------------------------------------------------

void AquaSalGraphics::SetTextColor( SalColor nSalColor )
{
    RGBColor color;
    color.red     = (unsigned short) ( SALCOLOR_RED(nSalColor)   * 65535.0 / 255.0 );
    color.green   = (unsigned short) ( SALCOLOR_GREEN(nSalColor) * 65535.0 / 255.0 );
    color.blue    = (unsigned short) ( SALCOLOR_BLUE(nSalColor)  * 65535.0 / 255.0 );

    ATSUAttributeTag aTag = kATSUColorTag;
    ByteCount aValueSize = sizeof( color );
    ATSUAttributeValuePtr aValue = &color;

    OSStatus err = ATSUSetAttributes( maATSUStyle, 1, &aTag, &aValueSize, &aValue );
    DBG_ASSERT( (err==noErr), "AquaSalGraphics::SetTextColor() : Could not set font attributes!\n");
    if( err != noErr )
        return;
}

// -----------------------------------------------------------------------

void AquaSalGraphics::GetFontMetric( ImplFontMetricData* pMetric, int nFallbackLevel )
{
    (void)nFallbackLevel; // glyph-fallback on ATSU is done differently -> no fallback level

    // get the ATSU font metrics (in point units)
    // of the font that has eventually been size-limited

    ATSUFontID fontId;
    OSStatus err = ATSUGetAttribute( maATSUStyle, kATSUFontTag, sizeof(ATSUFontID), &fontId, 0 );
    DBG_ASSERT( (err==noErr), "AquaSalGraphics::GetFontMetric() : could not get font id\n");

    ATSFontMetrics aMetrics;
    ATSFontRef rFont = FMGetATSFontRefFromFont( fontId );
    err = ATSFontGetHorizontalMetrics ( rFont, kATSOptionFlagsDefault, &aMetrics );
    DBG_ASSERT( (err==noErr), "AquaSalGraphics::GetFontMetric() : could not get font metrics\n");
    if( err != noErr )
        return;

    // all ATS fonts are scalable fonts
    pMetric->mbScalableFont = true;
    // TODO: check if any kerning is possible
    pMetric->mbKernableFont = true;

    // convert into VCL font metrics (in unscaled pixel units)

    Fixed ptSize;
    err = ATSUGetAttribute( maATSUStyle, kATSUSizeTag, sizeof(Fixed), &ptSize, 0);
    DBG_ASSERT( (err==noErr), "AquaSalGraphics::GetFontMetric() : could not get font size\n");
    const double fPointSize = Fix2X( ptSize );

    // convert quartz units to pixel units
    // please see the comment in AquaSalGraphics::SetFont() for details
    const double fPixelSize = (mfFontScale * mfFakeDPIScale * fPointSize);
    pMetric->mnAscent       = static_cast<long>(+aMetrics.ascent  * fPixelSize + 0.5);
    pMetric->mnDescent      = static_cast<long>(-aMetrics.descent * fPixelSize + 0.5);
    const long nExtDescent  = static_cast<long>((-aMetrics.descent + aMetrics.leading) * fPixelSize + 0.5);
    pMetric->mnExtLeading   = nExtDescent - pMetric->mnDescent;
    pMetric->mnIntLeading   = 0;
    // ATSFontMetrics.avgAdvanceWidth is obsolete, so it is usually set to zero
    // since ImplFontMetricData::mnWidth is only used for stretching/squeezing fonts
    // setting this width to the pixel height of the fontsize is good enough
    // it also makes the calculation of the stretch factor simple
    pMetric->mnWidth        = static_cast<long>(mfFontStretch * fPixelSize + 0.5);
}

// -----------------------------------------------------------------------

sal_uLong AquaSalGraphics::GetKernPairs( sal_uLong nPairs, ImplKernPairData*  pKernPairs )
{
    return 0;
}

// -----------------------------------------------------------------------

static bool AddTempFontDir( const char* pDir )
{
    FSRef aPathFSRef;
    Boolean bIsDirectory = true;
    OSStatus eStatus = FSPathMakeRef( reinterpret_cast<const UInt8*>(pDir), &aPathFSRef, &bIsDirectory );
    DBG_ASSERTWARNING( (eStatus==noErr) && bIsDirectory, "vcl AddTempFontDir() with invalid directory name!" );
    if( eStatus != noErr )
        return false;

    // TODO: deactivate ATSFontContainerRef when closing app
    ATSFontContainerRef aATSFontContainer;

    const ATSFontContext eContext = kATSFontContextLocal; // TODO: *Global???
#if defined(MAC_OS_X_VERSION_10_5) && (MAC_OS_X_VERSION_MIN_REQUIRED >= MAC_OS_X_VERSION_10_5)
    eStatus = ::ATSFontActivateFromFileReference( &aPathFSRef,
        eContext, kATSFontFormatUnspecified, NULL, kATSOptionFlagsDefault,
        &aATSFontContainer );
#else
    FSSpec aPathFSSpec;
    eStatus = ::FSGetCatalogInfo( &aPathFSRef, kFSCatInfoNone,
        NULL, NULL, &aPathFSSpec, NULL );
    if( eStatus != noErr )
        return false;

    eStatus = ::ATSFontActivateFromFileSpecification( &aPathFSSpec,
        eContext, kATSFontFormatUnspecified, NULL, kATSOptionFlagsDefault,
        &aATSFontContainer );
#endif
    if( eStatus != noErr )
        return false;

    return true;
}

static bool AddLocalTempFontDirs( void )
{
    static bool bFirst = true;
    if( !bFirst )
        return false;
    bFirst = false;

    // add private font files found in brand and base layer

    rtl::OUString aBrandStr( RTL_CONSTASCII_USTRINGPARAM( "$BRAND_BASE_DIR" ) );
    rtl_bootstrap_expandMacros( &aBrandStr.pData );
    rtl::OUString aBrandSysPath;
    OSL_VERIFY( osl_getSystemPathFromFileURL( aBrandStr.pData, &aBrandSysPath.pData ) == osl_File_E_None );

    rtl::OStringBuffer aBrandFontDir( aBrandSysPath.getLength()*2 );
    aBrandFontDir.append( rtl::OUStringToOString( aBrandSysPath, RTL_TEXTENCODING_UTF8 ) );
    aBrandFontDir.append( "/share/fonts/truetype/" );
    bool bBrandSuccess = AddTempFontDir( aBrandFontDir.getStr() );

    rtl::OUString aBaseStr( RTL_CONSTASCII_USTRINGPARAM( "$OOO_BASE_DIR" ) );
    rtl_bootstrap_expandMacros( &aBaseStr.pData );
    rtl::OUString aBaseSysPath;
    OSL_VERIFY( osl_getSystemPathFromFileURL( aBaseStr.pData, &aBaseSysPath.pData ) == osl_File_E_None );

    rtl::OStringBuffer aBaseFontDir( aBaseSysPath.getLength()*2 );
    aBaseFontDir.append( rtl::OUStringToOString( aBaseSysPath, RTL_TEXTENCODING_UTF8 ) );
    aBaseFontDir.append( "/share/fonts/truetype/" );
    bool bBaseSuccess = AddTempFontDir( aBaseFontDir.getStr() );

    return bBrandSuccess && bBaseSuccess;
}

void AquaSalGraphics::GetDevFontList( ImplDevFontList* pFontList )
{
    DBG_ASSERT( pFontList, "AquaSalGraphics::GetDevFontList(NULL) !");

    AddLocalTempFontDirs();

    // The idea is to cache the list of system fonts once it has been generated.
    // SalData seems to be a good place for this caching. However we have to
    // carefully make the access to the font list thread-safe. If we register
    // a font-change event handler to update the font list in case fonts have
    // changed on the system we have to lock access to the list. The right
    // way to do that is the solar mutex since GetDevFontList is protected
    // through it as should be all event handlers

    SalData* pSalData = GetSalData();
    if (pSalData->mpFontList == NULL)
        pSalData->mpFontList = new SystemFontList();

    // Copy all ImplFontData objects contained in the SystemFontList
    pSalData->mpFontList->AnnounceFonts( *pFontList );
}

// -----------------------------------------------------------------------

bool AquaSalGraphics::AddTempDevFont( ImplDevFontList* pFontList,
    const String& rFontFileURL, const String& rFontName )
{
    ::rtl::OUString aUSytemPath;
    OSL_VERIFY( !osl::FileBase::getSystemPathFromFileURL( rFontFileURL, aUSytemPath ) );

    FSRef aNewRef;
    Boolean bIsDirectory = true;
    ::rtl::OString aCFileName = rtl::OUStringToOString( aUSytemPath, RTL_TEXTENCODING_UTF8 );
    OSStatus eStatus = FSPathMakeRef( (UInt8*)aCFileName.getStr(), &aNewRef, &bIsDirectory );
    DBG_ASSERT( (eStatus==noErr) && !bIsDirectory, "vcl AddTempDevFont() with invalid fontfile name!" );
    if( eStatus != noErr )
        return false;

    ATSFontContainerRef oContainer;

    const ATSFontContext eContext = kATSFontContextLocal; // TODO: *Global???
#if defined(MAC_OS_X_VERSION_10_5) && (MAC_OS_X_VERSION_MIN_REQUIRED >= MAC_OS_X_VERSION_10_5)
    eStatus = ::ATSFontActivateFromFileReference( &aNewRef,
        eContext, kATSFontFormatUnspecified, NULL, kATSOptionFlagsDefault,
        &oContainer );
#else
    FSSpec aFontFSSpec;
    eStatus = ::FSGetCatalogInfo( &aNewRef, kFSCatInfoNone,
        NULL, NULL, &aFontFSSpec, NULL );
    if( eStatus != noErr )
        return false;

    eStatus = ::ATSFontActivateFromFileSpecification( &aFontFSSpec,
        eContext, kATSFontFormatUnspecified, NULL, kATSOptionFlagsDefault,
        &oContainer );
#endif
    if( eStatus != noErr )
        return false;

    // TODO: ATSFontDeactivate( oContainer ) when fonts are no longer needed
    // TODO: register new ImplMacFontdata in pFontList
    return true;
}

// -----------------------------------------------------------------------

// callbacks from ATSUGlyphGetCubicPaths() fore GetGlyphOutline()
struct GgoData { basegfx::B2DPolygon maPolygon; basegfx::B2DPolyPolygon* mpPolyPoly; };

static OSStatus GgoLineToProc( const Float32Point* pPoint, void* pData )
{
    basegfx::B2DPolygon& rPolygon = static_cast<GgoData*>(pData)->maPolygon;
    const basegfx::B2DPoint aB2DPoint( pPoint->x, pPoint->y );
    rPolygon.append( aB2DPoint );
    return noErr;
}

static OSStatus GgoCurveToProc( const Float32Point* pCP1, const Float32Point* pCP2,
    const Float32Point* pPoint, void* pData )
{
    basegfx::B2DPolygon& rPolygon = static_cast<GgoData*>(pData)->maPolygon;
    const sal_uInt32 nPointCount = rPolygon.count();
    const basegfx::B2DPoint aB2DControlPoint1( pCP1->x, pCP1->y );
    rPolygon.setNextControlPoint( nPointCount-1, aB2DControlPoint1 );
    const basegfx::B2DPoint aB2DEndPoint( pPoint->x, pPoint->y );
    rPolygon.append( aB2DEndPoint );
    const basegfx::B2DPoint aB2DControlPoint2( pCP2->x, pCP2->y );
    rPolygon.setPrevControlPoint( nPointCount, aB2DControlPoint2 );
    return noErr;
}

static OSStatus GgoClosePathProc( void* pData )
{
    GgoData* pGgoData = static_cast<GgoData*>(pData);
    basegfx::B2DPolygon& rPolygon = pGgoData->maPolygon;
    if( rPolygon.count() > 0 )
        pGgoData->mpPolyPoly->append( rPolygon );
    rPolygon.clear();
    return noErr;
}

static OSStatus GgoMoveToProc( const Float32Point* pPoint, void* pData )
{
    GgoClosePathProc( pData );
    OSStatus eStatus = GgoLineToProc( pPoint, pData );
    return eStatus;
}

sal_Bool AquaSalGraphics::GetGlyphOutline( long nGlyphId, basegfx::B2DPolyPolygon& rPolyPoly )
{
    GgoData aGgoData;
    aGgoData.mpPolyPoly = &rPolyPoly;
    rPolyPoly.clear();

    ATSUStyle rATSUStyle = maATSUStyle; // TODO: handle glyph fallback when CWS pdffix02 is integrated
    OSStatus eGgoStatus = noErr;
    OSStatus eStatus = ATSUGlyphGetCubicPaths( rATSUStyle, nGlyphId,
        GgoMoveToProc, GgoLineToProc, GgoCurveToProc, GgoClosePathProc,
        &aGgoData, &eGgoStatus );
    if( (eStatus != noErr) ) // TODO: why is (eGgoStatus!=noErr) when curves are involved?
        return false;

    GgoClosePathProc( &aGgoData );
    if( mfFontScale != 1.0 ) {
        rPolyPoly.transform(basegfx::tools::createScaleB2DHomMatrix(+mfFontScale, +mfFontScale));
    }
    return true;
}

// -----------------------------------------------------------------------

long AquaSalGraphics::GetGraphicsWidth() const
{
    long w = 0;
    if( mrContext && (mbWindow || mbVirDev) )
    {
        w = mnWidth;
    }

    if( w == 0 )
    {
        if( mbWindow && mpFrame )
            w = mpFrame->maGeometry.nWidth;
    }

    return w;
}

// -----------------------------------------------------------------------

sal_Bool AquaSalGraphics::GetGlyphBoundRect( long nGlyphId, Rectangle& rRect )
{
    ATSUStyle rATSUStyle = maATSUStyle; // TODO: handle glyph fallback
    GlyphID aGlyphId = nGlyphId;
    ATSGlyphScreenMetrics aGlyphMetrics;
    OSStatus eStatus = ATSUGlyphGetScreenMetrics( rATSUStyle,
        1, &aGlyphId, 0, FALSE, !mbNonAntialiasedText, &aGlyphMetrics );
    if( eStatus != noErr )
        return false;

    const long nMinX = (long)(+aGlyphMetrics.topLeft.x * mfFontScale - 0.5);
    const long nMaxX = (long)(aGlyphMetrics.width * mfFontScale + 0.5) + nMinX;
    const long nMinY = (long)(-aGlyphMetrics.topLeft.y * mfFontScale - 0.5);
    const long nMaxY = (long)(aGlyphMetrics.height * mfFontScale + 0.5) + nMinY;
    rRect = Rectangle( nMinX, nMinY, nMaxX, nMaxY );
    return true;
}

// -----------------------------------------------------------------------

void AquaSalGraphics::GetDevFontSubstList( OutputDevice* )
{
    // nothing to do since there are no device-specific fonts on Aqua
}

// -----------------------------------------------------------------------

void AquaSalGraphics::DrawServerFontLayout( const ServerFontLayout& )
{
}

// -----------------------------------------------------------------------

sal_uInt16 AquaSalGraphics::SetFont( ImplFontSelectData* pReqFont, int nFallbackLevel )
{
    if( !pReqFont )
    {
        ATSUClearStyle( maATSUStyle );
        mpMacFontData = NULL;
        return 0;
    }

    // store the requested device font entry
    const ImplMacFontData* pMacFont = static_cast<const ImplMacFontData*>( pReqFont->mpFontData );
    mpMacFontData = pMacFont;

    // convert pixel units (as seen by upper layers) to typographic point units
    double fScaledAtsHeight = pReqFont->mfExactHeight;
    // avoid Fixed16.16 overflows by limiting the ATS font size
    static const float fMaxAtsHeight = 144.0;
    if( fScaledAtsHeight <= fMaxAtsHeight )
        mfFontScale = 1.0;
    else
    {
        mfFontScale = fScaledAtsHeight / fMaxAtsHeight;
        fScaledAtsHeight = fMaxAtsHeight;
    }
    Fixed fFixedSize = FloatToFixed( fScaledAtsHeight );
    // enable bold-emulation if needed
    Boolean bFakeBold = FALSE;
    if( (pReqFont->GetWeight() >= WEIGHT_BOLD)
    &&  (pMacFont->GetWeight() < WEIGHT_SEMIBOLD) )
        bFakeBold = TRUE;
    // enable italic-emulation if needed
    Boolean bFakeItalic = FALSE;
    if( ((pReqFont->GetSlant() == ITALIC_NORMAL) || (pReqFont->GetSlant() == ITALIC_OBLIQUE))
    && !((pMacFont->GetSlant() == ITALIC_NORMAL) || (pMacFont->GetSlant() == ITALIC_OBLIQUE)) )
        bFakeItalic = TRUE;

    // enable/disable antialiased text
    mbNonAntialiasedText = pReqFont->mbNonAntialiased;
    UInt32 nStyleRenderingOptions = kATSStyleNoOptions;
    if( pReqFont->mbNonAntialiased )
        nStyleRenderingOptions |= kATSStyleNoAntiAliasing;

    // set horizontal/vertical mode
    ATSUVerticalCharacterType aVerticalCharacterType = kATSUStronglyHorizontal;
    if( pReqFont->mbVertical )
        aVerticalCharacterType = kATSUStronglyVertical;

    // prepare ATS-fontid as type matching to the kATSUFontTag request
    ATSUFontID nFontID = static_cast<ATSUFontID>(pMacFont->GetFontId());

    // update ATSU style attributes with requested font parameters
    // TODO: no need to set styles which are already defaulted

    const ATSUAttributeTag aTag[] =
    {
        kATSUFontTag,
        kATSUSizeTag,
        kATSUQDBoldfaceTag,
        kATSUQDItalicTag,
        kATSUStyleRenderingOptionsTag,
        kATSUVerticalCharacterTag
    };

    const ByteCount aValueSize[] =
    {
        sizeof(ATSUFontID),
        sizeof(fFixedSize),
        sizeof(bFakeBold),
        sizeof(bFakeItalic),
        sizeof(nStyleRenderingOptions),
        sizeof(aVerticalCharacterType)
    };

    const ATSUAttributeValuePtr aValue[] =
    {
        &nFontID,
        &fFixedSize,
        &bFakeBold,
        &bFakeItalic,
        &nStyleRenderingOptions,
        &aVerticalCharacterType
    };

    static const int nTagCount = sizeof(aTag) / sizeof(*aTag);
    OSStatus eStatus = ATSUSetAttributes( maATSUStyle, nTagCount,
                             aTag, aValueSize, aValue );
    // reset ATSUstyle if there was an error
    if( eStatus != noErr )
    {
        DBG_WARNING( "AquaSalGraphics::SetFont() : Could not set font attributes!\n");
        ATSUClearStyle( maATSUStyle );
        mpMacFontData = NULL;
        return 0;
    }

    // prepare font stretching
    const ATSUAttributeTag aMatrixTag = kATSUFontMatrixTag;
    if( (pReqFont->mnWidth == 0) || (pReqFont->mnWidth == pReqFont->mnHeight) )
    {
        mfFontStretch = 1.0;
        ATSUClearAttributes( maATSUStyle, 1, &aMatrixTag );
    }
    else
    {
        mfFontStretch = (float)pReqFont->mnWidth / pReqFont->mnHeight;
        CGAffineTransform aMatrix = CGAffineTransformMakeScale( mfFontStretch, 1.0F );
        const ATSUAttributeValuePtr aAttr = &aMatrix;
        const ByteCount aMatrixBytes = sizeof(aMatrix);
        eStatus = ATSUSetAttributes( maATSUStyle, 1, &aMatrixTag, &aMatrixBytes, &aAttr );
        DBG_ASSERT( (eStatus==noErr), "AquaSalGraphics::SetFont() : Could not set font matrix\n");
    }

    // prepare font rotation
    mnATSUIRotation = FloatToFixed( pReqFont->mnOrientation / 10.0 );

#if OSL_DEBUG_LEVEL > 3
    fprintf( stderr, "SetFont to (\"%s\", \"%s\", fontid=%d) for (\"%s\" \"%s\" weight=%d, slant=%d size=%dx%d orientation=%d)\n",
             ::rtl::OUStringToOString( pMacFont->GetFamilyName(), RTL_TEXTENCODING_UTF8 ).getStr(),
             ::rtl::OUStringToOString( pMacFont->GetStyleName(), RTL_TEXTENCODING_UTF8 ).getStr(),
             (int)nFontID,
             ::rtl::OUStringToOString( pReqFont->GetFamilyName(), RTL_TEXTENCODING_UTF8 ).getStr(),
             ::rtl::OUStringToOString( pReqFont->GetStyleName(), RTL_TEXTENCODING_UTF8 ).getStr(),
             pReqFont->GetWeight(),
             pReqFont->GetSlant(),
             pReqFont->mnHeight,
             pReqFont->mnWidth,
             pReqFont->mnOrientation);
#endif

    return 0;
}

// -----------------------------------------------------------------------

const ImplFontCharMap* AquaSalGraphics::GetImplFontCharMap() const
{
    if( !mpMacFontData )
        return ImplFontCharMap::GetDefaultMap();

    return mpMacFontData->GetImplFontCharMap();
}

bool AquaSalGraphics::GetImplFontCapabilities(vcl::FontCapabilities &rFontCapabilities) const
{
    if( !mpMacFontData )
        return false;

    return mpMacFontData->GetImplFontCapabilities(rFontCapabilities);
}

// -----------------------------------------------------------------------

// fake a SFNT font directory entry for a font table
// see http://developer.apple.com/textfonts/TTRefMan/RM06/Chap6.html#Directory
static void FakeDirEntry( FourCharCode eFCC, ByteCount nOfs, ByteCount nLen,
    const unsigned char* /*pData*/, unsigned char*& rpDest )
{
    // write entry tag
    rpDest[ 0] = (char)(eFCC >> 24);
    rpDest[ 1] = (char)(eFCC >> 16);
    rpDest[ 2] = (char)(eFCC >>  8);
    rpDest[ 3] = (char)(eFCC >>  0);
    // TODO: get entry checksum and write it
    //      not too important since the subsetter doesn't care currently
    //      for( pData+nOfs ... pData+nOfs+nLen )
    // write entry offset
    rpDest[ 8] = (char)(nOfs >> 24);
    rpDest[ 9] = (char)(nOfs >> 16);
    rpDest[10] = (char)(nOfs >>  8);
    rpDest[11] = (char)(nOfs >>  0);
    // write entry length
    rpDest[12] = (char)(nLen >> 24);
    rpDest[13] = (char)(nLen >> 16);
    rpDest[14] = (char)(nLen >>  8);
    rpDest[15] = (char)(nLen >>  0);
    // advance to next entry
    rpDest += 16;
}

static bool GetRawFontData( const ImplFontData* pFontData,
    ByteVector& rBuffer, bool* pJustCFF )
{
    const ImplMacFontData* pMacFont = static_cast<const ImplMacFontData*>(pFontData);
    const ATSUFontID nFontId = static_cast<ATSUFontID>(pMacFont->GetFontId());
    ATSFontRef rFont = FMGetATSFontRefFromFont( nFontId );

    ByteCount nCffLen = 0;
    OSStatus eStatus = ATSFontGetTable( rFont, GetTag("CFF "), 0, 0, NULL, &nCffLen);
    if( pJustCFF != NULL )
    {
        *pJustCFF = (eStatus == noErr) && (nCffLen > 0);
        if( *pJustCFF )
        {
            rBuffer.resize( nCffLen );
            eStatus = ATSFontGetTable( rFont, GetTag("CFF "), 0, nCffLen, (void*)&rBuffer[0], &nCffLen);
            if( (eStatus != noErr) || (nCffLen <= 0) )
                return false;
            return true;
        }
    }

    // get font table availability and size in bytes
    ByteCount nHeadLen  = 0;
    eStatus = ATSFontGetTable( rFont, GetTag("head"), 0, 0, NULL, &nHeadLen);
    if( (eStatus != noErr) || (nHeadLen <= 0) )
        return false;
    ByteCount nMaxpLen  = 0;
    eStatus = ATSFontGetTable( rFont, GetTag("maxp"), 0, 0, NULL, &nMaxpLen);
    if( (eStatus != noErr) || (nMaxpLen <= 0) )
        return false;
    ByteCount nCmapLen  = 0;
    eStatus = ATSFontGetTable( rFont, GetTag("cmap"), 0, 0, NULL, &nCmapLen);
    if( (eStatus != noErr) || (nCmapLen <= 0) )
        return false;
    ByteCount nNameLen  = 0;
    eStatus = ATSFontGetTable( rFont, GetTag("name"), 0, 0, NULL, &nNameLen);
    if( (eStatus != noErr) || (nNameLen <= 0) )
        return false;
    ByteCount nHheaLen  = 0;
    eStatus = ATSFontGetTable( rFont, GetTag("hhea"), 0, 0, NULL, &nHheaLen);
    if( (eStatus != noErr) || (nHheaLen <= 0) )
        return false;
    ByteCount nHmtxLen  = 0;
    eStatus = ATSFontGetTable( rFont, GetTag("hmtx"), 0, 0, NULL, &nHmtxLen);
    if( (eStatus != noErr) || (nHmtxLen <= 0) )
        return false;

    // get the glyph outline tables
    ByteCount nLocaLen  = 0;
    ByteCount nGlyfLen  = 0;
    if( (eStatus != noErr) || (nCffLen <= 0) )
    {
        eStatus = ATSFontGetTable( rFont, GetTag("loca"), 0, 0, NULL, &nLocaLen);
        if( (eStatus != noErr) || (nLocaLen <= 0) )
            return false;
        eStatus = ATSFontGetTable( rFont, GetTag("glyf"), 0, 0, NULL, &nGlyfLen);
        if( (eStatus != noErr) || (nGlyfLen <= 0) )
            return false;
    }

    ByteCount nPrepLen=0, nCvtLen=0, nFpgmLen=0;
    if( nGlyfLen )  // TODO: reduce PDF size by making hint subsetting optional
    {
        eStatus = ATSFontGetTable( rFont, GetTag("prep"), 0, 0, NULL, &nPrepLen);
        eStatus = ATSFontGetTable( rFont, GetTag("cvt "), 0, 0, NULL, &nCvtLen);
        eStatus = ATSFontGetTable( rFont, GetTag("fpgm"), 0, 0, NULL, &nFpgmLen);
    }

    // prepare a byte buffer for a fake font
    int nTableCount = 7;
    nTableCount += (nPrepLen>0) + (nCvtLen>0) + (nFpgmLen>0) + (nGlyfLen>0);
    const ByteCount nFdirLen = 12 + 16*nTableCount;
    ByteCount nTotalLen = nFdirLen;
    nTotalLen += nHeadLen + nMaxpLen + nNameLen + nCmapLen;
    if( nGlyfLen )
        nTotalLen += nLocaLen + nGlyfLen;
    else
        nTotalLen += nCffLen;
    nTotalLen += nHheaLen + nHmtxLen;
    nTotalLen += nPrepLen + nCvtLen + nFpgmLen;
    rBuffer.resize( nTotalLen );

    // fake a SFNT font directory header
    if( nTableCount < 16 )
    {
        int nLog2 = 0;
        while( (nTableCount >> nLog2) > 1 ) ++nLog2;
        rBuffer[ 1] = 1;                        // Win-TTF style scaler
        rBuffer[ 5] = nTableCount;              // table count
        rBuffer[ 7] = nLog2*16;                 // searchRange
        rBuffer[ 9] = nLog2;                    // entrySelector
        rBuffer[11] = (nTableCount-nLog2)*16;   // rangeShift
    }

    // get font table raw data and update the fake directory entries
    ByteCount nOfs = nFdirLen;
    unsigned char* pFakeEntry = &rBuffer[12];
    eStatus = ATSFontGetTable( rFont, GetTag("cmap"), 0, nCmapLen, (void*)&rBuffer[nOfs], &nCmapLen);
    FakeDirEntry( GetTag("cmap"), nOfs, nCmapLen, &rBuffer[0], pFakeEntry );
    nOfs += nCmapLen;
    if( nCvtLen ) {
        eStatus = ATSFontGetTable( rFont, GetTag("cvt "), 0, nCvtLen, (void*)&rBuffer[nOfs], &nCvtLen);
        FakeDirEntry( GetTag("cvt "), nOfs, nCvtLen, &rBuffer[0], pFakeEntry );
        nOfs += nCvtLen;
    }
    if( nFpgmLen ) {
        eStatus = ATSFontGetTable( rFont, GetTag("fpgm"), 0, nFpgmLen, (void*)&rBuffer[nOfs], &nFpgmLen);
        FakeDirEntry( GetTag("fpgm"), nOfs, nFpgmLen, &rBuffer[0], pFakeEntry );
        nOfs += nFpgmLen;
    }
    if( nCffLen ) {
        eStatus = ATSFontGetTable( rFont, GetTag("CFF "), 0, nCffLen, (void*)&rBuffer[nOfs], &nCffLen);
        FakeDirEntry( GetTag("CFF "), nOfs, nCffLen, &rBuffer[0], pFakeEntry );
        nOfs += nGlyfLen;
    } else {
        eStatus = ATSFontGetTable( rFont, GetTag("glyf"), 0, nGlyfLen, (void*)&rBuffer[nOfs], &nGlyfLen);
        FakeDirEntry( GetTag("glyf"), nOfs, nGlyfLen, &rBuffer[0], pFakeEntry );
        nOfs += nGlyfLen;
        eStatus = ATSFontGetTable( rFont, GetTag("loca"), 0, nLocaLen, (void*)&rBuffer[nOfs], &nLocaLen);
        FakeDirEntry( GetTag("loca"), nOfs, nLocaLen, &rBuffer[0], pFakeEntry );
        nOfs += nLocaLen;
    }
    eStatus = ATSFontGetTable( rFont, GetTag("head"), 0, nHeadLen, (void*)&rBuffer[nOfs], &nHeadLen);
    FakeDirEntry( GetTag("head"), nOfs, nHeadLen, &rBuffer[0], pFakeEntry );
    nOfs += nHeadLen;
    eStatus = ATSFontGetTable( rFont, GetTag("hhea"), 0, nHheaLen, (void*)&rBuffer[nOfs], &nHheaLen);
    FakeDirEntry( GetTag("hhea"), nOfs, nHheaLen, &rBuffer[0], pFakeEntry );
    nOfs += nHheaLen;
    eStatus = ATSFontGetTable( rFont, GetTag("hmtx"), 0, nHmtxLen, (void*)&rBuffer[nOfs], &nHmtxLen);
    FakeDirEntry( GetTag("hmtx"), nOfs, nHmtxLen, &rBuffer[0], pFakeEntry );
    nOfs += nHmtxLen;
    eStatus = ATSFontGetTable( rFont, GetTag("maxp"), 0, nMaxpLen, (void*)&rBuffer[nOfs], &nMaxpLen);
    FakeDirEntry( GetTag("maxp"), nOfs, nMaxpLen, &rBuffer[0], pFakeEntry );
    nOfs += nMaxpLen;
    eStatus = ATSFontGetTable( rFont, GetTag("name"), 0, nNameLen, (void*)&rBuffer[nOfs], &nNameLen);
    FakeDirEntry( GetTag("name"), nOfs, nNameLen, &rBuffer[0], pFakeEntry );
    nOfs += nNameLen;
    if( nPrepLen ) {
        eStatus = ATSFontGetTable( rFont, GetTag("prep"), 0, nPrepLen, (void*)&rBuffer[nOfs], &nPrepLen);
        FakeDirEntry( GetTag("prep"), nOfs, nPrepLen, &rBuffer[0], pFakeEntry );
        nOfs += nPrepLen;
    }

    DBG_ASSERT( (nOfs==nTotalLen), "AquaSalGraphics::CreateFontSubset (nOfs!=nTotalLen)");

    return sal_True;
}

sal_Bool AquaSalGraphics::CreateFontSubset( const rtl::OUString& rToFile,
    const ImplFontData* pFontData, long* pGlyphIDs, sal_uInt8* pEncoding,
    sal_Int32* pGlyphWidths, int nGlyphCount, FontSubsetInfo& rInfo )
{
    // TODO: move more of the functionality here into the generic subsetter code

    // prepare the requested file name for writing the font-subset file
    rtl::OUString aSysPath;
    if( osl_File_E_None != osl_getSystemPathFromFileURL( rToFile.pData, &aSysPath.pData ) )
        return sal_False;
    const rtl_TextEncoding aThreadEncoding = osl_getThreadTextEncoding();
    const ByteString aToFile( rtl::OUStringToOString( aSysPath, aThreadEncoding ) );

    // get the raw-bytes from the font to be subset
    ByteVector aBuffer;
    bool bCffOnly = false;
    if( !GetRawFontData( pFontData, aBuffer, &bCffOnly ) )
        return sal_False;

    // handle CFF-subsetting
    if( bCffOnly )
    {
        // provide the raw-CFF data to the subsetter
        ByteCount nCffLen = aBuffer.size();
        rInfo.LoadFont( FontSubsetInfo::CFF_FONT, &aBuffer[0], nCffLen );

        // NOTE: assuming that all glyphids requested on Aqua are fully translated

        // make the subsetter provide the requested subset
        FILE* pOutFile = fopen( aToFile.GetBuffer(), "wb" );
        bool bRC = rInfo.CreateFontSubset( FontSubsetInfo::TYPE1_PFB, pOutFile, NULL,
            pGlyphIDs, pEncoding, nGlyphCount, pGlyphWidths );
        fclose( pOutFile );
        return bRC;
    }

    // TODO: modernize psprint's horrible fontsubset C-API
    // this probably only makes sense after the switch to another SCM
    // that can preserve change history after file renames

    // prepare data for psprint's font subsetter
    TrueTypeFont* pSftFont = NULL;
    int nRC = ::OpenTTFontBuffer( (void*)&aBuffer[0], aBuffer.size(), 0, &pSftFont);
    if( nRC != SF_OK )
        return sal_False;

    // get details about the subsetted font
    TTGlobalFontInfo aTTInfo;
    ::GetTTGlobalFontInfo( pSftFont, &aTTInfo );
    rInfo.m_nFontType   = FontSubsetInfo::SFNT_TTF;
    rInfo.m_aPSName     = String( aTTInfo.psname, RTL_TEXTENCODING_UTF8 );
    rInfo.m_aFontBBox   = Rectangle( Point( aTTInfo.xMin, aTTInfo.yMin ),
                                    Point( aTTInfo.xMax, aTTInfo.yMax ) );
    rInfo.m_nCapHeight  = aTTInfo.yMax; // Well ...
    rInfo.m_nAscent     = +aTTInfo.winAscent;
    rInfo.m_nDescent    = -aTTInfo.winDescent;
    // mac fonts usually do not have an OS2-table
    // => get valid ascent/descent values from other tables
    if( !rInfo.m_nAscent )
        rInfo.m_nAscent = +aTTInfo.typoAscender;
    if( !rInfo.m_nAscent )
        rInfo.m_nAscent = +aTTInfo.ascender;
    if( !rInfo.m_nDescent )
        rInfo.m_nDescent = +aTTInfo.typoDescender;
    if( !rInfo.m_nDescent )
        rInfo.m_nDescent = -aTTInfo.descender;

    // subset glyphs and get their properties
    // take care that subset fonts require the NotDef glyph in pos 0
    int nOrigCount = nGlyphCount;
    sal_uInt16    aShortIDs[ 256 ];
    sal_uInt8 aTempEncs[ 256 ];

    int nNotDef = -1;
    for( int i = 0; i < nGlyphCount; ++i )
    {
        aTempEncs[i] = pEncoding[i];
        sal_uInt32 nGlyphIdx = pGlyphIDs[i] & GF_IDXMASK;
        if( pGlyphIDs[i] & GF_ISCHAR )
        {
            bool bVertical = (pGlyphIDs[i] & GF_ROTMASK) != 0;
            nGlyphIdx = ::MapChar( pSftFont, static_cast<sal_uInt16>(nGlyphIdx), bVertical );
            if( nGlyphIdx == 0 && pFontData->IsSymbolFont() )
            {
                // #i12824# emulate symbol aliasing U+FXXX <-> U+0XXX
                nGlyphIdx = pGlyphIDs[i] & GF_IDXMASK;
                nGlyphIdx = (nGlyphIdx & 0xF000) ? (nGlyphIdx & 0x00FF) : (nGlyphIdx | 0xF000 );
                nGlyphIdx = ::MapChar( pSftFont, static_cast<sal_uInt16>(nGlyphIdx), bVertical );
            }
        }
        aShortIDs[i] = static_cast<sal_uInt16>( nGlyphIdx );
        if( !nGlyphIdx )
            if( nNotDef < 0 )
                nNotDef = i; // first NotDef glyph found
    }

    if( nNotDef != 0 )
    {
        // add fake NotDef glyph if needed
        if( nNotDef < 0 )
            nNotDef = nGlyphCount++;

        // NotDef glyph must be in pos 0 => swap glyphids
        aShortIDs[ nNotDef ] = aShortIDs[0];
        aTempEncs[ nNotDef ] = aTempEncs[0];
        aShortIDs[0] = 0;
        aTempEncs[0] = 0;
    }
    DBG_ASSERT( nGlyphCount < 257, "too many glyphs for subsetting" );

    // TODO: where to get bVertical?
    const bool bVertical = false;

    // fill the pGlyphWidths array
    // while making sure that the NotDef glyph is at index==0
    TTSimpleGlyphMetrics* pGlyphMetrics =
        ::GetTTSimpleGlyphMetrics( pSftFont, aShortIDs, nGlyphCount, bVertical );
    if( !pGlyphMetrics )
        return sal_False;
    sal_uInt16 nNotDefAdv       = pGlyphMetrics[0].adv;
    pGlyphMetrics[0].adv        = pGlyphMetrics[nNotDef].adv;
    pGlyphMetrics[nNotDef].adv  = nNotDefAdv;
    for( int i = 0; i < nOrigCount; ++i )
        pGlyphWidths[i] = pGlyphMetrics[i].adv;
    free( pGlyphMetrics );

    // write subset into destination file
    nRC = ::CreateTTFromTTGlyphs( pSftFont, aToFile.GetBuffer(), aShortIDs,
            aTempEncs, nGlyphCount, 0, NULL, 0 );
    ::CloseTTFont(pSftFont);
    return (nRC == SF_OK);
}

// -----------------------------------------------------------------------

void AquaSalGraphics::GetGlyphWidths( const ImplFontData* pFontData, bool bVertical,
    Int32Vector& rGlyphWidths, Ucs2UIntMap& rUnicodeEnc )
{
    rGlyphWidths.clear();
    rUnicodeEnc.clear();

    if( pFontData->IsSubsettable() )
    {
        ByteVector aBuffer;
        if( !GetRawFontData( pFontData, aBuffer, NULL ) )
            return;

        // TODO: modernize psprint's horrible fontsubset C-API
        // this probably only makes sense after the switch to another SCM
        // that can preserve change history after file renames

        // use the font subsetter to get the widths
        TrueTypeFont* pSftFont = NULL;
        int nRC = ::OpenTTFontBuffer( (void*)&aBuffer[0], aBuffer.size(), 0, &pSftFont);
        if( nRC != SF_OK )
            return;

        const int nGlyphCount = ::GetTTGlyphCount( pSftFont );
        if( nGlyphCount > 0 )
        {
            // get glyph metrics
            rGlyphWidths.resize(nGlyphCount);
            std::vector<sal_uInt16> aGlyphIds(nGlyphCount);
            for( int i = 0; i < nGlyphCount; i++ )
                aGlyphIds[i] = static_cast<sal_uInt16>(i);
            const TTSimpleGlyphMetrics* pGlyphMetrics = ::GetTTSimpleGlyphMetrics(
                pSftFont, &aGlyphIds[0], nGlyphCount, bVertical );
            if( pGlyphMetrics )
            {
                for( int i = 0; i < nGlyphCount; ++i )
                    rGlyphWidths[i] = pGlyphMetrics[i].adv;
                free( (void*)pGlyphMetrics );
            }

            const ImplFontCharMap* pMap = mpMacFontData->GetImplFontCharMap();
            DBG_ASSERT( pMap && pMap->GetCharCount(), "no charmap" );
            pMap->AddReference(); // TODO: add and use RAII object instead

            // get unicode<->glyph encoding
            // TODO? avoid sft mapping by using the pMap itself
            int nCharCount = pMap->GetCharCount();
            sal_uInt32 nChar = pMap->GetFirstChar();
            for(; --nCharCount >= 0; nChar = pMap->GetNextChar( nChar ) )
            {
                if( nChar > 0xFFFF ) // TODO: allow UTF-32 chars
                    break;
                sal_Ucs nUcsChar = static_cast<sal_Ucs>(nChar);
                sal_uInt32 nGlyph = ::MapChar( pSftFont, nUcsChar, bVertical );
                if( nGlyph > 0 )
                    rUnicodeEnc[ nUcsChar ] = nGlyph;
            }

            pMap->DeReference(); // TODO: add and use RAII object instead
        }

        ::CloseTTFont( pSftFont );
    }
    else if( pFontData->IsEmbeddable() )
    {
        // get individual character widths
        OSL_FAIL("not implemented for non-subsettable fonts!\n");
    }
}

// -----------------------------------------------------------------------

const Ucs2SIntMap* AquaSalGraphics::GetFontEncodingVector(
    const ImplFontData* pFontData, const Ucs2OStrMap** ppNonEncoded )
{
    return NULL;
}

// -----------------------------------------------------------------------

const void* AquaSalGraphics::GetEmbedFontData( const ImplFontData* pFontData,
                              const sal_Ucs* pUnicodes,
                              sal_Int32* pWidths,
                              FontSubsetInfo& rInfo,
                              long* pDataLen )
{
    return NULL;
}

// -----------------------------------------------------------------------

void AquaSalGraphics::FreeEmbedFontData( const void* pData, long nDataLen )
{
    // TODO: implementing this only makes sense when the implementation of
    //      AquaSalGraphics::GetEmbedFontData() returns non-NULL
    DBG_ASSERT( (pData!=NULL), "AquaSalGraphics::FreeEmbedFontData() is not implemented\n");
}

// -----------------------------------------------------------------------

SystemFontData AquaSalGraphics::GetSysFontData( int /* nFallbacklevel */ ) const
{
    SystemFontData aSysFontData;
    OSStatus err;
    aSysFontData.nSize = sizeof( SystemFontData );

    // NOTE: Native ATSU font fallbacks are used, not the VCL fallbacks.
    ATSUFontID fontId;
    err = ATSUGetAttribute( maATSUStyle, kATSUFontTag, sizeof(fontId), &fontId, 0 );
    if (err) fontId = 0;
    aSysFontData.aATSUFontID = (void *) fontId;

    Boolean bFbold;
    err = ATSUGetAttribute( maATSUStyle, kATSUQDBoldfaceTag, sizeof(bFbold), &bFbold, 0 );
    if (err) bFbold = FALSE;
    aSysFontData.bFakeBold = (bool) bFbold;

    Boolean bFItalic;
    err = ATSUGetAttribute( maATSUStyle, kATSUQDItalicTag, sizeof(bFItalic), &bFItalic, 0 );
    if (err) bFItalic = FALSE;
    aSysFontData.bFakeItalic = (bool) bFItalic;

    ATSUVerticalCharacterType aVerticalCharacterType;
    err = ATSUGetAttribute( maATSUStyle, kATSUVerticalCharacterTag, sizeof(aVerticalCharacterType), &aVerticalCharacterType, 0 );
    if (!err && aVerticalCharacterType == kATSUStronglyVertical) {
        aSysFontData.bVerticalCharacterType = true;
    } else {
        aSysFontData.bVerticalCharacterType = false;
    }

    aSysFontData.bAntialias = !mbNonAntialiasedText;

    return aSysFontData;
}

// -----------------------------------------------------------------------

SystemGraphicsData AquaSalGraphics::GetGraphicsData() const
{
    SystemGraphicsData aRes;
    aRes.nSize = sizeof(aRes);
    aRes.rCGContext = mrContext;
    return aRes;
}

// -----------------------------------------------------------------------

void AquaSalGraphics::SetXORMode( bool bSet, bool bInvertOnly )
{
    // return early if XOR mode remains unchanged
    if( mbPrinter )
        return;

    if( ! bSet && mnXorMode == 2 )
    {
        CGContextSetBlendMode( mrContext, kCGBlendModeNormal );
        mnXorMode = 0;
        return;
    }
    else if( bSet && bInvertOnly && mnXorMode == 0)
    {
        CGContextSetBlendMode( mrContext, kCGBlendModeDifference );
        mnXorMode = 2;
        return;
    }

    if( (mpXorEmulation == NULL) && !bSet )
        return;
    if( (mpXorEmulation != NULL) && (bSet == mpXorEmulation->IsEnabled()) )
        return;
    if( !CheckContext() )
         return;

    // prepare XOR emulation
    if( !mpXorEmulation )
    {
        mpXorEmulation = new XorEmulation();
        mpXorEmulation->SetTarget( mnWidth, mnHeight, mnBitmapDepth, mrContext, mxLayer );
    }

    // change the XOR mode
    if( bSet )
    {
        mpXorEmulation->Enable();
        mrContext = mpXorEmulation->GetMaskContext();
        mnXorMode = 1;
    }
    else
    {
        mpXorEmulation->UpdateTarget();
        mpXorEmulation->Disable();
        mrContext = mpXorEmulation->GetTargetContext();
        mnXorMode = 0;
    }
}

// -----------------------------------------------------------------------

// apply the XOR mask to the target context if active and dirty
void AquaSalGraphics::ApplyXorContext()
{
    if( !mpXorEmulation )
        return;
    if( mpXorEmulation->UpdateTarget() )
        RefreshRect( 0, 0, mnWidth, mnHeight ); // TODO: refresh minimal changerect
}

// ======================================================================

XorEmulation::XorEmulation()
:   mxTargetLayer( NULL )
,   mxTargetContext( NULL )
,   mxMaskContext( NULL )
,   mxTempContext( NULL )
,   mpMaskBuffer( NULL )
,   mpTempBuffer( NULL )
,   mnBufferLongs( 0 )
,   mbIsEnabled( false )
{}

// ----------------------------------------------------------------------

XorEmulation::~XorEmulation()
{
    Disable();
    SetTarget( 0, 0, 0, NULL, NULL );
}

// -----------------------------------------------------------------------

void XorEmulation::SetTarget( int nWidth, int nHeight, int nTargetDepth,
    CGContextRef xTargetContext, CGLayerRef xTargetLayer )
{
    // prepare to replace old mask+temp context
    if( mxMaskContext )
    {
        // cleanup the mask context
        CGContextRelease( mxMaskContext );
        delete[] mpMaskBuffer;
        mxMaskContext = NULL;
        mpMaskBuffer = NULL;

        // cleanup the temp context if needed
        if( mxTempContext )
        {
            CGContextRelease( mxTempContext );
            delete[] mpTempBuffer;
            mxTempContext = NULL;
            mpTempBuffer = NULL;
        }
    }

    // return early if there is nothing more to do
    if( !xTargetContext )
        return;

    // retarget drawing operations to the XOR mask
    mxTargetLayer = xTargetLayer;
    mxTargetContext = xTargetContext;

    // prepare creation of matching CGBitmaps
    CGColorSpaceRef aCGColorSpace = GetSalData()->mxRGBSpace;
    CGBitmapInfo aCGBmpInfo = kCGImageAlphaNoneSkipFirst;
    int nBitDepth = nTargetDepth;
    if( !nBitDepth )
        nBitDepth = 32;
    int nBytesPerRow = (nBitDepth == 16) ? 2 : 4;
    const size_t nBitsPerComponent = (nBitDepth == 16) ? 5 : 8;
    if( nBitDepth <= 8 )
    {
        aCGColorSpace = GetSalData()->mxGraySpace;
        aCGBmpInfo = kCGImageAlphaNone;
        nBytesPerRow = 1;
    }
    nBytesPerRow *= nWidth;
    mnBufferLongs = (nHeight * nBytesPerRow + sizeof(sal_uLong)-1) / sizeof(sal_uLong);

    // create a XorMask context
    mpMaskBuffer = new sal_uLong[ mnBufferLongs ];
    mxMaskContext = ::CGBitmapContextCreate( mpMaskBuffer,
        nWidth, nHeight, nBitsPerComponent, nBytesPerRow,
        aCGColorSpace, aCGBmpInfo );
    // reset the XOR mask to black
    memset( mpMaskBuffer, 0, mnBufferLongs * sizeof(sal_uLong) );

    // a bitmap context will be needed for manual XORing
    // create one unless the target context is a bitmap context
    if( nTargetDepth )
        mpTempBuffer = (sal_uLong*)CGBitmapContextGetData( mxTargetContext );
    if( !mpTempBuffer )
    {
        // create a bitmap context matching to the target context
        mpTempBuffer = new sal_uLong[ mnBufferLongs ];
        mxTempContext = ::CGBitmapContextCreate( mpTempBuffer,
            nWidth, nHeight, nBitsPerComponent, nBytesPerRow,
            aCGColorSpace, aCGBmpInfo );
    }

    // initialize XOR mask context for drawing
    CGContextSetFillColorSpace( mxMaskContext, aCGColorSpace );
    CGContextSetStrokeColorSpace( mxMaskContext, aCGColorSpace );
    CGContextSetShouldAntialias( mxMaskContext, false );

    // improve the XorMask's XOR emulation a litte
    // NOTE: currently only enabled for monochrome contexts
    if( aCGColorSpace == GetSalData()->mxGraySpace )
        CGContextSetBlendMode( mxMaskContext, kCGBlendModeDifference );

    // intialize the transformation matrix to the drawing target
    const CGAffineTransform aCTM = CGContextGetCTM( xTargetContext );
    CGContextConcatCTM( mxMaskContext, aCTM );
    if( mxTempContext )
        CGContextConcatCTM( mxTempContext, aCTM );

    // initialize the default XorMask graphics state
    CGContextSaveGState( mxMaskContext );
}

// ----------------------------------------------------------------------

bool XorEmulation::UpdateTarget()
{
    if( !IsEnabled() )
        return false;

    // update the temp bitmap buffer if needed
    if( mxTempContext )
        CGContextDrawLayerAtPoint( mxTempContext, CGPointZero, mxTargetLayer );

    // do a manual XOR with the XorMask
    // this approach suffices for simple color manipulations
    // and also the complex-clipping-XOR-trick used in metafiles
    const sal_uLong* pSrc = mpMaskBuffer;
    sal_uLong* pDst = mpTempBuffer;
    for( int i = mnBufferLongs; --i >= 0;)
        *(pDst++) ^= *(pSrc++);

    // write back the XOR results to the target context
    if( mxTempContext )
    {
        CGImageRef xXorImage = CGBitmapContextCreateImage( mxTempContext );
        const int nWidth  = (int)CGImageGetWidth( xXorImage );
        const int nHeight = (int)CGImageGetHeight( xXorImage );
        // TODO: update minimal changerect
        const CGRect aFullRect = {{0,0},{nWidth,nHeight}};
        CGContextDrawImage( mxTargetContext, aFullRect, xXorImage );
        CGImageRelease( xXorImage );
    }

    // reset the XorMask to black again
    // TODO: not needed for last update
    memset( mpMaskBuffer, 0, mnBufferLongs * sizeof(sal_uLong) );

    // TODO: return FALSE if target was not changed
    return true;
}

// =======================================================================

/* vim:set shiftwidth=4 softtabstop=4 expandtab: */<|MERGE_RESOLUTION|>--- conflicted
+++ resolved
@@ -150,14 +150,10 @@
 
     // parse the CMAP
     CmapResult aCmapResult;
-    if( ParseCMAP( &aBuffer[0], nRawLength, aCmapResult ) )
-    {
-        // create the matching charmap
-        mpCharMap->DeReference();
-        mpCharMap = new ImplFontCharMap( aCmapResult );
-        mpCharMap->AddReference();
-    }
-
+    if( !ParseCMAP( &aBuffer[0], nRawLength, aCmapResult ) )
+        return mpCharMap;
+
+    mpCharMap = new ImplFontCharMap( aCmapResult );
     return mpCharMap;
 }
 
@@ -505,11 +501,7 @@
 
 // -----------------------------------------------------------------------
 
-<<<<<<< HEAD
-USHORT AquaSalGraphics::GetBitCount() const
-=======
-sal_uInt16 AquaSalGraphics::GetBitCount()
->>>>>>> e2a3d487
+sal_uInt16 AquaSalGraphics::GetBitCount() const
 {
     sal_uInt16 nBits = mnBitmapDepth ? mnBitmapDepth : 32;//24;
     return nBits;
