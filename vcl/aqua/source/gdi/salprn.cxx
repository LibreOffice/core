--- conflicted
+++ resolved
@@ -132,12 +132,9 @@
             {
                 // move mirrored CTM back into paper
                 double dX = 0, dY = aPaperSize.height;
-<<<<<<< HEAD
-=======
                 // move CTM to reflect imageable area
                 dX += aImageRect.origin.x;
                 dY -= aPaperSize.height - aImageRect.size.height - aImageRect.origin.y;
->>>>>>> 7ad0431b
                 CGContextTranslateCTM( i_rContext, dX + mnStartPageOffsetX, dY - mnStartPageOffsetY );
                 // scale to be top/down and reflect our "virtual" DPI
                 CGContextScaleCTM( i_rContext, 0.1, -0.1 );
@@ -149,13 +146,9 @@
                 CGContextTranslateCTM( i_rContext, -dX, -dY );
                 // turn by 90 degree
                 CGContextRotateCTM( i_rContext, M_PI/2 );
-<<<<<<< HEAD
-                double dX = aPaperSize.height, dY = -aPaperSize.width;
-=======
                 // move turned CTM back into paper
                 dX = aPaperSize.height;
                 dY = -aPaperSize.width;
->>>>>>> 7ad0431b
                 CGContextTranslateCTM( i_rContext, dX + mnStartPageOffsetY, dY - mnStartPageOffsetX );
                 // scale to be top/down and reflect our "virtual" DPI
                 CGContextScaleCTM( i_rContext, -0.1, 0.1 );
