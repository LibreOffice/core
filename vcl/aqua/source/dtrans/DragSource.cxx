/*************************************************************************
 *
 * DO NOT ALTER OR REMOVE COPYRIGHT NOTICES OR THIS FILE HEADER.
 *
 * Copyright 2000, 2010 Oracle and/or its affiliates.
 *
 * OpenOffice.org - a multi-platform office productivity suite
 *
 * This file is part of OpenOffice.org.
 *
 * OpenOffice.org is free software: you can redistribute it and/or modify
 * it under the terms of the GNU Lesser General Public License version 3
 * only, as published by the Free Software Foundation.
 *
 * OpenOffice.org is distributed in the hope that it will be useful,
 * but WITHOUT ANY WARRANTY; without even the implied warranty of
 * MERCHANTABILITY or FITNESS FOR A PARTICULAR PURPOSE.  See the
 * GNU Lesser General Public License version 3 for more details
 * (a copy is included in the LICENSE file that accompanied this code).
 *
 * You should have received a copy of the GNU Lesser General Public License
 * version 3 along with OpenOffice.org.  If not, see
 * <http://www.openoffice.org/license.html>
 * for a copy of the LGPLv3 License.
 *
 ************************************************************************/

// MARKER(update_precomp.py): autogen include statement, do not remove
#include "precompiled_vcl.hxx"

#include <com/sun/star/datatransfer/dnd/DNDConstants.hpp>
#include <com/sun/star/datatransfer/XTransferable.hpp>
#include <com/sun/star/awt/MouseButton.hpp>

#include "rtl/unload.h"
#include "rtl/ustring.hxx"

#include "comphelper/makesequence.hxx"

#include "DragSource.hxx"
#include "DragSourceContext.hxx"
#include "aqua_clipboard.hxx"
#include "DragActionConversion.hxx"

#include "aqua/salframe.h"

#include <memory>


using namespace rtl;
using namespace cppu;
using namespace osl;
using namespace com::sun::star;
using namespace com::sun::star::datatransfer;
using namespace com::sun::star::datatransfer::clipboard;
using namespace com::sun::star::datatransfer::dnd;
using namespace com::sun::star::datatransfer::dnd::DNDConstants;
using namespace com::sun::star::uno;
using namespace com::sun::star::awt::MouseButton;
using namespace com::sun::star::awt;
using namespace com::sun::star::lang;
using namespace comphelper;
using namespace std;


// For OOo internal D&D we provide the Transferable without NSDragPboard
// interference as a shortcut
uno::Reference<XTransferable> DragSource::g_XTransferable;
NSView* DragSource::g_DragSourceView = nil;
bool DragSource::g_DropSuccessSet = false;
bool DragSource::g_DropSuccess = false;


OUString dragSource_getImplementationName()
{
  return OUString(RTL_CONSTASCII_USTRINGPARAM("com.sun.star.comp.datatransfer.dnd.OleDragSource_V1"));
}

Sequence<OUString> dragSource_getSupportedServiceNames()
{
  return makeSequence(OUString(RTL_CONSTASCII_USTRINGPARAM("com.sun.star.datatransfer.dnd.OleDragSource")));
}


@implementation DragSourceHelper;

-(DragSourceHelper*)initWithDragSource: (DragSource*) pds
{
  self = [super init];

  if (self)
    {
      mDragSource = pds;
    }

  return self;
}


-(void)mouseDown: (NSEvent*)theEvent
{
  mDragSource->saveMouseEvent(theEvent);
}


-(void)mouseDragged: (NSEvent*)theEvent
{
  mDragSource->saveMouseEvent(theEvent);
}


-(unsigned int)draggingSourceOperationMaskForLocal: (BOOL)isLocal
{
  return mDragSource->getSupportedDragOperations(isLocal);
}


-(void)draggedImage:(NSImage*)anImage beganAt:(NSPoint)aPoint
{
    (void)anImage;
    (void)aPoint;
    DragSourceDragEvent dsde(static_cast<OWeakObject*>(mDragSource),
                             new DragSourceContext(mDragSource),
                             mDragSource,
                             DNDConstants::ACTION_COPY,
                             DNDConstants::ACTION_COPY);

    mDragSource->mXDragSrcListener->dragEnter(dsde);
}


-(void)draggedImage:(NSImage *)anImage endedAt:(NSPoint)aPoint operation:(NSDragOperation)operation
{
<<<<<<< HEAD
    (void)anImage;
    (void)aPoint;
    // an internal drop can accept the drop but fail with dropComplete( false )
    // this is different than the Cocoa API
    bool bDropSuccess = operation != NSDragOperationNone;
    if( DragSource::g_DropSuccessSet )
        bDropSuccess = DragSource::g_DropSuccess;

    DragSourceDropEvent dsde(static_cast<OWeakObject*>(mDragSource),
                             new DragSourceContext(mDragSource),
                             static_cast< XDragSource* >(mDragSource),
                             SystemToOfficeDragActions(operation),
                             bDropSuccess );

    mDragSource->mXDragSrcListener->dragDropEnd(dsde);
    mDragSource->mXDragSrcListener = Reference<XDragSourceListener>();
=======
  // an internal drop can accept the drop but fail with dropComplete( false )
  // this is different than the Cocoa API
  bool bDropSuccess = operation != NSDragOperationNone;
  if( DragSource::g_DropSuccessSet )
      bDropSuccess = DragSource::g_DropSuccess;

  DragSourceDropEvent dsde(static_cast<OWeakObject*>(mDragSource),
                           new DragSourceContext(mDragSource),
                           static_cast< XDragSource* >(mDragSource),
                           SystemToOfficeDragActions(operation),
                           bDropSuccess );

  mDragSource->mXDragSrcListener->dragDropEnd(dsde);
  mDragSource->mXDragSrcListener = uno::Reference<XDragSourceListener>();
>>>>>>> 78f80b02
}


-(void)draggedImage:(NSImage *)draggedImage movedTo:(NSPoint)screenPoint
{
    (void)draggedImage;
    (void)screenPoint;
    DragSourceDragEvent dsde(static_cast<OWeakObject*>(mDragSource),
                             new DragSourceContext(mDragSource),
                             mDragSource,
                             DNDConstants::ACTION_COPY,
                             DNDConstants::ACTION_COPY);

    mDragSource->mXDragSrcListener->dragOver(dsde);
}

@end


DragSource::DragSource():
  WeakComponentImplHelper3<XDragSource, XInitialization, XServiceInfo>(m_aMutex),
  mView(NULL),
  mpFrame(NULL),
  mLastMouseEventBeforeStartDrag(nil),
  m_MouseButton(0)
{
}


DragSource::~DragSource()
{
    if( mpFrame && AquaSalFrame::isAlive( mpFrame ) )
        [(id <MouseEventListener>)mView unregisterMouseEventListener: mDragSourceHelper];
    [mDragSourceHelper release];
}


void SAL_CALL DragSource::initialize(const Sequence< Any >& aArguments)
  throw(Exception)
{
  if (aArguments.getLength() < 2)
    {
      throw Exception(OUString(RTL_CONSTASCII_USTRINGPARAM("DragSource::initialize: Not enough parameter.")),
                      static_cast<OWeakObject*>(this));
    }

  Any pNSView = aArguments[1];
  sal_uInt64 tmp = 0;
  pNSView >>= tmp;
  mView = (NSView*)tmp;

  /* All SalFrameView the base class for all VCL system views inherits from
     NSView in order to get mouse and other events. This is the only way to
     get these events. In order to start a drag operation we need to provide
     the mouse event which was the trigger. SalFrameView therefor implements
     a hook mechanism so that we can get mouse events for our purpose.
  */
  if (![mView respondsToSelector: @selector(registerMouseEventListener:)] ||
      ![mView respondsToSelector: @selector(unregisterMouseEventListener:)])
    {
      throw Exception(OUString(RTL_CONSTASCII_USTRINGPARAM("DragSource::initialize: Provided view doesn't support mouse listener")),
                      static_cast<OWeakObject*>(this));
    }
  NSWindow* pWin = [mView window];
  if( ! pWin || ![pWin respondsToSelector: @selector(getSalFrame)] )
  {
      throw Exception(OUString(RTL_CONSTASCII_USTRINGPARAM("DragSource::initialize: Provided view is not attached to a vcl frame")),
                      static_cast<OWeakObject*>(this));
  }
  mpFrame = (AquaSalFrame*)[pWin performSelector: @selector(getSalFrame)];

  mDragSourceHelper = [[DragSourceHelper alloc] initWithDragSource: this];

  if (mDragSourceHelper == nil)
    {
      throw Exception(OUString(RTL_CONSTASCII_USTRINGPARAM("DragSource::initialize: Cannot initialize DragSource")),
                      static_cast<OWeakObject*>(this));
    }

  [(id <MouseEventListener>)mView registerMouseEventListener: mDragSourceHelper];
}


//----------------------------------------------------
// XDragSource
//----------------------------------------------------

sal_Bool SAL_CALL DragSource::isDragImageSupported(  )
  throw(RuntimeException)
{
  return true;
}


sal_Int32 SAL_CALL DragSource::getDefaultCursor( sal_Int8 /*dragAction*/ )
  throw( IllegalArgumentException, RuntimeException)
{
  return 0;
}


void SAL_CALL DragSource::startDrag(const DragGestureEvent& trigger,
                                    sal_Int8 sourceActions,
<<<<<<< HEAD
                                    sal_Int32 /*cursor*/,
                                    sal_Int32 /*image*/,
                                    const Reference<XTransferable >& transferable,
                                    const Reference<XDragSourceListener >& listener )
=======
                                    sal_Int32 cursor,
                                    sal_Int32 image,
                                    const uno::Reference<XTransferable >& transferable,
                                    const uno::Reference<XDragSourceListener >& listener )
>>>>>>> 78f80b02
  throw( RuntimeException)
{
  MutexGuard guard(m_aMutex);

  OSL_ASSERT(listener.is() && "DragSource::startDrag: No XDragSourceListener provided\n");
  OSL_ASSERT(transferable.is() && "DragSource::startDrag: No transferable provided\n");

  trigger.Event >>= mMouseEvent;
  m_MouseButton= mMouseEvent.Buttons;
  mXDragSrcListener = listener;
  mXCurrentContext = static_cast<XDragSourceContext*>(new DragSourceContext(this));
  auto_ptr<AquaClipboard> clipb(new AquaClipboard(NULL, false));
  g_XTransferable = transferable;
  clipb->setContents(g_XTransferable, uno::Reference<XClipboardOwner>());
  mDragSourceActions = sourceActions;
  g_DragSourceView = mView;

  NSSize sz;
  sz.width = 5;
  sz.height = 5;

  NSImage* dragImage;
  dragImage = [[NSImage alloc] initWithSize: sz];

  NSRect bounds;
  bounds.origin = NSMakePoint(0,0);
  bounds.size = sz;

  [dragImage lockFocus];
  [[NSColor blackColor] set];
  [NSBezierPath fillRect: bounds];
  [dragImage unlockFocus];

  NSPoint pInWnd = [mLastMouseEventBeforeStartDrag locationInWindow];
  NSPoint p;
  p = [mView convertPoint: pInWnd fromView: nil];
  p.x = p.x - sz.width/2;
  p.y = p.y - sz.height/2;

  // reset drop success flags
  g_DropSuccessSet = false;
  g_DropSuccess = false;

  [mView dragImage: dragImage
   at: p
   offset: NSMakeSize(0,0)
   event: mLastMouseEventBeforeStartDrag
   pasteboard: clipb->getPasteboard()
   source: mDragSourceHelper
   slideBack: 1];

  [dragImage release];

  g_XTransferable = uno::Reference<XTransferable>();
  g_DragSourceView = nil;

  // reset drop success flags
  g_DropSuccessSet = false;
  g_DropSuccess = false;
}


// In order to initiate a D&D operation we need to
// provide the triggering mouse event which we get
// from the SalFrameView that is associated with
// this DragSource
void DragSource::saveMouseEvent(NSEvent* theEvent)
{
  if (mLastMouseEventBeforeStartDrag != nil)
    {
      [mLastMouseEventBeforeStartDrag release];
    }

  mLastMouseEventBeforeStartDrag = theEvent;
}


/* isLocal indicates whether or not the DnD operation is OOo
   internal.
 */
unsigned int DragSource::getSupportedDragOperations(bool isLocal) const
{
  unsigned int srcActions = OfficeToSystemDragActions(mDragSourceActions);

  if (isLocal)
    {
      // Support NSDragOperation generic which means we can
      // decide which D&D operation to choose. We map
      // NSDragOperationGenric to DNDConstants::ACTION_DEFAULT
      // in SystemToOfficeDragActions to signal this and
      // use it in DropTarget::determineDropAction
      srcActions |= NSDragOperationGeneric;
    }
  else
    {
      // Mask out link and move operations on external DnD
      srcActions &= ~(NSDragOperationMove | NSDragOperationLink);
    }

  return srcActions;
}


//################################
// XServiceInfo
//################################

OUString SAL_CALL DragSource::getImplementationName(  ) throw (RuntimeException)
{
  return dragSource_getImplementationName();
}


sal_Bool SAL_CALL DragSource::supportsService( const OUString& ServiceName ) throw (RuntimeException)
{
  return ServiceName.equals(OUString(RTL_CONSTASCII_USTRINGPARAM("com.sun.star.datatransfer.dnd.OleDragSource")));
}


Sequence< OUString > SAL_CALL DragSource::getSupportedServiceNames() throw (RuntimeException)
{
  return dragSource_getSupportedServiceNames();
}



<|MERGE_RESOLUTION|>--- conflicted
+++ resolved
@@ -131,7 +131,6 @@
 
 -(void)draggedImage:(NSImage *)anImage endedAt:(NSPoint)aPoint operation:(NSDragOperation)operation
 {
-<<<<<<< HEAD
     (void)anImage;
     (void)aPoint;
     // an internal drop can accept the drop but fail with dropComplete( false )
@@ -148,22 +147,6 @@
 
     mDragSource->mXDragSrcListener->dragDropEnd(dsde);
     mDragSource->mXDragSrcListener = Reference<XDragSourceListener>();
-=======
-  // an internal drop can accept the drop but fail with dropComplete( false )
-  // this is different than the Cocoa API
-  bool bDropSuccess = operation != NSDragOperationNone;
-  if( DragSource::g_DropSuccessSet )
-      bDropSuccess = DragSource::g_DropSuccess;
-
-  DragSourceDropEvent dsde(static_cast<OWeakObject*>(mDragSource),
-                           new DragSourceContext(mDragSource),
-                           static_cast< XDragSource* >(mDragSource),
-                           SystemToOfficeDragActions(operation),
-                           bDropSuccess );
-
-  mDragSource->mXDragSrcListener->dragDropEnd(dsde);
-  mDragSource->mXDragSrcListener = uno::Reference<XDragSourceListener>();
->>>>>>> 78f80b02
 }
 
 
@@ -267,17 +250,14 @@
 
 void SAL_CALL DragSource::startDrag(const DragGestureEvent& trigger,
                                     sal_Int8 sourceActions,
-<<<<<<< HEAD
                                     sal_Int32 /*cursor*/,
                                     sal_Int32 /*image*/,
                                     const Reference<XTransferable >& transferable,
                                     const Reference<XDragSourceListener >& listener )
-=======
                                     sal_Int32 cursor,
                                     sal_Int32 image,
                                     const uno::Reference<XTransferable >& transferable,
                                     const uno::Reference<XDragSourceListener >& listener )
->>>>>>> 78f80b02
   throw( RuntimeException)
 {
   MutexGuard guard(m_aMutex);
