/* -*- Mode: C++; tab-width: 4; indent-tabs-mode: nil; c-basic-offset: 4 -*- */
/*************************************************************************
 *
 * DO NOT ALTER OR REMOVE COPYRIGHT NOTICES OR THIS FILE HEADER.
 *
 * Copyright 2000, 2010 Oracle and/or its affiliates.
 *
 * OpenOffice.org - a multi-platform office productivity suite
 *
 * This file is part of OpenOffice.org.
 *
 * OpenOffice.org is free software: you can redistribute it and/or modify
 * it under the terms of the GNU Lesser General Public License version 3
 * only, as published by the Free Software Foundation.
 *
 * OpenOffice.org is distributed in the hope that it will be useful,
 * but WITHOUT ANY WARRANTY; without even the implied warranty of
 * MERCHANTABILITY or FITNESS FOR A PARTICULAR PURPOSE.  See the
 * GNU Lesser General Public License version 3 for more details
 * (a copy is included in the LICENSE file that accompanied this code).
 *
 * You should have received a copy of the GNU Lesser General Public License
 * version 3 along with OpenOffice.org.  If not, see
 * <http://www.openoffice.org/license.html>
 * for a copy of the LGPLv3 License.
 *
 ************************************************************************/

#ifndef _SVP_SVPPRN_HXX
#define _SVP_SVPPRN_HXX

#include "vcl/jobdata.hxx"
#include "vcl/printergfx.hxx"
#include "vcl/printerjob.hxx"
#include "vcl/salprn.hxx"
#include "salprn.h"

class PspGraphics;

class SvpSalInfoPrinter : public PspSalInfoPrinter
{
public:
<<<<<<< HEAD
    virtual BOOL                    Setup( SalFrame* pFrame, ImplJobSetup* pSetupData );
=======
    PspGraphics*            m_pGraphics;
    psp::JobData            m_aJobData;
    psp::PrinterGfx         m_aPrinterGfx;

    PspSalInfoPrinter();
    virtual ~PspSalInfoPrinter();

    // overload all pure virtual methods
    virtual SalGraphics*            GetGraphics();
    virtual void                    ReleaseGraphics( SalGraphics* pGraphics );
    virtual sal_Bool                    Setup( SalFrame* pFrame, ImplJobSetup* pSetupData );
    virtual sal_Bool                    SetPrinterData( ImplJobSetup* pSetupData );
    virtual sal_Bool                    SetData( sal_uLong nFlags, ImplJobSetup* pSetupData );
    virtual void                    GetPageInfo( const ImplJobSetup* pSetupData,
                                                 long& rOutWidth, long& rOutHeight,
                                                 long& rPageOffX, long& rPageOffY,
                                                 long& rPageWidth, long& rPageHeight );
    virtual sal_uLong                   GetCapabilities( const ImplJobSetup* pSetupData, sal_uInt16 nType );
    virtual sal_uLong                   GetPaperBinCount( const ImplJobSetup* pSetupData );
    virtual String                  GetPaperBinName( const ImplJobSetup* pSetupData, sal_uLong nPaperBin );
    virtual void                    InitPaperFormats( const ImplJobSetup* pSetupData );
    virtual int                 GetLandscapeAngle( const ImplJobSetup* pSetupData );
>>>>>>> e2a3d487
};

class SvpSalPrinter : public PspSalPrinter
{
public:
<<<<<<< HEAD
    SvpSalPrinter( SalInfoPrinter* pInfoPrinter ) : PspSalPrinter(pInfoPrinter) {}

    virtual BOOL StartJob( const XubString* pFileName, const XubString& rJobName,
                           const XubString& rAppName, ULONG nCopies, bool bCollate,
                           bool /*bDirect*/, ImplJobSetup* pSetupData )
    {
        return SvpSalPrinter::StartJob( pFileName, rJobName, rAppName, nCopies, bCollate, false, pSetupData );
    }
=======
    String                  m_aFileName;
    String                  m_aTmpFile;
    String                  m_aFaxNr;
    bool                    m_bFax:1;
    bool                    m_bPdf:1;
    bool                    m_bSwallowFaxNo:1;
    PspGraphics*            m_pGraphics;
    psp::PrinterJob         m_aPrintJob;
    psp::JobData            m_aJobData;
    psp::PrinterGfx         m_aPrinterGfx;
    sal_uLong                   m_nCopies;
    bool                    m_bCollate;
    SalInfoPrinter*         m_pInfoPrinter;

    PspSalPrinter( SalInfoPrinter* );
    virtual ~PspSalPrinter();

    // overload all pure virtual methods
    using SalPrinter::StartJob;
    virtual sal_Bool                    StartJob( const XubString* pFileName,
                                              const XubString& rJobName,
                                              const XubString& rAppName,
                                              sal_uLong nCopies,
                                              bool bCollate,
                                              bool bDirect,
                                              ImplJobSetup* pSetupData );
    virtual sal_Bool                    EndJob();
    virtual sal_Bool                    AbortJob();
    virtual SalGraphics*            StartPage( ImplJobSetup* pSetupData, sal_Bool bNewJobData );
    virtual sal_Bool                    EndPage();
    virtual sal_uLong                   GetErrorCode();
>>>>>>> e2a3d487
};

#endif // _SVP_SVPPRN_HXX


/* vim:set shiftwidth=4 softtabstop=4 expandtab: */<|MERGE_RESOLUTION|>--- conflicted
+++ resolved
@@ -40,79 +40,20 @@
 class SvpSalInfoPrinter : public PspSalInfoPrinter
 {
 public:
-<<<<<<< HEAD
-    virtual BOOL                    Setup( SalFrame* pFrame, ImplJobSetup* pSetupData );
-=======
-    PspGraphics*            m_pGraphics;
-    psp::JobData            m_aJobData;
-    psp::PrinterGfx         m_aPrinterGfx;
-
-    PspSalInfoPrinter();
-    virtual ~PspSalInfoPrinter();
-
-    // overload all pure virtual methods
-    virtual SalGraphics*            GetGraphics();
-    virtual void                    ReleaseGraphics( SalGraphics* pGraphics );
     virtual sal_Bool                    Setup( SalFrame* pFrame, ImplJobSetup* pSetupData );
-    virtual sal_Bool                    SetPrinterData( ImplJobSetup* pSetupData );
-    virtual sal_Bool                    SetData( sal_uLong nFlags, ImplJobSetup* pSetupData );
-    virtual void                    GetPageInfo( const ImplJobSetup* pSetupData,
-                                                 long& rOutWidth, long& rOutHeight,
-                                                 long& rPageOffX, long& rPageOffY,
-                                                 long& rPageWidth, long& rPageHeight );
-    virtual sal_uLong                   GetCapabilities( const ImplJobSetup* pSetupData, sal_uInt16 nType );
-    virtual sal_uLong                   GetPaperBinCount( const ImplJobSetup* pSetupData );
-    virtual String                  GetPaperBinName( const ImplJobSetup* pSetupData, sal_uLong nPaperBin );
-    virtual void                    InitPaperFormats( const ImplJobSetup* pSetupData );
-    virtual int                 GetLandscapeAngle( const ImplJobSetup* pSetupData );
->>>>>>> e2a3d487
 };
 
 class SvpSalPrinter : public PspSalPrinter
 {
 public:
-<<<<<<< HEAD
     SvpSalPrinter( SalInfoPrinter* pInfoPrinter ) : PspSalPrinter(pInfoPrinter) {}
 
-    virtual BOOL StartJob( const XubString* pFileName, const XubString& rJobName,
-                           const XubString& rAppName, ULONG nCopies, bool bCollate,
+    virtual sal_Bool StartJob( const XubString* pFileName, const XubString& rJobName,
+                           const XubString& rAppName, sal_uLong nCopies, bool bCollate,
                            bool /*bDirect*/, ImplJobSetup* pSetupData )
     {
         return SvpSalPrinter::StartJob( pFileName, rJobName, rAppName, nCopies, bCollate, false, pSetupData );
     }
-=======
-    String                  m_aFileName;
-    String                  m_aTmpFile;
-    String                  m_aFaxNr;
-    bool                    m_bFax:1;
-    bool                    m_bPdf:1;
-    bool                    m_bSwallowFaxNo:1;
-    PspGraphics*            m_pGraphics;
-    psp::PrinterJob         m_aPrintJob;
-    psp::JobData            m_aJobData;
-    psp::PrinterGfx         m_aPrinterGfx;
-    sal_uLong                   m_nCopies;
-    bool                    m_bCollate;
-    SalInfoPrinter*         m_pInfoPrinter;
-
-    PspSalPrinter( SalInfoPrinter* );
-    virtual ~PspSalPrinter();
-
-    // overload all pure virtual methods
-    using SalPrinter::StartJob;
-    virtual sal_Bool                    StartJob( const XubString* pFileName,
-                                              const XubString& rJobName,
-                                              const XubString& rAppName,
-                                              sal_uLong nCopies,
-                                              bool bCollate,
-                                              bool bDirect,
-                                              ImplJobSetup* pSetupData );
-    virtual sal_Bool                    EndJob();
-    virtual sal_Bool                    AbortJob();
-    virtual SalGraphics*            StartPage( ImplJobSetup* pSetupData, sal_Bool bNewJobData );
-    virtual sal_Bool                    EndPage();
-    virtual sal_uLong                   GetErrorCode();
->>>>>>> e2a3d487
 };
 
 #endif // _SVP_SVPPRN_HXX
