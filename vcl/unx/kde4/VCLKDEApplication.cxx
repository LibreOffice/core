/* -*- Mode: C++; tab-width: 4; indent-tabs-mode: nil; c-basic-offset: 4 -*- */
/*************************************************************************
 *
 * DO NOT ALTER OR REMOVE COPYRIGHT NOTICES OR THIS FILE HEADER.
 *
 * Copyright 2000, 2010 Oracle and/or its affiliates.
 *
 * OpenOffice.org - a multi-platform office productivity suite
 *
 * This file is part of OpenOffice.org.
 *
 * OpenOffice.org is free software: you can redistribute it and/or modify
 * it under the terms of the GNU Lesser General Public License version 3
 * only, as published by the Free Software Foundation.
 *
 * OpenOffice.org is distributed in the hope that it will be useful,
 * but WITHOUT ANY WARRANTY; without even the implied warranty of
 * MERCHANTABILITY or FITNESS FOR A PARTICULAR PURPOSE.  See the
 * GNU Lesser General Public License version 3 for more details
 * (a copy is included in the LICENSE file that accompanied this code).
 *
 * You should have received a copy of the GNU Lesser General Public License
 * version 3 along with OpenOffice.org.  If not, see
 * <http://www.openoffice.org/license.html>
 * for a copy of the LGPLv3 License.
 *
 ************************************************************************/

#include "VCLKDEApplication.hxx"

#define Region QtXRegion
#include <QEvent>
#undef Region

#include "KDESalDisplay.hxx"

VCLKDEApplication::VCLKDEApplication() :
    KApplication()
{
}

bool VCLKDEApplication::x11EventFilter(XEvent* ev)
{
    //if we have a display and the display consumes the event
    //do not process the event in qt
<<<<<<< HEAD
    if (SalKDEDisplay::self() && SalKDEDisplay::self()->Dispatch(event) > 0)
=======
    if (disp && disp->Dispatch(ev) > 0)
>>>>>>> 9e849585
    {
        return true;
    }

    return false;
}

/* vim:set shiftwidth=4 softtabstop=4 expandtab: */<|MERGE_RESOLUTION|>--- conflicted
+++ resolved
@@ -43,11 +43,7 @@
 {
     //if we have a display and the display consumes the event
     //do not process the event in qt
-<<<<<<< HEAD
     if (SalKDEDisplay::self() && SalKDEDisplay::self()->Dispatch(event) > 0)
-=======
-    if (disp && disp->Dispatch(ev) > 0)
->>>>>>> 9e849585
     {
         return true;
     }
