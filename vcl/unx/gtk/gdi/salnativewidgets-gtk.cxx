/* -*- Mode: C++; tab-width: 4; indent-tabs-mode: nil; c-basic-offset: 4 -*- */
/*************************************************************************
 *
 * DO NOT ALTER OR REMOVE COPYRIGHT NOTICES OR THIS FILE HEADER.
 *
 * Copyright 2000, 2010 Oracle and/or its affiliates.
 *
 * OpenOffice.org - a multi-platform office productivity suite
 *
 * This file is part of OpenOffice.org.
 *
 * OpenOffice.org is free software: you can redistribute it and/or modify
 * it under the terms of the GNU Lesser General Public License version 3
 * only, as published by the Free Software Foundation.
 *
 * OpenOffice.org is distributed in the hope that it will be useful,
 * but WITHOUT ANY WARRANTY; without even the implied warranty of
 * MERCHANTABILITY or FITNESS FOR A PARTICULAR PURPOSE.  See the
 * GNU Lesser General Public License version 3 for more details
 * (a copy is included in the LICENSE file that accompanied this code).
 *
 * You should have received a copy of the GNU Lesser General Public License
 * version 3 along with OpenOffice.org.  If not, see
 * <http://www.openoffice.org/license.html>
 * for a copy of the LGPLv3 License.
 *
 ************************************************************************/

// MARKER(update_precomp.py): autogen include statement, do not remove
#include "precompiled_vcl.hxx"

#include "plugins/gtk/gtkframe.hxx"
#include "plugins/gtk/gtkdata.hxx"
#include "plugins/gtk/gtkinst.hxx"
#include "plugins/gtk/gtkgdi.hxx"

#include "pspgraphics.h"

#include <cstdio>
#include <cmath>
#include <vector>
#include <algorithm>
#include <boost/unordered_map.hpp>

#include "saldata.hxx"
#include "saldisp.hxx"
#include "vcl/svapp.hxx"

typedef struct _cairo_font_options cairo_font_options_t;

// initialize statics
sal_Bool GtkSalGraphics::bThemeChanged = sal_True;
sal_Bool GtkSalGraphics::bNeedPixmapPaint = sal_False;
sal_Bool GtkSalGraphics::bGlobalNeedPixmapPaint = sal_False;
sal_Bool GtkSalGraphics::bToolbarGripWorkaround = sal_False;
sal_Bool GtkSalGraphics::bNeedButtonStyleAsEditBackgroundWorkaround = sal_False;

GtkSalGraphics::~GtkSalGraphics()
{
}

using ::rtl::OUString;

/*************************************
 * Cached native widget objects
 *************************************/
class NWPixmapCacheList;
class NWPixmapCache;
struct NWFWidgetData
{
    GtkWidget * gCacheWindow;
    GtkWidget * gDumbContainer;

    GtkWidget * gBtnWidget;
    GtkWidget * gRadioWidget;
    GtkWidget * gRadioWidgetSibling;
    GtkWidget * gCheckWidget;
    GtkWidget * gScrollHorizWidget;
    GtkWidget * gScrollVertWidget;
    GtkWidget * gArrowWidget;
    GtkWidget * gDropdownWidget;
    GtkWidget * gEditBoxWidget;
    GtkWidget * gSpinButtonWidget;
    GtkWidget * gNotebookWidget;
    GtkWidget * gOptionMenuWidget;
    GtkWidget * gComboWidget;
    GtkWidget * gScrolledWindowWidget;
    GtkWidget *  gToolbarWidget;
    GtkWidget *  gToolbarButtonWidget;
    GtkWidget *  gToolbarToggleWidget;
    GtkWidget *  gHandleBoxWidget;
    GtkWidget *  gMenubarWidget;
    GtkWidget *  gMenuItemMenubarWidget;
    GtkWidget *  gMenuWidget;
    GtkWidget *  gMenuItemMenuWidget;
    GtkWidget *  gMenuItemCheckMenuWidget;
    GtkWidget *  gMenuItemRadioMenuWidget;
    GtkWidget *  gImageMenuItem;
    GtkWidget *  gTooltipPopup;
    GtkWidget *  gProgressBar;
    GtkWidget *  gTreeView;
    GtkWidget *  gHScale;
    GtkWidget *  gVScale;
    GtkWidget *  gVSeparator;

    NWPixmapCacheList* gNWPixmapCacheList;
    NWPixmapCache* gCacheTabItems;
    NWPixmapCache* gCacheTabPages;

    NWFWidgetData() :
        gCacheWindow( NULL ),
        gDumbContainer( NULL ),
        gBtnWidget( NULL ),
        gRadioWidget( NULL ),
        gRadioWidgetSibling( NULL ),
        gCheckWidget( NULL ),
        gScrollHorizWidget( NULL ),
        gScrollVertWidget( NULL ),
        gArrowWidget( NULL ),
        gDropdownWidget( NULL ),
        gEditBoxWidget( NULL ),
        gSpinButtonWidget( NULL ),
        gNotebookWidget( NULL ),
        gOptionMenuWidget( NULL ),
        gComboWidget( NULL ),
        gScrolledWindowWidget( NULL ),
        gToolbarWidget( NULL ),
        gToolbarButtonWidget( NULL ),
        gToolbarToggleWidget( NULL ),
        gHandleBoxWidget( NULL ),
        gMenubarWidget( NULL ),
        gMenuItemMenubarWidget( NULL ),
        gMenuWidget( NULL ),
        gMenuItemMenuWidget( NULL ),
        gMenuItemCheckMenuWidget( NULL ),
        gMenuItemRadioMenuWidget( NULL ),
        gImageMenuItem( NULL ),
        gTooltipPopup( NULL ),
        gProgressBar( NULL ),
        gTreeView( NULL ),
        gHScale( NULL ),
        gVScale( NULL ),
        gVSeparator ( NULL ),
        gNWPixmapCacheList( NULL ),
        gCacheTabItems( NULL ),
        gCacheTabPages( NULL )
    {}
};

// Keep a hash table of Widgets->default flags so that we can
// easily and quickly reset each to a default state before using
// them
static boost::unordered_map<long, guint>    gWidgetDefaultFlags;
static std::vector<NWFWidgetData>   gWidgetData;

static const GtkBorder aDefDefBorder        = { 1, 1, 1, 1 };

// Some GTK defaults
#define MIN_ARROW_SIZE                  11
#define BTN_CHILD_SPACING               1
#define MIN_SPIN_ARROW_WIDTH                6


static void NWEnsureGTKRadio            ( int nScreen );
static void NWEnsureGTKButton           ( int nScreen );
static void NWEnsureGTKCheck            ( int nScreen );
static void NWEnsureGTKScrollbars       ( int nScreen );
static void NWEnsureGTKArrow            ( int nScreen );
static void NWEnsureGTKEditBox          ( int nScreen );
static void NWEnsureGTKSpinButton       ( int nScreen );
static void NWEnsureGTKNotebook         ( int nScreen );
static void NWEnsureGTKOptionMenu       ( int nScreen );
static void NWEnsureGTKCombo            ( int nScreen );
static void NWEnsureGTKScrolledWindow   ( int nScreen );
static void NWEnsureGTKToolbar          ( int nScreen );
static void NWEnsureGTKMenubar          ( int nScreen );
static void NWEnsureGTKMenu             ( int nScreen );
static void NWEnsureGTKTooltip          ( int nScreen );
static void NWEnsureGTKProgressBar      ( int nScreen );
static void NWEnsureGTKTreeView         ( int nScreen );
static void NWEnsureGTKSlider           ( int nScreen );

static void NWConvertVCLStateToGTKState( ControlState nVCLState, GtkStateType* nGTKState, GtkShadowType* nGTKShadow );
static void NWAddWidgetToCacheWindow( GtkWidget* widget, int nScreen );
static void NWSetWidgetState( GtkWidget* widget, ControlState nState, GtkStateType nGtkState );

static void NWCalcArrowRect( const Rectangle& rButton, Rectangle& rArrow );

/*
 * Individual helper functions
 *
 */

//---
static Rectangle NWGetButtonArea( int nScreen, ControlType nType, ControlPart nPart, Rectangle aAreaRect, ControlState nState,
                                const ImplControlValue& aValue, const OUString& rCaption );

//---
static Rectangle NWGetEditBoxPixmapRect( int nScreen, ControlType nType, ControlPart nPart, Rectangle aAreaRect, ControlState nState,
                            const ImplControlValue& aValue, const OUString& rCaption );

static void NWPaintOneEditBox( int nScreen, GdkDrawable * gdkDrawable, GdkRectangle *gdkRect,
                               ControlType nType, ControlPart nPart, Rectangle aEditBoxRect,
                               ControlState nState, const ImplControlValue& aValue,
                               const OUString& rCaption );

//---
static Rectangle NWGetSpinButtonRect( int nScreen, ControlType nType, ControlPart nPart, Rectangle aAreaRect, ControlState nState,
                            const ImplControlValue& aValue, const OUString& rCaption );

static void NWPaintOneSpinButton( int nScreen, GdkPixmap * pixmap, ControlType nType, ControlPart nPart, Rectangle aAreaRect,
                            ControlState nState, const ImplControlValue& aValue,
                            const OUString& rCaption );
//---
static Rectangle NWGetComboBoxButtonRect( int nScreen, ControlType nType, ControlPart nPart, Rectangle aAreaRect, ControlState nState,
                            const ImplControlValue& aValue, const OUString& rCaption );

//---
static Rectangle NWGetListBoxButtonRect( int nScreen, ControlType nType, ControlPart nPart, Rectangle aAreaRect, ControlState nState,
                            const ImplControlValue& aValue, const OUString& rCaption );

static Rectangle NWGetListBoxIndicatorRect( int nScreen, ControlType nType, ControlPart nPart, Rectangle aAreaRect, ControlState nState,
                            const ImplControlValue& aValue, const OUString& rCaption );

static Rectangle NWGetToolbarRect( int nScreen,
                                   ControlType nType,
                                   ControlPart nPart,
                                   Rectangle aAreaRect,
                                   ControlState nState,
                                   const ImplControlValue& aValue,
                                   const OUString& rCaption );
//---

static Rectangle NWGetScrollButtonRect( int nScreen, ControlPart nPart, Rectangle aAreaRect );
//---

/*********************************************************
 * PixmapCache
 *********************************************************/

// as some native widget drawing operations are pretty slow
// with certain themes (eg tabpages)
// this cache can be used to cache the corresponding pixmap
// see NWPaintGTKTabItem

class NWPixmapCacheData
{
public:
    ControlType m_nType;
    ControlState m_nState;
    Rectangle   m_pixmapRect;
    GdkPixmap*  m_pixmap;

    NWPixmapCacheData() : m_nType(0), m_nState(0), m_pixmap(0) {}
    ~NWPixmapCacheData()
        { SetPixmap( NULL ); };
    void SetPixmap( GdkPixmap* pPixmap );
};

class NWPixmapCache
{
    int m_size;
    int m_idx;
    int m_screen;
    NWPixmapCacheData* pData;
public:
    NWPixmapCache( int nScreen );
    ~NWPixmapCache();

    void SetSize( int n)
        { delete [] pData; m_idx = 0; m_size = n; pData = new NWPixmapCacheData[m_size]; }
    int GetSize() const { return m_size; }

    sal_Bool Find( ControlType aType, ControlState aState, const Rectangle& r_pixmapRect, GdkPixmap** pPixmap );
    void Fill( ControlType aType, ControlState aState, const Rectangle& r_pixmapRect, GdkPixmap* pPixmap );

    void ThemeChanged();
};

class NWPixmapCacheList
{
public:
    ::std::vector< NWPixmapCache* > mCaches;

    void AddCache( NWPixmapCache *pCache );
    void RemoveCache( NWPixmapCache *pCache );
    void ThemeChanged();
};

// --- implementation ---

void NWPixmapCacheData::SetPixmap( GdkPixmap* pPixmap )
{
    if( m_pixmap )
        g_object_unref( m_pixmap );

    m_pixmap = pPixmap;

    if( m_pixmap )
        g_object_ref( m_pixmap );
}


NWPixmapCache::NWPixmapCache( int nScreen )
{
    m_idx = 0;
    m_size = 0;
    m_screen = nScreen;
    pData = NULL;
    if( gWidgetData[m_screen].gNWPixmapCacheList )
        gWidgetData[m_screen].gNWPixmapCacheList->AddCache(this);
}
NWPixmapCache::~NWPixmapCache()
{
    if( gWidgetData[m_screen].gNWPixmapCacheList )
        gWidgetData[m_screen].gNWPixmapCacheList->RemoveCache(this);
    delete[] pData;
}
void NWPixmapCache::ThemeChanged()
{
    // throw away cached pixmaps
    int i;
    for(i=0; i<m_size; i++)
        pData[i].SetPixmap( NULL );
}

sal_Bool  NWPixmapCache::Find( ControlType aType, ControlState aState, const Rectangle& r_pixmapRect, GdkPixmap** pPixmap )
{
    aState &= ~CTRL_CACHING_ALLOWED; // mask clipping flag
    int i;
    for(i=0; i<m_size; i++)
    {
        if( pData[i].m_nType == aType &&
            pData[i].m_nState == aState &&
            pData[i].m_pixmapRect.GetWidth() == r_pixmapRect.GetWidth() &&
            pData[i].m_pixmapRect.GetHeight() == r_pixmapRect.GetHeight() &&
            pData[i].m_pixmap != NULL )
        {
            *pPixmap = pData[i].m_pixmap;
            return sal_True;
        }
    }
    return sal_False;
}

void NWPixmapCache::Fill( ControlType aType, ControlState aState, const Rectangle& r_pixmapRect, GdkPixmap* pPixmap )
{
    if( !(aState & CTRL_CACHING_ALLOWED) )
        return;

    aState &= ~CTRL_CACHING_ALLOWED; // mask clipping flag
    m_idx = (m_idx+1) % m_size; // just wrap
    pData[m_idx].m_nType = aType;
    pData[m_idx].m_nState = aState;
    pData[m_idx].m_pixmapRect = r_pixmapRect;
    pData[m_idx].SetPixmap( pPixmap );
}


void NWPixmapCacheList::AddCache( NWPixmapCache* pCache )
{
    mCaches.push_back( pCache );
}
void NWPixmapCacheList::RemoveCache( NWPixmapCache* pCache )
{
    ::std::vector< NWPixmapCache* >::iterator p;
    p = ::std::find( mCaches.begin(), mCaches.end(), pCache );
    if( p != mCaches.end() )
        mCaches.erase( p );
}
void NWPixmapCacheList::ThemeChanged( )
{
    ::std::vector< NWPixmapCache* >::iterator p = mCaches.begin();
    while( p != mCaches.end() )
    {
        (*p)->ThemeChanged();
        p++;
    }
}


/*********************************************************
 * Make border manipulation easier
 *********************************************************/
inline void NW_gtk_border_set_from_border( GtkBorder& aDst, const GtkBorder * pSrc )
{
    aDst.left       = pSrc->left;
    aDst.top        = pSrc->top;
    aDst.right  = pSrc->right;
    aDst.bottom = pSrc->bottom;
}


/*********************************************************
 * Initialize GTK and local stuff
 *********************************************************/
void GtkData::initNWF( void )
{
    ImplSVData* pSVData = ImplGetSVData();

    // draw no border for popup menus (NWF draws its own)
    pSVData->maNWFData.mbFlatMenu = true;

    // draw separate buttons for toolbox dropdown items
    pSVData->maNWFData.mbToolboxDropDownSeparate = true;

    // draw toolbars in separate lines
    pSVData->maNWFData.mbDockingAreaSeparateTB = true;

    // open first menu on F10
    pSVData->maNWFData.mbOpenMenuOnF10 = true;

    // omit GetNativeControl while painting (see brdwin.cxx)
    pSVData->maNWFData.mbCanDrawWidgetAnySize = true;

    int nScreens = GetX11SalData()->GetDisplay()->GetScreenCount();
    gWidgetData = std::vector<NWFWidgetData>( nScreens );
    for( int i = 0; i < nScreens; i++ )
        gWidgetData[i].gNWPixmapCacheList = new NWPixmapCacheList;

    // small extra border around menu items
    NWEnsureGTKMenu( 0 );
    gint horizontal_padding = 1;
    gtk_widget_style_get( gWidgetData[0].gMenuItemMenuWidget,
            "horizontal_padding", &horizontal_padding,
            (char *)NULL);
    pSVData->maNWFData.mnMenuFormatExtraBorder = horizontal_padding;

    if( SalGetDesktopEnvironment().equalsAsciiL(RTL_CONSTASCII_STRINGPARAM("KDE")) )
    {
        // #i97196# ensure a widget exists and the style engine was loaded
        NWEnsureGTKButton( 0 );
        if( g_type_from_name( "QtEngineStyle" ) )
        {
            // KDE 3.3 invented a bug in the qt<->gtk theme engine
            // that makes direct rendering impossible: they totally
            // ignore the clip rectangle passed to the paint methods
            GtkSalGraphics::bNeedPixmapPaint = GtkSalGraphics::bGlobalNeedPixmapPaint = true;
        }
    }
    static const char* pEnv = getenv( "SAL_GTK_USE_PIXMAPPAINT" );
    if( pEnv && *pEnv )
        GtkSalGraphics::bNeedPixmapPaint = GtkSalGraphics::bGlobalNeedPixmapPaint = true;

    #if OSL_DEBUG_LEVEL > 1
    std::fprintf( stderr, "GtkPlugin: using %s NWF\n",
             GtkSalGraphics::bNeedPixmapPaint ? "offscreen" : "direct" );
    #endif
}


/*********************************************************
 * Release GTK and local stuff
 *********************************************************/
void GtkData::deInitNWF( void )
{

    for( unsigned int i = 0; i < gWidgetData.size(); i++ )
    {
        // free up global widgets
        // gtk_widget_destroy will in turn destroy the child hierarchy
        // so only destroy disjunct hierachies
        if( gWidgetData[i].gCacheWindow )
            gtk_widget_destroy( gWidgetData[i].gCacheWindow );
        if( gWidgetData[i].gMenuWidget )
            gtk_widget_destroy( gWidgetData[i].gMenuWidget );
        if( gWidgetData[i].gTooltipPopup )
            gtk_widget_destroy( gWidgetData[i].gTooltipPopup );
        delete gWidgetData[i].gCacheTabPages;
        gWidgetData[i].gCacheTabPages = NULL;
        delete gWidgetData[i].gCacheTabItems;
        gWidgetData[i].gCacheTabItems = NULL;
        delete gWidgetData[i].gNWPixmapCacheList;
        gWidgetData[i].gNWPixmapCacheList = NULL;
    }
}


/**********************************************************
 * track clip region
 **********************************************************/
void GtkSalGraphics::ResetClipRegion()
{
    m_aClipRegion.SetNull();
    X11SalGraphics::ResetClipRegion();
}

bool GtkSalGraphics::setClipRegion( const Region& i_rClip )
{
    m_aClipRegion = i_rClip;
    bool bRet = X11SalGraphics::setClipRegion( m_aClipRegion );
    if( m_aClipRegion.IsEmpty() )
        m_aClipRegion.SetNull();
    return bRet;
}

void GtkSalGraphics::copyBits( const SalTwoRect* pPosAry,
                               SalGraphics* pSrcGraphics )
{
    GtkSalFrame* pFrame = GetGtkFrame();
    XLIB_Window aWin = None;
    if( pFrame && m_pWindow )
    {
        /* #i64117# some themes set the background pixmap VERY frequently */
        GdkWindow* pWin = GTK_WIDGET(m_pWindow)->window;
        if( pWin )
        {
            aWin = GDK_WINDOW_XWINDOW(pWin);
            if( aWin != None )
                XSetWindowBackgroundPixmap( pFrame->getDisplay()->GetDisplay(),
                                            aWin,
                                            None );
        }
    }
    X11SalGraphics::copyBits( pPosAry, pSrcGraphics );
    if( pFrame && pFrame->getBackgroundPixmap() != None )
        XSetWindowBackgroundPixmap( pFrame->getDisplay()->GetDisplay(),
                                    aWin,
                                    pFrame->getBackgroundPixmap() );
}

/*
 * IsNativeControlSupported()
 *
 *  Returns sal_True if the platform supports native
 *  drawing of the control defined by nPart
 */
sal_Bool GtkSalGraphics::IsNativeControlSupported( ControlType nType, ControlPart nPart )
{
    if (
        ((nType==CTRL_PUSHBUTTON)  && (nPart==PART_ENTIRE_CONTROL))     ||
         ((nType==CTRL_RADIOBUTTON) && (nPart==PART_ENTIRE_CONTROL))        ||
        ((nType==CTRL_CHECKBOX)    && (nPart==PART_ENTIRE_CONTROL))     ||
        ((nType==CTRL_SCROLLBAR) &&
                (  (nPart==PART_DRAW_BACKGROUND_HORZ)
                || (nPart==PART_DRAW_BACKGROUND_VERT)
                || (nPart==PART_ENTIRE_CONTROL)
                || (nPart==HAS_THREE_BUTTONS) )                 )   ||
        ((nType==CTRL_EDITBOX) &&
                (  (nPart==PART_ENTIRE_CONTROL)
                || (nPart==HAS_BACKGROUND_TEXTURE) )            )   ||
        ((nType==CTRL_MULTILINE_EDITBOX) &&
                (  (nPart==PART_ENTIRE_CONTROL)
                || (nPart==HAS_BACKGROUND_TEXTURE) )            )   ||
        ((nType==CTRL_SPINBOX) &&
                (  (nPart==PART_ENTIRE_CONTROL)
                || (nPart==PART_ALL_BUTTONS)
                || (nPart==HAS_BACKGROUND_TEXTURE) )            )   ||
        ((nType==CTRL_SPINBUTTONS) &&
                (  (nPart==PART_ENTIRE_CONTROL)
                || (nPart==PART_ALL_BUTTONS)    )               )   ||
        ((nType==CTRL_COMBOBOX) &&
                (  (nPart==PART_ENTIRE_CONTROL)
                || (nPart==HAS_BACKGROUND_TEXTURE)  )           )   ||
        (((nType==CTRL_TAB_ITEM) || (nType==CTRL_TAB_PANE) ||
          (nType==CTRL_TAB_BODY) || (nType==CTRL_FIXEDBORDER)) &&
                (  (nPart==PART_ENTIRE_CONTROL)
                || (nPart==PART_TABS_DRAW_RTL) )                )   ||
        ((nType==CTRL_LISTBOX) &&
                (  (nPart==PART_ENTIRE_CONTROL)
                || (nPart==PART_WINDOW)
                || (nPart==HAS_BACKGROUND_TEXTURE) )            )   ||
        ((nType == CTRL_TOOLBAR) &&
                 (  (nPart==PART_ENTIRE_CONTROL)
                ||  (nPart==PART_DRAW_BACKGROUND_HORZ)
                ||  (nPart==PART_DRAW_BACKGROUND_VERT)
                ||  (nPart==PART_THUMB_HORZ)
                ||  (nPart==PART_THUMB_VERT)
                ||  (nPart==PART_BUTTON)
                ||  (nPart==PART_SEPARATOR)
                )
                                                                )   ||
        ((nType == CTRL_MENUBAR) &&
                (   (nPart==PART_ENTIRE_CONTROL)
                ||  (nPart==PART_MENU_ITEM)
                )
                                                                )   ||
        ((nType == CTRL_TOOLTIP) &&
                (   (nPart==PART_ENTIRE_CONTROL) )              )   ||
        ((nType == CTRL_MENU_POPUP) &&
                (   (nPart==PART_ENTIRE_CONTROL)
                ||  (nPart==PART_MENU_ITEM)
                ||  (nPart==PART_MENU_ITEM_CHECK_MARK)
                ||  (nPart==PART_MENU_ITEM_RADIO_MARK)
                )
                                                                )   ||
        ((nType == CTRL_PROGRESS) &&
                (   (nPart == PART_ENTIRE_CONTROL) )
                )                                                   ||
        ((nType == CTRL_LISTNODE || nType == CTRL_LISTNET) &&
                (   (nPart == PART_ENTIRE_CONTROL) )
                )                                                   ||
        ((nType == CTRL_SLIDER) &&
                (   (nPart == PART_TRACK_HORZ_AREA)
                ||  (nPart == PART_TRACK_VERT_AREA)
                )
        )
        )
<<<<<<< HEAD
        return( TRUE );
    return( FALSE );
=======
        return( sal_True );

    return( sal_False );
>>>>>>> e2a3d487
}


/*
 * HitTestNativeControl()
 *
 *  bIsInside is set to sal_True if aPos is contained within the
 *  given part of the control, whose bounding region is
 *  given by rControlRegion (in VCL frame coordinates).
 *
 *  returns whether bIsInside was really set.
 */
sal_Bool GtkSalGraphics::hitTestNativeControl( ControlType      nType,
                                ControlPart     nPart,
                                const Rectangle&        rControlRegion,
                                const Point&        aPos,
                                sal_Bool&           rIsInside )
{
    if ( ( nType == CTRL_SCROLLBAR ) &&
         ( ( nPart == PART_BUTTON_UP ) ||
           ( nPart == PART_BUTTON_DOWN ) ||
           ( nPart == PART_BUTTON_LEFT ) ||
           ( nPart == PART_BUTTON_RIGHT ) ) )
    {
        NWEnsureGTKScrollbars( m_nScreen );

        // Grab some button style attributes
        gboolean has_forward;
        gboolean has_forward2;
        gboolean has_backward;
        gboolean has_backward2;

        gtk_widget_style_get( gWidgetData[m_nScreen].gScrollHorizWidget, "has-forward-stepper", &has_forward,
                                        "has-secondary-forward-stepper", &has_forward2,
                                        "has-backward-stepper", &has_backward,
                                           "has-secondary-backward-stepper", &has_backward2, (char *)NULL );
        Rectangle aForward;
        Rectangle aBackward;

        rIsInside = sal_False;

        ControlPart nCounterPart = 0;
        if ( nPart == PART_BUTTON_UP )
            nCounterPart = PART_BUTTON_DOWN;
        else if ( nPart == PART_BUTTON_DOWN )
            nCounterPart = PART_BUTTON_UP;
        else if ( nPart == PART_BUTTON_LEFT )
            nCounterPart = PART_BUTTON_RIGHT;
        else if ( nPart == PART_BUTTON_RIGHT )
            nCounterPart = PART_BUTTON_LEFT;

        aBackward = NWGetScrollButtonRect( m_nScreen, nPart, rControlRegion );
        aForward = NWGetScrollButtonRect( m_nScreen, nCounterPart, rControlRegion );

        if ( has_backward && has_forward2 )
        {
            Size aSize( aBackward.GetSize() );
            if ( ( nPart == PART_BUTTON_UP ) || ( nPart == PART_BUTTON_DOWN ) )
                aSize.setHeight( aBackward.GetHeight() / 2 );
            else
                aSize.setWidth( aBackward.GetWidth() / 2 );
            aBackward.SetSize( aSize );

            if ( nPart == PART_BUTTON_DOWN )
                aBackward.Move( 0, aBackward.GetHeight() / 2 );
            else if ( nPart == PART_BUTTON_RIGHT )
                aBackward.Move( aBackward.GetWidth() / 2, 0 );
        }

        if ( has_backward2 && has_forward )
        {
            Size aSize( aForward.GetSize() );
            if ( ( nPart == PART_BUTTON_UP ) || ( nPart == PART_BUTTON_DOWN ) )
                aSize.setHeight( aForward.GetHeight() / 2 );
            else
                aSize.setWidth( aForward.GetWidth() / 2 );
            aForward.SetSize( aSize );

            if ( nPart == PART_BUTTON_DOWN )
                aForward.Move( 0, aForward.GetHeight() / 2 );
            else if ( nPart == PART_BUTTON_RIGHT )
                aForward.Move( aForward.GetWidth() / 2, 0 );
        }

        if ( ( nPart == PART_BUTTON_UP ) || ( nPart == PART_BUTTON_LEFT ) )
        {
            if ( has_backward )
                rIsInside |= aBackward.IsInside( aPos );
            if ( has_backward2 )
                rIsInside |= aForward.IsInside( aPos );
        }
        else
        {
            if ( has_forward )
                rIsInside |= aBackward.IsInside( aPos );
            if ( has_forward2 )
                rIsInside |= aForward.IsInside( aPos );
        }
        return ( sal_True );
    }

    if( IsNativeControlSupported(nType, nPart) )
    {
        rIsInside = rControlRegion.IsInside( aPos );
        return( sal_True );
    }
    else
    {
        return( sal_False );
    }
}


/*
 * DrawNativeControl()
 *
 *  Draws the requested control described by nPart/nState.
 *
 *  rControlRegion: The bounding region of the complete control in VCL frame coordinates.
 *  aValue:         An optional value (tristate/numerical/string)
 *  rCaption:   A caption or title string (like button text etc)
 */
sal_Bool GtkSalGraphics::drawNativeControl( ControlType nType,
                            ControlPart nPart,
                            const Rectangle& rControlRegion,
                            ControlState nState,
                            const ImplControlValue& aValue,
                            const OUString& rCaption )
{
    sal_Bool            returnVal = sal_False;
    // get a GC with current clipping region set
    GetFontGC();


    // theme changed ?
    if( GtkSalGraphics::bThemeChanged )
    {
        // invalidate caches
        for( unsigned int i = 0; i < gWidgetData.size(); i++ )
            if( gWidgetData[i].gNWPixmapCacheList )
                gWidgetData[i].gNWPixmapCacheList->ThemeChanged();
        GtkSalGraphics::bThemeChanged = sal_False;
    }

    Rectangle aCtrlRect( rControlRegion );
    Region aClipRegion( m_aClipRegion );
    if( aClipRegion.IsNull() )
        aClipRegion = aCtrlRect;

    clipList aClip;
    GdkDrawable* gdkDrawable = GDK_DRAWABLE( GetGdkWindow() );
    GdkPixmap* pixmap = NULL;
    Rectangle aPixmapRect;
    if( ( bNeedPixmapPaint )
        && nType != CTRL_SCROLLBAR
        && nType != CTRL_SPINBOX
        && nType != CTRL_TAB_ITEM
        && nType != CTRL_TAB_PANE
        && nType != CTRL_PROGRESS
        && ! (bToolbarGripWorkaround && nType == CTRL_TOOLBAR && (nPart == PART_THUMB_HORZ || nPart == PART_THUMB_VERT) )
        )
    {
        // make pixmap a little larger since some themes draw decoration
        // outside the rectangle, see e.g. checkbox
        aPixmapRect = Rectangle( Point( aCtrlRect.Left()-1, aCtrlRect.Top()-1 ),
                                 Size( aCtrlRect.GetWidth()+2, aCtrlRect.GetHeight()+2) );
        pixmap = NWGetPixmapFromScreen( aPixmapRect );
        if( ! pixmap )
            return sal_False;
        gdkDrawable = GDK_DRAWABLE( pixmap );
        aCtrlRect = Rectangle( Point(1,1), aCtrlRect.GetSize() );
        aClip.push_back( aCtrlRect );
    }
    else
    {
        RegionHandle aHdl = aClipRegion.BeginEnumRects();
        Rectangle aPaintRect;
        while( aClipRegion.GetNextEnumRect( aHdl, aPaintRect ) )
        {
            aPaintRect = aCtrlRect.GetIntersection( aPaintRect );
            if( aPaintRect.IsEmpty() )
                continue;
            aClip.push_back( aPaintRect );
        }
        aClipRegion.EndEnumRects( aHdl );
    }

    if ( (nType==CTRL_PUSHBUTTON) && (nPart==PART_ENTIRE_CONTROL) )
    {
        returnVal = NWPaintGTKButton( gdkDrawable, nType, nPart, aCtrlRect, aClip, nState, aValue, rCaption );
    }
    else if ( (nType==CTRL_RADIOBUTTON) && (nPart==PART_ENTIRE_CONTROL) )
    {
        returnVal = NWPaintGTKRadio( gdkDrawable, nType, nPart, aCtrlRect, aClip, nState, aValue, rCaption );
    }
    else if ( (nType==CTRL_CHECKBOX) && (nPart==PART_ENTIRE_CONTROL) )
    {
        returnVal = NWPaintGTKCheck( gdkDrawable, nType, nPart, aCtrlRect, aClip, nState, aValue, rCaption );
    }
    else if ( (nType==CTRL_SCROLLBAR) && ((nPart==PART_DRAW_BACKGROUND_HORZ) || (nPart==PART_DRAW_BACKGROUND_VERT)) )
    {
        returnVal = NWPaintGTKScrollbar( nType, nPart, aCtrlRect, aClip, nState, aValue, rCaption );
    }
    else if ( ((nType==CTRL_EDITBOX) && ((nPart==PART_ENTIRE_CONTROL) || (nPart==HAS_BACKGROUND_TEXTURE)) )
        || ((nType==CTRL_SPINBOX) && (nPart==HAS_BACKGROUND_TEXTURE))
    || ((nType==CTRL_COMBOBOX) && (nPart==HAS_BACKGROUND_TEXTURE))
    || ((nType==CTRL_LISTBOX) && (nPart==HAS_BACKGROUND_TEXTURE)) )
    {
        returnVal = NWPaintGTKEditBox( gdkDrawable, nType, nPart, aCtrlRect, aClip, nState, aValue, rCaption );
    }
    else if ( ((nType==CTRL_MULTILINE_EDITBOX) && ((nPart==PART_ENTIRE_CONTROL) || (nPart==HAS_BACKGROUND_TEXTURE)) ) )
    {
        returnVal = NWPaintGTKEditBox( gdkDrawable, nType, nPart, aCtrlRect, aClip, nState, aValue, rCaption );
    }
    else if ( ((nType==CTRL_SPINBOX) || (nType==CTRL_SPINBUTTONS))
        && ((nPart==PART_ENTIRE_CONTROL) || (nPart==PART_ALL_BUTTONS)) )
    {
        returnVal = NWPaintGTKSpinBox( nType, nPart, aCtrlRect, aClip, nState, aValue, rCaption );
    }
    else if ( (nType == CTRL_COMBOBOX) &&
        ( (nPart==PART_ENTIRE_CONTROL)
        ||(nPart==PART_BUTTON_DOWN)
        ) )
    {
        returnVal = NWPaintGTKComboBox( gdkDrawable, nType, nPart, aCtrlRect, aClip, nState, aValue, rCaption );
    }
    else if ( (nType==CTRL_TAB_ITEM) || (nType==CTRL_TAB_PANE) || (nType==CTRL_TAB_BODY) || (nType==CTRL_FIXEDBORDER) )
    {
        if ( nType == CTRL_TAB_BODY )
            returnVal = sal_True;
        else
            returnVal = NWPaintGTKTabItem( nType, nPart, aCtrlRect, aClip, nState, aValue, rCaption);
    }
    else if ( (nType==CTRL_LISTBOX) && ((nPart==PART_ENTIRE_CONTROL) || (nPart==PART_WINDOW)) )
    {
        returnVal = NWPaintGTKListBox( gdkDrawable, nType, nPart, aCtrlRect, aClip, nState, aValue, rCaption );
    }
    else if ( (nType== CTRL_TOOLBAR) )
    {
        returnVal = NWPaintGTKToolbar( gdkDrawable, nType, nPart, aCtrlRect, aClip, nState, aValue, rCaption );
    }
    else if ( (nType== CTRL_MENUBAR) )
    {
        returnVal = NWPaintGTKMenubar( gdkDrawable, nType, nPart, aCtrlRect, aClip, nState, aValue, rCaption );
    }
    else if(    (nType == CTRL_MENU_POPUP)
        && (  (nPart == PART_ENTIRE_CONTROL)
    || (nPart == PART_MENU_ITEM)
    || (nPart == PART_MENU_ITEM_CHECK_MARK)
    || (nPart == PART_MENU_ITEM_RADIO_MARK)
    )
    )
    {
        returnVal = NWPaintGTKPopupMenu( gdkDrawable, nType, nPart, aCtrlRect, aClip, nState, aValue, rCaption );
    }
    else if( (nType == CTRL_TOOLTIP) && (nPart == PART_ENTIRE_CONTROL) )
    {
        returnVal = NWPaintGTKTooltip( gdkDrawable, nType, nPart, aCtrlRect, aClip, nState, aValue, rCaption );
    }
    else if( (nType == CTRL_PROGRESS) && (nPart == PART_ENTIRE_CONTROL) )
    {
        returnVal = NWPaintGTKProgress( gdkDrawable, nType, nPart, aCtrlRect, aClip, nState, aValue, rCaption );
    }
    else if( (nType == CTRL_LISTNODE) && (nPart == PART_ENTIRE_CONTROL) )
    {
        returnVal = NWPaintGTKListNode( gdkDrawable, nType, nPart, aCtrlRect, aClip, nState, aValue, rCaption );
    }
    else if( (nType == CTRL_LISTNET) && (nPart == PART_ENTIRE_CONTROL) )
    {
        // don't actually draw anything; gtk treeviews do not draw lines
        returnVal = TRUE;
    }
    else if( (nType == CTRL_SLIDER) )
    {
        returnVal = NWPaintGTKSlider( gdkDrawable, nType, nPart, aCtrlRect, aClip, nState, aValue, rCaption );
    }

    if( pixmap )
    {
        returnVal = NWRenderPixmapToScreen( pixmap, aPixmapRect ) && returnVal;
        g_object_unref( pixmap );
    }

    return( returnVal );
}

<<<<<<< HEAD
BOOL GtkSalGraphics::drawNativeMixedStateCheck( ControlType nType,
                                                ControlPart nPart,
                                                const Rectangle& rControlRegion,
                                                ControlState nState,
                                                const ImplControlValue& aValue,
                                                const OUString& rCaption )
{
    // need to emulate something for mixed state

    // do this via pixmap since some themes don't care for regions
    bool bOldNeedPixmapPaint = bNeedPixmapPaint;
    bNeedPixmapPaint = true;

    Rectangle aCtrlRect = rControlRegion;
    BOOL      returnVal = FALSE;
    SelectFont();

    // draw upper half in off state
    const_cast<ImplControlValue&>(aValue).setTristateVal( BUTTONVALUE_OFF );
    XLIB_Region aRegion = XCreateRegion();
    XRectangle aXRect =
    {
        static_cast<short>(aCtrlRect.Left()),
        static_cast<short>(aCtrlRect.Top()),
        static_cast<unsigned short>(aCtrlRect.GetWidth()),
        static_cast<unsigned short>(aCtrlRect.GetHeight())
    };
    const unsigned short nH = aXRect.height/2;
    aXRect.height -= nH;
    XUnionRectWithRegion( &aXRect, aRegion, aRegion );
    SetClipRegion( pFontGC_, aRegion );
    XDestroyRegion( aRegion );

    returnVal = drawNativeControl( nType, nPart, rControlRegion, nState, aValue, rCaption );

    if( returnVal )
    {
        // draw lower half in on state
        const_cast<ImplControlValue&>(aValue).setTristateVal( BUTTONVALUE_ON );
        aXRect.y += nH;
        aRegion = XCreateRegion();
        XUnionRectWithRegion( &aXRect, aRegion, aRegion );
        SetClipRegion( pFontGC_, aRegion );
        XDestroyRegion( aRegion );
        returnVal = drawNativeControl( nType, nPart, rControlRegion, nState, aValue, rCaption );
    }

    // clean up
    bNeedPixmapPaint = bOldNeedPixmapPaint;
    const_cast<ImplControlValue&>(aValue).setTristateVal( BUTTONVALUE_MIXED );
    SetClipRegion( pFontGC_ );
    return returnVal;
}


=======
>>>>>>> e2a3d487
/*
 * DrawNativeControlText()
 *
 *  OPTIONAL.  Draws the requested text for the control described by nPart/nState.
 *     Used if text not drawn by DrawNativeControl().
 *
 *  rControlRegion: The bounding region of the complete control in VCL frame coordinates.
 *  aValue:         An optional value (tristate/numerical/string)
 *  rCaption:   A caption or title string (like button text etc)
 */
sal_Bool GtkSalGraphics::drawNativeControlText( ControlType,
                                ControlPart,
                                const Rectangle&,
                                ControlState,
                                const ImplControlValue&,
                                const OUString& )
{
    return( sal_False );
}


/*
 * GetNativeControlRegion()
 *
 *  If the return value is sal_True, rNativeBoundingRegion
 *  contains the true bounding region covered by the control
 *  including any adornment, while rNativeContentRegion contains the area
 *  within the control that can be safely drawn into without drawing over
 *  the borders of the control.
 *
 *  rControlRegion: The bounding region of the control in VCL frame coordinates.
 *  aValue:     An optional value (tristate/numerical/string)
 *  rCaption:       A caption or title string (like button text etc)
 */
sal_Bool GtkSalGraphics::getNativeControlRegion(  ControlType nType,
                                ControlPart nPart,
                                const Rectangle& rControlRegion,
                                ControlState nState,
                                const ImplControlValue& aValue,
                                const OUString& rCaption,
                                Rectangle &rNativeBoundingRegion,
                                Rectangle &rNativeContentRegion )
{
    sal_Bool returnVal = sal_False;

    if ( (nType==CTRL_PUSHBUTTON) && (nPart==PART_ENTIRE_CONTROL)
        && (rControlRegion.GetWidth() > 16)
    && (rControlRegion.GetHeight() > 16) )
    {
        rNativeBoundingRegion = NWGetButtonArea( m_nScreen, nType, nPart, rControlRegion,
        nState, aValue, rCaption );
        rNativeContentRegion = rControlRegion;

        returnVal = sal_True;
    }
    if ( (nType==CTRL_COMBOBOX) && ((nPart==PART_BUTTON_DOWN) || (nPart==PART_SUB_EDIT)) )
    {
        rNativeBoundingRegion = NWGetComboBoxButtonRect( m_nScreen, nType, nPart, rControlRegion, nState,
        aValue, rCaption );
        rNativeContentRegion = rNativeBoundingRegion;

        returnVal = sal_True;
    }
    if ( (nType==CTRL_SPINBOX) && ((nPart==PART_BUTTON_UP) || (nPart==PART_BUTTON_DOWN) || (nPart==PART_SUB_EDIT)) )
    {

        rNativeBoundingRegion = NWGetSpinButtonRect( m_nScreen, nType, nPart, rControlRegion, nState,
        aValue, rCaption );
        rNativeContentRegion = rNativeBoundingRegion;

        returnVal = sal_True;
    }
    if ( (nType==CTRL_LISTBOX) && ((nPart==PART_BUTTON_DOWN) || (nPart==PART_SUB_EDIT)) )
    {
        rNativeBoundingRegion = NWGetListBoxButtonRect( m_nScreen, nType, nPart, rControlRegion, nState,
        aValue, rCaption );
        rNativeContentRegion = rNativeBoundingRegion;

        returnVal = sal_True;
    }
    if ( (nType==CTRL_TOOLBAR) &&
        ((nPart==PART_DRAW_BACKGROUND_HORZ) ||
        (nPart==PART_DRAW_BACKGROUND_VERT)  ||
        (nPart==PART_THUMB_HORZ)            ||
        (nPart==PART_THUMB_VERT)            ||
        (nPart==PART_BUTTON)
        ))
    {
        rNativeBoundingRegion = NWGetToolbarRect( m_nScreen, nType, nPart, rControlRegion, nState, aValue, rCaption );
        rNativeContentRegion = rNativeBoundingRegion;
        returnVal = sal_True;
    }
    if ( (nType==CTRL_SCROLLBAR) && ((nPart==PART_BUTTON_LEFT) || (nPart==PART_BUTTON_RIGHT) ||
        (nPart==PART_BUTTON_UP) || (nPart==PART_BUTTON_DOWN)  ) )
    {
        rNativeBoundingRegion = NWGetScrollButtonRect( m_nScreen, nPart, rControlRegion );
        rNativeContentRegion = rNativeBoundingRegion;

<<<<<<< HEAD
        //See fdo#33523, possibly makes sense to do this test for all return values
        if (!rNativeContentRegion.GetWidth())
            rNativeContentRegion.Right() = rNativeContentRegion.Left() + 1;
        if (!rNativeContentRegion.GetHeight())
            rNativeContentRegion.Bottom() = rNativeContentRegion.Top() + 1;

        returnVal = TRUE;
=======
        returnVal = sal_True;
>>>>>>> e2a3d487
    }
    if( (nType == CTRL_MENUBAR) && (nPart == PART_ENTIRE_CONTROL) )
    {
        NWEnsureGTKMenubar( m_nScreen );
        GtkRequisition aReq;
        gtk_widget_size_request( gWidgetData[m_nScreen].gMenubarWidget, &aReq );
        Rectangle aMenuBarRect = rControlRegion;
        aMenuBarRect = Rectangle( aMenuBarRect.TopLeft(),
                                  Size( aMenuBarRect.GetWidth(), aReq.height+1 ) );
        rNativeBoundingRegion = aMenuBarRect;
        rNativeContentRegion = rNativeBoundingRegion;
        returnVal = sal_True;
    }
    if( (nType == CTRL_MENU_POPUP) )
    {
        if( (nPart == PART_MENU_ITEM_CHECK_MARK) ||
            (nPart == PART_MENU_ITEM_RADIO_MARK) )
        {
            NWEnsureGTKMenu( m_nScreen );

            gint indicator_size = 0;
            GtkWidget* pWidget = (nPart == PART_MENU_ITEM_CHECK_MARK) ?
                                 gWidgetData[m_nScreen].gMenuItemCheckMenuWidget : gWidgetData[m_nScreen].gMenuItemRadioMenuWidget;
            gtk_widget_style_get( pWidget,
                                  "indicator_size", &indicator_size,
                                  (char *)NULL );
            rNativeBoundingRegion = rControlRegion;
            Rectangle aIndicatorRect( Point( 0,
                                             (rControlRegion.GetHeight()-indicator_size)/2),
                                      Size( indicator_size, indicator_size ) );
            rNativeContentRegion = aIndicatorRect;
            returnVal = sal_True;
        }
    }
    if( (nType == CTRL_RADIOBUTTON || nType == CTRL_CHECKBOX) )
    {
        NWEnsureGTKRadio( m_nScreen );
        NWEnsureGTKCheck( m_nScreen );
        GtkWidget* widget = (nType == CTRL_RADIOBUTTON) ? gWidgetData[m_nScreen].gRadioWidget : gWidgetData[m_nScreen].gCheckWidget;
        gint indicator_size, indicator_spacing;
        gtk_widget_style_get( widget,
                              "indicator_size", &indicator_size,
                              "indicator_spacing", &indicator_spacing,
                              (char *)NULL);
        indicator_size += 2*indicator_spacing; // guess overpaint of theme
        rNativeBoundingRegion = rControlRegion;
        Rectangle aIndicatorRect( Point( 0,
                                         (rControlRegion.GetHeight()-indicator_size)/2),
                                  Size( indicator_size, indicator_size ) );
        rNativeContentRegion = aIndicatorRect;
        returnVal = sal_True;
    }
    if( (nType == CTRL_EDITBOX || nType == CTRL_SPINBOX) && nPart == PART_ENTIRE_CONTROL )
    {
        NWEnsureGTKEditBox( m_nScreen );
        GtkWidget* widget = gWidgetData[m_nScreen].gEditBoxWidget;
        GtkRequisition aReq;
        gtk_widget_size_request( widget, &aReq );
        Rectangle aEditRect = rControlRegion;
        long nHeight = (aEditRect.GetHeight() > aReq.height+1) ? aEditRect.GetHeight() : aReq.height+1;
        aEditRect = Rectangle( aEditRect.TopLeft(),
                               Size( aEditRect.GetWidth(), nHeight ) );
        rNativeBoundingRegion = aEditRect;
        rNativeContentRegion = rNativeBoundingRegion;
        returnVal = sal_True;
    }
    if( (nType == CTRL_SLIDER) && (nPart == PART_THUMB_HORZ || nPart == PART_THUMB_VERT) )
    {
        NWEnsureGTKSlider( m_nScreen );
        GtkWidget* widget = (nPart == PART_THUMB_HORZ) ? gWidgetData[m_nScreen].gHScale : gWidgetData[m_nScreen].gVScale;
        gint slider_length = 10;
        gint slider_width = 10;
        gtk_widget_style_get( widget,
                              "slider-width", &slider_width,
                              "slider-length", &slider_length,
                              (char *)NULL);
        Rectangle aRect( rControlRegion );
        if( nPart == PART_THUMB_HORZ )
        {
            aRect.Right() = aRect.Left() + slider_length - 1;
            aRect.Bottom() = aRect.Top() + slider_width - 1;
        }
        else
        {
            aRect.Bottom() = aRect.Top() + slider_length - 1;
            aRect.Right() = aRect.Left() + slider_width - 1;
        }
        rNativeBoundingRegion = rNativeContentRegion = aRect;
        returnVal = sal_True;
    }

    return( returnVal );
}


/************************************************************************
 * Individual control drawing functions
 ************************************************************************/
sal_Bool GtkSalGraphics::NWPaintGTKButton(
            GdkDrawable* gdkDrawable,
            ControlType, ControlPart,
            const Rectangle& rControlRectangle,
            const clipList& rClipList,
            ControlState nState, const ImplControlValue&,
            const OUString& )
{
    GtkStateType    stateType;
    GtkShadowType   shadowType;
    gboolean        interiorFocus;
    gint            focusWidth;
    gint            focusPad;
    sal_Bool            bDrawFocus = sal_True;
    gint            x, y, w, h;
    GtkBorder       aDefBorder;
    GtkBorder*      pBorder;
    GdkRectangle    clipRect;

    NWEnsureGTKButton( m_nScreen );
    NWConvertVCLStateToGTKState( nState, &stateType, &shadowType );

    x = rControlRectangle.Left();
    y = rControlRectangle.Top();
    w = rControlRectangle.GetWidth();
    h = rControlRectangle.GetHeight();

    // Grab some button style attributes
    gtk_widget_style_get( gWidgetData[m_nScreen].gBtnWidget,    "focus-line-width", &focusWidth,
                                "focus-padding",    &focusPad,
                                 "interior_focus",  &interiorFocus,
                                "default_border",   &pBorder,
                                (char *)NULL );

    // Make sure the border values exist, otherwise use some defaults
    if ( pBorder )
    {
        NW_gtk_border_set_from_border( aDefBorder, pBorder );
        gtk_border_free( pBorder );
    }
    else NW_gtk_border_set_from_border( aDefBorder, &aDefDefBorder );

    // If the button is too small, don't ever draw focus or grab more space
    if ( (w < 16) || (h < 16) )
        bDrawFocus = sal_False;

    NWSetWidgetState( gWidgetData[m_nScreen].gBtnWidget, nState, stateType );

    gint xi = x, yi = y, wi = w, hi = h;
    if ( (nState & CTRL_STATE_DEFAULT) && bDrawFocus )
    {
        xi += aDefBorder.left;
        yi += aDefBorder.top;
        wi -= aDefBorder.left + aDefBorder.right;
        hi -= aDefBorder.top + aDefBorder.bottom;
    }

    if ( !interiorFocus && bDrawFocus )
    {
        xi += focusWidth + focusPad;
        yi += focusWidth + focusPad;
        wi -= 2 * (focusWidth + focusPad);
        hi -= 2 * (focusWidth + focusPad);
    }

    for( clipList::const_iterator it = rClipList.begin(); it != rClipList.end(); ++it)
    {
        clipRect.x = it->Left();
        clipRect.y = it->Top();
        clipRect.width = it->GetWidth();
        clipRect.height = it->GetHeight();

        // Buttons must paint opaque since some themes have alpha-channel enabled buttons
        gtk_paint_flat_box( m_pWindow->style, gdkDrawable, GTK_STATE_NORMAL, GTK_SHADOW_NONE,
                            &clipRect, m_pWindow, "base", x, y, w, h );

        if ( (nState & CTRL_STATE_DEFAULT) && (GTK_BUTTON(gWidgetData[m_nScreen].gBtnWidget)->relief == GTK_RELIEF_NORMAL) )
        {
            gtk_paint_box( gWidgetData[m_nScreen].gBtnWidget->style, gdkDrawable, GTK_STATE_NORMAL, GTK_SHADOW_IN,
                           &clipRect, gWidgetData[m_nScreen].gBtnWidget, "buttondefault", x, y, w, h );
        }

        if ( (GTK_BUTTON(gWidgetData[m_nScreen].gBtnWidget)->relief != GTK_RELIEF_NONE)
            || (nState & CTRL_STATE_PRESSED)
            || (nState & CTRL_STATE_ROLLOVER) )
        {
            gtk_paint_box( gWidgetData[m_nScreen].gBtnWidget->style, gdkDrawable, stateType, shadowType,
                           &clipRect, gWidgetData[m_nScreen].gBtnWidget, "button", xi, yi, wi, hi );
        }
    }

    return( sal_True );
}

static Rectangle NWGetButtonArea( int nScreen,
                                  ControlType, ControlPart, Rectangle aAreaRect, ControlState nState,
                                  const ImplControlValue&, const OUString& )
{
    gboolean        interiorFocus;
    gint            focusWidth;
    gint            focusPad;
    GtkBorder       aDefBorder;
    GtkBorder * pBorder;
    sal_Bool            bDrawFocus = sal_True;
    Rectangle       aRect;
    gint            x, y, w, h;

    NWEnsureGTKButton( nScreen );
    gtk_widget_style_get( gWidgetData[nScreen].gBtnWidget,
                                "focus-line-width", &focusWidth,
                                "focus-padding",    &focusPad,
                                 "interior_focus",  &interiorFocus,
                                "default_border",   &pBorder,
                                (char *)NULL );

    // Make sure the border values exist, otherwise use some defaults
    if ( pBorder )
    {
        NW_gtk_border_set_from_border( aDefBorder, pBorder );
        gtk_border_free( pBorder );
    }
    else NW_gtk_border_set_from_border( aDefBorder, &aDefDefBorder );

    x = aAreaRect.Left();
    y = aAreaRect.Top();
    w = aAreaRect.GetWidth();
    h = aAreaRect.GetHeight();

    // If the button is too small, don't ever draw focus or grab more space
    if ( (w < 16) || (h < 16) )
        bDrawFocus = sal_False;

    if ( (nState & CTRL_STATE_DEFAULT) && bDrawFocus )
    {
        x -= aDefBorder.left;
        y -= aDefBorder.top;
        w += aDefBorder.left + aDefBorder.right;
        h += aDefBorder.top + aDefBorder.bottom;
    }

    aRect = Rectangle( Point( x, y ), Size( w, h ) );

    return( aRect );
}

//-------------------------------------

sal_Bool GtkSalGraphics::NWPaintGTKRadio( GdkDrawable* gdkDrawable,
                                      ControlType, ControlPart,
                                      const Rectangle& rControlRectangle,
                                      const clipList& rClipList,
                                      ControlState nState,
                                      const ImplControlValue& aValue,
                                      const OUString& )
{
    GtkStateType    stateType;
    GtkShadowType   shadowType;
    sal_Bool            isChecked = (aValue.getTristateVal()==BUTTONVALUE_ON);
    gint            x, y;
    GdkRectangle    clipRect;

    NWEnsureGTKButton( m_nScreen );
    NWEnsureGTKRadio( m_nScreen );
    NWConvertVCLStateToGTKState( nState, &stateType, &shadowType );

    gint indicator_size;
    gtk_widget_style_get( gWidgetData[m_nScreen].gRadioWidget, "indicator_size", &indicator_size, (char *)NULL);

    x = rControlRectangle.Left() + (rControlRectangle.GetWidth()-indicator_size)/2;
    y = rControlRectangle.Top() + (rControlRectangle.GetHeight()-indicator_size)/2;

    // Set the shadow based on if checked or not so we get a freakin checkmark.
    shadowType = isChecked ? GTK_SHADOW_IN : GTK_SHADOW_OUT;
    NWSetWidgetState( gWidgetData[m_nScreen].gRadioWidget, nState, stateType );
    NWSetWidgetState( gWidgetData[m_nScreen].gRadioWidgetSibling, nState, stateType );

    // GTK enforces radio groups, so that if we don't have 2 buttons in the group,
    // the single button will always be active.  So we have to have 2 buttons.

    // #i59666# set the members directly where we should use
    // gtk_toggle_button_set_active. reason: there are animated themes
    // which are in active state only after a while leading to painting
    // intermediate states between active/inactive. Let's hope that
    // GtkToggleButtone stays binary compatible.
    if (!isChecked)
        GTK_TOGGLE_BUTTON(gWidgetData[m_nScreen].gRadioWidgetSibling)->active = sal_True;
    GTK_TOGGLE_BUTTON(gWidgetData[m_nScreen].gRadioWidget)->active = isChecked;

    for( clipList::const_iterator it = rClipList.begin(); it != rClipList.end(); ++it )
    {
        clipRect.x = it->Left();
        clipRect.y = it->Top();
        clipRect.width = it->GetWidth();
        clipRect.height = it->GetHeight();

        gtk_paint_option( gWidgetData[m_nScreen].gRadioWidget->style, gdkDrawable, stateType, shadowType,
                          &clipRect, gWidgetData[m_nScreen].gRadioWidget, "radiobutton",
                          x, y, indicator_size, indicator_size );
    }

    return( sal_True );
}

//-------------------------------------

sal_Bool GtkSalGraphics::NWPaintGTKCheck( GdkDrawable* gdkDrawable,
                                      ControlType, ControlPart,
                                      const Rectangle& rControlRectangle,
                                      const clipList& rClipList,
                                      ControlState nState,
                                      const ImplControlValue& aValue,
                                      const OUString& )
{
    GtkStateType    stateType;
    GtkShadowType   shadowType;
    bool            isChecked = (aValue.getTristateVal() == BUTTONVALUE_ON);
    bool            isInconsistent = (aValue.getTristateVal() == BUTTONVALUE_MIXED);
    GdkRectangle    clipRect;
    gint            x,y;

    NWEnsureGTKButton( m_nScreen );
    NWEnsureGTKCheck( m_nScreen );
    NWConvertVCLStateToGTKState( nState, &stateType, &shadowType );

    gint indicator_size;
    gtk_widget_style_get( gWidgetData[m_nScreen].gCheckWidget, "indicator_size", &indicator_size, (char *)NULL);

    x = rControlRectangle.Left() + (rControlRectangle.GetWidth()-indicator_size)/2;
    y = rControlRectangle.Top() + (rControlRectangle.GetHeight()-indicator_size)/2;

    // Set the shadow based on if checked or not so we get a checkmark.
    shadowType = isChecked ? GTK_SHADOW_IN : isInconsistent ? GTK_SHADOW_ETCHED_IN : GTK_SHADOW_OUT;
    NWSetWidgetState( gWidgetData[m_nScreen].gCheckWidget, nState, stateType );
    GTK_TOGGLE_BUTTON(gWidgetData[m_nScreen].gCheckWidget)->active = isChecked;

    for( clipList::const_iterator it = rClipList.begin(); it != rClipList.end(); ++it )
    {
        clipRect.x = it->Left();
        clipRect.y = it->Top();
        clipRect.width = it->GetWidth();
        clipRect.height = it->GetHeight();

        gtk_paint_check( gWidgetData[m_nScreen].gCheckWidget->style, gdkDrawable, stateType, shadowType,
                         &clipRect, gWidgetData[m_nScreen].gCheckWidget, "checkbutton",
                         x, y, indicator_size, indicator_size );
    }

    return( sal_True );
}

//-------------------------------------
static void NWCalcArrowRect( const Rectangle& rButton, Rectangle& rArrow )
{
    // Size the arrow appropriately
    Size aSize( rButton.GetWidth()/2, rButton.GetHeight()/2 );
    rArrow.SetSize( aSize );

    rArrow.SetPos( Point(
        rButton.Left() + ( rButton.GetWidth()  - rArrow.GetWidth()  ) / 2,
        rButton.Top() + ( rButton.GetHeight() - rArrow.GetHeight() ) / 2
        ) );
}

sal_Bool GtkSalGraphics::NWPaintGTKScrollbar( ControlType, ControlPart nPart,
                                          const Rectangle& rControlRectangle,
                                          const clipList&,
                                          ControlState nState,
                                          const ImplControlValue& aValue,
                                          const OUString& )
{
    OSL_ASSERT( aValue.getType() == CTRL_SCROLLBAR );
    const ScrollbarValue* pScrollbarVal = static_cast<const ScrollbarValue *>(&aValue);
    GdkPixmap*      pixmap = NULL;
    Rectangle       pixmapRect, scrollbarRect;
    GtkStateType    stateType;
    GtkShadowType   shadowType;
    GtkScrollbar *  scrollbarWidget;
    GtkStyle *  style;
    GtkAdjustment* scrollbarValues = NULL;
    GtkOrientation  scrollbarOrientation;
    Rectangle       thumbRect = pScrollbarVal->maThumbRect;
    Rectangle       button11BoundRect = pScrollbarVal->maButton1Rect;   // backward
    Rectangle       button22BoundRect = pScrollbarVal->maButton2Rect;   // forward
    Rectangle       button12BoundRect = pScrollbarVal->maButton1Rect;   // secondary forward
    Rectangle       button21BoundRect = pScrollbarVal->maButton2Rect;   // secondary backward
    GtkArrowType    button1Type;                                        // backward
    GtkArrowType    button2Type;                                        // forward
    gchar *     scrollbarTagH = (gchar *) "hscrollbar";
    gchar *     scrollbarTagV = (gchar *) "vscrollbar";
    gchar *     scrollbarTag = NULL;
    Rectangle       arrowRect;
    gint            slider_width = 0;
    gint            stepper_size = 0;
    gint            stepper_spacing = 0;
    gint            trough_border = 0;
    gint            min_slider_length = 0;
    gint            vShim = 0;
    gint            hShim = 0;
    gint            x,y,w,h;

    // make controlvalue rectangles relative to area
    thumbRect.Move( -rControlRectangle.Left(), -rControlRectangle.Top() );
    button11BoundRect.Move( -rControlRectangle.Left(), -rControlRectangle.Top() );
    button22BoundRect.Move( -rControlRectangle.Left(), -rControlRectangle.Top() );
    button12BoundRect.Move( -rControlRectangle.Left(), -rControlRectangle.Top() );
    button21BoundRect.Move( -rControlRectangle.Left(), -rControlRectangle.Top() );

    NWEnsureGTKButton( m_nScreen );
    NWEnsureGTKScrollbars( m_nScreen );
    NWEnsureGTKArrow( m_nScreen );

    // Find the overall bounding rect of the control
    pixmapRect = rControlRectangle;
    pixmapRect.SetSize( Size( pixmapRect.GetWidth() + 1,
                              pixmapRect.GetHeight() + 1 ) );
    scrollbarRect = pixmapRect;

    if ( (scrollbarRect.GetWidth() <= 1) || (scrollbarRect.GetHeight() <= 1) )
        return( sal_True );

    // Grab some button style attributes
    gtk_widget_style_get( gWidgetData[m_nScreen].gScrollHorizWidget,
                                      "slider_width", &slider_width,
                                      "stepper_size", &stepper_size,
                                      "trough_border", &trough_border,
                                      "stepper_spacing", &stepper_spacing,
                                      "min_slider_length", &min_slider_length, (char *)NULL );
    gboolean has_forward;
    gboolean has_forward2;
    gboolean has_backward;
    gboolean has_backward2;

    gtk_widget_style_get( gWidgetData[m_nScreen].gScrollHorizWidget, "has-forward-stepper", &has_forward,
                                      "has-secondary-forward-stepper", &has_forward2,
                                      "has-backward-stepper", &has_backward,
                                         "has-secondary-backward-stepper", &has_backward2, (char *)NULL );
    gint magic = trough_border ? 1 : 0;
    gint nFirst = 0;

    if ( has_backward )  nFirst  += 1;
    if ( has_forward2 )  nFirst  += 1;

    if ( nPart == PART_DRAW_BACKGROUND_HORZ )
    {
        unsigned int sliderHeight = slider_width + (trough_border * 2);
        vShim = (pixmapRect.GetHeight() - sliderHeight) / 2;

        scrollbarRect.Move( 0, vShim );
        scrollbarRect.SetSize( Size( scrollbarRect.GetWidth(), sliderHeight ) );

        scrollbarWidget = GTK_SCROLLBAR( gWidgetData[m_nScreen].gScrollHorizWidget );
        scrollbarOrientation = GTK_ORIENTATION_HORIZONTAL;
        scrollbarTag = scrollbarTagH;
        button1Type = GTK_ARROW_LEFT;
        button2Type = GTK_ARROW_RIGHT;

        if ( has_backward )
        {
            button12BoundRect.Move( stepper_size - trough_border,
                                    (scrollbarRect.GetHeight() - slider_width) / 2 );
        }

        button11BoundRect.Move( trough_border, (scrollbarRect.GetHeight() - slider_width) / 2 );
        button11BoundRect.SetSize( Size( stepper_size, slider_width ) );
        button12BoundRect.SetSize( Size( stepper_size, slider_width ) );

        if ( has_backward2 )
        {
            button22BoundRect.Move( stepper_size+(trough_border+1)/2, (scrollbarRect.GetHeight() - slider_width) / 2 );
            button21BoundRect.Move( (trough_border+1)/2, (scrollbarRect.GetHeight() - slider_width) / 2 );
        }
        else
        {
            button22BoundRect.Move( (trough_border+1)/2, (scrollbarRect.GetHeight() - slider_width) / 2 );
        }

        button21BoundRect.SetSize( Size( stepper_size, slider_width ) );
        button22BoundRect.SetSize( Size( stepper_size, slider_width ) );

        thumbRect.Bottom() = thumbRect.Top() + slider_width - 1;
        // Make sure the thumb is at least the default width (so we don't get tiny thumbs),
        // but if the VCL gives us a size smaller than the theme's default thumb size,
        // honor the VCL size
        thumbRect.Right() += magic;
        // Center vertically in the track
        thumbRect.Move( 0, (scrollbarRect.GetHeight() - slider_width) / 2 );
    }
    else
    {
        unsigned int sliderWidth = slider_width + (trough_border * 2);
        hShim = (pixmapRect.GetWidth() - sliderWidth) / 2;

        scrollbarRect.Move( hShim, 0 );
        scrollbarRect.SetSize( Size( sliderWidth, scrollbarRect.GetHeight() ) );

        scrollbarWidget = GTK_SCROLLBAR( gWidgetData[m_nScreen].gScrollVertWidget );
        scrollbarOrientation = GTK_ORIENTATION_VERTICAL;
        scrollbarTag = scrollbarTagV;
        button1Type = GTK_ARROW_UP;
        button2Type = GTK_ARROW_DOWN;

        if ( has_backward )
        {
            button12BoundRect.Move( (scrollbarRect.GetWidth() - slider_width) / 2,
                                    stepper_size + trough_border );
        }
        button11BoundRect.Move( (scrollbarRect.GetWidth() - slider_width) / 2, trough_border );
        button11BoundRect.SetSize( Size( slider_width, stepper_size ) );
        button12BoundRect.SetSize( Size( slider_width, stepper_size ) );

        if ( has_backward2 )
        {
            button22BoundRect.Move( (scrollbarRect.GetWidth() - slider_width) / 2, stepper_size+(trough_border+1)/2 );
            button21BoundRect.Move( (scrollbarRect.GetWidth() - slider_width) / 2, (trough_border+1)/2 );
        }
        else
        {
            button22BoundRect.Move( (scrollbarRect.GetWidth() - slider_width) / 2, (trough_border+1)/2 );
        }

        button21BoundRect.SetSize( Size( slider_width, stepper_size ) );
        button22BoundRect.SetSize( Size( slider_width, stepper_size ) );

        thumbRect.Right() = thumbRect.Left() + slider_width - 1;

        thumbRect.Bottom() += magic;
        // Center horizontally in the track
        thumbRect.Move( (scrollbarRect.GetWidth() - slider_width) / 2, 0 );
    }

    sal_Bool has_slider = ( thumbRect.GetWidth() > 0 && thumbRect.GetHeight() > 0 );

    scrollbarValues = gtk_range_get_adjustment( GTK_RANGE(scrollbarWidget) );
    if ( scrollbarValues == NULL )
        scrollbarValues = GTK_ADJUSTMENT( gtk_adjustment_new(0, 0, 0, 0, 0, 0) );
    if ( nPart == PART_DRAW_BACKGROUND_HORZ )
    {
        scrollbarValues->lower = pScrollbarVal->mnMin;
        scrollbarValues->upper = pScrollbarVal->mnMax;
        scrollbarValues->value = pScrollbarVal->mnCur;
        scrollbarValues->page_size = scrollbarRect.GetWidth() / 2;
    }
    else
    {
        scrollbarValues->lower = pScrollbarVal->mnMin;
        scrollbarValues->upper = pScrollbarVal->mnMax;
        scrollbarValues->value = pScrollbarVal->mnCur;
        scrollbarValues->page_size = scrollbarRect.GetHeight() / 2;
    }
    gtk_adjustment_changed( scrollbarValues );

    // as multiple paints are required for the scrollbar
    // painting them directly to the window flickers
    pixmap = NWGetPixmapFromScreen( pixmapRect );
    if( ! pixmap )
        return sal_False;
    x = y = 0;

    w = pixmapRect.GetWidth();
    h = pixmapRect.GetHeight();

    GdkDrawable* const &gdkDrawable = GDK_DRAWABLE( pixmap );
    GdkRectangle* gdkRect = NULL;

    NWConvertVCLStateToGTKState( nState, &stateType, &shadowType );
    NWSetWidgetState( GTK_WIDGET(scrollbarWidget), nState, stateType );
    NWSetWidgetState( gWidgetData[m_nScreen].gBtnWidget, nState, stateType );
    style = GTK_WIDGET( scrollbarWidget )->style;

    gtk_style_apply_default_background( m_pWindow->style, gdkDrawable, TRUE,
                                        GTK_STATE_NORMAL, gdkRect,
                                        x, y, w, h );

    // ----------------- TROUGH
    gtk_paint_flat_box( m_pWindow->style, gdkDrawable,
                        GTK_STATE_NORMAL, GTK_SHADOW_NONE, gdkRect,
                        m_pWindow, "base", x, y,
                        w, h );
    gtk_paint_box( style, gdkDrawable, GTK_STATE_ACTIVE, GTK_SHADOW_IN,
                   gdkRect, GTK_WIDGET(scrollbarWidget), "trough",
                   x, y,
                   scrollbarRect.GetWidth(), scrollbarRect.GetHeight() );

    if ( nState & CTRL_STATE_FOCUSED )
    {
        gtk_paint_focus( style, gdkDrawable, GTK_STATE_ACTIVE,
                         gdkRect, GTK_WIDGET(scrollbarWidget), "trough",
                         x, y,
                         scrollbarRect.GetWidth(), scrollbarRect.GetHeight() );
    }

    // ----------------- THUMB
    if ( has_slider )
    {
        NWConvertVCLStateToGTKState( pScrollbarVal->mnThumbState, &stateType, &shadowType );
        if ( pScrollbarVal->mnThumbState & CTRL_STATE_PRESSED )  stateType = GTK_STATE_PRELIGHT;
        gtk_paint_slider( style, gdkDrawable, stateType, GTK_SHADOW_OUT,
                        gdkRect, GTK_WIDGET(scrollbarWidget), "slider",
                        x+hShim+thumbRect.Left(), y+vShim+thumbRect.Top(),
                        thumbRect.GetWidth(), thumbRect.GetHeight(), scrollbarOrientation );
    }
    // ----------------- BUTTON 1 //
    if ( has_backward )
    {
        NWConvertVCLStateToGTKState( pScrollbarVal->mnButton1State, &stateType, &shadowType );
        if ( stateType == GTK_STATE_INSENSITIVE )   stateType = GTK_STATE_NORMAL;
        gtk_paint_box( style, gdkDrawable, stateType, shadowType,
                       gdkRect, GTK_WIDGET(scrollbarWidget), "stepper",
                       x+hShim+button11BoundRect.Left(), y+vShim+button11BoundRect.Top(),
                       button11BoundRect.GetWidth(), button11BoundRect.GetHeight() );
        // ----------------- ARROW 1
        NWCalcArrowRect( button11BoundRect, arrowRect );
        gtk_paint_arrow( style, gdkDrawable, stateType, shadowType,
                         gdkRect, GTK_WIDGET(scrollbarWidget), scrollbarTag, button1Type, sal_True,
                         x+hShim+arrowRect.Left(), y+vShim+arrowRect.Top(),
                         arrowRect.GetWidth(), arrowRect.GetHeight() );
    }
    if ( has_forward2 )
    {
        NWConvertVCLStateToGTKState( pScrollbarVal->mnButton2State, &stateType, &shadowType );
        if ( stateType == GTK_STATE_INSENSITIVE )   stateType = GTK_STATE_NORMAL;
        gtk_paint_box( style, gdkDrawable, stateType, shadowType,
                       gdkRect, GTK_WIDGET(scrollbarWidget), "stepper",
                       x+hShim+button12BoundRect.Left(), y+vShim+button12BoundRect.Top(),
                       button12BoundRect.GetWidth(), button12BoundRect.GetHeight() );
        // ----------------- ARROW 1
        NWCalcArrowRect( button12BoundRect, arrowRect );
        gtk_paint_arrow( style, gdkDrawable, stateType, shadowType,
                         gdkRect, GTK_WIDGET(scrollbarWidget), scrollbarTag, button2Type, sal_True,
                         x+hShim+arrowRect.Left(), y+vShim+arrowRect.Top(),
                         arrowRect.GetWidth(), arrowRect.GetHeight() );
    }
    // ----------------- BUTTON 2
    if ( has_backward2 )
    {
        NWConvertVCLStateToGTKState( pScrollbarVal->mnButton1State, &stateType, &shadowType );
        if ( stateType == GTK_STATE_INSENSITIVE )   stateType = GTK_STATE_NORMAL;
        gtk_paint_box( style, gdkDrawable, stateType, shadowType, gdkRect,
                       GTK_WIDGET(scrollbarWidget), "stepper",
                       x+hShim+button21BoundRect.Left(), y+vShim+button21BoundRect.Top(),
                       button21BoundRect.GetWidth(), button21BoundRect.GetHeight() );
        // ----------------- ARROW 2
        NWCalcArrowRect( button21BoundRect, arrowRect );
        gtk_paint_arrow( style, gdkDrawable, stateType, shadowType,
                         gdkRect, GTK_WIDGET(scrollbarWidget), scrollbarTag, button1Type, sal_True,
                         x+hShim+arrowRect.Left(), y+vShim+arrowRect.Top(),
                         arrowRect.GetWidth(), arrowRect.GetHeight() );
    }
    if ( has_forward )
    {
        NWConvertVCLStateToGTKState( pScrollbarVal->mnButton2State, &stateType, &shadowType );
        if ( stateType == GTK_STATE_INSENSITIVE )   stateType = GTK_STATE_NORMAL;
        gtk_paint_box( style, gdkDrawable, stateType, shadowType, gdkRect,
                       GTK_WIDGET(scrollbarWidget), "stepper",
                       x+hShim+button22BoundRect.Left(), y+vShim+button22BoundRect.Top(),
                       button22BoundRect.GetWidth(), button22BoundRect.GetHeight() );
        // ----------------- ARROW 2
        NWCalcArrowRect( button22BoundRect, arrowRect );
        gtk_paint_arrow( style, gdkDrawable, stateType, shadowType,
                         gdkRect, GTK_WIDGET(scrollbarWidget), scrollbarTag, button2Type, sal_True,
                         x+hShim+arrowRect.Left(), y+vShim+arrowRect.Top(),
                         arrowRect.GetWidth(), arrowRect.GetHeight() );
    }

    if( !NWRenderPixmapToScreen(pixmap, pixmapRect) )
    {
        g_object_unref( pixmap );
        return( sal_False );
    }
    g_object_unref( pixmap );

    return( sal_True );
}

//---

static Rectangle NWGetScrollButtonRect( int nScreen, ControlPart nPart, Rectangle aAreaRect )
{
    gint slider_width;
    gint stepper_size;
    gint stepper_spacing;
    gint trough_border;

    NWEnsureGTKScrollbars( nScreen );

    // Grab some button style attributes
    gtk_widget_style_get( gWidgetData[nScreen].gScrollHorizWidget,
                                      "slider-width", &slider_width,
                                      "stepper-size", &stepper_size,
                                      "trough-border", &trough_border,
                                         "stepper-spacing", &stepper_spacing, (char *)NULL );

    gboolean has_forward;
    gboolean has_forward2;
    gboolean has_backward;
    gboolean has_backward2;

    gtk_widget_style_get( gWidgetData[nScreen].gScrollHorizWidget,
                                      "has-forward-stepper", &has_forward,
                                      "has-secondary-forward-stepper", &has_forward2,
                                      "has-backward-stepper", &has_backward,
                                         "has-secondary-backward-stepper", &has_backward2, (char *)NULL );
    gint       buttonWidth;
    gint       buttonHeight;
    Rectangle  buttonRect;

    gint nFirst = 0;
    gint nSecond = 0;

    if ( has_forward )   nSecond += 1;
    if ( has_forward2 )  nFirst  += 1;
    if ( has_backward )  nFirst  += 1;
    if ( has_backward2 ) nSecond += 1;

    if ( ( nPart == PART_BUTTON_UP ) || ( nPart == PART_BUTTON_DOWN ) )
    {
        buttonWidth = slider_width + 2 * trough_border;
        buttonHeight = stepper_size + trough_border + stepper_spacing;
    }
    else
    {
        buttonWidth = stepper_size + trough_border + stepper_spacing;
        buttonHeight = slider_width + 2 * trough_border;
    }

    if ( nPart == PART_BUTTON_UP )
    {
        buttonHeight *= nFirst;
        buttonHeight -= 1;
        buttonRect.setX( aAreaRect.Left() );
        buttonRect.setY( aAreaRect.Top() );
    }
    else if ( nPart == PART_BUTTON_LEFT )
    {
        buttonWidth *= nFirst;
        buttonWidth -= 1;
        buttonRect.setX( aAreaRect.Left() );
        buttonRect.setY( aAreaRect.Top() );
    }
    else if ( nPart == PART_BUTTON_DOWN )
    {
        buttonHeight *= nSecond;
        buttonRect.setX( aAreaRect.Left() );
        buttonRect.setY( aAreaRect.Top() + aAreaRect.GetHeight() - buttonHeight );
    }
    else if ( nPart == PART_BUTTON_RIGHT )
    {
        buttonWidth *= nSecond;
        buttonRect.setX( aAreaRect.Left() + aAreaRect.GetWidth() - buttonWidth );
        buttonRect.setY( aAreaRect.Top() );
    }

    buttonRect.SetSize( Size( buttonWidth, buttonHeight ) );

    return( buttonRect );
}

//-------------------------------------

sal_Bool GtkSalGraphics::NWPaintGTKEditBox( GdkDrawable* gdkDrawable,
                                        ControlType nType, ControlPart nPart,
                                        const Rectangle& rControlRectangle,
                                        const clipList& rClipList,
                                        ControlState nState,
                                        const ImplControlValue& aValue,
                                        const OUString& rCaption )
{
    Rectangle       pixmapRect;
    GdkRectangle    clipRect;

    // Find the overall bounding rect of the buttons's drawing area,
    // plus its actual draw rect excluding adornment
    pixmapRect = NWGetEditBoxPixmapRect( m_nScreen, nType, nPart, rControlRectangle,
                                         nState, aValue, rCaption );
    for( clipList::const_iterator it = rClipList.begin(); it != rClipList.end(); ++it )
    {
        clipRect.x = it->Left();
        clipRect.y = it->Top();
        clipRect.width = it->GetWidth();
        clipRect.height = it->GetHeight();

        NWPaintOneEditBox( m_nScreen, gdkDrawable, &clipRect, nType, nPart, pixmapRect, nState, aValue, rCaption );
    }

    return( sal_True );
}


/* Take interior/exterior focus into account and return
 * the bounding rectangle of the edit box including
 * any focus requirements.
 */
static Rectangle NWGetEditBoxPixmapRect(int nScreen,
                                        ControlType,
                                        ControlPart,
                                        Rectangle aAreaRect,
                                        ControlState,
                                        const ImplControlValue&,
                                        const OUString& )
{
    Rectangle       pixmapRect = aAreaRect;
    gboolean        interiorFocus;
    gint            focusWidth;

    NWEnsureGTKEditBox( nScreen );

    // Grab some entry style attributes
    gtk_widget_style_get( gWidgetData[nScreen].gEditBoxWidget,
                                    "focus-line-width", &focusWidth,
                                     "interior-focus",  &interiorFocus, (char *)NULL );

    if ( !interiorFocus )
    {
        pixmapRect.Move( -(focusWidth), -(focusWidth) );
        pixmapRect.SetSize( Size( pixmapRect.GetWidth() + (2*(focusWidth)),
                                  pixmapRect.GetHeight() + (2*(focusWidth)) ) );
    }

    return( pixmapRect );
}


/* Paint a GTK Entry widget into the specified GdkPixmap.
 * All coordinates should be local to the Pixmap, NOT
 * screen/window coordinates.
 */
static void NWPaintOneEditBox(  int nScreen,
                                GdkDrawable * gdkDrawable,
                                GdkRectangle *  gdkRect,
                                ControlType         nType,
                                ControlPart,
                                Rectangle               aEditBoxRect,
                                ControlState            nState,
                                const ImplControlValue&,
                                const OUString& )
{
    GtkStateType    stateType;
    GtkShadowType   shadowType;
    GtkWidget      *widget;

    NWEnsureGTKButton( nScreen );
    NWEnsureGTKEditBox( nScreen );
    NWEnsureGTKSpinButton( nScreen );
    NWEnsureGTKCombo( nScreen );
    NWEnsureGTKScrolledWindow( nScreen );
    NWConvertVCLStateToGTKState( nState, &stateType, &shadowType );

    switch ( nType )
    {
        case CTRL_SPINBOX:
            widget = gWidgetData[nScreen].gSpinButtonWidget;
            break;

        case CTRL_MULTILINE_EDITBOX:
            widget = gWidgetData[nScreen].gScrolledWindowWidget;
            break;
        case CTRL_COMBOBOX:
            widget = GTK_COMBO(gWidgetData[nScreen].gComboWidget)->entry;
            break;

        default:
            widget = gWidgetData[nScreen].gEditBoxWidget;
            break;
    }

    if ( stateType == GTK_STATE_PRELIGHT )
        stateType = GTK_STATE_NORMAL;

    // Blueprint needs to paint entry_bg with a Button widget, not an Entry widget to get
    // a nice white (or whatever default color) background
    GtkWidget* pBGWidget = widget;
    if( GtkSalGraphics::bNeedButtonStyleAsEditBackgroundWorkaround )
    {
        NWSetWidgetState( gWidgetData[nScreen].gBtnWidget, nState, stateType );
        pBGWidget = gWidgetData[nScreen].gBtnWidget;
    }
    NWSetWidgetState( widget, nState, stateType );

    gtk_paint_box( pBGWidget->style, gdkDrawable, stateType, GTK_SHADOW_NONE,
                        gdkRect, pBGWidget, "entry_bg",
                        aEditBoxRect.Left(), aEditBoxRect.Top(),
                        aEditBoxRect.GetWidth(), aEditBoxRect.GetHeight() );
    gtk_paint_shadow( widget->style, gdkDrawable, GTK_STATE_NORMAL, GTK_SHADOW_IN,
                      gdkRect, widget, "entry",
                      aEditBoxRect.Left(), aEditBoxRect.Top(),
                      aEditBoxRect.GetWidth(), aEditBoxRect.GetHeight() );

}



//-------------------------------------

sal_Bool GtkSalGraphics::NWPaintGTKSpinBox( ControlType nType, ControlPart nPart,
                                        const Rectangle& rControlRectangle,
                                        const clipList&,
                                        ControlState nState,
                                        const ImplControlValue& aValue,
                                        const OUString& rCaption )
{
    GdkPixmap   *       pixmap;
    Rectangle           pixmapRect;
    GtkStateType        stateType;
    GtkShadowType       shadowType;
    const SpinbuttonValue * pSpinVal = (aValue.getType() == CTRL_SPINBUTTONS) ? static_cast<const SpinbuttonValue *>(&aValue) : NULL;
    Rectangle           upBtnRect;
    ControlPart     upBtnPart = PART_BUTTON_UP;
    ControlState        upBtnState = CTRL_STATE_ENABLED;
    Rectangle           downBtnRect;
    ControlPart     downBtnPart = PART_BUTTON_DOWN;
    ControlState        downBtnState = CTRL_STATE_ENABLED;

    NWEnsureGTKButton( m_nScreen );
    NWEnsureGTKSpinButton( m_nScreen );
    NWEnsureGTKArrow( m_nScreen );

    NWConvertVCLStateToGTKState( nState, &stateType, &shadowType );

    if ( pSpinVal )
    {
        upBtnPart = pSpinVal->mnUpperPart;
        upBtnState = pSpinVal->mnUpperState;

        downBtnPart = pSpinVal->mnLowerPart;
        downBtnState = pSpinVal->mnLowerState;
    }

    // CTRL_SPINBUTTONS pass their area in pSpinVal, not in rControlRectangle
    if ( nType == CTRL_SPINBUTTONS )
    {
        if ( !pSpinVal )
        {
            std::fprintf( stderr, "Tried to draw CTRL_SPINBUTTONS, but the SpinButtons data structure didn't exist!\n" );
            return( false );
        }
        pixmapRect = pSpinVal->maUpperRect;
        pixmapRect.Union( pSpinVal->maLowerRect );
    }
    else
        pixmapRect = rControlRectangle;


    pixmap = NWGetPixmapFromScreen( pixmapRect );
    if ( !pixmap )
        return( sal_False );

    upBtnRect = NWGetSpinButtonRect( m_nScreen, nType, upBtnPart, pixmapRect, upBtnState, aValue, rCaption );
    downBtnRect = NWGetSpinButtonRect( m_nScreen, nType, downBtnPart, pixmapRect, downBtnState, aValue, rCaption );

    if ( (nType==CTRL_SPINBOX) && (nPart!=PART_ALL_BUTTONS) )
    {
        // Draw an edit field for SpinBoxes and ComboBoxes
        Rectangle aEditBoxRect( pixmapRect );
        aEditBoxRect.SetSize( Size( upBtnRect.Left() - pixmapRect.Left(), aEditBoxRect.GetHeight() ) );
        aEditBoxRect.setX( 0 );
        aEditBoxRect.setY( 0 );

        NWPaintOneEditBox( m_nScreen, pixmap, NULL, nType, nPart, aEditBoxRect, nState, aValue, rCaption );
    }

    NWSetWidgetState( gWidgetData[m_nScreen].gSpinButtonWidget, nState, stateType );
    gtk_widget_style_get( gWidgetData[m_nScreen].gSpinButtonWidget, "shadow_type", &shadowType, (char *)NULL );

    if ( shadowType != GTK_SHADOW_NONE )
    {
        Rectangle       shadowRect( upBtnRect );

        shadowRect.Union( downBtnRect );
        gtk_paint_box( gWidgetData[m_nScreen].gSpinButtonWidget->style, pixmap, GTK_STATE_NORMAL, shadowType, NULL,
            gWidgetData[m_nScreen].gSpinButtonWidget, "spinbutton",
            (shadowRect.Left() - pixmapRect.Left()), (shadowRect.Top() - pixmapRect.Top()),
            shadowRect.GetWidth(), shadowRect.GetHeight() );
    }

    NWPaintOneSpinButton( m_nScreen, pixmap, nType, upBtnPart, pixmapRect, upBtnState, aValue, rCaption );
    NWPaintOneSpinButton( m_nScreen, pixmap, nType, downBtnPart, pixmapRect, downBtnState, aValue, rCaption );

    if( !NWRenderPixmapToScreen(pixmap, pixmapRect) )
    {
        g_object_unref( pixmap );
        return( sal_False );
    }

    g_object_unref( pixmap );
    return( sal_True );
}

//---

static Rectangle NWGetSpinButtonRect( int nScreen,
                                      ControlType,
                                      ControlPart           nPart,
                                      Rectangle             aAreaRect,
                                      ControlState,
                                      const ImplControlValue&,
                                      const OUString& )
{
    gint            buttonSize;
    Rectangle       buttonRect;

    NWEnsureGTKSpinButton( nScreen );

    buttonSize = MAX( PANGO_PIXELS( pango_font_description_get_size(GTK_WIDGET(gWidgetData[nScreen].gSpinButtonWidget)->style->font_desc) ),
                   MIN_SPIN_ARROW_WIDTH );
    buttonSize -= buttonSize % 2 - 1; /* force odd */
    buttonRect.SetSize( Size( buttonSize + 2 * gWidgetData[nScreen].gSpinButtonWidget->style->xthickness,
                              buttonRect.GetHeight() ) );
    buttonRect.setX( aAreaRect.Left() + (aAreaRect.GetWidth() - buttonRect.GetWidth()) );
    if ( nPart == PART_BUTTON_UP )
    {
        buttonRect.setY( aAreaRect.Top() );
        buttonRect.Bottom() = buttonRect.Top() + (aAreaRect.GetHeight() / 2);
    }
    else if( nPart == PART_BUTTON_DOWN )
    {
        buttonRect.setY( aAreaRect.Top() + (aAreaRect.GetHeight() / 2) );
        buttonRect.Bottom() = aAreaRect.Bottom(); // cover area completely
    }
    else
    {
        buttonRect.Right()  = buttonRect.Left()-1;
        buttonRect.Left()   = aAreaRect.Left();
        buttonRect.Top()    = aAreaRect.Top();
        buttonRect.Bottom() = aAreaRect.Bottom();
    }

    return( buttonRect );
}

//---

static void NWPaintOneSpinButton( int nScreen,
                                  GdkPixmap*            pixmap,
                                  ControlType           nType,
                                  ControlPart           nPart,
                                  Rectangle             aAreaRect,
                                  ControlState          nState,
                                  const ImplControlValue&   aValue,
                                  const OUString&               rCaption )
{
    Rectangle           buttonRect;
    GtkStateType        stateType;
    GtkShadowType       shadowType;
    Rectangle           arrowRect;
    gint                arrowSize;

    NWEnsureGTKSpinButton( nScreen );
    NWConvertVCLStateToGTKState( nState, &stateType, &shadowType );

    buttonRect = NWGetSpinButtonRect( nScreen, nType, nPart, aAreaRect, nState, aValue, rCaption );

    NWSetWidgetState( gWidgetData[nScreen].gSpinButtonWidget, nState, stateType );
    gtk_paint_box( gWidgetData[nScreen].gSpinButtonWidget->style, pixmap, stateType, shadowType, NULL, gWidgetData[nScreen].gSpinButtonWidget,
            (nPart == PART_BUTTON_UP) ? "spinbutton_up" : "spinbutton_down",
            (buttonRect.Left() - aAreaRect.Left()), (buttonRect.Top() - aAreaRect.Top()),
            buttonRect.GetWidth(), buttonRect.GetHeight() );

    arrowSize = (buttonRect.GetWidth() - (2 * gWidgetData[nScreen].gSpinButtonWidget->style->xthickness)) - 4;
    arrowSize -= arrowSize % 2 - 1; /* force odd */
    arrowRect.SetSize( Size( arrowSize, arrowSize ) );
    arrowRect.setX( buttonRect.Left() + (buttonRect.GetWidth() - arrowRect.GetWidth()) / 2 );
    if ( nPart == PART_BUTTON_UP )
        arrowRect.setY( buttonRect.Top() + (buttonRect.GetHeight() - arrowRect.GetHeight()) / 2 + 1);
    else
        arrowRect.setY( buttonRect.Top() + (buttonRect.GetHeight() - arrowRect.GetHeight()) / 2 - 1);

    gtk_paint_arrow( gWidgetData[nScreen].gSpinButtonWidget->style, pixmap, stateType, GTK_SHADOW_OUT, NULL, gWidgetData[nScreen].gSpinButtonWidget,
            "spinbutton", (nPart == PART_BUTTON_UP) ? GTK_ARROW_UP : GTK_ARROW_DOWN, sal_True,
            (arrowRect.Left() - aAreaRect.Left()), (arrowRect.Top() - aAreaRect.Top()),
            arrowRect.GetWidth(), arrowRect.GetHeight() );
}


//-------------------------------------

sal_Bool GtkSalGraphics::NWPaintGTKComboBox( GdkDrawable* gdkDrawable,
                                         ControlType nType, ControlPart nPart,
                                         const Rectangle& rControlRectangle,
                                         const clipList& rClipList,
                                         ControlState nState,
                                         const ImplControlValue& aValue,
                                         const OUString& rCaption )
{
    Rectangle       pixmapRect;
    Rectangle       buttonRect;
    GtkStateType    stateType;
    GtkShadowType   shadowType;
    Rectangle       arrowRect;
    gint            x,y;
    GdkRectangle    clipRect;

    NWEnsureGTKButton( m_nScreen );
    NWEnsureGTKArrow( m_nScreen );
    NWEnsureGTKCombo( m_nScreen );
    NWConvertVCLStateToGTKState( nState, &stateType, &shadowType );

    // Find the overall bounding rect of the buttons's drawing area,
    // plus its actual draw rect excluding adornment
    pixmapRect = rControlRectangle;
    x = rControlRectangle.Left();
    y = rControlRectangle.Top();

    NWSetWidgetState( gWidgetData[m_nScreen].gBtnWidget, nState, stateType );
    NWSetWidgetState( gWidgetData[m_nScreen].gComboWidget, nState, stateType );
    NWSetWidgetState( gWidgetData[m_nScreen].gArrowWidget, nState, stateType );

    buttonRect = NWGetComboBoxButtonRect( m_nScreen, nType, PART_BUTTON_DOWN, pixmapRect, nState, aValue, rCaption );
    if( nPart == PART_BUTTON_DOWN )
        buttonRect.Left() += 1;

    Rectangle       aEditBoxRect( pixmapRect );
    aEditBoxRect.SetSize( Size( pixmapRect.GetWidth() - buttonRect.GetWidth(), aEditBoxRect.GetHeight() ) );

    #define ARROW_EXTENT        0.7
    arrowRect.SetSize( Size( (gint)(MIN_ARROW_SIZE * ARROW_EXTENT),
                             (gint)(MIN_ARROW_SIZE * ARROW_EXTENT) ) );
    arrowRect.SetPos( Point( buttonRect.Left() + (gint)((buttonRect.GetWidth() - arrowRect.GetWidth()) / 2),
                             buttonRect.Top() + (gint)((buttonRect.GetHeight() - arrowRect.GetHeight()) / 2) ) );

    for( clipList::const_iterator it = rClipList.begin(); it != rClipList.end(); ++it )
    {
        clipRect.x = it->Left();
        clipRect.y = it->Top();
        clipRect.width = it->GetWidth();
        clipRect.height = it->GetHeight();

        if( nPart == PART_ENTIRE_CONTROL )
            NWPaintOneEditBox( m_nScreen, gdkDrawable, &clipRect, nType, nPart, aEditBoxRect,
                               nState, aValue, rCaption );

        // Buttons must paint opaque since some themes have alpha-channel enabled buttons
        gtk_paint_flat_box( m_pWindow->style, gdkDrawable, GTK_STATE_NORMAL, GTK_SHADOW_NONE,
                            &clipRect, m_pWindow, "base",
                            x+(buttonRect.Left() - pixmapRect.Left()),
                            y+(buttonRect.Top() - pixmapRect.Top()),
                            buttonRect.GetWidth(), buttonRect.GetHeight() );
        gtk_paint_box( GTK_COMBO(gWidgetData[m_nScreen].gComboWidget)->button->style, gdkDrawable, stateType, shadowType,
                       &clipRect, GTK_COMBO(gWidgetData[m_nScreen].gComboWidget)->button, "button",
                       x+(buttonRect.Left() - pixmapRect.Left()),
                       y+(buttonRect.Top() - pixmapRect.Top()),
                       buttonRect.GetWidth(), buttonRect.GetHeight() );

        gtk_paint_arrow( gWidgetData[m_nScreen].gArrowWidget->style, gdkDrawable, stateType, shadowType,
                         &clipRect, gWidgetData[m_nScreen].gArrowWidget, "arrow", GTK_ARROW_DOWN, sal_True,
                         x+(arrowRect.Left() - pixmapRect.Left()), y+(arrowRect.Top() - pixmapRect.Top()),
                         arrowRect.GetWidth(), arrowRect.GetHeight() );
    }

    return( sal_True );
}

//----

static Rectangle NWGetComboBoxButtonRect( int nScreen,
                                          ControlType,
                                          ControlPart nPart,
                                          Rectangle             aAreaRect,
                                          ControlState,
                                          const ImplControlValue&,
                                          const OUString& )
{
    Rectangle   aButtonRect;
    gint        nArrowWidth;
    gint        nButtonWidth;
    gint        nFocusWidth;
    gint        nFocusPad;

    NWEnsureGTKArrow( nScreen );

    // Grab some button style attributes
    gtk_widget_style_get( gWidgetData[nScreen].gDropdownWidget,
                                      "focus-line-width",   &nFocusWidth,
                                    "focus-padding",    &nFocusPad, (char *)NULL );

    nArrowWidth = MIN_ARROW_SIZE + (GTK_MISC(gWidgetData[nScreen].gArrowWidget)->xpad * 2);
    nButtonWidth = nArrowWidth +
                   ((BTN_CHILD_SPACING + gWidgetData[nScreen].gDropdownWidget->style->xthickness) * 2)
                   + (2 * (nFocusWidth+nFocusPad));
    if( nPart == PART_BUTTON_DOWN )
    {
        aButtonRect.SetSize( Size( nButtonWidth, aAreaRect.GetHeight() ) );
        aButtonRect.SetPos( Point( aAreaRect.Left() + aAreaRect.GetWidth() - nButtonWidth,
                                   aAreaRect.Top() ) );
    }
    else if( nPart == PART_SUB_EDIT )
    {
        NWEnsureGTKCombo( nScreen );

        gint adjust_x = GTK_CONTAINER(gWidgetData[nScreen].gComboWidget)->border_width +
                        nFocusWidth +
                        nFocusPad;
        gint adjust_y = adjust_x + gWidgetData[nScreen].gComboWidget->style->ythickness;
        adjust_x     += gWidgetData[nScreen].gComboWidget->style->xthickness;
        aButtonRect.SetSize( Size( aAreaRect.GetWidth() - nButtonWidth - 2 * adjust_x,
                                   aAreaRect.GetHeight() - 2 * adjust_y ) );
        Point aEditPos = aAreaRect.TopLeft();
        aEditPos.X() += adjust_x;
        aEditPos.Y() += adjust_y;
        aButtonRect.SetPos( aEditPos );
    }

    return( aButtonRect );
}

//-------------------------------------



sal_Bool GtkSalGraphics::NWPaintGTKTabItem( ControlType nType, ControlPart,
                                        const Rectangle& rControlRectangle,
                                        const clipList&,
                                        ControlState nState,
                                        const ImplControlValue& aValue,
                                        const OUString& )
{
    OSL_ASSERT( nType != CTRL_TAB_ITEM || aValue.getType() == CTRL_TAB_ITEM );
    GdkPixmap * pixmap;
    Rectangle       pixmapRect;
    Rectangle       tabRect;
    GtkStateType    stateType;
    GtkShadowType   shadowType;
    if( ! gWidgetData[ m_nScreen ].gCacheTabItems )
    {
        gWidgetData[ m_nScreen ].gCacheTabItems = new NWPixmapCache( m_nScreen );
        gWidgetData[ m_nScreen ].gCacheTabPages = new NWPixmapCache( m_nScreen );
    }
    NWPixmapCache& aCacheItems = *gWidgetData[ m_nScreen ].gCacheTabItems;
    NWPixmapCache& aCachePage = *gWidgetData[ m_nScreen ].gCacheTabPages;

    if( !aCacheItems.GetSize() )
        aCacheItems.SetSize( 20 );
    if( !aCachePage.GetSize() )
        aCachePage.SetSize( 1 );

    if ( (nType == CTRL_TAB_ITEM) && (aValue.getType() != CTRL_TAB_ITEM) )
    {
        return( false );
    }

    NWEnsureGTKButton( m_nScreen );
    NWEnsureGTKNotebook( m_nScreen );
    NWConvertVCLStateToGTKState( nState, &stateType, &shadowType );

    // Find the overall bounding rect of the buttons's drawing area,
    // plus its actual draw rect excluding adornment
    pixmapRect = rControlRectangle;
    if ( nType == CTRL_TAB_ITEM )
    {
        const TabitemValue *    pTabitemValue = static_cast<const TabitemValue *>(&aValue);
        if ( !pTabitemValue->isFirst() )
        {
            // GTK+ tabs overlap on the right edge (the top tab obscures the
            // left edge of the tab right "below" it, so adjust the rectangle
            // to draw tabs slightly large so the overlap happens
            pixmapRect.Move( -2, 0 );
            pixmapRect.SetSize( Size( pixmapRect.GetWidth() + 2, pixmapRect.GetHeight() ) );
        }
        if ( nState & CTRL_STATE_SELECTED )
        {
            // In GTK+, the selected tab is 2px taller than all other tabs
            pixmapRect.Move( 0, -2 );
            pixmapRect.Bottom() += 2;
            tabRect = pixmapRect;
            // Only draw over 1 pixel of the tab pane that this tab is drawn on top of.
            tabRect.Bottom() -= 1;
        }
        else
            tabRect = pixmapRect;

        // Allow the tab to draw a right border if needed
        tabRect.Right() -= 1;

        // avoid degenerate cases which might lead to crashes
        if( tabRect.GetWidth() <= 1 || tabRect.GetHeight() <= 1 )
            return false;
    }

    if( nType == CTRL_TAB_ITEM )
    {
        if( aCacheItems.Find( nType, nState, pixmapRect, &pixmap ) )
            return NWRenderPixmapToScreen( pixmap, pixmapRect );
    }
    else
    {
        if( aCachePage.Find( nType, nState, pixmapRect, &pixmap ) )
            return NWRenderPixmapToScreen( pixmap, pixmapRect );
    }

    pixmap = gdk_pixmap_new( NULL, pixmapRect.GetWidth(), pixmapRect.GetHeight(),
                             GetX11SalData()->GetDisplay()->GetVisual( m_nScreen ).GetDepth() );
    GdkRectangle paintRect;
    paintRect.x = paintRect.y = 0;
    paintRect.width = pixmapRect.GetWidth();
    paintRect.height = pixmapRect.GetHeight();

    gtk_paint_flat_box( m_pWindow->style, pixmap, GTK_STATE_NORMAL,
                        GTK_SHADOW_NONE, &paintRect, m_pWindow, "base", 0, 0, -1, -1);

    NWSetWidgetState( gWidgetData[m_nScreen].gNotebookWidget, nState, stateType );

    switch( nType )
    {
        case CTRL_TAB_BODY:
            break;

        case CTRL_FIXEDBORDER:
        case CTRL_TAB_PANE:
            gtk_paint_box_gap( gWidgetData[m_nScreen].gNotebookWidget->style, pixmap, GTK_STATE_NORMAL, GTK_SHADOW_OUT, NULL, gWidgetData[m_nScreen].gNotebookWidget,
                (char *)"notebook", 0, 0, pixmapRect.GetWidth(), pixmapRect.GetHeight(), GTK_POS_TOP, 0, 0 );
            break;

        case CTRL_TAB_ITEM:
            stateType = ( nState & CTRL_STATE_SELECTED ) ? GTK_STATE_NORMAL : GTK_STATE_ACTIVE;

            gtk_paint_extension( gWidgetData[m_nScreen].gNotebookWidget->style, pixmap, stateType, GTK_SHADOW_OUT, NULL, gWidgetData[m_nScreen].gNotebookWidget,
                (char *)"tab", (tabRect.Left() - pixmapRect.Left()), (tabRect.Top() - pixmapRect.Top()),
                tabRect.GetWidth(), tabRect.GetHeight(), GTK_POS_BOTTOM );

            if ( nState & CTRL_STATE_SELECTED )
            {
                gtk_paint_flat_box( m_pWindow->style, pixmap, stateType, GTK_SHADOW_NONE, NULL, m_pWindow,
                    "base", 0, (pixmapRect.GetHeight() - 1), pixmapRect.GetWidth(), 1 );
            }
            break;

        default:
            break;
    }

    // Crux seems to think it can make the pane without a left edge
    if ( nType == CTRL_FIXEDBORDER )
        pixmapRect.Move( 1, 0 );

    // cache data
    if( nType == CTRL_TAB_ITEM )
        aCacheItems.Fill( nType, nState, pixmapRect, pixmap );
    else
        aCachePage.Fill( nType, nState, pixmapRect, pixmap );

    sal_Bool bSuccess = NWRenderPixmapToScreen(pixmap, pixmapRect);
    g_object_unref( pixmap );
    return bSuccess;
}

//-------------------------------------

sal_Bool GtkSalGraphics::NWPaintGTKListBox( GdkDrawable* gdkDrawable,
                                        ControlType nType, ControlPart nPart,
                                        const Rectangle& rControlRectangle,
                                        const clipList& rClipList,
                                        ControlState nState,
                                        const ImplControlValue& aValue,
                                        const OUString& rCaption )
{
    Rectangle       pixmapRect;
    Rectangle       widgetRect;
    Rectangle       aIndicatorRect;
    GtkStateType    stateType;
    GtkShadowType   shadowType;
    gint            bInteriorFocus;
    gint            nFocusLineWidth;
    gint            nFocusPadding;
    gint            x,y;
    GdkRectangle    clipRect;

    NWEnsureGTKButton( m_nScreen );
    NWEnsureGTKOptionMenu( m_nScreen );
    NWEnsureGTKScrolledWindow( m_nScreen );
    NWConvertVCLStateToGTKState( nState, &stateType, &shadowType );

    // Find the overall bounding rect of the buttons's drawing area,
    // plus its actual draw rect excluding adornment
    pixmapRect = rControlRectangle;
    if ( nPart == PART_WINDOW )
    {
        // Make the widget a _bit_ bigger
        pixmapRect.SetPos( Point( pixmapRect.Left() - 1,
                                  pixmapRect.Top() - 1 ) );
        pixmapRect.SetSize( Size( pixmapRect.GetWidth() + 2,
                                  pixmapRect.GetHeight() + 2 ) );
    }

    widgetRect = pixmapRect;
    x = pixmapRect.Left();
    y = pixmapRect.Top();

    // set up references to correct drawable and cliprect
    NWSetWidgetState( gWidgetData[m_nScreen].gBtnWidget, nState, stateType );
    NWSetWidgetState( gWidgetData[m_nScreen].gOptionMenuWidget, nState, stateType );
    NWSetWidgetState( gWidgetData[m_nScreen].gScrolledWindowWidget, nState, stateType );

    if ( nPart != PART_WINDOW )
    {
        gtk_widget_style_get( gWidgetData[m_nScreen].gOptionMenuWidget,
            "interior_focus",   &bInteriorFocus,
            "focus_line_width", &nFocusLineWidth,
            "focus_padding",    &nFocusPadding,
            (char *)NULL);
    }

    for( clipList::const_iterator it = rClipList.begin(); it != rClipList.end(); ++it )
    {
        clipRect.x = it->Left();
        clipRect.y = it->Top();
        clipRect.width = it->GetWidth();
        clipRect.height = it->GetHeight();

        if ( nPart != PART_WINDOW )
        {
            // Listboxes must paint opaque since some themes have alpha-channel enabled bodies
            gtk_paint_flat_box( m_pWindow->style, gdkDrawable, GTK_STATE_NORMAL, GTK_SHADOW_NONE,
                                &clipRect, m_pWindow, "base", x, y,
                                pixmapRect.GetWidth(), pixmapRect.GetHeight() );
            gtk_paint_box( gWidgetData[m_nScreen].gOptionMenuWidget->style, gdkDrawable, stateType, shadowType, &clipRect,
                           gWidgetData[m_nScreen].gOptionMenuWidget, "optionmenu",
                           x+(widgetRect.Left() - pixmapRect.Left()),
                           y+(widgetRect.Top() - pixmapRect.Top()),
                           widgetRect.GetWidth(), widgetRect.GetHeight() );
            aIndicatorRect = NWGetListBoxIndicatorRect( m_nScreen, nType, nPart, widgetRect, nState,
                                                        aValue, rCaption );
            gtk_paint_tab( gWidgetData[m_nScreen].gOptionMenuWidget->style, gdkDrawable, stateType, shadowType, &clipRect,
                           gWidgetData[m_nScreen].gOptionMenuWidget, "optionmenutab",
                           x+(aIndicatorRect.Left() - pixmapRect.Left()),
                           y+(aIndicatorRect.Top() - pixmapRect.Top()),
                           aIndicatorRect.GetWidth(), aIndicatorRect.GetHeight() );
        }
        else
        {
            shadowType = GTK_SHADOW_IN;

            gtk_paint_shadow( gWidgetData[m_nScreen].gScrolledWindowWidget->style, gdkDrawable, GTK_STATE_NORMAL, shadowType,
                &clipRect, gWidgetData[m_nScreen].gScrolledWindowWidget, "scrolled_window",
                x+(widgetRect.Left() - pixmapRect.Left()), y+(widgetRect.Top() - pixmapRect.Top()),
                widgetRect.GetWidth(), widgetRect.GetHeight() );
        }
    }

    return( sal_True );
}

sal_Bool GtkSalGraphics::NWPaintGTKToolbar(
            GdkDrawable* gdkDrawable,
            ControlType, ControlPart nPart,
            const Rectangle& rControlRectangle,
            const clipList& rClipList,
            ControlState nState, const ImplControlValue& aValue,
            const OUString& )
{
    GtkStateType    stateType;
    GtkShadowType   shadowType;
    gint            x, y, w, h;
    gint            g_x=0, g_y=0, g_w=10, g_h=10;
    bool            bPaintButton = true;
    GtkWidget*      pButtonWidget = gWidgetData[m_nScreen].gToolbarButtonWidget;
    GdkRectangle    clipRect;

    NWEnsureGTKToolbar( m_nScreen );
    if( nPart == PART_BUTTON ) // toolbar buttons cannot focus in gtk
        nState &= ~CTRL_STATE_FOCUSED;
    NWConvertVCLStateToGTKState( nState, &stateType, &shadowType );

    x = rControlRectangle.Left();
    y = rControlRectangle.Top();
    w = rControlRectangle.GetWidth();
    h = rControlRectangle.GetHeight();

    // handle toolbar
    if( nPart == PART_DRAW_BACKGROUND_HORZ || nPart == PART_DRAW_BACKGROUND_VERT )
    {
        NWSetWidgetState( gWidgetData[m_nScreen].gToolbarWidget, nState, stateType );

        GTK_WIDGET_UNSET_FLAGS( gWidgetData[m_nScreen].gToolbarWidget, GTK_SENSITIVE );
        if ( nState & CTRL_STATE_ENABLED )
            GTK_WIDGET_SET_FLAGS( gWidgetData[m_nScreen].gToolbarWidget, GTK_SENSITIVE );

        if( nPart == PART_DRAW_BACKGROUND_HORZ )
            gtk_toolbar_set_orientation( GTK_TOOLBAR(gWidgetData[m_nScreen].gToolbarWidget), GTK_ORIENTATION_HORIZONTAL );
        else
            gtk_toolbar_set_orientation( GTK_TOOLBAR(gWidgetData[m_nScreen].gToolbarWidget), GTK_ORIENTATION_VERTICAL );
    }
    // handle grip
    else if( nPart == PART_THUMB_HORZ || nPart == PART_THUMB_VERT )
    {
        NWSetWidgetState( gWidgetData[m_nScreen].gHandleBoxWidget, nState, stateType );

        GTK_WIDGET_UNSET_FLAGS( gWidgetData[m_nScreen].gHandleBoxWidget, GTK_SENSITIVE );
        if ( nState & CTRL_STATE_ENABLED )
            GTK_WIDGET_SET_FLAGS( gWidgetData[m_nScreen].gHandleBoxWidget, GTK_SENSITIVE );

        gtk_handle_box_set_shadow_type( GTK_HANDLE_BOX(gWidgetData[m_nScreen].gHandleBoxWidget), shadowType );

        // evaluate grip rect
        if( aValue.getType() == CTRL_TOOLBAR )
        {
            const ToolbarValue* pVal = static_cast<const ToolbarValue*>(&aValue);
            g_x = pVal->maGripRect.Left();
            g_y = pVal->maGripRect.Top();
            g_w = pVal->maGripRect.GetWidth();
            g_h = pVal->maGripRect.GetHeight();
        }
    }
    // handle button
    else if( nPart == PART_BUTTON )
    {
        bPaintButton =
            (GTK_BUTTON(pButtonWidget)->relief != GTK_RELIEF_NONE)
            || (nState & CTRL_STATE_PRESSED)
            || (nState & CTRL_STATE_ROLLOVER);
        if( aValue.getTristateVal() == BUTTONVALUE_ON )
        {
            pButtonWidget = gWidgetData[m_nScreen].gToolbarToggleWidget;
            shadowType = GTK_SHADOW_IN;
            stateType = GTK_STATE_ACTIVE;
            // special case stateType value for depressed toggle buttons
            // cf. gtk+/gtk/gtktogglebutton.c (gtk_toggle_button_update_state)
<<<<<<< HEAD
            if( ! (nState & (CTRL_STATE_PRESSED|CTRL_STATE_ROLLOVER)) )
                stateType = GTK_STATE_ACTIVE;
=======
            if( (nState & (CTRL_STATE_ROLLOVER|CTRL_STATE_PRESSED)) )
            {
                stateType = GTK_STATE_PRELIGHT;
                shadowType = GTK_SHADOW_OUT;
            }
>>>>>>> e2a3d487
            bPaintButton = true;
        }
        else
            stateType = GTK_STATE_PRELIGHT; // only for bPaintButton = true, in which case always rollver is meant

        NWSetWidgetState( pButtonWidget, nState, stateType );
        gtk_widget_ensure_style( pButtonWidget );
    }

    for( clipList::const_iterator it = rClipList.begin(); it != rClipList.end(); ++it )
    {
        clipRect.x = it->Left();
        clipRect.y = it->Top();
        clipRect.width = it->GetWidth();
        clipRect.height = it->GetHeight();

        // draw toolbar
        if( nPart == PART_DRAW_BACKGROUND_HORZ || nPart == PART_DRAW_BACKGROUND_VERT )
        {
            gtk_paint_flat_box( gWidgetData[m_nScreen].gToolbarWidget->style,
                                gdkDrawable,
                                (GtkStateType)GTK_STATE_NORMAL,
                                GTK_SHADOW_NONE,
                                &clipRect,
                                gWidgetData[m_nScreen].gToolbarWidget,
                                "base",
                                x, y, w, h );
            gtk_paint_box( gWidgetData[m_nScreen].gToolbarWidget->style,
                           gdkDrawable,
                           stateType,
                           shadowType,
                           &clipRect,
                           gWidgetData[m_nScreen].gToolbarWidget,
                           "toolbar",
                           x, y, w, h );
        }
        // draw grip
        else if( nPart == PART_THUMB_HORZ || nPart == PART_THUMB_VERT )
        {
            gtk_paint_handle( gWidgetData[m_nScreen].gHandleBoxWidget->style,
                              gdkDrawable,
                              GTK_STATE_NORMAL,
                              GTK_SHADOW_OUT,
                              &clipRect,
                              gWidgetData[m_nScreen].gHandleBoxWidget,
                              "handlebox",
                              g_x, g_y, g_w, g_h,
                              nPart == PART_THUMB_HORZ ?
                              GTK_ORIENTATION_HORIZONTAL :
                              GTK_ORIENTATION_VERTICAL
                              );
        }
        // draw button
        else if( nPart == PART_BUTTON )
        {
            if( bPaintButton )
            {
                gtk_paint_box( pButtonWidget->style, gdkDrawable,
                               stateType,
                               shadowType,
                               &clipRect,
                               pButtonWidget, "button", x, y, w, h );
            }
        }
        else if(nPart == PART_SEPARATOR )
        {
            gtk_paint_vline( gWidgetData[m_nScreen].gVSeparator->style,
                              gdkDrawable,
                              GTK_STATE_NORMAL,
                              &clipRect,
                              gWidgetData[m_nScreen].gVSeparator,
                              "vseparator",
                              y + 4, y + h - 8 /* -2 and -4 is a dirty
                                                * hack, to fit most gtk
                                                * style, but it must be
                                                * fixed, FIXME */,
                              x
                              );
        }
    }

    return( sal_True );
}

//----

sal_Bool GtkSalGraphics::NWPaintGTKMenubar(
            GdkDrawable* gdkDrawable,
            ControlType, ControlPart nPart,
            const Rectangle& rControlRectangle,
            const clipList& rClipList,
            ControlState nState, const ImplControlValue&,
            const OUString& )
{
    GtkStateType    stateType;
    GtkShadowType   shadowType;
    GtkShadowType   selected_shadow_type = GTK_SHADOW_OUT;
    gint            x, y, w, h;
    GdkRectangle    clipRect;

    NWEnsureGTKMenubar( m_nScreen );
    NWConvertVCLStateToGTKState( nState, &stateType, &shadowType );

    x = rControlRectangle.Left();
    y = rControlRectangle.Top();
    w = rControlRectangle.GetWidth();
    h = rControlRectangle.GetHeight();

    if( nPart == PART_MENU_ITEM )
    {
        if( nState & (CTRL_STATE_SELECTED|CTRL_STATE_ROLLOVER) )
        {
            gtk_widget_style_get( gWidgetData[m_nScreen].gMenuItemMenubarWidget,
                                  "selected_shadow_type", &selected_shadow_type,
                                  (char *)NULL);
        }
    }

    for( clipList::const_iterator it = rClipList.begin(); it != rClipList.end(); ++it )
    {
        clipRect.x = it->Left();
        clipRect.y = it->Top();
        clipRect.width = it->GetWidth();
        clipRect.height = it->GetHeight();

        // handle Menubar
        if( nPart == PART_ENTIRE_CONTROL )
        {
            NWSetWidgetState( gWidgetData[m_nScreen].gMenubarWidget, nState, stateType );

            GTK_WIDGET_UNSET_FLAGS( gWidgetData[m_nScreen].gMenubarWidget, GTK_SENSITIVE );
            if ( nState & CTRL_STATE_ENABLED )
                GTK_WIDGET_SET_FLAGS( gWidgetData[m_nScreen].gMenubarWidget, GTK_SENSITIVE );

            // for translucent menubar styles paint background first
            gtk_paint_flat_box( gWidgetData[m_nScreen].gMenubarWidget->style,
                                gdkDrawable,
                                GTK_STATE_NORMAL,
                                GTK_SHADOW_NONE,
                                &clipRect,
                                GTK_WIDGET(m_pWindow),
                                "base",
                                x, y, w, h );
            gtk_paint_box( gWidgetData[m_nScreen].gMenubarWidget->style,
                           gdkDrawable,
                           stateType,
                           shadowType,
                           &clipRect,
                           gWidgetData[m_nScreen].gMenubarWidget,
                           "menubar",
                           x, y, w, h );
        }

        else if( nPart == PART_MENU_ITEM )
        {
            if( nState & (CTRL_STATE_SELECTED|CTRL_STATE_ROLLOVER) )
            {
                gtk_paint_box( gWidgetData[m_nScreen].gMenuItemMenubarWidget->style,
                               gdkDrawable,
                               GTK_STATE_PRELIGHT,
                               selected_shadow_type,
                               &clipRect,
                               gWidgetData[m_nScreen].gMenuItemMenubarWidget,
                               "menuitem",
                               x, y, w, h);
            }
        }
    }

    return( sal_True );
}

sal_Bool GtkSalGraphics::NWPaintGTKPopupMenu(
            GdkDrawable* gdkDrawable,
            ControlType, ControlPart nPart,
            const Rectangle& rControlRectangle,
            const clipList& rClipList,
            ControlState nState, const ImplControlValue&,
            const OUString& )
{
    // #i50745# gtk does not draw disabled menu entries (and crux theme
<<<<<<< HEAD
    // even crashes) in very old (Fedora Core 4 vintage) gtk's
    if (gtk_major_version <= 2 && gtk_minor_version <= 8 &&
        nPart == PART_MENU_ITEM && ! (nState & CTRL_STATE_ENABLED) )
        return TRUE;
=======
    // even crashes), draw them using vcl functionality.
    if( nPart == PART_MENU_ITEM && ! (nState & CTRL_STATE_ENABLED) )
        return sal_False;
>>>>>>> e2a3d487

    GtkStateType    stateType;
    GtkShadowType   shadowType;
    GtkShadowType   selected_shadow_type = GTK_SHADOW_OUT;
    gint            x, y, w, h;
    GdkRectangle    clipRect;

    NWEnsureGTKMenu( m_nScreen );
    NWConvertVCLStateToGTKState( nState, &stateType, &shadowType );

    x = rControlRectangle.Left();
    y = rControlRectangle.Top();
    w = rControlRectangle.GetWidth();
    h = rControlRectangle.GetHeight();

    if( nPart == PART_MENU_ITEM &&
        ( nState & (CTRL_STATE_SELECTED|CTRL_STATE_ROLLOVER) ) )
    {
        gtk_widget_style_get( gWidgetData[m_nScreen].gMenuItemMenuWidget,
                              "selected_shadow_type", &selected_shadow_type,
                              (char *)NULL);
    }

    NWSetWidgetState( gWidgetData[m_nScreen].gMenuWidget, nState, stateType );

    GTK_WIDGET_UNSET_FLAGS( gWidgetData[m_nScreen].gMenuWidget, GTK_SENSITIVE );
    if ( nState & CTRL_STATE_ENABLED )
        GTK_WIDGET_SET_FLAGS( gWidgetData[m_nScreen].gMenuWidget, GTK_SENSITIVE );

    for( clipList::const_iterator it = rClipList.begin(); it != rClipList.end(); ++it )
    {
        clipRect.x = it->Left();
        clipRect.y = it->Top();
        clipRect.width = it->GetWidth();
        clipRect.height = it->GetHeight();

        if( nPart == PART_ENTIRE_CONTROL )
        {
            // for translucent menubar styles paint background first
            gtk_paint_flat_box( gWidgetData[m_nScreen].gMenuWidget->style,
                                gdkDrawable,
                                GTK_STATE_NORMAL,
                                GTK_SHADOW_NONE,
                                &clipRect,
                                GTK_WIDGET(m_pWindow),
                                "base",
                                x, y, w, h );
            gtk_paint_box( gWidgetData[m_nScreen].gMenuWidget->style,
                           gdkDrawable,
                           GTK_STATE_NORMAL,
                           GTK_SHADOW_OUT,
                           &clipRect,
                           gWidgetData[m_nScreen].gMenuWidget,
                           "menu",
                           x, y, w, h );
        }
        else if( nPart == PART_MENU_ITEM )
        {
            if( nState & (CTRL_STATE_SELECTED|CTRL_STATE_ROLLOVER) )
            {
                if( nState & CTRL_STATE_ENABLED )
                gtk_paint_box( gWidgetData[m_nScreen].gMenuItemMenuWidget->style,
                               gdkDrawable,
                               GTK_STATE_PRELIGHT,
                               selected_shadow_type,
                               &clipRect,
                               gWidgetData[m_nScreen].gMenuItemMenuWidget,
                               "menuitem",
                               x, y, w, h);
            }
        }
        else if( nPart == PART_MENU_ITEM_CHECK_MARK || nPart == PART_MENU_ITEM_RADIO_MARK )
        {
            GtkWidget* pWidget = (nPart == PART_MENU_ITEM_CHECK_MARK) ?
                                 gWidgetData[m_nScreen].gMenuItemCheckMenuWidget :
                                 gWidgetData[m_nScreen].gMenuItemRadioMenuWidget;

            GtkStateType nStateType = GTK_STATE_NORMAL;
            GtkShadowType nShadowType;

            if ( nState & CTRL_STATE_SELECTED )
                nStateType = GTK_STATE_PRELIGHT;

            NWSetWidgetState( pWidget, nState, nStateType );

            if ( nState & CTRL_STATE_PRESSED )
                nShadowType = GTK_SHADOW_IN;
            else
                nShadowType = GTK_SHADOW_OUT;

            if ( nPart == PART_MENU_ITEM_CHECK_MARK )
            {
                gtk_paint_check( pWidget->style,
                                 gdkDrawable,
                                 nStateType,
                                 nShadowType,
                                 &clipRect,
                                 gWidgetData[m_nScreen].gMenuItemMenuWidget,
                                 "check",
                                 x, y, w, h );
            }
            else
            {
                gtk_paint_option( pWidget->style,
                                  gdkDrawable,
                                  nStateType,
                                  nShadowType,
                                  &clipRect,
                                  gWidgetData[m_nScreen].gMenuItemMenuWidget,
                                  "option",
                                  x, y, w, h );
            }
        }
    }

    return( sal_True );
}

sal_Bool GtkSalGraphics::NWPaintGTKTooltip(
            GdkDrawable* gdkDrawable,
            ControlType, ControlPart,
            const Rectangle& rControlRectangle,
            const clipList& rClipList,
            ControlState, const ImplControlValue&,
            const OUString& )
{
    NWEnsureGTKTooltip( m_nScreen );

    gint            x, y, w, h;
    GdkRectangle    clipRect;

    x = rControlRectangle.Left();
    y = rControlRectangle.Top();
    w = rControlRectangle.GetWidth();
    h = rControlRectangle.GetHeight();

    for( clipList::const_iterator it = rClipList.begin(); it != rClipList.end(); ++it )
    {
        clipRect.x = it->Left();
        clipRect.y = it->Top();
        clipRect.width = it->GetWidth();
        clipRect.height = it->GetHeight();

        gtk_paint_flat_box( gWidgetData[m_nScreen].gTooltipPopup->style,
                            gdkDrawable,
                            GTK_STATE_NORMAL,
                            GTK_SHADOW_OUT,
                            &clipRect,
                            gWidgetData[m_nScreen].gTooltipPopup,
                            "tooltip",
                            x, y, w, h );
    }

    return( sal_True );
}

sal_Bool GtkSalGraphics::NWPaintGTKListNode(
            GdkDrawable*,
            ControlType, ControlPart,
            const Rectangle& rControlRectangle,
            const clipList&,
            ControlState nState, const ImplControlValue& rValue,
            const OUString& )
{
    NWEnsureGTKTreeView( m_nScreen );

    Rectangle aRect( rControlRectangle );
    aRect.Left() -= 2;
    aRect.Right() += 2;
    aRect.Top() -= 2;
    aRect.Bottom() += 2;
    gint            w, h;
    w = aRect.GetWidth();
    h = aRect.GetHeight();

    GtkStateType    stateType;
    GtkShadowType   shadowType;
    NWConvertVCLStateToGTKState( nState, &stateType, &shadowType );

    ButtonValue aButtonValue = rValue.getTristateVal();
    GtkExpanderStyle eStyle = GTK_EXPANDER_EXPANDED;

    switch( aButtonValue )
    {
        case BUTTONVALUE_ON: eStyle = GTK_EXPANDER_EXPANDED;break;
        case BUTTONVALUE_OFF: eStyle = GTK_EXPANDER_COLLAPSED; break;
        default:
            break;
    }

    GdkPixmap* pixmap = NWGetPixmapFromScreen( aRect );
    if( ! pixmap )
        return sal_False;

    GdkDrawable* const &pixDrawable = GDK_DRAWABLE( pixmap );
    gtk_paint_expander( gWidgetData[m_nScreen].gTreeView->style,
                        pixDrawable,
                        stateType,
                        NULL,
                        gWidgetData[m_nScreen].gTreeView,
                        "treeview",
                        w/2, h/2,
                        eStyle );

    sal_Bool bRet = NWRenderPixmapToScreen( pixmap, aRect );
    g_object_unref( pixmap );

    return bRet;
}

sal_Bool GtkSalGraphics::NWPaintGTKProgress(
            GdkDrawable*,
            ControlType, ControlPart,
            const Rectangle& rControlRectangle,
            const clipList&,
            ControlState, const ImplControlValue& rValue,
            const OUString& )
{
    NWEnsureGTKProgressBar( m_nScreen );

    gint            w, h;
    w = rControlRectangle.GetWidth();
    h = rControlRectangle.GetHeight();

    long nProgressWidth = rValue.getNumericVal();

    GdkPixmap* pixmap = NWGetPixmapFromScreen( Rectangle( Point( 0, 0 ), Size( w, h ) ) );
    if( ! pixmap )
        return sal_False;

    GdkDrawable* const &pixDrawable = GDK_DRAWABLE( pixmap );

    // paint background
    gtk_paint_flat_box( gWidgetData[m_nScreen].gProgressBar->style,
                        pixDrawable,
                        GTK_STATE_NORMAL,
                        GTK_SHADOW_NONE,
                        NULL,
                        gWidgetData[m_nScreen].gProgressBar,
                        "trough",
                        0, 0, w, h );
    if( nProgressWidth > 0 )
    {
        // paint progress
        if( Application::GetSettings().GetLayoutRTL() )
        {
            gtk_paint_box( gWidgetData[m_nScreen].gProgressBar->style,
                           pixDrawable,
                           GTK_STATE_PRELIGHT, GTK_SHADOW_OUT,
                           NULL,
                           gWidgetData[m_nScreen].gProgressBar,
                           "bar",
                           w-nProgressWidth, 0, nProgressWidth, h
                           );
        }
        else
        {
            gtk_paint_box( gWidgetData[m_nScreen].gProgressBar->style,
                           pixDrawable,
                           GTK_STATE_PRELIGHT, GTK_SHADOW_OUT,
                           NULL,
                           gWidgetData[m_nScreen].gProgressBar,
                           "bar",
                           0, 0, nProgressWidth, h
                           );
        }
    }

    sal_Bool bRet = NWRenderPixmapToScreen( pixmap, rControlRectangle );
    g_object_unref( pixmap );

    return bRet;
}

sal_Bool GtkSalGraphics::NWPaintGTKSlider(
            GdkDrawable*,
            ControlType, ControlPart nPart,
            const Rectangle& rControlRectangle,
            const clipList&,
            ControlState nState, const ImplControlValue& rValue,
            const OUString& )
{
    OSL_ASSERT( rValue.getType() == CTRL_SLIDER );
    NWEnsureGTKSlider( m_nScreen );

    gint            w, h;
    w = rControlRectangle.GetWidth();
    h = rControlRectangle.GetHeight();

    const SliderValue* pVal = static_cast<const SliderValue*>(&rValue);

    GdkPixmap* pixmap = NWGetPixmapFromScreen( rControlRectangle );
    if( ! pixmap )
        return sal_False;

    GdkDrawable* const &pixDrawable = GDK_DRAWABLE( pixmap );
    GtkWidget* pWidget = (nPart == PART_TRACK_HORZ_AREA)
                         ? GTK_WIDGET(gWidgetData[m_nScreen].gHScale)
                         : GTK_WIDGET(gWidgetData[m_nScreen].gVScale);
    const gchar* pDetail = (nPart == PART_TRACK_HORZ_AREA) ? "hscale" : "vscale";
    GtkOrientation eOri = (nPart == PART_TRACK_HORZ_AREA) ? GTK_ORIENTATION_HORIZONTAL : GTK_ORIENTATION_VERTICAL;
    GtkStateType eState = (nState & CTRL_STATE_ENABLED) ? GTK_STATE_ACTIVE : GTK_STATE_INSENSITIVE;
    gint slider_width = 10;
    gint slider_length = 10;
    gint trough_border = 0;
    gtk_widget_style_get( pWidget,
                          "slider-width", &slider_width,
                          "slider-length", &slider_length,
                          "trough-border", &trough_border,
                          NULL);

    eState = (nState & CTRL_STATE_ENABLED) ? GTK_STATE_NORMAL : GTK_STATE_INSENSITIVE;
    if( nPart == PART_TRACK_HORZ_AREA )
    {
        gtk_paint_box( pWidget->style,
                       pixDrawable,
                       eState,
                       GTK_SHADOW_IN,
                       NULL,
                       pWidget,
                       "trough",
                       0, (h-slider_width-2*trough_border)/2, w, slider_width + 2*trough_border);
        gint x = (w - slider_length + 1) * (pVal->mnCur - pVal->mnMin) / (pVal->mnMax - pVal->mnMin);
        gtk_paint_slider( pWidget->style,
                          pixDrawable,
                          eState,
                          GTK_SHADOW_OUT,
                          NULL,
                          pWidget,
                          pDetail,
                          x, (h-slider_width)/2,
                          slider_length, slider_width,
                          eOri );
    }
    else
    {
        gtk_paint_box( pWidget->style,
                       pixDrawable,
                       eState,
                       GTK_SHADOW_IN,
                       NULL,
                       pWidget,
                       "trough",
                       (w-slider_width-2*trough_border)/2, 0, slider_width + 2*trough_border, h);
        gint y = (h - slider_length + 1) * (pVal->mnCur - pVal->mnMin) / (pVal->mnMax - pVal->mnMin);
        gtk_paint_slider( pWidget->style,
                          pixDrawable,
                          eState,
                          GTK_SHADOW_OUT,
                          NULL,
                          pWidget,
                          pDetail,
                          (w-slider_width)/2, y,
                          slider_width, slider_length,
                          eOri );
    }


    sal_Bool bRet = NWRenderPixmapToScreen( pixmap, rControlRectangle );
    g_object_unref( pixmap );

    return bRet;
}

//----

static Rectangle NWGetListBoxButtonRect( int nScreen,
                                         ControlType,
                                         ControlPart    nPart,
                                         Rectangle      aAreaRect,
                                         ControlState,
                                         const ImplControlValue&,
                                         const OUString& )
{
    Rectangle       aPartRect;
    GtkRequisition *pIndicatorSize = NULL;
    GtkBorder      *pIndicatorSpacing = NULL;
    gint            width = 13; // GTK+ default
    gint            right = 5;  // GTK+ default
    gint            nButtonAreaWidth = 0;
    gint            xthickness = 0;

    NWEnsureGTKOptionMenu( nScreen );

    gtk_widget_style_get( gWidgetData[nScreen].gOptionMenuWidget,
            "indicator_size",   &pIndicatorSize,
            "indicator_spacing",&pIndicatorSpacing, (char *)NULL);

    if ( pIndicatorSize )
        width = pIndicatorSize->width;

    if ( pIndicatorSpacing )
        right = pIndicatorSpacing->right;

    Size aPartSize( 0, aAreaRect.GetHeight() );
    Point aPartPos ( 0, aAreaRect.Top() );

    xthickness = gWidgetData[nScreen].gOptionMenuWidget->style->xthickness;
    nButtonAreaWidth = width + right + (xthickness * 2);
    switch( nPart )
    {
        case PART_BUTTON_DOWN:
            aPartSize.Width() = nButtonAreaWidth;
            aPartPos.X() = aAreaRect.Left() + aAreaRect.GetWidth() - aPartSize.Width();
            break;

        case PART_SUB_EDIT:
            aPartSize.Width() = aAreaRect.GetWidth() - nButtonAreaWidth - xthickness;
            aPartPos.X() = aAreaRect.Left() + xthickness;
            break;

        default:
            aPartSize.Width() = aAreaRect.GetWidth();
            aPartPos.X() = aAreaRect.Left();
            break;
    }
    aPartRect = Rectangle( aPartPos, aPartSize );

    if ( pIndicatorSize )
        gtk_requisition_free( pIndicatorSize );
    if ( pIndicatorSpacing )
        gtk_border_free( pIndicatorSpacing );

    return( aPartRect );
}

//----

static Rectangle NWGetListBoxIndicatorRect( int nScreen,
                                            ControlType,
                                            ControlPart,
                                            Rectangle               aAreaRect,
                                            ControlState,
                                            const ImplControlValue&,
                                            const OUString& )
{
    Rectangle       aIndicatorRect;
    GtkRequisition *pIndicatorSize = NULL;
    GtkBorder      *pIndicatorSpacing = NULL;
    gint            width = 13; // GTK+ default
    gint            height = 13;    // GTK+ default
    gint            right = 5;  // GTK+ default

    NWEnsureGTKOptionMenu( nScreen );

    gtk_widget_style_get( gWidgetData[nScreen].gOptionMenuWidget,
            "indicator_size",   &pIndicatorSize,
            "indicator_spacing",&pIndicatorSpacing, (char *)NULL);

    if ( pIndicatorSize )
    {
        width = pIndicatorSize->width;
        height = pIndicatorSize->height;
    }

    if ( pIndicatorSpacing )
        right = pIndicatorSpacing->right;

    aIndicatorRect.SetSize( Size( width, height ) );
    aIndicatorRect.SetPos( Point( aAreaRect.Left() + aAreaRect.GetWidth() - width - right - gWidgetData[nScreen].gOptionMenuWidget->style->xthickness,
                                  aAreaRect.Top() + ((aAreaRect.GetHeight() - height) / 2) ) );

    // If height is odd, move the indicator down 1 pixel
    if ( aIndicatorRect.GetHeight() % 2 )
        aIndicatorRect.Move( 0, 1 );

    if ( pIndicatorSize )
        gtk_requisition_free( pIndicatorSize );
    if ( pIndicatorSpacing )
        gtk_border_free( pIndicatorSpacing );

    return( aIndicatorRect );
}

static Rectangle NWGetToolbarRect(  int nScreen,
                                    ControlType,
                                    ControlPart             nPart,
                                    Rectangle               aAreaRect,
                                    ControlState,
                                    const ImplControlValue&,
                                    const OUString& )
{
    Rectangle aRet;

    if( nPart == PART_DRAW_BACKGROUND_HORZ ||
        nPart == PART_DRAW_BACKGROUND_VERT )
        aRet = aAreaRect;
    else if( nPart == PART_THUMB_HORZ )
        aRet = Rectangle( Point( 0, 0 ), Size( aAreaRect.GetWidth(), 10 ) );
    else if( nPart == PART_THUMB_VERT )
        aRet = Rectangle( Point( 0, 0 ), Size( 10, aAreaRect.GetHeight() ) );
    else if( nPart == PART_BUTTON )
    {
        aRet = aAreaRect;

        NWEnsureGTKToolbar( nScreen );

        gint nMinWidth =
            2*gWidgetData[nScreen].gToolbarButtonWidget->style->xthickness
            + 1 // CHILD_SPACING constant, found in gtk_button.c
            + 3*gWidgetData[nScreen].gToolbarButtonWidget->style->xthickness; // Murphy factor
        gint nMinHeight =
            2*gWidgetData[nScreen].gToolbarButtonWidget->style->ythickness
            + 1 // CHILD_SPACING constant, found in gtk_button.c
            + 3*gWidgetData[nScreen].gToolbarButtonWidget->style->ythickness; // Murphy factor

        gtk_widget_ensure_style( gWidgetData[nScreen].gToolbarButtonWidget );
        if( aAreaRect.GetWidth() < nMinWidth )
            aRet.Right() = aRet.Left() + nMinWidth;
        if( aAreaRect.GetHeight() < nMinHeight  )
            aRet.Bottom() = aRet.Top() + nMinHeight;
    }

    return aRet;
}

/************************************************************************
 * helper for GtkSalFrame
 ************************************************************************/
static inline Color getColor( const GdkColor& rCol )
{
    return Color( rCol.red >> 8, rCol.green >> 8, rCol.blue >> 8 );
}

#if OSL_DEBUG_LEVEL > 1

void printColor( const char* name, const GdkColor& rCol )
{
    std::fprintf( stderr, "   %s = 0x%2x 0x%2x 0x%2x\n",
             name,
             rCol.red >> 8, rCol.green >> 8, rCol.blue >> 8 );
}

void printStyleColors( GtkStyle* pStyle )
{
    static const char* pStates[] = { "NORMAL", "ACTIVE", "PRELIGHT", "SELECTED", "INSENSITIVE" };

    for( int i = 0; i < 5; i++ )
    {
        std::fprintf( stderr, "state %s colors:\n", pStates[i] );
        printColor( "bg     ", pStyle->bg[i] );
        printColor( "fg     ", pStyle->fg[i] );
        printColor( "light  ", pStyle->light[i] );
        printColor( "dark   ", pStyle->dark[i] );
        printColor( "mid    ", pStyle->mid[i] );
        printColor( "text   ", pStyle->text[i] );
        printColor( "base   ", pStyle->base[i] );
        printColor( "text_aa", pStyle->text_aa[i] );
    }
}
#endif

void GtkSalGraphics::updateSettings( AllSettings& rSettings )
{
    // get the widgets in place
    NWEnsureGTKMenu( m_nScreen );
    NWEnsureGTKMenubar( m_nScreen );
    NWEnsureGTKScrollbars( m_nScreen );
    NWEnsureGTKEditBox( m_nScreen );
    NWEnsureGTKTooltip( m_nScreen );

    gtk_widget_ensure_style( m_pWindow );
    GtkStyle* pStyle = gtk_widget_get_style( m_pWindow );

    StyleSettings aStyleSet = rSettings.GetStyleSettings();

#if OSL_DEBUG_LEVEL > 2
    printStyleColors( pStyle );
#endif

    // text colors
    Color aTextColor = getColor( pStyle->text[GTK_STATE_NORMAL] );
    aStyleSet.SetDialogTextColor( aTextColor );
    aStyleSet.SetButtonTextColor( aTextColor );
    aStyleSet.SetRadioCheckTextColor( aTextColor );
    aStyleSet.SetGroupTextColor( aTextColor );
    aStyleSet.SetLabelTextColor( aTextColor );
    aStyleSet.SetInfoTextColor( aTextColor );
    aStyleSet.SetWindowTextColor( aTextColor );
    aStyleSet.SetFieldTextColor( aTextColor );

    // Tooltip colors
    GtkStyle* pTooltipStyle = gtk_widget_get_style( gWidgetData[m_nScreen].gTooltipPopup );
    aTextColor = getColor( pTooltipStyle->fg[ GTK_STATE_NORMAL ] );
    aStyleSet.SetHelpTextColor( aTextColor );

    // mouse over text colors
    aTextColor = getColor( pStyle->fg[ GTK_STATE_PRELIGHT ] );
    aStyleSet.SetButtonRolloverTextColor( aTextColor );
    aStyleSet.SetFieldRolloverTextColor( aTextColor );

    // background colors
    Color aBackColor = getColor( pStyle->bg[GTK_STATE_NORMAL] );
    Color aBackFieldColor = getColor( pStyle->base[ GTK_STATE_NORMAL ] );
    aStyleSet.Set3DColors( aBackColor );
    aStyleSet.SetFaceColor( aBackColor );
    aStyleSet.SetDialogColor( aBackColor );
    aStyleSet.SetWorkspaceColor( aBackColor );
    aStyleSet.SetFieldColor( aBackFieldColor );
    aStyleSet.SetWindowColor( aBackFieldColor );
//    aStyleSet.SetHelpColor( aBackColor );
    // ancient wisdom tells us a mystic algorithm how to set checked color
    if( aBackColor == COL_LIGHTGRAY )
        aStyleSet.SetCheckedColor( Color( 0xCC, 0xCC, 0xCC ) );
    else
    {
        Color aColor2 = aStyleSet.GetLightColor();
        Color aCheck( (sal_uInt8)(((sal_uInt16)aBackColor.GetRed()+(sal_uInt16)aColor2.GetRed())/2),
                      (sal_uInt8)(((sal_uInt16)aBackColor.GetGreen()+(sal_uInt16)aColor2.GetGreen())/2),
                      (sal_uInt8)(((sal_uInt16)aBackColor.GetBlue()+(sal_uInt16)aColor2.GetBlue())/2)
                      );
        aStyleSet.SetCheckedColor( aCheck );
    }

    // highlighting colors
    Color aHighlightColor = getColor( pStyle->base[GTK_STATE_SELECTED] );
    Color aHighlightTextColor = getColor( pStyle->text[GTK_STATE_SELECTED] );
    aStyleSet.SetHighlightColor( aHighlightColor );
    aStyleSet.SetHighlightTextColor( aHighlightTextColor );

    if( ! gtk_check_version( 2, 10, 0 ) ) // link colors came in with 2.10, avoid an assertion
    {
        // hyperlink colors
        GdkColor *link_color = NULL;
        gtk_widget_style_get (m_pWindow, "link-color", &link_color, NULL);
        if (link_color)
        {
            aStyleSet.SetLinkColor(getColor(*link_color));
            gdk_color_free (link_color);
            link_color = NULL;
        }
        gtk_widget_style_get (m_pWindow, "visited-link-color", &link_color, NULL);
        if (link_color)
        {
            aStyleSet.SetVisitedLinkColor(getColor(*link_color));
            gdk_color_free (link_color);
        }
    }

    // Tab colors
    aStyleSet.SetActiveTabColor( aBackFieldColor ); // same as the window color.
    Color aSelectedBackColor = getColor( pStyle->bg[GTK_STATE_ACTIVE] );
    aStyleSet.SetInactiveTabColor( aSelectedBackColor );

    // menu disabled entries handling
    aStyleSet.SetSkipDisabledInMenus( sal_True );
    // menu colors
    GtkStyle* pMenuStyle = gtk_widget_get_style( gWidgetData[m_nScreen].gMenuWidget );
    GtkStyle* pMenuItemStyle = gtk_rc_get_style( gWidgetData[m_nScreen].gMenuItemMenuWidget );
    GtkStyle* pMenubarStyle = gtk_rc_get_style( gWidgetData[m_nScreen].gMenubarWidget );
    GtkStyle* pMenuTextStyle = gtk_rc_get_style( gtk_bin_get_child( GTK_BIN(gWidgetData[m_nScreen].gMenuItemMenuWidget) ) );

    aBackColor = getColor( pMenubarStyle->bg[GTK_STATE_NORMAL] );
    aStyleSet.SetMenuBarColor( aBackColor );
    aBackColor = getColor( pMenuStyle->bg[GTK_STATE_NORMAL] );
    aTextColor = getColor( pMenuTextStyle->fg[GTK_STATE_NORMAL] );
    aStyleSet.SetMenuColor( aBackColor );
    aStyleSet.SetMenuTextColor( aTextColor );

    aTextColor = getColor( pMenubarStyle->fg[GTK_STATE_NORMAL] );
    aStyleSet.SetMenuBarTextColor( aTextColor );

#if OSL_DEBUG_LEVEL > 1
    std::fprintf( stderr, "==\n" );
    std::fprintf( stderr, "MenuColor = %x (%d)\n", (int)aStyleSet.GetMenuColor().GetColor(), aStyleSet.GetMenuColor().GetLuminance() );
    std::fprintf( stderr, "MenuTextColor = %x (%d)\n", (int)aStyleSet.GetMenuTextColor().GetColor(), aStyleSet.GetMenuTextColor().GetLuminance() );
    std::fprintf( stderr, "MenuBarColor = %x (%d)\n", (int)aStyleSet.GetMenuBarColor().GetColor(), aStyleSet.GetMenuBarColor().GetLuminance() );
    std::fprintf( stderr, "MenuBarTextColor = %x (%d)\n", (int)aStyleSet.GetMenuBarTextColor().GetColor(), aStyleSet.GetMenuBarTextColor().GetLuminance() );
    std::fprintf( stderr, "LightColor = %x (%d)\n", (int)aStyleSet.GetLightColor().GetColor(), aStyleSet.GetLightColor().GetLuminance() );
    std::fprintf( stderr, "ShadowColor = %x (%d)\n", (int)aStyleSet.GetShadowColor().GetColor(), aStyleSet.GetShadowColor().GetLuminance() );
#endif

    // Awful hack for menu separators in the Sonar and similar themes.
    // If the menu color is not too dark, and the menu text color is lighter,
    // make the "light" color lighter than the menu color and the "shadow"
    // color darker than it.
    if ( aStyleSet.GetMenuColor().GetLuminance() >= 32 &&
     aStyleSet.GetMenuColor().GetLuminance() <= aStyleSet.GetMenuTextColor().GetLuminance() )
    {
      Color temp = aStyleSet.GetMenuColor();
      temp.IncreaseLuminance( 8 );
      aStyleSet.SetLightColor( temp );
      temp = aStyleSet.GetMenuColor();
      temp.DecreaseLuminance( 16 );
      aStyleSet.SetShadowColor( temp );
    }

    aHighlightColor = getColor( pMenuItemStyle->bg[ GTK_STATE_SELECTED ] );
    aHighlightTextColor = getColor( pMenuTextStyle->fg[ GTK_STATE_PRELIGHT ] );
    if( aHighlightColor == aHighlightTextColor )
        aHighlightTextColor = (aHighlightColor.GetLuminance() < 128) ? Color( COL_WHITE ) : Color( COL_BLACK );
    aStyleSet.SetMenuHighlightColor( aHighlightColor );
    aStyleSet.SetMenuHighlightTextColor( aHighlightTextColor );

    // UI font
    OString aFamily     = pango_font_description_get_family( pStyle->font_desc );
    int nPangoHeight    = pango_font_description_get_size( pStyle->font_desc );
    PangoStyle  eStyle  = pango_font_description_get_style( pStyle->font_desc );
    PangoWeight eWeight = pango_font_description_get_weight( pStyle->font_desc );
    PangoStretch eStretch = pango_font_description_get_stretch( pStyle->font_desc );

    psp::FastPrintFontInfo aInfo;
    // set family name
    aInfo.m_aFamilyName = OStringToOUString( aFamily, RTL_TEXTENCODING_UTF8 );
    // set italic
    switch( eStyle )
    {
        case PANGO_STYLE_NORMAL:    aInfo.m_eItalic = psp::italic::Upright;break;
        case PANGO_STYLE_ITALIC:    aInfo.m_eItalic = psp::italic::Italic;break;
        case PANGO_STYLE_OBLIQUE:   aInfo.m_eItalic = psp::italic::Oblique;break;
    }
    // set weight
    if( eWeight <= PANGO_WEIGHT_ULTRALIGHT )
        aInfo.m_eWeight = psp::weight::UltraLight;
    else if( eWeight <= PANGO_WEIGHT_LIGHT )
        aInfo.m_eWeight = psp::weight::Light;
    else if( eWeight <= PANGO_WEIGHT_NORMAL )
        aInfo.m_eWeight = psp::weight::Normal;
    else if( eWeight <= PANGO_WEIGHT_BOLD )
        aInfo.m_eWeight = psp::weight::Bold;
    else
        aInfo.m_eWeight = psp::weight::UltraBold;
    // set width
    switch( eStretch )
    {
        case PANGO_STRETCH_ULTRA_CONDENSED: aInfo.m_eWidth = psp::width::UltraCondensed;break;
        case PANGO_STRETCH_EXTRA_CONDENSED: aInfo.m_eWidth = psp::width::ExtraCondensed;break;
        case PANGO_STRETCH_CONDENSED:       aInfo.m_eWidth = psp::width::Condensed;break;
        case PANGO_STRETCH_SEMI_CONDENSED:  aInfo.m_eWidth = psp::width::SemiCondensed;break;
        case PANGO_STRETCH_NORMAL:          aInfo.m_eWidth = psp::width::Normal;break;
        case PANGO_STRETCH_SEMI_EXPANDED:   aInfo.m_eWidth = psp::width::SemiExpanded;break;
        case PANGO_STRETCH_EXPANDED:        aInfo.m_eWidth = psp::width::Expanded;break;
        case PANGO_STRETCH_EXTRA_EXPANDED:  aInfo.m_eWidth = psp::width::ExtraExpanded;break;
        case PANGO_STRETCH_ULTRA_EXPANDED:  aInfo.m_eWidth = psp::width::UltraExpanded;break;
    }

#if OSL_DEBUG_LEVEL > 1
    std::fprintf( stderr, "font name BEFORE system match: \"%s\"\n", aFamily.getStr() );
#endif

    // match font to e.g. resolve "Sans"
    psp::PrintFontManager::get().matchFont( aInfo, rSettings.GetUILocale() );

#if OSL_DEBUG_LEVEL > 1
    std::fprintf( stderr, "font match %s, name AFTER: \"%s\"\n",
             aInfo.m_nID != 0 ? "succeeded" : "failed",
             OUStringToOString( aInfo.m_aFamilyName, RTL_TEXTENCODING_ISO_8859_1 ).getStr() );
#endif

    sal_Int32 nDispDPIY = GetDisplay()->GetResolution().B();
    int nPointHeight = 0;
    static gboolean(*pAbso)(const PangoFontDescription*) =
        (gboolean(*)(const PangoFontDescription*))osl_getAsciiFunctionSymbol( GetSalData()->m_pPlugin, "pango_font_description_get_size_is_absolute" );

    if( pAbso && pAbso( pStyle->font_desc ) )
        nPointHeight = (nPangoHeight * 72 + nDispDPIY*PANGO_SCALE/2) / (nDispDPIY * PANGO_SCALE);
    else
        nPointHeight = nPangoHeight/PANGO_SCALE;

    Font aFont( aInfo.m_aFamilyName, Size( 0, nPointHeight ) );
    if( aInfo.m_eWeight != psp::weight::Unknown )
        aFont.SetWeight( PspGraphics::ToFontWeight( aInfo.m_eWeight ) );
    if( aInfo.m_eWidth != psp::width::Unknown )
        aFont.SetWidthType( PspGraphics::ToFontWidth( aInfo.m_eWidth ) );
    if( aInfo.m_eItalic != psp::italic::Unknown )
        aFont.SetItalic( PspGraphics::ToFontItalic( aInfo.m_eItalic ) );
    if( aInfo.m_ePitch != psp::pitch::Unknown )
        aFont.SetPitch( PspGraphics::ToFontPitch( aInfo.m_ePitch ) );

    aStyleSet.SetAppFont( aFont );
    aStyleSet.SetHelpFont( aFont );
    aStyleSet.SetMenuFont( aFont );
    aStyleSet.SetToolFont( aFont );
    aStyleSet.SetLabelFont( aFont );
    aStyleSet.SetInfoFont( aFont );
    aStyleSet.SetRadioCheckFont( aFont );
    aStyleSet.SetPushButtonFont( aFont );
    aStyleSet.SetFieldFont( aFont );
    aStyleSet.SetIconFont( aFont );
    aStyleSet.SetGroupFont( aFont );

    aFont.SetWeight( WEIGHT_BOLD );
    aStyleSet.SetTitleFont( aFont );
    aStyleSet.SetFloatTitleFont( aFont );

    // get cursor blink time
    GtkSettings *pSettings = gtk_widget_get_settings( gWidgetData[m_nScreen].gEditBoxWidget );
    gboolean blink = false;

    g_object_get( pSettings, "gtk-cursor-blink", &blink, (char *)NULL );
    if( blink )
    {
        gint blink_time = STYLE_CURSOR_NOBLINKTIME;
        g_object_get( pSettings, "gtk-cursor-blink-time", &blink_time, (char *)NULL );
        // set the blink_time if there is a setting and it is reasonable
        // else leave the default value
        if( blink_time > 100 && blink_time != gint(STYLE_CURSOR_NOBLINKTIME) )
            aStyleSet.SetCursorBlinkTime( blink_time/2 );
    }
    else
        aStyleSet.SetCursorBlinkTime( STYLE_CURSOR_NOBLINKTIME );

    gboolean showmenuicons = true;
    pSettings = gtk_widget_get_settings( gWidgetData[m_nScreen].gImageMenuItem );
    g_object_get( pSettings, "gtk-menu-images", &showmenuicons, (char *)NULL );
    aStyleSet.SetPreferredUseImagesInMenus( showmenuicons );

    // set scrollbar settings
    gint slider_width = 14;
    gint trough_border = 1;
    gint min_slider_length = 21;

    // Grab some button style attributes
    gtk_widget_style_get( gWidgetData[m_nScreen].gScrollHorizWidget,
                          "slider-width", &slider_width,
                          "trough-border", &trough_border,
                          "min-slider-length", &min_slider_length,
                          (char *)NULL );
    gint magic = trough_border ? 1 : 0;
    aStyleSet.SetScrollBarSize( slider_width + 2*trough_border );
    aStyleSet.SetMinThumbSize( min_slider_length - magic );

    // preferred icon style
    gchar* pIconThemeName = NULL;
    g_object_get( gtk_settings_get_default(), "gtk-icon-theme-name", &pIconThemeName, (char *)NULL );
    aStyleSet.SetPreferredSymbolsStyleName( OUString::createFromAscii( pIconThemeName ) );
    g_free( pIconThemeName );

    aStyleSet.SetToolbarIconSize( STYLE_TOOLBAR_ICONSIZE_LARGE );

    const cairo_font_options_t* pNewOptions = NULL;
    if( GdkScreen* pScreen = gdk_display_get_screen( gdk_display_get_default(), m_nScreen ) )
    {
#if !GTK_CHECK_VERSION(2,9,0)
    static cairo_font_options_t* (*gdk_screen_get_font_options)(GdkScreen*) =
        (cairo_font_options_t*(*)(GdkScreen*))osl_getAsciiFunctionSymbol( GetSalData()->m_pPlugin, "gdk_screen_get_font_options" );
    if( gdk_screen_get_font_options != NULL )
#endif
        pNewOptions = gdk_screen_get_font_options( pScreen );
    }
    aStyleSet.SetCairoFontOptions( pNewOptions );

    // finally update the collected settings
    rSettings.SetStyleSettings( aStyleSet );

    #if OSL_DEBUG_LEVEL > 1
    {
        GtkSettings* pGtkSettings = gtk_settings_get_default();
        GValue aValue;
        memset( &aValue, 0, sizeof(GValue) );
        g_value_init( &aValue, G_TYPE_STRING );
        g_object_get_property( G_OBJECT(pGtkSettings), "gtk-theme-name", &aValue );
        const gchar* pThemeName = g_value_get_string( &aValue );
        std::fprintf( stderr, "Theme name is \"%s\"\n", pThemeName );
        g_value_unset( &aValue );
    }
    #endif
    GtkSettings* pGtkSettings = gtk_settings_get_default();
    GValue aValue;
    memset( &aValue, 0, sizeof(GValue) );
    g_value_init( &aValue, G_TYPE_STRING );
    g_object_get_property( G_OBJECT(pGtkSettings), "gtk-theme-name", &aValue );
    const gchar* pThemeName = g_value_get_string( &aValue );

    // default behaviour
    bNeedPixmapPaint = bGlobalNeedPixmapPaint;
    bToolbarGripWorkaround = false;
    bNeedButtonStyleAsEditBackgroundWorkaround = false;

    // setup some workarounds for "blueprint" theme
    if( pThemeName && strncasecmp( pThemeName, "blueprint", 9 ) == 0 )
    {
        bNeedButtonStyleAsEditBackgroundWorkaround = true;
        if( GetX11SalData()->GetDisplay()->GetServerVendor() == vendor_sun )
        {
            // #i52570#, #i61532# workaround a weird paint issue;
            // on a Sunray Xserver sometimes painting buttons and edits
            // won't work when using the blueprint theme
            // not reproducible with simpler programs or other themes
            if( pThemeName && strncasecmp( pThemeName, "blueprint", 9 ) == 0 )
            {
                bNeedPixmapPaint = true;
                bToolbarGripWorkaround = true;
            }
        }
    }
    // clean up
    g_value_unset( &aValue );
}


/************************************************************************
 * Create a GdkPixmap filled with the contents of an area of an Xlib window
 ************************************************************************/

GdkPixmap* GtkSalGraphics::NWGetPixmapFromScreen( Rectangle srcRect )
{
    // Create a new pixmap to hold the composite of the window background and the control
    GdkPixmap * pPixmap     = gdk_pixmap_new( GDK_DRAWABLE(GetGdkWindow()), srcRect.GetWidth(), srcRect.GetHeight(), -1 );
    GdkGC *  pPixmapGC  = gdk_gc_new( pPixmap );

    if( !pPixmap || !pPixmapGC )
    {
        if ( pPixmap )
            g_object_unref( pPixmap );
        if ( pPixmapGC )
            g_object_unref( pPixmapGC );
        std::fprintf( stderr, "salnativewidgets-gtk.cxx: could not get valid pixmap from screen\n" );
        return( NULL );
    }

    // Copy the background of the screen into a composite pixmap
    CopyScreenArea( GetXDisplay(),
              GetDrawable(), GetScreenNumber(), GetVisual().GetDepth(),
              gdk_x11_drawable_get_xid(pPixmap),
              gdk_screen_get_number( gdk_drawable_get_screen( GDK_DRAWABLE(pPixmap) ) ),
              gdk_drawable_get_depth( GDK_DRAWABLE( pPixmap ) ),
              gdk_x11_gc_get_xgc(pPixmapGC),
              srcRect.Left(), srcRect.Top(), srcRect.GetWidth(), srcRect.GetHeight(), 0, 0 );

    g_object_unref( pPixmapGC );
    return( pPixmap );
}




/************************************************************************
 * Copy an alpha pixmap to screen using a gc with clipping
 ************************************************************************/

sal_Bool GtkSalGraphics::NWRenderPixmapToScreen( GdkPixmap* pPixmap, Rectangle dstRect )
{
    // The GC can't be null, otherwise we'd have no clip region
    GC aFontGC = GetFontGC();
    if( aFontGC == NULL )
    {
        std::fprintf(stderr, "salnativewidgets.cxx: no valid GC\n" );
        return( sal_False );
    }

    if ( !pPixmap )
        return( sal_False );

    // Copy the background of the screen into a composite pixmap
    CopyScreenArea( GetXDisplay(),
              GDK_DRAWABLE_XID(pPixmap),
              gdk_screen_get_number( gdk_drawable_get_screen( GDK_DRAWABLE(pPixmap) ) ),
              gdk_drawable_get_depth( GDK_DRAWABLE(pPixmap) ),
              GetDrawable(), m_nScreen, GetVisual().GetDepth(),
              aFontGC,
              0, 0, dstRect.GetWidth(), dstRect.GetHeight(), dstRect.Left(), dstRect.Top() );

    return( sal_True );
}


/************************************************************************
 * State conversion
 ************************************************************************/
static void NWConvertVCLStateToGTKState( ControlState nVCLState,
            GtkStateType* nGTKState, GtkShadowType* nGTKShadow )
{
    *nGTKShadow = GTK_SHADOW_OUT;
    *nGTKState = GTK_STATE_INSENSITIVE;

    if ( nVCLState & CTRL_STATE_ENABLED )
    {
        if ( nVCLState & CTRL_STATE_PRESSED )
        {
            *nGTKState = GTK_STATE_ACTIVE;
            *nGTKShadow = GTK_SHADOW_IN;
        }
        else if ( nVCLState & CTRL_STATE_ROLLOVER )
        {
            *nGTKState = GTK_STATE_PRELIGHT;
            *nGTKShadow = GTK_SHADOW_OUT;
        }
        else
        {
            *nGTKState = GTK_STATE_NORMAL;
            *nGTKShadow = GTK_SHADOW_OUT;
        }
    }
}

/************************************************************************
 * Set widget flags
 ************************************************************************/
static void NWSetWidgetState( GtkWidget* widget, ControlState nState, GtkStateType nGtkState )
{
    // Set to default state, then build up from there
    GTK_WIDGET_UNSET_FLAGS( widget, GTK_HAS_DEFAULT );
    GTK_WIDGET_UNSET_FLAGS( widget, GTK_HAS_FOCUS );
    GTK_WIDGET_UNSET_FLAGS( widget, GTK_SENSITIVE );
    GTK_WIDGET_SET_FLAGS( widget, gWidgetDefaultFlags[(long)widget] );

    if ( nState & CTRL_STATE_DEFAULT )
        GTK_WIDGET_SET_FLAGS( widget, GTK_HAS_DEFAULT );
    if ( !GTK_IS_TOGGLE_BUTTON(widget) && (nState & CTRL_STATE_FOCUSED) )
        GTK_WIDGET_SET_FLAGS( widget, GTK_HAS_FOCUS );
    if ( nState & CTRL_STATE_ENABLED )
        GTK_WIDGET_SET_FLAGS( widget, GTK_SENSITIVE );
    gtk_widget_set_state( widget, nGtkState );
}

/************************************************************************
 * Widget ensure functions - make sure cached objects are valid
 ************************************************************************/

//-------------------------------------

static void NWAddWidgetToCacheWindow( GtkWidget* widget, int nScreen )
{
    NWFWidgetData& rData = gWidgetData[nScreen];
    if ( !rData.gCacheWindow || !rData.gDumbContainer )
    {
        if ( !rData.gCacheWindow )
        {
            rData.gCacheWindow = gtk_window_new( GTK_WINDOW_TOPLEVEL );
            GdkScreen* pScreen = gdk_display_get_screen( gdk_display_get_default(), nScreen );
            if( pScreen )
                gtk_window_set_screen( GTK_WINDOW(rData.gCacheWindow), pScreen );
        }
        if ( !rData.gDumbContainer )
            rData.gDumbContainer = gtk_fixed_new();
        gtk_container_add( GTK_CONTAINER(rData.gCacheWindow), rData.gDumbContainer );
        gtk_widget_realize( rData.gDumbContainer );
        gtk_widget_realize( rData.gCacheWindow );
    }

    gtk_container_add( GTK_CONTAINER(rData.gDumbContainer), widget );
    gtk_widget_realize( widget );
    gtk_widget_ensure_style( widget );

    // Store widget's default flags
    gWidgetDefaultFlags[ (long)widget ] = GTK_WIDGET_FLAGS( widget );
}

//-------------------------------------

static void NWEnsureGTKButton( int nScreen )
{
    if ( !gWidgetData[nScreen].gBtnWidget )
    {
        gWidgetData[nScreen].gBtnWidget = gtk_button_new_with_label( "" );
        NWAddWidgetToCacheWindow( gWidgetData[nScreen].gBtnWidget, nScreen );
    }
}

//-------------------------------------

static void NWEnsureGTKRadio( int nScreen )
{
    if ( !gWidgetData[nScreen].gRadioWidget || !gWidgetData[nScreen].gRadioWidgetSibling )
    {
        gWidgetData[nScreen].gRadioWidget = gtk_radio_button_new( NULL );
        gWidgetData[nScreen].gRadioWidgetSibling = gtk_radio_button_new_from_widget( GTK_RADIO_BUTTON(gWidgetData[nScreen].gRadioWidget) );
        NWAddWidgetToCacheWindow( gWidgetData[nScreen].gRadioWidget, nScreen );
        NWAddWidgetToCacheWindow( gWidgetData[nScreen].gRadioWidgetSibling, nScreen );
    }
}

//-------------------------------------

static void NWEnsureGTKCheck( int nScreen )
{
    if ( !gWidgetData[nScreen].gCheckWidget )
    {
        gWidgetData[nScreen].gCheckWidget = gtk_check_button_new();
        NWAddWidgetToCacheWindow( gWidgetData[nScreen].gCheckWidget, nScreen );
    }
}

//-------------------------------------

static void NWEnsureGTKScrollbars( int nScreen )
{
    if ( !gWidgetData[nScreen].gScrollHorizWidget )
    {
        gWidgetData[nScreen].gScrollHorizWidget = gtk_hscrollbar_new( NULL );
        NWAddWidgetToCacheWindow( gWidgetData[nScreen].gScrollHorizWidget, nScreen );
    }

    if ( !gWidgetData[nScreen].gScrollVertWidget )
    {
        gWidgetData[nScreen].gScrollVertWidget = gtk_vscrollbar_new( NULL );
        NWAddWidgetToCacheWindow( gWidgetData[nScreen].gScrollVertWidget, nScreen );
    }
}

//-------------------------------------

static void NWEnsureGTKArrow( int nScreen )
{
    if ( !gWidgetData[nScreen].gArrowWidget || !gWidgetData[nScreen].gDropdownWidget )
    {
        gWidgetData[nScreen].gDropdownWidget = gtk_toggle_button_new();
        NWAddWidgetToCacheWindow( gWidgetData[nScreen].gDropdownWidget, nScreen );
        gWidgetData[nScreen].gArrowWidget = gtk_arrow_new( GTK_ARROW_DOWN, GTK_SHADOW_OUT );
        gtk_container_add( GTK_CONTAINER(gWidgetData[nScreen].gDropdownWidget), gWidgetData[nScreen].gArrowWidget );
        gtk_widget_set_rc_style( gWidgetData[nScreen].gArrowWidget );
        gtk_widget_realize( gWidgetData[nScreen].gArrowWidget );
    }
}

//-------------------------------------

static void NWEnsureGTKEditBox( int nScreen )
{
    if ( !gWidgetData[nScreen].gEditBoxWidget )
    {
        gWidgetData[nScreen].gEditBoxWidget = gtk_entry_new();
        NWAddWidgetToCacheWindow( gWidgetData[nScreen].gEditBoxWidget, nScreen );
    }
}

//-------------------------------------

static void NWEnsureGTKSpinButton( int nScreen )
{
    if ( !gWidgetData[nScreen].gSpinButtonWidget )
    {
        GtkAdjustment *adj = GTK_ADJUSTMENT( gtk_adjustment_new(0, 0, 1, 1, 1, 0) );
        gWidgetData[nScreen].gSpinButtonWidget = gtk_spin_button_new( adj, 1, 2 );

        //Setting non-editable means it doesn't blink, so there's no timeouts
        //running around to nobble us
        gtk_editable_set_editable(GTK_EDITABLE(gWidgetData[nScreen].gSpinButtonWidget), false);

        NWAddWidgetToCacheWindow( gWidgetData[nScreen].gSpinButtonWidget, nScreen );
    }
}

//-------------------------------------

static void NWEnsureGTKNotebook( int nScreen )
{
    if ( !gWidgetData[nScreen].gNotebookWidget )
    {
        gWidgetData[nScreen].gNotebookWidget = gtk_notebook_new();
        NWAddWidgetToCacheWindow( gWidgetData[nScreen].gNotebookWidget, nScreen );
    }
}

//-------------------------------------

static void NWEnsureGTKOptionMenu( int nScreen )
{
    if ( !gWidgetData[nScreen].gOptionMenuWidget )
    {
        gWidgetData[nScreen].gOptionMenuWidget = gtk_option_menu_new();
        NWAddWidgetToCacheWindow( gWidgetData[nScreen].gOptionMenuWidget, nScreen );
    }
}

//-------------------------------------

static void NWEnsureGTKCombo( int nScreen )
{
    if ( !gWidgetData[nScreen].gComboWidget )
    {
        gWidgetData[nScreen].gComboWidget = gtk_combo_new();

        // #i59129# Setting non-editable means it doesn't blink, so
        // there are no timeouts running around to nobble us
        gtk_editable_set_editable(GTK_EDITABLE(GTK_COMBO(gWidgetData[nScreen].gComboWidget)->entry), false);

        NWAddWidgetToCacheWindow( gWidgetData[nScreen].gComboWidget, nScreen );
        // Must realize the ComboBox's children, since GTK
        // does not do this for us in GtkCombo::gtk_widget_realize()
        gtk_widget_realize( GTK_COMBO(gWidgetData[nScreen].gComboWidget)->button );
        gtk_widget_realize( GTK_COMBO(gWidgetData[nScreen].gComboWidget)->entry );
    }
}

//-------------------------------------

static void NWEnsureGTKScrolledWindow( int nScreen )
{
    if ( !gWidgetData[nScreen].gScrolledWindowWidget )
    {
        GtkAdjustment *hadj = GTK_ADJUSTMENT( gtk_adjustment_new(0, 0, 0, 0, 0, 0) );
        GtkAdjustment *vadj = GTK_ADJUSTMENT( gtk_adjustment_new(0, 0, 0, 0, 0, 0) );

        gWidgetData[nScreen].gScrolledWindowWidget = gtk_scrolled_window_new( hadj, vadj );
        NWAddWidgetToCacheWindow( gWidgetData[nScreen].gScrolledWindowWidget, nScreen );
    }
}

//-------------------------------------

static void NWEnsureGTKToolbar( int nScreen )
{
    if( !gWidgetData[nScreen].gToolbarWidget )
    {
        gWidgetData[nScreen].gToolbarWidget = gtk_toolbar_new();
        NWAddWidgetToCacheWindow( gWidgetData[nScreen].gToolbarWidget, nScreen );
        gWidgetData[nScreen].gToolbarButtonWidget = gtk_button_new();
        gWidgetData[nScreen].gToolbarToggleWidget = gtk_toggle_button_new();
        gWidgetData[nScreen].gVSeparator = gtk_vseparator_new();
        NWAddWidgetToCacheWindow( gWidgetData[nScreen].gVSeparator, nScreen );

        GtkReliefStyle aRelief = GTK_RELIEF_NORMAL;
        gtk_widget_ensure_style( gWidgetData[nScreen].gToolbarWidget );
        gtk_widget_style_get( gWidgetData[nScreen].gToolbarWidget,
                              "button_relief", &aRelief,
                              (char *)NULL);

        gtk_button_set_relief( GTK_BUTTON(gWidgetData[nScreen].gToolbarButtonWidget), aRelief );
        GTK_WIDGET_UNSET_FLAGS( gWidgetData[nScreen].gToolbarButtonWidget, GTK_CAN_FOCUS );
        GTK_WIDGET_UNSET_FLAGS( gWidgetData[nScreen].gToolbarButtonWidget, GTK_CAN_DEFAULT );
        NWAddWidgetToCacheWindow( gWidgetData[nScreen].gToolbarButtonWidget, nScreen );

        gtk_button_set_relief( GTK_BUTTON(gWidgetData[nScreen].gToolbarToggleWidget), aRelief );
        GTK_WIDGET_UNSET_FLAGS( gWidgetData[nScreen].gToolbarToggleWidget, GTK_CAN_FOCUS );
        GTK_WIDGET_UNSET_FLAGS( gWidgetData[nScreen].gToolbarToggleWidget, GTK_CAN_DEFAULT );
        NWAddWidgetToCacheWindow( gWidgetData[nScreen].gToolbarToggleWidget, nScreen );
    }
    if( ! gWidgetData[nScreen].gHandleBoxWidget )
    {
        gWidgetData[nScreen].gHandleBoxWidget = gtk_handle_box_new();
        NWAddWidgetToCacheWindow( gWidgetData[nScreen].gHandleBoxWidget, nScreen );
    }
}

//-------------------------------------

static void NWEnsureGTKMenubar( int nScreen )
{
    if( !gWidgetData[nScreen].gMenubarWidget )
    {
        gWidgetData[nScreen].gMenubarWidget = gtk_menu_bar_new();
        gWidgetData[nScreen].gMenuItemMenubarWidget = gtk_menu_item_new_with_label( "b" );
        gtk_menu_shell_append( GTK_MENU_SHELL( gWidgetData[nScreen].gMenubarWidget ), gWidgetData[nScreen].gMenuItemMenubarWidget );
        gtk_widget_show( gWidgetData[nScreen].gMenuItemMenubarWidget );
        NWAddWidgetToCacheWindow( gWidgetData[nScreen].gMenubarWidget, nScreen );
        gtk_widget_show( gWidgetData[nScreen].gMenubarWidget );

        // do what NWAddWidgetToCacheWindow does except adding to def container
        gtk_widget_realize( gWidgetData[nScreen].gMenuItemMenubarWidget );
        gtk_widget_ensure_style( gWidgetData[nScreen].gMenuItemMenubarWidget );

        gWidgetDefaultFlags[ (long)gWidgetData[nScreen].gMenuItemMenubarWidget ] = GTK_WIDGET_FLAGS( gWidgetData[nScreen].gMenuItemMenubarWidget );
    }
}

static void NWEnsureGTKMenu( int nScreen )
{
    if( !gWidgetData[nScreen].gMenuWidget )
    {
        gWidgetData[nScreen].gMenuWidget              = gtk_menu_new();
        gWidgetData[nScreen].gMenuItemMenuWidget      = gtk_menu_item_new_with_label( "b" );
        gWidgetData[nScreen].gMenuItemCheckMenuWidget = gtk_check_menu_item_new_with_label( "b" );
        gWidgetData[nScreen].gMenuItemRadioMenuWidget = gtk_radio_menu_item_new_with_label( NULL, "b" );
        gWidgetData[nScreen].gImageMenuItem           = gtk_image_menu_item_new();

        gtk_menu_shell_append( GTK_MENU_SHELL( gWidgetData[nScreen].gMenuWidget ), gWidgetData[nScreen].gMenuItemMenuWidget );
        gtk_menu_shell_append( GTK_MENU_SHELL( gWidgetData[nScreen].gMenuWidget ), gWidgetData[nScreen].gMenuItemCheckMenuWidget );
        gtk_menu_shell_append( GTK_MENU_SHELL( gWidgetData[nScreen].gMenuWidget ), gWidgetData[nScreen].gMenuItemRadioMenuWidget );
        gtk_menu_shell_append( GTK_MENU_SHELL( gWidgetData[nScreen].gMenuWidget ), gWidgetData[nScreen].gImageMenuItem );

        // do what NWAddWidgetToCacheWindow does except adding to def container
        gtk_widget_realize( gWidgetData[nScreen].gMenuWidget );
        gtk_widget_ensure_style( gWidgetData[nScreen].gMenuWidget );

        gtk_widget_realize( gWidgetData[nScreen].gMenuItemMenuWidget );
        gtk_widget_ensure_style( gWidgetData[nScreen].gMenuItemMenuWidget );

        gtk_widget_realize( gWidgetData[nScreen].gMenuItemCheckMenuWidget );
        gtk_widget_ensure_style( gWidgetData[nScreen].gMenuItemCheckMenuWidget );

        gtk_widget_realize( gWidgetData[nScreen].gMenuItemRadioMenuWidget );
        gtk_widget_ensure_style( gWidgetData[nScreen].gMenuItemRadioMenuWidget );

        gtk_widget_realize( gWidgetData[nScreen].gImageMenuItem );
        gtk_widget_ensure_style( gWidgetData[nScreen].gImageMenuItem );

        gWidgetDefaultFlags[ (long)gWidgetData[nScreen].gMenuWidget ] = GTK_WIDGET_FLAGS( gWidgetData[nScreen].gMenuWidget );
        gWidgetDefaultFlags[ (long)gWidgetData[nScreen].gMenuItemMenuWidget ] = GTK_WIDGET_FLAGS( gWidgetData[nScreen].gMenuItemMenuWidget );
        gWidgetDefaultFlags[ (long)gWidgetData[nScreen].gMenuItemCheckMenuWidget ] = GTK_WIDGET_FLAGS( gWidgetData[nScreen].gMenuItemCheckMenuWidget );
        gWidgetDefaultFlags[ (long)gWidgetData[nScreen].gMenuItemRadioMenuWidget ] = GTK_WIDGET_FLAGS( gWidgetData[nScreen].gMenuItemRadioMenuWidget );
        gWidgetDefaultFlags[ (long)gWidgetData[nScreen].gImageMenuItem ] = GTK_WIDGET_FLAGS( gWidgetData[nScreen].gImageMenuItem );
    }
}

static void NWEnsureGTKTooltip( int nScreen )
{
    if( !gWidgetData[nScreen].gTooltipPopup )
    {
        gWidgetData[nScreen].gTooltipPopup = gtk_window_new (GTK_WINDOW_POPUP);
        GdkScreen* pScreen = gdk_display_get_screen( gdk_display_get_default(), nScreen );
        if( pScreen )
            gtk_window_set_screen( GTK_WINDOW(gWidgetData[nScreen].gTooltipPopup), pScreen );
        gtk_widget_set_name( gWidgetData[nScreen].gTooltipPopup, "gtk-tooltips");
        gtk_widget_realize( gWidgetData[nScreen].gTooltipPopup );
        gtk_widget_ensure_style( gWidgetData[nScreen].gTooltipPopup );
    }
}

static void NWEnsureGTKProgressBar( int nScreen )
{
    if( !gWidgetData[nScreen].gProgressBar )
    {
        gWidgetData[nScreen].gProgressBar = gtk_progress_bar_new ();
        NWAddWidgetToCacheWindow( gWidgetData[nScreen].gProgressBar, nScreen );
    }
}

static void NWEnsureGTKTreeView( int nScreen )
{
    if( !gWidgetData[nScreen].gTreeView )
    {
        gWidgetData[nScreen].gTreeView = gtk_tree_view_new ();
        NWAddWidgetToCacheWindow( gWidgetData[nScreen].gTreeView, nScreen );
    }
}

static void NWEnsureGTKSlider( int nScreen )
{
    if( !gWidgetData[nScreen].gHScale )
    {
        gWidgetData[nScreen].gHScale = gtk_hscale_new_with_range(0, 10, 1);
        NWAddWidgetToCacheWindow( gWidgetData[nScreen].gHScale, nScreen );
    }
    if( !gWidgetData[nScreen].gVScale )
    {
        gWidgetData[nScreen].gVScale = gtk_vscale_new_with_range(0, 10, 1);
        NWAddWidgetToCacheWindow( gWidgetData[nScreen].gVScale, nScreen );
    }
}

/* vim:set shiftwidth=4 softtabstop=4 expandtab: */<|MERGE_RESOLUTION|>--- conflicted
+++ resolved
@@ -596,14 +596,8 @@
                 )
         )
         )
-<<<<<<< HEAD
-        return( TRUE );
-    return( FALSE );
-=======
         return( sal_True );
-
     return( sal_False );
->>>>>>> e2a3d487
 }
 
 
@@ -890,64 +884,6 @@
     return( returnVal );
 }
 
-<<<<<<< HEAD
-BOOL GtkSalGraphics::drawNativeMixedStateCheck( ControlType nType,
-                                                ControlPart nPart,
-                                                const Rectangle& rControlRegion,
-                                                ControlState nState,
-                                                const ImplControlValue& aValue,
-                                                const OUString& rCaption )
-{
-    // need to emulate something for mixed state
-
-    // do this via pixmap since some themes don't care for regions
-    bool bOldNeedPixmapPaint = bNeedPixmapPaint;
-    bNeedPixmapPaint = true;
-
-    Rectangle aCtrlRect = rControlRegion;
-    BOOL      returnVal = FALSE;
-    SelectFont();
-
-    // draw upper half in off state
-    const_cast<ImplControlValue&>(aValue).setTristateVal( BUTTONVALUE_OFF );
-    XLIB_Region aRegion = XCreateRegion();
-    XRectangle aXRect =
-    {
-        static_cast<short>(aCtrlRect.Left()),
-        static_cast<short>(aCtrlRect.Top()),
-        static_cast<unsigned short>(aCtrlRect.GetWidth()),
-        static_cast<unsigned short>(aCtrlRect.GetHeight())
-    };
-    const unsigned short nH = aXRect.height/2;
-    aXRect.height -= nH;
-    XUnionRectWithRegion( &aXRect, aRegion, aRegion );
-    SetClipRegion( pFontGC_, aRegion );
-    XDestroyRegion( aRegion );
-
-    returnVal = drawNativeControl( nType, nPart, rControlRegion, nState, aValue, rCaption );
-
-    if( returnVal )
-    {
-        // draw lower half in on state
-        const_cast<ImplControlValue&>(aValue).setTristateVal( BUTTONVALUE_ON );
-        aXRect.y += nH;
-        aRegion = XCreateRegion();
-        XUnionRectWithRegion( &aXRect, aRegion, aRegion );
-        SetClipRegion( pFontGC_, aRegion );
-        XDestroyRegion( aRegion );
-        returnVal = drawNativeControl( nType, nPart, rControlRegion, nState, aValue, rCaption );
-    }
-
-    // clean up
-    bNeedPixmapPaint = bOldNeedPixmapPaint;
-    const_cast<ImplControlValue&>(aValue).setTristateVal( BUTTONVALUE_MIXED );
-    SetClipRegion( pFontGC_ );
-    return returnVal;
-}
-
-
-=======
->>>>>>> e2a3d487
 /*
  * DrawNativeControlText()
  *
@@ -1046,17 +982,12 @@
         rNativeBoundingRegion = NWGetScrollButtonRect( m_nScreen, nPart, rControlRegion );
         rNativeContentRegion = rNativeBoundingRegion;
 
-<<<<<<< HEAD
         //See fdo#33523, possibly makes sense to do this test for all return values
         if (!rNativeContentRegion.GetWidth())
             rNativeContentRegion.Right() = rNativeContentRegion.Left() + 1;
         if (!rNativeContentRegion.GetHeight())
             rNativeContentRegion.Bottom() = rNativeContentRegion.Top() + 1;
 
-        returnVal = TRUE;
-=======
-        returnVal = sal_True;
->>>>>>> e2a3d487
     }
     if( (nType == CTRL_MENUBAR) && (nPart == PART_ENTIRE_CONTROL) )
     {
@@ -2570,16 +2501,11 @@
             stateType = GTK_STATE_ACTIVE;
             // special case stateType value for depressed toggle buttons
             // cf. gtk+/gtk/gtktogglebutton.c (gtk_toggle_button_update_state)
-<<<<<<< HEAD
-            if( ! (nState & (CTRL_STATE_PRESSED|CTRL_STATE_ROLLOVER)) )
-                stateType = GTK_STATE_ACTIVE;
-=======
             if( (nState & (CTRL_STATE_ROLLOVER|CTRL_STATE_PRESSED)) )
             {
                 stateType = GTK_STATE_PRELIGHT;
                 shadowType = GTK_SHADOW_OUT;
             }
->>>>>>> e2a3d487
             bPaintButton = true;
         }
         else
@@ -2761,16 +2687,10 @@
             const OUString& )
 {
     // #i50745# gtk does not draw disabled menu entries (and crux theme
-<<<<<<< HEAD
     // even crashes) in very old (Fedora Core 4 vintage) gtk's
     if (gtk_major_version <= 2 && gtk_minor_version <= 8 &&
         nPart == PART_MENU_ITEM && ! (nState & CTRL_STATE_ENABLED) )
-        return TRUE;
-=======
-    // even crashes), draw them using vcl functionality.
-    if( nPart == PART_MENU_ITEM && ! (nState & CTRL_STATE_ENABLED) )
-        return sal_False;
->>>>>>> e2a3d487
+        return sal_True;
 
     GtkStateType    stateType;
     GtkShadowType   shadowType;
