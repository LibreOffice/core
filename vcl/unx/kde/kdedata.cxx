--- conflicted
+++ resolved
@@ -53,20 +53,12 @@
 #include <osl/mutex.hxx>
 
 #include <tools/debug.hxx>
-<<<<<<< HEAD
-#include "i18n_im.hxx"
-#include "i18n_xkb.hxx"
-=======
-
-#include <vos/process.hxx>
-#include <vos/mutex.hxx>
 
 #include "unx/kde/kdedata.hxx"
 #include "unx/i18n_im.hxx"
 #include "unx/i18n_xkb.hxx"
 
 #include "vclpluginapi.h"
->>>>>>> 9e849585
 
 /* #i59042# override KApplications method for session management
  * since it will interfere badly with our own.
