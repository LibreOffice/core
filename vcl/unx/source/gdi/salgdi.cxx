/*************************************************************************
 *
 * DO NOT ALTER OR REMOVE COPYRIGHT NOTICES OR THIS FILE HEADER.
 *
 * Copyright 2000, 2010 Oracle and/or its affiliates.
 *
 * OpenOffice.org - a multi-platform office productivity suite
 *
 * This file is part of OpenOffice.org.
 *
 * OpenOffice.org is free software: you can redistribute it and/or modify
 * it under the terms of the GNU Lesser General Public License version 3
 * only, as published by the Free Software Foundation.
 *
 * OpenOffice.org is distributed in the hope that it will be useful,
 * but WITHOUT ANY WARRANTY; without even the implied warranty of
 * MERCHANTABILITY or FITNESS FOR A PARTICULAR PURPOSE.  See the
 * GNU Lesser General Public License version 3 for more details
 * (a copy is included in the LICENSE file that accompanied this code).
 *
 * You should have received a copy of the GNU Lesser General Public License
 * version 3 along with OpenOffice.org.  If not, see
 * <http://www.openoffice.org/license.html>
 * for a copy of the LGPLv3 License.
 *
 ************************************************************************/

// MARKER(update_precomp.py): autogen include statement, do not remove
#include "precompiled_vcl.hxx"

#include "Xproto.h"

#include "salunx.h"
#include "saldata.hxx"
#include "saldisp.hxx"
#include "salgdi.h"
#include "salframe.h"
#include "salvd.h"
#include "xrender_peer.hxx"

#include "vcl/printergfx.hxx"
#include "vcl/jobdata.hxx"

#include "tools/debug.hxx"

#include "basegfx/polygon/b2dpolygon.hxx"
#include "basegfx/polygon/b2dpolypolygon.hxx"
#include "basegfx/polygon/b2dpolypolygontools.hxx"
#include "basegfx/polygon/b2dpolygontools.hxx"
#include "basegfx/polygon/b2dpolygonclipper.hxx"
#include "basegfx/polygon/b2dlinegeometry.hxx"
#include "basegfx/matrix/b2dhommatrix.hxx"
#include "basegfx/matrix/b2dhommatrixtools.hxx"
#include "basegfx/polygon/b2dpolypolygoncutter.hxx"
#include "basegfx/polygon/b2dtrapezoid.hxx"

#include <vector>
#include <queue>
#include <set>

// -=-= SalPolyLine =-=-=-=-=-=-=-=-=-=-=-=-=-=-=-=-=-=-=-=-=-=-=-=-=-=-=-=-=-=
// -=-=-=-=-=-=-=-=-=-=-=-=-=-=-=-=-=-=-=-=-=-=-=-=-=-=-=-=-=-=-=-=-=-=-=-=-=-=
#define STATIC_POINTS 64

class SalPolyLine
{
            XPoint              Points_[STATIC_POINTS];
            XPoint             *pFirst_;
public:
    inline                      SalPolyLine( ULONG nPoints );
    inline                      SalPolyLine( ULONG nPoints, const SalPoint *p );
    inline                      ~SalPolyLine();
    inline  XPoint             &operator [] ( ULONG n ) const
                                { return pFirst_[n]; }
};

inline SalPolyLine::SalPolyLine( ULONG nPoints )
    : pFirst_( nPoints+1 > STATIC_POINTS ? new XPoint[nPoints+1] : Points_ )
{}

inline SalPolyLine::SalPolyLine( ULONG nPoints, const SalPoint *p )
    : pFirst_( nPoints+1 > STATIC_POINTS ? new XPoint[nPoints+1] : Points_ )
{
    for( ULONG i = 0; i < nPoints; i++ )
    {
        pFirst_[i].x = (short)p[i].mnX;
        pFirst_[i].y = (short)p[i].mnY;
    }
    pFirst_[nPoints] = pFirst_[0]; // close polyline
}

inline SalPolyLine::~SalPolyLine()
{ if( pFirst_ != Points_ ) delete [] pFirst_; }

#undef STATIC_POINTS
// -=-= X11SalGraphics =-=-=-=-=-=-=-=-=-=-=-=-=-=-=-=-=-=-=-=-=-=-=-=-=-=-=-=
// -=-=-=-=-=-=-=-=-=-=-=-=-=-=-=-=-=-=-=-=-=-=-=-=-=-=-=-=-=-=-=-=-=-=-=-=-=-=
X11SalGraphics::X11SalGraphics()
{
    m_pFrame            = NULL;
    m_pVDev             = NULL;
    m_pDeleteColormap   = NULL;
    hDrawable_          = None;
    m_aRenderPicture    = 0;
    m_pRenderFormat     = NULL;

    pClipRegion_            = NULL;
    pPaintRegion_       = NULL;

    pPenGC_         = NULL;
    nPenPixel_          = 0;
    nPenColor_          = MAKE_SALCOLOR( 0x00, 0x00, 0x00 ); // Black

    pFontGC_            = NULL;
    for( int i = 0; i < MAX_FALLBACK; ++i )
    {
        mXFont[i]       = NULL;
        mpServerFont[i] = NULL;
    }

    nTextPixel_         = 0;
    nTextColor_         = MAKE_SALCOLOR( 0x00, 0x00, 0x00 ); // Black

#ifdef ENABLE_GRAPHITE
    // check if graphite fonts have been disabled
    static const char* pDisableGraphiteStr = getenv( "SAL_DISABLE_GRAPHITE" );
    bDisableGraphite_       = pDisableGraphiteStr ? (pDisableGraphiteStr[0]!='0') : FALSE;
#endif

    pBrushGC_           = NULL;
    nBrushPixel_            = 0;
    nBrushColor_        = MAKE_SALCOLOR( 0xFF, 0xFF, 0xFF ); // White
    hBrush_             = None;

    pMonoGC_            = NULL;
    pCopyGC_            = NULL;
    pMaskGC_            = NULL;
    pInvertGC_          = NULL;
    pInvert50GC_        = NULL;
    pStippleGC_         = NULL;
    pTrackingGC_        = NULL;

    bWindow_            = FALSE;
    bPrinter_           = FALSE;
    bVirDev_            = FALSE;
    bPenGC_         = FALSE;
    bFontGC_            = FALSE;
    bBrushGC_           = FALSE;
    bMonoGC_            = FALSE;
    bCopyGC_            = FALSE;
    bInvertGC_          = FALSE;
    bInvert50GC_        = FALSE;
    bStippleGC_         = FALSE;
    bTrackingGC_        = FALSE;
    bXORMode_           = FALSE;
    bDitherBrush_       = FALSE;
}

// -=-=-=-=-=-=-=-=-=-=-=-=-=-=-=-=-=-=-=-=-=-=-=-=-=-=-=-=-=-=-=-=-=-=-=-=-=-=
X11SalGraphics::~X11SalGraphics()
{
    ReleaseFonts();
    freeResources();
}

// -=-= SalGraphics / X11SalGraphics =-=-=-=-=-=-=-=-=-=-=-=-=-=-=-=-=-=-=-=-=

void X11SalGraphics::freeResources()
{
    Display *pDisplay = GetXDisplay();

    DBG_ASSERT( !pPaintRegion_, "pPaintRegion_" );
    if( pClipRegion_ ) XDestroyRegion( pClipRegion_ ), pClipRegion_ = None;

    if( hBrush_ )       XFreePixmap( pDisplay, hBrush_ ), hBrush_ = None;
    if( pPenGC_ )       XFreeGC( pDisplay, pPenGC_ ), pPenGC_ = None;
    if( pFontGC_ )      XFreeGC( pDisplay, pFontGC_ ), pFontGC_ = None;
    if( pBrushGC_ )     XFreeGC( pDisplay, pBrushGC_ ), pBrushGC_ = None;
    if( pMonoGC_ )      XFreeGC( pDisplay, pMonoGC_ ), pMonoGC_ = None;
    if( pCopyGC_ )      XFreeGC( pDisplay, pCopyGC_ ), pCopyGC_ = None;
    if( pMaskGC_ )      XFreeGC( pDisplay, pMaskGC_ ), pMaskGC_ = None;
    if( pInvertGC_ )    XFreeGC( pDisplay, pInvertGC_ ), pInvertGC_ = None;
    if( pInvert50GC_ )  XFreeGC( pDisplay, pInvert50GC_ ), pInvert50GC_ = None;
    if( pStippleGC_ )   XFreeGC( pDisplay, pStippleGC_ ), pStippleGC_ = None;
    if( pTrackingGC_ )  XFreeGC( pDisplay, pTrackingGC_ ), pTrackingGC_ = None;
    if( m_pDeleteColormap )
        delete m_pDeleteColormap, m_pColormap = m_pDeleteColormap = NULL;

    if( m_aRenderPicture )
        XRenderPeer::GetInstance().FreePicture( m_aRenderPicture ), m_aRenderPicture = 0;

    bPenGC_ = bFontGC_ = bBrushGC_ = bMonoGC_ = bCopyGC_ = bInvertGC_ = bInvert50GC_ = bStippleGC_ = bTrackingGC_ = false;
}

void X11SalGraphics::SetDrawable( Drawable aDrawable, int nScreen )
{
    // shortcut if nothing changed
    if( hDrawable_ == aDrawable )
        return;

    // free screen specific resources if needed
    if( nScreen != m_nScreen )
    {
        freeResources();
        m_pColormap = &GetX11SalData()->GetDisplay()->GetColormap( nScreen );
        m_nScreen = nScreen;
    }

    hDrawable_ = aDrawable;
    SetXRenderFormat( NULL );
    if( m_aRenderPicture )
    {
        XRenderPeer::GetInstance().FreePicture( m_aRenderPicture );
        m_aRenderPicture = 0;
    }

    if( hDrawable_ )
    {
        nPenPixel_      = GetPixel( nPenColor_ );
        nTextPixel_     = GetPixel( nTextColor_ );
        nBrushPixel_    = GetPixel( nBrushColor_ );
    }
}

void X11SalGraphics::Init( SalFrame *pFrame, Drawable aTarget, int nScreen )
{
#if 0 // TODO: use SetDrawable() instead
    m_pColormap     = &GetX11SalData()->GetDisplay()->GetColormap(nScreen);
    hDrawable_      = aTarget;
    m_nScreen       = nScreen;
    SetXRenderFormat( NULL );
    if( m_aRenderPicture )
        XRenderPeer::GetInstance().FreePicture( m_aRenderPicture ), m_aRenderPicture = 0;

    nPenPixel_      = GetPixel( nPenColor_ );
    nTextPixel_     = GetPixel( nTextColor_ );
    nBrushPixel_    = GetPixel( nBrushColor_ );
#else
    m_pColormap     = &GetX11SalData()->GetDisplay()->GetColormap(nScreen);
    m_nScreen = nScreen;
    SetDrawable( aTarget, nScreen );
#endif

    bWindow_        = TRUE;
    m_pFrame        = pFrame;
    m_pVDev         = NULL;
}

// -=-=-=-=-=-=-=-=-=-=-=-=-=-=-=-=-=-=-=-=-=-=-=-=-=-=-=-=-=-=-=-=-=-=-=-=-=-=
void X11SalGraphics::DeInit()
{
    SetDrawable( None, m_nScreen );
}

// -=-=-=-=-=-=-=-=-=-=-=-=-=-=-=-=-=-=-=-=-=-=-=-=-=-=-=-=-=-=-=-=-=-=-=-=-=-=
void X11SalGraphics::SetClipRegion( GC pGC, XLIB_Region pXReg ) const
{
    Display *pDisplay = GetXDisplay();

    int n = 0;
    XLIB_Region Regions[3];

    if( pClipRegion_ /* && !XEmptyRegion( pClipRegion_ ) */ )
        Regions[n++] = pClipRegion_;
//  if( pPaintRegion_ /* && !XEmptyRegion( pPaintRegion_ ) */ )
//      Regions[n++] = pPaintRegion_;

    if( pXReg && !XEmptyRegion( pXReg ) )
        Regions[n++] = pXReg;

    if( 0 == n )
        XSetClipMask( pDisplay, pGC, None );
    else if( 1 == n )
        XSetRegion( pDisplay, pGC, Regions[0] );
    else
    {
        XLIB_Region pTmpRegion = XCreateRegion();
        XIntersectRegion( Regions[0], Regions[1], pTmpRegion );
//      if( 3 == n )
//          XIntersectRegion( Regions[2], pTmpRegion, pTmpRegion );
        XSetRegion( pDisplay, pGC, pTmpRegion );
        XDestroyRegion( pTmpRegion );
    }
}

// -=-=-=-=-=-=-=-=-=-=-=-=-=-=-=-=-=-=-=-=-=-=-=-=-=-=-=-=-=-=-=-=-=-=-=-=-=-=
GC X11SalGraphics::SelectPen()
{
    Display *pDisplay = GetXDisplay();

    if( !pPenGC_ )
    {
        XGCValues values;
        values.subwindow_mode       = ClipByChildren;
        values.fill_rule            = EvenOddRule;      // Pict import/ Gradient
        values.graphics_exposures   = False;

        pPenGC_ = XCreateGC( pDisplay, hDrawable_,
                             GCSubwindowMode | GCFillRule | GCGraphicsExposures,
                             &values );
    }

    if( !bPenGC_ )
    {
        if( nPenColor_ != SALCOLOR_NONE )
            XSetForeground( pDisplay, pPenGC_, nPenPixel_ );
        XSetFunction  ( pDisplay, pPenGC_, bXORMode_ ? GXxor : GXcopy );
        SetClipRegion( pPenGC_ );
        bPenGC_ = TRUE;
    }

    return pPenGC_;
}

// -=-=-=-=-=-=-=-=-=-=-=-=-=-=-=-=-=-=-=-=-=-=-=-=-=-=-=-=-=-=-=-=-=-=-=-=-=-=
GC X11SalGraphics::SelectBrush()
{
    Display *pDisplay = GetXDisplay();

    DBG_ASSERT( nBrushColor_ != SALCOLOR_NONE, "Brush Transparent" );

    if( !pBrushGC_ )
    {
        XGCValues values;
        // values.subwindow_mode        = IncludeInferiors;
        values.subwindow_mode       = ClipByChildren;
        values.fill_rule            = EvenOddRule;      // Pict import/ Gradient
        values.graphics_exposures   = False;

        pBrushGC_ = XCreateGC( pDisplay, hDrawable_,
                               GCSubwindowMode | GCFillRule | GCGraphicsExposures,
                               &values );
    }

    if( !bBrushGC_ )
    {
        if( !bDitherBrush_ )
        {
            XSetFillStyle ( pDisplay, pBrushGC_, FillSolid );
            XSetForeground( pDisplay, pBrushGC_, nBrushPixel_ );
                        #if defined(_USE_PRINT_EXTENSION_)
                        XSetBackground( pDisplay, pBrushGC_,
                                        WhitePixel(pDisplay, DefaultScreen(pDisplay)) );
                        #else
            if( bPrinter_ )
                XSetTile( pDisplay, pBrushGC_, None );
            #endif
        }
        else
        {
            // Bug in Sun Solaris 2.5.1, XFillPolygon doesn't allways reflect
            // changes of the tile. PROPERTY_BUG_Tile doesn't fix this !
            if (GetDisplay()->GetProperties() & PROPERTY_BUG_FillPolygon_Tile)
                XSetFillStyle ( pDisplay, pBrushGC_, FillSolid );

            XSetFillStyle ( pDisplay, pBrushGC_, FillTiled );
            XSetTile      ( pDisplay, pBrushGC_, hBrush_ );
        }
        XSetFunction  ( pDisplay, pBrushGC_, bXORMode_ ? GXxor : GXcopy );
        SetClipRegion( pBrushGC_ );

        bBrushGC_ = TRUE;
    }

    return pBrushGC_;
}

// -=-=-=-=-=-=-=-=-=-=-=-=-=-=-=-=-=-=-=-=-=-=-=-=-=-=-=-=-=-=-=-=-=-=-=-=-=-=
GC X11SalGraphics::GetTrackingGC()
{
    const char    dash_list[2] = {2, 2};

    if( !pTrackingGC_ )
    {
        XGCValues     values;

        values.graphics_exposures   = False;
        values.foreground           = m_pColormap->GetBlackPixel()
                                      ^ m_pColormap->GetWhitePixel();
        values.function             = GXxor;
        values.line_width           = 1;
        values.line_style           = LineOnOffDash;

        pTrackingGC_ = XCreateGC( GetXDisplay(), GetDrawable(),
                                  GCGraphicsExposures | GCForeground | GCFunction
                                  | GCLineWidth | GCLineStyle,
                                  &values );
        XSetDashes( GetXDisplay(), pTrackingGC_, 0, dash_list, 2 );
    }

    if( !bTrackingGC_ )
    {
        SetClipRegion( pTrackingGC_ );
        bTrackingGC_ = TRUE;
    }

    return pTrackingGC_;
}

// -=-=-=-=-=-=-=-=-=-=-=-=-=-=-=-=-=-=-=-=-=-=-=-=-=-=-=-=-=-=-=-=-=-=-=-=-=-=
void X11SalGraphics::DrawLines( ULONG              nPoints,
                                const SalPolyLine &rPoints,
                                GC                 pGC,
                                bool               bClose
                                )
{
    // errechne wie viele Linien XWindow auf einmal zeichnen kann
    ULONG nMaxLines = (GetDisplay()->GetMaxRequestSize() - sizeof(xPolyPointReq))
                      / sizeof(xPoint);
    if( nMaxLines > nPoints ) nMaxLines = nPoints;

    // gebe alle Linien aus, die XWindows zeichnen kann.
    ULONG n;
    for( n = 0; nPoints - n > nMaxLines; n += nMaxLines - 1 )
        XDrawLines( GetXDisplay(),
                    GetDrawable(),
                    pGC,
                    &rPoints[n],
                    nMaxLines,
                    CoordModeOrigin );

    if( n < nPoints )
        XDrawLines( GetXDisplay(),
                    GetDrawable(),
                    pGC,
                    &rPoints[n],
                    nPoints - n,
                    CoordModeOrigin );
    if( bClose )
    {
        if( rPoints[nPoints-1].x != rPoints[0].x || rPoints[nPoints-1].y != rPoints[0].y )
            drawLine( rPoints[nPoints-1].x, rPoints[nPoints-1].y, rPoints[0].x, rPoints[0].y );
    }
}

// -=-=-=-=-=-=-=-=-=-=-=-=-=-=-=-=-=-=-=-=-=-=-=-=-=-=-=-=-=-=-=-=-=-=-=-=-=-=
// Dithern: Calculate a dither-pixmap and make a brush of it
#define P_DELTA         51
#define DMAP( v, m )    ((v % P_DELTA) > m ? (v / P_DELTA) + 1 : (v / P_DELTA))

BOOL X11SalGraphics::GetDitherPixmap( SalColor nSalColor )
{
    static const short nOrdDither8Bit[ 8 ][ 8 ] =
    {
        { 0, 38,  9, 48,  2, 40, 12, 50},
        {25, 12, 35, 22, 28, 15, 37, 24},
        { 6, 44,  3, 41,  8, 47,  5, 44},
        {32, 19, 28, 16, 34, 21, 31, 18},
        { 1, 40, 11, 49,  0, 39, 10, 48},
        {27, 14, 36, 24, 26, 13, 36, 23},
        { 8, 46,  4, 43,  7, 45,  4, 42},
        {33, 20, 30, 17, 32, 20, 29, 16}
    };

    // test for correct depth (8bit)
    if( GetColormap().GetVisual().GetDepth() != 8 )
        return FALSE;

    char    pBits[64];
    char   *pBitsPtr = pBits;

    // Set the pallette-entries for the dithering tile
    UINT8 nSalColorRed   = SALCOLOR_RED   ( nSalColor );
    UINT8 nSalColorGreen = SALCOLOR_GREEN ( nSalColor );
    UINT8 nSalColorBlue  = SALCOLOR_BLUE  ( nSalColor );

    for( int nY = 0; nY < 8; nY++ )
    {
        for( int nX = 0; nX < 8; nX++ )
        {
            short nMagic = nOrdDither8Bit[nY][nX];
            UINT8 nR   = P_DELTA * DMAP( nSalColorRed,   nMagic );
            UINT8 nG   = P_DELTA * DMAP( nSalColorGreen, nMagic );
            UINT8 nB   = P_DELTA * DMAP( nSalColorBlue,  nMagic );

            *pBitsPtr++ = GetColormap().GetPixel( MAKE_SALCOLOR( nR, nG, nB ) );
        }
    }

    // create the tile as ximage and an according pixmap -> caching
    XImage *pImage = XCreateImage( GetXDisplay(),
                                   GetColormap().GetXVisual(),
                                   8,
                                   ZPixmap,
                                   0,               // offset
                                   pBits,           // data
                                   8, 8,            // width & height
                                   8,               // bitmap_pad
                                   0 );             // (default) bytes_per_line

    if ( GetDisplay()->GetProperties() & PROPERTY_BUG_Tile )
    {
        if (hBrush_)
            XFreePixmap (GetXDisplay(), hBrush_);
        hBrush_ = XCreatePixmap( GetXDisplay(), GetDrawable(), 8, 8, 8 );
    }
    else
    if( !hBrush_ )
        hBrush_ = XCreatePixmap( GetXDisplay(), GetDrawable(), 8, 8, 8 );

    // put the ximage to the pixmap
    XPutImage( GetXDisplay(),
               hBrush_,
               GetDisplay()->GetCopyGC( m_nScreen ),
               pImage,
               0, 0,                        // Source
               0, 0,                        // Destination
               8, 8 );                      // width & height

    // destroy image-frame but not palette-data
    pImage->data = NULL;
    XDestroyImage( pImage );

    return TRUE;
}

// -=-=-=-=-=-=-=-=-=-=-=-=-=-=-=-=-=-=-=-=-=-=-=-=-=-=-=-=-=-=-=-=-=-=-=-=-=-=
void X11SalGraphics::GetResolution( sal_Int32 &rDPIX, sal_Int32 &rDPIY ) // const
{
    const SalDisplay *pDisplay = GetDisplay();

    rDPIX = pDisplay->GetResolution().A();
    rDPIY = pDisplay->GetResolution().B();
    if( !pDisplay->GetExactResolution() && rDPIY < 96 )
    {
        rDPIX = Divide( rDPIX * 96, rDPIY );
            rDPIY = 96;
    }
    else if ( rDPIY > 200 )
    {
        rDPIX = Divide( rDPIX * 200, rDPIY );
        rDPIY = 200;
    }

    // #i12705# equalize x- and y-resolution if they are close enough
    if( rDPIX != rDPIY )
    {
        // different x- and y- resolutions are usually artifacts of
        // a wrongly calculated screen size.
        //if( (13*rDPIX >= 10*rDPIY) && (13*rDPIY >= 10*rDPIX) )  //+-30%
        {
#ifdef DEBUG
            printf("Forcing Resolution from %" SAL_PRIdINT32 "x%" SAL_PRIdINT32 " to %" SAL_PRIdINT32 "x%" SAL_PRIdINT32 "\n",
                    rDPIX,rDPIY,rDPIY,rDPIY);
#endif
            rDPIX = rDPIY; // y-resolution is more trustworthy
        }
    }
}

// -=-=-=-=-=-=-=-=-=-=-=-=-=-=-=-=-=-=-=-=-=-=-=-=-=-=-=-=-=-=-=-=-=-=-=-=-=-=
USHORT X11SalGraphics::GetBitCount() // const
{
    return GetVisual().GetDepth();
}

// -=-=-=-=-=-=-=-=-=-=-=-=-=-=-=-=-=-=-=-=-=-=-=-=-=-=-=-=-=-=-=-=-=-=-=-=-=-=
long X11SalGraphics::GetGraphicsWidth() const
{
    if( m_pFrame )
        return m_pFrame->maGeometry.nWidth;
    else if( m_pVDev )
        return m_pVDev->GetWidth();
    else
        return 0;
}

// -=-=-=-=-=-=-=-=-=-=-=-=-=-=-=-=-=-=-=-=-=-=-=-=-=-=-=-=-=-=-=-=-=-=-=-=-=-=
long X11SalGraphics::GetGraphicsHeight() const
{
    if( m_pFrame )
        return m_pFrame->maGeometry.nHeight;
    else if( m_pVDev )
        return m_pVDev->GetHeight();
    else
        return 0;
}

// -=-=-=-=-=-=-=-=-=-=-=-=-=-=-=-=-=-=-=-=-=-=-=-=-=-=-=-=-=-=-=-=-=-=-=-=-=-=
void X11SalGraphics::ResetClipRegion()
{
    if( pClipRegion_ )
    {
        bPenGC_         = FALSE;
        bFontGC_        = FALSE;
        bBrushGC_       = FALSE;
        bMonoGC_        = FALSE;
        bCopyGC_        = FALSE;
        bInvertGC_      = FALSE;
        bInvert50GC_    = FALSE;
        bStippleGC_     = FALSE;
        bTrackingGC_    = FALSE;

        XDestroyRegion( pClipRegion_ );
        pClipRegion_    = NULL;
    }
}

// -=-=-=-=-=-=-=-=-=-=-=-=-=-=-=-=-=-=-=-=-=-=-=-=-=-=-=-=-=-=-=-=-=-=-=-=-=-=
void X11SalGraphics::BeginSetClipRegion( ULONG )
{
    if( pClipRegion_ )
        XDestroyRegion( pClipRegion_ );
    pClipRegion_ = XCreateRegion();
}

// -=-=-=-=-=-=-=-=-=-=-=-=-=-=-=-=-=-=-=-=-=-=-=-=-=-=-=-=-=-=-=-=-=-=-=-=-=-=
BOOL X11SalGraphics::unionClipRegion( long nX, long nY, long nDX, long nDY )
{
    if (!nDX || !nDY)
        return TRUE;

    XRectangle aRect;
    aRect.x         = (short)nX;
    aRect.y         = (short)nY;
    aRect.width     = (unsigned short)nDX;
    aRect.height    = (unsigned short)nDY;

    XUnionRectWithRegion( &aRect, pClipRegion_, pClipRegion_ );

    return TRUE;
}

// -=-=-=-=-=-=-=-=-=-=-=-=-=-=-=-=-=-=-=-=-=-=-=-=-=-=-=-=-=-=-=-=-=-=-=-=-=-=
bool X11SalGraphics::unionClipRegion( const ::basegfx::B2DPolyPolygon& )
{
        // TODO: implement and advertise OutDevSupport_B2DClip support
        return false;
}

// -=-=-=-=-=-=-=-=-=-=-=-=-=-=-=-=-=-=-=-=-=-=-=-=-=-=-=-=-=-=-=-=-=-=-=-=-=-=
void X11SalGraphics::EndSetClipRegion()
{
    bPenGC_         = FALSE;
    bFontGC_        = FALSE;
    bBrushGC_       = FALSE;
    bMonoGC_        = FALSE;
    bCopyGC_        = FALSE;
    bInvertGC_      = FALSE;
    bInvert50GC_    = FALSE;
    bStippleGC_     = FALSE;
    bTrackingGC_    = FALSE;

    if( XEmptyRegion( pClipRegion_ ) )
    {
        XDestroyRegion( pClipRegion_ );
        pClipRegion_= NULL;
    }
}

// -=-=-=-=-=-=-=-=-=-=-=-=-=-=-=-=-=-=-=-=-=-=-=-=-=-=-=-=-=-=-=-=-=-=-=-=-=-=
void X11SalGraphics::SetLineColor()
{
    if( nPenColor_ != SALCOLOR_NONE )
    {
        nPenColor_      = SALCOLOR_NONE;
        bPenGC_         = FALSE;
    }
}

// -=-=-=-=-=-=-=-=-=-=-=-=-=-=-=-=-=-=-=-=-=-=-=-=-=-=-=-=-=-=-=-=-=-=-=-=-=-=
void X11SalGraphics::SetLineColor( SalColor nSalColor )
{
    if( nPenColor_ != nSalColor )
    {
        nPenColor_      = nSalColor;
        nPenPixel_      = GetPixel( nSalColor );
        bPenGC_         = FALSE;
    }
}

// -=-=-=-=-=-=-=-=-=-=-=-=-=-=-=-=-=-=-=-=-=-=-=-=-=-=-=-=-=-=-=-=-=-=-=-=-=-=
void X11SalGraphics::SetFillColor()
{
    if( nBrushColor_ != SALCOLOR_NONE )
    {
        bDitherBrush_   = FALSE;
        nBrushColor_    = SALCOLOR_NONE;
        bBrushGC_       = FALSE;
    }
}

// -=-=-=-=-=-=-=-=-=-=-=-=-=-=-=-=-=-=-=-=-=-=-=-=-=-=-=-=-=-=-=-=-=-=-=-=-=-=
void X11SalGraphics::SetFillColor( SalColor nSalColor )
{
    if( nBrushColor_ != nSalColor )
    {
        bDitherBrush_   = FALSE;
        nBrushColor_    = nSalColor;
        nBrushPixel_    = GetPixel( nSalColor );
        if( TrueColor != GetColormap().GetVisual().GetClass()
            && GetColormap().GetColor( nBrushPixel_ ) != nBrushColor_
            && nSalColor != MAKE_SALCOLOR( 0x00, 0x00, 0x00 ) // black
            && nSalColor != MAKE_SALCOLOR( 0x00, 0x00, 0x80 ) // blue
            && nSalColor != MAKE_SALCOLOR( 0x00, 0x80, 0x00 ) // green
            && nSalColor != MAKE_SALCOLOR( 0x00, 0x80, 0x80 ) // cyan
            && nSalColor != MAKE_SALCOLOR( 0x80, 0x00, 0x00 ) // red
            && nSalColor != MAKE_SALCOLOR( 0x80, 0x00, 0x80 ) // magenta
            && nSalColor != MAKE_SALCOLOR( 0x80, 0x80, 0x00 ) // brown
            && nSalColor != MAKE_SALCOLOR( 0x80, 0x80, 0x80 ) // gray
            && nSalColor != MAKE_SALCOLOR( 0xC0, 0xC0, 0xC0 ) // light gray
            && nSalColor != MAKE_SALCOLOR( 0x00, 0x00, 0xFF ) // light blue
            && nSalColor != MAKE_SALCOLOR( 0x00, 0xFF, 0x00 ) // light green
            && nSalColor != MAKE_SALCOLOR( 0x00, 0xFF, 0xFF ) // light cyan
            && nSalColor != MAKE_SALCOLOR( 0xFF, 0x00, 0x00 ) // light red
            && nSalColor != MAKE_SALCOLOR( 0xFF, 0x00, 0xFF ) // light magenta
            && nSalColor != MAKE_SALCOLOR( 0xFF, 0xFF, 0x00 ) // light brown
            && nSalColor != MAKE_SALCOLOR( 0xFF, 0xFF, 0xFF ) )
            bDitherBrush_ = GetDitherPixmap(nSalColor);
        bBrushGC_       = FALSE;
    }
}

// -=-=-=-=-=-=-=-=-=-=-=-=-=-=-=-=-=-=-=-=-=-=-=-=-=-=-=-=-=-=-=-=-=-=-=-=-=-=
void X11SalGraphics::SetROPLineColor( SalROPColor nROPColor )
{
    switch( nROPColor )
    {
        case SAL_ROP_0 : // 0
            nPenPixel_ = (Pixel)0;
            break;
        case SAL_ROP_1 : // 1
            nPenPixel_ = (Pixel)(1 << GetVisual().GetDepth()) - 1;
            break;
        case SAL_ROP_INVERT : // 2
            nPenPixel_ = (Pixel)(1 << GetVisual().GetDepth()) - 1;
            break;
    }
    nPenColor_  = GetColormap().GetColor( nPenPixel_ );
    bPenGC_     = FALSE;
}

// -=-=-=-=-=-=-=-=-=-=-=-=-=-=-=-=-=-=-=-=-=-=-=-=-=-=-=-=-=-=-=-=-=-=-=-=-=-=
void X11SalGraphics::SetROPFillColor( SalROPColor nROPColor )
{
    switch( nROPColor )
    {
        case SAL_ROP_0 : // 0
            nBrushPixel_ = (Pixel)0;
            break;
        case SAL_ROP_1 : // 1
            nBrushPixel_ = (Pixel)(1 << GetVisual().GetDepth()) - 1;
            break;
        case SAL_ROP_INVERT : // 2
            nBrushPixel_ = (Pixel)(1 << GetVisual().GetDepth()) - 1;
            break;
    }
    bDitherBrush_   = FALSE;
    nBrushColor_    = GetColormap().GetColor( nBrushPixel_ );
    bBrushGC_       = FALSE;
}

// -=-=-=-=-=-=-=-=-=-=-=-=-=-=-=-=-=-=-=-=-=-=-=-=-=-=-=-=-=-=-=-=-=-=-=-=-=-=
void X11SalGraphics::SetXORMode( bool bSet, bool )
{
    if( !bXORMode_ == bSet )
    {
        bXORMode_   = bSet;
        bPenGC_     = FALSE;
        bBrushGC_   = FALSE;
        bMonoGC_        = FALSE;
        bCopyGC_        = FALSE;
        bInvertGC_  = FALSE;
        bInvert50GC_    = FALSE;
        bStippleGC_ = FALSE;
        bTrackingGC_    = FALSE;
    }
}

// -=-=-=-=-=-=-=-=-=-=-=-=-=-=-=-=-=-=-=-=-=-=-=-=-=-=-=-=-=-=-=-=-=-=-=-=-=-=
void X11SalGraphics::drawPixel( long nX, long nY )
{
    if( nPenColor_ !=  SALCOLOR_NONE )
        XDrawPoint( GetXDisplay(), GetDrawable(), SelectPen(), nX, nY );
}

void X11SalGraphics::drawPixel( long nX, long nY, SalColor nSalColor )
{
    if( nSalColor != SALCOLOR_NONE )
    {
        Display *pDisplay = GetXDisplay();

        if( (nPenColor_ == SALCOLOR_NONE) && !bPenGC_ )
        {
            SetLineColor( nSalColor );
            XDrawPoint( pDisplay, GetDrawable(), SelectPen(), nX, nY );
            nPenColor_ = SALCOLOR_NONE;
            bPenGC_ = False;
        }
        else
        {
            GC pGC = SelectPen();

            if( nSalColor != nPenColor_ )
                XSetForeground( pDisplay, pGC, GetPixel( nSalColor ) );

            XDrawPoint( pDisplay, GetDrawable(), pGC, nX, nY );

            if( nSalColor != nPenColor_ )
                XSetForeground( pDisplay, pGC, nPenPixel_ );
        }
    }
}

// -=-=-=-=-=-=-=-=-=-=-=-=-=-=-=-=-=-=-=-=-=-=-=-=-=-=-=-=-=-=-=-=-=-=-=-=-=-=
void X11SalGraphics::drawLine( long nX1, long nY1, long nX2, long nY2 )
{
    if( nPenColor_ != SALCOLOR_NONE )
    {
        if ( GetDisplay()->GetProperties() & PROPERTY_BUG_DrawLine )
        {
            GC aGC = SelectPen();
            XDrawPoint (GetXDisplay(), GetDrawable(), aGC, (int)nX1, (int)nY1);
            XDrawPoint (GetXDisplay(), GetDrawable(), aGC, (int)nX2, (int)nY2);
            XDrawLine  (GetXDisplay(), GetDrawable(), aGC, nX1, nY1, nX2, nY2 );
        }
        else
            XDrawLine( GetXDisplay(), GetDrawable(),SelectPen(),
                       nX1, nY1, nX2, nY2 );
    }
}

// -=-=-=-=-=-=-=-=-=-=-=-=-=-=-=-=-=-=-=-=-=-=-=-=-=-=-=-=-=-=-=-=-=-=-=-=-=-=
void X11SalGraphics::drawRect( long nX, long nY, long nDX, long nDY )
{
    if( nBrushColor_ != SALCOLOR_NONE )
    {
        XFillRectangle( GetXDisplay(),
                        GetDrawable(),
                        SelectBrush(),
                        nX, nY, nDX, nDY );
    }
    // Beschreibung DrawRect verkehrt, deshalb -1
    if( nPenColor_ != SALCOLOR_NONE )
        XDrawRectangle( GetXDisplay(),
                        GetDrawable(),
                        SelectPen(),
                        nX, nY, nDX-1, nDY-1 );
}

// -=-=-=-=-=-=-=-=-=-=-=-=-=-=-=-=-=-=-=-=-=-=-=-=-=-=-=-=-=-=-=-=-=-=-=-=-=-=
void X11SalGraphics::drawPolyLine( ULONG nPoints, const SalPoint *pPtAry )
{
    drawPolyLine( nPoints, pPtAry, false );
}

// -=-=-=-=-=-=-=-=-=-=-=-=-=-=-=-=-=-=-=-=-=-=-=-=-=-=-=-=-=-=-=-=-=-=-=-=-=-=
void X11SalGraphics::drawPolyLine( ULONG nPoints, const SalPoint *pPtAry, bool bClose )
{
    if( nPenColor_ != 0xFFFFFFFF )
    {
        SalPolyLine Points( nPoints, pPtAry );

        DrawLines( nPoints, Points, SelectPen(), bClose );
    }
}

// -=-=-=-=-=-=-=-=-=-=-=-=-=-=-=-=-=-=-=-=-=-=-=-=-=-=-=-=-=-=-=-=-=-=-=-=-=-=
void X11SalGraphics::drawPolygon( ULONG nPoints, const SalPoint* pPtAry )
{
    if( nPoints == 0 )
        return;

    if( nPoints < 3 )
    {
        if( !bXORMode_ )
        {
            if( 1 == nPoints  )
                drawPixel( pPtAry[0].mnX, pPtAry[0].mnY );
            else
                drawLine( pPtAry[0].mnX, pPtAry[0].mnY,
                          pPtAry[1].mnX, pPtAry[1].mnY );
        }
        return;
    }

    SalPolyLine Points( nPoints, pPtAry );

    nPoints++;

    /* WORKAROUND: some Xservers (Xorg, VIA chipset in this case)
     * do not draw the visible part of a polygon
     * if it overlaps to the left of screen 0,y.
     * This happens to be the case in the gradient drawn in the
     * menubar background. workaround for the special case of
     * of a rectangle overlapping to the left.
     */
    if( nPoints == 5 &&
    Points[ 0 ].x == Points[ 1 ].x &&
        Points[ 1 ].y == Points[ 2 ].y &&
        Points[ 2 ].x == Points[ 3 ].x &&
        Points[ 0 ].x == Points[ 4 ].x && Points[ 0 ].y == Points[ 4 ].y
       )
    {
        bool bLeft = false;
        bool bRight = false;
        for(unsigned int i = 0; i < nPoints; i++ )
    {
            if( Points[i].x < 0 )
                bLeft = true;
            else
                bRight= true;
    }
    if( bLeft && ! bRight )
        return;
    if( bLeft && bRight )
        {
            for( unsigned int i = 0; i < nPoints; i++ )
                if( Points[i].x < 0 )
                    Points[i].x = 0;
        }
    }

    if( nBrushColor_ != SALCOLOR_NONE )
        XFillPolygon( GetXDisplay(),
                      GetDrawable(),
                      SelectBrush(),
                      &Points[0], nPoints,
                      Complex, CoordModeOrigin );

    if( nPenColor_ != 0xFFFFFFFF )
        DrawLines( nPoints, Points, SelectPen(), true );
}

// -=-=-=-=-=-=-=-=-=-=-=-=-=-=-=-=-=-=-=-=-=-=-=-=-=-=-=-=-=-=-=-=-=-=-=-=-=-=
void X11SalGraphics::drawPolyPolygon( sal_uInt32        nPoly,
                                   const sal_uInt32    *pPoints,
                                   PCONSTSALPOINT  *pPtAry )
{
    if( nBrushColor_ != SALCOLOR_NONE )
    {
        ULONG       i, n;
        XLIB_Region pXRegA  = NULL;

        for( i = 0; i < nPoly; i++ ) {
            n = pPoints[i];
            SalPolyLine Points( n, pPtAry[i] );
            if( n > 2 )
            {
                XLIB_Region pXRegB = XPolygonRegion( &Points[0], n+1, WindingRule );
                if( !pXRegA )
                    pXRegA = pXRegB;
                else
                {
                    XXorRegion( pXRegA, pXRegB, pXRegA );
                    XDestroyRegion( pXRegB );
                }
            }
        }

        if( pXRegA )
        {
            XRectangle aXRect;
            XClipBox( pXRegA, &aXRect );

            GC pGC = SelectBrush();
            SetClipRegion( pGC, pXRegA ); // ??? doppelt
            XDestroyRegion( pXRegA );
            bBrushGC_ = FALSE;

            XFillRectangle( GetXDisplay(),
                            GetDrawable(),
                            pGC,
                            aXRect.x, aXRect.y, aXRect.width, aXRect.height );
        }
   }

   if( nPenColor_ != SALCOLOR_NONE )
       for( ULONG i = 0; i < nPoly; i++ )
           drawPolyLine( pPoints[i], pPtAry[i], true );
}

// -=-=-=-=-=-=-=-=-=-=-=-=-=-=-=-=-=-=-=-=-=-=-=-=-=-=-=-=-=-=-=-=-=-=-=-=-=-=

sal_Bool X11SalGraphics::drawPolyLineBezier( ULONG, const SalPoint*, const BYTE* )
{
    return sal_False;
}

// -=-=-=-=-=-=-=-=-=-=-=-=-=-=-=-=-=-=-=-=-=-=-=-=-=-=-=-=-=-=-=-=-=-=-=-=-=-=

sal_Bool X11SalGraphics::drawPolygonBezier( ULONG, const SalPoint*, const BYTE* )
{
    return sal_False;
}

// -=-=-=-=-=-=-=-=-=-=-=-=-=-=-=-=-=-=-=-=-=-=-=-=-=-=-=-=-=-=-=-=-=-=-=-=-=-=

sal_Bool X11SalGraphics::drawPolyPolygonBezier( sal_uInt32, const sal_uInt32*,
                                                const SalPoint* const*, const BYTE* const* )
{
    return sal_False;
}

// -=-=-=-=-=-=-=-=-=-=-=-=-=-=-=-=-=-=-=-=-=-=-=-=-=-=-=-=-=-=-=-=-=-=-=-=-=-=

void X11SalGraphics::invert( ULONG nPoints,
                             const SalPoint* pPtAry,
                             SalInvert nFlags )
{
    SalPolyLine Points ( nPoints, pPtAry );

    GC pGC;
    if( SAL_INVERT_50 & nFlags )
        pGC = GetInvert50GC();
    else
        if ( SAL_INVERT_TRACKFRAME & nFlags )
            pGC = GetTrackingGC();
        else
            pGC = GetInvertGC();

    if( SAL_INVERT_TRACKFRAME & nFlags )
        DrawLines ( nPoints, Points, pGC, true );
    else
        XFillPolygon( GetXDisplay(),
                      GetDrawable(),
                      pGC,
                      &Points[0], nPoints,
                      Complex, CoordModeOrigin );
}

// -=-=-=-=-=-=-=-=-=-=-=-=-=-=-=-=-=-=-=-=-=-=-=-=-=-=-=-=-=-=-=-=-=-=-=-=-=-=

BOOL X11SalGraphics::drawEPS( long,long,long,long,void*,ULONG )
{
    return FALSE;
}

// -=-=-=-=-=-=-=-=-=-=-=-=-=-=-=-=-=-=-=-=-=-=-=-=-=-=-=-=-=-=-=-=-=-=-=-=-=-=

XID X11SalGraphics::GetXRenderPicture()
{
    XRenderPeer& rRenderPeer = XRenderPeer::GetInstance();

    if( !m_aRenderPicture )
    {
        // check xrender support for matching visual
        // find a XRenderPictFormat compatible with the Drawable
        XRenderPictFormat* pVisualFormat = static_cast<XRenderPictFormat*>(GetXRenderFormat());
        if( !pVisualFormat )
        {
            Visual* pVisual = GetDisplay()->GetVisual( m_nScreen ).GetVisual();
            pVisualFormat = rRenderPeer.FindVisualFormat( pVisual );
            if( !pVisualFormat )
                return 0;
            // cache the XRenderPictFormat
            SetXRenderFormat( static_cast<void*>(pVisualFormat) );
        }

        // get the matching xrender target for drawable
        m_aRenderPicture = rRenderPeer.CreatePicture( hDrawable_, pVisualFormat, 0, NULL );
    }

#if 0
    // setup clipping so the callers don't have to do it themselves
    // TODO: avoid clipping if already set correctly
    if( pClipRegion_ && !XEmptyRegion( pClipRegion_ ) )
        rRenderPeer.SetPictureClipRegion( aDstPic, pClipRegion_ );
    else
#endif
    {
        // reset clip region
        // TODO: avoid clip reset if already done
        XRenderPictureAttributes aAttr;
        aAttr.clip_mask = None;
        rRenderPeer.ChangePicture( m_aRenderPicture, CPClipMask, &aAttr );
    }

    return m_aRenderPicture;
}

// -=-=-=-=-=-=-=-=-=-=-=-=-=-=-=-=-=-=-=-=-=-=-=-=-=-=-=-=-=-=-=-=-=-=-=-=-=-=

SystemGraphicsData X11SalGraphics::GetGraphicsData() const
{
    SystemGraphicsData aRes;

    aRes.nSize = sizeof(aRes);
    aRes.pDisplay  = GetXDisplay();
    aRes.hDrawable = hDrawable_;
    aRes.pVisual   = GetDisplay()->GetVisual( m_nScreen ).GetVisual();
    aRes.nScreen   = m_nScreen;
    aRes.nDepth    = GetDisplay()->GetVisual( m_nScreen ).GetDepth();
    aRes.aColormap = GetDisplay()->GetColormap( m_nScreen ).GetXColormap();
    aRes.pRenderFormat = m_pRenderFormat;
    return aRes;
}

// -=-=-=-=-=-=-=-=-=-=-=-=-=-=-=-=-=-=-=-=-=-=-=-=-=-=-=-=-=-=-=-=-=-=-=-=-=-=

// draw a poly-polygon
bool X11SalGraphics::drawPolyPolygon( const ::basegfx::B2DPolyPolygon& rOrigPolyPoly, double fTransparency )
{
    // nothing to do for empty polypolygons
    const int nOrigPolyCount = rOrigPolyPoly.count();
    if( nOrigPolyCount <= 0 )
        return TRUE;

    // nothing to do if everything is transparent
    if( (nBrushColor_ == SALCOLOR_NONE)
    &&  (nPenColor_ == SALCOLOR_NONE) )
        return TRUE;

    // cannot handle pencolor!=brushcolor yet
    if( (nPenColor_ != SALCOLOR_NONE)
    &&  (nPenColor_ != nBrushColor_) )
        return FALSE;

    // TODO: remove the env-variable when no longer needed
    static const char* pRenderEnv = getenv( "SAL_DISABLE_RENDER_POLY" );
    if( pRenderEnv )
        return FALSE;

    // snap to raster if requested
    basegfx::B2DPolyPolygon aPolyPoly = rOrigPolyPoly;
    const bool bSnapToRaster = !getAntiAliasB2DDraw();
    if( bSnapToRaster )
        aPolyPoly = basegfx::tools::snapPointsOfHorizontalOrVerticalEdges( aPolyPoly );

    // don't bother with polygons outside of visible area
    const basegfx::B2DRange aViewRange( 0, 0, GetGraphicsWidth(), GetGraphicsHeight() );
    aPolyPoly = basegfx::tools::clipPolyPolygonOnRange( aPolyPoly, aViewRange, true, false );
    if( !aPolyPoly.count() )
        return true;

    // tesselate the polypolygon into trapezoids
    basegfx::B2DTrapezoidVector aB2DTrapVector;
    basegfx::tools::trapezoidSubdivide( aB2DTrapVector, aPolyPoly );
    const int nTrapCount = aB2DTrapVector.size();
<<<<<<< HEAD
    const bool bDrawn = nTrapCount == 0 || drawFilledTrapezoids( &aB2DTrapVector[0], nTrapCount, fTransparency );
=======
    if( !nTrapCount )
        return true;
    const bool bDrawn = drawFilledTrapezoids( &aB2DTrapVector[0], nTrapCount, fTransparency );
>>>>>>> bb5c1664
    return bDrawn;
}

// -=-=-=-=-=-=-=-=-=-=-=-=-=-=-=-=-=-=-=-=-=-=-=-=-=-=-=-=-=-=-=-=-=-=-=-=-=-=

bool X11SalGraphics::drawFilledTrapezoids( const ::basegfx::B2DTrapezoid* pB2DTraps, int nTrapCount, double fTransparency )
{
    if( nTrapCount <= 0 )
        return true;

    Picture aDstPic = GetXRenderPicture();
    // check xrender support for this drawable
    if( !aDstPic )
        return false;

     // convert the B2DTrapezoids into XRender-Trapezoids
    typedef std::vector<XTrapezoid> TrapezoidVector;
    TrapezoidVector aTrapVector( nTrapCount );
    const basegfx::B2DTrapezoid* pB2DTrap = pB2DTraps;
    for( int i = 0; i < nTrapCount; ++pB2DTrap, ++i )
    {
        XTrapezoid& rTrap = aTrapVector[ i ] ;

         // set y-coordinates
        const double fY1 = pB2DTrap->getTopY();
        rTrap.left.p1.y = rTrap.right.p1.y = rTrap.top = XDoubleToFixed( fY1 );
        const double fY2 = pB2DTrap->getBottomY();
        rTrap.left.p2.y = rTrap.right.p2.y = rTrap.bottom = XDoubleToFixed( fY2 );

         // set x-coordinates
        const double fXL1 = pB2DTrap->getTopXLeft();
        rTrap.left.p1.x = XDoubleToFixed( fXL1 );
        const double fXR1 = pB2DTrap->getTopXRight();
        rTrap.right.p1.x = XDoubleToFixed( fXR1 );
        const double fXL2 = pB2DTrap->getBottomXLeft();
        rTrap.left.p2.x = XDoubleToFixed( fXL2 );
        const double fXR2 = pB2DTrap->getBottomXRight();
        rTrap.right.p2.x = XDoubleToFixed( fXR2 );
    }

    // get xrender Picture for polygon foreground
    // TODO: cache it like the target picture which uses GetXRenderPicture()
    XRenderPeer& rRenderPeer = XRenderPeer::GetInstance();
    SalDisplay::RenderEntry& rEntry = GetDisplay()->GetRenderEntries( m_nScreen )[ 32 ];
    if( !rEntry.m_aPicture )
    {
        Display* pXDisplay = GetXDisplay();

        rEntry.m_aPixmap = ::XCreatePixmap( pXDisplay, hDrawable_, 1, 1, 32 );
        XRenderPictureAttributes aAttr;
        aAttr.repeat = true;

        XRenderPictFormat* pXRPF = rRenderPeer.FindStandardFormat( PictStandardARGB32 );
        rEntry.m_aPicture = rRenderPeer.CreatePicture( rEntry.m_aPixmap, pXRPF, CPRepeat, &aAttr );
    }

    // set polygon foreground color and opacity
    XRenderColor aRenderColor = GetXRenderColor( nBrushColor_ , fTransparency );
    rRenderPeer.FillRectangle( PictOpSrc, rEntry.m_aPicture, &aRenderColor, 0, 0, 1, 1 );

    // set clipping
    // TODO: move into GetXRenderPicture?
    if( pClipRegion_ && !XEmptyRegion( pClipRegion_ ) )
        rRenderPeer.SetPictureClipRegion( aDstPic, pClipRegion_ );

    // render the trapezoids
    const XRenderPictFormat* pMaskFormat = rRenderPeer.GetStandardFormatA8();
    rRenderPeer.CompositeTrapezoids( PictOpOver,
        rEntry.m_aPicture, aDstPic, pMaskFormat, 0, 0, &aTrapVector[0], aTrapVector.size() );

    return true;
}

// -=-=-=-=-=-=-=-=-=-=-=-=-=-=-=-=-=-=-=-=-=-=-=-=-=-=-=-=-=-=-=-=-=-=-=-=-=-=

bool X11SalGraphics::drawPolyLine(const ::basegfx::B2DPolygon& rPolygon, double fTransparency, const ::basegfx::B2DVector& rLineWidth, basegfx::B2DLineJoin eLineJoin)
{
    const bool bIsHairline = (rLineWidth.getX() == rLineWidth.getY()) && (rLineWidth.getX() <= 1.2);

    // #i101491#
    if( !bIsHairline && (rPolygon.count() > 1000) )
    {
        // the used basegfx::tools::createAreaGeometry is simply too
        // expensive with very big polygons; fallback to caller (who
        // should use ImplLineConverter normally)
        // AW: ImplLineConverter had to be removed since it does not even
        // know LineJoins, so the fallback will now prepare the line geometry
        // the same way.
        return false;
    }

    // temporarily adjust brush color to pen color
    // since the line is drawn as an area-polygon
    const SalColor aKeepBrushColor = nBrushColor_;
    nBrushColor_ = nPenColor_;

    // #i11575#desc5#b adjust B2D tesselation result to raster positions
    basegfx::B2DPolygon aPolygon = rPolygon;
    const double fHalfWidth = 0.5 * rLineWidth.getX();
    aPolygon.transform( basegfx::tools::createTranslateB2DHomMatrix(+fHalfWidth,+fHalfWidth) );

    // shortcut for hairline drawing to improve performance
    if( bIsHairline )
    {
        // hairlines can benefit from a simplified tesselation
        // e.g. for hairlines the linejoin style can be ignored
        basegfx::B2DTrapezoidVector aB2DTrapVector;
        basegfx::tools::createLineTrapezoidFromB2DPolygon( aB2DTrapVector, aPolygon, rLineWidth.getX() );

        // draw tesselation result
<<<<<<< HEAD
        const int nTrapCount = aB2DTrapVector.size();
        const bool bDrawOk = nTrapCount == 0 || drawFilledTrapezoids( &aB2DTrapVector[0], nTrapCount, fTransparency );
=======
        if( ! aB2DTrapVector.empty() )
        {
            const int nTrapCount = aB2DTrapVector.size();
            const bool bDrawOk = drawFilledTrapezoids( &aB2DTrapVector[0], nTrapCount, fTransparency );
>>>>>>> bb5c1664

            // restore the original brush GC
            nBrushColor_ = aKeepBrushColor;
            return bDrawOk;
        }
        else
            return true;
    }

    // get the area polygon for the line polygon
    if( (rLineWidth.getX() != rLineWidth.getY())
    && !basegfx::fTools::equalZero( rLineWidth.getY() ) )
    {
        // prepare for createAreaGeometry() with anisotropic linewidth
        aPolygon.transform( basegfx::tools::createScaleB2DHomMatrix(1.0, rLineWidth.getX() / rLineWidth.getY()));
    }

    // create the area-polygon for the line
    const basegfx::B2DPolyPolygon aAreaPolyPoly( basegfx::tools::createAreaGeometry(aPolygon, fHalfWidth, eLineJoin) );

    if( (rLineWidth.getX() != rLineWidth.getY())
    && !basegfx::fTools::equalZero( rLineWidth.getX() ) )
    {
        // postprocess createAreaGeometry() for anisotropic linewidth
        aPolygon.transform(basegfx::tools::createScaleB2DHomMatrix(1.0, rLineWidth.getY() / rLineWidth.getX()));
    }

    // draw each area polypolygon component individually
    // to emulate the polypolygon winding rule "non-zero"
    bool bDrawOk = true;
    const int nPolyCount = aAreaPolyPoly.count();
    for( int nPolyIdx = 0; nPolyIdx < nPolyCount; ++nPolyIdx )
    {
        const ::basegfx::B2DPolyPolygon aOnePoly( aAreaPolyPoly.getB2DPolygon( nPolyIdx ) );
        bDrawOk = drawPolyPolygon( aOnePoly, fTransparency );
        if( !bDrawOk )
            break;
    }

    // restore the original brush GC
    nBrushColor_ = aKeepBrushColor;
    return bDrawOk;
}

// -=-=-=-=-=-=-=-=-=-=-=-=-=-=-=-=-=-=-=-=-=-=-=-=-=-=-=-=-=-=-=-=-=-=-=-=-=-=
<|MERGE_RESOLUTION|>--- conflicted
+++ resolved
@@ -1127,13 +1127,9 @@
     basegfx::B2DTrapezoidVector aB2DTrapVector;
     basegfx::tools::trapezoidSubdivide( aB2DTrapVector, aPolyPoly );
     const int nTrapCount = aB2DTrapVector.size();
-<<<<<<< HEAD
-    const bool bDrawn = nTrapCount == 0 || drawFilledTrapezoids( &aB2DTrapVector[0], nTrapCount, fTransparency );
-=======
     if( !nTrapCount )
         return true;
     const bool bDrawn = drawFilledTrapezoids( &aB2DTrapVector[0], nTrapCount, fTransparency );
->>>>>>> bb5c1664
     return bDrawn;
 }
 
@@ -1244,15 +1240,10 @@
         basegfx::tools::createLineTrapezoidFromB2DPolygon( aB2DTrapVector, aPolygon, rLineWidth.getX() );
 
         // draw tesselation result
-<<<<<<< HEAD
-        const int nTrapCount = aB2DTrapVector.size();
-        const bool bDrawOk = nTrapCount == 0 || drawFilledTrapezoids( &aB2DTrapVector[0], nTrapCount, fTransparency );
-=======
         if( ! aB2DTrapVector.empty() )
         {
             const int nTrapCount = aB2DTrapVector.size();
             const bool bDrawOk = drawFilledTrapezoids( &aB2DTrapVector[0], nTrapCount, fTransparency );
->>>>>>> bb5c1664
 
             // restore the original brush GC
             nBrushColor_ = aKeepBrushColor;
