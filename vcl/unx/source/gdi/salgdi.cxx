--- conflicted
+++ resolved
@@ -1239,11 +1239,7 @@
 
         // draw tesselation result
         const int nTrapCount = aB2DTrapVector.size();
-<<<<<<< HEAD
-        const bool bDrawOk = drawFilledTrapezoids( &aB2DTrapVector[0], nTrapCount, 0.0 );
-=======
         const bool bDrawOk = drawFilledTrapezoids( &aB2DTrapVector[0], nTrapCount, fTransparency );
->>>>>>> be588658
 
         // restore the original brush GC
         nBrushColor_ = aKeepBrushColor;
@@ -1275,11 +1271,7 @@
     for( int nPolyIdx = 0; nPolyIdx < nPolyCount; ++nPolyIdx )
     {
         const ::basegfx::B2DPolyPolygon aOnePoly( aAreaPolyPoly.getB2DPolygon( nPolyIdx ) );
-<<<<<<< HEAD
-        bDrawOk = drawPolyPolygon( aOnePoly, 0.0 );
-=======
         bDrawOk = drawPolyPolygon( aOnePoly, fTransparency );
->>>>>>> be588658
         if( !bDrawOk )
             break;
     }
