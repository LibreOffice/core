/*************************************************************************
 *
 * DO NOT ALTER OR REMOVE COPYRIGHT NOTICES OR THIS FILE HEADER.
 *
 * Copyright 2000, 2010 Oracle and/or its affiliates.
 *
 * OpenOffice.org - a multi-platform office productivity suite
 *
 * This file is part of OpenOffice.org.
 *
 * OpenOffice.org is free software: you can redistribute it and/or modify
 * it under the terms of the GNU Lesser General Public License version 3
 * only, as published by the Free Software Foundation.
 *
 * OpenOffice.org is distributed in the hope that it will be useful,
 * but WITHOUT ANY WARRANTY; without even the implied warranty of
 * MERCHANTABILITY or FITNESS FOR A PARTICULAR PURPOSE.  See the
 * GNU Lesser General Public License version 3 for more details
 * (a copy is included in the LICENSE file that accompanied this code).
 *
 * You should have received a copy of the GNU Lesser General Public License
 * version 3 along with OpenOffice.org.  If not, see
 * <http://www.openoffice.org/license.html>
 * for a copy of the LGPLv3 License.
 *
 ************************************************************************/

// MARKER(update_precomp.py): autogen include statement, do not remove
#include "precompiled_vcl.hxx"

#include "Xproto.h"

#include "salunx.h"
#include "saldata.hxx"
#include "saldisp.hxx"
#include "salgdi.h"
#include "salframe.h"
#include "salvd.h"
#include "xrender_peer.hxx"

#include "vcl/printergfx.hxx"
#include "vcl/jobdata.hxx"

#include "tools/debug.hxx"

#include "basegfx/polygon/b2dpolygon.hxx"
#include "basegfx/polygon/b2dpolypolygon.hxx"
#include "basegfx/polygon/b2dpolypolygontools.hxx"
#include "basegfx/polygon/b2dpolygontools.hxx"
#include "basegfx/polygon/b2dpolygonclipper.hxx"
#include "basegfx/polygon/b2dlinegeometry.hxx"
#include "basegfx/matrix/b2dhommatrix.hxx"
#include "basegfx/matrix/b2dhommatrixtools.hxx"
#include "basegfx/polygon/b2dpolypolygoncutter.hxx"
#include "basegfx/polygon/b2dtrapezoid.hxx"

#include <vector>
#include <queue>
#include <set>

// -=-= SalPolyLine =-=-=-=-=-=-=-=-=-=-=-=-=-=-=-=-=-=-=-=-=-=-=-=-=-=-=-=-=-=
// -=-=-=-=-=-=-=-=-=-=-=-=-=-=-=-=-=-=-=-=-=-=-=-=-=-=-=-=-=-=-=-=-=-=-=-=-=-=
#define STATIC_POINTS 64

class SalPolyLine
{
            XPoint              Points_[STATIC_POINTS];
            XPoint             *pFirst_;
public:
    inline                      SalPolyLine( ULONG nPoints );
    inline                      SalPolyLine( ULONG nPoints, const SalPoint *p );
    inline                      ~SalPolyLine();
    inline  XPoint             &operator [] ( ULONG n ) const
                                { return pFirst_[n]; }
};

inline SalPolyLine::SalPolyLine( ULONG nPoints )
    : pFirst_( nPoints+1 > STATIC_POINTS ? new XPoint[nPoints+1] : Points_ )
{}

inline SalPolyLine::SalPolyLine( ULONG nPoints, const SalPoint *p )
    : pFirst_( nPoints+1 > STATIC_POINTS ? new XPoint[nPoints+1] : Points_ )
{
    for( ULONG i = 0; i < nPoints; i++ )
    {
        pFirst_[i].x = (short)p[i].mnX;
        pFirst_[i].y = (short)p[i].mnY;
    }
    pFirst_[nPoints] = pFirst_[0]; // close polyline
}

inline SalPolyLine::~SalPolyLine()
{ if( pFirst_ != Points_ ) delete [] pFirst_; }

#undef STATIC_POINTS
// -=-= X11SalGraphics =-=-=-=-=-=-=-=-=-=-=-=-=-=-=-=-=-=-=-=-=-=-=-=-=-=-=-=
// -=-=-=-=-=-=-=-=-=-=-=-=-=-=-=-=-=-=-=-=-=-=-=-=-=-=-=-=-=-=-=-=-=-=-=-=-=-=
X11SalGraphics::X11SalGraphics()
{
    m_pFrame            = NULL;
    m_pVDev             = NULL;
    m_pDeleteColormap   = NULL;
    hDrawable_          = None;
    m_aRenderPicture    = 0;
    m_pRenderFormat     = NULL;

    pClipRegion_            = NULL;
    pPaintRegion_       = NULL;

    pPenGC_         = NULL;
    nPenPixel_          = 0;
    nPenColor_          = MAKE_SALCOLOR( 0x00, 0x00, 0x00 ); // Black

    pFontGC_            = NULL;
    for( int i = 0; i < MAX_FALLBACK; ++i )
    {
        mXFont[i]       = NULL;
        mpServerFont[i] = NULL;
    }

    nTextPixel_         = 0;
    nTextColor_         = MAKE_SALCOLOR( 0x00, 0x00, 0x00 ); // Black

#ifdef ENABLE_GRAPHITE
    // check if graphite fonts have been disabled
    static const char* pDisableGraphiteStr = getenv( "SAL_DISABLE_GRAPHITE" );
    bDisableGraphite_       = pDisableGraphiteStr ? (pDisableGraphiteStr[0]!='0') : FALSE;
#endif

    pBrushGC_           = NULL;
    nBrushPixel_            = 0;
    nBrushColor_        = MAKE_SALCOLOR( 0xFF, 0xFF, 0xFF ); // White
    hBrush_             = None;

    pMonoGC_            = NULL;
    pCopyGC_            = NULL;
    pMaskGC_            = NULL;
    pInvertGC_          = NULL;
    pInvert50GC_        = NULL;
    pStippleGC_         = NULL;
    pTrackingGC_        = NULL;

    bWindow_            = FALSE;
    bPrinter_           = FALSE;
    bVirDev_            = FALSE;
    bPenGC_         = FALSE;
    bFontGC_            = FALSE;
    bBrushGC_           = FALSE;
    bMonoGC_            = FALSE;
    bCopyGC_            = FALSE;
    bInvertGC_          = FALSE;
    bInvert50GC_        = FALSE;
    bStippleGC_         = FALSE;
    bTrackingGC_        = FALSE;
    bXORMode_           = FALSE;
    bDitherBrush_       = FALSE;
}

// -=-=-=-=-=-=-=-=-=-=-=-=-=-=-=-=-=-=-=-=-=-=-=-=-=-=-=-=-=-=-=-=-=-=-=-=-=-=
X11SalGraphics::~X11SalGraphics()
{
    ReleaseFonts();
    freeResources();
}

// -=-= SalGraphics / X11SalGraphics =-=-=-=-=-=-=-=-=-=-=-=-=-=-=-=-=-=-=-=-=

void X11SalGraphics::freeResources()
{
    Display *pDisplay = GetXDisplay();

    DBG_ASSERT( !pPaintRegion_, "pPaintRegion_" );
    if( pClipRegion_ ) XDestroyRegion( pClipRegion_ ), pClipRegion_ = None;

    if( hBrush_ )       XFreePixmap( pDisplay, hBrush_ ), hBrush_ = None;
    if( pPenGC_ )       XFreeGC( pDisplay, pPenGC_ ), pPenGC_ = None;
    if( pFontGC_ )      XFreeGC( pDisplay, pFontGC_ ), pFontGC_ = None;
    if( pBrushGC_ )     XFreeGC( pDisplay, pBrushGC_ ), pBrushGC_ = None;
    if( pMonoGC_ )      XFreeGC( pDisplay, pMonoGC_ ), pMonoGC_ = None;
    if( pCopyGC_ )      XFreeGC( pDisplay, pCopyGC_ ), pCopyGC_ = None;
    if( pMaskGC_ )      XFreeGC( pDisplay, pMaskGC_ ), pMaskGC_ = None;
    if( pInvertGC_ )    XFreeGC( pDisplay, pInvertGC_ ), pInvertGC_ = None;
    if( pInvert50GC_ )  XFreeGC( pDisplay, pInvert50GC_ ), pInvert50GC_ = None;
    if( pStippleGC_ )   XFreeGC( pDisplay, pStippleGC_ ), pStippleGC_ = None;
    if( pTrackingGC_ )  XFreeGC( pDisplay, pTrackingGC_ ), pTrackingGC_ = None;
    if( m_pDeleteColormap )
        delete m_pDeleteColormap, m_pColormap = m_pDeleteColormap = NULL;

    if( m_aRenderPicture )
        XRenderPeer::GetInstance().FreePicture( m_aRenderPicture ), m_aRenderPicture = 0;

    bPenGC_ = bFontGC_ = bBrushGC_ = bMonoGC_ = bCopyGC_ = bInvertGC_ = bInvert50GC_ = bStippleGC_ = bTrackingGC_ = false;
}

void X11SalGraphics::SetDrawable( Drawable aDrawable, int nScreen )
{
    // shortcut if nothing changed
    if( hDrawable_ == aDrawable )
        return;

    // free screen specific resources if needed
    if( nScreen != m_nScreen )
    {
        freeResources();
        m_pColormap = &GetX11SalData()->GetDisplay()->GetColormap( nScreen );
        m_nScreen = nScreen;
    }

    hDrawable_ = aDrawable;
    SetXRenderFormat( NULL );
    if( m_aRenderPicture )
    {
        XRenderPeer::GetInstance().FreePicture( m_aRenderPicture );
        m_aRenderPicture = 0;
    }

    if( hDrawable_ )
    {
        nPenPixel_      = GetPixel( nPenColor_ );
        nTextPixel_     = GetPixel( nTextColor_ );
        nBrushPixel_    = GetPixel( nBrushColor_ );
    }
}

void X11SalGraphics::Init( SalFrame *pFrame, Drawable aTarget, int nScreen )
{
#if 0 // TODO: use SetDrawable() instead
    m_pColormap     = &GetX11SalData()->GetDisplay()->GetColormap(nScreen);
    hDrawable_      = aTarget;
    m_nScreen       = nScreen;
    SetXRenderFormat( NULL );
    if( m_aRenderPicture )
        XRenderPeer::GetInstance().FreePicture( m_aRenderPicture ), m_aRenderPicture = 0;

    nPenPixel_      = GetPixel( nPenColor_ );
    nTextPixel_     = GetPixel( nTextColor_ );
    nBrushPixel_    = GetPixel( nBrushColor_ );
#else
    m_pColormap     = &GetX11SalData()->GetDisplay()->GetColormap(nScreen);
    m_nScreen = nScreen;
    SetDrawable( aTarget, nScreen );
#endif

    bWindow_        = TRUE;
    m_pFrame        = pFrame;
    m_pVDev         = NULL;
}

// -=-=-=-=-=-=-=-=-=-=-=-=-=-=-=-=-=-=-=-=-=-=-=-=-=-=-=-=-=-=-=-=-=-=-=-=-=-=
void X11SalGraphics::DeInit()
{
    SetDrawable( None, m_nScreen );
}

// -=-=-=-=-=-=-=-=-=-=-=-=-=-=-=-=-=-=-=-=-=-=-=-=-=-=-=-=-=-=-=-=-=-=-=-=-=-=
void X11SalGraphics::SetClipRegion( GC pGC, XLIB_Region pXReg ) const
{
    Display *pDisplay = GetXDisplay();

    int n = 0;
    XLIB_Region Regions[3];

    if( pClipRegion_ /* && !XEmptyRegion( pClipRegion_ ) */ )
        Regions[n++] = pClipRegion_;
//  if( pPaintRegion_ /* && !XEmptyRegion( pPaintRegion_ ) */ )
//      Regions[n++] = pPaintRegion_;

    if( pXReg && !XEmptyRegion( pXReg ) )
        Regions[n++] = pXReg;

    if( 0 == n )
        XSetClipMask( pDisplay, pGC, None );
    else if( 1 == n )
        XSetRegion( pDisplay, pGC, Regions[0] );
    else
    {
        XLIB_Region pTmpRegion = XCreateRegion();
        XIntersectRegion( Regions[0], Regions[1], pTmpRegion );
//      if( 3 == n )
//          XIntersectRegion( Regions[2], pTmpRegion, pTmpRegion );
        XSetRegion( pDisplay, pGC, pTmpRegion );
        XDestroyRegion( pTmpRegion );
    }
}

// -=-=-=-=-=-=-=-=-=-=-=-=-=-=-=-=-=-=-=-=-=-=-=-=-=-=-=-=-=-=-=-=-=-=-=-=-=-=
GC X11SalGraphics::SelectPen()
{
    Display *pDisplay = GetXDisplay();

    if( !pPenGC_ )
    {
        XGCValues values;
        values.subwindow_mode       = ClipByChildren;
        values.fill_rule            = EvenOddRule;      // Pict import/ Gradient
        values.graphics_exposures   = False;

        pPenGC_ = XCreateGC( pDisplay, hDrawable_,
                             GCSubwindowMode | GCFillRule | GCGraphicsExposures,
                             &values );
    }

    if( !bPenGC_ )
    {
        if( nPenColor_ != SALCOLOR_NONE )
            XSetForeground( pDisplay, pPenGC_, nPenPixel_ );
        XSetFunction  ( pDisplay, pPenGC_, bXORMode_ ? GXxor : GXcopy );
        SetClipRegion( pPenGC_ );
        bPenGC_ = TRUE;
    }

    return pPenGC_;
}

// -=-=-=-=-=-=-=-=-=-=-=-=-=-=-=-=-=-=-=-=-=-=-=-=-=-=-=-=-=-=-=-=-=-=-=-=-=-=
GC X11SalGraphics::SelectBrush()
{
    Display *pDisplay = GetXDisplay();

    DBG_ASSERT( nBrushColor_ != SALCOLOR_NONE, "Brush Transparent" );

    if( !pBrushGC_ )
    {
        XGCValues values;
        // values.subwindow_mode        = IncludeInferiors;
        values.subwindow_mode       = ClipByChildren;
        values.fill_rule            = EvenOddRule;      // Pict import/ Gradient
        values.graphics_exposures   = False;

        pBrushGC_ = XCreateGC( pDisplay, hDrawable_,
                               GCSubwindowMode | GCFillRule | GCGraphicsExposures,
                               &values );
    }

    if( !bBrushGC_ )
    {
        if( !bDitherBrush_ )
        {
            XSetFillStyle ( pDisplay, pBrushGC_, FillSolid );
            XSetForeground( pDisplay, pBrushGC_, nBrushPixel_ );
                        #if defined(_USE_PRINT_EXTENSION_)
                        XSetBackground( pDisplay, pBrushGC_,
                                        WhitePixel(pDisplay, DefaultScreen(pDisplay)) );
                        #else
            if( bPrinter_ )
                XSetTile( pDisplay, pBrushGC_, None );
            #endif
        }
        else
        {
            // Bug in Sun Solaris 2.5.1, XFillPolygon doesn't allways reflect
            // changes of the tile. PROPERTY_BUG_Tile doesn't fix this !
            if (GetDisplay()->GetProperties() & PROPERTY_BUG_FillPolygon_Tile)
                XSetFillStyle ( pDisplay, pBrushGC_, FillSolid );

            XSetFillStyle ( pDisplay, pBrushGC_, FillTiled );
            XSetTile      ( pDisplay, pBrushGC_, hBrush_ );
        }
        XSetFunction  ( pDisplay, pBrushGC_, bXORMode_ ? GXxor : GXcopy );
        SetClipRegion( pBrushGC_ );

        bBrushGC_ = TRUE;
    }

    return pBrushGC_;
}

// -=-=-=-=-=-=-=-=-=-=-=-=-=-=-=-=-=-=-=-=-=-=-=-=-=-=-=-=-=-=-=-=-=-=-=-=-=-=
GC X11SalGraphics::GetTrackingGC()
{
    const char    dash_list[2] = {2, 2};

    if( !pTrackingGC_ )
    {
        XGCValues     values;

        values.graphics_exposures   = False;
        values.foreground           = m_pColormap->GetBlackPixel()
                                      ^ m_pColormap->GetWhitePixel();
        values.function             = GXxor;
        values.line_width           = 1;
        values.line_style           = LineOnOffDash;

        pTrackingGC_ = XCreateGC( GetXDisplay(), GetDrawable(),
                                  GCGraphicsExposures | GCForeground | GCFunction
                                  | GCLineWidth | GCLineStyle,
                                  &values );
        XSetDashes( GetXDisplay(), pTrackingGC_, 0, dash_list, 2 );
    }

    if( !bTrackingGC_ )
    {
        SetClipRegion( pTrackingGC_ );
        bTrackingGC_ = TRUE;
    }

    return pTrackingGC_;
}

// -=-=-=-=-=-=-=-=-=-=-=-=-=-=-=-=-=-=-=-=-=-=-=-=-=-=-=-=-=-=-=-=-=-=-=-=-=-=
void X11SalGraphics::DrawLines( ULONG              nPoints,
                                const SalPolyLine &rPoints,
                                GC                 pGC,
                                bool               bClose
                                )
{
    // errechne wie viele Linien XWindow auf einmal zeichnen kann
    ULONG nMaxLines = (GetDisplay()->GetMaxRequestSize() - sizeof(xPolyPointReq))
                      / sizeof(xPoint);
    if( nMaxLines > nPoints ) nMaxLines = nPoints;

    // gebe alle Linien aus, die XWindows zeichnen kann.
    ULONG n;
    for( n = 0; nPoints - n > nMaxLines; n += nMaxLines - 1 )
        XDrawLines( GetXDisplay(),
                    GetDrawable(),
                    pGC,
                    &rPoints[n],
                    nMaxLines,
                    CoordModeOrigin );

    if( n < nPoints )
        XDrawLines( GetXDisplay(),
                    GetDrawable(),
                    pGC,
                    &rPoints[n],
                    nPoints - n,
                    CoordModeOrigin );
    if( bClose )
    {
        if( rPoints[nPoints-1].x != rPoints[0].x || rPoints[nPoints-1].y != rPoints[0].y )
            drawLine( rPoints[nPoints-1].x, rPoints[nPoints-1].y, rPoints[0].x, rPoints[0].y );
    }
}

// -=-=-=-=-=-=-=-=-=-=-=-=-=-=-=-=-=-=-=-=-=-=-=-=-=-=-=-=-=-=-=-=-=-=-=-=-=-=
// Dithern: Calculate a dither-pixmap and make a brush of it
#define P_DELTA         51
#define DMAP( v, m )    ((v % P_DELTA) > m ? (v / P_DELTA) + 1 : (v / P_DELTA))

BOOL X11SalGraphics::GetDitherPixmap( SalColor nSalColor )
{
    static const short nOrdDither8Bit[ 8 ][ 8 ] =
    {
        { 0, 38,  9, 48,  2, 40, 12, 50},
        {25, 12, 35, 22, 28, 15, 37, 24},
        { 6, 44,  3, 41,  8, 47,  5, 44},
        {32, 19, 28, 16, 34, 21, 31, 18},
        { 1, 40, 11, 49,  0, 39, 10, 48},
        {27, 14, 36, 24, 26, 13, 36, 23},
        { 8, 46,  4, 43,  7, 45,  4, 42},
        {33, 20, 30, 17, 32, 20, 29, 16}
    };

    // test for correct depth (8bit)
    if( GetColormap().GetVisual().GetDepth() != 8 )
        return FALSE;

    char    pBits[64];
    char   *pBitsPtr = pBits;

    // Set the pallette-entries for the dithering tile
    UINT8 nSalColorRed   = SALCOLOR_RED   ( nSalColor );
    UINT8 nSalColorGreen = SALCOLOR_GREEN ( nSalColor );
    UINT8 nSalColorBlue  = SALCOLOR_BLUE  ( nSalColor );

    for( int nY = 0; nY < 8; nY++ )
    {
        for( int nX = 0; nX < 8; nX++ )
        {
            short nMagic = nOrdDither8Bit[nY][nX];
            UINT8 nR   = P_DELTA * DMAP( nSalColorRed,   nMagic );
            UINT8 nG   = P_DELTA * DMAP( nSalColorGreen, nMagic );
            UINT8 nB   = P_DELTA * DMAP( nSalColorBlue,  nMagic );

            *pBitsPtr++ = GetColormap().GetPixel( MAKE_SALCOLOR( nR, nG, nB ) );
        }
    }

    // create the tile as ximage and an according pixmap -> caching
    XImage *pImage = XCreateImage( GetXDisplay(),
                                   GetColormap().GetXVisual(),
                                   8,
                                   ZPixmap,
                                   0,               // offset
                                   pBits,           // data
                                   8, 8,            // width & height
                                   8,               // bitmap_pad
                                   0 );             // (default) bytes_per_line

    if ( GetDisplay()->GetProperties() & PROPERTY_BUG_Tile )
    {
        if (hBrush_)
            XFreePixmap (GetXDisplay(), hBrush_);
        hBrush_ = XCreatePixmap( GetXDisplay(), GetDrawable(), 8, 8, 8 );
    }
    else
    if( !hBrush_ )
        hBrush_ = XCreatePixmap( GetXDisplay(), GetDrawable(), 8, 8, 8 );

    // put the ximage to the pixmap
    XPutImage( GetXDisplay(),
               hBrush_,
               GetDisplay()->GetCopyGC( m_nScreen ),
               pImage,
               0, 0,                        // Source
               0, 0,                        // Destination
               8, 8 );                      // width & height

    // destroy image-frame but not palette-data
    pImage->data = NULL;
    XDestroyImage( pImage );

    return TRUE;
}

// -=-=-=-=-=-=-=-=-=-=-=-=-=-=-=-=-=-=-=-=-=-=-=-=-=-=-=-=-=-=-=-=-=-=-=-=-=-=
void X11SalGraphics::GetResolution( sal_Int32 &rDPIX, sal_Int32 &rDPIY ) // const
{
    const SalDisplay *pDisplay = GetDisplay();

    rDPIX = pDisplay->GetResolution().A();
    rDPIY = pDisplay->GetResolution().B();
    if( !pDisplay->GetExactResolution() && rDPIY < 96 )
    {
        rDPIX = Divide( rDPIX * 96, rDPIY );
            rDPIY = 96;
    }
    else if ( rDPIY > 200 )
    {
        rDPIX = Divide( rDPIX * 200, rDPIY );
        rDPIY = 200;
    }

    // #i12705# equalize x- and y-resolution if they are close enough
    if( rDPIX != rDPIY )
    {
        // different x- and y- resolutions are usually artifacts of
        // a wrongly calculated screen size.
        //if( (13*rDPIX >= 10*rDPIY) && (13*rDPIY >= 10*rDPIX) )  //+-30%
        {
#ifdef DEBUG
            printf("Forcing Resolution from %" SAL_PRIdINT32 "x%" SAL_PRIdINT32 " to %" SAL_PRIdINT32 "x%" SAL_PRIdINT32 "\n",
                    rDPIX,rDPIY,rDPIY,rDPIY);
#endif
            rDPIX = rDPIY; // y-resolution is more trustworthy
        }
    }
}

// -=-=-=-=-=-=-=-=-=-=-=-=-=-=-=-=-=-=-=-=-=-=-=-=-=-=-=-=-=-=-=-=-=-=-=-=-=-=
USHORT X11SalGraphics::GetBitCount() // const
{
    return GetVisual().GetDepth();
}

// -=-=-=-=-=-=-=-=-=-=-=-=-=-=-=-=-=-=-=-=-=-=-=-=-=-=-=-=-=-=-=-=-=-=-=-=-=-=
long X11SalGraphics::GetGraphicsWidth() const
{
    if( m_pFrame )
        return m_pFrame->maGeometry.nWidth;
    else if( m_pVDev )
        return m_pVDev->GetWidth();
    else
        return 0;
}

// -=-=-=-=-=-=-=-=-=-=-=-=-=-=-=-=-=-=-=-=-=-=-=-=-=-=-=-=-=-=-=-=-=-=-=-=-=-=
long X11SalGraphics::GetGraphicsHeight() const
{
    if( m_pFrame )
        return m_pFrame->maGeometry.nHeight;
    else if( m_pVDev )
        return m_pVDev->GetHeight();
    else
        return 0;
}

// -=-=-=-=-=-=-=-=-=-=-=-=-=-=-=-=-=-=-=-=-=-=-=-=-=-=-=-=-=-=-=-=-=-=-=-=-=-=
void X11SalGraphics::ResetClipRegion()
{
    if( pClipRegion_ )
    {
        bPenGC_         = FALSE;
        bFontGC_        = FALSE;
        bBrushGC_       = FALSE;
        bMonoGC_        = FALSE;
        bCopyGC_        = FALSE;
        bInvertGC_      = FALSE;
        bInvert50GC_    = FALSE;
        bStippleGC_     = FALSE;
        bTrackingGC_    = FALSE;

        XDestroyRegion( pClipRegion_ );
        pClipRegion_    = NULL;
    }
}

// -=-=-=-=-=-=-=-=-=-=-=-=-=-=-=-=-=-=-=-=-=-=-=-=-=-=-=-=-=-=-=-=-=-=-=-=-=-=
void X11SalGraphics::BeginSetClipRegion( ULONG )
{
    if( pClipRegion_ )
        XDestroyRegion( pClipRegion_ );
    pClipRegion_ = XCreateRegion();
}

// -=-=-=-=-=-=-=-=-=-=-=-=-=-=-=-=-=-=-=-=-=-=-=-=-=-=-=-=-=-=-=-=-=-=-=-=-=-=
BOOL X11SalGraphics::unionClipRegion( long nX, long nY, long nDX, long nDY )
{
    if (!nDX || !nDY)
        return TRUE;

    XRectangle aRect;
    aRect.x         = (short)nX;
    aRect.y         = (short)nY;
    aRect.width     = (unsigned short)nDX;
    aRect.height    = (unsigned short)nDY;

    XUnionRectWithRegion( &aRect, pClipRegion_, pClipRegion_ );

    return TRUE;
}

// -=-=-=-=-=-=-=-=-=-=-=-=-=-=-=-=-=-=-=-=-=-=-=-=-=-=-=-=-=-=-=-=-=-=-=-=-=-=
bool X11SalGraphics::unionClipRegion( const ::basegfx::B2DPolyPolygon& )
{
        // TODO: implement and advertise OutDevSupport_B2DClip support
        return false;
}

// -=-=-=-=-=-=-=-=-=-=-=-=-=-=-=-=-=-=-=-=-=-=-=-=-=-=-=-=-=-=-=-=-=-=-=-=-=-=
void X11SalGraphics::EndSetClipRegion()
{
    bPenGC_         = FALSE;
    bFontGC_        = FALSE;
    bBrushGC_       = FALSE;
    bMonoGC_        = FALSE;
    bCopyGC_        = FALSE;
    bInvertGC_      = FALSE;
    bInvert50GC_    = FALSE;
    bStippleGC_     = FALSE;
    bTrackingGC_    = FALSE;

    if( XEmptyRegion( pClipRegion_ ) )
    {
        XDestroyRegion( pClipRegion_ );
        pClipRegion_= NULL;
    }
}

// -=-=-=-=-=-=-=-=-=-=-=-=-=-=-=-=-=-=-=-=-=-=-=-=-=-=-=-=-=-=-=-=-=-=-=-=-=-=
void X11SalGraphics::SetLineColor()
{
    if( nPenColor_ != SALCOLOR_NONE )
    {
        nPenColor_      = SALCOLOR_NONE;
        bPenGC_         = FALSE;
    }
}

// -=-=-=-=-=-=-=-=-=-=-=-=-=-=-=-=-=-=-=-=-=-=-=-=-=-=-=-=-=-=-=-=-=-=-=-=-=-=
void X11SalGraphics::SetLineColor( SalColor nSalColor )
{
    if( nPenColor_ != nSalColor )
    {
        nPenColor_      = nSalColor;
        nPenPixel_      = GetPixel( nSalColor );
        bPenGC_         = FALSE;
    }
}

// -=-=-=-=-=-=-=-=-=-=-=-=-=-=-=-=-=-=-=-=-=-=-=-=-=-=-=-=-=-=-=-=-=-=-=-=-=-=
void X11SalGraphics::SetFillColor()
{
    if( nBrushColor_ != SALCOLOR_NONE )
    {
        bDitherBrush_   = FALSE;
        nBrushColor_    = SALCOLOR_NONE;
        bBrushGC_       = FALSE;
    }
}

// -=-=-=-=-=-=-=-=-=-=-=-=-=-=-=-=-=-=-=-=-=-=-=-=-=-=-=-=-=-=-=-=-=-=-=-=-=-=
void X11SalGraphics::SetFillColor( SalColor nSalColor )
{
    if( nBrushColor_ != nSalColor )
    {
        bDitherBrush_   = FALSE;
        nBrushColor_    = nSalColor;
        nBrushPixel_    = GetPixel( nSalColor );
        if( TrueColor != GetColormap().GetVisual().GetClass()
            && GetColormap().GetColor( nBrushPixel_ ) != nBrushColor_
            && nSalColor != MAKE_SALCOLOR( 0x00, 0x00, 0x00 ) // black
            && nSalColor != MAKE_SALCOLOR( 0x00, 0x00, 0x80 ) // blue
            && nSalColor != MAKE_SALCOLOR( 0x00, 0x80, 0x00 ) // green
            && nSalColor != MAKE_SALCOLOR( 0x00, 0x80, 0x80 ) // cyan
            && nSalColor != MAKE_SALCOLOR( 0x80, 0x00, 0x00 ) // red
            && nSalColor != MAKE_SALCOLOR( 0x80, 0x00, 0x80 ) // magenta
            && nSalColor != MAKE_SALCOLOR( 0x80, 0x80, 0x00 ) // brown
            && nSalColor != MAKE_SALCOLOR( 0x80, 0x80, 0x80 ) // gray
            && nSalColor != MAKE_SALCOLOR( 0xC0, 0xC0, 0xC0 ) // light gray
            && nSalColor != MAKE_SALCOLOR( 0x00, 0x00, 0xFF ) // light blue
            && nSalColor != MAKE_SALCOLOR( 0x00, 0xFF, 0x00 ) // light green
            && nSalColor != MAKE_SALCOLOR( 0x00, 0xFF, 0xFF ) // light cyan
            && nSalColor != MAKE_SALCOLOR( 0xFF, 0x00, 0x00 ) // light red
            && nSalColor != MAKE_SALCOLOR( 0xFF, 0x00, 0xFF ) // light magenta
            && nSalColor != MAKE_SALCOLOR( 0xFF, 0xFF, 0x00 ) // light brown
            && nSalColor != MAKE_SALCOLOR( 0xFF, 0xFF, 0xFF ) )
            bDitherBrush_ = GetDitherPixmap(nSalColor);
        bBrushGC_       = FALSE;
    }
}

// -=-=-=-=-=-=-=-=-=-=-=-=-=-=-=-=-=-=-=-=-=-=-=-=-=-=-=-=-=-=-=-=-=-=-=-=-=-=
void X11SalGraphics::SetROPLineColor( SalROPColor nROPColor )
{
    switch( nROPColor )
    {
        case SAL_ROP_0 : // 0
            nPenPixel_ = (Pixel)0;
            break;
        case SAL_ROP_1 : // 1
            nPenPixel_ = (Pixel)(1 << GetVisual().GetDepth()) - 1;
            break;
        case SAL_ROP_INVERT : // 2
            nPenPixel_ = (Pixel)(1 << GetVisual().GetDepth()) - 1;
            break;
    }
    nPenColor_  = GetColormap().GetColor( nPenPixel_ );
    bPenGC_     = FALSE;
}

// -=-=-=-=-=-=-=-=-=-=-=-=-=-=-=-=-=-=-=-=-=-=-=-=-=-=-=-=-=-=-=-=-=-=-=-=-=-=
void X11SalGraphics::SetROPFillColor( SalROPColor nROPColor )
{
    switch( nROPColor )
    {
        case SAL_ROP_0 : // 0
            nBrushPixel_ = (Pixel)0;
            break;
        case SAL_ROP_1 : // 1
            nBrushPixel_ = (Pixel)(1 << GetVisual().GetDepth()) - 1;
            break;
        case SAL_ROP_INVERT : // 2
            nBrushPixel_ = (Pixel)(1 << GetVisual().GetDepth()) - 1;
            break;
    }
    bDitherBrush_   = FALSE;
    nBrushColor_    = GetColormap().GetColor( nBrushPixel_ );
    bBrushGC_       = FALSE;
}

// -=-=-=-=-=-=-=-=-=-=-=-=-=-=-=-=-=-=-=-=-=-=-=-=-=-=-=-=-=-=-=-=-=-=-=-=-=-=
void X11SalGraphics::SetXORMode( bool bSet, bool )
{
    if( !bXORMode_ == bSet )
    {
        bXORMode_   = bSet;
        bPenGC_     = FALSE;
        bBrushGC_   = FALSE;
        bMonoGC_        = FALSE;
        bCopyGC_        = FALSE;
        bInvertGC_  = FALSE;
        bInvert50GC_    = FALSE;
        bStippleGC_ = FALSE;
        bTrackingGC_    = FALSE;
    }
}

// -=-=-=-=-=-=-=-=-=-=-=-=-=-=-=-=-=-=-=-=-=-=-=-=-=-=-=-=-=-=-=-=-=-=-=-=-=-=
void X11SalGraphics::drawPixel( long nX, long nY )
{
    if( nPenColor_ !=  SALCOLOR_NONE )
        XDrawPoint( GetXDisplay(), GetDrawable(), SelectPen(), nX, nY );
}

void X11SalGraphics::drawPixel( long nX, long nY, SalColor nSalColor )
{
    if( nSalColor != SALCOLOR_NONE )
    {
        Display *pDisplay = GetXDisplay();

        if( (nPenColor_ == SALCOLOR_NONE) && !bPenGC_ )
        {
            SetLineColor( nSalColor );
            XDrawPoint( pDisplay, GetDrawable(), SelectPen(), nX, nY );
            nPenColor_ = SALCOLOR_NONE;
            bPenGC_ = False;
        }
        else
        {
            GC pGC = SelectPen();

            if( nSalColor != nPenColor_ )
                XSetForeground( pDisplay, pGC, GetPixel( nSalColor ) );

            XDrawPoint( pDisplay, GetDrawable(), pGC, nX, nY );

            if( nSalColor != nPenColor_ )
                XSetForeground( pDisplay, pGC, nPenPixel_ );
        }
    }
}

// -=-=-=-=-=-=-=-=-=-=-=-=-=-=-=-=-=-=-=-=-=-=-=-=-=-=-=-=-=-=-=-=-=-=-=-=-=-=
void X11SalGraphics::drawLine( long nX1, long nY1, long nX2, long nY2 )
{
    if( nPenColor_ != SALCOLOR_NONE )
    {
        if ( GetDisplay()->GetProperties() & PROPERTY_BUG_DrawLine )
        {
            GC aGC = SelectPen();
            XDrawPoint (GetXDisplay(), GetDrawable(), aGC, (int)nX1, (int)nY1);
            XDrawPoint (GetXDisplay(), GetDrawable(), aGC, (int)nX2, (int)nY2);
            XDrawLine  (GetXDisplay(), GetDrawable(), aGC, nX1, nY1, nX2, nY2 );
        }
        else
            XDrawLine( GetXDisplay(), GetDrawable(),SelectPen(),
                       nX1, nY1, nX2, nY2 );
    }
}

// -=-=-=-=-=-=-=-=-=-=-=-=-=-=-=-=-=-=-=-=-=-=-=-=-=-=-=-=-=-=-=-=-=-=-=-=-=-=
void X11SalGraphics::drawRect( long nX, long nY, long nDX, long nDY )
{
    if( nBrushColor_ != SALCOLOR_NONE )
    {
        XFillRectangle( GetXDisplay(),
                        GetDrawable(),
                        SelectBrush(),
                        nX, nY, nDX, nDY );
    }
    // Beschreibung DrawRect verkehrt, deshalb -1
    if( nPenColor_ != SALCOLOR_NONE )
        XDrawRectangle( GetXDisplay(),
                        GetDrawable(),
                        SelectPen(),
                        nX, nY, nDX-1, nDY-1 );
}

// -=-=-=-=-=-=-=-=-=-=-=-=-=-=-=-=-=-=-=-=-=-=-=-=-=-=-=-=-=-=-=-=-=-=-=-=-=-=
void X11SalGraphics::drawPolyLine( ULONG nPoints, const SalPoint *pPtAry )
{
    drawPolyLine( nPoints, pPtAry, false );
}

// -=-=-=-=-=-=-=-=-=-=-=-=-=-=-=-=-=-=-=-=-=-=-=-=-=-=-=-=-=-=-=-=-=-=-=-=-=-=
void X11SalGraphics::drawPolyLine( ULONG nPoints, const SalPoint *pPtAry, bool bClose )
{
    if( nPenColor_ != 0xFFFFFFFF )
    {
        SalPolyLine Points( nPoints, pPtAry );

        DrawLines( nPoints, Points, SelectPen(), bClose );
    }
}

// -=-=-=-=-=-=-=-=-=-=-=-=-=-=-=-=-=-=-=-=-=-=-=-=-=-=-=-=-=-=-=-=-=-=-=-=-=-=
void X11SalGraphics::drawPolygon( ULONG nPoints, const SalPoint* pPtAry )
{
    if( nPoints == 0 )
        return;

    if( nPoints < 3 )
    {
        if( !bXORMode_ )
        {
            if( 1 == nPoints  )
                drawPixel( pPtAry[0].mnX, pPtAry[0].mnY );
            else
                drawLine( pPtAry[0].mnX, pPtAry[0].mnY,
                          pPtAry[1].mnX, pPtAry[1].mnY );
        }
        return;
    }

    SalPolyLine Points( nPoints, pPtAry );

    nPoints++;

    /* WORKAROUND: some Xservers (Xorg, VIA chipset in this case)
     * do not draw the visible part of a polygon
     * if it overlaps to the left of screen 0,y.
     * This happens to be the case in the gradient drawn in the
     * menubar background. workaround for the special case of
     * of a rectangle overlapping to the left.
     */
    if( nPoints == 5 &&
    Points[ 0 ].x == Points[ 1 ].x &&
        Points[ 1 ].y == Points[ 2 ].y &&
        Points[ 2 ].x == Points[ 3 ].x &&
        Points[ 0 ].x == Points[ 4 ].x && Points[ 0 ].y == Points[ 4 ].y
       )
    {
        bool bLeft = false;
        bool bRight = false;
        for(unsigned int i = 0; i < nPoints; i++ )
    {
            if( Points[i].x < 0 )
                bLeft = true;
            else
                bRight= true;
    }
    if( bLeft && ! bRight )
        return;
    if( bLeft && bRight )
        {
            for( unsigned int i = 0; i < nPoints; i++ )
                if( Points[i].x < 0 )
                    Points[i].x = 0;
        }
    }

    if( nBrushColor_ != SALCOLOR_NONE )
        XFillPolygon( GetXDisplay(),
                      GetDrawable(),
                      SelectBrush(),
                      &Points[0], nPoints,
                      Complex, CoordModeOrigin );

    if( nPenColor_ != 0xFFFFFFFF )
        DrawLines( nPoints, Points, SelectPen(), true );
}

// -=-=-=-=-=-=-=-=-=-=-=-=-=-=-=-=-=-=-=-=-=-=-=-=-=-=-=-=-=-=-=-=-=-=-=-=-=-=
void X11SalGraphics::drawPolyPolygon( sal_uInt32        nPoly,
                                   const sal_uInt32    *pPoints,
                                   PCONSTSALPOINT  *pPtAry )
{
    if( nBrushColor_ != SALCOLOR_NONE )
    {
        ULONG       i, n;
        XLIB_Region pXRegA  = NULL;

        for( i = 0; i < nPoly; i++ ) {
            n = pPoints[i];
            SalPolyLine Points( n, pPtAry[i] );
            if( n > 2 )
            {
                XLIB_Region pXRegB = XPolygonRegion( &Points[0], n+1, WindingRule );
                if( !pXRegA )
                    pXRegA = pXRegB;
                else
                {
                    XXorRegion( pXRegA, pXRegB, pXRegA );
                    XDestroyRegion( pXRegB );
                }
            }
        }

        if( pXRegA )
        {
            XRectangle aXRect;
            XClipBox( pXRegA, &aXRect );

            GC pGC = SelectBrush();
            SetClipRegion( pGC, pXRegA ); // ??? doppelt
            XDestroyRegion( pXRegA );
            bBrushGC_ = FALSE;

            XFillRectangle( GetXDisplay(),
                            GetDrawable(),
                            pGC,
                            aXRect.x, aXRect.y, aXRect.width, aXRect.height );
        }
   }

   if( nPenColor_ != SALCOLOR_NONE )
       for( ULONG i = 0; i < nPoly; i++ )
           drawPolyLine( pPoints[i], pPtAry[i], true );
}

// -=-=-=-=-=-=-=-=-=-=-=-=-=-=-=-=-=-=-=-=-=-=-=-=-=-=-=-=-=-=-=-=-=-=-=-=-=-=

sal_Bool X11SalGraphics::drawPolyLineBezier( ULONG, const SalPoint*, const BYTE* )
{
    return sal_False;
}

// -=-=-=-=-=-=-=-=-=-=-=-=-=-=-=-=-=-=-=-=-=-=-=-=-=-=-=-=-=-=-=-=-=-=-=-=-=-=

sal_Bool X11SalGraphics::drawPolygonBezier( ULONG, const SalPoint*, const BYTE* )
{
    return sal_False;
}

// -=-=-=-=-=-=-=-=-=-=-=-=-=-=-=-=-=-=-=-=-=-=-=-=-=-=-=-=-=-=-=-=-=-=-=-=-=-=

sal_Bool X11SalGraphics::drawPolyPolygonBezier( sal_uInt32, const sal_uInt32*,
                                                const SalPoint* const*, const BYTE* const* )
{
    return sal_False;
}

// -=-=-=-=-=-=-=-=-=-=-=-=-=-=-=-=-=-=-=-=-=-=-=-=-=-=-=-=-=-=-=-=-=-=-=-=-=-=

void X11SalGraphics::invert( ULONG nPoints,
                             const SalPoint* pPtAry,
                             SalInvert nFlags )
{
    SalPolyLine Points ( nPoints, pPtAry );

    GC pGC;
    if( SAL_INVERT_50 & nFlags )
        pGC = GetInvert50GC();
    else
        if ( SAL_INVERT_TRACKFRAME & nFlags )
            pGC = GetTrackingGC();
        else
            pGC = GetInvertGC();

    if( SAL_INVERT_TRACKFRAME & nFlags )
        DrawLines ( nPoints, Points, pGC, true );
    else
        XFillPolygon( GetXDisplay(),
                      GetDrawable(),
                      pGC,
                      &Points[0], nPoints,
                      Complex, CoordModeOrigin );
}

// -=-=-=-=-=-=-=-=-=-=-=-=-=-=-=-=-=-=-=-=-=-=-=-=-=-=-=-=-=-=-=-=-=-=-=-=-=-=

BOOL X11SalGraphics::drawEPS( long,long,long,long,void*,ULONG )
{
    return FALSE;
}

// -=-=-=-=-=-=-=-=-=-=-=-=-=-=-=-=-=-=-=-=-=-=-=-=-=-=-=-=-=-=-=-=-=-=-=-=-=-=

XID X11SalGraphics::GetXRenderPicture()
{
    XRenderPeer& rRenderPeer = XRenderPeer::GetInstance();

    if( !m_aRenderPicture )
    {
        // check xrender support for matching visual
        // find a XRenderPictFormat compatible with the Drawable
        XRenderPictFormat* pVisualFormat = static_cast<XRenderPictFormat*>(GetXRenderFormat());
        if( !pVisualFormat )
        {
            Visual* pVisual = GetDisplay()->GetVisual( m_nScreen ).GetVisual();
            pVisualFormat = rRenderPeer.FindVisualFormat( pVisual );
            if( !pVisualFormat )
                return 0;
            // cache the XRenderPictFormat
            SetXRenderFormat( static_cast<void*>(pVisualFormat) );
        }

        // get the matching xrender target for drawable
        m_aRenderPicture = rRenderPeer.CreatePicture( hDrawable_, pVisualFormat, 0, NULL );
    }

#if 0
    // setup clipping so the callers don't have to do it themselves
    // TODO: avoid clipping if already set correctly
    if( pClipRegion_ && !XEmptyRegion( pClipRegion_ ) )
        rRenderPeer.SetPictureClipRegion( aDstPic, pClipRegion_ );
    else
#endif
    {
        // reset clip region
        // TODO: avoid clip reset if already done
        XRenderPictureAttributes aAttr;
        aAttr.clip_mask = None;
        rRenderPeer.ChangePicture( m_aRenderPicture, CPClipMask, &aAttr );
    }

    return m_aRenderPicture;
}

// -=-=-=-=-=-=-=-=-=-=-=-=-=-=-=-=-=-=-=-=-=-=-=-=-=-=-=-=-=-=-=-=-=-=-=-=-=-=

SystemGraphicsData X11SalGraphics::GetGraphicsData() const
{
    SystemGraphicsData aRes;

    aRes.nSize = sizeof(aRes);
    aRes.pDisplay  = GetXDisplay();
    aRes.hDrawable = hDrawable_;
    aRes.pVisual   = GetDisplay()->GetVisual( m_nScreen ).GetVisual();
    aRes.nScreen   = m_nScreen;
    aRes.nDepth    = GetDisplay()->GetVisual( m_nScreen ).GetDepth();
    aRes.aColormap = GetDisplay()->GetColormap( m_nScreen ).GetXColormap();
    aRes.pRenderFormat = m_pRenderFormat;
    return aRes;
}

// -=-=-=-=-=-=-=-=-=-=-=-=-=-=-=-=-=-=-=-=-=-=-=-=-=-=-=-=-=-=-=-=-=-=-=-=-=-=

// draw a poly-polygon
bool X11SalGraphics::drawPolyPolygon( const ::basegfx::B2DPolyPolygon& rOrigPolyPoly, double fTransparency )
{
    // nothing to do for empty polypolygons
    const int nOrigPolyCount = rOrigPolyPoly.count();
    if( nOrigPolyCount <= 0 )
        return TRUE;

    // nothing to do if everything is transparent
    if( (nBrushColor_ == SALCOLOR_NONE)
    &&  (nPenColor_ == SALCOLOR_NONE) )
        return TRUE;

    // cannot handle pencolor!=brushcolor yet
    if( (nPenColor_ != SALCOLOR_NONE)
    &&  (nPenColor_ != nBrushColor_) )
        return FALSE;

    // TODO: remove the env-variable when no longer needed
    static const char* pRenderEnv = getenv( "SAL_DISABLE_RENDER_POLY" );
    if( pRenderEnv )
        return FALSE;

    // snap to raster if requested
    basegfx::B2DPolyPolygon aPolyPoly = rOrigPolyPoly;
    const bool bSnapToRaster = !getAntiAliasB2DDraw();
    if( bSnapToRaster )
        aPolyPoly = basegfx::tools::snapPointsOfHorizontalOrVerticalEdges( aPolyPoly );

    // don't bother with polygons outside of visible area
    const basegfx::B2DRange aViewRange( 0, 0, GetGraphicsWidth(), GetGraphicsHeight() );
    aPolyPoly = basegfx::tools::clipPolyPolygonOnRange( aPolyPoly, aViewRange, true, false );
    if( !aPolyPoly.count() )
        return true;

    // tesselate the polypolygon into trapezoids
    basegfx::B2DTrapezoidVector aB2DTrapVector;
    basegfx::tools::trapezoidSubdivide( aB2DTrapVector, aPolyPoly );
    const int nTrapCount = aB2DTrapVector.size();
    if( !nTrapCount )
        return true;
    const bool bDrawn = drawFilledTrapezoids( &aB2DTrapVector[0], nTrapCount, fTransparency );
    return bDrawn;
}

// -=-=-=-=-=-=-=-=-=-=-=-=-=-=-=-=-=-=-=-=-=-=-=-=-=-=-=-=-=-=-=-=-=-=-=-=-=-=

bool X11SalGraphics::drawFilledTrapezoids( const ::basegfx::B2DTrapezoid* pB2DTraps, int nTrapCount, double fTransparency )
{
    if( nTrapCount <= 0 )
        return true;

    Picture aDstPic = GetXRenderPicture();
    // check xrender support for this drawable
    if( !aDstPic )
        return false;

     // convert the B2DTrapezoids into XRender-Trapezoids
    typedef std::vector<XTrapezoid> TrapezoidVector;
    TrapezoidVector aTrapVector( nTrapCount );
    const basegfx::B2DTrapezoid* pB2DTrap = pB2DTraps;
    for( int i = 0; i < nTrapCount; ++pB2DTrap, ++i )
    {
        XTrapezoid& rTrap = aTrapVector[ i ] ;

         // set y-coordinates
        const double fY1 = pB2DTrap->getTopY();
        rTrap.left.p1.y = rTrap.right.p1.y = rTrap.top = XDoubleToFixed( fY1 );
        const double fY2 = pB2DTrap->getBottomY();
        rTrap.left.p2.y = rTrap.right.p2.y = rTrap.bottom = XDoubleToFixed( fY2 );

         // set x-coordinates
        const double fXL1 = pB2DTrap->getTopXLeft();
        rTrap.left.p1.x = XDoubleToFixed( fXL1 );
        const double fXR1 = pB2DTrap->getTopXRight();
        rTrap.right.p1.x = XDoubleToFixed( fXR1 );
        const double fXL2 = pB2DTrap->getBottomXLeft();
        rTrap.left.p2.x = XDoubleToFixed( fXL2 );
        const double fXR2 = pB2DTrap->getBottomXRight();
        rTrap.right.p2.x = XDoubleToFixed( fXR2 );
    }

    // get xrender Picture for polygon foreground
    // TODO: cache it like the target picture which uses GetXRenderPicture()
    XRenderPeer& rRenderPeer = XRenderPeer::GetInstance();
    SalDisplay::RenderEntry& rEntry = GetDisplay()->GetRenderEntries( m_nScreen )[ 32 ];
    if( !rEntry.m_aPicture )
    {
        Display* pXDisplay = GetXDisplay();

        rEntry.m_aPixmap = ::XCreatePixmap( pXDisplay, hDrawable_, 1, 1, 32 );
        XRenderPictureAttributes aAttr;
        aAttr.repeat = true;

        XRenderPictFormat* pXRPF = rRenderPeer.FindStandardFormat( PictStandardARGB32 );
        rEntry.m_aPicture = rRenderPeer.CreatePicture( rEntry.m_aPixmap, pXRPF, CPRepeat, &aAttr );
    }

    // set polygon foreground color and opacity
    XRenderColor aRenderColor = GetXRenderColor( nBrushColor_ , fTransparency );
    rRenderPeer.FillRectangle( PictOpSrc, rEntry.m_aPicture, &aRenderColor, 0, 0, 1, 1 );

    // set clipping
    // TODO: move into GetXRenderPicture?
    if( pClipRegion_ && !XEmptyRegion( pClipRegion_ ) )
        rRenderPeer.SetPictureClipRegion( aDstPic, pClipRegion_ );

    // render the trapezoids
    const XRenderPictFormat* pMaskFormat = rRenderPeer.GetStandardFormatA8();
    rRenderPeer.CompositeTrapezoids( PictOpOver,
        rEntry.m_aPicture, aDstPic, pMaskFormat, 0, 0, &aTrapVector[0], aTrapVector.size() );

    return true;
}

// -=-=-=-=-=-=-=-=-=-=-=-=-=-=-=-=-=-=-=-=-=-=-=-=-=-=-=-=-=-=-=-=-=-=-=-=-=-=

bool X11SalGraphics::drawPolyLine(const ::basegfx::B2DPolygon& rPolygon, double fTransparency, const ::basegfx::B2DVector& rLineWidth, basegfx::B2DLineJoin eLineJoin)
{
    const bool bIsHairline = (rLineWidth.getX() == rLineWidth.getY()) && (rLineWidth.getX() <= 1.2);

    // #i101491#
    if( !bIsHairline && (rPolygon.count() > 1000) )
    {
        // the used basegfx::tools::createAreaGeometry is simply too
        // expensive with very big polygons; fallback to caller (who
        // should use ImplLineConverter normally)
        // AW: ImplLineConverter had to be removed since it does not even
        // know LineJoins, so the fallback will now prepare the line geometry
        // the same way.
        return false;
    }

    // temporarily adjust brush color to pen color
    // since the line is drawn as an area-polygon
    const SalColor aKeepBrushColor = nBrushColor_;
    nBrushColor_ = nPenColor_;

    // #i11575#desc5#b adjust B2D tesselation result to raster positions
    basegfx::B2DPolygon aPolygon = rPolygon;
    const double fHalfWidth = 0.5 * rLineWidth.getX();
    aPolygon.transform( basegfx::tools::createTranslateB2DHomMatrix(+fHalfWidth,+fHalfWidth) );

    // shortcut for hairline drawing to improve performance
    if( bIsHairline )
    {
        // hairlines can benefit from a simplified tesselation
        // e.g. for hairlines the linejoin style can be ignored
        basegfx::B2DTrapezoidVector aB2DTrapVector;
        basegfx::tools::createLineTrapezoidFromB2DPolygon( aB2DTrapVector, aPolygon, rLineWidth.getX() );

        // draw tesselation result
<<<<<<< HEAD
        const int nTrapCount = aB2DTrapVector.size();
        if( !nTrapCount )
            return true;
        const bool bDrawOk = drawFilledTrapezoids( &aB2DTrapVector[0], nTrapCount, fTransparency );
=======
        if( ! aB2DTrapVector.empty() )
        {
            const int nTrapCount = aB2DTrapVector.size();
            const bool bDrawOk = drawFilledTrapezoids( &aB2DTrapVector[0], nTrapCount, fTransparency );
>>>>>>> 747ece3c

            // restore the original brush GC
            nBrushColor_ = aKeepBrushColor;
            return bDrawOk;
        }
        else
            return true;
    }

    // get the area polygon for the line polygon
    if( (rLineWidth.getX() != rLineWidth.getY())
    && !basegfx::fTools::equalZero( rLineWidth.getY() ) )
    {
        // prepare for createAreaGeometry() with anisotropic linewidth
        aPolygon.transform( basegfx::tools::createScaleB2DHomMatrix(1.0, rLineWidth.getX() / rLineWidth.getY()));
    }

    // create the area-polygon for the line
    const basegfx::B2DPolyPolygon aAreaPolyPoly( basegfx::tools::createAreaGeometry(aPolygon, fHalfWidth, eLineJoin) );

    if( (rLineWidth.getX() != rLineWidth.getY())
    && !basegfx::fTools::equalZero( rLineWidth.getX() ) )
    {
        // postprocess createAreaGeometry() for anisotropic linewidth
        aPolygon.transform(basegfx::tools::createScaleB2DHomMatrix(1.0, rLineWidth.getY() / rLineWidth.getX()));
    }

    // draw each area polypolygon component individually
    // to emulate the polypolygon winding rule "non-zero"
    bool bDrawOk = true;
    const int nPolyCount = aAreaPolyPoly.count();
    for( int nPolyIdx = 0; nPolyIdx < nPolyCount; ++nPolyIdx )
    {
        const ::basegfx::B2DPolyPolygon aOnePoly( aAreaPolyPoly.getB2DPolygon( nPolyIdx ) );
        bDrawOk = drawPolyPolygon( aOnePoly, fTransparency );
        if( !bDrawOk )
            break;
    }

    // restore the original brush GC
    nBrushColor_ = aKeepBrushColor;
    return bDrawOk;
}

// -=-=-=-=-=-=-=-=-=-=-=-=-=-=-=-=-=-=-=-=-=-=-=-=-=-=-=-=-=-=-=-=-=-=-=-=-=-=
<|MERGE_RESOLUTION|>--- conflicted
+++ resolved
@@ -1240,17 +1240,10 @@
         basegfx::tools::createLineTrapezoidFromB2DPolygon( aB2DTrapVector, aPolygon, rLineWidth.getX() );
 
         // draw tesselation result
-<<<<<<< HEAD
-        const int nTrapCount = aB2DTrapVector.size();
-        if( !nTrapCount )
-            return true;
-        const bool bDrawOk = drawFilledTrapezoids( &aB2DTrapVector[0], nTrapCount, fTransparency );
-=======
         if( ! aB2DTrapVector.empty() )
         {
             const int nTrapCount = aB2DTrapVector.size();
             const bool bDrawOk = drawFilledTrapezoids( &aB2DTrapVector[0], nTrapCount, fTransparency );
->>>>>>> 747ece3c
 
             // restore the original brush GC
             nBrushColor_ = aKeepBrushColor;
