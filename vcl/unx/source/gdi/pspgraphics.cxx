--- conflicted
+++ resolved
@@ -294,22 +294,10 @@
     m_pPrinterGfx->ResetClipRegion();
 }
 
-<<<<<<< HEAD
 bool PspGraphics::setClipRegion( const Region& i_rClip )
 {
     // TODO: support polygonal clipregions here
     m_pPrinterGfx->BeginSetClipRegion( i_rClip.GetRectCount() );
-=======
-void PspGraphics::BeginSetClipRegion( sal_uLong n )
-{
-    m_pPrinterGfx->BeginSetClipRegion(n);
-}
-
-sal_Bool PspGraphics::unionClipRegion( long nX, long nY, long nDX, long nDY )
-{
-    return (sal_Bool)m_pPrinterGfx->UnionClipRegion (nX, nY, nDX, nDY);
-}
->>>>>>> ce5f1dd1
 
     ImplRegionInfo aInfo;
     long nX, nY, nW, nH;
