/* -*- Mode: C++; tab-width: 4; indent-tabs-mode: nil; c-basic-offset: 4 -*- */
/*************************************************************************
 *
 * DO NOT ALTER OR REMOVE COPYRIGHT NOTICES OR THIS FILE HEADER.
 *
 * Copyright 2000, 2010 Oracle and/or its affiliates.
 *
 * OpenOffice.org - a multi-platform office productivity suite
 *
 * This file is part of OpenOffice.org.
 *
 * OpenOffice.org is free software: you can redistribute it and/or modify
 * it under the terms of the GNU Lesser General Public License version 3
 * only, as published by the Free Software Foundation.
 *
 * OpenOffice.org is distributed in the hope that it will be useful,
 * but WITHOUT ANY WARRANTY; without even the implied warranty of
 * MERCHANTABILITY or FITNESS FOR A PARTICULAR PURPOSE.  See the
 * GNU Lesser General Public License version 3 for more details
 * (a copy is included in the LICENSE file that accompanied this code).
 *
 * You should have received a copy of the GNU Lesser General Public License
 * version 3 along with OpenOffice.org.  If not, see
 * <http://www.openoffice.org/license.html>
 * for a copy of the LGPLv3 License.
 *
 ************************************************************************/

// MARKER(update_precomp.py): autogen include statement, do not remove
#include "precompiled_vcl.hxx"

#include "saldisp.hxx"
#include "saldata.hxx"

#include <unistd.h>
#include <stdio.h>
#include <string.h>
#include <sys/time.h>

#include "tools/prex.h"
#include <X11/Xatom.h>
#include <X11/keysym.h>
#include <X11/Xutil.h>
#include "tools/postx.h"
#if defined(LINUX) || defined(NETBSD) || defined (FREEBSD) || defined(OPENBSD)
#include <sys/poll.h>
#else
#include <poll.h>
#endif
#include <sal/alloca.h>
#include <sal/macros.h>

#include <X11_selection.hxx>
#include <X11_clipboard.hxx>
#include <X11_transferable.hxx>
#include <X11_dndcontext.hxx>
#include <bmp.hxx>

#include "vcl/svapp.hxx"

// pointer bitmaps
#include <copydata_curs.h>
#include <copydata_mask.h>
#include <movedata_curs.h>
#include <movedata_mask.h>
#include <linkdata_curs.h>
#include <linkdata_mask.h>
#include <nodrop_curs.h>
#include <nodrop_mask.h>
#include <com/sun/star/datatransfer/dnd/DNDConstants.hpp>
#include <com/sun/star/awt/MouseEvent.hpp>
#include <com/sun/star/awt/MouseButton.hpp>
#include <rtl/tencinfo.h>
#include <osl/process.h>

#include <comphelper/processfactory.hxx>
#include <osl/mutex.hxx>

#define DRAG_EVENT_MASK ButtonPressMask         |\
                              ButtonReleaseMask     |\
                              PointerMotionMask     |\
                              EnterWindowMask           |\
                              LeaveWindowMask

namespace {

namespace css = com::sun::star;

}

using namespace com::sun::star::datatransfer;
using namespace com::sun::star::datatransfer::dnd;
using namespace com::sun::star::lang;
using namespace com::sun::star::awt;
using namespace com::sun::star::uno;
using namespace com::sun::star::frame;
using namespace cppu;

using namespace x11;

using ::rtl::OUString;
using ::rtl::OUStringHash;
using ::rtl::OStringToOUString;

// stubs to satisfy solaris compiler's rather rigid linking warning
extern "C"
{
    static void call_SelectionManager_run( void * pMgr )
    {
        SelectionManager::run( pMgr );
    }

    static void call_SelectionManager_runDragExecute( void * pMgr )
    {
        SelectionManager::runDragExecute( pMgr );
    }
}


static const long nXdndProtocolRevision = 5;

// mapping between mime types (or what the office thinks of mime types)
// and X convention types
struct NativeTypeEntry
{
    Atom            nAtom;
    const char*     pType;              // Mime encoding on our side
    const char*     pNativeType;        // string corresponding to nAtom for the case of nAtom being uninitialized
    int             nFormat;            // the corresponding format
};

// the convention for Xdnd is mime types as specified by the corresponding
// RFC's with the addition that text/plain without charset tag contains iso8859-1
// sadly some applications (e.g. gtk) do not honor the mimetype only rule,
// so for compatibility add UTF8_STRING
static NativeTypeEntry aXdndConversionTab[] =
{
    { 0, "text/plain;charset=iso8859-1", "text/plain", 8 },
    { 0, "text/plain;charset=utf-8", "UTF8_STRING", 8 }
};

// for clipboard and primary selections there is only a convention for text
// that the encoding name of the text is taken as type in all capitalized letters
static NativeTypeEntry aNativeConversionTab[] =
{
    { 0, "text/plain;charset=utf-16", "ISO10646-1", 16 },
    { 0, "text/plain;charset=utf-8", "UTF8_STRING", 8 },
    { 0, "text/plain;charset=utf-8", "UTF-8", 8 },
    { 0, "text/plain;charset=utf-8", "text/plain;charset=UTF-8", 8 },
    // ISO encodings
    { 0, "text/plain;charset=iso8859-2", "ISO8859-2", 8 },
    { 0, "text/plain;charset=iso8859-3", "ISO8859-3", 8 },
    { 0, "text/plain;charset=iso8859-4", "ISO8859-4", 8 },
    { 0, "text/plain;charset=iso8859-5", "ISO8859-5", 8 },
    { 0, "text/plain;charset=iso8859-6", "ISO8859-6", 8 },
    { 0, "text/plain;charset=iso8859-7", "ISO8859-7", 8 },
    { 0, "text/plain;charset=iso8859-8", "ISO8859-8", 8 },
    { 0, "text/plain;charset=iso8859-9", "ISO8859-9", 8 },
    { 0, "text/plain;charset=iso8859-10", "ISO8859-10", 8 },
    { 0, "text/plain;charset=iso8859-13", "ISO8859-13", 8 },
    { 0, "text/plain;charset=iso8859-14", "ISO8859-14", 8 },
    { 0, "text/plain;charset=iso8859-15", "ISO8859-15", 8 },
    // asian encodings
    { 0, "text/plain;charset=jisx0201.1976-0", "JISX0201.1976-0", 8 },
    { 0, "text/plain;charset=jisx0208.1983-0", "JISX0208.1983-0", 8 },
    { 0, "text/plain;charset=jisx0208.1990-0", "JISX0208.1990-0", 8 },
    { 0, "text/plain;charset=jisx0212.1990-0", "JISX0212.1990-0", 8 },
    { 0, "text/plain;charset=gb2312.1980-0", "GB2312.1980-0", 8 },
    { 0, "text/plain;charset=ksc5601.1992-0", "KSC5601.1992-0", 8 },
    // eastern european encodings
    { 0, "text/plain;charset=koi8-r", "KOI8-R", 8 },
    { 0, "text/plain;charset=koi8-u", "KOI8-U", 8 },
    // String (== iso8859-1)
    { XA_STRING, "text/plain;charset=iso8859-1", "STRING", 8 },
    // special for compound text
    { 0, "text/plain;charset=compound_text", "COMPOUND_TEXT", 8 },

    // PIXMAP
    { XA_PIXMAP, "image/bmp", "PIXMAP", 32 }
};

rtl_TextEncoding x11::getTextPlainEncoding( const OUString& rMimeType )
{
    rtl_TextEncoding aEncoding = RTL_TEXTENCODING_DONTKNOW;
    OUString aMimeType( rMimeType.toAsciiLowerCase() );
    sal_Int32 nIndex = 0;
    if( aMimeType.getToken( 0, ';', nIndex ).equalsAsciiL( "text/plain" , 10 ) )
    {
        if( aMimeType.getLength() == 10 ) // only "text/plain"
            aEncoding = RTL_TEXTENCODING_ISO_8859_1;
        else
        {
            while( nIndex != -1 )
            {
                OUString aToken = aMimeType.getToken( 0, ';', nIndex );
                sal_Int32 nPos = 0;
                if( aToken.getToken( 0, '=', nPos ).equalsAsciiL( "charset", 7 ) )
                {
                    OString aEncToken = OUStringToOString( aToken.getToken( 0, '=', nPos ), RTL_TEXTENCODING_ISO_8859_1 );
                    aEncoding = rtl_getTextEncodingFromUnixCharset( aEncToken.getStr() );
                    if( aEncoding == RTL_TEXTENCODING_DONTKNOW )
                    {
                        if( aEncToken.equalsIgnoreAsciiCase( "utf-8" ) )
                            aEncoding = RTL_TEXTENCODING_UTF8;
                    }
                    if( aEncoding != RTL_TEXTENCODING_DONTKNOW )
                        break;
                }
            }
        }
    }
#if OSL_DEBUG_LEVEL > 1
    if( aEncoding == RTL_TEXTENCODING_DONTKNOW )
        fprintf( stderr, "getTextPlainEncoding( %s ) failed\n", OUStringToOString( rMimeType, RTL_TEXTENCODING_ISO_8859_1 ).getStr() );
#endif
    return aEncoding;
}

// ------------------------------------------------------------------------

::boost::unordered_map< OUString, SelectionManager*, OUStringHash >& SelectionManager::getInstances()
{
    static ::boost::unordered_map< OUString, SelectionManager*, OUStringHash > aInstances;
    return aInstances;
}

// ------------------------------------------------------------------------

SelectionManager::SelectionManager() :
        m_nIncrementalThreshold( 15*1024 ),
        m_pDisplay( NULL ),
        m_aThread( NULL ),
        m_aDragExecuteThread( NULL ),
        m_aWindow( None ),
        m_nSelectionTimeout( 0 ),
        m_nSelectionTimestamp( CurrentTime ),
        m_bDropEnterSent( true ),
        m_aCurrentDropWindow( None ),
        m_nDropTime( None ),
        m_nLastDropAction( 0 ),
        m_nLastX( 0 ),
        m_nLastY( 0 ),
        m_nDropTimestamp( 0 ),
        m_bDropWaitingForCompletion( false ),
        m_aDropWindow( None ),
        m_aDropProxy( None ),
        m_aDragSourceWindow( None ),
        m_nLastDragX( 0 ),
        m_nLastDragY( 0 ),
        m_nNoPosX( 0 ),
        m_nNoPosY( 0 ),
        m_nNoPosWidth( 0 ),
        m_nNoPosHeight( 0 ),
        m_nDragButton( 0 ),
        m_nUserDragAction( 0 ),
        m_nTargetAcceptAction( 0 ),
        m_nSourceActions( 0 ),
        m_bLastDropAccepted( false ),
        m_bDropSuccess( false ),
        m_bDropSent( false ),
        m_bWaitingForPrimaryConversion( false ),
        m_nDragTimestamp( None ),
        m_aMoveCursor( None ),
        m_aCopyCursor( None ),
        m_aLinkCursor( None ),
        m_aNoneCursor( None ),
        m_aCurrentCursor( None ),
        m_nCurrentProtocolVersion( nXdndProtocolRevision ),
        m_nCLIPBOARDAtom( None ),
        m_nTARGETSAtom( None ),
        m_nTIMESTAMPAtom( None ),
        m_nTEXTAtom( None ),
        m_nINCRAtom( None ),
        m_nCOMPOUNDAtom( None ),
        m_nMULTIPLEAtom( None ),
        m_nUTF16Atom( None ),
        m_nImageBmpAtom( None ),
        m_nXdndAware( None ),
        m_nXdndEnter( None ),
        m_nXdndLeave( None ),
        m_nXdndPosition( None ),
        m_nXdndStatus( None ),
        m_nXdndDrop( None ),
        m_nXdndFinished( None ),
        m_nXdndSelection( None ),
        m_nXdndTypeList( None ),
        m_nXdndProxy( None ),
        m_nXdndActionCopy( None ),
        m_nXdndActionMove( None ),
        m_nXdndActionLink( None ),
        m_nXdndActionAsk( None ),
        m_nXdndActionPrivate( None ),
        m_bShutDown( false )
{
    m_aDropEnterEvent.data.l[0] = None;
    m_aDragRunning.reset();
}

XLIB_Cursor SelectionManager::createCursor( const unsigned char* pPointerData, const unsigned char* pMaskData, int width, int height, int hotX, int hotY )
{
    Pixmap aPointer;
    Pixmap aMask;
    XColor aBlack, aWhite;

    aBlack.pixel = BlackPixel( m_pDisplay, 0 );
    aBlack.red = aBlack.green = aBlack.blue = 0;
    aBlack.flags = DoRed | DoGreen | DoBlue;

    aWhite.pixel = WhitePixel( m_pDisplay, 0 );
    aWhite.red = aWhite.green = aWhite.blue = 0xffff;
    aWhite.flags = DoRed | DoGreen | DoBlue;

    aPointer =
        XCreateBitmapFromData( m_pDisplay,
                               m_aWindow,
                               reinterpret_cast<const char*>(pPointerData),
                               width,
                               height );
    aMask
        = XCreateBitmapFromData( m_pDisplay,
                                 m_aWindow,
                                 reinterpret_cast<const char*>(pMaskData),
                                 width,
                                 height );
    XLIB_Cursor aCursor =
        XCreatePixmapCursor( m_pDisplay, aPointer, aMask,
                             &aBlack, &aWhite,
                             hotX,
                             hotY );
    XFreePixmap( m_pDisplay, aPointer );
    XFreePixmap( m_pDisplay, aMask );

    return aCursor;
}

void SelectionManager::initialize( const Sequence< Any >& arguments ) throw (::com::sun::star::uno::Exception)
{
    osl::MutexGuard aGuard(m_aMutex);

    if( ! m_xDisplayConnection.is() )
    {
        /*
         *  first argument must be a ::com::sun::star::awt::XDisplayConnection
         *  from this we will get the XEvents of the vcl event loop by
         *  registering us as XEventHandler on it.
         *
         *  implementor's note:
         *  FIXME:
         *  finally the clipboard and XDND service is back in the module it belongs
         *  now cleanup and sharing of resources with the normal vcl event loop
         *  needs to be added. The display used whould be that of the normal event loop
         *  and synchronization should be done via the SolarMutex.
         */
        if( arguments.getLength() > 0 )
            arguments.getConstArray()[0] >>= m_xDisplayConnection;
        if( ! m_xDisplayConnection.is() )
        {
        }
        else
            m_xDisplayConnection->addEventHandler( Any(), this, ~0 );
    }

    if( !m_xBitmapConverter.is() )
    {
        if( arguments.getLength() > 2 )
            arguments.getConstArray()[2] >>= m_xBitmapConverter;
    }

    OUString aParam;
    if( ! m_pDisplay )
    {
        OUString aUDisplay;
        if( m_xDisplayConnection.is() )
        {
            Any aIdentifier;
            aIdentifier = m_xDisplayConnection->getIdentifier();
            aIdentifier >>= aUDisplay;
        }

        OString aDisplayName( OUStringToOString( aUDisplay, RTL_TEXTENCODING_ISO_8859_1 ) );

        m_pDisplay = XOpenDisplay( aDisplayName.getLength() ? aDisplayName.getStr() : NULL );

        if( m_pDisplay )
        {
#ifdef SYNCHRONIZE
            XSynchronize( m_pDisplay, True );
#endif
            // clipboard selection
            m_nCLIPBOARDAtom    = getAtom( OUString(RTL_CONSTASCII_USTRINGPARAM("CLIPBOARD")) );

            // special targets
            m_nTARGETSAtom      = getAtom( OUString(RTL_CONSTASCII_USTRINGPARAM("TARGETS")) );
            m_nTIMESTAMPAtom    = getAtom( OUString(RTL_CONSTASCII_USTRINGPARAM("TIMESTAMP")) );
            m_nTEXTAtom         = getAtom( OUString(RTL_CONSTASCII_USTRINGPARAM("TEXT")) );
            m_nINCRAtom         = getAtom( OUString(RTL_CONSTASCII_USTRINGPARAM("INCR")) );
            m_nCOMPOUNDAtom     = getAtom( OUString(RTL_CONSTASCII_USTRINGPARAM("COMPOUND_TEXT")) );
            m_nMULTIPLEAtom     = getAtom( OUString(RTL_CONSTASCII_USTRINGPARAM("MULTIPLE")) );
            m_nUTF16Atom        = getAtom( OUString(RTL_CONSTASCII_USTRINGPARAM("ISO10646-1")) );
            m_nImageBmpAtom     = getAtom( OUString(RTL_CONSTASCII_USTRINGPARAM("image/bmp")) );

            // Atoms for Xdnd protocol
            m_nXdndAware        = getAtom( OUString(RTL_CONSTASCII_USTRINGPARAM("XdndAware")) );
            m_nXdndEnter        = getAtom( OUString(RTL_CONSTASCII_USTRINGPARAM("XdndEnter")) );
            m_nXdndLeave        = getAtom( OUString(RTL_CONSTASCII_USTRINGPARAM("XdndLeave")) );
            m_nXdndPosition     = getAtom( OUString(RTL_CONSTASCII_USTRINGPARAM("XdndPosition")) );
            m_nXdndStatus       = getAtom( OUString(RTL_CONSTASCII_USTRINGPARAM("XdndStatus")) );
            m_nXdndDrop         = getAtom( OUString(RTL_CONSTASCII_USTRINGPARAM("XdndDrop")) );
            m_nXdndFinished     = getAtom( OUString(RTL_CONSTASCII_USTRINGPARAM("XdndFinished")) );
            m_nXdndSelection    = getAtom( OUString(RTL_CONSTASCII_USTRINGPARAM("XdndSelection")) );
            m_nXdndTypeList     = getAtom( OUString(RTL_CONSTASCII_USTRINGPARAM("XdndTypeList")) );
            m_nXdndProxy        = getAtom( OUString(RTL_CONSTASCII_USTRINGPARAM("XdndProxy")) );
            m_nXdndActionCopy   = getAtom( OUString(RTL_CONSTASCII_USTRINGPARAM("XdndActionCopy")) );
            m_nXdndActionMove   = getAtom( OUString(RTL_CONSTASCII_USTRINGPARAM("XdndActionMove")) );
            m_nXdndActionLink   = getAtom( OUString(RTL_CONSTASCII_USTRINGPARAM("XdndActionLink")) );
            m_nXdndActionAsk    = getAtom( OUString(RTL_CONSTASCII_USTRINGPARAM("XdndActionAsk")) );
            m_nXdndActionPrivate= getAtom( OUString(RTL_CONSTASCII_USTRINGPARAM("XdndActionPrivate")) );

            // initialize map with member none
            m_aAtomToString[ 0 ]= OUString(RTL_CONSTASCII_USTRINGPARAM("None"));
            m_aAtomToString[ XA_PRIMARY ] = OUString(RTL_CONSTASCII_USTRINGPARAM("PRIMARY"));

            // create a (invisible) message window
            m_aWindow = XCreateSimpleWindow( m_pDisplay, DefaultRootWindow( m_pDisplay ),
                                             10, 10, 10, 10, 0, 0, 1 );

            // initialize threshold for incremetal transfers
            // ICCCM says it should be smaller that the max request size
            // which in turn is guaranteed to be at least 16k bytes
            m_nIncrementalThreshold = XMaxRequestSize( m_pDisplay ) - 1024;

            if( m_aWindow )
            {
                // initialize default cursors
                m_aMoveCursor = createCursor( movedata_curs_bits,
                                              movedata_mask_bits,
                                              movedata_curs_width,
                                              movedata_curs_height,
                                              movedata_curs_x_hot,
                                              movedata_curs_y_hot );
                m_aCopyCursor = createCursor( copydata_curs_bits,
                                              copydata_mask_bits,
                                              copydata_curs_width,
                                              copydata_curs_height,
                                              copydata_curs_x_hot,
                                              copydata_curs_y_hot );
                m_aLinkCursor = createCursor( linkdata_curs_bits,
                                              linkdata_mask_bits,
                                              linkdata_curs_width,
                                              linkdata_curs_height,
                                              linkdata_curs_x_hot,
                                              linkdata_curs_y_hot );
                m_aNoneCursor = createCursor( nodrop_curs_bits,
                                              nodrop_mask_bits,
                                              nodrop_curs_width,
                                              nodrop_curs_height,
                                              nodrop_curs_x_hot,
                                              nodrop_curs_y_hot );




                // just interested in SelectionClear/Notify/Request and PropertyChange
                XSelectInput( m_pDisplay, m_aWindow, PropertyChangeMask );
                // create the transferable for Drag operations
                m_xDropTransferable = new X11Transferable( *this, static_cast< OWeakObject* >(this), m_nXdndSelection );
                registerHandler( m_nXdndSelection, *this );

                m_aThread = osl_createSuspendedThread( call_SelectionManager_run, this );
                if( m_aThread )
                    osl_resumeThread( m_aThread );
#if OSL_DEBUG_LEVEL > 1
                else
                    fprintf( stderr, "SelectionManager::initialize: creation of dispatch thread failed !\n" );
#endif
            }
        }
    }
}

// ------------------------------------------------------------------------

SelectionManager::~SelectionManager()
{
#if OSL_DEBUG_LEVEL > 1
    fprintf( stderr, "SelectionManager::~SelectionManager (%s)\n", m_pDisplay ? DisplayString(m_pDisplay) : "no display" );
#endif
    {
        osl::MutexGuard aGuard( *osl::Mutex::getGlobalMutex() );

        ::boost::unordered_map< OUString, SelectionManager*, OUStringHash >::iterator it;
        for( it = getInstances().begin(); it != getInstances().end(); ++it )
            if( it->second == this )
            {
                getInstances().erase( it );
                break;
            }
    }

    if( m_aThread )
    {
        osl_terminateThread( m_aThread );
        osl_joinWithThread( m_aThread );
        osl_destroyThread( m_aThread );
    }

    if( m_aDragExecuteThread )
    {
        osl_terminateThread( m_aDragExecuteThread );
        osl_joinWithThread( m_aDragExecuteThread );
        m_aDragExecuteThread = NULL;
        // thread handle is freed in dragDoDispatch()
    }

    osl::MutexGuard aGuard(m_aMutex);

#if OSL_DEBUG_LEVEL > 1
    fprintf( stderr, "shutting down SelectionManager\n" );
#endif

    if( m_xDisplayConnection.is() )
    {
        m_xDisplayConnection->removeEventHandler( Any(), this );
        m_xDisplayConnection.clear();
    }

    if( m_pDisplay )
    {
        deregisterHandler( m_nXdndSelection );
        // destroy message window
        if( m_aWindow )
            XDestroyWindow( m_pDisplay, m_aWindow );
        // release cursors
        if (m_aMoveCursor != None)
            XFreeCursor(m_pDisplay, m_aMoveCursor);
        if (m_aCopyCursor != None)
            XFreeCursor(m_pDisplay, m_aCopyCursor);
        if (m_aLinkCursor != None)
            XFreeCursor(m_pDisplay, m_aLinkCursor);
        if (m_aNoneCursor != None)
            XFreeCursor(m_pDisplay, m_aNoneCursor);

        // paranoia setting, the drag thread should have
        // done that already
        XUngrabPointer( m_pDisplay, CurrentTime );
        XUngrabKeyboard( m_pDisplay, CurrentTime );

        XCloseDisplay( m_pDisplay );
    }
}

// ------------------------------------------------------------------------

SelectionAdaptor* SelectionManager::getAdaptor( Atom selection )
{
    ::boost::unordered_map< Atom, Selection* >::iterator it =
          m_aSelections.find( selection );
    return it != m_aSelections.end() ? it->second->m_pAdaptor : NULL;
}

// ------------------------------------------------------------------------

OUString SelectionManager::convertFromCompound( const char* pText, int nLen )
{
    osl::MutexGuard aGuard( m_aMutex );
    OUString aRet;
    if( nLen < 0 )
        nLen = strlen( pText );

    char** pTextList = NULL;
    int nTexts = 0;

    XTextProperty aProp;
    aProp.value     = (unsigned char*)pText;
    aProp.encoding  = m_nCOMPOUNDAtom;
    aProp.format    = 8;
    aProp.nitems    = nLen;
    XmbTextPropertyToTextList( m_pDisplay,
                               &aProp,
                               &pTextList,
                               &nTexts );
    rtl_TextEncoding aEncoding = osl_getThreadTextEncoding();
    for( int i = 0; i < nTexts; i++ )
        aRet += OStringToOUString( pTextList[i], aEncoding );

    if( pTextList )
        XFreeStringList( pTextList );

    return aRet;
}

// ------------------------------------------------------------------------

OString SelectionManager::convertToCompound( const OUString& rText )
{
    osl::MutexGuard aGuard( m_aMutex );
    XTextProperty aProp;
    aProp.value = NULL;
    aProp.encoding = XA_STRING;
    aProp.format = 8;
    aProp.nitems = 0;

    OString aRet( rText.getStr(), rText.getLength(), osl_getThreadTextEncoding() );
    char* pT = const_cast<char*>(aRet.getStr());

    XmbTextListToTextProperty( m_pDisplay,
                               &pT,
                               1,
                               XCompoundTextStyle,
                               &aProp );
    if( aProp.value )
    {
        aRet = (char*)aProp.value;
        XFree( aProp.value );
#ifdef SOLARIS
        /*
         *  for currently unknown reasons XmbTextListToTextProperty on Solaris returns
         *  no data in ISO8859-n encodings (at least for n = 1, 15)
         *  in these encodings the directly converted text does the
         *  trick, also.
         */
        if( ! aRet.getLength() && rText.getLength() )
            aRet = OUStringToOString( rText, osl_getThreadTextEncoding() );
#endif
    }
    else
        aRet = OString();

    return aRet;
}

// ------------------------------------------------------------------------

bool SelectionManager::convertData(
                                   const css::uno::Reference< XTransferable >& xTransferable,
                                   Atom nType,
                                   Atom nSelection,
                                   int& rFormat,
                                   Sequence< sal_Int8 >& rData )
{
    bool bSuccess = false;

    if( ! xTransferable.is() )
        return bSuccess;

    try
    {

        DataFlavor aFlavor;
        aFlavor.MimeType = convertTypeFromNative( nType, nSelection, rFormat );

        sal_Int32 nIndex = 0;
        if( aFlavor.MimeType.getToken( 0, ';', nIndex ).compareToAscii( "text/plain" ) == 0 )
        {
            if( aFlavor.MimeType.getToken( 0, ';', nIndex ).compareToAscii( "charset=utf-16" ) == 0 )
                aFlavor.DataType = getCppuType( (OUString *) 0 );
            else
                aFlavor.DataType = getCppuType( (Sequence< sal_Int8 >*)0 );
        }
        else
            aFlavor.DataType = getCppuType( (Sequence< sal_Int8 >*)0 );

        if( xTransferable->isDataFlavorSupported( aFlavor ) )
        {
            Any aValue( xTransferable->getTransferData( aFlavor ) );
            if( aValue.getValueTypeClass() == TypeClass_STRING )
            {
                OUString aString;
                aValue >>= aString;
                rData = Sequence< sal_Int8 >( (sal_Int8*)aString.getStr(), aString.getLength() * sizeof( sal_Unicode ) );
                bSuccess = true;
            }
            else if( aValue.getValueType() == getCppuType( (Sequence< sal_Int8 >*)0 ) )
            {
                aValue >>= rData;
                bSuccess = true;
            }
        }
        else if( aFlavor.MimeType.compareToAscii( "text/plain", 10 ) == 0 )
        {
            rtl_TextEncoding aEncoding = RTL_TEXTENCODING_DONTKNOW;
            bool bCompoundText = false;
            if( nType == m_nCOMPOUNDAtom )
                bCompoundText = true;
            else
                aEncoding = getTextPlainEncoding( aFlavor.MimeType );
            if( aEncoding != RTL_TEXTENCODING_DONTKNOW || bCompoundText )
            {
                aFlavor.MimeType = OUString(RTL_CONSTASCII_USTRINGPARAM("text/plain;charset=utf-16"));
                aFlavor.DataType = getCppuType( (OUString *) 0 );
                if( xTransferable->isDataFlavorSupported( aFlavor ) )
                {
                    Any aValue( xTransferable->getTransferData( aFlavor ) );
                    OUString aString;
                    aValue >>= aString;
                    OString aByteString( bCompoundText ? convertToCompound( aString ) : OUStringToOString( aString, aEncoding ) );
                    rData = Sequence< sal_Int8 >( (sal_Int8*)aByteString.getStr(), aByteString.getLength() * sizeof( sal_Char ) );
                    bSuccess = true;
                }
            }
        }
    }
    // various exceptions possible ... which all lead to a failed conversion
    // so simplify here to a catch all
    catch(...)
    {
    }

    return bSuccess;
}

// ------------------------------------------------------------------------

SelectionManager& SelectionManager::get( const OUString& rDisplayName )
{
    osl::MutexGuard aGuard( *osl::Mutex::getGlobalMutex() );

    OUString aDisplayName( rDisplayName );
    if( ! aDisplayName.getLength() )
        aDisplayName = OStringToOUString( getenv( "DISPLAY" ), RTL_TEXTENCODING_ISO_8859_1 );
    SelectionManager* pInstance = NULL;

    ::boost::unordered_map< OUString, SelectionManager*, OUStringHash >::iterator it = getInstances().find( aDisplayName );
    if( it != getInstances().end() )
        pInstance = it->second;
    else pInstance = getInstances()[ aDisplayName ] = new SelectionManager();

    return *pInstance;
}

// ------------------------------------------------------------------------

const OUString& SelectionManager::getString( Atom aAtom )
{
    osl::MutexGuard aGuard(m_aMutex);

    ::boost::unordered_map< Atom, OUString >::const_iterator it;
    if( ( it = m_aAtomToString.find( aAtom ) ) == m_aAtomToString.end() )
    {
        static OUString aEmpty;
        char* pAtom = m_pDisplay ? XGetAtomName( m_pDisplay, aAtom ) : NULL;
        if( ! pAtom )
            return aEmpty;
        OUString aString( OStringToOUString( pAtom, RTL_TEXTENCODING_ISO_8859_1 ) );
        XFree( pAtom );
        m_aStringToAtom[ aString ] = aAtom;
        m_aAtomToString[ aAtom ] = aString;
    }
    return m_aAtomToString[ aAtom ];
}

// ------------------------------------------------------------------------

Atom SelectionManager::getAtom( const OUString& rString )
{
    osl::MutexGuard aGuard(m_aMutex);

    ::boost::unordered_map< OUString, Atom, OUStringHash >::const_iterator it;
    if( ( it = m_aStringToAtom.find( rString ) ) == m_aStringToAtom.end() )
    {
        static Atom nNoDisplayAtoms = 1;
        Atom aAtom = m_pDisplay ? XInternAtom( m_pDisplay, OUStringToOString( rString, RTL_TEXTENCODING_ISO_8859_1 ), False ) : nNoDisplayAtoms++;
        m_aStringToAtom[ rString ] = aAtom;
        m_aAtomToString[ aAtom ] = rString;
    }
    return m_aStringToAtom[ rString ];
}

// ------------------------------------------------------------------------

bool SelectionManager::requestOwnership( Atom selection )
{
    bool bSuccess = false;
    if( m_pDisplay && m_aWindow )
    {
        osl::MutexGuard aGuard(m_aMutex);

        SelectionAdaptor* pAdaptor = getAdaptor( selection );
        if( pAdaptor )
        {
            XSetSelectionOwner( m_pDisplay, selection, m_aWindow, CurrentTime );
            if( XGetSelectionOwner( m_pDisplay, selection ) == m_aWindow )
                bSuccess = true;
#if OSL_DEBUG_LEVEL > 1
            fprintf( stderr, "%s ownership for selection %s\n",
                     bSuccess ? "acquired" : "failed to acquire",
                     OUStringToOString( getString( selection ), RTL_TEXTENCODING_ISO_8859_1 ).getStr() );
#endif
            Selection* pSel = m_aSelections[ selection ];
            pSel->m_bOwner = bSuccess;
            delete pSel->m_pPixmap;
            pSel->m_pPixmap = NULL;
            pSel->m_nOrigTimestamp = m_nSelectionTimestamp;
        }
#if OSL_DEBUG_LEVEL > 1
        else
            fprintf( stderr, "no adaptor for selection %s\n",
                     OUStringToOString( getString( selection ), RTL_TEXTENCODING_ISO_8859_1 ).getStr() );

        if( pAdaptor->getTransferable().is() )
        {
            Sequence< DataFlavor > aTypes = pAdaptor->getTransferable()->getTransferDataFlavors();
            for( int i = 0; i < aTypes.getLength(); i++ )
            {
                fprintf( stderr, "   %s\n", OUStringToOString( aTypes.getConstArray()[i].MimeType, RTL_TEXTENCODING_ISO_8859_1 ).getStr() );
            }
        }
#endif
    }
    return bSuccess;
}

// ------------------------------------------------------------------------

void SelectionManager::convertTypeToNative( const OUString& rType, Atom selection, int& rFormat, ::std::list< Atom >& rConversions, bool bPushFront )
{
    NativeTypeEntry* pTab = selection == m_nXdndSelection ? aXdndConversionTab : aNativeConversionTab;
    int nTabEntries = selection == m_nXdndSelection ? SAL_N_ELEMENTS(aXdndConversionTab) : SAL_N_ELEMENTS(aNativeConversionTab);

    OString aType( OUStringToOString( rType, RTL_TEXTENCODING_ISO_8859_1 ) );
    rFormat = 0;
    for( int i = 0; i < nTabEntries; i++ )
    {
        if( aType.equalsIgnoreAsciiCase( pTab[i].pType ) )
        {
            if( ! pTab[i].nAtom )
                pTab[i].nAtom = getAtom( OStringToOUString( pTab[i].pNativeType, RTL_TEXTENCODING_ISO_8859_1 ) );
            rFormat = pTab[i].nFormat;
            if( bPushFront )
                rConversions.push_front( pTab[i].nAtom );
            else
                rConversions.push_back( pTab[i].nAtom );
            if( pTab[i].nFormat == XA_PIXMAP )
            {
                if( bPushFront )
                {
                    rConversions.push_front( XA_VISUALID );
                    rConversions.push_front( XA_COLORMAP );
                }
                else
                {
                    rConversions.push_back( XA_VISUALID );
                    rConversions.push_back( XA_COLORMAP );
                }
            }
        }
    }
    if( ! rFormat )
        rFormat = 8; // byte buffer
    if( bPushFront )
        rConversions.push_front( getAtom( rType ) );
    else
        rConversions.push_back( getAtom( rType ) );
};

// ------------------------------------------------------------------------

void SelectionManager::getNativeTypeList( const Sequence< DataFlavor >& rTypes, std::list< Atom >& rOutTypeList, Atom targetselection )
{
    rOutTypeList.clear();

    int nFormat;
    int nFlavors = rTypes.getLength();
    const DataFlavor* pFlavors = rTypes.getConstArray();
    bool bHaveText = false;
    for( int i = 0; i < nFlavors; i++ )
    {
        if( pFlavors[i].MimeType.compareToAscii( "text/plain", 10 ) == 0)
            bHaveText = true;
        else
            convertTypeToNative( pFlavors[i].MimeType, targetselection, nFormat, rOutTypeList );
    }
    if( bHaveText )
    {
        if( targetselection != m_nXdndSelection )
        {
            // only mimetypes should go into Xdnd type list
            rOutTypeList.push_front( XA_STRING );
            rOutTypeList.push_front( m_nCOMPOUNDAtom );
        }
        convertTypeToNative( OUString(RTL_CONSTASCII_USTRINGPARAM("text/plain;charset=utf-8")), targetselection, nFormat, rOutTypeList, true );
    }
    if( targetselection != m_nXdndSelection )
        rOutTypeList.push_back( m_nMULTIPLEAtom );
}

// ------------------------------------------------------------------------

OUString SelectionManager::convertTypeFromNative( Atom nType, Atom selection, int& rFormat )
{
    NativeTypeEntry* pTab = (selection == m_nXdndSelection) ? aXdndConversionTab : aNativeConversionTab;
    int nTabEntries = (selection == m_nXdndSelection) ? SAL_N_ELEMENTS(aXdndConversionTab) : SAL_N_ELEMENTS(aNativeConversionTab);

    for( int i = 0; i < nTabEntries; i++ )
    {
        if( ! pTab[i].nAtom )
            pTab[i].nAtom = getAtom( OStringToOUString( pTab[i].pNativeType, RTL_TEXTENCODING_ISO_8859_1 ) );
        if( nType == pTab[i].nAtom )
        {
            rFormat = pTab[i].nFormat;
            return OStringToOUString( pTab[i].pType, RTL_TEXTENCODING_ISO_8859_1 );
        }
    }
    rFormat = 8;
    return getString( nType );
}

// ------------------------------------------------------------------------

bool SelectionManager::getPasteData( Atom selection, Atom type, Sequence< sal_Int8 >& rData )
{
    osl::ResettableMutexGuard aGuard(m_aMutex);
    ::boost::unordered_map< Atom, Selection* >::iterator it;
    bool bSuccess = false;

#if OSL_DEBUG_LEVEL > 1
    OUString aSelection( getString( selection ) );
    OUString aType( getString( type ) );
    fprintf( stderr, "getPasteData( %s, native: %s )\n",
             OUStringToOString( aSelection, RTL_TEXTENCODING_ISO_8859_1 ).getStr(),
             OUStringToOString( aType, RTL_TEXTENCODING_ISO_8859_1 ).getStr()
             );
#endif

    if( ! m_pDisplay )
        return false;

    it = m_aSelections.find( selection );
    if( it == m_aSelections.end() )
        return false;

    XLIB_Window aSelectionOwner = XGetSelectionOwner( m_pDisplay, selection );
    if( aSelectionOwner == None )
        return false;
    if( aSelectionOwner == m_aWindow )
    {
        // probably bad timing led us here
#if OSL_DEBUG_LEVEL > 1
        fprintf( stderr, "Innere Nabelschau\n" );
#endif
        return false;
    }

    // ICCCM recommends to destroy property before convert request unless
    // parameters are transported; we do only in case of MULTIPLE,
    // so destroy property unless target is MULTIPLE
    if( type != m_nMULTIPLEAtom )
        XDeleteProperty( m_pDisplay, m_aWindow, selection );

    XConvertSelection( m_pDisplay, selection, type, selection, m_aWindow, selection == m_nXdndSelection ? m_nDropTime : CurrentTime );
    it->second->m_eState            = Selection::WaitingForResponse;
    it->second->m_aRequestedType    = type;
    it->second->m_aData             = Sequence< sal_Int8 >();
    it->second->m_aDataArrived.reset();
    // really start the request; if we don't flush the
    // queue the request won't leave it because there are no more
    // X calls after this until the data arrived or timeout
    XFlush( m_pDisplay );

    // do a reschedule
    struct timeval tv_last, tv_current;
    gettimeofday( &tv_last, NULL );
    tv_current = tv_last;

    XEvent aEvent;
    do
    {
        bool bAdjustTime = false;
        {
            bool bHandle = false;

            if( XCheckTypedEvent( m_pDisplay,
                                  PropertyNotify,
                                  &aEvent
                                  ) )
            {
                bHandle = true;
                if( aEvent.xproperty.window == m_aWindow
                    && aEvent.xproperty.atom == selection )
                    bAdjustTime = true;
            }
            else
            if( XCheckTypedEvent( m_pDisplay,
                                  SelectionClear,
                                  &aEvent
                                  ) )
            {
                bHandle = true;
            }
            else
            if( XCheckTypedEvent( m_pDisplay,
                                  SelectionRequest,
                                  &aEvent
                                  ) )
                bHandle = true;
            else
            if( XCheckTypedEvent( m_pDisplay,
                                  SelectionNotify,
                                  &aEvent
                                  ) )
            {
                bHandle = true;
                if( aEvent.xselection.selection == selection
                    && ( aEvent.xselection.requestor == m_aWindow ||
                         aEvent.xselection.requestor == m_aCurrentDropWindow )
                    )
                    bAdjustTime = true;
            }
            else
            {
                TimeValue aTVal;
                aTVal.Seconds = 0;
                aTVal.Nanosec = 100000000;
                aGuard.clear();
                osl_waitThread( &aTVal );
                aGuard.reset();
            }
            if( bHandle )
            {
                aGuard.clear();
                handleXEvent( aEvent );
                aGuard.reset();
            }
        }
        gettimeofday( &tv_current, NULL );
        if( bAdjustTime )
            tv_last = tv_current;
    } while( ! it->second->m_aDataArrived.check() && (tv_current.tv_sec - tv_last.tv_sec) < getSelectionTimeout() );

#if OSL_DEBUG_LEVEL > 1
    if( (tv_current.tv_sec - tv_last.tv_sec) > getSelectionTimeout() )
        fprintf( stderr, "timed out\n" );
#endif
    if( it->second->m_aDataArrived.check() &&
        it->second->m_aData.getLength() )
    {
        rData = it->second->m_aData;
        bSuccess = true;
    }
#if OSL_DEBUG_LEVEL > 1
    else
        fprintf( stderr, "conversion unsuccessfull\n" );
#endif
    return bSuccess;
}

// ------------------------------------------------------------------------

bool SelectionManager::getPasteData( Atom selection, const ::rtl::OUString& rType, Sequence< sal_Int8 >& rData )
{
    bool bSuccess = false;

    ::boost::unordered_map< Atom, Selection* >::iterator it;
    {
        osl::MutexGuard aGuard(m_aMutex);

        it = m_aSelections.find( selection );
        if( it == m_aSelections.end() )
            return false;
    }

    if( it->second->m_aTypes.getLength() == 0 )
    {
        Sequence< DataFlavor > aFlavors;
        getPasteDataTypes( selection, aFlavors );
        if( it->second->m_aTypes.getLength() == 0 )
            return false;
    }

    const Sequence< DataFlavor >& rTypes( it->second->m_aTypes );
    const std::vector< Atom >& rNativeTypes( it->second->m_aNativeTypes );
#if OSL_DEBUG_LEVEL > 1
    fprintf( stderr, "getPasteData( \"%s\", \"%s\" )\n",
             OUStringToOString( getString( selection ), RTL_TEXTENCODING_ISO_8859_1 ).getStr(),
             OUStringToOString( rType, RTL_TEXTENCODING_ISO_8859_1 ).getStr() );
#endif

    if( rType.equalsAsciiL( "text/plain;charset=utf-16", 25 ) )
    {
        // lets see if we have UTF16 else try to find something convertible
        if( it->second->m_aTypes.getLength() && ! it->second->m_bHaveUTF16 )
        {
            Sequence< sal_Int8 > aData;
            if( it->second->m_aUTF8Type != None &&
                getPasteData( selection,
                              it->second->m_aUTF8Type,
                              aData )
                )
            {
              OUString aRet( (const sal_Char*)aData.getConstArray(), aData.getLength(), RTL_TEXTENCODING_UTF8 );
              rData = Sequence< sal_Int8 >( (sal_Int8*)aRet.getStr(), (aRet.getLength()+1)*sizeof( sal_Unicode ) );
              bSuccess = true;
            }
            else if( it->second->m_bHaveCompound &&
                getPasteData( selection,
                              m_nCOMPOUNDAtom,
                              aData )
                )
            {
                OUString aRet( convertFromCompound( (const char*)aData.getConstArray(), aData.getLength() ) );
                rData = Sequence< sal_Int8 >( (sal_Int8*)aRet.getStr(), (aRet.getLength()+1)*sizeof( sal_Unicode ) );
                bSuccess = true;
            }
            else
            {
                for( int i = 0; i < rTypes.getLength(); i++ )
                {
                    rtl_TextEncoding aEncoding = getTextPlainEncoding( rTypes.getConstArray()[i].MimeType );
                    if( aEncoding != RTL_TEXTENCODING_DONTKNOW  &&
                        aEncoding != RTL_TEXTENCODING_UNICODE   &&
                        getPasteData( selection,
                                      rNativeTypes[i],
                                      aData )
                        )
                    {
#if OSL_DEBUG_LEVEL > 1
                        fprintf( stderr, "using \"%s\" instead of \"%s\"\n",
                                 OUStringToOString( rTypes.getConstArray()[i].MimeType, RTL_TEXTENCODING_ISO_8859_1 ).getStr(),
                                 OUStringToOString( rType, RTL_TEXTENCODING_ISO_8859_1 ).getStr()
                                 );
#endif
                        OString aConvert( (sal_Char*)aData.getConstArray(), aData.getLength() );
                        OUString aUTF( OStringToOUString( aConvert, aEncoding ) );
                        rData = Sequence< sal_Int8 >( (sal_Int8*)aUTF.getStr(), (aUTF.getLength()+1)*sizeof( sal_Unicode ) );
                        bSuccess = true;
                        break;
                    }
                }
            }
        }
    }
    else if( rType.equalsAsciiL( "image/bmp", 9 ) )
    {
        // #i83376# try if someone has the data in image/bmp already before
        // doing the PIXMAP stuff (e.g. the gimp has this)
        bSuccess = getPasteData( selection, m_nImageBmpAtom, rData );
        #if OSL_DEBUG_LEVEL > 1
        if( bSuccess )
            fprintf( stderr, "got %d bytes of image/bmp\n", (int)rData.getLength() );
        #endif
        if( ! bSuccess )
        {
            Pixmap aPixmap = None;
            Colormap aColormap = None;

            // prepare property for MULTIPLE request
            Sequence< sal_Int8 > aData;
            Atom pTypes[4] = { XA_PIXMAP, XA_PIXMAP,
            XA_COLORMAP, XA_COLORMAP };
            {
                osl::MutexGuard aGuard(m_aMutex);

                XChangeProperty( m_pDisplay,
                    m_aWindow,
                    selection,
                    XA_ATOM,
                    32,
                    PropModeReplace,
                    (unsigned char*)pTypes,
                    4 );
            }

            // try MULTIPLE request
            if( getPasteData( selection, m_nMULTIPLEAtom, aData ) )
            {
                Atom* pReturnedTypes = (Atom*)aData.getArray();
                if( pReturnedTypes[0] == XA_PIXMAP && pReturnedTypes[1] == XA_PIXMAP )
                {
                    osl::MutexGuard aGuard(m_aMutex);

                    Atom type = None;
                    int format = 0;
                    unsigned long nItems = 0;
                    unsigned long nBytes = 0;
                    unsigned char* pReturn = NULL;
                    XGetWindowProperty( m_pDisplay, m_aWindow, XA_PIXMAP, 0, 1, True, XA_PIXMAP, &type, &format, &nItems, &nBytes, &pReturn );
                    if( pReturn )
                    {
                        if( type == XA_PIXMAP )
                            aPixmap = *(Pixmap*)pReturn;
                        XFree( pReturn );
                        pReturn = NULL;
                        if( pReturnedTypes[2] == XA_COLORMAP && pReturnedTypes[3] == XA_COLORMAP )
                        {
                            XGetWindowProperty( m_pDisplay, m_aWindow, XA_COLORMAP, 0, 1, True, XA_COLORMAP, &type, &format, &nItems, &nBytes, &pReturn );
                            if( pReturn )
                            {
                                if( type == XA_COLORMAP )
                                    aColormap = *(Colormap*)pReturn;
                                XFree( pReturn );
                            }
                        }
                    }
                    #if OSL_DEBUG_LEVEL > 1
                    else
                    {
                        fprintf( stderr, "could not get PIXMAP property: type=%s, format=%d, items=%ld, bytes=%ld, ret=0x%p\n", OUStringToOString( getString( type ), RTL_TEXTENCODING_ISO_8859_1 ).getStr(), format, nItems, nBytes, pReturn );
                    }
                    #endif
                }
            }

            if( aPixmap == None )
            {
                // perhaps two normal requests will work
                if( getPasteData( selection, XA_PIXMAP, aData ) )
                {
                    aPixmap = *(Pixmap*)aData.getArray();
                    if( aColormap == None && getPasteData( selection, XA_COLORMAP, aData ) )
                        aColormap = *(Colormap*)aData.getArray();
                }
            }

            // convert data if possible
            if( aPixmap != None )
            {
                osl::MutexGuard aGuard(m_aMutex);

                sal_Int32 nOutSize = 0;
                sal_uInt8* pBytes = X11_getBmpFromPixmap( m_pDisplay, aPixmap, aColormap, nOutSize );
                if( pBytes && nOutSize )
                {
                    rData = Sequence< sal_Int8 >( nOutSize );
                    memcpy( rData.getArray(), pBytes, nOutSize );
                    X11_freeBmp( pBytes );
                    bSuccess = true;
                }
            }
        }
    }

    if( ! bSuccess )
    {
        int nFormat;
        ::std::list< Atom > aTypes;
        convertTypeToNative( rType, selection, nFormat, aTypes );
        ::std::list< Atom >::const_iterator type_it;
        Atom nSelectedType = None;
        for( type_it = aTypes.begin(); type_it != aTypes.end() && nSelectedType == None; ++type_it )
        {
            for( unsigned int i = 0; i < rNativeTypes.size() && nSelectedType == None; i++ )
                if( rNativeTypes[i] == *type_it )
                    nSelectedType = *type_it;
        }
        if( nSelectedType != None )
            bSuccess = getPasteData( selection, nSelectedType, rData );
    }
#if OSL_DEBUG_LEVEL > 1
    fprintf( stderr, "getPasteData for selection %s and data type %s returns %s, returned sequence has length %" SAL_PRIdINT32 "\n",
             OUStringToOString( getString( selection ), RTL_TEXTENCODING_ISO_8859_1 ).getStr(),
             OUStringToOString( rType, RTL_TEXTENCODING_ISO_8859_1 ).getStr(),
             bSuccess ? "true" : "false",
             rData.getLength()
             );
#endif
    return bSuccess;
}

// ------------------------------------------------------------------------

bool SelectionManager::getPasteDataTypes( Atom selection, Sequence< DataFlavor >& rTypes )
{
    ::boost::unordered_map< Atom, Selection* >::iterator it;
    {
        osl::MutexGuard aGuard(m_aMutex);

        it = m_aSelections.find( selection );
        if( it != m_aSelections.end()                           &&
            it->second->m_aTypes.getLength()                    &&
            abs( it->second->m_nLastTimestamp - time( NULL ) ) < 2
            )
        {
            rTypes = it->second->m_aTypes;
            return true;
        }
    }

    bool bSuccess = false;
    bool bHaveUTF16 = false;
    Atom aUTF8Type = None;
    bool bHaveCompound = false;
    bool bHaveText = false;
    Sequence< sal_Int8 > aAtoms;

    if( selection == m_nXdndSelection )
    {
        // xdnd sends first three types with XdndEnter
        // if more than three types are supported then the XDndTypeList
        // property on the source window is used
        if( m_aDropEnterEvent.data.l[0] && m_aCurrentDropWindow )
        {
            if( m_aDropEnterEvent.data.l[1] & 1 )
            {
                const unsigned int atomcount = 256;
                // more than three types; look in property
                osl::MutexGuard aGuard(m_aMutex);

                Atom nType;
                int nFormat;
                unsigned long nItems, nBytes;
                unsigned char* pBytes = NULL;

                XGetWindowProperty( m_pDisplay, m_aDropEnterEvent.data.l[0],
                                    m_nXdndTypeList, 0, atomcount, False,
                                    XA_ATOM,
                                    &nType, &nFormat, &nItems, &nBytes, &pBytes );
#if OSL_DEBUG_LEVEL > 1
                fprintf( stderr, "have %ld data types in XdndTypeList\n", nItems );
#endif
                if( nItems == atomcount && nBytes > 0 )
                {
                    // wow ... more than 256 types !
                    aAtoms.realloc( sizeof( Atom )*atomcount+nBytes );
                    memcpy( aAtoms.getArray(), pBytes, sizeof( Atom )*atomcount );
                    XFree( pBytes );
                    pBytes = NULL;
                    XGetWindowProperty( m_pDisplay, m_aDropEnterEvent.data.l[0],
                                        m_nXdndTypeList, atomcount, nBytes/sizeof(Atom),
                                        False, XA_ATOM,
                                        &nType, &nFormat, &nItems, &nBytes, &pBytes );
                    {
                        memcpy( aAtoms.getArray()+atomcount*sizeof(Atom), pBytes, nItems*sizeof(Atom) );
                        XFree( pBytes );
                    }
                }
                else
                {
                    aAtoms.realloc( sizeof(Atom)*nItems );
                    memcpy( aAtoms.getArray(), pBytes, nItems*sizeof(Atom) );
                    XFree( pBytes );
                }
            }
            else
            {
                // one to three types
                int n = 0, i;
                for( i = 0; i < 3; i++ )
                    if( m_aDropEnterEvent.data.l[2+i] )
                        n++;
#if OSL_DEBUG_LEVEL > 1
                fprintf( stderr, "have %d data types in XdndEnter\n", n );
#endif
                aAtoms.realloc( sizeof(Atom)*n );
                for( i = 0, n = 0; i < 3; i++ )
                    if( m_aDropEnterEvent.data.l[2+i] )
                        ((Atom*)aAtoms.getArray())[n++] = m_aDropEnterEvent.data.l[2+i];
            }
        }
    }
    // get data of type TARGETS
    else if( ! getPasteData( selection, m_nTARGETSAtom, aAtoms ) )
        aAtoms = Sequence< sal_Int8 >();

    std::vector< Atom > aNativeTypes;
    if( aAtoms.getLength() )
    {
        sal_Int32 nAtoms = aAtoms.getLength() / sizeof(Atom);
        Atom* pAtoms = (Atom*)aAtoms.getArray();
        rTypes.realloc( nAtoms );
        aNativeTypes.resize( nAtoms );
        DataFlavor* pFlavors = rTypes.getArray();
        sal_Int32 nNativeTypesIndex = 0;
        while( nAtoms-- )
        {
#if OSL_DEBUG_LEVEL > 1
            if( *pAtoms && *pAtoms < 0x01000000 )
                fprintf( stderr, "native type: %s\n", OUStringToOString( getString( *pAtoms ), RTL_TEXTENCODING_ISO_8859_1 ).getStr() );
#endif
            if( *pAtoms == m_nCOMPOUNDAtom )
                bHaveText = bHaveCompound = true;
            else if( *pAtoms && *pAtoms < 0x01000000 )
            {
                int nFormat;
                pFlavors->MimeType = convertTypeFromNative( *pAtoms, selection, nFormat );
                pFlavors->DataType = getCppuType( (Sequence< sal_Int8 >*)0 );
                sal_Int32 nIndex = 0;
                if( pFlavors->MimeType.getToken( 0, ';', nIndex ).equalsAsciiL( "text/plain", 10 ) )
                {
                    OUString aToken(pFlavors->MimeType.getToken( 0, ';', nIndex ));
                    // omit text/plain;charset=unicode since it is not well defined
                    if( aToken.compareToAscii( "charset=unicode" ) == 0 )
                    {
                        pAtoms++;
                        continue;
                    }
                    bHaveText = true;
                    if( aToken.compareToAscii( "charset=utf-16" ) == 0 )
                    {
                        bHaveUTF16 = true;
                        pFlavors->DataType = getCppuType( (OUString*)0 );
                    }
                    else if( aToken.compareToAscii( "charset=utf-8" ) == 0 )
                    {
                        aUTF8Type = *pAtoms;
                    }
                }
                pFlavors++;
                aNativeTypes[ nNativeTypesIndex ] = *pAtoms;
                nNativeTypesIndex++;
            }
            pAtoms++;
        }
        if( (pFlavors - rTypes.getArray()) < rTypes.getLength() )
            rTypes.realloc(pFlavors - rTypes.getArray());
        bSuccess = rTypes.getLength() ? true : false;
        if( bHaveText && ! bHaveUTF16 )
        {
               int i = 0;

            int nNewFlavors = rTypes.getLength()+1;
            Sequence< DataFlavor > aTemp( nNewFlavors );
            for( i = 0; i < nNewFlavors-1; i++ )
                aTemp.getArray()[i+1] = rTypes.getConstArray()[i];
            aTemp.getArray()[0].MimeType = OUString(RTL_CONSTASCII_USTRINGPARAM("text/plain;charset=utf-16"));
            aTemp.getArray()[0].DataType = getCppuType( (OUString*)0 );
            rTypes = aTemp;

            std::vector< Atom > aNativeTemp( nNewFlavors );
            for( i = 0; i < nNewFlavors-1; i++ )
                aNativeTemp[ i + 1 ] = aNativeTypes[ i ];
            aNativeTemp[0] = None;
            aNativeTypes = aNativeTemp;
        }
    }

    {
        osl::MutexGuard aGuard(m_aMutex);

        it = m_aSelections.find( selection );
        if( it != m_aSelections.end() )
        {
            if( bSuccess )
            {
                it->second->m_aTypes            = rTypes;
                it->second->m_aNativeTypes      = aNativeTypes;
                it->second->m_nLastTimestamp    = time( NULL );
                it->second->m_bHaveUTF16        = bHaveUTF16;
                it->second->m_aUTF8Type         = aUTF8Type;
                it->second->m_bHaveCompound     = bHaveCompound;
            }
            else
            {
                it->second->m_aTypes            = Sequence< DataFlavor >();
                it->second->m_aNativeTypes      = std::vector< Atom >();
                it->second->m_nLastTimestamp    = 0;
                it->second->m_bHaveUTF16        = false;
                it->second->m_aUTF8Type         = None;
                it->second->m_bHaveCompound     = false;
            }
        }
    }

#if OSL_DEBUG_LEVEL > 1
    {
        fprintf( stderr, "SelectionManager::getPasteDataTypes( %s ) = %s\n", OUStringToOString( getString( selection ), RTL_TEXTENCODING_ISO_8859_1 ).getStr(), bSuccess ? "true" : "false" );
        for( int i = 0; i < rTypes.getLength(); i++ )
            fprintf( stderr, "type: %s\n", OUStringToOString( rTypes.getConstArray()[i].MimeType, RTL_TEXTENCODING_ISO_8859_1 ).getStr() );
    }
#endif

    return bSuccess;
}

// ------------------------------------------------------------------------

PixmapHolder* SelectionManager::getPixmapHolder( Atom selection )
{
    boost::unordered_map< Atom, Selection* >::const_iterator it = m_aSelections.find( selection );
    if( it == m_aSelections.end() )
        return NULL;
    if( ! it->second->m_pPixmap )
        it->second->m_pPixmap = new PixmapHolder( m_pDisplay );
    return it->second->m_pPixmap;
}

static sal_Size GetTrueFormatSize(int nFormat)
{
    // http://mail.gnome.org/archives/wm-spec-list/2003-March/msg00067.html
    return nFormat == 32 ? sizeof(long) : nFormat/8;
}

bool SelectionManager::sendData( SelectionAdaptor* pAdaptor,
                                 XLIB_Window requestor,
                                 Atom target,
                                 Atom property,
                                 Atom selection )
{
    osl::ResettableMutexGuard aGuard( m_aMutex );

    // handle targets related to image/bmp
    if( target == XA_COLORMAP || target == XA_PIXMAP || target == XA_BITMAP || target == XA_VISUALID )
    {
        PixmapHolder* pPixmap = getPixmapHolder( selection );
        if( ! pPixmap ) return false;
        XID nValue = None;

        // handle colormap request
        if( target == XA_COLORMAP )
            nValue = (XID)pPixmap->getColormap();
        else if( target == XA_VISUALID )
            nValue = (XID)pPixmap->getVisualID();
        else if( target == XA_PIXMAP || target == XA_BITMAP )
        {
            nValue = (XID)pPixmap->getPixmap();
            if( nValue == None )
            {
                // first conversion
                Sequence< sal_Int8 > aData;
                int nFormat;
                aGuard.clear();
                bool bConverted = convertData( pAdaptor->getTransferable(), target, selection, nFormat, aData );
                aGuard.reset();
                if( bConverted )
                {
                    // get pixmap again since clearing the guard could have invalidated
                    // the pixmap in another thread
                    pPixmap = getPixmapHolder( selection );
                    // conversion succeeded, so aData contains image/bmp now
                    if( pPixmap->needsConversion( (const sal_uInt8*)aData.getConstArray() )
                        && m_xBitmapConverter.is() )
                    {
#if OSL_DEBUG_LEVEL > 1
                        fprintf( stderr, "trying bitmap conversion\n" );
#endif
                        css::uno::Reference<XBitmap> xBM( new BmpTransporter( aData ) );
                        Sequence<Any> aArgs(2), aOutArgs;
                        Sequence<sal_Int16> aOutIndex;
                        aArgs.getArray()[0] = makeAny( xBM );
                        aArgs.getArray()[1] = makeAny( (sal_uInt16)pPixmap->getDepth() );
                        aGuard.clear();
                        try
                        {
                            Any aResult =
                                m_xBitmapConverter->invoke( OUString(RTL_CONSTASCII_USTRINGPARAM("convert-bitmap-depth")),
                                                            aArgs, aOutIndex, aOutArgs );
                            if( aResult >>= xBM )
                                aData = xBM->getDIB();
                        }
                        catch(...)
                        {
#if OSL_DEBUG_LEVEL > 1
                            fprintf( stderr, "exception in bitmap converter\n" );
#endif
                        }
                        aGuard.reset();
                    }
                    // get pixmap again since clearing the guard could have invalidated
                    // the pixmap in another thread
                    pPixmap = getPixmapHolder( selection );
                    nValue = (XID)pPixmap->setBitmapData( (const sal_uInt8*)aData.getConstArray() );
                }
                if( nValue == None )
                    return false;
            }
            if( target == XA_BITMAP )
                nValue = (XID)pPixmap->getBitmap();
        }

        XChangeProperty( m_pDisplay,
                         requestor,
                         property,
                         target,
                         32,
                         PropModeReplace,
                         (const unsigned char*)&nValue,
                         1);
        return true;
    }

    /*
     *  special target TEXT allows us to transfer
     *  the data in an encoding of our choice
     *  COMPOUND_TEXT will work with most applications
     */
    if( target == m_nTEXTAtom )
        target = m_nCOMPOUNDAtom;

    Sequence< sal_Int8 > aData;
    int nFormat;
    aGuard.clear();
    bool bConverted = convertData( pAdaptor->getTransferable(), target, selection, nFormat, aData );
    aGuard.reset();
    if( bConverted )
    {
        // conversion succeeded
        if( aData.getLength() > m_nIncrementalThreshold )
        {
#if OSL_DEBUG_LEVEL > 1
            fprintf( stderr, "using INCR protocol\n" );
            boost::unordered_map< XLIB_Window, boost::unordered_map< Atom, IncrementalTransfer > >::const_iterator win_it = m_aIncrementals.find( requestor );
            if( win_it != m_aIncrementals.end() )
            {
                boost::unordered_map< Atom, IncrementalTransfer >::const_iterator inc_it = win_it->second.find( property );
                if( inc_it != win_it->second.end() )
                {
                    const IncrementalTransfer& rInc = inc_it->second;
                    fprintf( stderr, "premature end and new start for INCR transfer for window 0x%lx, property %s, type %s\n",
                             rInc.m_aRequestor,
                             OUStringToOString( getString( rInc.m_aProperty ), RTL_TEXTENCODING_ISO_8859_1 ).getStr(),
                             OUStringToOString( getString( rInc.m_aTarget ), RTL_TEXTENCODING_ISO_8859_1 ).getStr()
                             );
                }
            }
#endif

            // insert IncrementalTransfer
            IncrementalTransfer& rInc   = m_aIncrementals[ requestor ][ property ];
            rInc.m_aData                = aData;
            rInc.m_nBufferPos           = 0;
            rInc.m_aRequestor           = requestor;
            rInc.m_aProperty            = property;
            rInc.m_aTarget              = target;
            rInc.m_nFormat              = nFormat;
            rInc.m_nTransferStartTime   = time( NULL );

            // use incr protocol, signal start to requestor
            long nMinSize = m_nIncrementalThreshold;
            XSelectInput( m_pDisplay, requestor, PropertyChangeMask );
            XChangeProperty( m_pDisplay, requestor, property,
                             m_nINCRAtom, 32,  PropModeReplace, (unsigned char*)&nMinSize, 1 );
            XFlush( m_pDisplay );
        }
        else
        {
            sal_Size nUnitSize = GetTrueFormatSize(nFormat);
            XChangeProperty( m_pDisplay,
                             requestor,
                             property,
                             target,
                             nFormat,
                             PropModeReplace,
                             (const unsigned char*)aData.getConstArray(),
                             aData.getLength()/nUnitSize );
            }
    }
#if OSL_DEBUG_LEVEL > 1
    else
        fprintf( stderr, "convertData failed for type: %s \n",
                 OUStringToOString( convertTypeFromNative( target, selection, nFormat ), RTL_TEXTENCODING_ISO_8859_1 ).getStr() );
#endif
    return bConverted;
}

// ------------------------------------------------------------------------

bool SelectionManager::handleSelectionRequest( XSelectionRequestEvent& rRequest )
{
    osl::ResettableMutexGuard aGuard( m_aMutex );
#if OSL_DEBUG_LEVEL > 1
    fprintf( stderr, "handleSelectionRequest for selection %s and target %s\n",
             OUStringToOString( getString( rRequest.selection ), RTL_TEXTENCODING_ISO_8859_1 ).getStr(),
             OUStringToOString( getString( rRequest.target ), RTL_TEXTENCODING_ISO_8859_1 ).getStr()
             );
#endif

    XEvent aNotify;

    aNotify.type                  = SelectionNotify;
    aNotify.xselection.display    = rRequest.display;
    aNotify.xselection.send_event = True;
    aNotify.xselection.requestor  = rRequest.requestor;
    aNotify.xselection.selection  = rRequest.selection;
    aNotify.xselection.time       = rRequest.time;
    aNotify.xselection.target     = rRequest.target;
    aNotify.xselection.property   = None;

    SelectionAdaptor* pAdaptor = getAdaptor( rRequest.selection );
    // ensure that we still own that selection
    if( pAdaptor &&
        XGetSelectionOwner( m_pDisplay, rRequest.selection ) == m_aWindow )
    {
        css::uno::Reference< XTransferable > xTrans( pAdaptor->getTransferable() );
        if( rRequest.target == m_nTARGETSAtom )
        {
            // someone requests our types
            if( xTrans.is() )
            {
                aGuard.clear();
                Sequence< DataFlavor > aFlavors = xTrans->getTransferDataFlavors();
                aGuard.reset();

                ::std::list< Atom > aConversions;
                getNativeTypeList( aFlavors, aConversions, rRequest.selection );

                int i, nTypes = aConversions.size();
                Atom* pTypes = (Atom*)alloca( nTypes * sizeof( Atom ) );
                std::list< Atom >::const_iterator it;
                for( i = 0, it = aConversions.begin(); i < nTypes; i++, ++it )
                    pTypes[i] = *it;
                XChangeProperty( m_pDisplay, rRequest.requestor, rRequest.property,
                                 XA_ATOM, 32, PropModeReplace, (const unsigned char*)pTypes, nTypes );
                aNotify.xselection.property = rRequest.property;
#if OSL_DEBUG_LEVEL > 1
                fprintf( stderr, "sending type list:\n" );
                for( int k = 0; k < nTypes; k++ )
                    fprintf( stderr, "   %s\n", pTypes[k] ? XGetAtomName( m_pDisplay, pTypes[k] ) : "<None>" );
#endif
            }
        }
        else if( rRequest.target == m_nTIMESTAMPAtom )
        {
            long nTimeStamp = (long)m_aSelections[rRequest.selection]->m_nOrigTimestamp;
            XChangeProperty( m_pDisplay, rRequest.requestor, rRequest.property,
                             XA_INTEGER, 32, PropModeReplace, (const unsigned char*)&nTimeStamp, 1 );
            aNotify.xselection.property = rRequest.property;
#if OSL_DEBUG_LEVEL > 1
                fprintf( stderr, "sending timestamp: %d\n", (int)nTimeStamp );
#endif
        }
        else
        {
            bool bEventSuccess = false;
            if( rRequest.target == m_nMULTIPLEAtom )
            {
                // get all targets
                Atom nType = None;
                int nFormat = 0;
                unsigned long nItems = 0, nBytes = 0;
                unsigned char* pData = NULL;

                // get number of atoms
                XGetWindowProperty( m_pDisplay,
                                    rRequest.requestor,
                                    rRequest.property,
                                    0, 0,
                                    False,
                                    AnyPropertyType,
                                    &nType, &nFormat,
                                    &nItems, &nBytes,
                                    &pData );
                if( nFormat == 32 && nBytes/4 )
                {
                    if( pData ) // ?? should not happen
                    {
                        XFree( pData );
                        pData = NULL;
                    }
                    XGetWindowProperty( m_pDisplay,
                                        rRequest.requestor,
                                        rRequest.property,
                                        0, nBytes/4,
                                        False,
                                        nType,
                                        &nType, &nFormat,
                                        &nItems, &nBytes,
                                        &pData );
                    if( pData && nItems )
                    {
#if OSL_DEBUG_LEVEL > 1
                        fprintf( stderr, "found %ld atoms in MULTIPLE request\n", nItems );
#endif
                        bEventSuccess = true;
                        bool bResetAtoms = false;
                        Atom* pAtoms = (Atom*)pData;
                        aGuard.clear();
                        for( unsigned int i = 0; i < nItems; i += 2 )
                        {
#if OSL_DEBUG_LEVEL > 1
                            fprintf( stderr, "   %s => %s: ",
                                     OUStringToOString( getString( pAtoms[i] ), RTL_TEXTENCODING_ISO_8859_1 ).getStr(),
                                     OUStringToOString( getString( pAtoms[i+1] ), RTL_TEXTENCODING_ISO_8859_1 ).getStr() );
#endif
                            bool bSuccess = sendData( pAdaptor, rRequest.requestor, pAtoms[i], pAtoms[i+1], rRequest.selection );
#if OSL_DEBUG_LEVEL > 1
                            fprintf( stderr, "%s\n", bSuccess ? "succeeded" : "failed" );
#endif
                            if( ! bSuccess )
                            {
                                pAtoms[i] = None;
                                bResetAtoms = true;
                            }
                        }
                        aGuard.reset();
                        if( bResetAtoms )
                            XChangeProperty( m_pDisplay,
                                             rRequest.requestor,
                                             rRequest.property,
                                             XA_ATOM,
                                             32,
                                             PropModeReplace,
                                             pData,
                                             nBytes/4 );
                    }
                    if( pData )
                        XFree( pData );
                }
#if OSL_DEBUG_LEVEL > 1
                else
                {
                    fprintf( stderr, "could not get type list from \"%s\" of type \"%s\" on requestor 0x%lx, requestor has properties:",
                             OUStringToOString( getString( rRequest.property ), RTL_TEXTENCODING_ISO_8859_1 ).getStr(),
                             OUStringToOString( getString( nType ), RTL_TEXTENCODING_ISO_8859_1 ).getStr(),
                             rRequest.requestor );
                    int nProps = 0;
                    Atom* pProps = XListProperties( m_pDisplay, rRequest.requestor, &nProps );
                    if( pProps )
                    {
                        for( int i = 0; i < nProps; i++ )
                            fprintf( stderr, " \"%s\"", OUStringToOString( getString( pProps[i]), RTL_TEXTENCODING_ISO_8859_1 ).getStr() );
                        XFree( pProps );
                    }
                }
#endif
            }
            else
            {
                aGuard.clear();
                bEventSuccess = sendData( pAdaptor, rRequest.requestor, rRequest.target, rRequest.property, rRequest.selection );
                aGuard.reset();
            }
            if( bEventSuccess )
            {
                aNotify.xselection.target = rRequest.target;
                aNotify.xselection.property = rRequest.property;
            }
        }
        aGuard.clear();
        xTrans.clear();
        aGuard.reset();
    }
    XSendEvent( m_pDisplay, rRequest.requestor, False, 0, &aNotify );

    if( rRequest.selection == XA_PRIMARY    &&
        m_bWaitingForPrimaryConversion      &&
        m_xDragSourceListener.is() )
    {
        DragSourceDropEvent dsde;
        dsde.Source                 = static_cast< OWeakObject* >(this);
        dsde.DragSourceContext      = new DragSourceContext( m_aDropWindow, rRequest.time, *this );
        dsde.DragSource             = static_cast< XDragSource* >(this);
        if( aNotify.xselection.property != None )
        {
            dsde.DropAction         = DNDConstants::ACTION_COPY;
            dsde.DropSuccess        = sal_True;
        }
        else
        {
            dsde.DropAction         = DNDConstants::ACTION_NONE;
            dsde.DropSuccess        = sal_False;
        }
        css::uno::Reference< XDragSourceListener > xListener( m_xDragSourceListener );
        m_xDragSourceListener.clear();
        aGuard.clear();
        if( xListener.is() )
            xListener->dragDropEnd( dsde );
    }

    // we handled the event in any case by answering
    return true;
}

// ------------------------------------------------------------------------

bool SelectionManager::handleReceivePropertyNotify( XPropertyEvent& rNotify )
{
    osl::MutexGuard aGuard( m_aMutex );
    // data we requested arrived
#if OSL_DEBUG_LEVEL > 1
    fprintf( stderr, "handleReceivePropertyNotify for property %s\n",
             OUStringToOString( getString( rNotify.atom ), RTL_TEXTENCODING_ISO_8859_1 ).getStr() );
#endif
    bool bHandled = false;

    ::boost::unordered_map< Atom, Selection* >::iterator it =
          m_aSelections.find( rNotify.atom );
    if( it != m_aSelections.end() &&
        rNotify.state == PropertyNewValue &&
        ( it->second->m_eState == Selection::WaitingForResponse     ||
          it->second->m_eState == Selection::WaitingForData         ||
          it->second->m_eState == Selection::IncrementalTransfer
          )
        )
    {
        // MULTIPLE requests are only complete after selection notify
        if( it->second->m_aRequestedType == m_nMULTIPLEAtom &&
            ( it->second->m_eState == Selection::WaitingForResponse ||
              it->second->m_eState == Selection::WaitingForData ) )
            return false;

        bHandled = true;

        Atom nType = None;
        int nFormat = 0;
        unsigned long nItems = 0, nBytes = 0;
        unsigned char* pData = NULL;

        // get type and length
        XGetWindowProperty( m_pDisplay,
                            rNotify.window,
                            rNotify.atom,
                            0, 0,
                            False,
                            AnyPropertyType,
                            &nType, &nFormat,
                            &nItems, &nBytes,
                            &pData );
#if OSL_DEBUG_LEVEL > 1
        fprintf( stderr, "found %ld bytes data of type %s and format %d, items = %ld\n",
                 nBytes,
                 OUStringToOString( getString( nType ), RTL_TEXTENCODING_ISO_8859_1 ).getStr(),
                 nFormat, nItems );
#endif
        if( pData )
        {
            XFree( pData );
            pData = NULL;
        }

        if( nType == m_nINCRAtom )
        {
            // start data transfer
            XDeleteProperty( m_pDisplay, rNotify.window, rNotify.atom );
            it->second->m_eState = Selection::IncrementalTransfer;
        }
        else if( nType != None )
        {
            XGetWindowProperty( m_pDisplay,
                                rNotify.window,
                                rNotify.atom,
                                0, nBytes/4 +1,
                                True,
                                nType,
                                &nType, &nFormat,
                                &nItems, &nBytes,
                                &pData );
#if OSL_DEBUG_LEVEL > 1
            fprintf( stderr, "read %ld items data of type %s and format %d, %ld bytes left in property\n",
                     nItems,
                     OUStringToOString( getString( nType ), RTL_TEXTENCODING_ISO_8859_1 ).getStr(),
                     nFormat, nBytes );
#endif

            sal_Size nUnitSize = GetTrueFormatSize(nFormat);

            if( it->second->m_eState == Selection::WaitingForData ||
                it->second->m_eState == Selection::WaitingForResponse )
            {
                // copy data
                it->second->m_aData = Sequence< sal_Int8 >( (sal_Int8*)pData, nItems*nUnitSize );
                it->second->m_eState = Selection::Inactive;
                it->second->m_aDataArrived.set();
            }
            else if( it->second->m_eState == Selection::IncrementalTransfer )
            {
                if( nItems )
                {
                    // append data
                    Sequence< sal_Int8 > aData( it->second->m_aData.getLength() + nItems*nUnitSize );
                    memcpy( aData.getArray(), it->second->m_aData.getArray(), it->second->m_aData.getLength() );
                    memcpy( aData.getArray() + it->second->m_aData.getLength(), pData, nItems*nUnitSize );
                    it->second->m_aData = aData;
                }
                else
                {
                    it->second->m_eState = Selection::Inactive;
                    it->second->m_aDataArrived.set();
                }
            }
            if( pData )
                XFree( pData );
        }
        else if( it->second->m_eState == Selection::IncrementalTransfer )
        {
            it->second->m_eState = Selection::Inactive;
            it->second->m_aDataArrived.set();
        }
    }
    return bHandled;
}

// ------------------------------------------------------------------------

bool SelectionManager::handleSendPropertyNotify( XPropertyEvent& rNotify )
{
    osl::MutexGuard aGuard( m_aMutex );

    // ready for next part of a IncrementalTransfer
#if OSL_DEBUG_LEVEL > 1
    fprintf( stderr, "handleSendPropertyNotify for property %s (%s)\n",
             OUStringToOString( getString( rNotify.atom ), RTL_TEXTENCODING_ISO_8859_1 ).getStr(),
             rNotify.state == PropertyNewValue ? "new value" : ( rNotify.state == PropertyDelete ? "deleted" : "unknown")
             );
#endif

    bool bHandled = false;
    // feed incrementals
    if( rNotify.state == PropertyDelete )
    {
        boost::unordered_map< XLIB_Window, boost::unordered_map< Atom, IncrementalTransfer > >::iterator it;
        it = m_aIncrementals.find( rNotify.window );
        if( it != m_aIncrementals.end() )
        {
            bHandled = true;
            int nCurrentTime = time( NULL );
            boost::unordered_map< Atom, IncrementalTransfer >::iterator inc_it;
            // throw out aborted transfers
            std::list< Atom > aTimeouts;
            for( inc_it = it->second.begin(); inc_it != it->second.end(); ++inc_it )
            {
                if( (nCurrentTime - inc_it->second.m_nTransferStartTime) > (getSelectionTimeout()+2) )
                {
                    aTimeouts.push_back( inc_it->first );
#if OSL_DEBUG_LEVEL > 1
                    const IncrementalTransfer& rInc = inc_it->second;
                    fprintf( stderr, "timeout on INCR transfer for window 0x%lx, property %s, type %s\n",
                             rInc.m_aRequestor,
                             OUStringToOString( getString( rInc.m_aProperty ), RTL_TEXTENCODING_ISO_8859_1 ).getStr(),
                             OUStringToOString( getString( rInc.m_aTarget ), RTL_TEXTENCODING_ISO_8859_1 ).getStr()
                             );
#endif
                }
            }

            while( aTimeouts.begin() != aTimeouts.end() )
            {
                // transfer broken, might even be a new client with the
                // same window id
                it->second.erase( aTimeouts.front() );
                aTimeouts.pop_front();
            }

            inc_it = it->second.find( rNotify.atom );
            if( inc_it != it->second.end() )
            {
                IncrementalTransfer& rInc = inc_it->second;

                int nBytes = rInc.m_aData.getLength() - rInc.m_nBufferPos;
                nBytes = (nBytes > m_nIncrementalThreshold) ? m_nIncrementalThreshold : nBytes;
                if( nBytes < 0 )  // sanity check
                    nBytes = 0;
#if OSL_DEBUG_LEVEL > 1
                fprintf( stderr, "pushing %d bytes: \"%.*s\"...\n",
                         nBytes, nBytes > 32 ? 32 : nBytes,
                         (const unsigned char*)rInc.m_aData.getConstArray()+rInc.m_nBufferPos );
#endif

                sal_Size nUnitSize = GetTrueFormatSize(rInc.m_nFormat);

                XChangeProperty( m_pDisplay,
                                 rInc.m_aRequestor,
                                 rInc.m_aProperty,
                                 rInc.m_aTarget,
                                 rInc.m_nFormat,
                                 PropModeReplace,
                                 (const unsigned char*)rInc.m_aData.getConstArray()+rInc.m_nBufferPos,
                                 nBytes/nUnitSize );
                rInc.m_nBufferPos += nBytes;
                rInc.m_nTransferStartTime = nCurrentTime;

                if( nBytes == 0 ) // transfer finished
                {
#if OSL_DEBUG_LEVEL > 1
                    fprintf( stderr, "finished INCR transfer for window 0x%lx, property %s, type %s\n",
                             rInc.m_aRequestor,
                             OUStringToOString( getString( rInc.m_aProperty ), RTL_TEXTENCODING_ISO_8859_1 ).getStr(),
                             OUStringToOString( getString( rInc.m_aTarget ), RTL_TEXTENCODING_ISO_8859_1 ).getStr()
                             );
#endif
                    it->second.erase( inc_it );
                }

            }
            // eventually clean up the hash map
            if( it->second.begin() == it->second.end() )
                m_aIncrementals.erase( it );
        }
    }
    return bHandled;
}

// ------------------------------------------------------------------------

bool SelectionManager::handleSelectionNotify( XSelectionEvent& rNotify )
{
    osl::MutexGuard aGuard( m_aMutex );

    bool bHandled = false;

    // notification about success/failure of one of our conversion requests
#if OSL_DEBUG_LEVEL > 1
    OUString aSelection( getString( rNotify.selection ) );
    OUString aProperty(RTL_CONSTASCII_USTRINGPARAM("None"));
    if( rNotify.property )
        aProperty = getString( rNotify.property );
    fprintf( stderr, "handleSelectionNotify for selection %s and property %s (0x%lx)\n",
             OUStringToOString( aSelection, RTL_TEXTENCODING_ISO_8859_1 ).getStr(),
             OUStringToOString( aProperty, RTL_TEXTENCODING_ISO_8859_1 ).getStr(),
             rNotify.property
             );
    if( rNotify.requestor != m_aWindow && rNotify.requestor != m_aCurrentDropWindow )
        fprintf( stderr, "Warning: selection notify for unknown window 0x%lx\n", rNotify.requestor );
#endif
    ::boost::unordered_map< Atom, Selection* >::iterator it =
          m_aSelections.find( rNotify.selection );
    if (
        (rNotify.requestor == m_aWindow || rNotify.requestor == m_aCurrentDropWindow) &&
        it != m_aSelections.end() &&
        (
         (it->second->m_eState == Selection::WaitingForResponse) ||
         (it->second->m_eState == Selection::WaitingForData)
        )
       )
    {
        bHandled = true;
        if( it->second->m_aRequestedType == m_nMULTIPLEAtom )
        {
            Atom nType = None;
            int nFormat = 0;
            unsigned long nItems = 0, nBytes = 0;
            unsigned char* pData = NULL;

            // get type and length
            XGetWindowProperty( m_pDisplay,
                                rNotify.requestor,
                                rNotify.property,
                                0, 256,
                                False,
                                AnyPropertyType,
                                &nType, &nFormat,
                                &nItems, &nBytes,
                                &pData );
            if( nBytes ) // HUGE request !!!
            {
                if( pData )
                    XFree( pData );
                XGetWindowProperty( m_pDisplay,
                                    rNotify.requestor,
                                    rNotify.property,
                                    0, 256+(nBytes+3)/4,
                                    False,
                                    AnyPropertyType,
                                    &nType, &nFormat,
                                    &nItems, &nBytes,
                                    &pData );
            }
            it->second->m_eState        = Selection::Inactive;
            sal_Size nUnitSize = GetTrueFormatSize(nFormat);
            it->second->m_aData         = Sequence< sal_Int8 >((sal_Int8*)pData, nItems * nUnitSize);
            it->second->m_aDataArrived.set();
            if( pData )
                XFree( pData );
        }
        // WaitingForData can actually happen; some
        // applications (e.g. cmdtool on Solaris) first send
        // a success and then cancel it. Weird !
        else if( rNotify.property == None )
        {
            // conversion failed, stop transfer
            it->second->m_eState        = Selection::Inactive;
            it->second->m_aData         = Sequence< sal_Int8 >();
            it->second->m_aDataArrived.set();
        }
        // get the bytes, by INCR if necessary
        else
            it->second->m_eState = Selection::WaitingForData;
    }
#if OSL_DEBUG_LEVEL > 1
    else if( it != m_aSelections.end() )
        fprintf( stderr, "Warning: selection in state %d\n", it->second->m_eState );
#endif
    return bHandled;
}

// ------------------------------------------------------------------------

bool SelectionManager::handleDropEvent( XClientMessageEvent& rMessage )
{
    osl::ResettableMutexGuard aGuard(m_aMutex);

    // handle drop related events
    XLIB_Window aSource = rMessage.data.l[0];
    XLIB_Window aTarget = rMessage.window;

    bool bHandled = false;

    ::boost::unordered_map< XLIB_Window, DropTargetEntry >::iterator it =
          m_aDropTargets.find( aTarget );

#if OSL_DEBUG_LEVEL > 1
    if( rMessage.message_type == m_nXdndEnter     ||
        rMessage.message_type == m_nXdndLeave     ||
        rMessage.message_type == m_nXdndDrop      ||
        rMessage.message_type == m_nXdndPosition  )
    {
        fprintf( stderr, "got drop event %s, ", OUStringToOString( getString( rMessage.message_type ), RTL_TEXTENCODING_ASCII_US).getStr() );
        if( it == m_aDropTargets.end() )
            fprintf( stderr, "but no target found\n" );
        else if( ! it->second.m_pTarget->m_bActive )
            fprintf( stderr, "but target is inactive\n" );
        else if( m_aDropEnterEvent.data.l[0] != None && (XLIB_Window)m_aDropEnterEvent.data.l[0] != aSource )
            fprintf( stderr, "but source 0x%lx is unknown (expected 0x%lx or 0)\n", aSource, m_aDropEnterEvent.data.l[0] );
        else
            fprintf( stderr, "processing.\n" );
    }
#endif

    if( it != m_aDropTargets.end() && it->second.m_pTarget->m_bActive &&
        m_bDropWaitingForCompletion && m_aDropEnterEvent.data.l[0] )
    {
        bHandled = true;
        OSL_ENSURE( 0, "someone forgot to call dropComplete ?" );
        // some listener forgot to call dropComplete in the last operation
        // let us end it now and accept the new enter event
        aGuard.clear();
        dropComplete( sal_False, m_aCurrentDropWindow, m_nDropTime );
        aGuard.reset();
    }

    if( it != m_aDropTargets.end() &&
        it->second.m_pTarget->m_bActive &&
       ( m_aDropEnterEvent.data.l[0] == None || XLIB_Window(m_aDropEnterEvent.data.l[0]) == aSource )
        )
    {
        if( rMessage.message_type == m_nXdndEnter )
        {
            bHandled = true;
            m_aDropEnterEvent           = rMessage;
            m_bDropEnterSent            = false;
            m_aCurrentDropWindow        = aTarget;
            m_nCurrentProtocolVersion   = m_aDropEnterEvent.data.l[1] >> 24;
#if OSL_DEBUG_LEVEL > 1
            fprintf( stderr, "received XdndEnter on 0x%lx\n", aTarget );
#endif
        }
        else if(
                rMessage.message_type == m_nXdndPosition &&
                aSource == XLIB_Window(m_aDropEnterEvent.data.l[0])
                )
        {
            bHandled = true;
            m_nDropTime = m_nCurrentProtocolVersion > 0 ? rMessage.data.l[3] : CurrentTime;
            if( ! m_bDropEnterSent )
                m_nDropTimestamp = m_nDropTime;

            XLIB_Window aChild;
            XTranslateCoordinates( m_pDisplay,
                                   it->second.m_aRootWindow,
                                   it->first,
                                   rMessage.data.l[2] >> 16,
                                   rMessage.data.l[2] & 0xffff,
                                   &m_nLastX, &m_nLastY,
                                   &aChild );

#if OSL_DEBUG_LEVEL > 1
            fprintf( stderr, "received XdndPosition on 0x%lx (%d, %d)\n", aTarget, m_nLastX, m_nLastY );
#endif
            DropTargetDragEnterEvent aEvent;
            aEvent.Source       = static_cast< XDropTarget* >(it->second.m_pTarget);
            aEvent.Context      = new DropTargetDragContext( m_aCurrentDropWindow, m_nDropTimestamp, *this );
            aEvent.LocationX    = m_nLastX;
            aEvent.LocationY    = m_nLastY;
            aEvent.SourceActions = m_nSourceActions;
            if( m_nCurrentProtocolVersion < 2 )
                aEvent.DropAction = DNDConstants::ACTION_COPY;
            else if( Atom(rMessage.data.l[4]) == m_nXdndActionCopy )
                aEvent.DropAction = DNDConstants::ACTION_COPY;
            else if( Atom(rMessage.data.l[4]) == m_nXdndActionMove )
                aEvent.DropAction = DNDConstants::ACTION_MOVE;
            else if( Atom(rMessage.data.l[4]) == m_nXdndActionLink )
                aEvent.DropAction = DNDConstants::ACTION_LINK;
            else if( Atom(rMessage.data.l[4]) == m_nXdndActionAsk )
                // currently no interface to implement ask
                aEvent.DropAction = ~0;
            else
                aEvent.DropAction = DNDConstants::ACTION_NONE;

            m_nLastDropAction   = aEvent.DropAction;
            if( ! m_bDropEnterSent )
            {
                m_bDropEnterSent = true;
                aEvent.SupportedDataFlavors = m_xDropTransferable->getTransferDataFlavors();
                aGuard.clear();
                it->second->dragEnter( aEvent );
            }
            else
            {
                aGuard.clear();
                it->second->dragOver( aEvent );
            }
        }
        else if(
                rMessage.message_type == m_nXdndLeave  &&
                aSource == XLIB_Window(m_aDropEnterEvent.data.l[0])
                )
        {
            bHandled = true;
#if OSL_DEBUG_LEVEL > 1
            fprintf( stderr, "received XdndLeave on 0x%lx\n", aTarget );
#endif
            DropTargetEvent aEvent;
            aEvent.Source = static_cast< XDropTarget* >(it->second.m_pTarget);
            m_aDropEnterEvent.data.l[0] = None;
            if( m_aCurrentDropWindow == aTarget )
                m_aCurrentDropWindow = None;
            m_nCurrentProtocolVersion = nXdndProtocolRevision;
            aGuard.clear();
            it->second->dragExit( aEvent );
        }
        else if(
                rMessage.message_type == m_nXdndDrop &&
                aSource == XLIB_Window(m_aDropEnterEvent.data.l[0])
                )
        {
            bHandled = true;
            m_nDropTime = m_nCurrentProtocolVersion > 0 ? rMessage.data.l[2] : CurrentTime;

#if OSL_DEBUG_LEVEL > 1
            fprintf( stderr, "received XdndDrop on 0x%lx (%d, %d)\n", aTarget, m_nLastX, m_nLastY );
#endif
            if( m_bLastDropAccepted )
            {
                DropTargetDropEvent aEvent;
                aEvent.Source       = static_cast< XDropTarget* >(it->second.m_pTarget);
                aEvent.Context      = new DropTargetDropContext( m_aCurrentDropWindow, m_nDropTimestamp, *this );
                aEvent.LocationX    = m_nLastX;
                aEvent.LocationY    = m_nLastY;
                aEvent.DropAction   = m_nLastDropAction;
                // there is nothing corresponding to source supported actions
                // every source can do link, copy and move
                aEvent.SourceActions= m_nLastDropAction;
                aEvent.Transferable = m_xDropTransferable;

                m_bDropWaitingForCompletion = true;
                aGuard.clear();
                it->second->drop( aEvent );
            }
            else
            {
#if OSL_DEBUG_LEVEL > 1
                fprintf( stderr, "XdndDrop canceled due to m_bLastDropAccepted = fale\n" );
#endif
                DropTargetEvent aEvent;
                aEvent.Source = static_cast< XDropTarget* >(it->second.m_pTarget);
                aGuard.clear();
                it->second->dragExit( aEvent );
                // reset the drop status, notify source
                dropComplete( sal_False, m_aCurrentDropWindow, m_nDropTime );
            }
        }
    }
    return bHandled;
}

/*
 *  methods for XDropTargetDropContext
 */

void SelectionManager::dropComplete( sal_Bool bSuccess, XLIB_Window aDropWindow, XLIB_Time )
{
    osl::ClearableMutexGuard aGuard(m_aMutex);

    if( aDropWindow == m_aCurrentDropWindow )
    {
        if( m_xDragSourceListener.is() )
        {
            DragSourceDropEvent dsde;
            dsde.Source             = static_cast< OWeakObject* >(this);
            dsde.DragSourceContext  = new DragSourceContext( m_aDropWindow, m_nDragTimestamp, *this );
            dsde.DragSource         = static_cast< XDragSource* >(this);
            dsde.DropAction         = getUserDragAction();
            dsde.DropSuccess        = bSuccess;
            css::uno::Reference< XDragSourceListener > xListener = m_xDragSourceListener;
            m_xDragSourceListener.clear();

            aGuard.clear();
            xListener->dragDropEnd( dsde );
        }
        else if( m_aDropEnterEvent.data.l[0] && m_aCurrentDropWindow )
        {
            XEvent aEvent;
            aEvent.xclient.type         = ClientMessage;
            aEvent.xclient.display      = m_pDisplay;
            aEvent.xclient.window       = m_aDropEnterEvent.data.l[0];
            aEvent.xclient.message_type = m_nXdndFinished;
            aEvent.xclient.format       = 32;
            aEvent.xclient.data.l[0]    = m_aCurrentDropWindow;
            aEvent.xclient.data.l[1]    = bSuccess ? 1 : 0;
            aEvent.xclient.data.l[2]    = 0;
            aEvent.xclient.data.l[3]    = 0;
            aEvent.xclient.data.l[4]    = 0;
            if( bSuccess )
            {
                if( m_nLastDropAction & DNDConstants::ACTION_MOVE )
                    aEvent.xclient.data.l[2] = m_nXdndActionMove;
                else if( m_nLastDropAction & DNDConstants::ACTION_COPY )
                    aEvent.xclient.data.l[2] = m_nXdndActionCopy;
                else if( m_nLastDropAction & DNDConstants::ACTION_LINK )
                    aEvent.xclient.data.l[2] = m_nXdndActionLink;
            }

#if OSL_DEBUG_LEVEL > 1
            fprintf( stderr, "Sending XdndFinished to 0x%lx\n",
                     m_aDropEnterEvent.data.l[0]
                     );
#endif

            XSendEvent( m_pDisplay, m_aDropEnterEvent.data.l[0],
                        False, NoEventMask, & aEvent );

            m_aDropEnterEvent.data.l[0] = None;
            m_aCurrentDropWindow        = None;
            m_nCurrentProtocolVersion   = nXdndProtocolRevision;
        }
        m_bDropWaitingForCompletion = false;
    }
    else
        OSL_FAIL( "dropComplete from invalid DropTargetDropContext" );
}

/*
 *  methods for XDropTargetDragContext
 */

// ------------------------------------------------------------------------

void SelectionManager::sendDragStatus( Atom nDropAction )
{
    osl::ClearableMutexGuard aGuard(m_aMutex);

    if( m_xDragSourceListener.is() )
    {
        sal_Int8 nNewDragAction;
        if( nDropAction == m_nXdndActionMove )
            nNewDragAction = DNDConstants::ACTION_MOVE;
        else if( nDropAction == m_nXdndActionCopy )
            nNewDragAction = DNDConstants::ACTION_COPY;
        else if( nDropAction == m_nXdndActionLink )
            nNewDragAction = DNDConstants::ACTION_LINK;
        else
            nNewDragAction = DNDConstants::ACTION_NONE;
        nNewDragAction &= m_nSourceActions;

        if( nNewDragAction != m_nTargetAcceptAction )
        {
            setCursor( getDefaultCursor( nNewDragAction ), m_aDropWindow, m_nDragTimestamp );
            m_nTargetAcceptAction = nNewDragAction;
        }

        DragSourceDragEvent dsde;
        dsde.Source             = static_cast< OWeakObject* >(this);
        dsde.DragSourceContext  = new DragSourceContext( m_aDropWindow, m_nDragTimestamp, *this );
        dsde.DragSource         = static_cast< XDragSource* >(this);
        dsde.DropAction         = m_nSourceActions;
        dsde.UserAction         = getUserDragAction();

        css::uno::Reference< XDragSourceListener > xListener( m_xDragSourceListener );
        // caution: do not change anything after this
        aGuard.clear();
        if( xListener.is() )
            xListener->dragOver( dsde );
    }
    else if( m_aDropEnterEvent.data.l[0] && m_aCurrentDropWindow )
    {
        XEvent aEvent;
        aEvent.xclient.type         = ClientMessage;
        aEvent.xclient.display      = m_pDisplay;
        aEvent.xclient.window       = m_aDropEnterEvent.data.l[0];
        aEvent.xclient.message_type = m_nXdndStatus;
        aEvent.xclient.format       = 32;
        aEvent.xclient.data.l[0]    = m_aCurrentDropWindow;
        aEvent.xclient.data.l[1]    = 2;
        if( nDropAction == m_nXdndActionMove    ||
            nDropAction == m_nXdndActionLink    ||
            nDropAction == m_nXdndActionCopy )
            aEvent.xclient.data.l[1] |= 1;
        aEvent.xclient.data.l[2] = 0;
        aEvent.xclient.data.l[3] = 0;
        aEvent.xclient.data.l[4] = m_nCurrentProtocolVersion > 1 ? nDropAction : 0;

#if OSL_DEBUG_LEVEL > 1
        fprintf( stderr, "Sending XdndStatus to 0x%lx with action %s\n",
                 m_aDropEnterEvent.data.l[0],
                 OUStringToOString( getString( nDropAction ), RTL_TEXTENCODING_ISO_8859_1 ).getStr()
                 );
#endif

        XSendEvent( m_pDisplay, m_aDropEnterEvent.data.l[0],
                    False, NoEventMask, & aEvent );
        XFlush( m_pDisplay );
    }
}

// ------------------------------------------------------------------------

sal_Int8 SelectionManager::getUserDragAction() const
{
    return (m_nTargetAcceptAction != DNDConstants::ACTION_DEFAULT) ? m_nTargetAcceptAction : m_nUserDragAction;
}

// ------------------------------------------------------------------------

bool SelectionManager::updateDragAction( int modifierState )
{
    bool bRet = false;

    sal_Int8 nNewDropAction = DNDConstants::ACTION_MOVE;
    if( ( modifierState & ShiftMask ) && ! ( modifierState & ControlMask ) )
        nNewDropAction = DNDConstants::ACTION_MOVE;
    else if( ( modifierState & ControlMask ) && ! ( modifierState & ShiftMask ) )
        nNewDropAction = DNDConstants::ACTION_COPY;
    else if( ( modifierState & ShiftMask ) && ( modifierState & ControlMask ) )
        nNewDropAction = DNDConstants::ACTION_LINK;
    if( m_nCurrentProtocolVersion < 0 && m_aDropWindow != None )
        nNewDropAction = DNDConstants::ACTION_COPY;
    nNewDropAction &= m_nSourceActions;

    if( ! ( modifierState & ( ControlMask | ShiftMask ) ) )
    {
        if( ! nNewDropAction )
        {
            // default to an action so the user does not have to press
            // keys explicitly
            if( m_nSourceActions & DNDConstants::ACTION_MOVE )
                nNewDropAction = DNDConstants::ACTION_MOVE;
            else if( m_nSourceActions & DNDConstants::ACTION_COPY )
                nNewDropAction = DNDConstants::ACTION_COPY;
            else if( m_nSourceActions & DNDConstants::ACTION_LINK )
                nNewDropAction = DNDConstants::ACTION_LINK;
        }
        nNewDropAction |= DNDConstants::ACTION_DEFAULT;
    }

    if( nNewDropAction != m_nUserDragAction || m_nTargetAcceptAction != DNDConstants::ACTION_DEFAULT )
    {
#if OSL_DEBUG_LEVEL > 1
        fprintf( stderr, "updateDragAction: %x -> %x\n", (int)m_nUserDragAction, (int)nNewDropAction );
#endif
        bRet = true;
        m_nUserDragAction = nNewDropAction;

        DragSourceDragEvent dsde;
        dsde.Source             = static_cast< OWeakObject* >(this);
        dsde.DragSourceContext  = new DragSourceContext( m_aDropWindow, m_nDragTimestamp, *this );
        dsde.DragSource         = static_cast< XDragSource* >(this);
        dsde.DropAction         = m_nUserDragAction;
        dsde.UserAction         = m_nUserDragAction;
        m_nTargetAcceptAction   = DNDConstants::ACTION_DEFAULT; // invalidate last accept
        m_xDragSourceListener->dropActionChanged( dsde );
    }
    return bRet;
}

// ------------------------------------------------------------------------

void SelectionManager::sendDropPosition( bool bForce, XLIB_Time eventTime )
{
    osl::ClearableMutexGuard aGuard(m_aMutex);

    if( m_bDropSent )
        return;

    ::boost::unordered_map< XLIB_Window, DropTargetEntry >::const_iterator it =
          m_aDropTargets.find( m_aDropWindow );
    if( it != m_aDropTargets.end() )
    {
        if( it->second.m_pTarget->m_bActive )
        {
            int x, y;
            XLIB_Window aChild;
            XTranslateCoordinates( m_pDisplay, it->second.m_aRootWindow, m_aDropWindow, m_nLastDragX, m_nLastDragY, &x, &y, &aChild );
            DropTargetDragEvent dtde;
            dtde.Source         = static_cast< OWeakObject* >(it->second.m_pTarget );
            dtde.Context        = new DropTargetDragContext( m_aCurrentDropWindow, m_nDropTimestamp, *this );
            dtde.LocationX      = x;
            dtde.LocationY      = y;
            dtde.DropAction     = getUserDragAction();
            dtde.SourceActions  = m_nSourceActions;
            aGuard.clear();
            it->second->dragOver( dtde );
        }
    }
    else if( bForce ||

             m_nLastDragX < m_nNoPosX || m_nLastDragX >= m_nNoPosX+m_nNoPosWidth ||
             m_nLastDragY < m_nNoPosY || m_nLastDragY >= m_nNoPosY+m_nNoPosHeight
             )
    {
        // send XdndPosition
        XEvent aEvent;
        aEvent.type = ClientMessage;
        aEvent.xclient.display      = m_pDisplay;
        aEvent.xclient.format       = 32;
        aEvent.xclient.message_type = m_nXdndPosition;
        aEvent.xclient.window       = m_aDropWindow;
        aEvent.xclient.data.l[0]    = m_aWindow;
        aEvent.xclient.data.l[1]    = 0;
        aEvent.xclient.data.l[2]    = m_nLastDragX << 16 | (m_nLastDragY&0xffff);
        aEvent.xclient.data.l[3]    = eventTime;

        if( m_nUserDragAction & DNDConstants::ACTION_COPY )
            aEvent.xclient.data.l[4]=m_nXdndActionCopy;
        else if( m_nUserDragAction & DNDConstants::ACTION_MOVE )
            aEvent.xclient.data.l[4]=m_nXdndActionMove;
        else if( m_nUserDragAction & DNDConstants::ACTION_LINK )
            aEvent.xclient.data.l[4]=m_nXdndActionLink;
        else
            aEvent.xclient.data.l[4]=m_nXdndActionCopy;
        XSendEvent( m_pDisplay, m_aDropProxy, False, NoEventMask, &aEvent );
        m_nNoPosX = m_nNoPosY = m_nNoPosWidth = m_nNoPosHeight = 0;
    }
}

// ------------------------------------------------------------------------

bool SelectionManager::handleDragEvent( XEvent& rMessage )
{
    if( ! m_xDragSourceListener.is() )
        return false;

    osl::ResettableMutexGuard aGuard(m_aMutex);

    bool bHandled = false;

    // for shortcut
    ::boost::unordered_map< XLIB_Window, DropTargetEntry >::const_iterator it =
          m_aDropTargets.find( m_aDropWindow );
#if OSL_DEBUG_LEVEL > 1
    switch( rMessage.type )
    {
        case ClientMessage:
            fprintf( stderr, "handleDragEvent: %s\n", OUStringToOString( getString( rMessage.xclient.message_type ), RTL_TEXTENCODING_ISO_8859_1 ).getStr() );
            break;
        case MotionNotify:
            break;
        case EnterNotify:
            fprintf( stderr, "handleDragEvent: EnterNotify\n" );
            break;
        case LeaveNotify:
            fprintf( stderr, "handleDragEvent: LeaveNotify\n" );
            break;
        case ButtonPress:
            fprintf( stderr, "handleDragEvent: ButtonPress %d (m_nDragButton = %d)\n", rMessage.xbutton.button, m_nDragButton );
            break;
        case ButtonRelease:
            fprintf( stderr, "handleDragEvent: ButtonRelease %d (m_nDragButton = %d)\n", rMessage.xbutton.button, m_nDragButton );
            break;
        case XLIB_KeyPress:
            fprintf( stderr, "handleDragEvent: KeyPress\n" );
            break;
        case KeyRelease:
            fprintf( stderr, "handleDragEvent: KeyRelease\n" );
            break;
        default:
            fprintf( stderr, "handleDragEvent: <unknown type %d>\n", rMessage.type );
            break;
    }
#endif

    // handle drag related events
    if( rMessage.type == ClientMessage )
    {
        if( Atom(rMessage.xclient.message_type) == m_nXdndStatus && Atom(rMessage.xclient.data.l[0]) == m_aDropWindow )
        {
            bHandled = true;
            DragSourceDragEvent dsde;
            dsde.Source                 = static_cast< OWeakObject* >(this);
            dsde.DragSourceContext      = new DragSourceContext( m_aDropWindow, m_nDragTimestamp, *this );
            dsde.DragSource             = static_cast< XDragSource* >( this );
            dsde.UserAction = getUserDragAction();
            dsde.DropAction = DNDConstants::ACTION_NONE;
            m_bDropSuccess = rMessage.xclient.data.l[1] & 1 ? true : false;
#if OSL_DEBUG_LEVEL > 1
            fprintf( stderr, "status drop action: accept = %s, %s\n",
                     m_bDropSuccess ? "true" : "false",
                     OUStringToOString( getString( rMessage.xclient.data.l[4] ), RTL_TEXTENCODING_ISO_8859_1 ).getStr() );
#endif
            if( rMessage.xclient.data.l[1] & 1 )
            {
                if( m_nCurrentProtocolVersion > 1 )
                {
                    if( Atom(rMessage.xclient.data.l[4]) == m_nXdndActionCopy )
                        dsde.DropAction = DNDConstants::ACTION_COPY;
                    else if( Atom(rMessage.xclient.data.l[4]) == m_nXdndActionMove )
                        dsde.DropAction = DNDConstants::ACTION_MOVE;
                    else if( Atom(rMessage.xclient.data.l[4]) == m_nXdndActionLink )
                        dsde.DropAction = DNDConstants::ACTION_LINK;
                }
                else
                    dsde.DropAction = DNDConstants::ACTION_COPY;
            }
            m_nTargetAcceptAction = dsde.DropAction;

            if( ! ( rMessage.xclient.data.l[1] & 2 ) )
            {
                m_nNoPosX       = rMessage.xclient.data.l[2] >> 16;
                m_nNoPosY       = rMessage.xclient.data.l[2] & 0xffff;
                m_nNoPosWidth   = rMessage.xclient.data.l[3] >> 16;
                m_nNoPosHeight  = rMessage.xclient.data.l[3] & 0xffff;
            }
            else
                m_nNoPosX = m_nNoPosY = m_nNoPosWidth = m_nNoPosHeight = 0;

            setCursor( getDefaultCursor( dsde.DropAction ), m_aDropWindow, m_nDragTimestamp );
            aGuard.clear();
            m_xDragSourceListener->dragOver( dsde );
        }
        else if( Atom(rMessage.xclient.message_type) == m_nXdndFinished && m_aDropWindow == Atom(rMessage.xclient.data.l[0]) )
        {
            bHandled = true;
            // notify the listener
            DragSourceDropEvent dsde;
            dsde.Source             = static_cast< OWeakObject* >(this);
            dsde.DragSourceContext  = new DragSourceContext( m_aDropWindow, m_nDragTimestamp, *this );
            dsde.DragSource         = static_cast< XDragSource* >(this);
            dsde.DropAction         = m_nTargetAcceptAction;
            dsde.DropSuccess        = m_bDropSuccess;
            css::uno::Reference< XDragSourceListener > xListener( m_xDragSourceListener );
            m_xDragSourceListener.clear();
            aGuard.clear();
            xListener->dragDropEnd( dsde );
        }
    }
    else if( rMessage.type == MotionNotify ||
             rMessage.type == EnterNotify || rMessage.type == LeaveNotify
             )
    {
        bHandled = true;
        bool bForce = false;
        int root_x  = rMessage.type == MotionNotify ? rMessage.xmotion.x_root : rMessage.xcrossing.x_root;
        int root_y  = rMessage.type == MotionNotify ? rMessage.xmotion.y_root : rMessage.xcrossing.y_root;
        XLIB_Window root = rMessage.type == MotionNotify ? rMessage.xmotion.root : rMessage.xcrossing.root;
        m_nDragTimestamp = rMessage.type == MotionNotify ? rMessage.xmotion.time : rMessage.xcrossing.time;

        aGuard.clear();
        if( rMessage.type == MotionNotify )
        {
            bForce = updateDragAction( rMessage.xmotion.state );
        }
        updateDragWindow( root_x, root_y, root );
        aGuard.reset();

        if( m_nCurrentProtocolVersion >= 0 && m_aDropProxy != None )
        {
            aGuard.clear();
            sendDropPosition( bForce, rMessage.type == MotionNotify ? rMessage.xmotion.time : rMessage.xcrossing.time );
        }
    }
    else if( rMessage.type == XLIB_KeyPress || rMessage.type == KeyRelease )
    {
        bHandled = true;
        KeySym aKey = XKeycodeToKeysym( m_pDisplay, rMessage.xkey.keycode, 0 );
        if( aKey == XK_Escape )
        {
            // abort drag
            if( it != m_aDropTargets.end() )
            {
                DropTargetEvent dte;
                dte.Source = static_cast< OWeakObject* >( it->second.m_pTarget );
                aGuard.clear();
                it->second.m_pTarget->dragExit( dte );
            }
            else if( m_aDropProxy != None && m_nCurrentProtocolVersion >= 0 )
            {
                // send XdndLeave
                XEvent aEvent;
                aEvent.type = ClientMessage;
                aEvent.xclient.display      = m_pDisplay;
                aEvent.xclient.format       = 32;
                aEvent.xclient.message_type = m_nXdndLeave;
                aEvent.xclient.window       = m_aDropWindow;
                aEvent.xclient.data.l[0]    = m_aWindow;
                memset( aEvent.xclient.data.l+1, 0, sizeof(long)*4);
                m_aDropWindow = m_aDropProxy = None;
                XSendEvent( m_pDisplay, m_aDropProxy, False, NoEventMask, &aEvent );
            }
            // notify the listener
            DragSourceDropEvent dsde;
            dsde.Source             = static_cast< OWeakObject* >(this);
            dsde.DragSourceContext  = new DragSourceContext( m_aDropWindow, m_nDragTimestamp, *this );
            dsde.DragSource         = static_cast< XDragSource* >(this);
            dsde.DropAction         = DNDConstants::ACTION_NONE;
            dsde.DropSuccess        = sal_False;
            css::uno::Reference< XDragSourceListener > xListener( m_xDragSourceListener );
            m_xDragSourceListener.clear();
            aGuard.clear();
            xListener->dragDropEnd( dsde );
        }
        else
        {
            /*
             *  man page says: state is state immediate PRIOR to the
             *  event. It would seem that this is a somewhat arguable
             *  design decision.
             */
            int nState = rMessage.xkey.state;
            int nNewState = 0;
            switch( aKey )
            {
                case XK_Shift_R:
                case XK_Shift_L: nNewState = ShiftMask;break;
                case XK_Control_R:
                case XK_Control_L: nNewState = ControlMask;break;
                    // just interested in shift and ctrl for dnd
            }
            if( rMessage.type == XLIB_KeyPress )
                nState |= nNewState;
            else
                nState &= ~nNewState;
            aGuard.clear();
            if( updateDragAction( nState ) )
                sendDropPosition( true, rMessage.xkey.time );
        }
    }
    else if(
            ( rMessage.type == ButtonPress || rMessage.type == ButtonRelease ) &&
            rMessage.xbutton.button == m_nDragButton )
    {
        bool bCancel = true;
        if( m_aDropWindow != None )
        {
            if( it != m_aDropTargets.end() )
            {
                if( it->second.m_pTarget->m_bActive && m_nUserDragAction != DNDConstants::ACTION_NONE && m_bLastDropAccepted )
                {
                    bHandled = true;
                    int x, y;
                    XLIB_Window aChild;
                    XTranslateCoordinates( m_pDisplay, rMessage.xbutton.root, m_aDropWindow, rMessage.xbutton.x_root, rMessage.xbutton.y_root, &x, &y, &aChild );
                    DropTargetDropEvent dtde;
                    dtde.Source         = static_cast< OWeakObject* >(it->second.m_pTarget );
                    dtde.Context        = new DropTargetDropContext( m_aCurrentDropWindow, m_nDropTimestamp, *this );
                    dtde.LocationX      = x;
                    dtde.LocationY      = y;
                    dtde.DropAction     = m_nUserDragAction;
                    dtde.SourceActions  = m_nSourceActions;
                    dtde.Transferable   = m_xDragSourceTransferable;
                    m_bDropSent                 = true;
                    m_nDropTimeout              = time( NULL );
                    m_bDropWaitingForCompletion = true;
                    aGuard.clear();
                    it->second->drop( dtde );
                    bCancel = false;
                }
                else bCancel = true;
            }
            else if( m_nCurrentProtocolVersion >= 0 )
            {
                bHandled = true;

                XEvent aEvent;
                aEvent.type = ClientMessage;
                aEvent.xclient.display      = m_pDisplay;
                aEvent.xclient.format       = 32;
                aEvent.xclient.message_type = m_nXdndDrop;
                aEvent.xclient.window       = m_aDropWindow;
                aEvent.xclient.data.l[0]    = m_aWindow;
                aEvent.xclient.data.l[1]    = 0;
                aEvent.xclient.data.l[2]    = rMessage.xbutton.time;
                aEvent.xclient.data.l[3]    = 0;
                aEvent.xclient.data.l[4]    = 0;

                m_bDropSent                 = true;
                m_nDropTimeout              = time( NULL );
                XSendEvent( m_pDisplay, m_aDropProxy, False, NoEventMask, &aEvent );
                bCancel = false;
            }
            else
            {
                // dropping on non XdndWindows: acquire ownership of
                // PRIMARY and send a middle mouse button click down/up to
                // target window
                SelectionAdaptor* pAdaptor = getAdaptor( XA_PRIMARY );
                if( pAdaptor )
                {
                    bHandled = true;

                    XLIB_Window aDummy;
                    XEvent aEvent;
                    aEvent.type = ButtonPress;
                    aEvent.xbutton.display      = m_pDisplay;
                    aEvent.xbutton.window       = m_aDropWindow;
                    aEvent.xbutton.root         = rMessage.xbutton.root;
                    aEvent.xbutton.subwindow    = m_aDropWindow;
                    aEvent.xbutton.time         = rMessage.xbutton.time+1;
                    aEvent.xbutton.x_root       = rMessage.xbutton.x_root;
                    aEvent.xbutton.y_root       = rMessage.xbutton.y_root;
                    aEvent.xbutton.state        = rMessage.xbutton.state;
                    aEvent.xbutton.button       = Button2;
                    aEvent.xbutton.same_screen  = True;
                    XTranslateCoordinates( m_pDisplay,
                                           rMessage.xbutton.root, m_aDropWindow,
                                           rMessage.xbutton.x_root, rMessage.xbutton.y_root,
                                           &aEvent.xbutton.x, &aEvent.xbutton.y,
                                           &aDummy );
                    XSendEvent( m_pDisplay, m_aDropWindow, False, ButtonPressMask, &aEvent );
                    aEvent.xbutton.type   = ButtonRelease;
                    aEvent.xbutton.time++;
                    aEvent.xbutton.state |= Button2Mask;
                    XSendEvent( m_pDisplay, m_aDropWindow, False, ButtonReleaseMask, &aEvent );

                    m_bDropSent                 = true;
                    m_nDropTimeout              = time( NULL );
                    XSendEvent( m_pDisplay, m_aDropProxy, False, NoEventMask, &aEvent );
                    m_bWaitingForPrimaryConversion  = true;
                    m_bDropSent                     = true;
                    m_nDropTimeout                  = time( NULL );
                    // HACK :-)
                    aGuard.clear();
                    static_cast< X11Clipboard* >( pAdaptor )->setContents( m_xDragSourceTransferable, css::uno::Reference< ::com::sun::star::datatransfer::clipboard::XClipboardOwner >() );
                    aGuard.reset();
                    bCancel = false;
                }
            }
        }
        if( bCancel )
        {
            // cancel drag
            DragSourceDropEvent dsde;
            dsde.Source             = static_cast< OWeakObject* >(this);
            dsde.DragSourceContext  = new DragSourceContext( m_aDropWindow, m_nDragTimestamp, *this );
            dsde.DragSource         = static_cast< XDragSource* >(this);
            dsde.DropAction         = DNDConstants::ACTION_NONE;
            dsde.DropSuccess        = sal_False;
            css::uno::Reference< XDragSourceListener > xListener( m_xDragSourceListener );
            m_xDragSourceListener.clear();
            aGuard.clear();
            xListener->dragDropEnd( dsde );
            bHandled = true;
        }
    }
    return bHandled;
}

// ------------------------------------------------------------------------

void SelectionManager::accept( sal_Int8 dragOperation, XLIB_Window aDropWindow, XLIB_Time )
{
    if( aDropWindow == m_aCurrentDropWindow )
    {
#if OSL_DEBUG_LEVEL > 1
        fprintf( stderr, "accept: %x\n", dragOperation );
#endif
        Atom nAction = None;
        dragOperation &= (DNDConstants::ACTION_MOVE | DNDConstants::ACTION_COPY | DNDConstants::ACTION_LINK);
        if( dragOperation & DNDConstants::ACTION_MOVE )
            nAction = m_nXdndActionMove;
        else if( dragOperation & DNDConstants::ACTION_COPY )
            nAction = m_nXdndActionCopy;
        else if( dragOperation & DNDConstants::ACTION_LINK )
            nAction = m_nXdndActionLink;
        m_bLastDropAccepted = true;
        sendDragStatus( nAction );
    }
}

// ------------------------------------------------------------------------

void SelectionManager::reject( XLIB_Window aDropWindow, XLIB_Time )
{
    if( aDropWindow == m_aCurrentDropWindow )
    {
#if OSL_DEBUG_LEVEL > 1
        fprintf( stderr, "reject\n" );
#endif
        m_bLastDropAccepted = false;
        sendDragStatus( None );
        if( m_bDropSent && m_xDragSourceListener.is() )
        {
            DragSourceDropEvent dsde;
            dsde.Source             = static_cast< OWeakObject* >(this);
            dsde.DragSourceContext  = new DragSourceContext( m_aDropWindow, m_nDragTimestamp, *this );
            dsde.DragSource         = static_cast< XDragSource* >(this);
            dsde.DropAction         = DNDConstants::ACTION_NONE;
            dsde.DropSuccess        = sal_False;
            m_xDragSourceListener->dragDropEnd( dsde );
            m_xDragSourceListener.clear();
        }
    }
}

/*
 *  XDragSource
 */

sal_Bool SelectionManager::isDragImageSupported() throw()
{
    return sal_False;
}

// ------------------------------------------------------------------------

sal_Int32 SelectionManager::getDefaultCursor( sal_Int8 dragAction ) throw()
{
    XLIB_Cursor aCursor = m_aNoneCursor;
    if( dragAction & DNDConstants::ACTION_MOVE )
        aCursor = m_aMoveCursor;
    else if( dragAction & DNDConstants::ACTION_COPY )
        aCursor = m_aCopyCursor;
    else if( dragAction & DNDConstants::ACTION_LINK )
        aCursor = m_aLinkCursor;
    return aCursor;
}

// ------------------------------------------------------------------------

int SelectionManager::getXdndVersion( XLIB_Window aWindow, XLIB_Window& rProxy )
{
    Atom* pProperties = NULL;
    int nProperties = 0;
    Atom nType;
    int nFormat;
    unsigned long nItems, nBytes;
    unsigned char* pBytes = NULL;

    int nVersion = -1;
    rProxy = None;

    /*
     *  XListProperties is used here to avoid unnecessary XGetWindowProperty calls
     *  and therefore reducing latency penalty
     */
    pProperties = XListProperties( m_pDisplay, aWindow, &nProperties );
    // first look for proxy
    int i;
    for( i = 0; i < nProperties; i++ )
    {
        if( pProperties[i] == m_nXdndProxy )
        {
            XGetWindowProperty( m_pDisplay, aWindow, m_nXdndProxy, 0, 1, False, XA_WINDOW,
                                &nType, &nFormat, &nItems, &nBytes, &pBytes );
            if( pBytes )
            {
                if( nType == XA_WINDOW )
                    rProxy = *(XLIB_Window*)pBytes;
                XFree( pBytes );
                pBytes = NULL;
                if( rProxy != None )
                {
                    // now check proxy wether it points to itself
                    XGetWindowProperty( m_pDisplay, rProxy, m_nXdndProxy, 0, 1, False, XA_WINDOW,
                                        &nType, &nFormat, &nItems, &nBytes, &pBytes );
                    if( pBytes )
                    {
                        if( nType == XA_WINDOW && *(XLIB_Window*)pBytes != rProxy )
                            rProxy = None;
                        XFree( pBytes );
                        pBytes = NULL;
                    }
                    else
                        rProxy = None;
                }
            }
            break;
        }
    }
    XLIB_Window aAwareWindow = rProxy != None ? rProxy : aWindow;

    XGetWindowProperty( m_pDisplay, aAwareWindow, m_nXdndAware, 0, 1, False, XA_ATOM,
                        &nType, &nFormat, &nItems, &nBytes, &pBytes );
    if( pBytes )
    {
        if( nType == XA_ATOM )
            nVersion = *(Atom*)pBytes;
        XFree( pBytes );
    }

    nVersion = nVersion > nXdndProtocolRevision ? nXdndProtocolRevision : nVersion;

    return nVersion;
}

// ------------------------------------------------------------------------

void SelectionManager::updateDragWindow( int nX, int nY, XLIB_Window aRoot )
{
    osl::ResettableMutexGuard aGuard( m_aMutex );

    css::uno::Reference< XDragSourceListener > xListener( m_xDragSourceListener );

    m_nLastDragX = nX;
    m_nLastDragY = nY;

    XLIB_Window aParent = aRoot;
    XLIB_Window aChild;
    XLIB_Window aNewProxy = None, aNewCurrentWindow = None;
    int nNewProtocolVersion = -1;
    int nWinX, nWinY;

    // find the first XdndAware window or check if root window is
    // XdndAware or has XdndProxy
    do
    {
        XTranslateCoordinates( m_pDisplay, aRoot, aParent, nX, nY, &nWinX, &nWinY, &aChild );
        if( aChild != None )
        {
            if( aChild == m_aCurrentDropWindow && aChild != aRoot && m_nCurrentProtocolVersion >= 0 )
            {
                aParent = aChild;
                break;
            }
            nNewProtocolVersion = getXdndVersion( aChild, aNewProxy );
            aParent = aChild;
        }
    } while( aChild != None && nNewProtocolVersion < 0 );

    aNewCurrentWindow = aParent;
    if( aNewCurrentWindow == aRoot )
    {
        // no children, try root drop
        nNewProtocolVersion = getXdndVersion( aNewCurrentWindow, aNewProxy );
        if( nNewProtocolVersion < 3 )
        {
            aNewCurrentWindow = aNewProxy = None;
            nNewProtocolVersion = nXdndProtocolRevision;
        }
    }


    DragSourceDragEvent dsde;
    dsde.Source             = static_cast< OWeakObject* >(this);
    dsde.DragSourceContext  = new DragSourceContext( m_aDropWindow, m_nDragTimestamp, *this );
    dsde.DragSource         = static_cast< XDragSource* >(this);
    dsde.DropAction         = nNewProtocolVersion >= 0 ? m_nUserDragAction : DNDConstants::ACTION_COPY;
    dsde.UserAction         = nNewProtocolVersion >= 0 ? m_nUserDragAction : DNDConstants::ACTION_COPY;

    ::boost::unordered_map< XLIB_Window, DropTargetEntry >::const_iterator it;
    if( aNewCurrentWindow != m_aDropWindow )
    {
#if OSL_DEBUG_LEVEL > 1
        fprintf( stderr, "drag left window 0x%lx (rev. %d), entered window 0x%lx (rev %d)\n", m_aDropWindow, m_nCurrentProtocolVersion, aNewCurrentWindow, nNewProtocolVersion );
#endif

        if( m_aDropWindow != None )
        {
            it = m_aDropTargets.find( m_aDropWindow );
            if( it != m_aDropTargets.end() )
                // shortcut for own drop targets
            {
                DropTargetEvent dte;
                dte.Source  = static_cast< OWeakObject* >( it->second.m_pTarget );
                aGuard.clear();
                it->second.m_pTarget->dragExit( dte );
                aGuard.reset();
            }
            else
            {
                // send old drop target a XdndLeave
                XEvent aEvent;
                aEvent.type = ClientMessage;
                aEvent.xclient.display          = m_pDisplay;
                aEvent.xclient.format           = 32;
                aEvent.xclient.message_type     = m_nXdndLeave;
                aEvent.xclient.window           = m_aDropWindow;
                aEvent.xclient.data.l[0]        = m_aWindow;
                aEvent.xclient.data.l[1]        = 0;
                XSendEvent( m_pDisplay, m_aDropProxy, False, NoEventMask, &aEvent );
            }
            if( xListener.is() )
            {
                aGuard.clear();
                xListener->dragExit( dsde );
                aGuard.reset();
            }
        }

        m_nCurrentProtocolVersion   = nNewProtocolVersion;
        m_aDropWindow               = aNewCurrentWindow;
        m_aDropProxy                = aNewProxy != None ? aNewProxy : m_aDropWindow;

        it = m_aDropTargets.find( m_aDropWindow );
        if( it != m_aDropTargets.end() && ! it->second.m_pTarget->m_bActive )
            m_aDropProxy = None;

        if( m_aDropProxy != None && xListener.is() )
        {
            aGuard.clear();
            xListener->dragEnter( dsde );
            aGuard.reset();
        }
        // send XdndEnter
        if( m_aDropProxy != None && m_nCurrentProtocolVersion >= 0 )
        {
            it = m_aDropTargets.find( m_aDropWindow );
            if( it != m_aDropTargets.end() )
            {
                XTranslateCoordinates( m_pDisplay, aRoot, m_aDropWindow, nX, nY, &nWinX, &nWinY, &aChild );
                DropTargetDragEnterEvent dtde;
                dtde.Source                 = static_cast< OWeakObject* >( it->second.m_pTarget );
                dtde.Context                = new DropTargetDragContext( m_aCurrentDropWindow, m_nDropTimestamp, *this );
                dtde.LocationX              = nWinX;
                dtde.LocationY              = nWinY;
                dtde.DropAction             = m_nUserDragAction;
                dtde.SourceActions          = m_nSourceActions;
                dtde.SupportedDataFlavors   = m_xDragSourceTransferable->getTransferDataFlavors();
                aGuard.clear();
                it->second.m_pTarget->dragEnter( dtde );
                aGuard.reset();
            }
            else
            {
                XEvent aEvent;
                aEvent.type = ClientMessage;
                aEvent.xclient.display          = m_pDisplay;
                aEvent.xclient.format           = 32;
                aEvent.xclient.message_type = m_nXdndEnter;
                aEvent.xclient.window       = m_aDropWindow;
                aEvent.xclient.data.l[0]    = m_aWindow;
                aEvent.xclient.data.l[1]    = m_nCurrentProtocolVersion << 24;
                memset( aEvent.xclient.data.l + 2, 0, sizeof( long )*3 );
                // fill in data types
                ::std::list< Atom > aConversions;
                getNativeTypeList( m_aDragFlavors, aConversions, m_nXdndSelection );
                if( aConversions.size() > 3 )
                    aEvent.xclient.data.l[1] |= 1;
                ::std::list< Atom >::const_iterator type_it = aConversions.begin();
                for( int i = 0; type_it != aConversions.end() && i < 3; i++, ++type_it )
                    aEvent.xclient.data.l[i+2] = *type_it;
                XSendEvent( m_pDisplay, m_aDropProxy, False, NoEventMask, &aEvent );
            }
        }
        m_nNoPosX = m_nNoPosY = m_nNoPosWidth = m_nNoPosHeight = 0;
    }
    else if( m_aDropProxy != None && xListener.is() )
    {
        aGuard.clear();
        // drag over for XdndAware windows comes when receiving XdndStatus
        xListener->dragOver( dsde );
    }
}

// ------------------------------------------------------------------------

void SelectionManager::startDrag(
                                 const DragGestureEvent& trigger,
                                 sal_Int8 sourceActions,
                                 sal_Int32,
                                 sal_Int32,
                                 const css::uno::Reference< XTransferable >& transferable,
                                 const css::uno::Reference< XDragSourceListener >& listener
                                 ) throw()
{
#if OSL_DEBUG_LEVEL > 1
    fprintf( stderr, "startDrag( sourceActions = %x )\n", (int)sourceActions );
#endif

    DragSourceDropEvent aDragFailedEvent;
    aDragFailedEvent.Source             = static_cast< OWeakObject* >(this);
    aDragFailedEvent.DragSource         = static_cast< XDragSource* >(this);
    aDragFailedEvent.DragSourceContext  = new DragSourceContext( None, CurrentTime, *this );
    aDragFailedEvent.DropAction         = DNDConstants::ACTION_NONE;
    aDragFailedEvent.DropSuccess        = sal_False;

    if( m_aDragRunning.check() )
    {
        if( listener.is() )
            listener->dragDropEnd( aDragFailedEvent );

#if OSL_DEBUG_LEVEL > 1
        fprintf( stderr, "*** ERROR *** second drag and drop started.\n" );
        if( m_xDragSourceListener.is() )
            fprintf( stderr, "*** ERROR *** drag source listener already set.\n" );
        else
            fprintf( stderr, "*** ERROR *** drag thread already running.\n" );
#endif
        return;
    }

    SalFrame* pCaptureFrame = NULL;

    {
        osl::ClearableMutexGuard aGuard(m_aMutex);

        // first get the current pointer position and the window that
        // the pointer is located in. since said window should be one
        // of our DropTargets at the time of executeDrag we can use
        // them for a start
        XLIB_Window aRoot, aParent, aChild;
        int root_x, root_y, win_x, win_y;
        unsigned int mask;

        ::boost::unordered_map< XLIB_Window, DropTargetEntry >::const_iterator it;
        it = m_aDropTargets.begin();
        while( it != m_aDropTargets.end() )
        {
            if( XQueryPointer( m_pDisplay, it->second.m_aRootWindow,
                               &aRoot, &aParent,
                               &root_x, &root_y,
                               &win_x, &win_y,
                               &mask ) )
            {
                aParent = it->second.m_aRootWindow;
                break;
            }
            ++it;
        }

        // don't start DnD if there is none of our windows on the same screen as
        // the pointer or if no mouse button is pressed
        if( it == m_aDropTargets.end() || (mask & (Button1Mask|Button2Mask|Button3Mask)) == 0 )
        {
            aGuard.clear();
            if( listener.is() )
                listener->dragDropEnd( aDragFailedEvent );
            return;
        }

        // try to find which of our drop targets is the drag source
        // if that drop target is deregistered we should stop executing
        // the drag (actually this is a poor substitute for an "endDrag"
        // method ).
        m_aDragSourceWindow = None;
        aParent = aRoot = it->second.m_aRootWindow;
        do
        {
            XTranslateCoordinates( m_pDisplay, aRoot, aParent, root_x, root_y, &win_x, &win_y, &aChild );
            if( aChild != None && m_aDropTargets.find( aChild ) != m_aDropTargets.end() )
            {
                m_aDragSourceWindow = aChild;
#if OSL_DEBUG_LEVEL > 1
                fprintf( stderr, "found drag source window 0x%lx\n", m_aDragSourceWindow );
#endif
                break;
            }
            aParent = aChild;
        } while( aChild != None );


#if OSL_DEBUG_LEVEL > 1
        fprintf( stderr, "try to grab pointer ... " );
#endif
        int nPointerGrabSuccess =
            XGrabPointer( m_pDisplay, it->second.m_aRootWindow, True,
                          DRAG_EVENT_MASK,
                          GrabModeAsync, GrabModeAsync,
                          None,
                          None,
                          CurrentTime );
        /* if we could not grab the pointer here, there is a chance
           that the pointer is grabbed by the other vcl display (the main loop)
           so let's break that grab an reset it later

           remark: this whole code should really be molten into normal vcl so only
           one display is used ....
        */
        if( nPointerGrabSuccess != GrabSuccess )
        {
            osl::SolarMutex& rSolarMutex( Application::GetSolarMutex() );
            if( rSolarMutex.tryToAcquire() )
            {
                pCaptureFrame = GetX11SalData()->GetDisplay()->GetCaptureFrame();
                if( pCaptureFrame )
                {
                    GetX11SalData()->GetDisplay()->CaptureMouse( NULL );
                    nPointerGrabSuccess =
                                XGrabPointer( m_pDisplay, it->second.m_aRootWindow, True,
                                              DRAG_EVENT_MASK,
                                              GrabModeAsync, GrabModeAsync,
                                              None,
                                              None,
                                              CurrentTime );
                }
            }
        }
#if OSL_DEBUG_LEVEL > 1
        fprintf( stderr, "%d\n", nPointerGrabSuccess );
#endif
#if OSL_DEBUG_LEVEL > 1
        fprintf( stderr, "try to grab keyboard ... " );
#endif
        int nKeyboardGrabSuccess =
            XGrabKeyboard( m_pDisplay, it->second.m_aRootWindow, True,
                           GrabModeAsync, GrabModeAsync, CurrentTime );
#if OSL_DEBUG_LEVEL > 1
        fprintf( stderr, "%d\n", nKeyboardGrabSuccess );
#endif
        if( nPointerGrabSuccess != GrabSuccess || nKeyboardGrabSuccess != GrabSuccess )
        {
            if( nPointerGrabSuccess == GrabSuccess )
                XUngrabPointer( m_pDisplay, CurrentTime );
            if( nKeyboardGrabSuccess == GrabSuccess )
                XUngrabKeyboard( m_pDisplay, CurrentTime );
            XFlush( m_pDisplay );
            aGuard.clear();
            if( listener.is() )
                listener->dragDropEnd( aDragFailedEvent );
            if( pCaptureFrame )
            {
                osl::SolarMutex& rSolarMutex( Application::GetSolarMutex() );
                if( rSolarMutex.tryToAcquire() )
                    GetX11SalData()->GetDisplay()->CaptureMouse( pCaptureFrame );
#if OSL_DEBUG_LEVEL > 0
                else
                    OSL_ENSURE( 0, "failed to acquire SolarMutex to reset capture frame" );
#endif
            }
            return;
        }

        m_xDragSourceTransferable   = transferable;
        m_xDragSourceListener       = listener;
        m_aDragFlavors              = transferable->getTransferDataFlavors();
        m_aCurrentCursor            = None;

        requestOwnership( m_nXdndSelection );

        ::std::list< Atom > aConversions;
        ::std::list< Atom >::const_iterator type_it;
        getNativeTypeList( m_aDragFlavors, aConversions, m_nXdndSelection );

        int nTypes = aConversions.size();
        Atom* pTypes = (Atom*)alloca( sizeof(Atom)*nTypes );
        type_it = aConversions.begin();
        for( int n = 0; n < nTypes; n++, ++type_it )
            pTypes[n] = *type_it;

        XChangeProperty( m_pDisplay, m_aWindow, m_nXdndTypeList, XA_ATOM, 32, PropModeReplace, (unsigned char*)pTypes, nTypes );

        m_nSourceActions                = sourceActions | DNDConstants::ACTION_DEFAULT;
        m_nUserDragAction               = DNDConstants::ACTION_MOVE & m_nSourceActions;
        if( ! m_nUserDragAction )
            m_nUserDragAction           = DNDConstants::ACTION_COPY & m_nSourceActions;
        if( ! m_nUserDragAction )
            m_nUserDragAction           = DNDConstants::ACTION_LINK & m_nSourceActions;
        m_nTargetAcceptAction           = DNDConstants::ACTION_DEFAULT;
        m_bDropSent                     = false;
        m_bDropSuccess                  = false;
        m_bWaitingForPrimaryConversion  = false;
        m_nDragButton                   = Button1; // default to left button
        com::sun::star::awt::MouseEvent aEvent;
        if( trigger.Event >>= aEvent )
        {
            if( aEvent.Buttons & MouseButton::LEFT )
                m_nDragButton = Button1;
            else if( aEvent.Buttons & MouseButton::RIGHT )
                m_nDragButton = Button3;
            else if( aEvent.Buttons & MouseButton::MIDDLE )
                m_nDragButton = Button2;
        }
#if OSL_DEBUG_LEVEL > 1
        fprintf( stderr, "m_nUserDragAction = %x\n", (int)m_nUserDragAction );
#endif
        updateDragWindow( root_x, root_y, aRoot );
        m_nUserDragAction = ~0;
        updateDragAction( mask );
    }

    m_aDragRunning.set();
    m_aDragExecuteThread = osl_createSuspendedThread( call_SelectionManager_runDragExecute, this );
    if( m_aDragExecuteThread )
        osl_resumeThread( m_aDragExecuteThread );
    else
    {
#if OSL_DEBUG_LEVEL > 1
        fprintf( stderr, "osl_createSuspendedThread failed for drag execute\n" );
#endif
        m_xDragSourceListener.clear();
        m_xDragSourceTransferable.clear();

        m_bDropSent                         = false;
        m_bDropSuccess                      = false;
        m_bWaitingForPrimaryConversion      = false;
        m_aDropWindow                       = None;
        m_aDropProxy                        = None;
        m_nCurrentProtocolVersion           = nXdndProtocolRevision;
        m_nNoPosX                           = 0;
        m_nNoPosY                           = 0;
        m_nNoPosWidth                       = 0;
        m_nNoPosHeight                      = 0;
        m_aCurrentCursor                    = None;

        XUngrabPointer( m_pDisplay, CurrentTime );
        XUngrabKeyboard( m_pDisplay, CurrentTime );
        XFlush( m_pDisplay );

        if( pCaptureFrame )
        {
            osl::SolarMutex& rSolarMutex( Application::GetSolarMutex() );
            if( rSolarMutex.tryToAcquire() )
                GetX11SalData()->GetDisplay()->CaptureMouse( pCaptureFrame );
#if OSL_DEBUG_LEVEL > 0
            else
                OSL_ENSURE( 0, "failed to acquire SolarMutex to reset capture frame" );
#endif
        }

        m_aDragRunning.reset();

        if( listener.is() )
            listener->dragDropEnd( aDragFailedEvent );
    }
}

void SelectionManager::runDragExecute( void* pThis )
{
    SelectionManager* This = (SelectionManager*)pThis;
    This->dragDoDispatch();
}

void SelectionManager::dragDoDispatch()
{

    // do drag
    // m_xDragSourceListener will be cleared on finished drop
#if OSL_DEBUG_LEVEL > 1
    fprintf( stderr, "begin executeDrag dispatching\n" );
#endif
    TimeValue aTVal;
    aTVal.Seconds = 0;
    aTVal.Nanosec = 200000000;
    oslThread aThread = m_aDragExecuteThread;
    while( m_xDragSourceListener.is() && ( ! m_bDropSent || time(NULL)-m_nDropTimeout < 5 ) && osl_scheduleThread( aThread ) )
    {
        // let the thread in the run method do the dispatching
        // just look occasionally here whether drop timed out or is completed
        osl_waitThread( &aTVal );
    }
#if OSL_DEBUG_LEVEL > 1
    fprintf( stderr, "end executeDrag dispatching\n" );
#endif
    {
        osl::ClearableMutexGuard aGuard(m_aMutex);

        css::uno::Reference< XDragSourceListener > xListener( m_xDragSourceListener );
        css::uno::Reference< XTransferable > xTransferable( m_xDragSourceTransferable );
        m_xDragSourceListener.clear();
        m_xDragSourceTransferable.clear();

        DragSourceDropEvent dsde;
        dsde.Source             = static_cast< OWeakObject* >(this);
        dsde.DragSourceContext  = new DragSourceContext( m_aDropWindow, m_nDragTimestamp, *this );
        dsde.DragSource         = static_cast< XDragSource* >(this);
        dsde.DropAction         = DNDConstants::ACTION_NONE;
        dsde.DropSuccess        = sal_False;

        // cleanup after drag
        if( m_bWaitingForPrimaryConversion )
            getAdaptor( XA_PRIMARY )->clearTransferable();

        m_bDropSent                         = false;
        m_bDropSuccess                      = false;
        m_bWaitingForPrimaryConversion      = false;
        m_aDropWindow                       = None;
        m_aDropProxy                        = None;
        m_nCurrentProtocolVersion           = nXdndProtocolRevision;
        m_nNoPosX                           = 0;
        m_nNoPosY                           = 0;
        m_nNoPosWidth                       = 0;
        m_nNoPosHeight                      = 0;
        m_aCurrentCursor                    = None;

        XUngrabPointer( m_pDisplay, CurrentTime );
        XUngrabKeyboard( m_pDisplay, CurrentTime );
        XFlush( m_pDisplay );

        m_aDragExecuteThread = NULL;
        m_aDragRunning.reset();

        aGuard.clear();
        if( xListener.is() )
        {
            xTransferable.clear();
            xListener->dragDropEnd( dsde );
        }
    }
    osl_destroyThread( aThread );
}

/*
 *  XDragSourceContext
 */

sal_Int32 SelectionManager::getCurrentCursor()
{
    return m_aCurrentCursor;
}

// ------------------------------------------------------------------------

void SelectionManager::setCursor( sal_Int32 cursor, XLIB_Window aDropWindow, XLIB_Time )
{
    osl::MutexGuard aGuard( m_aMutex );
    if( aDropWindow == m_aDropWindow && XLIB_Cursor(cursor) != m_aCurrentCursor )
    {
        if( m_xDragSourceListener.is() && ! m_bDropSent )
        {
            m_aCurrentCursor = cursor;
            XChangeActivePointerGrab( m_pDisplay, DRAG_EVENT_MASK, cursor, CurrentTime );
            XFlush( m_pDisplay );
        }
    }
}

// ------------------------------------------------------------------------

void SelectionManager::setImage( sal_Int32, XLIB_Window, XLIB_Time )
{
}

// ------------------------------------------------------------------------

void SelectionManager::transferablesFlavorsChanged()
{
    osl::MutexGuard aGuard(m_aMutex);

    m_aDragFlavors = m_xDragSourceTransferable->getTransferDataFlavors();
    int i;

    std::list< Atom > aConversions;
    std::list< Atom >::const_iterator type_it;

    getNativeTypeList( m_aDragFlavors, aConversions, m_nXdndSelection );

    int nTypes = aConversions.size();
    Atom* pTypes = (Atom*)alloca( sizeof(Atom)*aConversions.size() );
    for( i = 0, type_it = aConversions.begin(); type_it != aConversions.end(); ++type_it, i++ )
        pTypes[i] = *type_it;
    XChangeProperty( m_pDisplay, m_aWindow, m_nXdndTypeList, XA_ATOM, 32, PropModeReplace, (unsigned char*)pTypes, nTypes );

    if( m_aCurrentDropWindow != None && m_nCurrentProtocolVersion >= 0 )
    {
        // send synthetic leave and enter events

        XEvent aEvent;

        aEvent.type = ClientMessage;
        aEvent.xclient.display          = m_pDisplay;
        aEvent.xclient.format           = 32;
        aEvent.xclient.window           = m_aDropWindow;
        aEvent.xclient.data.l[0]        = m_aWindow;

        aEvent.xclient.message_type     = m_nXdndLeave;
        aEvent.xclient.data.l[1]        = 0;
        XSendEvent( m_pDisplay, m_aDropProxy, False, NoEventMask, &aEvent );

        aEvent.xclient.message_type = m_nXdndEnter;
        aEvent.xclient.data.l[1]    = m_nCurrentProtocolVersion << 24;
        memset( aEvent.xclient.data.l + 2, 0, sizeof( long )*3 );
        // fill in data types
        if( nTypes > 3 )
            aEvent.xclient.data.l[1] |= 1;
        for( int j = 0; j < nTypes && j < 3; j++ )
            aEvent.xclient.data.l[j+2] = pTypes[j];

        XSendEvent( m_pDisplay, m_aDropProxy, False, NoEventMask, &aEvent );
    }
}

/*
 *  dispatch loop
 */

// ------------------------------------------------------------------------

bool SelectionManager::handleXEvent( XEvent& rEvent )
{
    /*
     *  since we are XConnectionListener to a second X display
     *  to get client messages it is essential not to dispatch
     *  events twice that we get on both connections
     *
     *  between dispatching ButtonPress and startDrag
     *  the user can already have released the mouse. The ButtonRelease
     *  will then be dispatched in VCLs queue and never turn up here.
     *  Which is not so good, since startDrag will XGrabPointer and
     *  XGrabKeyboard -> solid lock.
     */
    if( rEvent.xany.display != m_pDisplay
        && rEvent.type != ClientMessage
        && rEvent.type != ButtonPress
        && rEvent.type != ButtonRelease
        )
        return false;

    bool bHandled = false;
    switch (rEvent.type)
    {
        case SelectionClear:
        {
            osl::ClearableMutexGuard aGuard(m_aMutex);
#if OSL_DEBUG_LEVEL > 1
            fprintf( stderr, "SelectionClear for selection %s\n",
                     OUStringToOString( getString( rEvent.xselectionclear.selection ), RTL_TEXTENCODING_ISO_8859_1 ).getStr()
                     );
#endif
            SelectionAdaptor* pAdaptor = getAdaptor( rEvent.xselectionclear.selection );
            boost::unordered_map< Atom, Selection* >::iterator it( m_aSelections.find( rEvent.xselectionclear.selection ) );
            if( it != m_aSelections.end() )
                it->second->m_bOwner = false;
            aGuard.clear();
            if ( pAdaptor )
                pAdaptor->clearTransferable();
        }
        break;

        case SelectionRequest:
            bHandled = handleSelectionRequest( rEvent.xselectionrequest );
            break;
        case PropertyNotify:
            if( rEvent.xproperty.window == m_aWindow ||
                rEvent.xproperty.window == m_aCurrentDropWindow
                )
                bHandled = handleReceivePropertyNotify( rEvent.xproperty );
            else
                bHandled = handleSendPropertyNotify( rEvent.xproperty );
            break;
        case SelectionNotify:
            bHandled = handleSelectionNotify( rEvent.xselection );
            break;
        case ClientMessage:
            // messages from drag target
            if( rEvent.xclient.message_type == m_nXdndStatus ||
                rEvent.xclient.message_type == m_nXdndFinished )
                bHandled = handleDragEvent( rEvent );
            // messages from drag source
            else if(
                    rEvent.xclient.message_type == m_nXdndEnter     ||
                    rEvent.xclient.message_type == m_nXdndLeave     ||
                    rEvent.xclient.message_type == m_nXdndPosition  ||
                    rEvent.xclient.message_type == m_nXdndDrop
                    )
                bHandled = handleDropEvent( rEvent.xclient );
            break;
        case EnterNotify:
        case LeaveNotify:
        case MotionNotify:
        case ButtonPress:
        case ButtonRelease:
        case XLIB_KeyPress:
        case KeyRelease:
            bHandled = handleDragEvent( rEvent );
            break;
        default:
            ;
    }
    return bHandled;
}

// ------------------------------------------------------------------------

void SelectionManager::dispatchEvent( int millisec )
{
    pollfd aPollFD;
    XEvent event;

    // query socket handle to poll on
    aPollFD.fd      = ConnectionNumber( m_pDisplay );
    aPollFD.events  = POLLIN;
    aPollFD.revents = 0;

    // wait for activity (outside the xlib)
    if( poll( &aPollFD, 1, millisec ) > 0 )
    {
        // now acquire the mutex to prevent other threads
        // from using the same X connection
        osl::ResettableMutexGuard aGuard(m_aMutex);

        // prevent that another thread already ate the input
        // this can happen if e.g. another thread does
        // an X request getting a response. the response
        // would be removed from the queue and we would end up
        // with an empty socket here
        if( poll( &aPollFD, 1, 0 ) > 0 )
        {
            int nPending = 1;
            while( nPending )
            {
                nPending = XPending( m_pDisplay );
                if( nPending )
                {
                    XNextEvent( m_pDisplay, &event );
                    aGuard.clear();
                    handleXEvent( event );
                    aGuard.reset();
                }
            }
        }
    }
}

// ------------------------------------------------------------------------

void SelectionManager::run( void* pThis )
{
#if OSL_DEBUG_LEVEL > 1
    fprintf(stderr, "SelectionManager::run\n" );
#endif
    // dispatch until the cows come home

    SelectionManager* This = (SelectionManager*)pThis;

    timeval aLast;
    gettimeofday( &aLast, 0 );

    css::uno::Reference< XMultiServiceFactory > xFact( ::comphelper::getProcessServiceFactory() );
    if( xFact.is() )
    {
<<<<<<< HEAD
        Reference< XDesktop > xDesktop( xFact->createInstance( ::rtl::OUString(RTL_CONSTASCII_USTRINGPARAM("com.sun.star.frame.Desktop")) ), UNO_QUERY );
=======
        css::uno::Reference< XDesktop > xDesktop( xFact->createInstance( ::rtl::OUString::createFromAscii( "com.sun.star.frame.Desktop" ) ), UNO_QUERY );
>>>>>>> e2a3d487
        if( xDesktop.is() )
            xDesktop->addTerminateListener(This);
    }

    while( osl_scheduleThread(This->m_aThread) )
    {
        This->dispatchEvent( 1000 );

        timeval aNow;
        gettimeofday( &aNow, 0 );

        if( (aNow.tv_sec - aLast.tv_sec) > 0 )
        {
<<<<<<< HEAD
            osl::ClearableMutexGuard aGuard(This->m_aMutex);
            std::list< std::pair< SelectionAdaptor*, Reference< XInterface > > > aChangeList;
=======
            ClearableMutexGuard aGuard(This->m_aMutex);
            std::list< std::pair< SelectionAdaptor*, css::uno::Reference< XInterface > > > aChangeList;
>>>>>>> e2a3d487

            for( boost::unordered_map< Atom, Selection* >::iterator it = This->m_aSelections.begin(); it != This->m_aSelections.end(); ++it )
            {
                if( it->first != This->m_nXdndSelection && ! it->second->m_bOwner )
                {
                    XLIB_Window aOwner = XGetSelectionOwner( This->m_pDisplay, it->first );
                    if( aOwner != it->second->m_aLastOwner )
                    {
                        it->second->m_aLastOwner = aOwner;
                        std::pair< SelectionAdaptor*, css::uno::Reference< XInterface > >
                            aKeep( it->second->m_pAdaptor, it->second->m_pAdaptor->getReference() );
                        aChangeList.push_back( aKeep );
                    }
                }
            }
            aGuard.clear();
            while( aChangeList.begin() != aChangeList.end() )
            {
                aChangeList.front().first->fireContentsChanged();
                aChangeList.pop_front();
            }
            aLast = aNow;
        }
    }
#if OSL_DEBUG_LEVEL > 1
    fprintf(stderr, "SelectionManager::run end\n" );
#endif
}

void SelectionManager::shutdown() throw()
{
<<<<<<< HEAD
    osl::ResettableMutexGuard aGuard(m_aMutex);
=======
    ResettableMutexGuard aGuard(m_aMutex);
    if( m_bShutDown )
    {
        return;
    }
    m_bShutDown = true;
>>>>>>> e2a3d487
    // stop dispatching
    if( m_aThread )
    {
        osl_terminateThread( m_aThread );
        /*
         * Allow thread to finish before app exits to avoid pulling the carpet
         * out from under it if pasting is occuring during shutdown
         *
         * a) allow it to have the Mutex and
         * b) reschedule to allow it to complete callbacks to any
         * Application::GetSolarMutex protected regions, etc. e.g.
         * TransferableHelper::getTransferDataFlavors (via
         * SelectionManager::handleSelectionRequest) which it might
         * currently be trying to enter.
         *
         * Otherwise the thread may be left still waiting on a GlobalMutex
         * when that gets destroyed, letting the thread blow up and die
         * when enters the section in a now dead OOo instance.
         */
        aGuard.clear();
        while (osl_isThreadRunning(m_aThread))
        {
            SolarMutexGuard guard2;
            Application::Reschedule();
        }
        osl_joinWithThread( m_aThread );
        osl_destroyThread( m_aThread );
        m_aThread = NULL;
        aGuard.reset();
    }
    m_xDisplayConnection->removeEventHandler( Any(), this );
    m_xDisplayConnection.clear();
}

// ------------------------------------------------------------------------

sal_Bool SelectionManager::handleEvent( const Any& event ) throw()
{
    Sequence< sal_Int8 > aSeq;
    if( (event >>= aSeq) )
    {
        XEvent* pEvent = (XEvent*)aSeq.getArray();
        XLIB_Time nTimestamp = CurrentTime;
        if( pEvent->type == ButtonPress || pEvent->type == ButtonRelease )
            nTimestamp = pEvent->xbutton.time;
        else if( pEvent->type == XLIB_KeyPress || pEvent->type == KeyRelease )
            nTimestamp = pEvent->xkey.time;
        else if( pEvent->type == MotionNotify )
            nTimestamp = pEvent->xmotion.time;
        else if( pEvent->type == PropertyNotify )
            nTimestamp = pEvent->xproperty.time;

        if( nTimestamp != CurrentTime )
        {
            osl::MutexGuard aGuard(m_aMutex);

            m_nSelectionTimestamp = nTimestamp;
        }

        return sal_Bool( handleXEvent( *pEvent ) );
    }
    else
    {
        #if OSL_DEBUG_LEVEL > 1
        fprintf( stderr, "SelectionManager got downing event\n" );
        #endif
        shutdown();
    }
    return sal_True;
}

void SAL_CALL SelectionManager::disposing( const ::com::sun::star::lang::EventObject& )
    throw( ::com::sun::star::uno::RuntimeException )
{
}

void SAL_CALL SelectionManager::queryTermination( const ::com::sun::star::lang::EventObject& )
    throw( ::com::sun::star::frame::TerminationVetoException, ::com::sun::star::uno::RuntimeException )
{
}

/*
 * To be safe, shutdown needs to be called before the ~SfxApplication is called, waiting until
 * the downing event can be too late if paste are requested during shutdown and ~SfxApplication
 * has been called before vcl is shutdown
 */
void SAL_CALL SelectionManager::notifyTermination( const ::com::sun::star::lang::EventObject& rEvent )
    throw( ::com::sun::star::uno::RuntimeException )
{
    css::uno::Reference< XDesktop > xDesktop( rEvent.Source, UNO_QUERY );
    if( xDesktop.is() == sal_True )
        xDesktop->removeTerminateListener( this );
    #if OSL_DEBUG_LEVEL > 1
    fprintf( stderr, "SelectionManager got app termination event\n" );
    #endif
    shutdown();
}

// ------------------------------------------------------------------------

void SelectionManager::registerHandler( Atom selection, SelectionAdaptor& rAdaptor )
{
    osl::MutexGuard aGuard(m_aMutex);

    Selection* pNewSelection    = new Selection();
    pNewSelection->m_pAdaptor   = &rAdaptor;
    pNewSelection->m_aAtom      = selection;
    m_aSelections[ selection ]  = pNewSelection;
}

// ------------------------------------------------------------------------

void SelectionManager::deregisterHandler( Atom selection )
{
    osl::MutexGuard aGuard(m_aMutex);

    ::boost::unordered_map< Atom, Selection* >::iterator it =
          m_aSelections.find( selection );
    if( it != m_aSelections.end() )
    {
        delete it->second->m_pPixmap;
        delete it->second;
        m_aSelections.erase( it );
    }
}

// ------------------------------------------------------------------------

static bool bWasError = false;

extern "C"
{
    int local_xerror_handler(Display* , XErrorEvent*)
    {
        bWasError = true;
        return 0;
    }
    typedef int(*xerror_hdl_t)(Display*,XErrorEvent*);
}

void SelectionManager::registerDropTarget( XLIB_Window aWindow, DropTarget* pTarget )
{
    osl::MutexGuard aGuard(m_aMutex);

    // sanity check
    ::boost::unordered_map< XLIB_Window, DropTargetEntry >::const_iterator it =
          m_aDropTargets.find( aWindow );
    if( it != m_aDropTargets.end() )
        OSL_FAIL( "attempt to register window as drop target twice" );
    else if( aWindow && m_pDisplay )
    {
        DropTargetEntry aEntry( pTarget );
        bWasError=false;
        /* #i100000# ugly workaround: gtk sets its own XErrorHandler which is not suitable for us
           unfortunately XErrorHandler is not per display, so this is just and ugly hack
           Need to remove separate display and integrate clipboard/dnd into vcl's unx code ASAP
        */
        xerror_hdl_t pOldHandler = XSetErrorHandler( local_xerror_handler );
        XSelectInput( m_pDisplay, aWindow, PropertyChangeMask );
        if( ! bWasError )
        {
            // set XdndAware
            XChangeProperty( m_pDisplay, aWindow, m_nXdndAware, XA_ATOM, 32, PropModeReplace, (unsigned char*)&nXdndProtocolRevision, 1 );
            if( ! bWasError )
            {
                // get root window of window (in 99.999% of all cases this will be
                // DefaultRootWindow( m_pDisplay )
                int x, y;
                unsigned int w, h, bw, d;
                XGetGeometry( m_pDisplay, aWindow, &aEntry.m_aRootWindow,
                              &x, &y, &w, &h, &bw, &d );
            }
        }
        XSetErrorHandler( pOldHandler );
        if(bWasError)
            return;
        m_aDropTargets[ aWindow ] = aEntry;
    }
    else
        OSL_FAIL( "attempt to register None as drop target" );
}

// ------------------------------------------------------------------------

void SelectionManager::deregisterDropTarget( XLIB_Window aWindow )
{
    osl::ClearableMutexGuard aGuard(m_aMutex);

    m_aDropTargets.erase( aWindow );
    if( aWindow == m_aDragSourceWindow && m_aDragRunning.check() )
    {
        // abort drag
        boost::unordered_map< XLIB_Window, DropTargetEntry >::const_iterator it =
            m_aDropTargets.find( m_aDropWindow );
        if( it != m_aDropTargets.end() )
        {
            DropTargetEvent dte;
            dte.Source = static_cast< OWeakObject* >( it->second.m_pTarget );
            aGuard.clear();
            it->second.m_pTarget->dragExit( dte );
        }
        else if( m_aDropProxy != None && m_nCurrentProtocolVersion >= 0 )
        {
            // send XdndLeave
            XEvent aEvent;
            aEvent.type = ClientMessage;
            aEvent.xclient.display      = m_pDisplay;
            aEvent.xclient.format       = 32;
            aEvent.xclient.message_type = m_nXdndLeave;
            aEvent.xclient.window       = m_aDropWindow;
            aEvent.xclient.data.l[0]    = m_aWindow;
            memset( aEvent.xclient.data.l+1, 0, sizeof(long)*4);
            m_aDropWindow = m_aDropProxy = None;
            XSendEvent( m_pDisplay, m_aDropProxy, False, NoEventMask, &aEvent );
        }
        // notify the listener
        DragSourceDropEvent dsde;
        dsde.Source             = static_cast< OWeakObject* >(this);
        dsde.DragSourceContext  = new DragSourceContext( m_aDropWindow, m_nDragTimestamp, *this );
        dsde.DragSource         = static_cast< XDragSource* >(this);
        dsde.DropAction         = DNDConstants::ACTION_NONE;
        dsde.DropSuccess        = sal_False;
        css::uno::Reference< XDragSourceListener > xListener( m_xDragSourceListener );
        m_xDragSourceListener.clear();
        aGuard.clear();
        xListener->dragDropEnd( dsde );
    }
}

/*
 *  SelectionAdaptor
 */

css::uno::Reference< XTransferable > SelectionManager::getTransferable() throw()
{
    return m_xDragSourceTransferable;
}

// ------------------------------------------------------------------------

void SelectionManager::clearTransferable() throw()
{
    m_xDragSourceTransferable.clear();
}

// ------------------------------------------------------------------------

void SelectionManager::fireContentsChanged() throw()
{
}

// ------------------------------------------------------------------------

css::uno::Reference< XInterface > SelectionManager::getReference() throw()
{
    return css::uno::Reference< XInterface >( static_cast<OWeakObject*>(this) );
}

// ------------------------------------------------------------------------

/*
 *  SelectionManagerHolder
 */

SelectionManagerHolder::SelectionManagerHolder() :
        ::cppu::WeakComponentImplHelper3<
    XDragSource,
    XInitialization,
    XServiceInfo > (m_aMutex)
{
}

// ------------------------------------------------------------------------

SelectionManagerHolder::~SelectionManagerHolder()
{
}

// ------------------------------------------------------------------------

void SelectionManagerHolder::initialize( const Sequence< Any >& arguments ) throw( ::com::sun::star::uno::Exception )
{
    OUString aDisplayName;

    if( arguments.getLength() > 0 )
    {
        css::uno::Reference< XDisplayConnection > xConn;
        arguments.getConstArray()[0] >>= xConn;
        if( xConn.is() )
        {
            Any aIdentifier;
            aIdentifier >>= aDisplayName;
        }
    }

    SelectionManager& rManager = SelectionManager::get( aDisplayName );
    rManager.initialize( arguments );
    m_xRealDragSource = static_cast< XDragSource* >(&rManager);
}

/*
 *  XDragSource
 */

sal_Bool SelectionManagerHolder::isDragImageSupported() throw()
{
    return m_xRealDragSource.is() ? m_xRealDragSource->isDragImageSupported() : sal_False;
}

// ------------------------------------------------------------------------

sal_Int32 SelectionManagerHolder::getDefaultCursor( sal_Int8 dragAction ) throw()
{
    return m_xRealDragSource.is() ? m_xRealDragSource->getDefaultCursor( dragAction ) : 0;
}

// ------------------------------------------------------------------------

void SelectionManagerHolder::startDrag(
                                       const ::com::sun::star::datatransfer::dnd::DragGestureEvent& trigger,
                                       sal_Int8 sourceActions, sal_Int32 cursor, sal_Int32 image,
                                       const css::uno::Reference< ::com::sun::star::datatransfer::XTransferable >& transferable,
                                       const css::uno::Reference< ::com::sun::star::datatransfer::dnd::XDragSourceListener >& listener
                                       ) throw()
{
    if( m_xRealDragSource.is() )
        m_xRealDragSource->startDrag( trigger, sourceActions, cursor, image, transferable, listener );
}

// ------------------------------------------------------------------------

/*
 *  XServiceInfo
 */

// ------------------------------------------------------------------------

OUString SelectionManagerHolder::getImplementationName() throw()
{
    return OUString(RTL_CONSTASCII_USTRINGPARAM(XDND_IMPLEMENTATION_NAME));
}

// ------------------------------------------------------------------------

sal_Bool SelectionManagerHolder::supportsService( const OUString& ServiceName ) throw()
{
    Sequence < OUString > SupportedServicesNames = Xdnd_getSupportedServiceNames();

    for ( sal_Int32 n = SupportedServicesNames.getLength(); n--; )
        if (SupportedServicesNames[n].compareTo(ServiceName) == 0)
            return sal_True;

    return sal_False;
}

// ------------------------------------------------------------------------

Sequence< OUString > SelectionManagerHolder::getSupportedServiceNames() throw()
{
    return Xdnd_getSupportedServiceNames();
}


// ------------------------------------------------------------------------

/* vim:set shiftwidth=4 softtabstop=4 expandtab: */<|MERGE_RESOLUTION|>--- conflicted
+++ resolved
@@ -3784,11 +3784,7 @@
     css::uno::Reference< XMultiServiceFactory > xFact( ::comphelper::getProcessServiceFactory() );
     if( xFact.is() )
     {
-<<<<<<< HEAD
-        Reference< XDesktop > xDesktop( xFact->createInstance( ::rtl::OUString(RTL_CONSTASCII_USTRINGPARAM("com.sun.star.frame.Desktop")) ), UNO_QUERY );
-=======
-        css::uno::Reference< XDesktop > xDesktop( xFact->createInstance( ::rtl::OUString::createFromAscii( "com.sun.star.frame.Desktop" ) ), UNO_QUERY );
->>>>>>> e2a3d487
+        css::uno::Reference< XDesktop > xDesktop( xFact->createInstance( ::rtl::OUString(RTL_CONSTASCII_USTRINGPARAM("com.sun.star.frame.Desktop")) ), UNO_QUERY );
         if( xDesktop.is() )
             xDesktop->addTerminateListener(This);
     }
@@ -3802,13 +3798,8 @@
 
         if( (aNow.tv_sec - aLast.tv_sec) > 0 )
         {
-<<<<<<< HEAD
             osl::ClearableMutexGuard aGuard(This->m_aMutex);
-            std::list< std::pair< SelectionAdaptor*, Reference< XInterface > > > aChangeList;
-=======
-            ClearableMutexGuard aGuard(This->m_aMutex);
             std::list< std::pair< SelectionAdaptor*, css::uno::Reference< XInterface > > > aChangeList;
->>>>>>> e2a3d487
 
             for( boost::unordered_map< Atom, Selection* >::iterator it = This->m_aSelections.begin(); it != This->m_aSelections.end(); ++it )
             {
@@ -3840,16 +3831,12 @@
 
 void SelectionManager::shutdown() throw()
 {
-<<<<<<< HEAD
     osl::ResettableMutexGuard aGuard(m_aMutex);
-=======
-    ResettableMutexGuard aGuard(m_aMutex);
     if( m_bShutDown )
     {
         return;
     }
     m_bShutDown = true;
->>>>>>> e2a3d487
     // stop dispatching
     if( m_aThread )
     {
