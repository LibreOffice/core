--- conflicted
+++ resolved
@@ -1151,13 +1151,7 @@
     setXEmbedInfo();
     if( bVisible )
     {
-<<<<<<< HEAD
-        mbInShow = TRUE;
-=======
-        SessionManagerClient::open(); // will simply return after the first time
-
         mbInShow = sal_True;
->>>>>>> e2a3d487
         if( ! (nStyle_ & SAL_FRAME_STYLE_INTRO) )
         {
             // hide all INTRO frames
@@ -2880,7 +2874,7 @@
     return aState;
 }
 
-void X11SalFrame::SimulateKeyPress( USHORT nKeyCode )
+void X11SalFrame::SimulateKeyPress( sal_uInt16 nKeyCode )
 {
     GetX11SalData()->GetDisplay()->SimulateKeyPress(nKeyCode);
 }
@@ -3602,13 +3596,7 @@
 
         if( FocusIn == pEvent->type )
         {
-<<<<<<< HEAD
-#ifndef _USE_PRINT_EXTENSION_
             GetSalData()->m_pInstance->updatePrinterUpdate();
-#endif
-=======
-            vcl_sal::PrinterUpdate::update();
->>>>>>> e2a3d487
             mbInputFocus = True;
             ImplSVData* pSVData = ImplGetSVData();
 
@@ -3863,13 +3851,8 @@
             hWM_Parent = GetShellWindow();
             break;
         }
-<<<<<<< HEAD
-         /* this sometimes happens if a Show(TRUE) is
-         *  immediately followed by Show(FALSE) (which is braindead anyway)
-=======
-         /* #107048# this sometimes happens if a Show(sal_True) is
+         /* this sometimes happens if a Show(sal_True) is
          *  immediately followed by Show(sal_False) (which is braindead anyway)
->>>>>>> e2a3d487
          */
         if(  hDummy == hWM_Parent )
             hDummy = hRoot;
