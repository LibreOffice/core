/* -*- Mode: C++; tab-width: 4; indent-tabs-mode: nil; c-basic-offset: 4 -*- */
/*************************************************************************
 *
 * DO NOT ALTER OR REMOVE COPYRIGHT NOTICES OR THIS FILE HEADER.
 *
 * Copyright 2000, 2010 Oracle and/or its affiliates.
 *
 * OpenOffice.org - a multi-platform office productivity suite
 *
 * This file is part of OpenOffice.org.
 *
 * OpenOffice.org is free software: you can redistribute it and/or modify
 * it under the terms of the GNU Lesser General Public License version 3
 * only, as published by the Free Software Foundation.
 *
 * OpenOffice.org is distributed in the hope that it will be useful,
 * but WITHOUT ANY WARRANTY; without even the implied warranty of
 * MERCHANTABILITY or FITNESS FOR A PARTICULAR PURPOSE.  See the
 * GNU Lesser General Public License version 3 for more details
 * (a copy is included in the LICENSE file that accompanied this code).
 *
 * You should have received a copy of the GNU Lesser General Public License
 * version 3 along with OpenOffice.org.  If not, see
 * <http://www.openoffice.org/license.html>
 * for a copy of the LGPLv3 License.
 *
 ************************************************************************/

// MARKER(update_precomp.py): autogen include statement, do not remove
#include "precompiled_vcl.hxx"
#include <tools/svwin.h>
#include "rtl/tencinfo.h"
#include <saldata.hxx>
#include <vcl/svapp.hxx>


// =======================================================================

rtl_TextEncoding ImplSalGetSystemEncoding()
{
    static UINT nOldAnsiCodePage = 0;
    static rtl_TextEncoding eEncoding = RTL_TEXTENCODING_MS_1252;

    UINT nAnsiCodePage = GetACP();
    if ( nAnsiCodePage != nOldAnsiCodePage )
    {
        rtl_TextEncoding nEnc
            = rtl_getTextEncodingFromWindowsCodePage(nAnsiCodePage);
        if (nEnc != RTL_TEXTENCODING_DONTKNOW)
            eEncoding = nEnc;
    }

    return eEncoding;
}

// -----------------------------------------------------------------------

ByteString ImplSalGetWinAnsiString( const UniString& rStr, sal_Bool bFileName )
{
    rtl_TextEncoding eEncoding = ImplSalGetSystemEncoding();
    if ( bFileName )
    {
        return ByteString( rStr, eEncoding,
                           RTL_UNICODETOTEXT_FLAGS_UNDEFINED_UNDERLINE |
                           RTL_UNICODETOTEXT_FLAGS_INVALID_UNDERLINE |
                           RTL_UNICODETOTEXT_FLAGS_UNDEFINED_REPLACE |
                           RTL_UNICODETOTEXT_FLAGS_UNDEFINED_REPLACESTR |
                           RTL_UNICODETOTEXT_FLAGS_PRIVATE_MAPTO0 );
    }
    else
    {
        return ByteString( rStr, eEncoding,
                           RTL_UNICODETOTEXT_FLAGS_UNDEFINED_DEFAULT |
                           RTL_UNICODETOTEXT_FLAGS_INVALID_DEFAULT |
                           RTL_UNICODETOTEXT_FLAGS_UNDEFINED_REPLACE |
                           RTL_UNICODETOTEXT_FLAGS_UNDEFINED_REPLACESTR |
                           RTL_UNICODETOTEXT_FLAGS_PRIVATE_MAPTO0 );
    }
}

// -----------------------------------------------------------------------

UniString ImplSalGetUniString( const sal_Char* pStr, xub_StrLen nLen )
{
    return UniString( pStr, nLen, ImplSalGetSystemEncoding(),
                      RTL_TEXTTOUNICODE_FLAGS_UNDEFINED_DEFAULT |
                      RTL_TEXTTOUNICODE_FLAGS_MBUNDEFINED_DEFAULT |
                      RTL_TEXTTOUNICODE_FLAGS_INVALID_DEFAULT );
}

// =======================================================================

int ImplSalWICompareAscii( const wchar_t* pStr1, const char* pStr2 )
{
    int         nRet;
    wchar_t     c1;
    char       c2;
    do
    {
        // Ist das Zeichen zwischen 'A' und 'Z' dann umwandeln
        c1 = *pStr1;
        c2 = *pStr2;
        if ( (c1 >= 65) && (c1 <= 90) )
            c1 += 32;
        if ( (c2 >= 65) && (c2 <= 90) )
            c2 += 32;
        nRet = ((sal_Int32)c1)-((sal_Int32)((unsigned char)c2));
        if ( nRet != 0 )
            break;

        pStr1++;
        pStr2++;
    }
    while ( c2 );

    return nRet;
}

// =======================================================================

<<<<<<< HEAD
WIN_BOOL ImplPostMessage( HWND hWnd, UINT nMsg, WPARAM wParam, LPARAM lParam )
=======
LONG ImplSetWindowLong( HWND hWnd, int nIndex, DWORD dwNewLong )
{
    return SetWindowLongW( hWnd, nIndex, dwNewLong );
}

// -----------------------------------------------------------------------

LONG ImplGetWindowLong( HWND hWnd, int nIndex )
{
    return GetWindowLongW( hWnd, nIndex );
}

// -----------------------------------------------------------------------

BOOL ImplPostMessage( HWND hWnd, UINT nMsg, WPARAM wParam, LPARAM lParam )
>>>>>>> e2a3d487
{
    return PostMessageW( hWnd, nMsg, wParam, lParam );
}

// -----------------------------------------------------------------------

BOOL ImplSendMessage( HWND hWnd, UINT nMsg, WPARAM wParam, LPARAM lParam )
{
<<<<<<< HEAD
    return SendMessageW( hWnd, nMsg, wParam, lParam );
=======
    BOOL bRet = SendMessageW( hWnd, nMsg, wParam, lParam );
    return bRet;
>>>>>>> e2a3d487
}

// -----------------------------------------------------------------------

BOOL ImplGetMessage( LPMSG lpMsg, HWND hWnd, UINT wMsgFilterMin, UINT wMsgFilterMax )
{
    return GetMessageW( lpMsg, hWnd, wMsgFilterMin, wMsgFilterMax );
}

// -----------------------------------------------------------------------

BOOL ImplPeekMessage( LPMSG lpMsg, HWND hWnd, UINT wMsgFilterMin, UINT wMsgFilterMax, UINT wRemoveMsg )
{
    return PeekMessageW( lpMsg, hWnd, wMsgFilterMin, wMsgFilterMax, wRemoveMsg );
}

// -----------------------------------------------------------------------

LONG ImplDispatchMessage( CONST MSG *lpMsg )
{
    return DispatchMessageW( lpMsg );
}

/* vim:set shiftwidth=4 softtabstop=4 expandtab: */<|MERGE_RESOLUTION|>--- conflicted
+++ resolved
@@ -118,25 +118,7 @@
 
 // =======================================================================
 
-<<<<<<< HEAD
-WIN_BOOL ImplPostMessage( HWND hWnd, UINT nMsg, WPARAM wParam, LPARAM lParam )
-=======
-LONG ImplSetWindowLong( HWND hWnd, int nIndex, DWORD dwNewLong )
-{
-    return SetWindowLongW( hWnd, nIndex, dwNewLong );
-}
-
-// -----------------------------------------------------------------------
-
-LONG ImplGetWindowLong( HWND hWnd, int nIndex )
-{
-    return GetWindowLongW( hWnd, nIndex );
-}
-
-// -----------------------------------------------------------------------
-
 BOOL ImplPostMessage( HWND hWnd, UINT nMsg, WPARAM wParam, LPARAM lParam )
->>>>>>> e2a3d487
 {
     return PostMessageW( hWnd, nMsg, wParam, lParam );
 }
@@ -145,12 +127,7 @@
 
 BOOL ImplSendMessage( HWND hWnd, UINT nMsg, WPARAM wParam, LPARAM lParam )
 {
-<<<<<<< HEAD
     return SendMessageW( hWnd, nMsg, wParam, lParam );
-=======
-    BOOL bRet = SendMessageW( hWnd, nMsg, wParam, lParam );
-    return bRet;
->>>>>>> e2a3d487
 }
 
 // -----------------------------------------------------------------------
