--- conflicted
+++ resolved
@@ -249,20 +249,11 @@
     if( mfFontScale == 1.0 )
         return 0;
 
-<<<<<<< HEAD
-    HFONT hHugeFont = 0;
-=======
->>>>>>> e2a3d487
     LOGFONTW aLogFont;
     ::GetObjectW( mhFont, sizeof(LOGFONTW), &aLogFont);
     aLogFont.lfHeight = (LONG)(mfFontScale * aLogFont.lfHeight);
     aLogFont.lfWidth  = (LONG)(mfFontScale * aLogFont.lfWidth);
-<<<<<<< HEAD
-    hHugeFont = ::CreateFontIndirectW( &aLogFont);
-
-=======
     HFONT hHugeFont = ::CreateFontIndirectW( &aLogFont);
->>>>>>> e2a3d487
     if( !hHugeFont )
         return 0;
 
@@ -672,29 +663,6 @@
 
     Point aPos = GetDrawPosition( Point( mnBaseAdv, 0 ) );
 
-<<<<<<< HEAD
-     // #108267#, limit the number of glyphs to avoid paint errors
-    UINT limitedGlyphCount = Min( 8192, mnGlyphCount );
-    if( mnDrawOptions )
-    {
-        // #108267#, break up into glyph portions of a limited size required by Win32 API
-        const unsigned int maxGlyphCount = 8192;
-        UINT numGlyphPortions = mnGlyphCount / maxGlyphCount;
-        UINT remainingGlyphs = mnGlyphCount % maxGlyphCount;
-
-        if( numGlyphPortions )
-        {
-            // #108267#,#109387# break up string into smaller chunks
-            // the output positions will be updated by windows (SetTextAlign)
-            unsigned int i,n;
-            POINT oldPos;
-            UINT oldTa = ::GetTextAlign( aHDC );
-            ::SetTextAlign( aHDC, (oldTa & ~TA_NOUPDATECP) | TA_UPDATECP );
-            ::MoveToEx( aHDC, aPos.X(), aPos.Y(), &oldPos );
-            for( i=n=0; n<numGlyphPortions; n++, i+=maxGlyphCount )
-                ::ExtTextOutW( aHDC, 0, 0, mnDrawOptions, NULL,
-                    mpOutGlyphs+i, maxGlyphCount, mpGlyphAdvances+i );
-=======
     // #108267#, break up into glyph portions of a limited size required by Win32 API
     const unsigned int maxGlyphCount = 8192;
     UINT numGlyphPortions = mnGlyphCount / maxGlyphCount;
@@ -710,7 +678,6 @@
         ::MoveToEx( aHDC, aPos.X(), aPos.Y(), &oldPos );
         unsigned int i = 0;
         for( unsigned int n = 0; n < numGlyphPortions; ++n, i+=maxGlyphCount )
->>>>>>> e2a3d487
             ::ExtTextOutW( aHDC, 0, 0, mnDrawOptions, NULL,
                 mpOutGlyphs+i, maxGlyphCount, mpGlyphAdvances+i );
         ::ExtTextOutW( aHDC, 0, 0, mnDrawOptions, NULL,
