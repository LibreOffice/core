--- conflicted
+++ resolved
@@ -31,17 +31,10 @@
 
 #include <stdio.h>
 #include <string.h>
-<<<<<<< HEAD
+
 #include <svsys.h>
-#include <wincomp.hxx>
-#include <saldata.hxx>
-#include <salgdi.h>
-=======
-
 #include <rtl/strbuf.hxx>
 
-#include <tools/svwin.h>
->>>>>>> 9e849585
 #include <tools/debug.hxx>
 #include <tools/poly.hxx>
 
