/* -*- Mode: C++; tab-width: 4; indent-tabs-mode: nil; c-basic-offset: 4 -*- */
/*************************************************************************
 *
 * DO NOT ALTER OR REMOVE COPYRIGHT NOTICES OR THIS FILE HEADER.
 *
 * Copyright 2000, 2010 Oracle and/or its affiliates.
 *
 * OpenOffice.org - a multi-platform office productivity suite
 *
 * This file is part of OpenOffice.org.
 *
 * OpenOffice.org is free software: you can redistribute it and/or modify
 * it under the terms of the GNU Lesser General Public License version 3
 * only, as published by the Free Software Foundation.
 *
 * OpenOffice.org is distributed in the hope that it will be useful,
 * but WITHOUT ANY WARRANTY; without even the implied warranty of
 * MERCHANTABILITY or FITNESS FOR A PARTICULAR PURPOSE.  See the
 * GNU Lesser General Public License version 3 for more details
 * (a copy is included in the LICENSE file that accompanied this code).
 *
 * You should have received a copy of the GNU Lesser General Public License
 * version 3 along with OpenOffice.org.  If not, see
 * <http://www.openoffice.org/license.html>
 * for a copy of the LGPLv3 License.
 *
 ************************************************************************/

// MARKER(update_precomp.py): autogen include statement, do not remove
#include "precompiled_vcl.hxx"

#include <string.h>
#include <malloc.h>

<<<<<<< HEAD
#include <vcl/sysdata.hxx>
#include <svsys.h>

#include "wincomp.hxx"
#include "saldata.hxx"
#include "salgdi.h"

#include "vcl/svapp.hxx"
#include "vcl/outfont.hxx"
#include "vcl/font.hxx"
#include "vcl/fontsubset.hxx"
#include "vcl/sallayout.hxx"

#include "vcl/outdev.h"         // for ImplGlyphFallbackFontSubstitution
#include "unotools/fontcfg.hxx" // for IMPL_FONT_ATTR_SYMBOL

=======
>>>>>>> 9e849585
#include "rtl/logfile.hxx"
#include "rtl/tencinfo.h"
#include "rtl/textcvt.h"
#include "rtl/bootstrap.hxx"

#include "i18npool/mslangid.hxx"

#include "osl/module.h"
#include "osl/file.hxx"
#include "osl/thread.hxx"
#include "osl/process.h"

#include "basegfx/polygon/b2dpolygon.hxx"
#include "basegfx/polygon/b2dpolypolygon.hxx"
#include "basegfx/matrix/b2dhommatrix.hxx"
#include "basegfx/matrix/b2dhommatrixtools.hxx"

#include "unotools/fontcfg.hxx" // for IMPL_FONT_ATTR_SYMBOL

#include "vcl/font.hxx"
#include "vcl/svapp.hxx"

#include "tools/poly.hxx"
#include "tools/debug.hxx"
#include "tools/stream.hxx"

#include <tools/prewin.h>
#include <windows.h>
#include <tools/postwin.h>

#include <vcl/sysdata.hxx>

#include "win/wincomp.hxx"
#include "win/saldata.hxx"
#include "win/salgdi.h"

#include "outfont.hxx"
#include "fontsubset.hxx"
#include "sallayout.hxx"
#include "outdev.h"         // for ImplGlyphFallbackFontSubstitution
#include "sft.hxx"

#ifdef GCP_KERN_HACK
#include <algorithm>
#endif

#ifdef ENABLE_GRAPHITE
#include <graphite2/Font.h>
#endif

#include <vector>
#include <set>
#include <map>

using namespace vcl;

static const int MAXFONTHEIGHT = 2048;

// -----------
// - Inlines -
// -----------

inline FIXED FixedFromDouble( double d )
{
    const long l = (long) ( d * 65536. );
    return *(FIXED*) &l;
}

// -----------------------------------------------------------------------

inline int IntTimes256FromFixed(FIXED f)
{
    int nFixedTimes256 = (f.value << 8) + ((f.fract+0x80) >> 8);
    return nFixedTimes256;
}

// =======================================================================

// these variables can be static because they store system wide settings
static bool bImplSalCourierScalable = false;
static bool bImplSalCourierNew = false;


// =======================================================================

// -----------------------------------------------------------------------

// TODO: also support temporary TTC font files
typedef std::map< String, ImplDevFontAttributes > FontAttrMap;

class ImplFontAttrCache
{
private:
    FontAttrMap     aFontAttributes;
    rtl::OUString   aCacheFileName;
    String          aBaseURL;
    sal_Bool            bModified;

protected:
    String  OptimizeURL( const String& rURL ) const;

    enum{ MAGIC = 0x12349876 }; // change if fontattrcache format changes

public:
            ImplFontAttrCache( const String& rCacheFileName, const String& rBaseURL );
            ~ImplFontAttrCache();

    ImplDevFontAttributes  GetFontAttr( const String& rFontFileName ) const;
    void                   AddFontAttr( const String& rFontFileName, const ImplDevFontAttributes& );
};

ImplFontAttrCache::ImplFontAttrCache( const String& rFileNameURL, const String& rBaseURL ) : aBaseURL( rBaseURL )
{
    bModified = FALSE;
    aBaseURL.ToLowerAscii();    // Windows only, no problem...

    // open the cache file
    osl::FileBase::getSystemPathFromFileURL( rFileNameURL, aCacheFileName );
    SvFileStream aCacheFile( aCacheFileName, STREAM_READ );
    if( !aCacheFile.IsOpen() )
        return;

    // check the cache version
    sal_uInt32 nCacheMagic;
    aCacheFile >> nCacheMagic;
    if( nCacheMagic != ImplFontAttrCache::MAGIC )
        return;  // ignore cache and rewrite if no match

    // read the cache entries from the file
    String aFontFileURL, aFontName;
    ImplDevFontAttributes aDFA;
    for(;;)
    {
        aCacheFile.ReadByteString( aFontFileURL, RTL_TEXTENCODING_UTF8 );
        if( !aFontFileURL.Len() )
            break;
        aCacheFile.ReadByteString( aDFA.maName, RTL_TEXTENCODING_UTF8 );

        short n;
        aCacheFile >> n; aDFA.meWeight     = static_cast<FontWeight>(n);
        aCacheFile >> n; aDFA.meItalic     = static_cast<FontItalic>(n);
        aCacheFile >> n; aDFA.mePitch      = static_cast<FontPitch>(n);
        aCacheFile >> n; aDFA.meWidthType  = static_cast<FontWidth>(n);
        aCacheFile >> n; aDFA.meFamily     = static_cast<FontFamily>(n);
        aCacheFile >> n; aDFA.mbSymbolFlag = (n != 0);

        aCacheFile.ReadByteStringLine( aDFA.maStyleName, RTL_TEXTENCODING_UTF8 );

        aFontAttributes[ aFontFileURL ] = aDFA;
    }
}

ImplFontAttrCache::~ImplFontAttrCache()
{
    if ( bModified )
    {
        SvFileStream aCacheFile( aCacheFileName, STREAM_WRITE|STREAM_TRUNC );
        if ( aCacheFile.IsWritable() )
        {
            sal_uInt32 nCacheMagic = ImplFontAttrCache::MAGIC;
            aCacheFile << nCacheMagic;

            // write the cache entries to the file
            FontAttrMap::const_iterator aIter = aFontAttributes.begin();
            while ( aIter != aFontAttributes.end() )
            {
                const String rFontFileURL( (*aIter).first );
                const ImplDevFontAttributes& rDFA( (*aIter).second );
                aCacheFile.WriteByteString( rFontFileURL, RTL_TEXTENCODING_UTF8 );
                aCacheFile.WriteByteString( rDFA.maName, RTL_TEXTENCODING_UTF8 );

                aCacheFile << static_cast<short>(rDFA.meWeight);
                aCacheFile << static_cast<short>(rDFA.meItalic);
                aCacheFile << static_cast<short>(rDFA.mePitch);
                aCacheFile << static_cast<short>(rDFA.meWidthType);
                aCacheFile << static_cast<short>(rDFA.meFamily);
                aCacheFile << static_cast<short>(rDFA.mbSymbolFlag != false);

                aCacheFile.WriteByteStringLine( rDFA.maStyleName, RTL_TEXTENCODING_UTF8 );

                ++aIter;
            }
            // EOF Marker
            String aEmptyStr;
            aCacheFile.WriteByteString( aEmptyStr, RTL_TEXTENCODING_UTF8 );
        }
    }
}

String ImplFontAttrCache::OptimizeURL( const String& rURL ) const
{
    String aOptimizedFontFileURL( rURL );
    aOptimizedFontFileURL.ToLowerAscii();   // Windows only, no problem...
    if ( aOptimizedFontFileURL.CompareTo( aBaseURL, aBaseURL.Len() ) == COMPARE_EQUAL )
        aOptimizedFontFileURL = aOptimizedFontFileURL.Copy( aBaseURL.Len() );
    return aOptimizedFontFileURL;
}

ImplDevFontAttributes ImplFontAttrCache::GetFontAttr( const String& rFontFileName ) const
{
    ImplDevFontAttributes aDFA;
    FontAttrMap::const_iterator it = aFontAttributes.find( OptimizeURL( rFontFileName ) );
    if( it != aFontAttributes.end() )
    {
        aDFA = it->second;
    }
    return aDFA;
}

void ImplFontAttrCache::AddFontAttr( const String& rFontFileName, const ImplDevFontAttributes& rDFA )
{
    DBG_ASSERT( rFontFileName.Len() && rDFA.maName.Len(), "ImplFontNameCache::AddFontName - invalid data!" );
    if ( rFontFileName.Len() && rDFA.maName.Len() )
    {
        aFontAttributes.insert( FontAttrMap::value_type( OptimizeURL( rFontFileName ), rDFA ) );
        bModified = TRUE;
    }
}

// =======================================================================

// raw font data with a scoped lifetime
class RawFontData
{
public:
    explicit    RawFontData( HDC, DWORD nTableTag=0 );
                ~RawFontData() { delete[] mpRawBytes; }
    const unsigned char*    get() const { return mpRawBytes; }
    const unsigned char*    steal() { unsigned char* p = mpRawBytes; mpRawBytes = NULL; return p; }
    const int               size() const { return mnByteCount; }

private:
    unsigned char*  mpRawBytes;
    int             mnByteCount;
};

RawFontData::RawFontData( HDC hDC, DWORD nTableTag )
:   mpRawBytes( NULL )
,   mnByteCount( 0 )
{
    // get required size in bytes
    mnByteCount = ::GetFontData( hDC, nTableTag, 0, NULL, 0 );
    if( mnByteCount == GDI_ERROR )
        return;
    else if( !mnByteCount )
        return;

    // allocate the array
    mpRawBytes = new unsigned char[ mnByteCount ];

    // get raw data in chunks small enough for GetFontData()
    int nRawDataOfs = 0;
    DWORD nMaxChunkSize = 0x100000;
    for(;;)
    {
        // calculate remaining raw data to get
        DWORD nFDGet = mnByteCount - nRawDataOfs;
        if( nFDGet <= 0 )
            break;
        // #i56745# limit GetFontData requests
        if( nFDGet > nMaxChunkSize )
            nFDGet = nMaxChunkSize;
        const DWORD nFDGot = ::GetFontData( hDC, nTableTag, nRawDataOfs,
            (void*)(mpRawBytes + nRawDataOfs), nFDGet );
        if( !nFDGot )
            break;
        else if( nFDGot != GDI_ERROR )
            nRawDataOfs += nFDGot;
        else
        {
            // was the chunk too big? reduce it
            nMaxChunkSize /= 2;
            if( nMaxChunkSize < 0x10000 )
                break;
        }
    }

    // cleanup if the raw data is incomplete
    if( nRawDataOfs != mnByteCount )
    {
        delete[] mpRawBytes;
        mpRawBytes = NULL;
    }
}

// ===========================================================================
// platform specific font substitution hooks for glyph fallback enhancement
// TODO: move into i18n module (maybe merge with svx/ucsubset.*
//       or merge with i18nutil/source/utility/unicode_data.h)
struct Unicode2LangType
{
    sal_UCS4 mnMinCode;
    sal_UCS4 mnMaxCode;
    LanguageType mnLangID;
};

// entries marked with default-CJK get replaced with the default-CJK language
#define LANGUAGE_DEFAULT_CJK 0xFFF0

// map unicode ranges to languages supported by OOo
// NOTE: due to the binary search used this list must be sorted by mnMinCode
static Unicode2LangType aLangFromCodeChart[]= {
    {0x0000, 0x007F, LANGUAGE_ENGLISH},             // Basic Latin
    {0x0080, 0x024F, LANGUAGE_ENGLISH},             // Latin Extended-A and Latin Extended-B
    {0x0250, 0x02AF, LANGUAGE_SYSTEM},              // IPA Extensions
    {0x0370, 0x03FF, LANGUAGE_GREEK},               // Greek
    {0x0590, 0x05FF, LANGUAGE_HEBREW},              // Hebrew
    {0x0600, 0x06FF, LANGUAGE_ARABIC_PRIMARY_ONLY}, // Arabic
    {0x0900, 0x097F, LANGUAGE_HINDI},               // Devanagari
    {0x0980, 0x09FF, LANGUAGE_BENGALI},             // Bengali
    {0x0A80, 0x0AFF, LANGUAGE_GUJARATI},            // Gujarati
    {0x0B00, 0x0B7F, LANGUAGE_ORIYA},               // Oriya
    {0x0B80, 0x0BFF, LANGUAGE_TAMIL},               // Tamil
    {0x0C00, 0x0C7F, LANGUAGE_TELUGU},              // Telugu
    {0x0C80, 0x0CFF, LANGUAGE_KANNADA},             // Kannada
    {0x0D00, 0x0D7F, LANGUAGE_MALAYALAM},           // Malayalam
    {0x0D80, 0x0D7F, LANGUAGE_SINHALESE_SRI_LANKA}, // Sinhala
    {0x0E00, 0x0E7F, LANGUAGE_THAI},                // Thai
    {0x0E80, 0x0EFF, LANGUAGE_LAO},                 // Lao
    {0x0F00, 0x0FFF, LANGUAGE_TIBETAN},             // Tibetan
    {0x1000, 0x109F, LANGUAGE_BURMESE},             // Burmese
    {0x10A0, 0x10FF, LANGUAGE_GEORGIAN},            // Georgian
    {0x1100, 0x11FF, LANGUAGE_KOREAN},              // Hangul Jamo, Korean-specific
//  {0x1200, 0x139F, LANGUAGE_AMHARIC_ETHIOPIA},    // Ethiopic
//  {0x1200, 0x139F, LANGUAGE_TIGRIGNA_ETHIOPIA},   // Ethiopic
    {0x13A0, 0x13FF, LANGUAGE_CHEROKEE_UNITED_STATES}, // Cherokee
//  {0x1400, 0x167F, LANGUAGE_CANADIAN_ABORIGINAL}, // Canadian Aboriginial Syllabics
//  {0x1680, 0x169F, LANGUAGE_OGHAM},               // Ogham
//  {0x16A0, 0x16F0, LANGUAGE_RUNIC},               // Runic
//  {0x1700, 0x171F, LANGUAGE_TAGALOG},             // Tagalog
//  {0x1720, 0x173F, LANGUAGE_HANUNOO},             // Hanunoo
//  {0x1740, 0x175F, LANGUAGE_BUHID},               // Buhid
//  {0x1760, 0x177F, LANGUAGE_TAGBANWA},            // Tagbanwa
    {0x1780, 0x17FF, LANGUAGE_KHMER},               // Khmer
    {0x18A0, 0x18AF, LANGUAGE_MONGOLIAN},           // Mongolian
//  {0x1900, 0x194F, LANGUAGE_LIMBU},               // Limbu
//  {0x1950, 0x197F, LANGUAGE_TAILE},               // Tai Le
//  {0x1980, 0x19DF, LANGUAGE_TAILUE},              // Tai Lue
    {0x19E0, 0x19FF, LANGUAGE_KHMER},               // Khmer Symbols
//  {0x1A00, 0x1A1F, LANGUAGE_BUGINESE},            // Buginese/Lontara
//  {0x1B00, 0x1B7F, LANGUAGE_BALINESE},            // Balinese
//  {0x1D00, 0x1DFF, LANGUAGE_NONE},                // Phonetic Symbols
    {0x1E00, 0x1EFF, LANGUAGE_ENGLISH},             // Latin Extended Additional
    {0x1F00, 0x1FFF, LANGUAGE_GREEK},               // Greek Extended
    {0x2C60, 0x2C7F, LANGUAGE_ENGLISH},             // Latin Extended-C
    {0x2E80, 0x2FFf, LANGUAGE_CHINESE_SIMPLIFIED},  // CJK Radicals Supplement + Kangxi Radical + Ideographic Description Characters
    {0x3000, 0x303F, LANGUAGE_DEFAULT_CJK},         // CJK Symbols and punctuation
    {0x3040, 0x30FF, LANGUAGE_JAPANESE},            // Japanese Hiragana + Katakana
    {0x3100, 0x312F, LANGUAGE_CHINESE_TRADITIONAL}, // Bopomofo
    {0x3130, 0x318F, LANGUAGE_KOREAN},              // Hangul Compatibility Jamo, Kocrean-specific
    {0x3190, 0x319F, LANGUAGE_JAPANESE},            // Kanbun
    {0x31A0, 0x31BF, LANGUAGE_CHINESE_TRADITIONAL}, // Bopomofo Extended
    {0x31C0, 0x31EF, LANGUAGE_DEFAULT_CJK},         // CJK Ideographs
    {0x31F0, 0x31FF, LANGUAGE_JAPANESE},            // Japanese Katakana Phonetic Extensions
    {0x3200, 0x321F, LANGUAGE_KOREAN},              // Parenthesized Hangul
    {0x3220, 0x325F, LANGUAGE_DEFAULT_CJK},         // Parenthesized Ideographs
    {0x3260, 0x327F, LANGUAGE_KOREAN},              // Circled Hangul
    {0x3280, 0x32CF, LANGUAGE_DEFAULT_CJK},         // Circled Ideographs
    {0x32d0, 0x32FF, LANGUAGE_JAPANESE},            // Japanese Circled Katakana
    {0x3400, 0x4DBF, LANGUAGE_DEFAULT_CJK},         // CJK Unified Ideographs Extension A
    {0x4E00, 0x9FCF, LANGUAGE_DEFAULT_CJK},         // Unified CJK Ideographs
    {0xA720, 0xA7FF, LANGUAGE_ENGLISH},             // Latin Extended-D
    {0xAC00, 0xD7AF, LANGUAGE_KOREAN},              // Hangul Syllables, Korean-specific
    {0xF900, 0xFAFF, LANGUAGE_DEFAULT_CJK},         // CJK Compatibility Ideographs
    {0xFB00, 0xFB4F, LANGUAGE_HEBREW},              // Hebrew Presentation Forms
    {0xFB50, 0xFDFF, LANGUAGE_ARABIC_PRIMARY_ONLY}, // Arabic Presentation Forms-A
    {0xFE70, 0xFEFE, LANGUAGE_ARABIC_PRIMARY_ONLY}, // Arabic Presentation Forms-B
    {0xFF65, 0xFF9F, LANGUAGE_JAPANESE},            // Japanese Halfwidth Katakana variant
    {0xFFA0, 0xFFDC, LANGUAGE_KOREAN},              // Kocrean halfwidth hangual variant
    {0x10140, 0x1018F, LANGUAGE_GREEK},             // Ancient Greak numbers
    {0x1D200, 0x1D24F, LANGUAGE_GREEK},             // Ancient Greek Musical
    {0x20000, 0x2A6DF, LANGUAGE_DEFAULT_CJK},       // CJK Unified Ideographs Extension B
    {0x2F800, 0x2FA1F, LANGUAGE_DEFAULT_CJK}        // CJK Compatibility Ideographs Supplement
};

// get language matching to the missing char
LanguageType MapCharToLanguage( sal_UCS4 uChar )
{
    // entries marked with default-CJK get replaced with the prefered CJK language
    static bool bFirst = true;
    if( bFirst )
    {
        bFirst = false;

        // use method suggested in #i97086# to determnine the systems default language
        // TODO: move into i18npool or sal/osl/w32/nlsupport.c
        LanguageType nDefaultLang = 0;
        HKEY hKey = NULL;
        LONG lResult = ::RegOpenKeyExA( HKEY_LOCAL_MACHINE,
            "SYSTEM\\CurrentControlSet\\Control\\Nls\\Language",
            0, KEY_QUERY_VALUE, &hKey );
        char aKeyValBuf[16];
        DWORD nKeyValSize = sizeof(aKeyValBuf);
        if( ERROR_SUCCESS == lResult )
            lResult = RegQueryValueExA( hKey, "Default", NULL, NULL, (LPBYTE)aKeyValBuf, &nKeyValSize );
        aKeyValBuf[ sizeof(aKeyValBuf)-1 ] = '\0';
        if( ERROR_SUCCESS == lResult )
            nDefaultLang = (LanguageType)rtl_str_toInt32( aKeyValBuf, 16 );

        // TODO: use the default-CJK language selected in
        //  Tools->Options->LangSettings->Languages when it becomes available here
        if( !nDefaultLang )
            nDefaultLang = Application::GetSettings().GetUILanguage();

        LanguageType nDefaultCJK = LANGUAGE_CHINESE;
        switch( nDefaultLang )
        {
            case LANGUAGE_JAPANESE:
            case LANGUAGE_KOREAN:
            case LANGUAGE_KOREAN_JOHAB:
            case LANGUAGE_CHINESE_SIMPLIFIED:
            case LANGUAGE_CHINESE_TRADITIONAL:
            case LANGUAGE_CHINESE_SINGAPORE:
            case LANGUAGE_CHINESE_HONGKONG:
            case LANGUAGE_CHINESE_MACAU:
                nDefaultCJK = nDefaultLang;
                break;
            default:
                nDefaultCJK = LANGUAGE_CHINESE;
                break;
        }

        // change the marked entries to prefered language
        static const int nCount = (sizeof(aLangFromCodeChart) / sizeof(*aLangFromCodeChart));
        for( int i = 0; i < nCount; ++i )
        {
            if( aLangFromCodeChart[ i].mnLangID == LANGUAGE_DEFAULT_CJK )
                aLangFromCodeChart[ i].mnLangID = nDefaultCJK;
        }
    }

    // binary search
    int nLow = 0;
    int nHigh = (sizeof(aLangFromCodeChart) / sizeof(*aLangFromCodeChart)) - 1;
    while( nLow <= nHigh )
    {
        int nMiddle = (nHigh + nLow) / 2;
        if( uChar < aLangFromCodeChart[ nMiddle].mnMinCode )
            nHigh = nMiddle - 1;
        else if( uChar > aLangFromCodeChart[ nMiddle].mnMaxCode )
            nLow = nMiddle + 1;
        else
            return aLangFromCodeChart[ nMiddle].mnLangID;
    }

    return LANGUAGE_DONTKNOW;
}

class WinGlyphFallbackSubstititution
:    public ImplGlyphFallbackFontSubstitution
{
public:
    explicit    WinGlyphFallbackSubstititution( HDC );

    bool FindFontSubstitute( ImplFontSelectData&, rtl::OUString& rMissingChars ) const;
private:
    HDC mhDC;
    bool HasMissingChars( const ImplFontData*, const rtl::OUString& rMissingChars ) const;
};

inline WinGlyphFallbackSubstititution::WinGlyphFallbackSubstititution( HDC hDC )
:   mhDC( hDC )
{}

void ImplGetLogFontFromFontSelect( HDC, const ImplFontSelectData*,
    LOGFONTW&, bool /*bTestVerticalAvail*/ );

// does a font face hold the given missing characters?
bool WinGlyphFallbackSubstititution::HasMissingChars( const ImplFontData* pFace, const rtl::OUString& rMissingChars ) const
{
    const ImplWinFontData* pWinFont = static_cast<const ImplWinFontData*>(pFace);
    const ImplFontCharMap* pCharMap = pWinFont->GetImplFontCharMap();
    if( !pCharMap )
    {
        // construct a Size structure as the parameter of constructor of class ImplFontSelectData
        const Size aSize( pFace->GetWidth(), pFace->GetHeight() );
        // create a ImplFontSelectData object for getting s LOGFONT
        const ImplFontSelectData aFSD( *pFace, aSize, (float)aSize.Height(), 0, false );
        // construct log font
        LOGFONTW aLogFont;
        ImplGetLogFontFromFontSelect( mhDC, &aFSD, aLogFont, true );

        // create HFONT from log font
        HFONT hNewFont = ::CreateFontIndirectW( &aLogFont );
        // select the new font into device
        HFONT hOldFont = ::SelectFont( mhDC, hNewFont );

        // read CMAP table to update their pCharMap
        pWinFont->UpdateFromHDC( mhDC );;

        // cleanup temporary font
        ::SelectFont( mhDC, hOldFont );
        ::DeleteFont( hNewFont );

        // get the new charmap
        pCharMap = pWinFont->GetImplFontCharMap();
    }

    // avoid fonts with unknown CMAP subtables for glyph fallback
    if( !pCharMap || pCharMap->IsDefaultMap() )
        return false;
        pCharMap->AddReference();

    int nMatchCount = 0;
    // static const int nMaxMatchCount = 1; // TODO: tolerate more missing characters?
    const sal_Int32 nStrLen = rMissingChars.getLength();
    for( sal_Int32 nStrIdx = 0; nStrIdx < nStrLen; ++nStrIdx )
    {
        const sal_UCS4 uChar = rMissingChars.iterateCodePoints( &nStrIdx );
        nMatchCount += pCharMap->HasChar( uChar );
        break; // for now
    }
        pCharMap->DeReference();

    const bool bHasMatches = (nMatchCount > 0);
    return bHasMatches;
}

// find a fallback font for missing characters
// TODO: should stylistic matches be searched and prefered?
bool WinGlyphFallbackSubstititution::FindFontSubstitute( ImplFontSelectData& rFontSelData, rtl::OUString& rMissingChars ) const
{
    // guess a locale matching to the missing chars
    com::sun::star::lang::Locale aLocale;
    LanguageType eLang = LANGUAGE_DONTKNOW;

    sal_Int32 nStrIdx = 0;
    const sal_Int32 nStrLen = rMissingChars.getLength();
    while( nStrIdx < nStrLen )
    {
        const sal_UCS4 uChar = rMissingChars.iterateCodePoints( &nStrIdx );
        eLang = MapCharToLanguage( uChar );
        if( eLang == LANGUAGE_DONTKNOW )
            continue;
        MsLangId::convertLanguageToLocale( eLang, aLocale );
        break;
    }

    // fall back to default UI locale if the missing characters are inconclusive
    if( eLang == LANGUAGE_DONTKNOW )
        aLocale = Application::GetSettings().GetUILocale();

    // first level fallback:
    // try use the locale specific default fonts defined in VCL.xcu
    const ImplDevFontList* pDevFontList = ImplGetSVData()->maGDIData.mpScreenFontList;
    /*const*/ ImplDevFontListData* pDevFont = pDevFontList->ImplFindByLocale( aLocale );
    if( pDevFont )
    {
        const ImplFontData* pFace = pDevFont->FindBestFontFace( rFontSelData );
        if( HasMissingChars( pFace, rMissingChars ) )
        {
            rFontSelData.maSearchName = pDevFont->GetSearchName();
            return true;
        }
    }

    // are the missing characters symbols?
    pDevFont = pDevFontList->ImplFindByAttributes( IMPL_FONT_ATTR_SYMBOL,
                    rFontSelData.meWeight, rFontSelData.meWidthType,
                    rFontSelData.meFamily, rFontSelData.meItalic, rFontSelData.maSearchName );
    if( pDevFont )
    {
        const ImplFontData* pFace = pDevFont->FindBestFontFace( rFontSelData );
        if( HasMissingChars( pFace, rMissingChars ) )
        {
            rFontSelData.maSearchName = pDevFont->GetSearchName();
            return true;
        }
    }

    // last level fallback, check each font type face one by one
    const ImplGetDevFontList* pTestFontList = pDevFontList->GetDevFontList();
    // limit the count of fonts to be checked to prevent hangs
    static const int MAX_GFBFONT_COUNT = 600;
    int nTestFontCount = pTestFontList->Count();
    if( nTestFontCount > MAX_GFBFONT_COUNT )
        nTestFontCount = MAX_GFBFONT_COUNT;

    for( int i = 0; i < nTestFontCount; ++i )
    {
        const ImplFontData* pFace = pTestFontList->Get( i );
        if( !HasMissingChars( pFace, rMissingChars ) )
            continue;
        rFontSelData.maSearchName = pFace->maName;
        return true;
    }

    return false;
}

// =======================================================================

struct ImplEnumInfo
{
    HDC                 mhDC;
    ImplDevFontList*    mpList;
    String*             mpName;
    LOGFONTA*           mpLogFontA;
    LOGFONTW*           mpLogFontW;
    UINT                mnPreferedCharSet;
    bool                mbCourier;
    bool                mbImplSalCourierScalable;
    bool                mbImplSalCourierNew;
    bool                mbPrinter;
    int                 mnFontCount;
};

// =======================================================================

static CharSet ImplCharSetToSal( BYTE nCharSet )
{
    rtl_TextEncoding eTextEncoding;

    if ( nCharSet == OEM_CHARSET )
    {
        UINT nCP = (sal_uInt16)GetOEMCP();
        switch ( nCP )
        {
            // It is unclear why these two (undefined?) code page numbers are
            // handled specially here:
            case 1004:  eTextEncoding = RTL_TEXTENCODING_MS_1252; break;
            case 65400: eTextEncoding = RTL_TEXTENCODING_SYMBOL; break;
            default:
                eTextEncoding = rtl_getTextEncodingFromWindowsCodePage(nCP);
                break;
        };
    }
    else
    {
        if( nCharSet )
            eTextEncoding = rtl_getTextEncodingFromWindowsCharset( nCharSet );
        else
            eTextEncoding = RTL_TEXTENCODING_UNICODE;
    }

    return eTextEncoding;
}

// -----------------------------------------------------------------------

static FontFamily ImplFamilyToSal( BYTE nFamily )
{
    switch ( nFamily & 0xF0 )
    {
        case FF_DECORATIVE:
            return FAMILY_DECORATIVE;

        case FF_MODERN:
            return FAMILY_MODERN;

        case FF_ROMAN:
            return FAMILY_ROMAN;

        case FF_SCRIPT:
            return FAMILY_SCRIPT;

        case FF_SWISS:
            return FAMILY_SWISS;

        default:
            break;
    }

    return FAMILY_DONTKNOW;
}

// -----------------------------------------------------------------------

static BYTE ImplFamilyToWin( FontFamily eFamily )
{
    switch ( eFamily )
    {
        case FAMILY_DECORATIVE:
            return FF_DECORATIVE;

        case FAMILY_MODERN:
            return FF_MODERN;

        case FAMILY_ROMAN:
            return FF_ROMAN;

        case FAMILY_SCRIPT:
            return FF_SCRIPT;

        case FAMILY_SWISS:
            return FF_SWISS;

        case FAMILY_SYSTEM:
            return FF_SWISS;

        default:
            break;
    }

    return FF_DONTCARE;
}

// -----------------------------------------------------------------------

static FontWeight ImplWeightToSal( int nWeight )
{
    if ( nWeight <= FW_THIN )
        return WEIGHT_THIN;
    else if ( nWeight <= FW_ULTRALIGHT )
        return WEIGHT_ULTRALIGHT;
    else if ( nWeight <= FW_LIGHT )
        return WEIGHT_LIGHT;
    else if ( nWeight < FW_MEDIUM )
        return WEIGHT_NORMAL;
    else if ( nWeight == FW_MEDIUM )
        return WEIGHT_MEDIUM;
    else if ( nWeight <= FW_SEMIBOLD )
        return WEIGHT_SEMIBOLD;
    else if ( nWeight <= FW_BOLD )
        return WEIGHT_BOLD;
    else if ( nWeight <= FW_ULTRABOLD )
        return WEIGHT_ULTRABOLD;
    else
        return WEIGHT_BLACK;
}

// -----------------------------------------------------------------------

static int ImplWeightToWin( FontWeight eWeight )
{
    switch ( eWeight )
    {
        case WEIGHT_THIN:
            return FW_THIN;

        case WEIGHT_ULTRALIGHT:
            return FW_ULTRALIGHT;

        case WEIGHT_LIGHT:
            return FW_LIGHT;

        case WEIGHT_SEMILIGHT:
        case WEIGHT_NORMAL:
            return FW_NORMAL;

        case WEIGHT_MEDIUM:
            return FW_MEDIUM;

        case WEIGHT_SEMIBOLD:
            return FW_SEMIBOLD;

        case WEIGHT_BOLD:
            return FW_BOLD;

        case WEIGHT_ULTRABOLD:
            return FW_ULTRABOLD;

        case WEIGHT_BLACK:
            return FW_BLACK;

        default:
            break;
    }

    return 0;
}

// -----------------------------------------------------------------------

inline FontPitch ImplLogPitchToSal( BYTE nPitch )
{
    if ( nPitch & FIXED_PITCH )
        return PITCH_FIXED;
    else
        return PITCH_VARIABLE;
}

// -----------------------------------------------------------------------

inline FontPitch ImplMetricPitchToSal( BYTE nPitch )
{
    // Sausaecke bei MS !! siehe NT Hilfe
    if ( !(nPitch & TMPF_FIXED_PITCH) )
        return PITCH_FIXED;
    else
        return PITCH_VARIABLE;
}

// -----------------------------------------------------------------------

inline BYTE ImplPitchToWin( FontPitch ePitch )
{
    if ( ePitch == PITCH_FIXED )
        return FIXED_PITCH;
    else if ( ePitch == PITCH_VARIABLE )
        return VARIABLE_PITCH;
    else
        return DEFAULT_PITCH;
}

// -----------------------------------------------------------------------

static ImplDevFontAttributes WinFont2DevFontAttributes( const ENUMLOGFONTEXA& rEnumFont,
    const NEWTEXTMETRICA& rMetric, DWORD nFontType )
{
    ImplDevFontAttributes aDFA;

    const LOGFONTA rLogFont = rEnumFont.elfLogFont;

    // get font face attributes
    aDFA.meFamily       = ImplFamilyToSal( rLogFont.lfPitchAndFamily );
    aDFA.meWidthType    = WIDTH_DONTKNOW;
    aDFA.meWeight       = ImplWeightToSal( rLogFont.lfWeight );
    aDFA.meItalic       = (rLogFont.lfItalic) ? ITALIC_NORMAL : ITALIC_NONE;
    aDFA.mePitch        = ImplLogPitchToSal( rLogFont.lfPitchAndFamily );
    aDFA.mbSymbolFlag   = (rLogFont.lfCharSet == SYMBOL_CHARSET);

    // get the font face name
    aDFA.maName = ImplSalGetUniString( rLogFont.lfFaceName );

    // use the face's style name only if it looks reasonable
    const char* pStyleName = (const char*)rEnumFont.elfStyle;
    const char* pEnd = pStyleName + sizeof( rEnumFont.elfStyle );
    const char* p = pStyleName;
    for(; *p && (p < pEnd); ++p )
        if( (0x00 < *p) && (*p < 0x20) )
            break;
    if( p < pEnd )
        aDFA.maStyleName = ImplSalGetUniString( pStyleName );

    // get device specific font attributes
    aDFA.mbOrientation  = (nFontType & RASTER_FONTTYPE) == 0;
    aDFA.mbDevice       = (rMetric.tmPitchAndFamily & TMPF_DEVICE) != 0;

    aDFA.mbEmbeddable   = false;
    aDFA.mbSubsettable  = false;
    if( 0 != (rMetric.ntmFlags & (NTM_TT_OPENTYPE | NTM_PS_OPENTYPE))
     || 0 != (rMetric.tmPitchAndFamily & TMPF_TRUETYPE))
        aDFA.mbSubsettable = true;
    else if( 0 != (rMetric.ntmFlags & NTM_TYPE1) ) // TODO: implement subsetting for type1 too
        aDFA.mbEmbeddable = true;

    // heuristics for font quality
    // -   standard-type1 > opentypeTT > truetype > non-standard-type1 > raster
    // -   subsetting > embedding > none
    aDFA.mnQuality = 0;
    if( rMetric.tmPitchAndFamily & TMPF_TRUETYPE )
        aDFA.mnQuality += 50;
    if( 0 != (rMetric.ntmFlags & (NTM_TT_OPENTYPE | NTM_PS_OPENTYPE)) )
        aDFA.mnQuality += 10;
    if( aDFA.mbSubsettable )
        aDFA.mnQuality += 200;
    else if( aDFA.mbEmbeddable )
        aDFA.mnQuality += 100;

    // #i38665# prefer Type1 versions of the standard postscript fonts
    if( aDFA.mbEmbeddable )
    {
        if( aDFA.maName.EqualsAscii( "AvantGarde" )
        ||  aDFA.maName.EqualsAscii( "Bookman" )
        ||  aDFA.maName.EqualsAscii( "Courier" )
        ||  aDFA.maName.EqualsAscii( "Helvetica" )
        ||  aDFA.maName.EqualsAscii( "NewCenturySchlbk" )
        ||  aDFA.maName.EqualsAscii( "Palatino" )
        ||  aDFA.maName.EqualsAscii( "Symbol" )
        ||  aDFA.maName.EqualsAscii( "Times" )
        ||  aDFA.maName.EqualsAscii( "ZapfChancery" )
        ||  aDFA.maName.EqualsAscii( "ZapfDingbats" ) )
            aDFA.mnQuality += 500;
    }

    // TODO: add alias names
    return aDFA;
}

// -----------------------------------------------------------------------

static ImplDevFontAttributes WinFont2DevFontAttributes( const ENUMLOGFONTEXW& rEnumFont,
    const NEWTEXTMETRICW& rMetric, DWORD nFontType )
{
    ImplDevFontAttributes aDFA;

    const LOGFONTW rLogFont = rEnumFont.elfLogFont;

    // get font face attributes
    aDFA.meFamily       = ImplFamilyToSal( rLogFont.lfPitchAndFamily );
    aDFA.meWidthType    = WIDTH_DONTKNOW;
    aDFA.meWeight       = ImplWeightToSal( rLogFont.lfWeight );
    aDFA.meItalic       = (rLogFont.lfItalic) ? ITALIC_NORMAL : ITALIC_NONE;
    aDFA.mePitch        = ImplLogPitchToSal( rLogFont.lfPitchAndFamily );
    aDFA.mbSymbolFlag   = (rLogFont.lfCharSet == SYMBOL_CHARSET);

    // get the font face name
    aDFA.maName = reinterpret_cast<const sal_Unicode*>(rLogFont.lfFaceName);

    // use the face's style name only if it looks reasonable
    const wchar_t* pStyleName = rEnumFont.elfStyle;
    const wchar_t* pEnd = pStyleName + sizeof(rEnumFont.elfStyle)/sizeof(*rEnumFont.elfStyle);
    const wchar_t* p = pStyleName;
    for(; *p && (p < pEnd); ++p )
        if( *p < 0x0020 )
            break;
    if( p < pEnd )
        aDFA.maStyleName = reinterpret_cast<const sal_Unicode*>(pStyleName);

    // get device specific font attributes
    aDFA.mbOrientation  = (nFontType & RASTER_FONTTYPE) == 0;
    aDFA.mbDevice       = (rMetric.tmPitchAndFamily & TMPF_DEVICE) != 0;

    aDFA.mbEmbeddable   = false;
    aDFA.mbSubsettable  = false;
    if( 0 != (rMetric.ntmFlags & (NTM_TT_OPENTYPE | NTM_PS_OPENTYPE))
     || 0 != (rMetric.tmPitchAndFamily & TMPF_TRUETYPE))
        aDFA.mbSubsettable = true;
    else if( 0 != (rMetric.ntmFlags & NTM_TYPE1) ) // TODO: implement subsetting for type1 too
        aDFA.mbEmbeddable = true;

    // heuristics for font quality
    // -   standard-type1 > opentypeTT > truetype > non-standard-type1 > raster
    // -   subsetting > embedding > none
    aDFA.mnQuality = 0;
    if( rMetric.tmPitchAndFamily & TMPF_TRUETYPE )
        aDFA.mnQuality += 50;
    if( 0 != (rMetric.ntmFlags & (NTM_TT_OPENTYPE | NTM_PS_OPENTYPE)) )
        aDFA.mnQuality += 10;
    if( aDFA.mbSubsettable )
        aDFA.mnQuality += 200;
    else if( aDFA.mbEmbeddable )
        aDFA.mnQuality += 100;

    // #i38665# prefer Type1 versions of the standard postscript fonts
    if( aDFA.mbEmbeddable )
    {
        if( aDFA.maName.EqualsAscii( "AvantGarde" )
        ||  aDFA.maName.EqualsAscii( "Bookman" )
        ||  aDFA.maName.EqualsAscii( "Courier" )
        ||  aDFA.maName.EqualsAscii( "Helvetica" )
        ||  aDFA.maName.EqualsAscii( "NewCenturySchlbk" )
        ||  aDFA.maName.EqualsAscii( "Palatino" )
        ||  aDFA.maName.EqualsAscii( "Symbol" )
        ||  aDFA.maName.EqualsAscii( "Times" )
        ||  aDFA.maName.EqualsAscii( "ZapfChancery" )
        ||  aDFA.maName.EqualsAscii( "ZapfDingbats" ) )
            aDFA.mnQuality += 500;
    }

    // TODO: add alias names
    return aDFA;
}

// -----------------------------------------------------------------------

static ImplWinFontData* ImplLogMetricToDevFontDataA( const ENUMLOGFONTEXA* pLogFont,
                                         const NEWTEXTMETRICA* pMetric,
                                         DWORD nFontType )
{
    int nHeight = 0;
    if ( nFontType & RASTER_FONTTYPE )
        nHeight = pMetric->tmHeight - pMetric->tmInternalLeading;

    ImplWinFontData* pData = new ImplWinFontData(
        WinFont2DevFontAttributes(*pLogFont, *pMetric, nFontType),
        nHeight,
        pLogFont->elfLogFont.lfCharSet,
        pMetric->tmPitchAndFamily );

    return pData;
}

// -----------------------------------------------------------------------

static ImplWinFontData* ImplLogMetricToDevFontDataW( const ENUMLOGFONTEXW* pLogFont,
                                         const NEWTEXTMETRICW* pMetric,
                                         DWORD nFontType )
{
    int nHeight = 0;
    if ( nFontType & RASTER_FONTTYPE )
        nHeight = pMetric->tmHeight - pMetric->tmInternalLeading;

    ImplWinFontData* pData = new ImplWinFontData(
        WinFont2DevFontAttributes(*pLogFont, *pMetric, nFontType),
        nHeight,
        pLogFont->elfLogFont.lfCharSet,
        pMetric->tmPitchAndFamily );

    return pData;
}

// -----------------------------------------------------------------------

void ImplSalLogFontToFontA( HDC hDC, const LOGFONTA& rLogFont, Font& rFont )
{
    String aFontName( ImplSalGetUniString( rLogFont.lfFaceName ) );
    if ( aFontName.Len() )
    {
        rFont.SetName( aFontName );
        rFont.SetCharSet( ImplCharSetToSal( rLogFont.lfCharSet ) );
        rFont.SetFamily( ImplFamilyToSal( rLogFont.lfPitchAndFamily ) );
        rFont.SetPitch( ImplLogPitchToSal( rLogFont.lfPitchAndFamily ) );
        rFont.SetWeight( ImplWeightToSal( rLogFont.lfWeight ) );

        long nFontHeight = rLogFont.lfHeight;
        if ( nFontHeight < 0 )
            nFontHeight = -nFontHeight;
        long nDPIY = GetDeviceCaps( hDC, LOGPIXELSY );
        if( !nDPIY )
            nDPIY = 600;
        nFontHeight *= 72;
        nFontHeight += nDPIY/2;
        nFontHeight /= nDPIY;
        rFont.SetSize( Size( 0, nFontHeight ) );
        rFont.SetOrientation( (short)rLogFont.lfEscapement );
        if ( rLogFont.lfItalic )
            rFont.SetItalic( ITALIC_NORMAL );
        else
            rFont.SetItalic( ITALIC_NONE );
        if ( rLogFont.lfUnderline )
            rFont.SetUnderline( UNDERLINE_SINGLE );
        else
            rFont.SetUnderline( UNDERLINE_NONE );
        if ( rLogFont.lfStrikeOut )
            rFont.SetStrikeout( STRIKEOUT_SINGLE );
        else
            rFont.SetStrikeout( STRIKEOUT_NONE );
    }
}

// -----------------------------------------------------------------------

void ImplSalLogFontToFontW( HDC hDC, const LOGFONTW& rLogFont, Font& rFont )
{
    XubString aFontName( reinterpret_cast<const xub_Unicode*>(rLogFont.lfFaceName) );
    if ( aFontName.Len() )
    {
        rFont.SetName( aFontName );
        rFont.SetCharSet( ImplCharSetToSal( rLogFont.lfCharSet ) );
        rFont.SetFamily( ImplFamilyToSal( rLogFont.lfPitchAndFamily ) );
        rFont.SetPitch( ImplLogPitchToSal( rLogFont.lfPitchAndFamily ) );
        rFont.SetWeight( ImplWeightToSal( rLogFont.lfWeight ) );

        long nFontHeight = rLogFont.lfHeight;
        if ( nFontHeight < 0 )
            nFontHeight = -nFontHeight;
        long nDPIY = GetDeviceCaps( hDC, LOGPIXELSY );
        if( !nDPIY )
            nDPIY = 600;
        nFontHeight *= 72;
        nFontHeight += nDPIY/2;
        nFontHeight /= nDPIY;
        rFont.SetSize( Size( 0, nFontHeight ) );
        rFont.SetOrientation( (short)rLogFont.lfEscapement );
        if ( rLogFont.lfItalic )
            rFont.SetItalic( ITALIC_NORMAL );
        else
            rFont.SetItalic( ITALIC_NONE );
        if ( rLogFont.lfUnderline )
            rFont.SetUnderline( UNDERLINE_SINGLE );
        else
            rFont.SetUnderline( UNDERLINE_NONE );
        if ( rLogFont.lfStrikeOut )
            rFont.SetStrikeout( STRIKEOUT_SINGLE );
        else
            rFont.SetStrikeout( STRIKEOUT_NONE );
    }
}

// =======================================================================
#ifdef ENABLE_GRAPHITE

#ifdef DEBUG
static FILE * grLogFile = NULL;
static FILE * grLog()
{
#ifdef WNT
    std::string logFileName(getenv("TEMP"));
    logFileName.append("\\grface.log");
    if (grLogFile == NULL) grLogFile = fopen(logFileName.c_str(),"w");
    else fflush(grLogFile);
    return grLogFile;
#else
    fflush(stdout);
    return stdout;
#endif
}
#undef NDEBUG
#endif

const void * getGrTable(const void* appFaceHandle, unsigned int name, size_t *len)
{
    const GrFontData * fontTables = reinterpret_cast<const GrFontData*>(appFaceHandle);
    return fontTables->getTable(name, len);
}

GrFontData::GrFontData(HDC hDC) :
    mhDC(hDC), mpFace(NULL), mnRefCount(1)
{
    // The face options ensure that the tables are all read at construction
    // time so there is no need to keep the hDC uptodate
    static const char* pGraphiteCacheStr = getenv( "SAL_GRAPHITE_CACHE_SIZE" );
    unsigned long graphiteSegCacheSize = pGraphiteCacheStr ? (atoi(pGraphiteCacheStr)) : 0;
    if (graphiteSegCacheSize > 500)
        mpFace = gr_make_face_with_seg_cache(this, getGrTable,
            graphiteSegCacheSize, gr_face_preloadGlyphs | gr_face_cacheCmap);
    else
        mpFace = gr_make_face(this, getGrTable,
            gr_face_preloadGlyphs | gr_face_cacheCmap);
#ifdef DEBUG
        fprintf(grLog(), "gr_make_face %lx for WinFontData %lx\n", (unsigned long)mpFace,
            (unsigned long)this);
#endif
    mhDC = NULL;
}

GrFontData::~GrFontData()
{
    if (mpFace)
    {
#ifdef DEBUG
        fprintf(grLog(), "gr_face_destroy %lx for WinFontData %lx\n", (unsigned long)mpFace,
            (unsigned long)this);
#endif
        gr_face_destroy(mpFace);
        mpFace = NULL;
    }
    std::vector<RawFontData*>::iterator i = mvData.begin();
    while (i != mvData.end())
    {
        delete *i;
        ++i;
    }
    mvData.clear();
}

const void * GrFontData::getTable(unsigned int name, size_t *len) const
{
#ifdef DEBUG
#undef NDEBUG
#endif
    assert(mhDC);
    // swap the bytes
    union TtfTag {
        unsigned int i;
        unsigned char c[4];
    };
    TtfTag littleEndianTag;
    littleEndianTag.i = name;
    TtfTag bigEndianTag;
    bigEndianTag.c[0] = littleEndianTag.c[3];
    bigEndianTag.c[1] = littleEndianTag.c[2];
    bigEndianTag.c[2] = littleEndianTag.c[1];
    bigEndianTag.c[3] = littleEndianTag.c[0];
    mvData.push_back(new RawFontData(mhDC, bigEndianTag.i));
    const RawFontData * data = mvData[mvData.size()-1];
    if (data && (data->size() > 0))
    {
        if (len)
            *len = data->size();
        return reinterpret_cast<const void *>(data->get());
    }
    else
    {
        if (len)
            *len = 0;
        return NULL;
    }
}
#endif

ImplWinFontData::ImplWinFontData( const ImplDevFontAttributes& rDFS,
    int nHeight, BYTE eWinCharSet, BYTE nPitchAndFamily )
:   ImplFontData( rDFS, 0 ),
    meWinCharSet( eWinCharSet ),
    mnPitchAndFamily( nPitchAndFamily ),
    mpFontCharSets( NULL ),
    mpUnicodeMap( NULL ),
    mbGsubRead( false ),
    mbDisableGlyphApi( false ),
    mbHasKoreanRange( false ),
    mbHasCJKSupport( false ),
#ifdef ENABLE_GRAPHITE
    mbHasGraphiteSupport( false ),
#endif
    mbHasArabicSupport ( false ),
    mbFontCapabilitiesRead( false ),
    mbAliasSymbolsLow( false ),
    mbAliasSymbolsHigh( false ),
    mnId( 0 ),
    mpEncodingVector( NULL )
#ifdef ENABLE_GRAPHITE
    ,mpGraphiteData(NULL)
#endif
{
    SetBitmapSize( 0, nHeight );

    if( eWinCharSet == SYMBOL_CHARSET )
    {
        if( (nPitchAndFamily & TMPF_TRUETYPE) != 0 )
        {
            // truetype fonts need their symbols as U+F0xx
            mbAliasSymbolsHigh = true;
        }
        else if( (nPitchAndFamily & (TMPF_VECTOR|TMPF_DEVICE))
                                 == (TMPF_VECTOR|TMPF_DEVICE) )
        {
            // scalable device fonts (e.g. builtin printer fonts)
            // need their symbols as U+00xx
            mbAliasSymbolsLow  = true;
        }
        else if( (nPitchAndFamily & (TMPF_VECTOR|TMPF_TRUETYPE)) == 0 )
        {
            // bitmap fonts need their symbols as U+F0xx
            mbAliasSymbolsHigh = true;
        }
    }
#ifdef DEBUG
    fprintf(grLog(), "ImplWinFontData::ImplWinFontData() %lx\n", (unsigned long)this);
#endif
}

// -----------------------------------------------------------------------

ImplWinFontData::~ImplWinFontData()
{
    delete[] mpFontCharSets;

    if( mpUnicodeMap )
        mpUnicodeMap->DeReference();
#ifdef ENABLE_GRAPHITE
    if (mpGraphiteData)
        mpGraphiteData->DeReference();
#ifdef DEBUG
    fprintf(grLog(), "ImplWinFontData::~ImplWinFontData %lx\n", (unsigned long)this);
#endif
#endif // ENABLE_GRAPHITE
    delete mpEncodingVector;
}

// -----------------------------------------------------------------------

sal_IntPtr ImplWinFontData::GetFontId() const
{
    return mnId;
}

// -----------------------------------------------------------------------

static unsigned GetUInt( const unsigned char* p ) { return((p[0]<<24)+(p[1]<<16)+(p[2]<<8)+p[3]);}
static unsigned GetUShort( const unsigned char* p ){ return((p[0]<<8)+p[1]);}
//static signed GetSShort( const unsigned char* p ){ return((short)((p[0]<<8)+p[1]));}
static inline DWORD CalcTag( const char p[4]) { return (p[0]+(p[1]<<8)+(p[2]<<16)+(p[3]<<24)); }

// -----------------------------------------------------------------------

void ImplWinFontData::UpdateFromHDC( HDC hDC ) const
{
    // short circuit if already initialized
    if( mpUnicodeMap != NULL )
        return;

    ReadCmapTable( hDC );
    GetFontCapabilities( hDC );
#ifdef ENABLE_GRAPHITE
    static const char* pDisableGraphiteText = getenv( "SAL_DISABLE_GRAPHITE" );
    if( !pDisableGraphiteText || (pDisableGraphiteText[0] == '0') )
    {
        const DWORD nSilfTag = CalcTag("Silf");
        const RawFontData aRawFontData( hDC, nSilfTag );
        mbHasGraphiteSupport = (aRawFontData.size() > 0);
        if (mbHasGraphiteSupport)
        {
#ifdef DEBUG
            fprintf(grLog(), "ImplWinFontData::UpdateFromHDC %lx\n",
            (unsigned long)this);
#endif
            if (mpGraphiteData == NULL)
            {
                mpGraphiteData = new GrFontData(hDC);
                if (!mpGraphiteData->getFace())
                {
                    mbHasGraphiteSupport = false;
                    delete mpGraphiteData;
                    mpGraphiteData = NULL;
                }
            }
        }
    }
#endif

    // even if the font works some fonts have problems with the glyph API
    // => the heuristic below tries to figure out which fonts have the problem
    TEXTMETRICA aTextMetric;
    if( ::GetTextMetricsA( hDC, &aTextMetric ) )
        if( !(aTextMetric.tmPitchAndFamily & TMPF_TRUETYPE)
        ||   (aTextMetric.tmPitchAndFamily & TMPF_DEVICE) )
            mbDisableGlyphApi = true;

}

#ifdef ENABLE_GRAPHITE
const gr_face* ImplWinFontData::GraphiteFace() const
{
#ifdef DEBUG
    fprintf(grLog(), "ImplWinFontData::GraphiteFace %lx has face %lx\n",
        (unsigned long)this, mpGraphiteData? mpGraphiteData->getFace(): 0);
#endif
    assert((mpGraphiteData == NULL) || (mpGraphiteData->getFontData() == this));
    return (mpGraphiteData)? mpGraphiteData->getFace() : NULL;
}
#endif
// -----------------------------------------------------------------------

bool ImplWinFontData::HasGSUBstitutions( HDC hDC ) const
{
    if( !mbGsubRead )
        ReadGsubTable( hDC );
    return !maGsubTable.empty();
}

// -----------------------------------------------------------------------

bool ImplWinFontData::IsGSUBstituted( sal_UCS4 cChar ) const
{
    return( maGsubTable.find( cChar ) != maGsubTable.end() );
}

// -----------------------------------------------------------------------

const ImplFontCharMap* ImplWinFontData::GetImplFontCharMap() const
{
    if( !mpUnicodeMap )
        return NULL;
    return mpUnicodeMap;
}

bool ImplWinFontData::GetImplFontCapabilities(vcl::FontCapabilities &rFontCapabilities) const
{
    rFontCapabilities = maFontCapabilities;
    return !rFontCapabilities.maUnicodeRange.empty() || !rFontCapabilities.maCodePageRange.empty();
}

// -----------------------------------------------------------------------

void ImplWinFontData::ReadGsubTable( HDC hDC ) const
{
    mbGsubRead = true;

    // check the existence of a GSUB table
    const DWORD GsubTag = CalcTag( "GSUB" );
    DWORD nRC = ::GetFontData( hDC, GsubTag, 0, NULL, 0 );
    if( (nRC == GDI_ERROR) || !nRC )
        return;

    // parse the GSUB table through sft
    // TODO: parse it directly

    // sft needs the full font file data => get it
    const RawFontData aRawFontData( hDC );
    if( !aRawFontData.get() )
        return;

    // open font file
    sal_uInt32 nFaceNum = 0;
    if( !*aRawFontData.get() )  // TTC candidate
        nFaceNum = ~0U;  // indicate "TTC font extracts only"

    TrueTypeFont* pTTFont = NULL;
    ::OpenTTFontBuffer( (void*)aRawFontData.get(), aRawFontData.size(), nFaceNum, &pTTFont );
    if( !pTTFont )
        return;

    // add vertically substituted characters to list
    static const sal_Unicode aGSUBCandidates[] = {
        0x0020, 0x0080, // ASCII
        0x2000, 0x2600, // misc
        0x3000, 0x3100, // CJK punctutation
        0x3300, 0x3400, // squared words
        0xFF00, 0xFFF0, // halfwidth|fullwidth forms
    0 };

    for( const sal_Unicode* pPair = aGSUBCandidates; *pPair; pPair += 2 )
        for( sal_Unicode cChar = pPair[0]; cChar < pPair[1]; ++cChar )
            if( ::MapChar( pTTFont, cChar, 0 ) != ::MapChar( pTTFont, cChar, 1 ) )
                maGsubTable.insert( cChar ); // insert GSUBbed unicodes

    CloseTTFont( pTTFont );
}

// -----------------------------------------------------------------------

void ImplWinFontData::ReadCmapTable( HDC hDC ) const
{
    if( mpUnicodeMap != NULL )
        return;

    bool bIsSymbolFont = (meWinCharSet == SYMBOL_CHARSET);
    // get the CMAP table from the font which is selected into the DC
    const DWORD nCmapTag = CalcTag( "cmap" );
    const RawFontData aRawFontData( hDC, nCmapTag );
    // parse the CMAP table if available
    if( aRawFontData.get() ) {
        CmapResult aResult;
        ParseCMAP( aRawFontData.get(), aRawFontData.size(), aResult );
        mbDisableGlyphApi |= aResult.mbRecoded;
        aResult.mbSymbolic = bIsSymbolFont;
        if( aResult.mnRangeCount > 0 )
            mpUnicodeMap = new ImplFontCharMap( aResult );
    }

    if( !mpUnicodeMap )
        mpUnicodeMap = ImplFontCharMap::GetDefaultMap( bIsSymbolFont );
    mpUnicodeMap->AddReference();
}

void ImplWinFontData::GetFontCapabilities( HDC hDC ) const
{
    // read this only once per font
    if( mbFontCapabilitiesRead )
        return;

    mbFontCapabilitiesRead = true;

    // GSUB table
    DWORD nLength;
    const DWORD GsubTag = CalcTag( "GSUB" );
    nLength = ::GetFontData( hDC, GsubTag, 0, NULL, 0 );
    if( (nLength != GDI_ERROR) && nLength )
    {
        std::vector<unsigned char> aTable( nLength );
        unsigned char* pTable = &aTable[0];
        ::GetFontData( hDC, GsubTag, 0, pTable, nLength );
        vcl::getTTScripts(maFontCapabilities.maGSUBScriptTags, pTable, nLength);
    }

    // OS/2 table
    const DWORD OS2Tag = CalcTag( "OS/2" );
    nLength = ::GetFontData( hDC, OS2Tag, 0, NULL, 0 );
    if( (nLength != GDI_ERROR) && nLength )
    {
        std::vector<unsigned char> aTable( nLength );
        unsigned char* pTable = &aTable[0];
        ::GetFontData( hDC, OS2Tag, 0, pTable, nLength );
        if (vcl::getTTCoverage(maFontCapabilities.maUnicodeRange, maFontCapabilities.maCodePageRange, pTable, nLength))
        {
            // Check for CJK capabilities of the current font
            // TODO, we have this info already from getTT, decode bits to
            // a readable dynamic_bitset
            sal_uInt32 ulUnicodeRange1 = GetUInt( pTable + 42 );
            sal_uInt32 ulUnicodeRange2 = GetUInt( pTable + 46 );

            mbHasCJKSupport = (ulUnicodeRange2 & 0x2DF00000);
            mbHasKoreanRange= (ulUnicodeRange1 & 0x10000000)
                            | (ulUnicodeRange2 & 0x01100000);
            mbHasArabicSupport = (ulUnicodeRange1 & 0x00002000);
        }
    }
}

// =======================================================================

void WinSalGraphics::SetTextColor( SalColor nSalColor )
{
    COLORREF aCol = PALETTERGB( SALCOLOR_RED( nSalColor ),
                                SALCOLOR_GREEN( nSalColor ),
                                SALCOLOR_BLUE( nSalColor ) );

    if( !mbPrinter &&
        GetSalData()->mhDitherPal &&
        ImplIsSysColorEntry( nSalColor ) )
    {
        aCol = PALRGB_TO_RGB( aCol );
    }

    ::SetTextColor( mhDC, aCol );
}

// -----------------------------------------------------------------------

int CALLBACK SalEnumQueryFontProcExW( const ENUMLOGFONTEXW*,
                                      const NEWTEXTMETRICEXW*,
                                      DWORD, LPARAM lParam )
{
    *((bool*)(void*)lParam) = true;
    return 0;
}

// -----------------------------------------------------------------------

bool ImplIsFontAvailable( HDC hDC, const UniString& rName )
{
    // Test, if Font available
    LOGFONTW aLogFont;
    memset( &aLogFont, 0, sizeof( aLogFont ) );
    aLogFont.lfCharSet = DEFAULT_CHARSET;

    UINT nNameLen = rName.Len();
    if ( nNameLen > (sizeof( aLogFont.lfFaceName )/sizeof( wchar_t ))-1 )
        nNameLen = (sizeof( aLogFont.lfFaceName )/sizeof( wchar_t ))-1;
    memcpy( aLogFont.lfFaceName, rName.GetBuffer(), nNameLen*sizeof( wchar_t ) );
    aLogFont.lfFaceName[nNameLen] = 0;

    bool bAvailable = false;
    EnumFontFamiliesExW( hDC, &aLogFont, (FONTENUMPROCW)SalEnumQueryFontProcExW,
                         (LPARAM)(void*)&bAvailable, 0 );

    return bAvailable;
}

// -----------------------------------------------------------------------

void ImplGetLogFontFromFontSelect( HDC hDC,
                                   const ImplFontSelectData* pFont,
                                   LOGFONTW& rLogFont,
                                   bool /*bTestVerticalAvail*/ )
{
    UniString   aName;
    if ( pFont->mpFontData )
        aName = pFont->mpFontData->maName;
    else
        aName = pFont->maName.GetToken( 0 );

    UINT nNameLen = aName.Len();
    if ( nNameLen > (sizeof( rLogFont.lfFaceName )/sizeof( wchar_t ))-1 )
        nNameLen = (sizeof( rLogFont.lfFaceName )/sizeof( wchar_t ))-1;
    memcpy( rLogFont.lfFaceName, aName.GetBuffer(), nNameLen*sizeof( wchar_t ) );
    rLogFont.lfFaceName[nNameLen] = 0;

    if( !pFont->mpFontData )
    {
        rLogFont.lfCharSet = pFont->IsSymbolFont() ? SYMBOL_CHARSET : DEFAULT_CHARSET;
        rLogFont.lfPitchAndFamily = ImplPitchToWin( pFont->mePitch )
                                  | ImplFamilyToWin( pFont->meFamily );
    }
    else
    {
        const ImplWinFontData* pWinFontData = static_cast<const ImplWinFontData*>( pFont->mpFontData );
        rLogFont.lfCharSet        = pWinFontData->GetCharSet();
        rLogFont.lfPitchAndFamily = pWinFontData->GetPitchAndFamily();
    }

    rLogFont.lfWeight          = ImplWeightToWin( pFont->meWeight );
    rLogFont.lfHeight          = (LONG)-pFont->mnHeight;
    rLogFont.lfWidth           = (LONG)pFont->mnWidth;
    rLogFont.lfUnderline       = 0;
    rLogFont.lfStrikeOut       = 0;
    rLogFont.lfItalic          = (pFont->meItalic) != ITALIC_NONE;
    rLogFont.lfEscapement      = pFont->mnOrientation;
    rLogFont.lfOrientation     = rLogFont.lfEscapement;
    rLogFont.lfClipPrecision   = CLIP_DEFAULT_PRECIS;
    rLogFont.lfQuality         = DEFAULT_QUALITY;
    rLogFont.lfOutPrecision    = OUT_TT_PRECIS;
    if ( pFont->mnOrientation )
        rLogFont.lfClipPrecision |= CLIP_LH_ANGLES;

    // disable antialiasing if requested
    if ( pFont->mbNonAntialiased )
        rLogFont.lfQuality = NONANTIALIASED_QUALITY;

    // select vertical mode if requested and available
    if( pFont->mbVertical && nNameLen )
    {
        // vertical fonts start with an '@'
        memmove( &rLogFont.lfFaceName[1], &rLogFont.lfFaceName[0],
            sizeof(rLogFont.lfFaceName)-sizeof(rLogFont.lfFaceName[0]) );
        rLogFont.lfFaceName[0] = '@';

        // check availability of vertical mode for this font
        bool bAvailable = false;
        EnumFontFamiliesExW( hDC, &rLogFont, (FONTENUMPROCW)SalEnumQueryFontProcExW,
                         (LPARAM)&bAvailable, 0 );

        if( !bAvailable )
        {
            // restore non-vertical name if not vertical mode isn't available
            memcpy( &rLogFont.lfFaceName[0], aName.GetBuffer(), nNameLen*sizeof(wchar_t) );
            if( nNameLen < LF_FACESIZE )
                rLogFont.lfFaceName[nNameLen] = '\0';
        }
    }
}

// -----------------------------------------------------------------------

HFONT WinSalGraphics::ImplDoSetFont( ImplFontSelectData* i_pFont, float& o_rFontScale, HFONT& o_rOldFont )
{
    HFONT hNewFont = 0;

    HDC hdcScreen = 0;
    if( mbVirDev )
        // only required for virtual devices, see below for details
        hdcScreen = GetDC(0);

    LOGFONTW aLogFont;
    ImplGetLogFontFromFontSelect( mhDC, i_pFont, aLogFont, true );

    // on the display we prefer Courier New when Courier is a
    // bitmap only font and we need to stretch or rotate it
    if( mbScreen
    &&  (i_pFont->mnWidth != 0
      || i_pFont->mnOrientation != 0
      || i_pFont->mpFontData == NULL
      || (i_pFont->mpFontData->GetHeight() != i_pFont->mnHeight))
    && !bImplSalCourierScalable
    && bImplSalCourierNew
    && (ImplSalWICompareAscii( aLogFont.lfFaceName, "Courier" ) == 0) )
        lstrcpynW( aLogFont.lfFaceName, L"Courier New", 11 );

    // #i47675# limit font requests to MAXFONTHEIGHT
    // TODO: share MAXFONTHEIGHT font instance
    if( (-aLogFont.lfHeight <= MAXFONTHEIGHT)
    &&  (+aLogFont.lfWidth <= MAXFONTHEIGHT) )
    {
        o_rFontScale = 1.0;
    }
    else if( -aLogFont.lfHeight >= +aLogFont.lfWidth )
    {
        o_rFontScale = -aLogFont.lfHeight / (float)MAXFONTHEIGHT;
        aLogFont.lfHeight = -MAXFONTHEIGHT;
        aLogFont.lfWidth = FRound( aLogFont.lfWidth / o_rFontScale );
    }
    else // #i95867# also limit font widths
    {
        o_rFontScale = +aLogFont.lfWidth / (float)MAXFONTHEIGHT;
        aLogFont.lfWidth = +MAXFONTHEIGHT;
        aLogFont.lfHeight = FRound( aLogFont.lfHeight / o_rFontScale );
    }

    hNewFont = ::CreateFontIndirectW( &aLogFont );
    if( hdcScreen )
    {
        // select font into screen hdc first to get an antialiased font
        // see knowledge base article 305290:
        // "PRB: Fonts Not Drawn Antialiased on Device Context for DirectDraw Surface"
        SelectFont( hdcScreen, SelectFont( hdcScreen , hNewFont ) );
    }
    o_rOldFont = ::SelectFont( mhDC, hNewFont );

    TEXTMETRICW aTextMetricW;
    if( !::GetTextMetricsW( mhDC, &aTextMetricW ) )
    {
        // the selected font doesn't work => try a replacement
        // TODO: use its font fallback instead
        lstrcpynW( aLogFont.lfFaceName, L"Courier New", 11 );
        aLogFont.lfPitchAndFamily = FIXED_PITCH;
        HFONT hNewFont2 = CreateFontIndirectW( &aLogFont );
        SelectFont( mhDC, hNewFont2 );
        DeleteFont( hNewFont );
        hNewFont = hNewFont2;
    }

    if( hdcScreen )
        ::ReleaseDC( NULL, hdcScreen );

    return hNewFont;
}

sal_uInt16 WinSalGraphics::SetFont( ImplFontSelectData* pFont, int nFallbackLevel )
{
    // return early if there is no new font
    if( !pFont )
    {
        // deselect still active font
        if( mhDefFont )
            ::SelectFont( mhDC, mhDefFont );
        mfCurrentFontScale = mfFontScale[nFallbackLevel];
        // release no longer referenced font handles
        for( int i = nFallbackLevel; i < MAX_FALLBACK; ++i )
        {
            if( mhFonts[i] )
                ::DeleteFont( mhFonts[i] );
            mhFonts[ i ] = 0;
        }
        mhDefFont = 0;
        return 0;
    }

    DBG_ASSERT( pFont->mpFontData, "WinSalGraphics mpFontData==NULL");
    mpWinFontEntry[ nFallbackLevel ] = reinterpret_cast<ImplWinFontEntry*>( pFont->mpFontEntry );
    mpWinFontData[ nFallbackLevel ] = static_cast<const ImplWinFontData*>( pFont->mpFontData );

    HFONT hOldFont = 0;
    HFONT hNewFont = ImplDoSetFont( pFont, mfFontScale[ nFallbackLevel ], hOldFont );
    mfCurrentFontScale = mfFontScale[nFallbackLevel];

    if( !mhDefFont )
    {
        // keep default font
        mhDefFont = hOldFont;
    }
    else
    {
        // release no longer referenced font handles
        for( int i = nFallbackLevel; i < MAX_FALLBACK; ++i )
        {
            if( mhFonts[i] )
            {
                ::DeleteFont( mhFonts[i] );
                mhFonts[i] = 0;
            }
        }
    }

    // store new font in correct layer
    mhFonts[ nFallbackLevel ] = hNewFont;
    // now the font is live => update font face
    if( mpWinFontData[ nFallbackLevel ] )
        mpWinFontData[ nFallbackLevel ]->UpdateFromHDC( mhDC );

    if( !nFallbackLevel )
    {
        mbFontKernInit = TRUE;
        if ( mpFontKernPairs )
        {
            delete[] mpFontKernPairs;
            mpFontKernPairs = NULL;
        }
        mnFontKernPairCount = 0;
    }

    mnFontCharSetCount = 0;

    // some printers have higher internal resolution, so their
    // text output would be different from what we calculated
    // => suggest DrawTextArray to workaround this problem
    if ( mbPrinter )
        return SAL_SETFONT_USEDRAWTEXTARRAY;
    else
        return 0;
}

// -----------------------------------------------------------------------

void WinSalGraphics::GetFontMetric( ImplFontMetricData* pMetric, int nFallbackLevel )
{
    // temporarily change the HDC to the font in the fallback level
    HFONT hOldFont = SelectFont( mhDC, mhFonts[nFallbackLevel] );

    wchar_t aFaceName[LF_FACESIZE+60];
    if( ::GetTextFaceW( mhDC, sizeof(aFaceName)/sizeof(wchar_t), aFaceName ) )
        pMetric->maName = reinterpret_cast<const sal_Unicode*>(aFaceName);

    // get the font metric
    TEXTMETRICA aWinMetric;
    const bool bOK = GetTextMetricsA( mhDC, &aWinMetric );
    // restore the HDC to the font in the base level
    SelectFont( mhDC, hOldFont );
    if( !bOK )
        return;

    // device independent font attributes
    pMetric->meFamily       = ImplFamilyToSal( aWinMetric.tmPitchAndFamily );;
    pMetric->mbSymbolFlag   = (aWinMetric.tmCharSet == SYMBOL_CHARSET);
    pMetric->meWeight       = ImplWeightToSal( aWinMetric.tmWeight );
    pMetric->mePitch        = ImplMetricPitchToSal( aWinMetric.tmPitchAndFamily );
    pMetric->meItalic       = aWinMetric.tmItalic ? ITALIC_NORMAL : ITALIC_NONE;
    pMetric->mnSlant        = 0;

    // device dependend font attributes
    pMetric->mbDevice       = (aWinMetric.tmPitchAndFamily & TMPF_DEVICE) != 0;
    pMetric->mbScalableFont = (aWinMetric.tmPitchAndFamily & (TMPF_VECTOR|TMPF_TRUETYPE)) != 0;
    if( pMetric->mbScalableFont )
    {
        // check if there are kern pairs
        // TODO: does this work with GPOS kerning?
        DWORD nKernPairs = ::GetKerningPairsA( mhDC, 0, NULL );
        pMetric->mbKernableFont = (nKernPairs > 0);
    }
    else
    {
        // bitmap fonts cannot be rotated directly
        pMetric->mnOrientation  = 0;
        // bitmap fonts have no kerning
        pMetric->mbKernableFont = false;
    }

    // transformation dependend font metrics
    pMetric->mnWidth        = static_cast<int>( mfFontScale[nFallbackLevel] * aWinMetric.tmAveCharWidth );
    pMetric->mnIntLeading   = static_cast<int>( mfFontScale[nFallbackLevel] * aWinMetric.tmInternalLeading );
    pMetric->mnExtLeading   = static_cast<int>( mfFontScale[nFallbackLevel] * aWinMetric.tmExternalLeading );
    pMetric->mnAscent       = static_cast<int>( mfFontScale[nFallbackLevel] * aWinMetric.tmAscent );
    pMetric->mnDescent      = static_cast<int>( mfFontScale[nFallbackLevel] * aWinMetric.tmDescent );

    // #107888# improved metric compatibility for Asian fonts...
    // TODO: assess workaround below for CWS >= extleading
    // TODO: evaluate use of aWinMetric.sTypo* members for CJK
    if( mpWinFontData[nFallbackLevel] && mpWinFontData[nFallbackLevel]->SupportsCJK() )
    {
        pMetric->mnIntLeading += pMetric->mnExtLeading;

        // #109280# The line height for Asian fonts is too small.
        // Therefore we add half of the external leading to the
        // ascent, the other half is added to the descent.
        const long nHalfTmpExtLeading = pMetric->mnExtLeading / 2;
        const long nOtherHalfTmpExtLeading = pMetric->mnExtLeading - nHalfTmpExtLeading;

        // #110641# external leading for Asian fonts.
        // The factor 0.3 has been confirmed with experiments.
        long nCJKExtLeading = static_cast<long>(0.30 * (pMetric->mnAscent + pMetric->mnDescent));
        nCJKExtLeading -= pMetric->mnExtLeading;
        pMetric->mnExtLeading = (nCJKExtLeading > 0) ? nCJKExtLeading : 0;

        pMetric->mnAscent   += nHalfTmpExtLeading;
        pMetric->mnDescent  += nOtherHalfTmpExtLeading;
    }

    pMetric->mnMinKashida = GetMinKashidaWidth();
}

// -----------------------------------------------------------------------

int CALLBACK SalEnumCharSetsProcExA( const ENUMLOGFONTEXA* pLogFont,
                                     const NEWTEXTMETRICEXA* /*pMetric*/,
                                     DWORD /*nFontType*/, LPARAM lParam )
{
    WinSalGraphics* pData = (WinSalGraphics*)lParam;
    // Charset already in the list?
    for ( BYTE i = 0; i < pData->mnFontCharSetCount; i++ )
    {
        if ( pData->mpFontCharSets[i] == pLogFont->elfLogFont.lfCharSet )
            return 1;
    }
    pData->mpFontCharSets[pData->mnFontCharSetCount] = pLogFont->elfLogFont.lfCharSet;
    pData->mnFontCharSetCount++;
    return 1;
}

// -----------------------------------------------------------------------

static void ImplGetAllFontCharSets( WinSalGraphics* pData )
{
    if ( !pData->mpFontCharSets )
        pData->mpFontCharSets = new BYTE[256];

    LOGFONTA aLogFont;
    memset( &aLogFont, 0, sizeof( aLogFont ) );
    aLogFont.lfCharSet = DEFAULT_CHARSET;
    GetTextFaceA( pData->mhDC, sizeof( aLogFont.lfFaceName ), aLogFont.lfFaceName );
    EnumFontFamiliesExA( pData->mhDC, &aLogFont, (FONTENUMPROCA)SalEnumCharSetsProcExA,
                         (LPARAM)(void*)pData, 0 );
}

// -----------------------------------------------------------------------

static void ImplAddKerningPairs( WinSalGraphics* pData )
{
    sal_uLong nPairs = ::GetKerningPairsA( pData->mhDC, 0, NULL );
    if ( !nPairs )
        return;

    CHARSETINFO aInfo;
    if ( !TranslateCharsetInfo( (DWORD*)(sal_uLong)GetTextCharset( pData->mhDC ), &aInfo, TCI_SRCCHARSET ) )
        return;

    if ( !pData->mpFontKernPairs )
        pData->mpFontKernPairs = new KERNINGPAIR[nPairs];
    else
    {
        KERNINGPAIR* pOldPairs = pData->mpFontKernPairs;
        pData->mpFontKernPairs = new KERNINGPAIR[nPairs+pData->mnFontKernPairCount];
        memcpy( pData->mpFontKernPairs, pOldPairs,
                pData->mnFontKernPairCount*sizeof( KERNINGPAIR ) );
        delete[] pOldPairs;
    }

    UINT            nCP = aInfo.ciACP;
    sal_uLong           nOldPairs = pData->mnFontKernPairCount;
    KERNINGPAIR*    pTempPair = pData->mpFontKernPairs+pData->mnFontKernPairCount;
    nPairs = ::GetKerningPairsA( pData->mhDC, nPairs, pTempPair );
    for ( sal_uLong i = 0; i < nPairs; i++ )
    {
        unsigned char   aBuf[2];
        wchar_t         nChar;
        int             nLen;
        sal_Bool            bAdd = TRUE;

        // None-ASCII?, then we must convert the char
        if ( (pTempPair->wFirst > 125) || (pTempPair->wFirst == 92) )
        {
            if ( pTempPair->wFirst < 256 )
            {
                aBuf[0] = (unsigned char)pTempPair->wFirst;
                nLen = 1;
            }
            else
            {
                aBuf[0] = (unsigned char)(pTempPair->wFirst >> 8);
                aBuf[1] = (unsigned char)(pTempPair->wFirst & 0xFF);
                nLen = 2;
            }
            if ( MultiByteToWideChar( nCP, MB_PRECOMPOSED | MB_USEGLYPHCHARS,
                                      (const char*)aBuf, nLen, &nChar, 1 ) )
                pTempPair->wFirst = nChar;
            else
                bAdd = FALSE;
        }
        if ( (pTempPair->wSecond > 125) || (pTempPair->wSecond == 92) )
        {
            if ( pTempPair->wSecond < 256 )
            {
                aBuf[0] = (unsigned char)pTempPair->wSecond;
                nLen = 1;
            }
            else
            {
                aBuf[0] = (unsigned char)(pTempPair->wSecond >> 8);
                aBuf[1] = (unsigned char)(pTempPair->wSecond & 0xFF);
                nLen = 2;
            }
            if ( MultiByteToWideChar( nCP, MB_PRECOMPOSED | MB_USEGLYPHCHARS,
                                      (const char*)aBuf, nLen, &nChar, 1 ) )
                pTempPair->wSecond = nChar;
            else
                bAdd = FALSE;
        }

        // TODO: get rid of linear search!
        KERNINGPAIR* pTempPair2 = pData->mpFontKernPairs;
        for ( sal_uLong j = 0; j < nOldPairs; j++ )
        {
            if ( (pTempPair2->wFirst == pTempPair->wFirst) &&
                 (pTempPair2->wSecond == pTempPair->wSecond) )
            {
                bAdd = FALSE;
                break;
            }
            pTempPair2++;
        }

        if ( bAdd )
        {
            KERNINGPAIR* pDestPair = pData->mpFontKernPairs+pData->mnFontKernPairCount;
            if ( pDestPair != pTempPair )
                memcpy( pDestPair, pTempPair, sizeof( KERNINGPAIR ) );
            pData->mnFontKernPairCount++;
        }

        pTempPair++;
    }
}

// -----------------------------------------------------------------------

sal_uLong WinSalGraphics::GetKernPairs( sal_uLong nPairs, ImplKernPairData* pKernPairs )
{
    DBG_ASSERT( sizeof( KERNINGPAIR ) == sizeof( ImplKernPairData ),
                "WinSalGraphics::GetKernPairs(): KERNINGPAIR != ImplKernPairData" );

    if ( mbFontKernInit )
    {
        if( mpFontKernPairs )
        {
            delete[] mpFontKernPairs;
            mpFontKernPairs = NULL;
        }
        mnFontKernPairCount = 0;

        KERNINGPAIR* pPairs = NULL;
        int nCount = ::GetKerningPairsW( mhDC, 0, NULL );
        if( nCount )
        {
            #ifdef GCP_KERN_HACK
            pPairs = new KERNINGPAIR[ nCount+1 ];
            mpFontKernPairs = pPairs;
            mnFontKernPairCount = nCount;
            ::GetKerningPairsW( mhDC, nCount, pPairs );
            #else // GCP_KERN_HACK
            pPairs = pKernPairs;
            nCount = (nCount < nPairs) : nCount : nPairs;
            ::GetKerningPairsW( mhDC, nCount, pPairs );
            return nCount;
            #endif // GCP_KERN_HACK
        }

        mbFontKernInit = FALSE;

        std::sort( mpFontKernPairs, mpFontKernPairs + mnFontKernPairCount, ImplCmpKernData );
    }

    if( !pKernPairs )
        return mnFontKernPairCount;
    else if( mpFontKernPairs )
    {
        if ( nPairs < mnFontKernPairCount )
            nPairs = mnFontKernPairCount;
        memcpy( pKernPairs, mpFontKernPairs,
                nPairs*sizeof( ImplKernPairData ) );
        return nPairs;
    }

    return 0;
}

// -----------------------------------------------------------------------

const ImplFontCharMap* WinSalGraphics::GetImplFontCharMap() const
{
    if( !mpWinFontData[0] )
        return ImplFontCharMap::GetDefaultMap();
    return mpWinFontData[0]->GetImplFontCharMap();
}

bool WinSalGraphics::GetImplFontCapabilities(vcl::FontCapabilities &rFontCapabilities) const
{
    if( !mpWinFontData[0] )
        return false;
    return mpWinFontData[0]->GetImplFontCapabilities(rFontCapabilities);
}

// -----------------------------------------------------------------------

int CALLBACK SalEnumFontsProcExA( const ENUMLOGFONTEXA* pLogFont,
                                  const NEWTEXTMETRICEXA* pMetric,
                                  DWORD nFontType, LPARAM lParam )
{
    ImplEnumInfo* pInfo = (ImplEnumInfo*)(void*)lParam;
    if ( !pInfo->mpName )
    {
        // Ignore vertical fonts
        if ( pLogFont->elfLogFont.lfFaceName[0] != '@' )
        {
            if ( !pInfo->mbImplSalCourierNew )
                pInfo->mbImplSalCourierNew = stricmp( pLogFont->elfLogFont.lfFaceName, "Courier New" ) == 0;
            if ( !pInfo->mbImplSalCourierScalable )
                pInfo->mbCourier = stricmp( pLogFont->elfLogFont.lfFaceName, "Courier" ) == 0;
            else
                pInfo->mbCourier = FALSE;
            String aName( ImplSalGetUniString( pLogFont->elfLogFont.lfFaceName ) );
            pInfo->mpName = &aName;
            strncpy( pInfo->mpLogFontA->lfFaceName, pLogFont->elfLogFont.lfFaceName, LF_FACESIZE );
            pInfo->mpLogFontA->lfCharSet = pLogFont->elfLogFont.lfCharSet;
            EnumFontFamiliesExA( pInfo->mhDC, pInfo->mpLogFontA, (FONTENUMPROCA)SalEnumFontsProcExA,
                                 (LPARAM)(void*)pInfo, 0 );
            pInfo->mpLogFontA->lfFaceName[0] = '\0';
            pInfo->mpLogFontA->lfCharSet = DEFAULT_CHARSET;
            pInfo->mpName = NULL;
            pInfo->mbCourier = FALSE;
        }
    }
    else
    {
        // ignore non-scalable non-device font on printer
        if( pInfo->mbPrinter )
            if( (nFontType & RASTER_FONTTYPE) && !(nFontType & DEVICE_FONTTYPE) )
                return 1;

        ImplWinFontData* pData = ImplLogMetricToDevFontDataA( pLogFont, &(pMetric->ntmTm), nFontType );
        pData->SetFontId( sal_IntPtr( pInfo->mnFontCount++ ) );

        // prefer the system character set, so that we get as much as
        // possible important characters. In the other case we could only
        // display a limited set of characters (#87309#)
        if ( pInfo->mnPreferedCharSet == pLogFont->elfLogFont.lfCharSet )
            pData->mnQuality += 100;

        // knowing Courier to be scalable is nice
        if( pInfo->mbCourier )
            pInfo->mbImplSalCourierScalable |= pData->IsScalable();

        pInfo->mpList->Add( pData );
    }

    return 1;
}

// -----------------------------------------------------------------------

int CALLBACK SalEnumFontsProcExW( const ENUMLOGFONTEXW* pLogFont,
                                  const NEWTEXTMETRICEXW* pMetric,
                                  DWORD nFontType, LPARAM lParam )
{
    ImplEnumInfo* pInfo = (ImplEnumInfo*)(void*)lParam;
    if ( !pInfo->mpName )
    {
        // Ignore vertical fonts
        if ( pLogFont->elfLogFont.lfFaceName[0] != '@' )
        {
            if ( !pInfo->mbImplSalCourierNew )
                pInfo->mbImplSalCourierNew = ImplSalWICompareAscii( pLogFont->elfLogFont.lfFaceName, "Courier New" ) == 0;
            if ( !pInfo->mbImplSalCourierScalable )
                pInfo->mbCourier = ImplSalWICompareAscii( pLogFont->elfLogFont.lfFaceName, "Courier" ) == 0;
            else
                pInfo->mbCourier = FALSE;
            String aName( reinterpret_cast<const sal_Unicode*>(pLogFont->elfLogFont.lfFaceName) );
            pInfo->mpName = &aName;
            memcpy( pInfo->mpLogFontW->lfFaceName, pLogFont->elfLogFont.lfFaceName, (aName.Len()+1)*sizeof( wchar_t ) );
            pInfo->mpLogFontW->lfCharSet = pLogFont->elfLogFont.lfCharSet;
            EnumFontFamiliesExW( pInfo->mhDC, pInfo->mpLogFontW, (FONTENUMPROCW)SalEnumFontsProcExW,
                                 (LPARAM)(void*)pInfo, 0 );
            pInfo->mpLogFontW->lfFaceName[0] = '\0';
            pInfo->mpLogFontW->lfCharSet = DEFAULT_CHARSET;
            pInfo->mpName = NULL;
            pInfo->mbCourier = FALSE;
        }
    }
    else
    {
        // ignore non-scalable non-device font on printer
        if( pInfo->mbPrinter )
            if( (nFontType & RASTER_FONTTYPE) && !(nFontType & DEVICE_FONTTYPE) )
                return 1;

        ImplWinFontData* pData = ImplLogMetricToDevFontDataW( pLogFont, &(pMetric->ntmTm), nFontType );
        pData->SetFontId( sal_IntPtr( pInfo->mnFontCount++ ) );

        // knowing Courier to be scalable is nice
        if( pInfo->mbCourier )
            pInfo->mbImplSalCourierScalable |= pData->IsScalable();

        pInfo->mpList->Add( pData );
    }

    return 1;
}

// -----------------------------------------------------------------------

struct TempFontItem
{
    ::rtl::OUString maFontFilePath;
    ::rtl::OString maResourcePath;
    TempFontItem* mpNextItem;
};

#ifdef FR_PRIVATE
static int WINAPI __AddFontResourceExW( LPCWSTR lpszfileName, DWORD fl, PVOID pdv )
{
    typedef int (WINAPI *AddFontResourceExW_FUNC)(LPCWSTR, DWORD, PVOID );

    static AddFontResourceExW_FUNC  pFunc = NULL;
    static HMODULE                  hmGDI = NULL;

    if ( !pFunc && !hmGDI )
    {
        hmGDI = GetModuleHandleA( "GDI32" );
        if ( hmGDI )
            pFunc = reinterpret_cast<AddFontResourceExW_FUNC>( GetProcAddress( hmGDI, "AddFontResourceExW" ) );
    }

    if ( pFunc )
        return pFunc( lpszfileName, fl, pdv );
    else
    {
        SetLastError( ERROR_CALL_NOT_IMPLEMENTED );
        return 0;
    }
}
#endif

bool ImplAddTempFont( SalData& rSalData, const String& rFontFileURL )
{
    int nRet = 0;
    ::rtl::OUString aUSytemPath;
    OSL_VERIFY( !osl::FileBase::getSystemPathFromFileURL( rFontFileURL, aUSytemPath ) );

#ifdef FR_PRIVATE
    nRet = __AddFontResourceExW( reinterpret_cast<LPCWSTR>(aUSytemPath.getStr()), FR_PRIVATE, NULL );
#endif

    if ( !nRet )
    {
        static int nCounter = 0;
        char aFileName[] = "soAA.fot";
        aFileName[2] = sal::static_int_cast<char>('A' + (15 & (nCounter>>4)));
        aFileName[3] = sal::static_int_cast<char>('A' + (15 & nCounter));
        char aResourceName[512];
        int nMaxLen = sizeof(aResourceName)/sizeof(*aResourceName) - 16;
        int nLen = ::GetTempPathA( nMaxLen, aResourceName );
        ::strncpy( aResourceName + nLen, aFileName, sizeof( aResourceName )- nLen );
        // security: end buffer in any case
        aResourceName[ (sizeof(aResourceName)/sizeof(*aResourceName))-1 ] = 0;
        ::DeleteFileA( aResourceName );

        rtl_TextEncoding theEncoding = osl_getThreadTextEncoding();
        ::rtl::OString aCFileName = rtl::OUStringToOString( aUSytemPath, theEncoding );
        // TODO: font should be private => need to investigate why it doesn't work then
        if( !::CreateScalableFontResourceA( 0, aResourceName, aCFileName.getStr(), NULL ) )
            return false;
        ++nCounter;

        nRet = ::AddFontResourceA( aResourceName );
        if( nRet > 0 )
        {
            TempFontItem* pNewItem = new TempFontItem;
            pNewItem->maResourcePath = rtl::OString( aResourceName );
            pNewItem->maFontFilePath = aUSytemPath.getStr();
            pNewItem->mpNextItem = rSalData.mpTempFontItem;
            rSalData.mpTempFontItem = pNewItem;
        }
    }

    return (nRet > 0);
}

// -----------------------------------------------------------------------

void ImplReleaseTempFonts( SalData& rSalData )
{
    int nCount = 0;
    while( TempFontItem* p = rSalData.mpTempFontItem )
    {
        ++nCount;
        if( p->maResourcePath.getLength() )
        {
            const char* pResourcePath = p->maResourcePath.getStr();
            ::RemoveFontResourceA( pResourcePath );
            ::DeleteFileA( pResourcePath );
        }
        else
        {
            ::RemoveFontResourceW( reinterpret_cast<LPCWSTR>(p->maFontFilePath.getStr()) );
        }

        rSalData.mpTempFontItem = p->mpNextItem;
        delete p;
    }

#ifndef FR_PRIVATE
    // notify every other application
    // unless the temp fonts were installed as private fonts
    if( nCount > 0 )
        ::PostMessage( HWND_BROADCAST, WM_FONTCHANGE, 0, NULL );
#endif // FR_PRIVATE
}

// -----------------------------------------------------------------------

static bool ImplGetFontAttrFromFile( const String& rFontFileURL,
    ImplDevFontAttributes& rDFA )
{
    ::rtl::OUString aUSytemPath;
    OSL_VERIFY( !osl::FileBase::getSystemPathFromFileURL( rFontFileURL, aUSytemPath ) );

    // get FontAttributes from a *fot file
    // TODO: use GetTTGlobalFontInfo() to access the font directly
    rDFA.mnQuality    = 1000;
    rDFA.mbDevice     = true;
    rDFA.meFamily     = FAMILY_DONTKNOW;
    rDFA.meWidthType  = WIDTH_DONTKNOW;
    rDFA.meWeight     = WEIGHT_DONTKNOW;
    rDFA.meItalic     = ITALIC_DONTKNOW;
    rDFA.mePitch      = PITCH_DONTKNOW;;
    rDFA.mbSubsettable= true;
    rDFA.mbEmbeddable = false;

    // Create temporary file name
    char aFileName[] = "soAAT.fot";
    char aResourceName[512];
    int nMaxLen = sizeof(aResourceName)/sizeof(*aResourceName) - 16;
    int nLen = ::GetTempPathA( nMaxLen, aResourceName );
    ::strncpy( aResourceName + nLen, aFileName, Max( 0, nMaxLen - nLen ));
    ::DeleteFileA( aResourceName );

    // Create font resource file (typically with a .fot file name extension).
    rtl_TextEncoding theEncoding = osl_getThreadTextEncoding();
    ::rtl::OString aCFileName = rtl::OUStringToOString( aUSytemPath, theEncoding );
    ::CreateScalableFontResourceA( 0, aResourceName, aCFileName.getStr(), NULL );

    // Open and read the font resource file
    rtl::OUString aFotFileName = rtl::OStringToOUString( aResourceName, osl_getThreadTextEncoding() );
    osl::FileBase::getFileURLFromSystemPath( aFotFileName, aFotFileName );
    osl::File aFotFile( aFotFileName );
    osl::FileBase::RC aError = aFotFile.open( osl_File_OpenFlag_Read );
    if( aError != osl::FileBase::E_None )
        return false;

    sal_uInt64  nBytesRead = 0;
    char        aBuffer[4096];
    aFotFile.read( aBuffer, sizeof( aBuffer ), nBytesRead );
    // clean up temporary resource file
    aFotFile.close();
    ::DeleteFileA( aResourceName );

    // retrieve font family name from byte offset 0x4F6
    int i = 0x4F6;
    int nNameOfs = i;
    while( (i < nBytesRead) && (aBuffer[i++] != 0) );
    // skip full name
    while( (i < nBytesRead) && (aBuffer[i++] != 0) );
    // retrieve font style name
    int nStyleOfs = i;
    while( (i < nBytesRead) && (aBuffer[i++] != 0) );
    if( i >= nBytesRead )
        return false;

    // convert byte strings to unicode
    rDFA.maName      = String( aBuffer + nNameOfs, osl_getThreadTextEncoding() );
    rDFA.maStyleName = String( aBuffer + nStyleOfs, osl_getThreadTextEncoding() );

    // byte offset 0x4C7: OS2_fsSelection
    const char nFSS = aBuffer[ 0x4C7 ];
    if( nFSS & 0x01 )   // italic
        rDFA.meItalic = ITALIC_NORMAL;
    //if( nFSS & 0x20 )   // bold
    //   rDFA.meWeight = WEIGHT_BOLD;
    if( nFSS & 0x40 )   // regular
    {
        rDFA.meWeight = WEIGHT_NORMAL;
        rDFA.meItalic = ITALIC_NONE;
    }

    // byte offsets 0x4D7/0x4D8: wingdi's FW_WEIGHT
    int nWinWeight = (aBuffer[0x4D7] & 0xFF) + ((aBuffer[0x4D8] & 0xFF) << 8);
    rDFA.meWeight = ImplWeightToSal( nWinWeight );

    rDFA.mbSymbolFlag = false;          // TODO
    rDFA.mePitch      = PITCH_DONTKNOW; // TODO

    // byte offset 0x4DE: pitch&family
    rDFA.meFamily = ImplFamilyToSal( aBuffer[0x4DE] );

    // byte offsets 0x4C8/0x4C9: emunits
    // byte offsets 0x4CE/0x4CF: winascent
    // byte offsets 0x4D0/0x4D1: winascent+windescent-emunits
    // byte offsets 0x4DF/0x4E0: avgwidth
    //...

    return true;
}

// -----------------------------------------------------------------------

bool WinSalGraphics::AddTempDevFont( ImplDevFontList* pFontList,
    const String& rFontFileURL, const String& rFontName )
{
    RTL_LOGFILE_TRACE1( "WinSalGraphics::AddTempDevFont(): %s", rtl::OUStringToOString( rFontFileURL, RTL_TEXTENCODING_UTF8 ).getStr() );

    ImplDevFontAttributes aDFA;
    aDFA.maName = rFontName;
    aDFA.mnQuality    = 1000;
    aDFA.mbDevice     = true;

    // Search Font Name in Cache
    if( !rFontName.Len() && mpFontAttrCache )
        aDFA = mpFontAttrCache->GetFontAttr( rFontFileURL );

    // Retrieve font name from font resource
    if( !aDFA.maName.Len() )
    {
        ImplGetFontAttrFromFile( rFontFileURL, aDFA );
        if( mpFontAttrCache && aDFA.maName.Len() )
            mpFontAttrCache->AddFontAttr( rFontFileURL, aDFA );
    }

    if ( !aDFA.maName.Len() )
        return false;

    // remember temp font for cleanup later
    if( !ImplAddTempFont( *GetSalData(), rFontFileURL ) )
        return false;

    UINT nPreferedCharSet = DEFAULT_CHARSET;

    // create matching FontData struct
    aDFA.mbSymbolFlag = false; // TODO: how to know it without accessing the font?
    aDFA.meFamily     = FAMILY_DONTKNOW;
    aDFA.meWidthType  = WIDTH_DONTKNOW;
    aDFA.meWeight     = WEIGHT_DONTKNOW;
    aDFA.meItalic     = ITALIC_DONTKNOW;
    aDFA.mePitch      = PITCH_DONTKNOW;;
    aDFA.mbSubsettable= true;
    aDFA.mbEmbeddable = false;

    /*
    // TODO: improve ImplDevFontAttributes using the "font resource file"
    aDFS.maName = // using "FONTRES:" from file
    if( rFontName != aDFS.maName )
        aDFS.maMapName = aFontName;
    */

    ImplWinFontData* pFontData = new ImplWinFontData( aDFA, 0,
        sal::static_int_cast<BYTE>(nPreferedCharSet),
        sal::static_int_cast<BYTE>(TMPF_VECTOR|TMPF_TRUETYPE) );
    pFontData->SetFontId( reinterpret_cast<sal_IntPtr>(pFontData) );
    pFontList->Add( pFontData );
    return true;
}

// -----------------------------------------------------------------------

void WinSalGraphics::GetDevFontList( ImplDevFontList* pFontList )
{
    // make sure all fonts are registered at least temporarily
    static bool bOnce = true;
    if( bOnce )
    {
        bOnce = false;

        // determine font path
        // since we are only interested in fonts that could not be
        // registered before because of missing administration rights
        // only the font path of the user installation is needed
        ::rtl::OUString aPath;
        osl_getExecutableFile( &aPath.pData );
        ::rtl::OUString aExecutableFile( aPath );
        aPath = aPath.copy( 0, aPath.lastIndexOf('/') );
        String aFontDirUrl = aPath.copy( 0, aPath.lastIndexOf('/') );
        aFontDirUrl += String( RTL_CONSTASCII_USTRINGPARAM("/Basis/share/fonts/truetype") );

        // collect fonts in font path that could not be registered
        osl::Directory aFontDir( aFontDirUrl );
        osl::FileBase::RC rcOSL = aFontDir.open();
        if( rcOSL == osl::FileBase::E_None )
        {
            osl::DirectoryItem aDirItem;
            String aEmptyString;

            ::rtl::OUString aBootStrap;
            rtl::Bootstrap::get( String( RTL_CONSTASCII_USTRINGPARAM( "BRAND_BASE_DIR" ) ), aBootStrap );
            aBootStrap += String( RTL_CONSTASCII_USTRINGPARAM( "/program/" SAL_CONFIGFILE( "bootstrap" ) ) );
            rtl::Bootstrap aBootstrap( aBootStrap );
            ::rtl::OUString aUserPath;
            aBootstrap.getFrom( rtl::OUString( RTL_CONSTASCII_USTRINGPARAM( "UserInstallation" ) ), aUserPath );
            aUserPath += String( RTL_CONSTASCII_USTRINGPARAM("/user/config/fontnames.dat") );
            String aBaseURL = aPath.copy( 0, aPath.lastIndexOf('/')+1 );
            mpFontAttrCache = new ImplFontAttrCache( aUserPath, aBaseURL );

            while( aFontDir.getNextItem( aDirItem, 10 ) == osl::FileBase::E_None )
            {
                osl::FileStatus aFileStatus( FileStatusMask_FileURL );
                rcOSL = aDirItem.getFileStatus( aFileStatus );
                if ( rcOSL == osl::FileBase::E_None )
                    AddTempDevFont( pFontList, aFileStatus.getFileURL(), aEmptyString );
            }

            delete mpFontAttrCache; // destructor rewrites the cache file if needed
            mpFontAttrCache = NULL;
        }
    }

    ImplEnumInfo aInfo;
    aInfo.mhDC          = mhDC;
    aInfo.mpList        = pFontList;
    aInfo.mpName        = NULL;
    aInfo.mpLogFontA    = NULL;
    aInfo.mpLogFontW    = NULL;
    aInfo.mbCourier     = false;
    aInfo.mbPrinter     = mbPrinter;
    aInfo.mnFontCount   = 0;
    if ( !mbPrinter )
    {
        aInfo.mbImplSalCourierScalable  = false;
        aInfo.mbImplSalCourierNew       = false;
    }
    else
    {
        aInfo.mbImplSalCourierScalable  = true;
        aInfo.mbImplSalCourierNew       = true;
    }

    aInfo.mnPreferedCharSet = DEFAULT_CHARSET;
    DWORD nCP = GetACP();
    CHARSETINFO aCharSetInfo;
    if ( TranslateCharsetInfo( (DWORD*)nCP, &aCharSetInfo, TCI_SRCCODEPAGE ) )
        aInfo.mnPreferedCharSet = aCharSetInfo.ciCharset;

    LOGFONTW aLogFont;
    memset( &aLogFont, 0, sizeof( aLogFont ) );
    aLogFont.lfCharSet = DEFAULT_CHARSET;
    aInfo.mpLogFontW = &aLogFont;
    EnumFontFamiliesExW( mhDC, &aLogFont,
        (FONTENUMPROCW)SalEnumFontsProcExW, (LPARAM)(void*)&aInfo, 0 );

    // Feststellen, was es fuer Courier-Schriften auf dem Bildschirm gibt,
    // um in SetFont() evt. Courier auf Courier New zu mappen
    if ( !mbPrinter )
    {
        bImplSalCourierScalable = aInfo.mbImplSalCourierScalable;
        bImplSalCourierNew      = aInfo.mbImplSalCourierNew;
    }

    // set glyph fallback hook
    static WinGlyphFallbackSubstititution aSubstFallback( mhDC );
    pFontList->SetFallbackHook( &aSubstFallback );
}

// ----------------------------------------------------------------------------

void WinSalGraphics::GetDevFontSubstList( OutputDevice* )
{}

// -----------------------------------------------------------------------

sal_Bool WinSalGraphics::GetGlyphBoundRect( long nIndex, Rectangle& rRect )
{
    HDC hDC = mhDC;

    // use unity matrix
    MAT2 aMat;
    aMat.eM11 = aMat.eM22 = FixedFromDouble( 1.0 );
    aMat.eM12 = aMat.eM21 = FixedFromDouble( 0.0 );

    UINT nGGOFlags = GGO_METRICS;
    if( !(nIndex & GF_ISCHAR) )
        nGGOFlags |= GGO_GLYPH_INDEX;
    nIndex &= GF_IDXMASK;

    GLYPHMETRICS aGM;
    aGM.gmptGlyphOrigin.x = aGM.gmptGlyphOrigin.y = 0;
    aGM.gmBlackBoxX = aGM.gmBlackBoxY = 0;
    DWORD nSize = ::GetGlyphOutlineW( hDC, nIndex, nGGOFlags, &aGM, 0, NULL, &aMat );
    if( nSize == GDI_ERROR )
        return false;

    rRect = Rectangle( Point( +aGM.gmptGlyphOrigin.x, -aGM.gmptGlyphOrigin.y ),
        Size( aGM.gmBlackBoxX, aGM.gmBlackBoxY ) );
    rRect.Left()    = static_cast<int>( mfCurrentFontScale * rRect.Left() );
    rRect.Right()   = static_cast<int>( mfCurrentFontScale * rRect.Right() );
    rRect.Top()     = static_cast<int>( mfCurrentFontScale * rRect.Top() );
    rRect.Bottom()  = static_cast<int>( mfCurrentFontScale * rRect.Bottom() );
    return true;
}

// -----------------------------------------------------------------------

sal_Bool WinSalGraphics::GetGlyphOutline( long nIndex,
    ::basegfx::B2DPolyPolygon& rB2DPolyPoly )
{
    rB2DPolyPoly.clear();

    HDC  hDC = mhDC;

    // use unity matrix
    MAT2 aMat;
    aMat.eM11 = aMat.eM22 = FixedFromDouble( 1.0 );
    aMat.eM12 = aMat.eM21 = FixedFromDouble( 0.0 );

    UINT nGGOFlags = GGO_NATIVE;
    if( !(nIndex & GF_ISCHAR) )
        nGGOFlags |= GGO_GLYPH_INDEX;
    nIndex &= GF_IDXMASK;

    GLYPHMETRICS aGlyphMetrics;
    const DWORD nSize1 = ::GetGlyphOutlineW( hDC, nIndex, nGGOFlags, &aGlyphMetrics, 0, NULL, &aMat );
    if( !nSize1 )       // blank glyphs are ok
        return TRUE;
    else if( nSize1 == GDI_ERROR )
        return FALSE;

    BYTE*   pData = new BYTE[ nSize1 ];
    const DWORD nSize2 = ::GetGlyphOutlineW( hDC, nIndex, nGGOFlags,
              &aGlyphMetrics, nSize1, pData, &aMat );

    if( nSize1 != nSize2 )
        return FALSE;

    // TODO: avoid tools polygon by creating B2DPolygon directly
    int     nPtSize = 512;
    Point*  pPoints = new Point[ nPtSize ];
    BYTE*   pFlags = new BYTE[ nPtSize ];

    TTPOLYGONHEADER* pHeader = (TTPOLYGONHEADER*)pData;
    while( (BYTE*)pHeader < pData+nSize2 )
    {
        // only outline data is interesting
        if( pHeader->dwType != TT_POLYGON_TYPE )
            break;

        // get start point; next start points are end points
        // of previous segment
        sal_uInt16 nPnt = 0;

        long nX = IntTimes256FromFixed( pHeader->pfxStart.x );
        long nY = IntTimes256FromFixed( pHeader->pfxStart.y );
        pPoints[ nPnt ] = Point( nX, nY );
        pFlags[ nPnt++ ] = POLY_NORMAL;

        bool bHasOfflinePoints = false;
        TTPOLYCURVE* pCurve = (TTPOLYCURVE*)( pHeader + 1 );
        pHeader = (TTPOLYGONHEADER*)( (BYTE*)pHeader + pHeader->cb );
        while( (BYTE*)pCurve < (BYTE*)pHeader )
        {
            int nNeededSize = nPnt + 16 + 3 * pCurve->cpfx;
            if( nPtSize < nNeededSize )
            {
                Point* pOldPoints = pPoints;
                BYTE* pOldFlags = pFlags;
                nPtSize = 2 * nNeededSize;
                pPoints = new Point[ nPtSize ];
                pFlags = new BYTE[ nPtSize ];
                for( sal_uInt16 i = 0; i < nPnt; ++i )
                {
                    pPoints[ i ] = pOldPoints[ i ];
                    pFlags[ i ] = pOldFlags[ i ];
                }
                delete[] pOldPoints;
                delete[] pOldFlags;
            }

            int i = 0;
            if( TT_PRIM_LINE == pCurve->wType )
            {
                while( i < pCurve->cpfx )
                {
                    nX = IntTimes256FromFixed( pCurve->apfx[ i ].x );
                    nY = IntTimes256FromFixed( pCurve->apfx[ i ].y );
                    ++i;
                    pPoints[ nPnt ] = Point( nX, nY );
                    pFlags[ nPnt ] = POLY_NORMAL;
                    ++nPnt;
                }
            }
            else if( TT_PRIM_QSPLINE == pCurve->wType )
            {
                bHasOfflinePoints = true;
                while( i < pCurve->cpfx )
                {
                    // get control point of quadratic bezier spline
                    nX = IntTimes256FromFixed( pCurve->apfx[ i ].x );
                    nY = IntTimes256FromFixed( pCurve->apfx[ i ].y );
                    ++i;
                    Point aControlP( nX, nY );

                    // calculate first cubic control point
                    // P0 = 1/3 * (PBeg + 2 * PQControl)
                    nX = pPoints[ nPnt-1 ].X() + 2 * aControlP.X();
                    nY = pPoints[ nPnt-1 ].Y() + 2 * aControlP.Y();
                    pPoints[ nPnt+0 ] = Point( (2*nX+3)/6, (2*nY+3)/6 );
                    pFlags[ nPnt+0 ] = POLY_CONTROL;

                    // calculate endpoint of segment
                    nX = IntTimes256FromFixed( pCurve->apfx[ i ].x );
                    nY = IntTimes256FromFixed( pCurve->apfx[ i ].y );

                    if ( i+1 >= pCurve->cpfx )
                    {
                        // endpoint is either last point in segment => advance
                        ++i;
                    }
                    else
                    {
                        // or endpoint is the middle of two control points
                        nX += IntTimes256FromFixed( pCurve->apfx[ i-1 ].x );
                        nY += IntTimes256FromFixed( pCurve->apfx[ i-1 ].y );
                        nX = (nX + 1) / 2;
                        nY = (nY + 1) / 2;
                        // no need to advance, because the current point
                        // is the control point in next bezier spline
                    }

                    pPoints[ nPnt+2 ] = Point( nX, nY );
                    pFlags[ nPnt+2 ] = POLY_NORMAL;

                    // calculate second cubic control point
                    // P1 = 1/3 * (PEnd + 2 * PQControl)
                    nX = pPoints[ nPnt+2 ].X() + 2 * aControlP.X();
                    nY = pPoints[ nPnt+2 ].Y() + 2 * aControlP.Y();
                    pPoints[ nPnt+1 ] = Point( (2*nX+3)/6, (2*nY+3)/6 );
                    pFlags[ nPnt+1 ] = POLY_CONTROL;

                    nPnt += 3;
                }
            }

            // next curve segment
            pCurve = (TTPOLYCURVE*)&pCurve->apfx[ i ];
        }

        // end point is start point for closed contour
        // disabled, because Polygon class closes the contour itself
        // pPoints[nPnt++] = pPoints[0];
        // #i35928#
        // Added again, but add only when not yet closed
        if(pPoints[nPnt - 1] != pPoints[0])
        {
            if( bHasOfflinePoints )
                pFlags[nPnt] = pFlags[0];

            pPoints[nPnt++] = pPoints[0];
        }

        // convert y-coordinates W32 -> VCL
        for( int i = 0; i < nPnt; ++i )
            pPoints[i].Y() = -pPoints[i].Y();

        // insert into polypolygon
        Polygon aPoly( nPnt, pPoints, (bHasOfflinePoints ? pFlags : NULL) );
        // convert to B2DPolyPolygon
        // TODO: get rid of the intermediate PolyPolygon
        rB2DPolyPoly.append( aPoly.getB2DPolygon() );
    }

    delete[] pPoints;
    delete[] pFlags;

    delete[] pData;

    // rescaling needed for the PolyPolygon conversion
    if( rB2DPolyPoly.count() )
    {
        const double fFactor(mfCurrentFontScale/256);
        rB2DPolyPoly.transform(basegfx::tools::createScaleB2DHomMatrix(fFactor, fFactor));
    }

    return TRUE;
}

// -----------------------------------------------------------------------

class ScopedFont
{
public:
    explicit ScopedFont(WinSalGraphics & rData);

    ~ScopedFont();

private:
    WinSalGraphics & m_rData;
    HFONT m_hOrigFont;
};

ScopedFont::ScopedFont(WinSalGraphics & rData): m_rData(rData)
{
    m_hOrigFont = m_rData.mhFonts[0];
    m_rData.mhFonts[0] = 0; // avoid deletion of current font
}

ScopedFont::~ScopedFont()
{
    if( m_hOrigFont )
    {
        // restore original font, destroy temporary font
        HFONT hTempFont = m_rData.mhFonts[0];
        m_rData.mhFonts[0] = m_hOrigFont;
        SelectObject( m_rData.mhDC, m_hOrigFont );
        DeleteObject( hTempFont );
    }
}

class ScopedTrueTypeFont
{
public:
    inline ScopedTrueTypeFont(): m_pFont(0) {}

    ~ScopedTrueTypeFont();

    int open(void * pBuffer, sal_uInt32 nLen, sal_uInt32 nFaceNum);

    inline TrueTypeFont * get() const { return m_pFont; }

private:
    TrueTypeFont * m_pFont;
};

ScopedTrueTypeFont::~ScopedTrueTypeFont()
{
    if (m_pFont != 0)
        CloseTTFont(m_pFont);
}

int ScopedTrueTypeFont::open(void * pBuffer, sal_uInt32 nLen,
                             sal_uInt32 nFaceNum)
{
    OSL_ENSURE(m_pFont == 0, "already open");
    return OpenTTFontBuffer(pBuffer, nLen, nFaceNum, &m_pFont);
}

sal_Bool WinSalGraphics::CreateFontSubset( const rtl::OUString& rToFile,
    const ImplFontData* pFont, long* pGlyphIDs, sal_uInt8* pEncoding,
    sal_Int32* pGlyphWidths, int nGlyphCount, FontSubsetInfo& rInfo )
{
    // TODO: use more of the central font-subsetting code, move stuff there if needed

    // create matching ImplFontSelectData
    // we need just enough to get to the font file data
    // use height=1000 for easier debugging (to match psprint's font units)
    ImplFontSelectData aIFSD( *pFont, Size(0,1000), 1000.0, 0, false );

    // TODO: much better solution: move SetFont and restoration of old font to caller
    ScopedFont aOldFont(*this);
    float fScale = 1.0;
    HFONT hOldFont = 0;
    ImplDoSetFont( &aIFSD, fScale, hOldFont );

    ImplWinFontData* pWinFontData = (ImplWinFontData*)aIFSD.mpFontData;

#if OSL_DEBUG_LEVEL > 1
    // get font metrics
    TEXTMETRICA aWinMetric;
    if( !::GetTextMetricsA( mhDC, &aWinMetric ) )
        return FALSE;

    DBG_ASSERT( !(aWinMetric.tmPitchAndFamily & TMPF_DEVICE), "cannot subset device font" );
    DBG_ASSERT( aWinMetric.tmPitchAndFamily & TMPF_TRUETYPE, "can only subset TT font" );
#endif

    rtl::OUString aSysPath;
    if( osl_File_E_None != osl_getSystemPathFromFileURL( rToFile.pData, &aSysPath.pData ) )
        return FALSE;
    const rtl_TextEncoding aThreadEncoding = osl_getThreadTextEncoding();
    const ByteString aToFile( aSysPath.getStr(), (xub_StrLen)aSysPath.getLength(), aThreadEncoding );

    // check if the font has a CFF-table
    const DWORD nCffTag = CalcTag( "CFF " );
    const RawFontData aRawCffData( mhDC, nCffTag );
    if( aRawCffData.get() )
    {
        pWinFontData->UpdateFromHDC( mhDC );
        const ImplFontCharMap* pCharMap = pWinFontData->GetImplFontCharMap();
        pCharMap->AddReference();

        long nRealGlyphIds[ 256 ];
        for( int i = 0; i < nGlyphCount; ++i )
        {
            // TODO: remap notdef glyph if needed
            // TODO: use GDI's GetGlyphIndices instead? Does it handle GSUB properly?
            sal_uInt32 nGlyphIdx = pGlyphIDs[i] & GF_IDXMASK;
            if( pGlyphIDs[i] & GF_ISCHAR ) // remaining pseudo-glyphs need to be translated
                nGlyphIdx = pCharMap->GetGlyphIndex( nGlyphIdx );
            if( (pGlyphIDs[i] & (GF_ROTMASK|GF_GSUB)) != 0) // TODO: vertical substitution
                {/*####*/}

            nRealGlyphIds[i] = nGlyphIdx;
        }

        pCharMap->DeReference(); // TODO: and and use a RAII object

        // provide a font subset from the CFF-table
        FILE* pOutFile = fopen( aToFile.GetBuffer(), "wb" );
        rInfo.LoadFont( FontSubsetInfo::CFF_FONT, aRawCffData.get(), aRawCffData.size() );
        bool bRC = rInfo.CreateFontSubset( FontSubsetInfo::TYPE1_PFB, pOutFile, NULL,
                nRealGlyphIds, pEncoding, nGlyphCount, pGlyphWidths );
        fclose( pOutFile );
        return bRC;
    }

    // get raw font file data
    const RawFontData xRawFontData( mhDC, NULL );
    if( !xRawFontData.get() )
        return FALSE;

    // open font file
    sal_uInt32 nFaceNum = 0;
    if( !*xRawFontData.get() )  // TTC candidate
        nFaceNum = ~0U;  // indicate "TTC font extracts only"

    ScopedTrueTypeFont aSftTTF;
    int nRC = aSftTTF.open( (void*)xRawFontData.get(), xRawFontData.size(), nFaceNum );
    if( nRC != SF_OK )
        return FALSE;

    TTGlobalFontInfo aTTInfo;
    ::GetTTGlobalFontInfo( aSftTTF.get(), &aTTInfo );
    rInfo.m_nFontType   = FontSubsetInfo::SFNT_TTF;
    rInfo.m_aPSName     = ImplSalGetUniString( aTTInfo.psname );
    rInfo.m_nAscent     = +aTTInfo.winAscent;
    rInfo.m_nDescent    = -aTTInfo.winDescent;
    rInfo.m_aFontBBox   = Rectangle( Point( aTTInfo.xMin, aTTInfo.yMin ),
                                    Point( aTTInfo.xMax, aTTInfo.yMax ) );
    rInfo.m_nCapHeight  = aTTInfo.yMax; // Well ...

    // subset TTF-glyphs and get their properties
    // take care that subset fonts require the NotDef glyph in pos 0
    int nOrigCount = nGlyphCount;
    sal_uInt16    aShortIDs[ 256 ];
    sal_uInt8 aTempEncs[ 256 ];

    int nNotDef=-1, i;
    for( i = 0; i < nGlyphCount; ++i )
    {
        aTempEncs[i] = pEncoding[i];
        sal_uInt32 nGlyphIdx = pGlyphIDs[i] & GF_IDXMASK;
        if( pGlyphIDs[i] & GF_ISCHAR )
        {
            sal_Unicode cChar = static_cast<sal_Unicode>(nGlyphIdx); // TODO: sal_UCS4
            const bool bVertical = ((pGlyphIDs[i] & (GF_ROTMASK|GF_GSUB)) != 0);
            nGlyphIdx = ::MapChar( aSftTTF.get(), cChar, bVertical );
            if( (nGlyphIdx == 0) && pFont->IsSymbolFont() )
            {
                // #i12824# emulate symbol aliasing U+FXXX <-> U+0XXX
                cChar = (cChar & 0xF000) ? (cChar & 0x00FF) : (cChar | 0xF000);
                nGlyphIdx = ::MapChar( aSftTTF.get(), cChar, bVertical );
            }
        }
        aShortIDs[i] = static_cast<sal_uInt16>( nGlyphIdx );
        if( !nGlyphIdx )
            if( nNotDef < 0 )
                nNotDef = i; // first NotDef glyph found
    }

    if( nNotDef != 0 )
    {
        // add fake NotDef glyph if needed
        if( nNotDef < 0 )
            nNotDef = nGlyphCount++;

        // NotDef glyph must be in pos 0 => swap glyphids
        aShortIDs[ nNotDef ] = aShortIDs[0];
        aTempEncs[ nNotDef ] = aTempEncs[0];
        aShortIDs[0] = 0;
        aTempEncs[0] = 0;
    }
    DBG_ASSERT( nGlyphCount < 257, "too many glyphs for subsetting" );

    // fill pWidth array
    TTSimpleGlyphMetrics* pMetrics =
        ::GetTTSimpleGlyphMetrics( aSftTTF.get(), aShortIDs, nGlyphCount, aIFSD.mbVertical );
    if( !pMetrics )
        return FALSE;
    sal_uInt16 nNotDefAdv   = pMetrics[0].adv;
    pMetrics[0].adv         = pMetrics[nNotDef].adv;
    pMetrics[nNotDef].adv   = nNotDefAdv;
    for( i = 0; i < nOrigCount; ++i )
        pGlyphWidths[i] = pMetrics[i].adv;
    free( pMetrics );

    // write subset into destination file
    nRC = ::CreateTTFromTTGlyphs( aSftTTF.get(), aToFile.GetBuffer(), aShortIDs,
            aTempEncs, nGlyphCount, 0, NULL, 0 );
    return (nRC == SF_OK);
}

//--------------------------------------------------------------------------

const void* WinSalGraphics::GetEmbedFontData( const ImplFontData* pFont,
    const sal_Unicode* pUnicodes, sal_Int32* pCharWidths,
    FontSubsetInfo& rInfo, long* pDataLen )
{
    // create matching ImplFontSelectData
    // we need just enough to get to the font file data
    ImplFontSelectData aIFSD( *pFont, Size(0,1000), 1000.0, 0, false );

    // TODO: much better solution: move SetFont and restoration of old font to caller
    ScopedFont aOldFont(*this);
    SetFont( &aIFSD, 0 );

    // get the raw font file data
    RawFontData aRawFontData( mhDC );
    *pDataLen = aRawFontData.size();
    if( !aRawFontData.get() )
        return NULL;

    // get important font properties
    TEXTMETRICA aTm;
    if( !::GetTextMetricsA( mhDC, &aTm ) )
        *pDataLen = 0;
    const bool bPFA = (*aRawFontData.get() < 0x80);
    rInfo.m_nFontType = bPFA ? FontSubsetInfo::TYPE1_PFA : FontSubsetInfo::TYPE1_PFB;
    WCHAR aFaceName[64];
    int nFNLen = ::GetTextFaceW( mhDC, 64, aFaceName );
    // #i59854# strip eventual null byte
    while( nFNLen > 0 && aFaceName[nFNLen-1] == 0 )
        nFNLen--;
    if( nFNLen == 0 )
        *pDataLen = 0;
    rInfo.m_aPSName     = String( reinterpret_cast<const sal_Unicode*>(aFaceName), sal::static_int_cast<sal_uInt16>(nFNLen) );
    rInfo.m_nAscent     = +aTm.tmAscent;
    rInfo.m_nDescent    = -aTm.tmDescent;
    rInfo.m_aFontBBox   = Rectangle( Point( -aTm.tmOverhang, -aTm.tmDescent ),
              Point( aTm.tmMaxCharWidth, aTm.tmAscent+aTm.tmExternalLeading ) );
    rInfo.m_nCapHeight  = aTm.tmAscent; // Well ...

    // get individual character widths
    for( int i = 0; i < 256; ++i )
    {
        int nCharWidth = 0;
        const sal_Unicode cChar = pUnicodes[i];
        if( !::GetCharWidth32W( mhDC, cChar, cChar, &nCharWidth ) )
            *pDataLen = 0;
        pCharWidths[i] = nCharWidth;
    }

    if( !*pDataLen )
        return NULL;

    const unsigned char* pData = aRawFontData.steal();
    return (void*)pData;
}

//--------------------------------------------------------------------------

void WinSalGraphics::FreeEmbedFontData( const void* pData, long /*nLen*/ )
{
    delete[] reinterpret_cast<char*>(const_cast<void*>(pData));
}

//--------------------------------------------------------------------------

const Ucs2SIntMap* WinSalGraphics::GetFontEncodingVector( const ImplFontData* pFont, const Ucs2OStrMap** pNonEncoded )
{
    // TODO: even for builtin fonts we get here... why?
    if( !pFont->IsEmbeddable() )
        return NULL;

    // fill the encoding vector
    // currently no nonencoded vector
    if( pNonEncoded )
        *pNonEncoded = NULL;

    const ImplWinFontData* pWinFontData = static_cast<const ImplWinFontData*>(pFont);
    const Ucs2SIntMap* pEncoding = pWinFontData->GetEncodingVector();
    if( pEncoding == NULL )
    {
        Ucs2SIntMap* pNewEncoding = new Ucs2SIntMap;
        for( sal_Unicode i = 32; i < 256; ++i )
            (*pNewEncoding)[i] = i;
        pWinFontData->SetEncodingVector( pNewEncoding );
    pEncoding = pNewEncoding;
    }

    return pEncoding;
}

//--------------------------------------------------------------------------

void WinSalGraphics::GetGlyphWidths( const ImplFontData* pFont,
                                     bool bVertical,
                                     Int32Vector& rWidths,
                                     Ucs2UIntMap& rUnicodeEnc )
{
    // create matching ImplFontSelectData
    // we need just enough to get to the font file data
    ImplFontSelectData aIFSD( *pFont, Size(0,1000), 1000.0, 0, false );

    // TODO: much better solution: move SetFont and restoration of old font to caller
    ScopedFont aOldFont(*this);

    float fScale = 0.0;
    HFONT hOldFont = 0;
    ImplDoSetFont( &aIFSD, fScale, hOldFont );

    if( pFont->IsSubsettable() )
    {
        // get raw font file data
        const RawFontData xRawFontData( mhDC );
        if( !xRawFontData.get() )
            return;

        // open font file
        sal_uInt32 nFaceNum = 0;
        if( !*xRawFontData.get() )  // TTC candidate
            nFaceNum = ~0U;  // indicate "TTC font extracts only"

        ScopedTrueTypeFont aSftTTF;
        int nRC = aSftTTF.open( (void*)xRawFontData.get(), xRawFontData.size(), nFaceNum );
        if( nRC != SF_OK )
            return;

        int nGlyphs = GetTTGlyphCount( aSftTTF.get() );
        if( nGlyphs > 0 )
        {
            rWidths.resize(nGlyphs);
            std::vector<sal_uInt16> aGlyphIds(nGlyphs);
            for( int i = 0; i < nGlyphs; i++ )
                aGlyphIds[i] = sal_uInt16(i);
            TTSimpleGlyphMetrics* pMetrics = ::GetTTSimpleGlyphMetrics( aSftTTF.get(),
                                                                        &aGlyphIds[0],
                                                                        nGlyphs,
                                                                        bVertical ? 1 : 0 );
            if( pMetrics )
            {
                for( int i = 0; i< nGlyphs; i++ )
                    rWidths[i] = pMetrics[i].adv;
                free( pMetrics );
                rUnicodeEnc.clear();
            }
            const ImplWinFontData* pWinFont = static_cast<const ImplWinFontData*>(pFont);
            const ImplFontCharMap* pMap = pWinFont->GetImplFontCharMap();
            DBG_ASSERT( pMap && pMap->GetCharCount(), "no map" );
            pMap->AddReference();

            int nCharCount = pMap->GetCharCount();
            sal_uInt32 nChar = pMap->GetFirstChar();
            for( int i = 0; i < nCharCount; i++ )
            {
                if( nChar < 0x00010000 )
                {
                    sal_uInt16 nGlyph = ::MapChar( aSftTTF.get(),
                                                   static_cast<sal_Ucs>(nChar),
                                                   bVertical ? 1 : 0 );
                    if( nGlyph )
                        rUnicodeEnc[ static_cast<sal_Unicode>(nChar) ] = nGlyph;
                }
                nChar = pMap->GetNextChar( nChar );
            }

            pMap->DeReference(); // TODO: and and use a RAII object
        }
    }
    else if( pFont->IsEmbeddable() )
    {
        // get individual character widths
        rWidths.clear();
        rUnicodeEnc.clear();
        rWidths.reserve( 224 );
        for( sal_Unicode i = 32; i < 256; ++i )
        {
            int nCharWidth = 0;
            if( ::GetCharWidth32W( mhDC, i, i, &nCharWidth ) )
            {
                rUnicodeEnc[ i ] = rWidths.size();
                rWidths.push_back( nCharWidth );
            }
        }
    }
}

//--------------------------------------------------------------------------

void WinSalGraphics::DrawServerFontLayout( const ServerFontLayout& )
{}

//--------------------------------------------------------------------------

SystemFontData WinSalGraphics::GetSysFontData( int nFallbacklevel ) const
{
    SystemFontData aSysFontData;

    if (nFallbacklevel >= MAX_FALLBACK) nFallbacklevel = MAX_FALLBACK - 1;
    if (nFallbacklevel < 0 ) nFallbacklevel = 0;

    aSysFontData.nSize = sizeof( SystemFontData );
    aSysFontData.hFont = mhFonts[nFallbacklevel];
    aSysFontData.bFakeBold = false;
    aSysFontData.bFakeItalic = false;
    aSysFontData.bAntialias = true;
    aSysFontData.bVerticalCharacterType = false;

    OSL_TRACE("\r\n:WinSalGraphics::GetSysFontData(): FontID: %p, Fallback level: %d",
              aSysFontData.hFont,
              nFallbacklevel);

    return aSysFontData;
}

//--------------------------------------------------------------------------

/* vim:set shiftwidth=4 softtabstop=4 expandtab: */<|MERGE_RESOLUTION|>--- conflicted
+++ resolved
@@ -32,25 +32,7 @@
 #include <string.h>
 #include <malloc.h>
 
-<<<<<<< HEAD
-#include <vcl/sysdata.hxx>
 #include <svsys.h>
-
-#include "wincomp.hxx"
-#include "saldata.hxx"
-#include "salgdi.h"
-
-#include "vcl/svapp.hxx"
-#include "vcl/outfont.hxx"
-#include "vcl/font.hxx"
-#include "vcl/fontsubset.hxx"
-#include "vcl/sallayout.hxx"
-
-#include "vcl/outdev.h"         // for ImplGlyphFallbackFontSubstitution
-#include "unotools/fontcfg.hxx" // for IMPL_FONT_ATTR_SYMBOL
-
-=======
->>>>>>> 9e849585
 #include "rtl/logfile.hxx"
 #include "rtl/tencinfo.h"
 #include "rtl/textcvt.h"
