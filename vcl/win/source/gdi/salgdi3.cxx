--- conflicted
+++ resolved
@@ -1385,9 +1385,6 @@
 
 bool ImplIsFontAvailable( HDC hDC, const UniString& rName )
 {
-<<<<<<< HEAD
-    bool bAvailable = false;
-
     // Test, if Font available
     LOGFONTW aLogFont;
     memset( &aLogFont, 0, sizeof( aLogFont ) );
@@ -1399,24 +1396,9 @@
     memcpy( aLogFont.lfFaceName, rName.GetBuffer(), nNameLen*sizeof( wchar_t ) );
     aLogFont.lfFaceName[nNameLen] = 0;
 
+    bool bAvailable = false;
     EnumFontFamiliesExW( hDC, &aLogFont, (FONTENUMPROCW)SalEnumQueryFontProcExW,
                          (LPARAM)(void*)&bAvailable, 0 );
-=======
-        // Test, if Font available
-        LOGFONTW aLogFont;
-        memset( &aLogFont, 0, sizeof( aLogFont ) );
-        aLogFont.lfCharSet = DEFAULT_CHARSET;
-
-        UINT nNameLen = rName.Len();
-        if ( nNameLen > (sizeof( aLogFont.lfFaceName )/sizeof( wchar_t ))-1 )
-            nNameLen = (sizeof( aLogFont.lfFaceName )/sizeof( wchar_t ))-1;
-        memcpy( aLogFont.lfFaceName, rName.GetBuffer(), nNameLen*sizeof( wchar_t ) );
-        aLogFont.lfFaceName[nNameLen] = 0;
-
-    bool bAvailable = false;
-    EnumFontFamiliesExW( hDC, &aLogFont, (FONTENUMPROCW)SalEnumQueryFontProcExW,
-                             (LPARAM)(void*)&bAvailable, 0 );
->>>>>>> e2a3d487
 
     return bAvailable;
 }
@@ -1505,47 +1487,8 @@
         // only required for virtual devices, see below for details
         hdcScreen = GetDC(0);
 
-<<<<<<< HEAD
     LOGFONTW aLogFont;
     ImplGetLogFontFromFontSelect( mhDC, i_pFont, aLogFont, true );
-=======
-    if( true/*aSalShlData.mbWNT*/ )
-    {
-        LOGFONTW aLogFont;
-        ImplGetLogFontFromFontSelect( mhDC, i_pFont, aLogFont, true );
-
-        // on the display we prefer Courier New when Courier is a
-        // bitmap only font and we need to stretch or rotate it
-        if( mbScreen
-        &&  (i_pFont->mnWidth != 0
-          || i_pFont->mnOrientation != 0
-          || i_pFont->mpFontData == NULL
-          || (i_pFont->mpFontData->GetHeight() != i_pFont->mnHeight))
-        && !bImplSalCourierScalable
-        && bImplSalCourierNew
-        && (ImplSalWICompareAscii( aLogFont.lfFaceName, "Courier" ) == 0) )
-            lstrcpynW( aLogFont.lfFaceName, L"Courier New", 11 );
-
-        // #i47675# limit font requests to MAXFONTHEIGHT
-        // TODO: share MAXFONTHEIGHT font instance
-        if( (-aLogFont.lfHeight <= MAXFONTHEIGHT)
-        &&  (+aLogFont.lfWidth <= MAXFONTHEIGHT) )
-        {
-            o_rFontScale = 1.0;
-        }
-        else if( -aLogFont.lfHeight >= +aLogFont.lfWidth )
-        {
-            o_rFontScale = -aLogFont.lfHeight / (float)MAXFONTHEIGHT;
-            aLogFont.lfHeight = -MAXFONTHEIGHT;
-            aLogFont.lfWidth = FRound( aLogFont.lfWidth / o_rFontScale );
-        }
-        else // #i95867# also limit font widths
-        {
-            o_rFontScale = +aLogFont.lfWidth / (float)MAXFONTHEIGHT;
-            aLogFont.lfWidth = +MAXFONTHEIGHT;
-            aLogFont.lfHeight = FRound( aLogFont.lfHeight / o_rFontScale );
-        }
->>>>>>> e2a3d487
 
     // on the display we prefer Courier New when Courier is a
     // bitmap only font and we need to stretch or rotate it
@@ -1566,7 +1509,6 @@
     {
         o_rFontScale = 1.0;
     }
-<<<<<<< HEAD
     else if( -aLogFont.lfHeight >= +aLogFont.lfWidth )
     {
         o_rFontScale = -aLogFont.lfHeight / (float)MAXFONTHEIGHT;
@@ -1602,8 +1544,6 @@
         DeleteFont( hNewFont );
         hNewFont = hNewFont2;
     }
-=======
->>>>>>> e2a3d487
 
     if( hdcScreen )
         ::ReleaseDC( NULL, hdcScreen );
@@ -1689,19 +1629,11 @@
 {
     // temporarily change the HDC to the font in the fallback level
     HFONT hOldFont = SelectFont( mhDC, mhFonts[nFallbackLevel] );
-<<<<<<< HEAD
 
     wchar_t aFaceName[LF_FACESIZE+60];
     if( ::GetTextFaceW( mhDC, sizeof(aFaceName)/sizeof(wchar_t), aFaceName ) )
         pMetric->maName = reinterpret_cast<const sal_Unicode*>(aFaceName);
 
-=======
-
-        wchar_t aFaceName[LF_FACESIZE+60];
-        if( ::GetTextFaceW( mhDC, sizeof(aFaceName)/sizeof(wchar_t), aFaceName ) )
-            pMetric->maName = reinterpret_cast<const sal_Unicode*>(aFaceName);
-
->>>>>>> e2a3d487
     // get the font metric
     TEXTMETRICA aWinMetric;
     const bool bOK = GetTextMetricsA( mhDC, &aWinMetric );
@@ -1921,29 +1853,17 @@
         int nCount = ::GetKerningPairsW( mhDC, 0, NULL );
         if( nCount )
         {
-<<<<<<< HEAD
-#ifdef GCP_KERN_HACK
-=======
             #ifdef GCP_KERN_HACK
->>>>>>> e2a3d487
             pPairs = new KERNINGPAIR[ nCount+1 ];
             mpFontKernPairs = pPairs;
             mnFontKernPairCount = nCount;
             ::GetKerningPairsW( mhDC, nCount, pPairs );
-<<<<<<< HEAD
-#else // GCP_KERN_HACK
-=======
             #else // GCP_KERN_HACK
->>>>>>> e2a3d487
             pPairs = pKernPairs;
             nCount = (nCount < nPairs) : nCount : nPairs;
             ::GetKerningPairsW( mhDC, nCount, pPairs );
             return nCount;
-<<<<<<< HEAD
-#endif // GCP_KERN_HACK
-=======
             #endif // GCP_KERN_HACK
->>>>>>> e2a3d487
         }
 
         mbFontKernInit = FALSE;
@@ -2433,11 +2353,7 @@
     aLogFont.lfCharSet = DEFAULT_CHARSET;
     aInfo.mpLogFontW = &aLogFont;
     EnumFontFamiliesExW( mhDC, &aLogFont,
-<<<<<<< HEAD
         (FONTENUMPROCW)SalEnumFontsProcExW, (LPARAM)(void*)&aInfo, 0 );
-=======
-            (FONTENUMPROCW)SalEnumFontsProcExW, (LPARAM)(void*)&aInfo, 0 );
->>>>>>> e2a3d487
 
     // Feststellen, was es fuer Courier-Schriften auf dem Bildschirm gibt,
     // um in SetFont() evt. Courier auf Courier New zu mappen
@@ -2476,13 +2392,7 @@
     GLYPHMETRICS aGM;
     aGM.gmptGlyphOrigin.x = aGM.gmptGlyphOrigin.y = 0;
     aGM.gmBlackBoxX = aGM.gmBlackBoxY = 0;
-<<<<<<< HEAD
-    DWORD nSize = GDI_ERROR;
-    nSize = ::GetGlyphOutlineW( hDC, nIndex, nGGOFlags, &aGM, 0, NULL, &aMat );
-
-=======
     DWORD nSize = ::GetGlyphOutlineW( hDC, nIndex, nGGOFlags, &aGM, 0, NULL, &aMat );
->>>>>>> e2a3d487
     if( nSize == GDI_ERROR )
         return false;
 
@@ -2515,25 +2425,11 @@
     nIndex &= GF_IDXMASK;
 
     GLYPHMETRICS aGlyphMetrics;
-<<<<<<< HEAD
-    DWORD nSize1 = GDI_ERROR;
-    nSize1 = ::GetGlyphOutlineW( hDC, nIndex, nGGOFlags, &aGlyphMetrics, 0, NULL, &aMat );
-
-    if( !nSize1 )       // blank glyphs are ok
-        bRet = TRUE;
-    else if( nSize1 != GDI_ERROR )
-    {
-        BYTE*   pData = new BYTE[ nSize1 ];
-        DWORD   nSize2;
-        nSize2 = ::GetGlyphOutlineW( hDC, nIndex, nGGOFlags,
-                                     &aGlyphMetrics, nSize1, pData, &aMat );
-=======
     const DWORD nSize1 = ::GetGlyphOutlineW( hDC, nIndex, nGGOFlags, &aGlyphMetrics, 0, NULL, &aMat );
     if( !nSize1 )       // blank glyphs are ok
         return TRUE;
     else if( nSize1 == GDI_ERROR )
         return FALSE;
->>>>>>> e2a3d487
 
     BYTE*   pData = new BYTE[ nSize1 ];
     const DWORD nSize2 = ::GetGlyphOutlineW( hDC, nIndex, nGGOFlags,
@@ -2556,7 +2452,7 @@
 
         // get start point; next start points are end points
         // of previous segment
-        USHORT nPnt = 0;
+        sal_uInt16 nPnt = 0;
 
         long nX = IntTimes256FromFixed( pHeader->pfxStart.x );
         long nY = IntTimes256FromFixed( pHeader->pfxStart.y );
@@ -2576,7 +2472,7 @@
                 nPtSize = 2 * nNeededSize;
                 pPoints = new Point[ nPtSize ];
                 pFlags = new BYTE[ nPtSize ];
-                for( USHORT i = 0; i < nPnt; ++i )
+                for( sal_uInt16 i = 0; i < nPnt; ++i )
                 {
                     pPoints[ i ] = pOldPoints[ i ];
                     pFlags[ i ] = pOldFlags[ i ];
