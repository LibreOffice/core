/*************************************************************************
 *
 * DO NOT ALTER OR REMOVE COPYRIGHT NOTICES OR THIS FILE HEADER.
 *
 * Copyright 2000, 2010 Oracle and/or its affiliates.
 *
 * OpenOffice.org - a multi-platform office productivity suite
 *
 * This file is part of OpenOffice.org.
 *
 * OpenOffice.org is free software: you can redistribute it and/or modify
 * it under the terms of the GNU Lesser General Public License version 3
 * only, as published by the Free Software Foundation.
 *
 * OpenOffice.org is distributed in the hope that it will be useful,
 * but WITHOUT ANY WARRANTY; without even the implied warranty of
 * MERCHANTABILITY or FITNESS FOR A PARTICULAR PURPOSE.  See the
 * GNU Lesser General Public License version 3 for more details
 * (a copy is included in the LICENSE file that accompanied this code).
 *
 * You should have received a copy of the GNU Lesser General Public License
 * version 3 along with OpenOffice.org.  If not, see
 * <http://www.openoffice.org/license.html>
 * for a copy of the LGPLv3 License.
 *
 ************************************************************************/

#ifndef _SV_SALDATA_HXX
#define _SV_SALDATA_HXX

#include <vcl/sv.h>
#include <vcl/svdata.hxx>
#include <vcl/salwtype.hxx>
#include <wincomp.hxx>

#include "osl/module.h"

#include <set>  // for hMenu validation
#include <map>

class AutoTimer;
class WinSalInstance;
class WinSalObject;
class WinSalFrame;
class WinSalVirtualDevice;
class WinSalPrinter;
class Font;
struct HDCCache;
struct TempFontItem;

typedef HRESULT (WINAPI  *DwmIsCompositionEnabled_ptr)(WIN_BOOL*);

// --------------------
// - Standard-Defines -
// --------------------

#define MAX_STOCKPEN            4
#define MAX_STOCKBRUSH          4
#define SAL_CLIPRECT_COUNT      16

// --------------------
// - Icon cache       -
// --------------------

struct SalIcon
{
    int     nId;
    HICON   hIcon;
    HICON   hSmallIcon;
    SalIcon *pNext;
};

// -----------
// - SalData -
// -----------

class SalData
{
public:
    SalData();
    ~SalData();

    // native widget framework
    void    initNWF();
    void    deInitNWF();

    // fill maVKMap;
    void initKeyCodeMap();

    // checks if the menuhandle was created by VCL
    sal_Bool    IsKnownMenuHandle( HMENU hMenu );

public:
    HINSTANCE               mhInst;                 // default instance handle
    HINSTANCE               mhPrevInst;             // previous instance handle
    int                     mnCmdShow;              // default frame show style
    HPALETTE                mhDitherPal;            // dither palette
    HGLOBAL                 mhDitherDIB;            // dither memory handle
    BYTE*                   mpDitherDIB;            // dither memory
    BYTE*                   mpDitherDIBData;        // beginning of DIB data
    long*                   mpDitherDiff;           // Dither mapping table
    BYTE*                   mpDitherLow;            // Dither mapping table
    BYTE*                   mpDitherHigh;           // Dither mapping table
    sal_uLong                   mnTimerMS;              // Current Time (in MS) of the Timer
    sal_uLong                   mnTimerOrgMS;           // Current Original Time (in MS)
    DWORD                   mnNextTimerTime;
    DWORD                   mnLastEventTime;
    UINT                    mnTimerId;              // windows timer id
    sal_Bool                    mbInTimerProc;          // timer event is currently being dispatched
    HHOOK                   mhSalObjMsgHook;        // hook to get interesting msg for SalObject
    HWND                    mhWantLeaveMsg;         // window handle, that want a MOUSELEAVE message
    AutoTimer*              mpMouseLeaveTimer;      // Timer for MouseLeave Test
    WinSalInstance*         mpFirstInstance;        // pointer of first instance
    WinSalFrame*            mpFirstFrame;           // pointer of first frame
    WinSalObject*           mpFirstObject;          // pointer of first object window
    WinSalVirtualDevice*    mpFirstVD;              // first VirDev
    WinSalPrinter*          mpFirstPrinter;         // first printing printer
    HDCCache*               mpHDCCache;             // Cache for three DC's
    HBITMAP                 mh50Bmp;                // 50% Bitmap
    HBRUSH                  mh50Brush;              // 50% Brush
    COLORREF                maStockPenColorAry[MAX_STOCKPEN];
    COLORREF                maStockBrushColorAry[MAX_STOCKBRUSH];
    HPEN                    mhStockPenAry[MAX_STOCKPEN];
    HBRUSH                  mhStockBrushAry[MAX_STOCKBRUSH];
    sal_uInt16                  mnStockPenCount;        // count of static pens
    sal_uInt16                  mnStockBrushCount;      // count of static brushes
    WPARAM                  mnSalObjWantKeyEvt;     // KeyEvent, welcher vom SalObj-Hook verarbeitet werden soll
    BYTE                    mnCacheDCInUse;         // count of CacheDC in use
    sal_Bool                    mbObjClassInit;         // is SALOBJECTCLASS initialised
    sal_Bool                    mbInPalChange;          // is in WM_QUERYNEWPALETTE
    DWORD                   mnAppThreadId;          // Id from Applikation-Thread
    BOOL                mbScrSvrEnabled;        // ScreenSaver enabled
    int                     mnSageStatus;           // status of Sage-DLL (DISABLE_AGENT == nicht vorhanden)
    SysAgt_Enable_PROC      mpSageEnableProc;       // funktion to deactivate the system agent
    SalIcon*                mpFirstIcon;            // icon cache, points to first icon, NULL if none
    TempFontItem*           mpTempFontItem;
<<<<<<< HEAD
    sal_Bool                    mbThemeChanged;         // true if visual theme was changed: throw away theme handles
=======
    BOOL                    mbThemeChanged;         // true if visual theme was changed: throw away theme handles
    BOOL                    mbThemeMenuSupport;
>>>>>>> 7640d6a6

    // for GdiPlus GdiplusStartup/GdiplusShutdown
    ULONG_PTR               gdiplusToken;

    std::set< HMENU >       mhMenuSet;              // keeps track of menu handles created by VCL, used by IsKnownMenuHandle()
<<<<<<< HEAD
    std::map< UINT,sal_uInt16 > maVKMap;      // map some dynamic VK_* entries
=======
    std::map< UINT,USHORT > maVKMap;      // map some dynamic VK_* entries
    oslModule               maDwmLib;
    DwmIsCompositionEnabled_ptr mpDwmIsCompositionEnabled;
>>>>>>> 7640d6a6
};

inline void SetSalData( SalData* pData ) { ImplGetSVData()->mpSalData = (void*)pData; }
inline SalData* GetSalData() { return (SalData*)ImplGetSVData()->mpSalData; }
inline SalData* GetAppSalData() { return (SalData*)ImplGetAppSVData()->mpSalData; }

// --------------
// - SalShlData -
// --------------

struct SalShlData
{
    HINSTANCE               mhInst;                 // Instance of SAL-DLL
    UINT                    mnWheelScrollLines;     // WheelScrollLines
    UINT                    mnWheelScrollChars;     // WheelScrollChars
    UINT                    mnWheelMsgId;           // Wheel-Message-Id fuer W95
    WORD                    mnVersion;              // System-Version (311 == 3.11)
<<<<<<< HEAD
    BOOL                mbWNT;                  // kein W16/W95/W98 sondern ein NT
    BOOL                mbW40;                  // Is System-Version >= 4.0
    BOOL                mbWXP;                  // Windows XP
    BOOL                mbWPrinter;             // true: use unicode printer functions
=======
    WIN_BOOL                mbW40;                  // Is System-Version >= 4.0
    WIN_BOOL                mbWXP;                  // Windows XP
    WIN_BOOL                mbWPrinter;             // true: use unicode printer functions
>>>>>>> 7640d6a6
                                                    // false: use anis compat printer functions
    OSVERSIONINFO           maVersionInfo;
};

extern SalShlData aSalShlData;

// ------------
// - GDICache -
// ------------

#define CACHESIZE_HDC       3
#define CACHED_HDC_1        0
#define CACHED_HDC_2        1
#define CACHED_HDC_DRAW     2
#define CACHED_HDC_DEFEXT   64

struct HDCCache
{
    HDC         mhDC;
    HPALETTE    mhDefPal;
    HBITMAP     mhDefBmp;
    HBITMAP     mhSelBmp;
    HBITMAP     mhActBmp;
};

void ImplClearHDCCache( SalData* pData );
HDC ImplGetCachedDC( sal_uLong nID, HBITMAP hBmp = 0 );
void ImplReleaseCachedDC( sal_uLong nID );

bool ImplAddTempFont( SalData&, const String& rFontFileURL );
void ImplReleaseTempFonts( SalData& );

// --------------------------------------------
// - SALSHL.CXX - for accessing DLL resources -
// --------------------------------------------

HCURSOR ImplLoadSalCursor( int nId );
HBITMAP ImplLoadSalBitmap( int nId );
sal_Bool ImplLoadSalIcon( int nId, HICON& rIcon, HICON& rSmallIcon );

// SALGDI.CXX
void ImplInitSalGDI();
void ImplFreeSalGDI();

// --------------
// - Prototypes -
// --------------

// \\WIN\SOURCE\APP\SALINST.CXX
void ImplSalYieldMutexAcquireWithWait();
sal_Bool ImplSalYieldMutexTryToAcquire();
void ImplSalYieldMutexAcquire();
void ImplSalYieldMutexRelease();
sal_uLong ImplSalReleaseYieldMutex();
void ImplSalAcquireYieldMutex( sal_uLong nCount );
sal_Bool ImplInterceptChildWindowKeyDown( MSG& rMsg );

// \\WIN\SOURCE\WINDOW\SALFRAME.CXX
LRESULT CALLBACK SalFrameWndProcA( HWND hWnd, UINT nMsg, WPARAM wParam, LPARAM lParam );
LRESULT CALLBACK SalFrameWndProcW( HWND hWnd, UINT nMsg, WPARAM wParam, LPARAM lParam );
// \SV\WIN\SOURCE\APP\SALTIMER.CXX
#define SALTIMERPROC_RECURSIVE 0xffffffff
void    CALLBACK SalTimerProc( HWND hWnd, UINT nMsg, UINT_PTR nId, DWORD nTime );

// \WIN\SOURCE\WINDOW\SALFRAME.CXX
void SalTestMouseLeave();
sal_Bool ImplWriteLastError( DWORD lastError, const char *szApiCall );

// \WIN\SOURCE\WINDOW\SALFRAME.CXX
long ImplHandleSalObjKeyMsg( HWND hWnd, UINT nMsg, WPARAM wParam, LPARAM lParam );
long ImplHandleSalObjSysCharMsg( HWND hWnd, WPARAM wParam, LPARAM lParam );
sal_Bool ImplHandleGlobalMsg( HWND hWnd, UINT nMsg, WPARAM wParam, LPARAM lParam, LRESULT& rlResult );

// \WIN\SOURCE\WINDOW\SALOBJ.CXX
WinSalObject* ImplFindSalObject( HWND hWndChild );
sal_Bool ImplSalPreDispatchMsg( MSG* pMsg );
void ImplSalPostDispatchMsg( MSG* pMsg, LRESULT nDispatchResult );

// \WIN\SOURCE\GDI\SALGDI3.CXX
void ImplSalLogFontToFontA( HDC hDC, const LOGFONTA& rLogFont, Font& rFont );
void ImplSalLogFontToFontW( HDC hDC, const LOGFONTW& rLogFont, Font& rFont );
bool ImplIsFontAvailable( HDC hDC, const UniString& rName );

// \WIN\SOURCE\APP\SALDATA.CXX
rtl_TextEncoding ImplSalGetSystemEncoding();
ByteString ImplSalGetWinAnsiString( const UniString& rStr, sal_Bool bFileName = FALSE );
UniString ImplSalGetUniString( const sal_Char* pStr, xub_StrLen nLen = STRING_LEN );
int ImplSalWICompareAscii( const wchar_t* pStr1, const char* pStr2 );

// -----------
// - Defines -
// -----------

#define SAL_FRAME_WNDEXTRA          sizeof( DWORD )
#define SAL_FRAME_THIS              0
#define SAL_FRAME_CLASSNAMEA        "SALFRAME"
#define SAL_FRAME_CLASSNAMEW        L"SALFRAME"
#define SAL_SUBFRAME_CLASSNAMEA     "SALSUBFRAME"
#define SAL_SUBFRAME_CLASSNAMEW     L"SALSUBFRAME"
#define SAL_TMPSUBFRAME_CLASSNAMEW  L"SALTMPSUBFRAME"
#define SAL_OBJECT_WNDEXTRA         sizeof( DWORD )
#define SAL_OBJECT_THIS             0
#define SAL_OBJECT_CLASSNAMEA       "SALOBJECT"
#define SAL_OBJECT_CLASSNAMEW       L"SALOBJECT"
#define SAL_OBJECT_CHILDCLASSNAMEA  "SALOBJECTCHILD"
#define SAL_OBJECT_CHILDCLASSNAMEW  L"SALOBJECTCHILD"
#define SAL_COM_CLASSNAMEA          "SALCOMWND"
#define SAL_COM_CLASSNAMEW          L"SALCOMWND"

#define SAL_MOUSELEAVE_TIMEOUT      300

// wParam == hDC; lParam == 0
#define SAL_MSG_PRINTABORTJOB       (WM_USER+110)
// wParam == bWait; lParam == 0
#define SAL_MSG_THREADYIELD         (WM_USER+111)
// wParam == 0; lParam == 0
#define SAL_MSG_RELEASEWAITYIELD    (WM_USER+112)
// wParam == 0; lParam == nMS
#define SAL_MSG_STARTTIMER          (WM_USER+113)
// wParam == nFrameStyle; lParam == pParent; lResult == pFrame
#define SAL_MSG_CREATEFRAME         (WM_USER+114)
// wParam == 0; lParam == 0
#define SAL_MSG_DESTROYFRAME        (WM_USER+115)
// wParam == 0; lParam == pParent; lResult == pObject
#define SAL_MSG_CREATEOBJECT        (WM_USER+116)
// wParam == 0; lParam == pObject;
#define SAL_MSG_DESTROYOBJECT       (WM_USER+117)
// wParam == hWnd; lParam == 0; lResult == hDC
#define SAL_MSG_GETDC               (WM_USER+120)
// wParam == hWnd; lParam == 0
#define SAL_MSG_RELEASEDC           (WM_USER+121)
// wParam == newParentHwnd; lParam == oldHwnd; lResult == newhWnd
#define SAL_MSG_RECREATEHWND         (WM_USER+122)
// wParam == newParentHwnd; lParam == oldHwnd; lResult == newhWnd
#define SAL_MSG_RECREATECHILDHWND    (WM_USER+123)
// wParam == 0; lParam == HWND;
#define SAL_MSG_DESTROYHWND         (WM_USER+124)

// wParam == 0; lParam == pData
#define SAL_MSG_USEREVENT           (WM_USER+130)
// wParam == 0; lParam == MousePosition relativ to upper left of screen
#define SAL_MSG_MOUSELEAVE          (WM_USER+131)
// NULL-Message, soll nicht verarbeitet werden
#define SAL_MSG_DUMMY               (WM_USER+132)
// wParam == 0; lParam == 0
#define SAL_MSG_POSTFOCUS           (WM_USER+133)
// wParam == wParam; lParam == lParam
#define SAL_MSG_POSTQUERYNEWPAL     (WM_USER+134)
// wParam == wParam; lParam == lParam
#define SAL_MSG_POSTPALCHANGED      (WM_USER+135)
// wParam == wParam; lParam == lParam
#define SAL_MSG_POSTMOVE            (WM_USER+136)
// wParam == wParam; lParam == lParam
#define SAL_MSG_POSTCALLSIZE        (WM_USER+137)
// wParam == pRECT; lParam == 0
#define SAL_MSG_POSTPAINT           (WM_USER+138)
// wParam == 0; lParam == pFrame; lResult 0
#define SAL_MSG_FORCEPALETTE        (WM_USER+139)
// wParam == 0; lParam == 0
#define SAL_MSG_CAPTUREMOUSE        (WM_USER+140)
// wParam == 0; lParam == 0
#define SAL_MSG_RELEASEMOUSE        (WM_USER+141)
// wParam == nFlags; lParam == 0
#define SAL_MSG_TOTOP               (WM_USER+142)
// wParam == bVisible; lParam == 0
#define SAL_MSG_SHOW                (WM_USER+143)
// wParam == 0; lParam == SalInputContext
#define SAL_MSG_SETINPUTCONTEXT     (WM_USER+144)
// wParam == nFlags; lParam == 0
#define SAL_MSG_ENDEXTTEXTINPUT     (WM_USER+145)
// POSTTIMER-Message; wparam = 0, lParam == time
#define SAL_MSG_POSTTIMER        (WM_USER+161)

// SysChild-ToTop; wParam = 0; lParam = 0
#define SALOBJ_MSG_TOTOP            (WM_USER+160)
// POSTFOCUS-Message; wParam == bFocus; lParam == 0
#define SALOBJ_MSG_POSTFOCUS        (WM_USER+161)


// -----------------
// - Helpfunctions -
// -----------------

// A/W-Wrapper
LONG        ImplSetWindowLong( HWND hWnd, int nIndex, DWORD dwNewLong );
LONG        ImplGetWindowLong( HWND hWnd, int nIndex );
BOOL    ImplPostMessage( HWND hWnd, UINT Msg, WPARAM wParam, LPARAM lParam );
BOOL    ImplSendMessage( HWND hWnd, UINT Msg, WPARAM wParam, LPARAM lParam );
BOOL    ImplGetMessage( LPMSG lpMsg, HWND hWnd, UINT wMsgFilterMin, UINT wMsgFilterMax );
BOOL    ImplPeekMessage( LPMSG lpMsg, HWND hWnd, UINT wMsgFilterMin, UINT wMsgFilterMax, UINT wRemoveMsg );
LONG        ImplDispatchMessage( CONST MSG *lpMsg );

inline void SetWindowPtr( HWND hWnd, WinSalFrame* pThis )
{
    ImplSetWindowLong( hWnd, SAL_FRAME_THIS, (LONG)pThis );
}

inline WinSalFrame* GetWindowPtr( HWND hWnd )
{
    return (WinSalFrame*)ImplGetWindowLong( hWnd, SAL_FRAME_THIS );
}

inline void SetSalObjWindowPtr( HWND hWnd, WinSalObject* pThis )
{
    ImplSetWindowLong( hWnd, SAL_OBJECT_THIS, (LONG)pThis );
}

inline WinSalObject* GetSalObjWindowPtr( HWND hWnd )
{
    return (WinSalObject*)ImplGetWindowLong( hWnd, SAL_OBJECT_THIS );
}

#endif  // _SV_SALDATA_HXX<|MERGE_RESOLUTION|>--- conflicted
+++ resolved
@@ -134,24 +134,16 @@
     SysAgt_Enable_PROC      mpSageEnableProc;       // funktion to deactivate the system agent
     SalIcon*                mpFirstIcon;            // icon cache, points to first icon, NULL if none
     TempFontItem*           mpTempFontItem;
-<<<<<<< HEAD
-    sal_Bool                    mbThemeChanged;         // true if visual theme was changed: throw away theme handles
-=======
-    BOOL                    mbThemeChanged;         // true if visual theme was changed: throw away theme handles
-    BOOL                    mbThemeMenuSupport;
->>>>>>> 7640d6a6
+    sal_Bool                mbThemeChanged;         // true if visual theme was changed: throw away theme handles
+    sal_Bool                mbThemeMenuSupport;
 
     // for GdiPlus GdiplusStartup/GdiplusShutdown
     ULONG_PTR               gdiplusToken;
 
     std::set< HMENU >       mhMenuSet;              // keeps track of menu handles created by VCL, used by IsKnownMenuHandle()
-<<<<<<< HEAD
-    std::map< UINT,sal_uInt16 > maVKMap;      // map some dynamic VK_* entries
-=======
     std::map< UINT,USHORT > maVKMap;      // map some dynamic VK_* entries
     oslModule               maDwmLib;
     DwmIsCompositionEnabled_ptr mpDwmIsCompositionEnabled;
->>>>>>> 7640d6a6
 };
 
 inline void SetSalData( SalData* pData ) { ImplGetSVData()->mpSalData = (void*)pData; }
@@ -169,16 +161,9 @@
     UINT                    mnWheelScrollChars;     // WheelScrollChars
     UINT                    mnWheelMsgId;           // Wheel-Message-Id fuer W95
     WORD                    mnVersion;              // System-Version (311 == 3.11)
-<<<<<<< HEAD
-    BOOL                mbWNT;                  // kein W16/W95/W98 sondern ein NT
-    BOOL                mbW40;                  // Is System-Version >= 4.0
-    BOOL                mbWXP;                  // Windows XP
-    BOOL                mbWPrinter;             // true: use unicode printer functions
-=======
-    WIN_BOOL                mbW40;                  // Is System-Version >= 4.0
-    WIN_BOOL                mbWXP;                  // Windows XP
-    WIN_BOOL                mbWPrinter;             // true: use unicode printer functions
->>>>>>> 7640d6a6
+    BOOL                    mbW40;                  // Is System-Version >= 4.0
+    BOOL                    mbWXP;                  // Windows XP
+    BOOL                    mbWPrinter;             // true: use unicode printer functions
                                                     // false: use anis compat printer functions
     OSVERSIONINFO           maVersionInfo;
 };
