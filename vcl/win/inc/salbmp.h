--- conflicted
+++ resolved
@@ -74,14 +74,10 @@
     virtual bool                Create( const Size& rSize, sal_uInt16 nBitCount, const BitmapPalette& rPal );
     virtual bool                Create( const SalBitmap& rSalBmpImpl );
     virtual bool                Create( const SalBitmap& rSalBmpImpl, SalGraphics* pGraphics );
-<<<<<<< HEAD
-    virtual bool                Create( const SalBitmap& rSalBmpImpl, USHORT nNewBitCount );
+    virtual bool                Create( const SalBitmap& rSalBmpImpl, sal_uInt16 nNewBitCount );
     virtual bool                Create( const ::com::sun::star::uno::Reference< ::com::sun::star::rendering::XBitmapCanvas > xBitmapCanvas,
                                            Size& rSize,
                                            bool bMask = false );
-=======
-    virtual bool                Create( const SalBitmap& rSalBmpImpl, sal_uInt16 nNewBitCount );
->>>>>>> e2a3d487
 
     virtual void                Destroy();
 
