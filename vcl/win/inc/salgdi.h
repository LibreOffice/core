--- conflicted
+++ resolved
@@ -152,11 +152,6 @@
     COLORREF                mnTextColor;        // TextColor
     RGNDATA*                mpClipRgnData;      // ClipRegion-Data
     RGNDATA*                mpStdClipRgnData;   // Cache Standard-ClipRegion-Data
-<<<<<<< HEAD
-=======
-    RECT*                   mpNextClipRect;     // Naechstes ClipRegion-Rect
-    sal_Bool                    mbFirstClipRect;    // Flag for first cliprect to insert
->>>>>>> ce5f1dd1
     LOGFONTA*               mpLogFont;          // LOG-Font which is currently selected (only W9x)
     ImplFontAttrCache*      mpFontAttrCache;    // Cache font attributes from files in so/share/fonts
     BYTE*                   mpFontCharSets;     // All Charsets for the current font
@@ -186,12 +181,7 @@
     virtual ~WinSalGraphics();
 
 protected:
-<<<<<<< HEAD
     virtual bool        setClipRegion( const Region& );
-=======
-    virtual sal_Bool        unionClipRegion( long nX, long nY, long nWidth, long nHeight );
-    virtual bool                unionClipRegion( const ::basegfx::B2DPolyPolygon& );
->>>>>>> ce5f1dd1
     // draw --> LineColor and FillColor and RasterOp and ClipRegion
     virtual void        drawPixel( long nX, long nY );
     virtual void        drawPixel( long nX, long nY, SalColor nSalColor );
@@ -263,14 +253,6 @@
 
     // set the clip region to empty
     virtual void            ResetClipRegion();
-<<<<<<< HEAD
-=======
-    // begin setting the clip region, add rectangles to the
-    // region with the UnionClipRegion call
-    virtual void            BeginSetClipRegion( sal_uIntPtr nCount );
-    // all rectangles were added and the clip region should be set now
-    virtual void            EndSetClipRegion();
->>>>>>> ce5f1dd1
 
     // set the line color to transparent (= don't draw lines)
     virtual void            SetLineColor();
