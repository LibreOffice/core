--- conflicted
+++ resolved
@@ -1127,11 +1127,34 @@
     // outside of the application's event loop (e.g. IntroWindow)
     // nothing would trigger paint event handling
     // => fall back to synchronous painting
-<<<<<<< HEAD
-    if( mbForceFlush || ImplGetSVData()->maAppData.mnDispatchLevel <= 0 )
-    {
-        mbForceFlush = false;
-
+    if( doFlush() )
+        [mpNSView display];
+}
+
+void AquaSalFrame::Flush( const tools::Rectangle& rRect )
+{
+    if( !(mbGraphics && mpGraphics && mpNSView && mbShown) )
+        return;
+
+    OSX_SALDATA_RUNINMAIN( Flush( rRect ) )
+
+    NSRect aNSRect = { { static_cast<CGFloat>(rRect.Left()), static_cast<CGFloat>(rRect.Top()) }, { static_cast<CGFloat>(rRect.GetWidth()), static_cast<CGFloat>(rRect.GetHeight()) } };
+    VCLToCocoa( aNSRect, false );
+    [mpNSView setNeedsDisplayInRect: aNSRect];
+
+    // outside of the application's event loop (e.g. IntroWindow)
+    // nothing would trigger paint event handling
+    // => fall back to synchronous painting
+    if( doFlush() )
+        [mpNSView displayRect: aNSRect];
+}
+
+bool AquaSalFrame::doFlush()
+{
+    bool bRet = false;
+
+    if( mbForceFlushScrolling || mbForceFlushProgressBar || ImplGetSVData()->maAppData.mnDispatchLevel <= 0 )
+    {
         // Related: tdf#163945 don't directly flush graphics with Skia/Metal
         // When dragging a selection box on an empty background in
         // Impress and only with Skia/Metal, the selection box
@@ -1148,93 +1171,21 @@
         // the Impress selection box painting timer to fire.
         // So with Skia/Metal, throttle the rate of flushing by
         // calling display on the view.
-        bool bDisplay = lcl_ShouldDisplayInsteadOFFlush();
-        if (!bDisplay)
-            mpGraphics->Flush();
-
-        // Related: tdf#155266 skip redisplay of the view when forcing flush
-        // It appears that calling -[NSView display] overwhelms some Intel Macs
-        // so only flush the graphics and skip immediate redisplay of the view.
-        if( bDisplay || ImplGetSVData()->maAppData.mnDispatchLevel <= 0 )
-            [mpNSView display];
-    }
-=======
-    if( doFlush() )
-        [mpNSView display];
->>>>>>> fddf2685
-}
-
-void AquaSalFrame::Flush( const tools::Rectangle& rRect )
-{
-    if( !(mbGraphics && mpGraphics && mpNSView && mbShown) )
-        return;
-
-    OSX_SALDATA_RUNINMAIN( Flush( rRect ) )
-
-    NSRect aNSRect = { { static_cast<CGFloat>(rRect.Left()), static_cast<CGFloat>(rRect.Top()) }, { static_cast<CGFloat>(rRect.GetWidth()), static_cast<CGFloat>(rRect.GetHeight()) } };
-    VCLToCocoa( aNSRect, false );
-    [mpNSView setNeedsDisplayInRect: aNSRect];
-
-    // outside of the application's event loop (e.g. IntroWindow)
-    // nothing would trigger paint event handling
-    // => fall back to synchronous painting
-<<<<<<< HEAD
-    if( mbForceFlush || ImplGetSVData()->maAppData.mnDispatchLevel <= 0 )
-    {
-        mbForceFlush = false;
-
-=======
-    if( doFlush() )
-        [mpNSView displayRect: aNSRect];
-}
-
-bool AquaSalFrame::doFlush()
-{
-    bool bRet = false;
-
-    if( mbForceFlushScrolling || mbForceFlushProgressBar || ImplGetSVData()->maAppData.mnDispatchLevel <= 0 )
-    {
->>>>>>> fddf2685
-        // Related: tdf#163945 don't directly flush graphics with Skia/Metal
-        // When dragging a selection box on an empty background in
-        // Impress and only with Skia/Metal, the selection box
-        // would not keep up with the pointer. The selection box
-        // would repaint sporadically or not at all if the pointer
-        // was dragged rapidly and the status bar was visible.
-        // Apparently, flushing a graphics doesn't actually do much
-        // of anything with Skia/Raster and Skia disabled so the
-        // selection box repaints without any noticeable delay.
-        // However, with Skia/Metal every flush of a graphics
-        // creates and queues a new CAMetalLayer drawable. During
-        // rapid dragging, this can lead to creating and queueing
-        // up to 200 drawables per second leaving no spare time for
-        // the Impress selection box painting timer to fire.
-        // So with Skia/Metal, throttle the rate of flushing by
-        // calling display on the view.
-<<<<<<< HEAD
-        bool bDisplay = lcl_ShouldDisplayInsteadOFFlush();
-=======
         bool bDisplay = false;
 #if HAVE_FEATURE_SKIA
         // tdf#164428 Skia/Metal needs flush after drawing progress bar
         bDisplay = !mbForceFlushProgressBar && SkiaHelper::isVCLSkiaEnabled() && SkiaHelper::renderMethodToUse() != SkiaHelper::RenderRaster;
 #endif
->>>>>>> fddf2685
         if (!bDisplay)
             mpGraphics->Flush();
 
         // Related: tdf#155266 skip redisplay of the view when forcing flush
         // It appears that calling -[NSView display] overwhelms some Intel Macs
         // so only flush the graphics and skip immediate redisplay of the view.
-<<<<<<< HEAD
-        if( bDisplay || ImplGetSVData()->maAppData.mnDispatchLevel <= 0 )
-            [mpNSView displayRect: aNSRect];
-=======
         bRet = bDisplay || ImplGetSVData()->maAppData.mnDispatchLevel <= 0;
 
         mbForceFlushScrolling = false;
         mbForceFlushProgressBar = false;
->>>>>>> fddf2685
     }
 
     return bRet;
