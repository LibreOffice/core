--- conflicted
+++ resolved
@@ -259,7 +259,6 @@
     sal_Bool           GetUseCanvas() const { return bUseCanvas; }
 };
 
-<<<<<<< HEAD
 /** Create a special metaaction that delegates rendering to specified
     service.
 
@@ -286,7 +285,4 @@
 
 #endif // _SV_GDIMTF_HXX
 
-/* vim:set shiftwidth=4 softtabstop=4 expandtab: */
-=======
-#endif // _SV_GDIMTF_HXX
->>>>>>> 9e849585
+/* vim:set shiftwidth=4 softtabstop=4 expandtab: */