/*************************************************************************
 *
 * DO NOT ALTER OR REMOVE COPYRIGHT NOTICES OR THIS FILE HEADER.
 *
 * Copyright 2000, 2010 Oracle and/or its affiliates.
 *
 * OpenOffice.org - a multi-platform office productivity suite
 *
 * This file is part of OpenOffice.org.
 *
 * OpenOffice.org is free software: you can redistribute it and/or modify
 * it under the terms of the GNU Lesser General Public License version 3
 * only, as published by the Free Software Foundation.
 *
 * OpenOffice.org is distributed in the hope that it will be useful,
 * but WITHOUT ANY WARRANTY; without even the implied warranty of
 * MERCHANTABILITY or FITNESS FOR A PARTICULAR PURPOSE.  See the
 * GNU Lesser General Public License version 3 for more details
 * (a copy is included in the LICENSE file that accompanied this code).
 *
 * You should have received a copy of the GNU Lesser General Public License
 * version 3 along with OpenOffice.org.  If not, see
 * <http://www.openoffice.org/license.html>
 * for a copy of the LGPLv3 License.
 *
 ************************************************************************/

#ifndef _SV_CURSOR_HXX
#define _SV_CURSOR_HXX

#include <tools/gen.hxx>
#include <tools/link.hxx>
#include <vcl/sv.h>
#include <vcl/dllapi.h>

class AutoTimer;
struct ImplCursorData;
class Window;

// -----------------
// - Cursor-Styles -
// -----------------

#define CURSOR_SHADOW                   ((sal_uInt16)0x0001)
#define CURSOR_DIRECTION_NONE           ((unsigned char)0x00)
#define CURSOR_DIRECTION_LTR            ((unsigned char)0x01)
#define CURSOR_DIRECTION_RTL            ((unsigned char)0x02)

// ----------
// - Cursor -
// ----------

class VCL_DLLPUBLIC Cursor
{
private:
    ImplCursorData* mpData;             // Interne Daten
    Window*         mpWindow;           // Window (only for shadow cursor)
    long            mnSlant;            // Schraegstellung
    long            mnOffsetY;          // Offset fuer Rotation
    Size            maSize;             // Groesse
    Point           maPos;              // Position
    short           mnOrientation;      // Rotation
    sal_uInt16          mnStyle;            // Style
    sal_Bool            mbVisible;          // Ist Cursor sichtbar
    unsigned char   mnDirection;        // indicates direction

public:
    SAL_DLLPRIVATE void         ImplDraw();
    SAL_DLLPRIVATE void         ImplRestore();
    DECL_DLLPRIVATE_LINK(       ImplTimerHdl, AutoTimer* );
<<<<<<< HEAD
    SAL_DLLPRIVATE void         ImplShow( sal_Bool bDrawDirect = sal_True );
    SAL_DLLPRIVATE void         ImplHide();
=======
    SAL_DLLPRIVATE void         ImplShow( bool bDrawDirect = true, bool bRestore = false );
    SAL_DLLPRIVATE bool         ImplHide();
>>>>>>> 0e6381c1
    SAL_DLLPRIVATE void         ImplNew();

public:
                    Cursor();
                    Cursor( const Cursor& rCursor );
                    ~Cursor();

    void            SetStyle( sal_uInt16 nStyle );
    sal_uInt16          GetStyle() const { return mnStyle; }

    void            Show();
    void            Hide();
    sal_Bool            IsVisible() const { return mbVisible; }

    void            SetWindow( Window* pWindow );
    Window*         GetWindow() const { return mpWindow; }

    void            SetPos( const Point& rNewPos );
    const Point&    GetPos() const { return maPos; }
    void            SetOffsetY( long mnOffsetY = 0 );
    long            GetOffsetY() const { return mnOffsetY; }

    void            SetSize( const Size& rNewSize );
    const Size&     GetSize() const { return maSize; }
    void            SetWidth( long nNewWidth );
    long            GetWidth() const { return maSize.Width(); }
    void            SetHeight( long nNewHeight );
    long            GetHeight() const { return maSize.Height(); }

    void            SetSlant( long nSlant = 0 );
    long            GetSlant() const { return mnSlant; }

    void            SetOrientation( short nOrientation = 0 );
    short           GetOrientation() const { return mnOrientation; }

    void            SetDirection( unsigned char nDirection = 0 );
    unsigned char   GetDirection() const { return mnDirection; }

    Cursor&         operator=( const Cursor& rCursor );
    sal_Bool            operator==( const Cursor& rCursor ) const;
    sal_Bool            operator!=( const Cursor& rCursor ) const
                        { return !(Cursor::operator==( rCursor )); }
};

#endif  // _SV_CURSOR_HXX<|MERGE_RESOLUTION|>--- conflicted
+++ resolved
@@ -68,13 +68,8 @@
     SAL_DLLPRIVATE void         ImplDraw();
     SAL_DLLPRIVATE void         ImplRestore();
     DECL_DLLPRIVATE_LINK(       ImplTimerHdl, AutoTimer* );
-<<<<<<< HEAD
-    SAL_DLLPRIVATE void         ImplShow( sal_Bool bDrawDirect = sal_True );
-    SAL_DLLPRIVATE void         ImplHide();
-=======
     SAL_DLLPRIVATE void         ImplShow( bool bDrawDirect = true, bool bRestore = false );
     SAL_DLLPRIVATE bool         ImplHide();
->>>>>>> 0e6381c1
     SAL_DLLPRIVATE void         ImplNew();
 
 public:
