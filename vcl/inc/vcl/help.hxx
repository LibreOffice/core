--- conflicted
+++ resolved
@@ -40,35 +40,22 @@
 // - Help-Types -
 // --------------
 
-<<<<<<< HEAD
-#define QUICKHELP_LEFT              ((USHORT)0x0001)
-#define QUICKHELP_CENTER            ((USHORT)0x0002)
-#define QUICKHELP_RIGHT             ((USHORT)0x0004)
-#define QUICKHELP_TOP               ((USHORT)0x0008)
-#define QUICKHELP_VCENTER           ((USHORT)0x0010)
-#define QUICKHELP_BOTTOM            ((USHORT)0x0020)
+#define QUICKHELP_LEFT              ((sal_uInt16)0x0001)
+#define QUICKHELP_CENTER            ((sal_uInt16)0x0002)
+#define QUICKHELP_RIGHT             ((sal_uInt16)0x0004)
+#define QUICKHELP_TOP               ((sal_uInt16)0x0008)
+#define QUICKHELP_VCENTER           ((sal_uInt16)0x0010)
+#define QUICKHELP_BOTTOM            ((sal_uInt16)0x0020)
 #define QUICKHELP_NOAUTOPOS         (QUICKHELP_LEFT | QUICKHELP_CENTER | QUICKHELP_RIGHT | QUICKHELP_TOP | QUICKHELP_VCENTER | QUICKHELP_BOTTOM)
-#define QUICKHELP_CTRLTEXT          ((USHORT)0x0040)
+#define QUICKHELP_CTRLTEXT          ((sal_uInt16)0x0040)
 /// force the existent tip window to be re-positioned, even if the previous incarnation has the same text. Applies to ShowBallon and ShowQuickHelp.
-#define QUICKHELP_FORCE_REPOSITION  ((USHORT)0x0080)
+#define QUICKHELP_FORCE_REPOSITION  ((sal_uInt16)0x0080)
 /// no delay when opening the quick help. Applies to ShowBallon and ShowQuickHelp
-#define QUICKHELP_NO_DELAY          ((USHORT)0x0100)
+#define QUICKHELP_NO_DELAY          ((sal_uInt16)0x0100)
 /// force balloon-style in ShowTip
-#define QUICKHELP_TIP_STYLE_BALLOON ((USHORT)0x0200)
-#define QUICKHELP_NOEVADEPOINTER    ((USHORT)0x4000)
-#define QUICKHELP_BIDI_RTL          ((USHORT)0x8000)
-=======
-#define QUICKHELP_LEFT      ((sal_uInt16)0x0001)
-#define QUICKHELP_CENTER    ((sal_uInt16)0x0002)
-#define QUICKHELP_RIGHT     ((sal_uInt16)0x0004)
-#define QUICKHELP_TOP       ((sal_uInt16)0x0008)
-#define QUICKHELP_VCENTER   ((sal_uInt16)0x0010)
-#define QUICKHELP_BOTTOM    ((sal_uInt16)0x0020)
-#define QUICKHELP_NOAUTOPOS (QUICKHELP_LEFT | QUICKHELP_CENTER | QUICKHELP_RIGHT | QUICKHELP_TOP | QUICKHELP_VCENTER | QUICKHELP_BOTTOM)
-#define QUICKHELP_CTRLTEXT  ((sal_uInt16)0x0040)
-#define QUICKHELP_NOEVADEPOINTER ((sal_uInt16)0x4000)
-#define QUICKHELP_BIDI_RTL  ((sal_uInt16)0x8000)
->>>>>>> ce5f1dd1
+#define QUICKHELP_TIP_STYLE_BALLOON ((sal_uInt16)0x0200)
+#define QUICKHELP_NOEVADEPOINTER    ((sal_uInt16)0x4000)
+#define QUICKHELP_BIDI_RTL          ((sal_uInt16)0x8000)
 
 // By changes you must also change: rsc/vclrsc.hxx
 #define OOO_HELP_INDEX          ".help:index"
@@ -120,31 +107,26 @@
 
     static void         EnableQuickHelp();
     static void         DisableQuickHelp();
-    static sal_Bool         IsQuickHelpEnabled();
-    static sal_Bool         ShowQuickHelp( Window* pParent,
+    static sal_Bool     IsQuickHelpEnabled();
+    static sal_Bool     ShowQuickHelp( Window* pParent,
                                        const Rectangle& rScreenRect,
                                        const XubString& rHelpText,
                                        const XubString& rLongHelpText,
                                        sal_uInt16 nStyle = 0 );
-    static sal_Bool         ShowQuickHelp( Window* pParent,
+    static sal_Bool     ShowQuickHelp( Window* pParent,
                                        const Rectangle& rScreenRect,
                                        const XubString& rHelpText,
                                        sal_uInt16 nStyle = 0 )
                             { return Help::ShowQuickHelp( pParent, rScreenRect, rHelpText, XubString(), nStyle ); }
 
-    static sal_uLong        ShowTip( Window* pParent,
+    static sal_uLong    ShowTip( Window* pParent,
                                  const Rectangle& rScreenRect,
-<<<<<<< HEAD
-                                 const XubString& rText, USHORT nStyle = 0 );
-    static void         UpdateTip( ULONG nId,
+                                 const XubString& rText, sal_uInt16 nStyle = 0 );
+    static void         UpdateTip( sal_uLong nId,
                                    Window* pParent,
                                    const Rectangle& rScreenRect,
                                    const XubString& rText );
-    static void         HideTip( ULONG nId );
-=======
-                                 const XubString& rText, sal_uInt16 nStyle = 0 );
     static void         HideTip( sal_uLong nId );
->>>>>>> ce5f1dd1
 };
 
 #endif  // _SV_HELP_HXX