/* -*- Mode: C++; tab-width: 4; indent-tabs-mode: nil; c-basic-offset: 4 -*- */
/*************************************************************************
 *
 * DO NOT ALTER OR REMOVE COPYRIGHT NOTICES OR THIS FILE HEADER.
 *
 * Copyright 2000, 2010 Oracle and/or its affiliates.
 *
 * OpenOffice.org - a multi-platform office productivity suite
 *
 * This file is part of OpenOffice.org.
 *
 * OpenOffice.org is free software: you can redistribute it and/or modify
 * it under the terms of the GNU Lesser General Public License version 3
 * only, as published by the Free Software Foundation.
 *
 * OpenOffice.org is distributed in the hope that it will be useful,
 * but WITHOUT ANY WARRANTY; without even the implied warranty of
 * MERCHANTABILITY or FITNESS FOR A PARTICULAR PURPOSE.  See the
 * GNU Lesser General Public License version 3 for more details
 * (a copy is included in the LICENSE file that accompanied this code).
 *
 * You should have received a copy of the GNU Lesser General Public License
 * version 3 along with OpenOffice.org.  If not, see
 * <http://www.openoffice.org/license.html>
 * for a copy of the LGPLv3 License.
 *
 ************************************************************************/

/**
 * @file sft.h
 * @brief Sun Font Tools
 * @author Alexander Gelfenbain
 */

/*
 *        If NO_MAPPERS is defined, MapChar() and MapString() and consequently GetTTSimpleCharMetrics()
 *        don't get compiled in. This is done to avoid including a large chunk of code (TranslateXY() from
 *        xlat.c in the projects that don't require it.
 *
 *        If NO_TYPE3 is defined CreateT3FromTTGlyphs() does not get compiled in.
 *        If NO_TYPE42 is defined Type42-related code is excluded
 *        If NO_TTCR is defined TrueType creation related code is excluded\
 */

/*
 *        Generated fonts contain an XUID entry in the form of:
 *
 *                  103 0 T C1 N C2 C3
 *
 *        103 - Sun's Adobe assigned XUID number. Contact person: Alexander Gelfenbain <gelf@eng.sun.com>
 *
 *        T  - font type. 0: Type 3, 1: Type 42
 *        C1 - CRC-32 of the entire source TrueType font
 *        N  - number of glyphs in the subset
 *        C2 - CRC-32 of the array of glyph IDs used to generate the subset
 *        C3 - CRC-32 of the array of encoding numbers used to generate the subset
 *
 */


#ifndef __SUBFONT_H
#define __SUBFONT_H

#ifdef UNX
#include <sys/types.h>
#include <unistd.h>
#endif
#include <stdio.h>

#include <sal/types.h>

#include "vcl/dllapi.h"

#include <vector>

#include "vcl/fontcapabilities.hxx"

namespace vcl
{

/*@{*/
    typedef sal_Int16       F2Dot14;            /**< fixed: 2.14 */
    typedef sal_Int32       F16Dot16;           /**< fixed: 16.16 */
/*@}*/

    typedef struct {
        sal_uInt16 s;
        sal_uInt16 d;
    } sal_uInt16pair;

/** Return value of OpenTTFont() and CreateT3FromTTGlyphs() */
    enum SFErrCodes {
        SF_OK,                              /**< no error                                     */
        SF_BADFILE,                         /**< file not found                               */
        SF_FILEIO,                          /**< file I/O error                               */
        SF_MEMORY,                          /**< memory allocation error                      */
        SF_GLYPHNUM,                        /**< incorrect number of glyphs                   */
        SF_BADARG,                          /**< incorrect arguments                          */
        SF_TTFORMAT,                        /**< incorrect TrueType font format               */
        SF_TABLEFORMAT,                     /**< incorrect format of a TrueType table         */
        SF_FONTNO                           /**< incorrect logical font number of a TTC font  */
    };

#ifndef FW_THIN /* WIN32 compilation would conflict */
/** Value of the weight member of the TTGlobalFontInfo struct */
    enum WeightClass {
        FW_THIN = 100,                      /**< Thin                               */
        FW_EXTRALIGHT = 200,                /**< Extra-light (Ultra-light)          */
        FW_LIGHT = 300,                     /**< Light                              */
        FW_NORMAL = 400,                    /**< Normal (Regular)                   */
        FW_MEDIUM = 500,                    /**< Medium                             */
        FW_SEMIBOLD = 600,                  /**< Semi-bold (Demi-bold)              */
        FW_BOLD = 700,                      /**< Bold                               */
        FW_EXTRABOLD = 800,                 /**< Extra-bold (Ultra-bold)            */
        FW_BLACK = 900                      /**< Black (Heavy)                      */
    };

/** Value of the width member of the TTGlobalFontInfo struct */
    enum WidthClass {
        FWIDTH_ULTRA_CONDENSED = 1,         /**< 50% of normal                      */
        FWIDTH_EXTRA_CONDENSED = 2,         /**< 62.5% of normal                    */
        FWIDTH_CONDENSED = 3,               /**< 75% of normal                      */
        FWIDTH_SEMI_CONDENSED = 4,          /**< 87.5% of normal                    */
        FWIDTH_NORMAL = 5,                  /**< Medium, 100%                       */
        FWIDTH_SEMI_EXPANDED = 6,           /**< 112.5% of normal                   */
        FWIDTH_EXPANDED = 7,                /**< 125% of normal                     */
        FWIDTH_EXTRA_EXPANDED = 8,          /**< 150% of normal                     */
        FWIDTH_ULTRA_EXPANDED = 9           /**< 200% of normal                     */
    };
#endif /* FW_THIN */

/** Type of the 'kern' table, stored in _TrueTypeFont::kerntype */
    enum KernType {
        KT_NONE         = 0,                /**< no kern table                      */
        KT_APPLE_NEW    = 1,                /**< new Apple kern table               */
        KT_MICROSOFT    = 2                 /**< Microsoft table                    */
    };

/* Composite glyph flags definition */
    enum CompositeFlags {
        ARG_1_AND_2_ARE_WORDS     = 1,
        ARGS_ARE_XY_VALUES        = 1<<1,
        ROUND_XY_TO_GRID          = 1<<2,
        WE_HAVE_A_SCALE           = 1<<3,
        MORE_COMPONENTS           = 1<<5,
        WE_HAVE_AN_X_AND_Y_SCALE  = 1<<6,
        WE_HAVE_A_TWO_BY_TWO      = 1<<7,
        WE_HAVE_INSTRUCTIONS      = 1<<8,
        USE_MY_METRICS            = 1<<9,
        OVERLAP_COMPOUND          = 1<<10
    };

#ifndef NO_TTCR
/** Flags for TrueType generation */
    enum TTCreationFlags {
        TTCF_AutoName = 1,                  /**< Automatically generate a compact 'name' table.
                                               If this flag is not set, name table is generated
                                               either from an array of NameRecord structs passed as
                                               arguments or if the array is NULL, 'name' table
                                               of the generated TrueType file will be a copy
                                               of the name table of the original file.
                                               If this flag is set the array of NameRecord structs
                                               is ignored and a very compact 'name' table is automatically
                                               generated. */

        TTCF_IncludeOS2 = 2                 /** If this flag is set OS/2 table from the original font will be
                                                copied to the subset */
    };
#endif




/** Structure used by GetTTSimpleGlyphMetrics() and GetTTSimpleCharMetrics() functions */
    typedef struct {
        sal_uInt16 adv;                         /**< advance width or height            */
        sal_Int16 sb;                           /**< left or top sidebearing            */
    } TTSimpleGlyphMetrics;



/** Structure used by the TrueType Creator and GetRawGlyphData() */

    typedef struct {
        sal_uInt32 glyphID;                     /**< glyph ID                           */
        sal_uInt16 nbytes;                      /**< number of bytes in glyph data      */
        sal_uInt8  *ptr;                         /**< pointer to glyph data              */
        sal_uInt16 aw;                          /**< advance width                      */
        sal_Int16  lsb;                         /**< left sidebearing                   */
        sal_uInt16 compflag;                    /**< 0- if non-composite, 1- otherwise  */
        sal_uInt16 npoints;                     /**< number of points                   */
        sal_uInt16 ncontours;                   /**< number of contours                 */
        /* */
        sal_uInt32 newID;                       /**< used internally by the TTCR        */
    } GlyphData;

/** Structure used by the TrueType Creator and CreateTTFromTTGlyphs() */
    typedef struct {
        sal_uInt16 platformID;                  /**< Platform ID                                            */
        sal_uInt16 encodingID;                  /**< Platform-specific encoding ID                          */
        sal_uInt16 languageID;                  /**< Language ID                                            */
        sal_uInt16 nameID;                      /**< Name ID                                                */
        sal_uInt16 slen;                        /**< String length in bytes                                 */
        sal_uInt8  *sptr;                        /**< Pointer to string data (not zero-terminated!)          */
    } NameRecord;



/** Return value of GetTTGlobalFontInfo() */

    typedef struct {
        char *family;             /**< family name                                             */
        sal_uInt16 *ufamily;          /**< family name UCS2                                         */
        char *subfamily;          /**< subfamily name                                          */
        sal_uInt16 *usubfamily;   /**< subfamily name UCS2 */
        char *psname;             /**< PostScript name                                         */
        sal_uInt16 macStyle;      /**< macstyle bits from 'HEAD' table */
        int   weight;             /**< value of WeightClass or 0 if can't be determined        */
        int   width;              /**< value of WidthClass or 0 if can't be determined         */
        int   pitch;              /**< 0: proportianal font, otherwise: monospaced             */
        int   italicAngle;        /**< in counter-clockwise degrees * 65536                    */
        int   xMin;               /**< global bounding box: xMin                               */
        int   yMin;               /**< global bounding box: yMin                               */
        int   xMax;               /**< global bounding box: xMax                               */
        int   yMax;               /**< global bounding box: yMax                               */
        int   ascender;           /**< typographic ascent.                                     */
        int   descender;          /**< typographic descent.                                    */
        int   linegap;            /**< typographic line gap.\ Negative values are treated as
                                     zero in Win 3.1, System 6 and System 7.                 */
        int   vascent;            /**< typographic ascent for vertical writing mode            */
        int   vdescent;           /**< typographic descent for vertical writing mode           */
        int   typoAscender;       /**< OS/2 portable typographic ascender                      */
        int   typoDescender;      /**< OS/2 portable typographic descender                     */
        int   typoLineGap;        /**< OS/2 portable typographc line gap                       */
        int   winAscent;          /**< ascender metric for Windows                             */
        int   winDescent;         /**< descender metric for Windows                            */
        int   symbolEncoded;      /**< 1: MS symbol encoded 0: not symbol encoded              */
        int   rangeFlag;          /**< if set to 1 Unicode Range flags are applicable          */
        sal_uInt32 ur1;               /**< bits 0 - 31 of Unicode Range flags                      */
        sal_uInt32 ur2;               /**< bits 32 - 63 of Unicode Range flags                     */
        sal_uInt32 ur3;               /**< bits 64 - 95 of Unicode Range flags                     */
        sal_uInt32 ur4;               /**< bits 96 - 127 of Unicode Range flags                    */
        sal_uInt8   panose[10];        /**< PANOSE classification number                            */
        sal_uInt32 typeFlags;         /**< type flags (copyright bits + PS-OpenType flag)       */
    } TTGlobalFontInfo;

#define TYPEFLAG_INVALID        0x8000000
#define TYPEFLAG_COPYRIGHT_MASK 0x000000E
#define TYPEFLAG_PS_OPENTYPE    0x0010000

/** Structure used by KernGlyphs()      */
    typedef struct {
        int x;                    /**< positive: right, negative: left                        */
        int y;                    /**< positive: up, negative: down                           */
    } KernData;


/** ControlPoint structure used by GetTTGlyphPoints() */
    typedef struct {
        sal_uInt32 flags;             /**< 00000000 00000000 e0000000 bbbbbbbb */
        /**< b - byte flags from the glyf array  */
        /**< e == 0 - regular point              */
        /**< e == 1 - end contour                */
        sal_Int16 x;                  /**< X coordinate in EmSquare units      */
        sal_Int16 y;                  /**< Y coordinate in EmSquare units      */
    } ControlPoint;

    typedef struct _TrueTypeFont TrueTypeFont;

/**
 * @defgroup sft Sun Font Tools Exported Functions
 */


/**
 * Get the number of fonts contained in a TrueType collection
 * @param  fname - file name
 * @return number of fonts or zero, if file is not a TTC file.
 * @ingroup sft
 */
    int CountTTCFonts(const char* fname);


/**
 * TrueTypeFont constructor.
 * The font file has to be provided as a memory buffer and length
 * @param  facenum - logical font number within a TTC file. This value is ignored
 *                   for TrueType fonts
 * @return value of SFErrCodes enum
 * @ingroup sft
 */
<<<<<<< HEAD
    int OpenTTFontBuffer(void* pBuffer, sal_uInt32 nLen, sal_uInt32 facenum, TrueTypeFont** ttf); /*FOLD01*/
#if !defined(WIN32)
=======
    int VCL_DLLPUBLIC OpenTTFontBuffer(void* pBuffer, sal_uInt32 nLen, sal_uInt32 facenum, TrueTypeFont** ttf); /*FOLD01*/
#if !defined(WIN32) && !defined(OS2)
>>>>>>> 73b79fe8
/**
 * TrueTypeFont constructor.
 * Reads the font file and allocates the memory for the structure.
 * on WIN32 the font has to be provided as a memory buffer and length
 * @param  facenum - logical font number within a TTC file. This value is ignored
 *                   for TrueType fonts
 * @return value of SFErrCodes enum
 * @ingroup sft
 */
    int VCL_DLLPUBLIC OpenTTFontFile(const char *fname, sal_uInt32 facenum, TrueTypeFont** ttf);
#endif

    void getTTScripts(std::vector< sal_uInt32 > &rScriptTags, const unsigned char* pTable, size_t nLength);
    bool getTTCoverage(
        boost::dynamic_bitset<sal_uInt32> &rUnicodeCoverage,
        boost::dynamic_bitset<sal_uInt32> &rCodePageCoverage,
        const unsigned char* pTable, size_t nLength);

/**
 * TrueTypeFont destructor. Deallocates the memory.
 * @ingroup sft
 */
    void VCL_DLLPUBLIC CloseTTFont(TrueTypeFont *);

/**
 * Extracts TrueType control points, and stores them in an allocated array pointed to
 * by *pointArray. This function returns the number of extracted points.
 *
 * @param ttf         pointer to the TrueTypeFont structure
 * @param glyphID     Glyph ID
 * @param pointArray  Return value - address of the pointer to the first element of the array
 *                    of points allocated by the function
 * @return            Returns the number of points in *pointArray or -1 if glyphID is
 *                    invalid.
 * @ingroup sft
 *
 */
    int GetTTGlyphPoints(TrueTypeFont *ttf, sal_uInt32 glyphID, ControlPoint **pointArray);

/**
 * Extracts raw glyph data from the 'glyf' table and returns it in an allocated
 * GlyphData structure.
 *
 * @param ttf         pointer to the TrueTypeFont structure
 * @param glyphID     Glyph ID
 *
 * @return            pointer to an allocated GlyphData structure or NULL if
 *                    glyphID is not present in the font
 * @ingroup sft
 *
 */
    GlyphData *GetTTRawGlyphData(TrueTypeFont *ttf, sal_uInt32 glyphID);

/**
 * For a specified glyph adds all component glyphs IDs to the list and
 * return their number. If the glyph is a single glyph it has one component
 * glyph (which is added to the list) and the function returns 1.
 * For a composite glyphs it returns the number of component glyphs
 * and adds all of them to the list.
 *
 * @param ttf         pointer to the TrueTypeFont structure
 * @param glyphID     Glyph ID
 * @param glyphlist   list of glyphs
 *
 * @return            number of component glyphs
 * @ingroup sft
 *
 */
    int GetTTGlyphComponents(TrueTypeFont *ttf, sal_uInt32 glyphID, std::vector< sal_uInt32 >& glyphlist);

/**
 * Extracts all Name Records from the font and stores them in an allocated
 * array of NameRecord structs
 *
 * @param ttf       pointer to the TrueTypeFont struct
 * @param nr        pointer to the array of NameRecord structs
 *
 * @return          number of NameRecord structs
 * @ingroup sft
 */

    int GetTTNameRecords(TrueTypeFont *ttf, NameRecord **nr);

/**
 * Deallocates previously allocated array of NameRecords.
 *
 * @param nr        array of NameRecord structs
 * @param n         number of elements in the array
 *
 * @ingroup sft
 */
    void DisposeNameRecords(NameRecord* nr, int n);


#ifndef NO_TYPE3
/**
 * Generates a new PostScript Type 3 font and dumps it to <b>outf</b> file.
 * This functions subsititues glyph 0 for all glyphIDs that are not found in the font.
 * @param ttf         pointer to the TrueTypeFont structure
 * @param outf        the resulting font is written to this stream
 * @param fname       font name for the new font. If it is NULL the PostScript name of the
 *                    original font will be used
 * @param glyphArray  pointer to an array of glyphs that are to be extracted from ttf
 * @param encoding    array of encoding values. encoding[i] specifies the position of the glyph
 *                    glyphArray[i] in the encoding vector of the resulting Type3 font
 * @param nGlyphs     number of glyph IDs in glyphArray and encoding values in encoding
 * @param wmode       writing mode for the output file: 0 - horizontal, 1 - vertical
 * @return            return the value of SFErrCodes enum
 * @see               SFErrCodes
 * @ingroup sft
 *
 */
    int  CreateT3FromTTGlyphs(TrueTypeFont *ttf, FILE *outf, const char *fname, sal_uInt16 *glyphArray, sal_uInt8 *encoding, int nGlyphs, int wmode);
#endif

#ifndef NO_TTCR
/**
 * Generates a new TrueType font and dumps it to <b>outf</b> file.
 * This functions subsititues glyph 0 for all glyphIDs that are not found in the font.
 * @param ttf         pointer to the TrueTypeFont structure
 * @param fname       file name for the output TrueType font file
 * @param glyphArray  pointer to an array of glyphs that are to be extracted from ttf. The first
 *                    element of this array has to be glyph 0 (default glyph)
 * @param encoding    array of encoding values. encoding[i] specifies character code for
 *                    the glyphID glyphArray[i]. Character code 0 usually points to a default
 *                    glyph (glyphID 0)
 * @param nGlyphs     number of glyph IDs in glyphArray and encoding values in encoding
 * @param nNameRecs   number of NameRecords for the font, if 0 the name table from the
 *                    original font will be used
 * @param nr          array of NameRecords
 * @param flags       or'ed TTCreationFlags
 * @return            return the value of SFErrCodes enum
 * @see               SFErrCodes
 * @ingroup sft
 *
 */
    int  CreateTTFromTTGlyphs(TrueTypeFont  *ttf,
                              const char    *fname,
                              sal_uInt16        *glyphArray,
                              sal_uInt8          *encoding,
                              int            nGlyphs,
                              int            nNameRecs,
                              NameRecord    *nr,
                              sal_uInt32        flags);
#endif

#ifndef NO_TYPE42
/**
 * Generates a new PostScript Type42 font and dumps it to <b>outf</b> file.
 * This functions subsititues glyph 0 for all glyphIDs that are not found in the font.
 * @param ttf         pointer to the TrueTypeFont structure
 * @param outf        output stream for a resulting font
 * @param psname      PostScript name of the resulting font
 * @param glyphArray  pointer to an array of glyphs that are to be extracted from ttf. The first
 *                    element of this array has to be glyph 0 (default glyph)
 * @param encoding    array of encoding values. encoding[i] specifies character code for
 *                    the glyphID glyphArray[i]. Character code 0 usually points to a default
 *                    glyph (glyphID 0)
 * @param nGlyphs     number of glyph IDs in glyphArray and encoding values in encoding
 * @return            SF_OK - no errors
 *                    SF_GLYPHNUM - too many glyphs (> 255)
 *                    SF_TTFORMAT - corrupted TrueType fonts
 *
 * @see               SFErrCodes
 * @ingroup sft
 *
 */
    int  CreateT42FromTTGlyphs(TrueTypeFont  *ttf,
                               FILE          *outf,
                               const char    *psname,
                               sal_uInt16        *glyphArray,
                               sal_uInt8          *encoding,
                               int            nGlyphs);
#endif


/**
 * Queries glyph metrics. Allocates an array of TTSimpleGlyphMetrics structs and returns it.
 *
 * @param ttf         pointer to the TrueTypeFont structure
 * @param glyphArray  pointer to an array of glyphs that are to be extracted from ttf
 * @param nGlyphs     number of glyph IDs in glyphArray and encoding values in encoding
 * @param mode        writing mode: 0 - horizontal, 1 - vertical
 * @ingroup sft
 *
 */
    TTSimpleGlyphMetrics *GetTTSimpleGlyphMetrics(TrueTypeFont *ttf, sal_uInt16 *glyphArray, int nGlyphs, int mode);

#ifndef NO_MAPPERS
/**
 * Queries glyph metrics. Allocates an array of TTSimpleGlyphMetrics structs and returns it.
 * This function behaves just like GetTTSimpleGlyphMetrics() but it takes a range of Unicode
 * characters instead of an array of glyphs.
 *
 * @param ttf         pointer to the TrueTypeFont structure
 * @param firstChar   Unicode value of the first character in the range
 * @param nChars      number of Unicode characters in the range
 * @param mode        writing mode: 0 - horizontal, 1 - vertical
 *
 * @see GetTTSimpleGlyphMetrics
 * @ingroup sft
 *
 */
    TTSimpleGlyphMetrics *GetTTSimpleCharMetrics(TrueTypeFont *ttf, sal_uInt16 firstChar, int nChars, int mode);

/**
 * Maps a Unicode (UCS-2) string to a glyph array. Returns the number of glyphs in the array,
 * which for TrueType fonts is always the same as the number of input characters.
 *
 * @param ttf         pointer to the TrueTypeFont structure
 * @param str         pointer to a UCS-2 string
 * @param nchars      number of characters in <b>str</b>
 * @param glyphArray  pointer to the glyph array where glyph IDs are to be recorded.
 *
 * @return MapString() returns -1 if the TrueType font has no usable 'cmap' tables.
 *         Otherwise it returns the number of characters processed: <b>nChars</b>
 *
 * glyphIDs of TrueType fonts are 2 byte positive numbers. glyphID of 0 denotes a missing
 * glyph and traditionally defaults to an empty square.
 * glyphArray should be at least sizeof(sal_uInt16) * nchars bytes long. If glyphArray is NULL
 * MapString() replaces the UCS-2 characters in str with glyphIDs.
 * @ingroup sft
 */
    int VCL_DLLPUBLIC MapString(TrueTypeFont *ttf, sal_uInt16 *str, int nchars, sal_uInt16 *glyphArray, int bvertical);

/**
 * Maps a Unicode (UCS-2) character to a glyph ID and returns it. Missing glyph has
 * a glyphID of 0 so this function can be used to test if a character is encoded in the font.
 *
 * @param ttf         pointer to the TrueTypeFont structure
 * @param ch          Unicode (UCS-2) character
 * @return glyph ID, if the character is missing in the font, the return value is 0.
 * @ingroup sft
 */
    sal_uInt16 MapChar(TrueTypeFont *ttf, sal_uInt16 ch, int bvertical);

/**
 * Returns 0 when the font does not substitute vertical glyphs
 *
 * @param ttf         pointer to the TrueTypeFont structure
 */
    int DoesVerticalSubstitution( TrueTypeFont *ttf, int bvertical);

#endif

/**
 * Returns global font information about the TrueType font.
 * @see TTGlobalFontInfo
 *
 * @param ttf         pointer to a TrueTypeFont structure
 * @param info        pointer to a TTGlobalFontInfo structure
 * @ingroup sft
 *
 */
    void GetTTGlobalFontInfo(TrueTypeFont *ttf, TTGlobalFontInfo *info);

/**
 * Returns nonzero if font is a symbol encoded font
 */
    int CheckSymbolEncoding(TrueTypeFont* ttf);

/**
 * returns the number of glyphs in a font
 */
 int GetTTGlyphCount( TrueTypeFont* ttf );

/**
 * provide access to the raw data of a SFNT-container's subtable
 */
 bool GetSfntTable( TrueTypeFont* ttf, int nSubtableIndex,
     const sal_uInt8** ppRawBytes, int* pRawLength );

/*- private definitions */ /*FOLD00*/

    struct _TrueTypeFont {
        sal_uInt32 tag;

        char        *fname;
        sal_Int32   fsize;
        sal_uInt8   *ptr;

        char        *psname;
        char        *family;
        sal_uInt16  *ufamily;
        char        *subfamily;
        sal_uInt16  *usubfamily;

        sal_uInt32  ntables;
        sal_uInt32  *goffsets;
        sal_uInt32  nglyphs;
        sal_uInt32  unitsPerEm;
        sal_uInt32  numberOfHMetrics;
        sal_uInt32  numOfLongVerMetrics;                   /* if this number is not 0, font has vertical metrics information */
        const sal_uInt8* cmap;
        int         cmapType;
        sal_uInt32 (*mapper)(const sal_uInt8 *, sal_uInt32); /* character to glyphID translation function                          */
        const sal_uInt8   **tables;                        /* array of pointers to raw subtables in SFNT file                    */
        sal_uInt32  *tlens;                                /* array of table lengths                                             */
        int         kerntype;                              /* Defined in the KernType enum                                       */
        sal_uInt32  nkern;                                 /* number of kern subtables                                           */
        const sal_uInt8** kerntables;                      /* array of pointers to kern subtables                                */
        void        *pGSubstitution;                       /* info provided by GSUB for UseGSUB()                                */
    };

/* indexes into _TrueTypeFont::tables[] and _TrueTypeFont::tlens[] */
#define O_maxp 0     /* 'maxp' */
#define O_glyf 1     /* 'glyf' */
#define O_head 2     /* 'head' */
#define O_loca 3     /* 'loca' */
#define O_name 4     /* 'name' */
#define O_hhea 5     /* 'hhea' */
#define O_hmtx 6     /* 'hmtx' */
#define O_cmap 7     /* 'cmap' */
#define O_vhea 8     /* 'vhea' */
#define O_vmtx 9     /* 'vmtx' */
#define O_OS2  10    /* 'OS/2' */
#define O_post 11    /* 'post' */
#define O_kern 12    /* 'kern' */
#define O_cvt  13    /* 'cvt_' - only used in TT->TT generation */
#define O_prep 14    /* 'prep' - only used in TT->TT generation */
#define O_fpgm 15    /* 'fpgm' - only used in TT->TT generation */
#define O_gsub 16    /* 'GSUB' */
#define O_CFF  17    /* 'CFF' */
#define NUM_TAGS 18

} // namespace vcl

#endif /* __SUBFONT_H */

/* vim:set shiftwidth=4 softtabstop=4 expandtab: */<|MERGE_RESOLUTION|>--- conflicted
+++ resolved
@@ -289,13 +289,8 @@
  * @return value of SFErrCodes enum
  * @ingroup sft
  */
-<<<<<<< HEAD
-    int OpenTTFontBuffer(void* pBuffer, sal_uInt32 nLen, sal_uInt32 facenum, TrueTypeFont** ttf); /*FOLD01*/
+    int VCL_DLLPUBLIC OpenTTFontBuffer(void* pBuffer, sal_uInt32 nLen, sal_uInt32 facenum, TrueTypeFont** ttf); /*FOLD01*/
 #if !defined(WIN32)
-=======
-    int VCL_DLLPUBLIC OpenTTFontBuffer(void* pBuffer, sal_uInt32 nLen, sal_uInt32 facenum, TrueTypeFont** ttf); /*FOLD01*/
-#if !defined(WIN32) && !defined(OS2)
->>>>>>> 73b79fe8
 /**
  * TrueTypeFont constructor.
  * Reads the font file and allocates the memory for the structure.
