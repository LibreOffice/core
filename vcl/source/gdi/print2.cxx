/*************************************************************************
 *
 * DO NOT ALTER OR REMOVE COPYRIGHT NOTICES OR THIS FILE HEADER.
 *
 * Copyright 2000, 2010 Oracle and/or its affiliates.
 *
 * OpenOffice.org - a multi-platform office productivity suite
 *
 * This file is part of OpenOffice.org.
 *
 * OpenOffice.org is free software: you can redistribute it and/or modify
 * it under the terms of the GNU Lesser General Public License version 3
 * only, as published by the Free Software Foundation.
 *
 * OpenOffice.org is distributed in the hope that it will be useful,
 * but WITHOUT ANY WARRANTY; without even the implied warranty of
 * MERCHANTABILITY or FITNESS FOR A PARTICULAR PURPOSE.  See the
 * GNU Lesser General Public License version 3 for more details
 * (a copy is included in the LICENSE file that accompanied this code).
 *
 * You should have received a copy of the GNU Lesser General Public License
 * version 3 along with OpenOffice.org.  If not, see
 * <http://www.openoffice.org/license.html>
 * for a copy of the LGPLv3 License.
 *
 ************************************************************************/

// MARKER(update_precomp.py): autogen include statement, do not remove
#include "precompiled_vcl.hxx"

#include <functional>
#include <algorithm>
#include <utility>
#include <list>
#include <vector>
#include <basegfx/polygon/b2dpolygon.hxx>
#include <basegfx/polygon/b2dpolygontools.hxx>
#include <tools/debug.hxx>
#include <vcl/virdev.hxx>
#include <vcl/metaact.hxx>
#include <vcl/gdimtf.hxx>
#include <vcl/print.h>
#include <vcl/salbtype.hxx>
#include <vcl/print.hxx>
#include <vcl/svapp.hxx>
#include <vcl/sallayout.hxx>
#include <vcl/bmpacc.hxx>

#include "pdfwriter_impl.hxx"

// -----------
// - Defines -
// -----------

#define MAX_TILE_WIDTH  1024
#define MAX_TILE_HEIGHT 1024

// ---------
// - Types -
// ---------

typedef ::std::pair< MetaAction*, int > Component; // MetaAction plus index in metafile

typedef ::std::list< Component > ComponentList;

// List of (intersecting) actions, plus overall bounds
struct ConnectedComponents
{
    ConnectedComponents() :
        aComponentList(),
        aBounds(),
        aBgColor(COL_WHITE),
        bIsSpecial(false),
        bIsFullyTransparent(false)
    {}

    ComponentList   aComponentList;
    Rectangle       aBounds;
    Color           aBgColor;
    bool            bIsSpecial;
    bool            bIsFullyTransparent;
};

typedef ::std::list< ConnectedComponents > ConnectedComponentsList;


// -----------
// - Printer -
// -----------

/** #i10613# Extracted from Printer::GetPreparedMetaFile. Returns true
    if given action requires special handling (usually because of
    transparency)
*/
static bool ImplIsActionSpecial( const MetaAction& rAct )
{
    switch( rAct.GetType() )
    {
        case META_TRANSPARENT_ACTION:
            return true;

        case META_FLOATTRANSPARENT_ACTION:
            return true;

        case META_BMPEX_ACTION:
            return static_cast<const MetaBmpExAction&>(rAct).GetBitmapEx().IsTransparent();

        case META_BMPEXSCALE_ACTION:
            return static_cast<const MetaBmpExScaleAction&>(rAct).GetBitmapEx().IsTransparent();

        case META_BMPEXSCALEPART_ACTION:
            return static_cast<const MetaBmpExScalePartAction&>(rAct).GetBitmapEx().IsTransparent();

        default:
            return false;
    }
}

/** Check whether rCurrRect rectangle fully covers io_rPrevRect - if
    yes, return true and update o_rBgColor
 */
static bool checkRect( Rectangle&       io_rPrevRect,
                       Color&           o_rBgColor,
                       const Rectangle& rCurrRect,
                       OutputDevice&    rMapModeVDev )
{
    // shape needs to fully cover previous content, and have uniform
    // color
    const bool bRet(
        rMapModeVDev.LogicToPixel(rCurrRect).IsInside(io_rPrevRect) &&
        rMapModeVDev.IsFillColor() );

    if( bRet )
    {
        io_rPrevRect = rCurrRect;
        o_rBgColor = rMapModeVDev.GetFillColor();
    }

    return bRet;
}

/** #107169# Convert BitmapEx to Bitmap with appropriately blended
    color. Convert MetaTransparentAction to plain polygon,
    appropriately colored

    @param o_rMtf
    Add converted actions to this metafile
*/
static void ImplConvertTransparentAction( GDIMetaFile&        o_rMtf,
                                          const MetaAction&   rAct,
                                          const OutputDevice& rStateOutDev,
                                          Color               aBgColor )
{
    if( rAct.GetType() == META_TRANSPARENT_ACTION )
    {
        const MetaTransparentAction* pTransAct = static_cast<const MetaTransparentAction*>(&rAct);
        sal_uInt16                       nTransparency( pTransAct->GetTransparence() );

        // #i10613# Respect transparency for draw color
        if( nTransparency )
        {
            o_rMtf.AddAction( new MetaPushAction( PUSH_LINECOLOR|PUSH_FILLCOLOR ) );

            // assume white background for alpha blending
            Color aLineColor( rStateOutDev.GetLineColor() );
            aLineColor.SetRed( static_cast<sal_uInt8>( (255L*nTransparency + (100L - nTransparency)*aLineColor.GetRed()) / 100L ) );
            aLineColor.SetGreen( static_cast<sal_uInt8>( (255L*nTransparency + (100L - nTransparency)*aLineColor.GetGreen()) / 100L ) );
            aLineColor.SetBlue( static_cast<sal_uInt8>( (255L*nTransparency + (100L - nTransparency)*aLineColor.GetBlue()) / 100L ) );
            o_rMtf.AddAction( new MetaLineColorAction(aLineColor, sal_True) );

            Color aFillColor( rStateOutDev.GetFillColor() );
            aFillColor.SetRed( static_cast<sal_uInt8>( (255L*nTransparency + (100L - nTransparency)*aFillColor.GetRed()) / 100L ) );
            aFillColor.SetGreen( static_cast<sal_uInt8>( (255L*nTransparency + (100L - nTransparency)*aFillColor.GetGreen()) / 100L ) );
            aFillColor.SetBlue( static_cast<sal_uInt8>( (255L*nTransparency + (100L - nTransparency)*aFillColor.GetBlue()) / 100L ) );
            o_rMtf.AddAction( new MetaFillColorAction(aFillColor, sal_True) );
        }

        o_rMtf.AddAction( new MetaPolyPolygonAction(pTransAct->GetPolyPolygon()) );

        if( nTransparency )
            o_rMtf.AddAction( new MetaPopAction() );
    }
    else
    {
        BitmapEx aBmpEx;

        switch( rAct.GetType() )
        {
            case META_BMPEX_ACTION:
                aBmpEx = static_cast<const MetaBmpExAction&>(rAct).GetBitmapEx();
                break;

            case META_BMPEXSCALE_ACTION:
                aBmpEx = static_cast<const MetaBmpExScaleAction&>(rAct).GetBitmapEx();
                break;

            case META_BMPEXSCALEPART_ACTION:
                aBmpEx = static_cast<const MetaBmpExScaleAction&>(rAct).GetBitmapEx();
                break;

            case META_TRANSPARENT_ACTION:

            default:
                DBG_ERROR("Printer::GetPreparedMetafile impossible state reached");
                break;
        }

        Bitmap aBmp( aBmpEx.GetBitmap() );
        if( !aBmpEx.IsAlpha() )
        {
            // blend with mask
            BitmapReadAccess* pRA = aBmp.AcquireReadAccess();

            if( !pRA )
                return; // what else should I do?

            Color aActualColor( aBgColor );

            if( pRA->HasPalette() )
                aActualColor = pRA->GetBestPaletteColor( aBgColor ).operator Color();

            aBmp.ReleaseAccess(pRA);

            // did we get true white?
            if( aActualColor.GetColorError( aBgColor ) )
            {
                // no, create truecolor bitmap, then
                aBmp.Convert( BMP_CONVERSION_24BIT );

                // fill masked out areas white
                aBmp.Replace( aBmpEx.GetMask(), aBgColor );
            }
            else
            {
                // fill masked out areas white
                aBmp.Replace( aBmpEx.GetMask(), aActualColor );
            }
        }
        else
        {
            // blend with alpha channel
            aBmp.Convert( BMP_CONVERSION_24BIT );
            aBmp.Blend(aBmpEx.GetAlpha(),aBgColor);
        }

        // add corresponding action
        switch( rAct.GetType() )
        {
            case META_BMPEX_ACTION:
                o_rMtf.AddAction( new MetaBmpAction(
                                       static_cast<const MetaBmpExAction&>(rAct).GetPoint(),
                                       aBmp ));
                break;
            case META_BMPEXSCALE_ACTION:
                o_rMtf.AddAction( new MetaBmpScaleAction(
                                       static_cast<const MetaBmpExScaleAction&>(rAct).GetPoint(),
                                       static_cast<const MetaBmpExScaleAction&>(rAct).GetSize(),
                                       aBmp ));
                break;
            case META_BMPEXSCALEPART_ACTION:
                o_rMtf.AddAction( new MetaBmpScalePartAction(
                                       static_cast<const MetaBmpExScalePartAction&>(rAct).GetDestPoint(),
                                       static_cast<const MetaBmpExScalePartAction&>(rAct).GetDestSize(),
                                       static_cast<const MetaBmpExScalePartAction&>(rAct).GetSrcPoint(),
                                       static_cast<const MetaBmpExScalePartAction&>(rAct).GetSrcSize(),
                                       aBmp ));
                break;
            default:
                DBG_ERROR("Unexpected case");
                break;
        }
    }
}

// #i10613# Extracted from ImplCheckRect::ImplCreate
// Returns true, if given action creates visible (i.e. non-transparent) output
static bool ImplIsNotTransparent( const MetaAction& rAct, const OutputDevice& rOut )
{
    const bool  bLineTransparency( rOut.IsLineColor() ? rOut.GetLineColor().GetTransparency() == 255 : true );
    const bool  bFillTransparency( rOut.IsFillColor() ? rOut.GetFillColor().GetTransparency() == 255 : true );
    bool        bRet( false );

    switch( rAct.GetType() )
    {
        case META_POINT_ACTION:
            if( !bLineTransparency )
                bRet = true;
            break;

        case META_LINE_ACTION:
            if( !bLineTransparency )
                bRet = true;
            break;

        case META_RECT_ACTION:
            if( !bLineTransparency || !bFillTransparency )
                bRet = true;
            break;

        case META_ROUNDRECT_ACTION:
            if( !bLineTransparency || !bFillTransparency )
                bRet = true;
            break;

        case META_ELLIPSE_ACTION:
            if( !bLineTransparency || !bFillTransparency )
                bRet = true;
            break;

        case META_ARC_ACTION:
            if( !bLineTransparency || !bFillTransparency )
                bRet = true;
            break;

        case META_PIE_ACTION:
            if( !bLineTransparency || !bFillTransparency )
                bRet = true;
            break;

        case META_CHORD_ACTION:
            if( !bLineTransparency || !bFillTransparency )
                bRet = true;
            break;

        case META_POLYLINE_ACTION:
            if( !bLineTransparency )
                bRet = true;
            break;

        case META_POLYGON_ACTION:
            if( !bLineTransparency || !bFillTransparency )
                bRet = true;
            break;

        case META_POLYPOLYGON_ACTION:
            if( !bLineTransparency || !bFillTransparency )
                bRet = true;
            break;

        case META_TEXT_ACTION:
        {
            const MetaTextAction& rTextAct = static_cast<const MetaTextAction&>(rAct);
            const XubString aString( rTextAct.GetText(), rTextAct.GetIndex(), rTextAct.GetLen() );

            if( aString.Len() )
                bRet = true;
        }
        break;

        case META_TEXTARRAY_ACTION:
        {
            const MetaTextArrayAction& rTextAct = static_cast<const MetaTextArrayAction&>(rAct);
            const XubString aString( rTextAct.GetText(), rTextAct.GetIndex(), rTextAct.GetLen() );

            if( aString.Len() )
                bRet = true;
        }
        break;

        case META_PIXEL_ACTION:
        case META_BMP_ACTION:
        case META_BMPSCALE_ACTION:
        case META_BMPSCALEPART_ACTION:
        case META_BMPEX_ACTION:
        case META_BMPEXSCALE_ACTION:
        case META_BMPEXSCALEPART_ACTION:
        case META_MASK_ACTION:
        case META_MASKSCALE_ACTION:
        case META_MASKSCALEPART_ACTION:
        case META_GRADIENT_ACTION:
        case META_GRADIENTEX_ACTION:
        case META_HATCH_ACTION:
        case META_WALLPAPER_ACTION:
        case META_TRANSPARENT_ACTION:
        case META_FLOATTRANSPARENT_ACTION:
        case META_EPS_ACTION:
        case META_TEXTRECT_ACTION:
        case META_STRETCHTEXT_ACTION:
        case META_TEXTLINE_ACTION:
            // all other actions: generate non-transparent output
            bRet = true;
            break;

        default:
            break;
    }

    return bRet;
}

// #i10613# Extracted from ImplCheckRect::ImplCreate
static Rectangle ImplCalcActionBounds( const MetaAction& rAct, const OutputDevice& rOut )
{
    Rectangle aActionBounds;

    switch( rAct.GetType() )
    {
        case META_PIXEL_ACTION:
            aActionBounds = Rectangle( static_cast<const MetaPixelAction&>(rAct).GetPoint(), Size( 1, 1 ) );
            break;

        case META_POINT_ACTION:
            aActionBounds = Rectangle( static_cast<const MetaPointAction&>(rAct).GetPoint(), Size( 1, 1 ) );
            break;

        case META_LINE_ACTION:
        {
            const MetaLineAction& rMetaLineAction = static_cast<const MetaLineAction&>(rAct);
            aActionBounds = Rectangle( rMetaLineAction.GetStartPoint(),  rMetaLineAction.GetEndPoint() );
            aActionBounds.Justify();
            const long nLineWidth(rMetaLineAction.GetLineInfo().GetWidth());
            if(nLineWidth)
            {
                const long nHalfLineWidth((nLineWidth + 1) / 2);
                aActionBounds.Left() -= nHalfLineWidth;
                aActionBounds.Top() -= nHalfLineWidth;
                aActionBounds.Right() += nHalfLineWidth;
                aActionBounds.Bottom() += nHalfLineWidth;
            }
            break;
        }

        case META_RECT_ACTION:
            aActionBounds = static_cast<const MetaRectAction&>(rAct).GetRect();
            break;

        case META_ROUNDRECT_ACTION:
            aActionBounds = Polygon( static_cast<const MetaRoundRectAction&>(rAct).GetRect(),
                                     static_cast<const MetaRoundRectAction&>(rAct).GetHorzRound(),
                                     static_cast<const MetaRoundRectAction&>(rAct).GetVertRound() ).GetBoundRect();
            break;

        case META_ELLIPSE_ACTION:
        {
            const Rectangle& rRect = static_cast<const MetaEllipseAction&>(rAct).GetRect();
            aActionBounds = Polygon( rRect.Center(),
                                     rRect.GetWidth() >> 1,
                                     rRect.GetHeight() >> 1 ).GetBoundRect();
            break;
        }

        case META_ARC_ACTION:
            aActionBounds = Polygon( static_cast<const MetaArcAction&>(rAct).GetRect(),
                                     static_cast<const MetaArcAction&>(rAct).GetStartPoint(),
                                     static_cast<const MetaArcAction&>(rAct).GetEndPoint(), POLY_ARC ).GetBoundRect();
            break;

        case META_PIE_ACTION:
            aActionBounds = Polygon( static_cast<const MetaPieAction&>(rAct).GetRect(),
                                     static_cast<const MetaPieAction&>(rAct).GetStartPoint(),
                                     static_cast<const MetaPieAction&>(rAct).GetEndPoint(), POLY_PIE ).GetBoundRect();
            break;

        case META_CHORD_ACTION:
            aActionBounds = Polygon( static_cast<const MetaChordAction&>(rAct).GetRect(),
                                     static_cast<const MetaChordAction&>(rAct).GetStartPoint(),
                                     static_cast<const MetaChordAction&>(rAct).GetEndPoint(), POLY_CHORD ).GetBoundRect();
            break;

        case META_POLYLINE_ACTION:
        {
            const MetaPolyLineAction& rMetaPolyLineAction = static_cast<const MetaPolyLineAction&>(rAct);
            aActionBounds = rMetaPolyLineAction.GetPolygon().GetBoundRect();
            const long nLineWidth(rMetaPolyLineAction.GetLineInfo().GetWidth());
            if(nLineWidth)
            {
                const long nHalfLineWidth((nLineWidth + 1) / 2);
                aActionBounds.Left() -= nHalfLineWidth;
                aActionBounds.Top() -= nHalfLineWidth;
                aActionBounds.Right() += nHalfLineWidth;
                aActionBounds.Bottom() += nHalfLineWidth;
            }
            break;
        }

        case META_POLYGON_ACTION:
            aActionBounds = static_cast<const MetaPolygonAction&>(rAct).GetPolygon().GetBoundRect();
            break;

        case META_POLYPOLYGON_ACTION:
            aActionBounds = static_cast<const MetaPolyPolygonAction&>(rAct).GetPolyPolygon().GetBoundRect();
            break;

        case META_BMP_ACTION:
            aActionBounds = Rectangle( static_cast<const MetaBmpAction&>(rAct).GetPoint(),
                                       rOut.PixelToLogic( static_cast<const MetaBmpAction&>(rAct).GetBitmap().GetSizePixel() ) );
            break;

        case META_BMPSCALE_ACTION:
            aActionBounds = Rectangle( static_cast<const MetaBmpScaleAction&>(rAct).GetPoint(),
                                       static_cast<const MetaBmpScaleAction&>(rAct).GetSize() );
            break;

        case META_BMPSCALEPART_ACTION:
            aActionBounds = Rectangle( static_cast<const MetaBmpScalePartAction&>(rAct).GetDestPoint(),
                                       static_cast<const MetaBmpScalePartAction&>(rAct).GetDestSize() );
            break;

        case META_BMPEX_ACTION:
            aActionBounds = Rectangle( static_cast<const MetaBmpExAction&>(rAct).GetPoint(),
                                       rOut.PixelToLogic( static_cast<const MetaBmpExAction&>(rAct).GetBitmapEx().GetSizePixel() ) );
            break;

        case META_BMPEXSCALE_ACTION:
            aActionBounds = Rectangle( static_cast<const MetaBmpExScaleAction&>(rAct).GetPoint(),
                                       static_cast<const MetaBmpExScaleAction&>(rAct).GetSize() );
            break;

        case META_BMPEXSCALEPART_ACTION:
            aActionBounds = Rectangle( static_cast<const MetaBmpExScalePartAction&>(rAct).GetDestPoint(),
                                       static_cast<const MetaBmpExScalePartAction&>(rAct).GetDestSize() );
            break;

        case META_MASK_ACTION:
            aActionBounds = Rectangle( static_cast<const MetaMaskAction&>(rAct).GetPoint(),
                                       rOut.PixelToLogic( static_cast<const MetaMaskAction&>(rAct).GetBitmap().GetSizePixel() ) );
            break;

        case META_MASKSCALE_ACTION:
            aActionBounds = Rectangle( static_cast<const MetaMaskScaleAction&>(rAct).GetPoint(),
                                       static_cast<const MetaMaskScaleAction&>(rAct).GetSize() );
            break;

        case META_MASKSCALEPART_ACTION:
            aActionBounds = Rectangle( static_cast<const MetaMaskScalePartAction&>(rAct).GetDestPoint(),
                                       static_cast<const MetaMaskScalePartAction&>(rAct).GetDestSize() );
            break;

        case META_GRADIENT_ACTION:
            aActionBounds = static_cast<const MetaGradientAction&>(rAct).GetRect();
            break;

        case META_GRADIENTEX_ACTION:
            aActionBounds = static_cast<const MetaGradientExAction&>(rAct).GetPolyPolygon().GetBoundRect();
            break;

        case META_HATCH_ACTION:
            aActionBounds = static_cast<const MetaHatchAction&>(rAct).GetPolyPolygon().GetBoundRect();
            break;

        case META_WALLPAPER_ACTION:
            aActionBounds = static_cast<const MetaWallpaperAction&>(rAct).GetRect();
            break;

        case META_TRANSPARENT_ACTION:
            aActionBounds = static_cast<const MetaTransparentAction&>(rAct).GetPolyPolygon().GetBoundRect();
            break;

        case META_FLOATTRANSPARENT_ACTION:
            aActionBounds = Rectangle( static_cast<const MetaFloatTransparentAction&>(rAct).GetPoint(),
                                       static_cast<const MetaFloatTransparentAction&>(rAct).GetSize() );
            break;

        case META_EPS_ACTION:
            aActionBounds = Rectangle( static_cast<const MetaEPSAction&>(rAct).GetPoint(),
                                       static_cast<const MetaEPSAction&>(rAct).GetSize() );
            break;

        case META_TEXT_ACTION:
        {
            const MetaTextAction& rTextAct = static_cast<const MetaTextAction&>(rAct);
            const XubString aString( rTextAct.GetText(), rTextAct.GetIndex(), rTextAct.GetLen() );

            if( aString.Len() )
            {
                const Point aPtLog( rTextAct.GetPoint() );

                // #105987# Use API method instead of Impl* methods
                // #107490# Set base parameter equal to index parameter
                rOut.GetTextBoundRect( aActionBounds, rTextAct.GetText(), rTextAct.GetIndex(),
                                       rTextAct.GetIndex(), rTextAct.GetLen() );
                aActionBounds.Move( aPtLog.X(), aPtLog.Y() );
            }
        }
        break;

        case META_TEXTARRAY_ACTION:
        {
            const MetaTextArrayAction&  rTextAct = static_cast<const MetaTextArrayAction&>(rAct);
            const XubString             aString( rTextAct.GetText(), rTextAct.GetIndex(), rTextAct.GetLen() );
            const long                  nLen = aString.Len();

            if( nLen )
            {
                // #105987# ImplLayout takes everything in logical coordinates
                SalLayout* pSalLayout = rOut.ImplLayout( rTextAct.GetText(), rTextAct.GetIndex(),
                                                         rTextAct.GetLen(), rTextAct.GetPoint(),
                                                         0, rTextAct.GetDXArray() );
                if( pSalLayout )
                {
                    Rectangle aBoundRect( const_cast<OutputDevice&>(rOut).ImplGetTextBoundRect( *pSalLayout ) );
                    aActionBounds = rOut.PixelToLogic( aBoundRect );
                    pSalLayout->Release();
                }
            }
        }
        break;

        case META_TEXTRECT_ACTION:
            aActionBounds = static_cast<const MetaTextRectAction&>(rAct).GetRect();
            break;

        case META_STRETCHTEXT_ACTION:
        {
            const MetaStretchTextAction& rTextAct = static_cast<const MetaStretchTextAction&>(rAct);
            const XubString              aString( rTextAct.GetText(), rTextAct.GetIndex(), rTextAct.GetLen() );
            const long                   nLen = aString.Len();

            // #i16195# Literate copy from TextArray action, the
            // semantics for the ImplLayout call are copied from the
            // OutDev::DrawStretchText() code. Unfortunately, also in
            // this case, public outdev methods such as GetTextWidth()
            // don't provide enough info.
            if( nLen )
            {
                // #105987# ImplLayout takes everything in logical coordinates
                SalLayout* pSalLayout = rOut.ImplLayout( rTextAct.GetText(), rTextAct.GetIndex(),
                                                         rTextAct.GetLen(), rTextAct.GetPoint(),
                                                         rTextAct.GetWidth() );
                if( pSalLayout )
                {
                    Rectangle aBoundRect( const_cast<OutputDevice&>(rOut).ImplGetTextBoundRect( *pSalLayout ) );
                    aActionBounds = rOut.PixelToLogic( aBoundRect );
                    pSalLayout->Release();
                }
            }
        }
        break;

        case META_TEXTLINE_ACTION:
            DBG_ERROR("META_TEXTLINE_ACTION not supported");
            break;

        default:
            break;
    }

    if( !aActionBounds.IsEmpty() )
        return rOut.LogicToPixel( aActionBounds );
    else
        return Rectangle();
}

static bool ImplIsActionHandlingTransparency( const MetaAction& rAct )
{
    // META_FLOATTRANSPARENT_ACTION can contain a whole metafile,
    // which is to be rendered with the given transparent gradient. We
    // currently cannot emulate transparent painting on a white
    // background reliably.

    // the remainder can handle printing itself correctly on a uniform
    // white background.
    switch( rAct.GetType() )
    {
        case META_TRANSPARENT_ACTION:
        case META_BMPEX_ACTION:
        case META_BMPEXSCALE_ACTION:
        case META_BMPEXSCALEPART_ACTION:
            return true;

        default:
            return false;
    }
}

// remove comment to enable highlighting of generated output
bool OutputDevice::RemoveTransparenciesFromMetaFile( const GDIMetaFile& rInMtf, GDIMetaFile& rOutMtf,
                                                     long nMaxBmpDPIX, long nMaxBmpDPIY,
                                                     bool bReduceTransparency, bool bTransparencyAutoMode,
                                                     bool bDownsampleBitmaps,
                                                     const Color& rBackground
                                                     )
{
    MetaAction*             pCurrAct;
    bool                    bTransparent( false );

    rOutMtf.Clear();

    if( ! bReduceTransparency || bTransparencyAutoMode )
    {
        // watch for transparent drawing actions
        for( pCurrAct = ( (GDIMetaFile&) rInMtf ).FirstAction();
             pCurrAct && !bTransparent;
             pCurrAct = ( (GDIMetaFile&) rInMtf ).NextAction() )
        {
            // #i10613# Extracted "specialness" predicate into extra method

            // #107169# Also examine metafiles with masked bitmaps in
            // detail. Further down, this is optimized in such a way
            // that there's no unnecessary painting of masked bitmaps
            // (which are _always_ subdivided into rectangular regions
            // of uniform opacity): if a masked bitmap is printed over
            // empty background, we convert to a plain bitmap with
            // white background.
            if( ImplIsActionSpecial( *pCurrAct ) )
            {
                bTransparent = true;
            }
        }
    }

    // #i10613# Determine set of connected components containing transparent objects. These are
    // then processed as bitmaps, the original actions are removed from the metafile.
    if( !bTransparent )
    {
        // nothing transparent -> just copy
        rOutMtf = rInMtf;
    }
    else
    {
        // #i10613#
        // This works as follows: we want a number of distinct sets of
        // connected components, where each set contains metafile
        // actions that are intersecting (note: there are possibly
        // more actions contained as are directly intersecting,
        // because we can only produce rectangular bitmaps later
        // on. Thus, each set of connected components is the smallest
        // enclosing, axis-aligned rectangle that completely bounds a
        // number of intersecting metafile actions, plus any action
        // that would otherwise be cut in two). Therefore, we
        // iteratively add metafile actions from the original metafile
        // to this connected components list (aCCList), by checking
        // each element's bounding box against intersection with the
        // metaaction at hand.
        // All those intersecting elements are removed from aCCList
        // and collected in a temporary list (aCCMergeList). After all
        // elements have been checked, the aCCMergeList elements are
        // merged with the metaaction at hand into one resulting
        // connected component, with one big bounding box, and
        // inserted into aCCList again.
        // The time complexity of this algorithm is O(n^3), where n is
        // the number of metafile actions, and it finds all distinct
        // regions of rectangle-bounded connected components. This
        // algorithm was designed by AF.
        //

        //
        //  STAGE 1: Detect background
        //  ==========================
        //

        // Receives uniform background content, and is _not_ merged
        // nor checked for intersection against other aCCList elements
        ConnectedComponents aBackgroundComponent;

        // create an OutputDevice to record mapmode changes and the like
        VirtualDevice aMapModeVDev;
        aMapModeVDev.mnDPIX = mnDPIX;
        aMapModeVDev.mnDPIY = mnDPIY;
        aMapModeVDev.EnableOutput(sal_False);

        int nLastBgAction, nActionNum;

        // weed out page-filling background objects (if they are
        // uniformly coloured). Keeping them outside the other
        // connected components often prevents whole-page bitmap
        // generation.
        bool bStillBackground=true; // true until first non-bg action
        nActionNum=0; nLastBgAction=-1;
        pCurrAct=const_cast<GDIMetaFile&>(rInMtf).FirstAction();
        if( rBackground != Color( COL_TRANSPARENT ) )
        {
            aBackgroundComponent.aBgColor = rBackground;
            if( meOutDevType == OUTDEV_PRINTER )
            {
                Printer* pThis = dynamic_cast<Printer*>(this);
                Point aPageOffset = pThis->GetPageOffsetPixel();
                aPageOffset = Point( 0, 0 ) - aPageOffset;
                Size aSize  = pThis->GetPaperSizePixel();
                aBackgroundComponent.aBounds = Rectangle( aPageOffset, aSize );
            }
            else
                aBackgroundComponent.aBounds = Rectangle( Point( 0, 0 ), GetOutputSizePixel() );
        }
        while( pCurrAct && bStillBackground )
        {
            switch( pCurrAct->GetType() )
            {
                case META_RECT_ACTION:
                {
                    if( !checkRect(
                            aBackgroundComponent.aBounds,
                            aBackgroundComponent.aBgColor,
                            static_cast<const MetaRectAction*>(pCurrAct)->GetRect(),
                            aMapModeVDev) )
                        bStillBackground=false; // incomplete occlusion of background
                    else
                        nLastBgAction=nActionNum; // this _is_ background
                    break;
                }
                case META_POLYGON_ACTION:
                {
                    const Polygon aPoly(
                        static_cast<const MetaPolygonAction*>(pCurrAct)->GetPolygon());
                    if( !basegfx::tools::isRectangle(
                            aPoly.getB2DPolygon()) ||
                        !checkRect(
                            aBackgroundComponent.aBounds,
                            aBackgroundComponent.aBgColor,
                            aPoly.GetBoundRect(),
                            aMapModeVDev) )
                        bStillBackground=false; // incomplete occlusion of background
                    else
                        nLastBgAction=nActionNum; // this _is_ background
                    break;
                }
                case META_POLYPOLYGON_ACTION:
                {
                    const PolyPolygon aPoly(
                        static_cast<const MetaPolyPolygonAction*>(pCurrAct)->GetPolyPolygon());
                    if( aPoly.Count() != 1 ||
                        !basegfx::tools::isRectangle(
                            aPoly[0].getB2DPolygon()) ||
                        !checkRect(
                            aBackgroundComponent.aBounds,
                            aBackgroundComponent.aBgColor,
                            aPoly.GetBoundRect(),
                            aMapModeVDev) )
                        bStillBackground=false; // incomplete occlusion of background
                    else
                        nLastBgAction=nActionNum; // this _is_ background
                    break;
                }
                case META_WALLPAPER_ACTION:
                {
                    if( !checkRect(
                            aBackgroundComponent.aBounds,
                            aBackgroundComponent.aBgColor,
                            static_cast<const MetaWallpaperAction*>(pCurrAct)->GetRect(),
                            aMapModeVDev) )
                        bStillBackground=false; // incomplete occlusion of background
                    else
                        nLastBgAction=nActionNum; // this _is_ background
                    break;
                }
                default:
                {
                    if( ImplIsNotTransparent( *pCurrAct,
                                              aMapModeVDev ) )
                        bStillBackground=false; // non-transparent action, possibly
                                                // not uniform
                    else
                        // extend current bounds (next uniform action
                        // needs to fully cover this area)
                        aBackgroundComponent.aBounds.Union(
                            ImplCalcActionBounds(*pCurrAct, aMapModeVDev) );
                    break;
                }
            }

            // execute action to get correct MapModes etc.
            pCurrAct->Execute( &aMapModeVDev );

            pCurrAct=const_cast<GDIMetaFile&>(rInMtf).NextAction();
            ++nActionNum;
        }

        // clean up aMapModeVDev
        sal_uInt32 nCount = aMapModeVDev.GetGCStackDepth();
        while( nCount-- )
            aMapModeVDev.Pop();

<<<<<<< HEAD
        ConnectedComponentsList aCCList; // list containing distinct sets of connected components as elements.
=======
        // create an OutputDevice to record mapmode changes and the like
        VirtualDevice aMapModeVDev2;
        aMapModeVDev2.mnDPIX = mnDPIX;
        aMapModeVDev2.mnDPIY = mnDPIY;
        aMapModeVDev2.EnableOutput(sal_False);
>>>>>>> ce5f1dd1

        // fast-forward until one after the last background action
        // (need to reconstruct map mode vdev state)
        nActionNum=0;
        pCurrAct=const_cast<GDIMetaFile&>(rInMtf).FirstAction();
        while( pCurrAct && nActionNum<=nLastBgAction )
        {
            // up to and including last ink-generating background
            // action go to background component
            aBackgroundComponent.aComponentList.push_back(
                ::std::make_pair(
                    pCurrAct, nActionNum) );

            // execute action to get correct MapModes etc.
            pCurrAct->Execute( &aMapModeVDev );
            pCurrAct=const_cast<GDIMetaFile&>(rInMtf).NextAction();
            ++nActionNum;
        }

        //
        //  STAGE 2: Generate connected components list
        //  ===========================================
        //

        // iterate over all actions (start where background action
        // search left off)
        for( ;
             pCurrAct;
             pCurrAct=const_cast<GDIMetaFile&>(rInMtf).NextAction(), ++nActionNum )
        {
            // execute action to get correct MapModes etc.
            pCurrAct->Execute( &aMapModeVDev );

            // cache bounds of current action
            const Rectangle aBBCurrAct( ImplCalcActionBounds(*pCurrAct, aMapModeVDev) );

            // accumulate collected bounds here, initialize with current action
            Rectangle                               aTotalBounds( aBBCurrAct ); // thus,
                                                                                // aTotalComponents.aBounds
                                                                                // is
                                                                                // empty
                                                                                // for
                                                                                // non-output-generating
                                                                                // actions
            bool                                    bTreatSpecial( false );
            ConnectedComponents                     aTotalComponents;

            //
            //  STAGE 2.1: Search for intersecting cc entries
            //  =============================================
            //

            // if aBBCurrAct is empty, it will intersect with no
            // aCCList member. Thus, we can save the check.
            // Furthermore, this ensures that non-output-generating
            // actions get their own aCCList entry, which is necessary
            // when copying them to the output metafile (see stage 4
            // below).

            // #107169# Wholly transparent objects need
            // not be considered for connected components,
            // too. Just put each of them into a separate
            // component.
            aTotalComponents.bIsFullyTransparent = !ImplIsNotTransparent(*pCurrAct, aMapModeVDev);

            if( !aBBCurrAct.IsEmpty() &&
                !aTotalComponents.bIsFullyTransparent )
            {
                if( !aBackgroundComponent.aComponentList.empty() &&
                    !aBackgroundComponent.aBounds.IsInside(aTotalBounds) )
                {
                    // it seems the background is not large enough. to
                    // be on the safe side, combine with this component.
                    aTotalBounds.Union( aBackgroundComponent.aBounds );

                    // extract all aCurr actions to aTotalComponents
                    aTotalComponents.aComponentList.splice( aTotalComponents.aComponentList.end(),
                                                            aBackgroundComponent.aComponentList );

                    if( aBackgroundComponent.bIsSpecial )
                        bTreatSpecial = true;
                }

                ConnectedComponentsList::iterator       aCurrCC;
                const ConnectedComponentsList::iterator aLastCC( aCCList.end() );
                bool                                    bSomeComponentsChanged;

                // now, this is unfortunate: since changing anyone of
                // the aCCList elements (e.g. by merging or addition
                // of an action) might generate new intersection with
                // other aCCList elements, have to repeat the whole
                // element scanning, until nothing changes anymore.
                // Thus, this loop here makes us O(n^3) in the worst
                // case.
                do
                {
                    // only loop here if 'intersects' branch below was hit
                    bSomeComponentsChanged = false;

                    // iterate over all current members of aCCList
                    for( aCurrCC=aCCList.begin(); aCurrCC != aLastCC; )
                    {
                        // first check if current element's bounds are
                        // empty. This ensures that empty actions are not
                        // merged into one component, as a matter of fact,
                        // they have no position.

                        // #107169# Wholly transparent objects need
                        // not be considered for connected components,
                        // too. Just put each of them into a separate
                        // component.
                        if( !aCurrCC->aBounds.IsEmpty() &&
                            !aCurrCC->bIsFullyTransparent &&
                            aCurrCC->aBounds.IsOver( aTotalBounds ) )
                        {
                            // union the intersecting aCCList element into aTotalComponents

                            // calc union bounding box
                            aTotalBounds.Union( aCurrCC->aBounds );

                            // extract all aCurr actions to aTotalComponents
                            aTotalComponents.aComponentList.splice( aTotalComponents.aComponentList.end(),
                                                                    aCurrCC->aComponentList );

                            if( aCurrCC->bIsSpecial )
                                bTreatSpecial = true;

                            // remove and delete aCurrCC element from list (we've now merged its content)
                            aCurrCC = aCCList.erase( aCurrCC );

                            // at least one component changed, need to rescan everything
                            bSomeComponentsChanged = true;
                        }
                        else
                        {
                            ++aCurrCC;
                        }
                    }
                }
                while( bSomeComponentsChanged );
            }

            //
            //  STAGE 2.2: Determine special state for cc element
            //  =================================================
            //

            // now test whether the whole connected component must be
            // treated specially (i.e. rendered as a bitmap): if the
            // added action is the very first action, or all actions
            // before it are completely transparent, the connected
            // component need not be treated specially, not even if
            // the added action contains transparency. This is because
            // painting of transparent objects on _white background_
            // works without alpha compositing (you just calculate the
            // color). Note that for the test "all objects before me
            // are transparent" no sorting is necessary, since the
            // added metaaction pCurrAct is always in the order the
            // metafile is painted. Generally, the order of the
            // metaactions in the ConnectedComponents are not
            // guaranteed to be the same as in the metafile.
            if( bTreatSpecial )
            {
                // prev component(s) special -> this one, too
                aTotalComponents.bIsSpecial = true;
            }
            else if( !ImplIsActionSpecial( *pCurrAct ) )
            {
                // added action and none of prev components special ->
                // this one normal, too
                aTotalComponents.bIsSpecial = false;
            }
            else
            {
                // added action is special and none of prev components
                // special -> do the detailed tests

                // can the action handle transparency correctly
                // (i.e. when painted on white background, does the
                // action still look correct)?
                if( !ImplIsActionHandlingTransparency( *pCurrAct ) )
                {
                    // no, action cannot handle its transparency on
                    // a printer device, render to bitmap
                    aTotalComponents.bIsSpecial = true;
                }
                else
                {
                    // yes, action can handle its transparency, so
                    // check whether we're on white background
                    if( aTotalComponents.aComponentList.empty() )
                    {
                        // nothing between pCurrAct and page
                        // background -> don't be special
                        aTotalComponents.bIsSpecial = false;
                    }
                    else
                    {
                        // #107169# Fixes abnove now ensure that _no_
                        // object in the list is fully transparent. Thus,
                        // if the component list is not empty above, we
                        // must assume that we have to treat this
                        // component special.

                        // there are non-transparent objects between
                        // pCurrAct and the empty sheet of paper -> be
                        // special, then
                        aTotalComponents.bIsSpecial = true;
                    }
                }
            }


            //
            //  STAGE 2.3: Add newly generated CC list element
            //  ==============================================
            //

            // set new bounds and add action to list
            aTotalComponents.aBounds = aTotalBounds;
            aTotalComponents.aComponentList.push_back(
                ::std::make_pair(
                    pCurrAct, nActionNum) );

            // add aTotalComponents as a new entry to aCCList
            aCCList.push_back( aTotalComponents );

            DBG_ASSERT( !aTotalComponents.aComponentList.empty(),
                        "Printer::GetPreparedMetaFile empty component" );
            DBG_ASSERT( !aTotalComponents.aBounds.IsEmpty() ||
                        (aTotalComponents.aBounds.IsEmpty() && aTotalComponents.aComponentList.size() == 1),
                        "Printer::GetPreparedMetaFile non-output generating actions must be solitary");
            DBG_ASSERT( !aTotalComponents.bIsFullyTransparent ||
                        (aTotalComponents.bIsFullyTransparent && aTotalComponents.aComponentList.size() == 1),
                        "Printer::GetPreparedMetaFile fully transparent actions must be solitary");
        }

        // well now, we've got the list of disjunct connected
        // components. Now we've got to create a map, which contains
        // the corresponding aCCList element for every
        // metaaction. Later on, we always process the complete
        // metafile for each bitmap to be generated, but switch on
        // output only for actions contained in the then current
        // aCCList element. This ensures correct mapmode and attribute
        // settings for all cases.

        // maps mtf actions to CC list entries
        ::std::vector< const ConnectedComponents* > aCCList_MemberMap( rInMtf.GetActionCount() );

        // iterate over all aCCList members and their contained metaactions
        ConnectedComponentsList::iterator       aCurr( aCCList.begin() );
        const ConnectedComponentsList::iterator aLast( aCCList.end() );
        for( ; aCurr != aLast; ++aCurr )
        {
            ComponentList::iterator       aCurrentAction( aCurr->aComponentList.begin() );
            const ComponentList::iterator aLastAction( aCurr->aComponentList.end() );
            for( ; aCurrentAction != aLastAction; ++aCurrentAction )
            {
                // set pointer to aCCList element for corresponding index
                aCCList_MemberMap[ aCurrentAction->second ] = &(*aCurr);
            }
        }

        //
        //  STAGE 3.1: Output background mtf actions (if there are any)
        //  ===========================================================
        //

        ComponentList::iterator       aCurrAct( aBackgroundComponent.aComponentList.begin() );
        const ComponentList::iterator aLastAct( aBackgroundComponent.aComponentList.end() );
        for( ; aCurrAct != aLastAct; ++aCurrAct )
        {
            // simply add this action (above, we inserted the actions
            // starting at index 0 up to and including nLastBgAction)
            rOutMtf.AddAction( ( aCurrAct->first->Duplicate(), aCurrAct->first ) );
        }


        //
        //  STAGE 3.2: Generate banded bitmaps for special regions
        //  ====================================================
        //

        Point aPageOffset;
        Size aTmpSize( GetOutputSizePixel() );
        if( mpPDFWriter )
        {
            aTmpSize = mpPDFWriter->getCurPageSize();
            aTmpSize = LogicToPixel( aTmpSize, MapMode( MAP_POINT ) );

            // also add error code to PDFWriter
            mpPDFWriter->insertError( vcl::PDFWriter::Warning_Transparency_Converted );
        }
        else if( meOutDevType == OUTDEV_PRINTER )
        {
            Printer* pThis = dynamic_cast<Printer*>(this);
            aPageOffset = pThis->GetPageOffsetPixel();
            aPageOffset = Point( 0, 0 ) - aPageOffset;
            aTmpSize  = pThis->GetPaperSizePixel();
        }
        const Rectangle aOutputRect( aPageOffset, aTmpSize );
        bool bTiling = dynamic_cast<Printer*>(this) != NULL;

        // iterate over all aCCList members and generate bitmaps for the special ones
        for( aCurr = aCCList.begin(); aCurr != aLast; ++aCurr )
        {
            if( aCurr->bIsSpecial )
            {
                Rectangle aBoundRect( aCurr->aBounds );
                aBoundRect.Intersection( aOutputRect );

                const double fBmpArea( (double) aBoundRect.GetWidth() * aBoundRect.GetHeight() );
                const double fOutArea( (double) aOutputRect.GetWidth() * aOutputRect.GetHeight() );

                // check if output doesn't exceed given size
                if( bReduceTransparency && bTransparencyAutoMode && ( fBmpArea > ( 0.25 * fOutArea ) ) )
                {
                    // output normally. Therefore, we simply clear the
                    // special attribute, as everything non-special is
                    // copied to rOutMtf further below.
                    aCurr->bIsSpecial = false;
                }
                else
                {
                    // create new bitmap action first
                    if( aBoundRect.GetWidth() && aBoundRect.GetHeight() )
                    {
                        Point           aDstPtPix( aBoundRect.TopLeft() );
                        Size            aDstSzPix;

                        VirtualDevice   aMapVDev;   // here, we record only mapmode information
                        aMapVDev.EnableOutput(sal_False);

                        VirtualDevice   aPaintVDev; // into this one, we render.

                        rOutMtf.AddAction( new MetaPushAction( PUSH_MAPMODE ) );
                        rOutMtf.AddAction( new MetaMapModeAction() );

                        aPaintVDev.SetDrawMode( GetDrawMode() );

                        while( aDstPtPix.Y() <= aBoundRect.Bottom() )
                        {
                            aDstPtPix.X() = aBoundRect.Left();
                            aDstSzPix = bTiling ? Size( MAX_TILE_WIDTH, MAX_TILE_HEIGHT ) : aBoundRect.GetSize();

                            if( ( aDstPtPix.Y() + aDstSzPix.Height() - 1L ) > aBoundRect.Bottom() )
                                aDstSzPix.Height() = aBoundRect.Bottom() - aDstPtPix.Y() + 1L;

                            while( aDstPtPix.X() <= aBoundRect.Right() )
                            {
                                if( ( aDstPtPix.X() + aDstSzPix.Width() - 1L ) > aBoundRect.Right() )
                                    aDstSzPix.Width() = aBoundRect.Right() - aDstPtPix.X() + 1L;

                                if( !Rectangle( aDstPtPix, aDstSzPix ).Intersection( aBoundRect ).IsEmpty() &&
                                    aPaintVDev.SetOutputSizePixel( aDstSzPix ) )
                                {
                                    aPaintVDev.Push();
                                    aMapVDev.Push();

                                    aMapVDev.mnDPIX = aPaintVDev.mnDPIX = mnDPIX;
                                    aMapVDev.mnDPIY = aPaintVDev.mnDPIY = mnDPIY;

                                    aPaintVDev.EnableOutput(sal_False);

                                    // iterate over all actions
                                    for( pCurrAct=const_cast<GDIMetaFile&>(rInMtf).FirstAction(), nActionNum=0;
                                         pCurrAct;
                                         pCurrAct=const_cast<GDIMetaFile&>(rInMtf).NextAction(), ++nActionNum )
                                    {
                                        // enable output only for
                                        // actions that are members of
                                        // the current aCCList element
                                        // (aCurr)
                                        if( aCCList_MemberMap[nActionNum] == &(*aCurr) )
                                            aPaintVDev.EnableOutput(sal_True);

                                        // but process every action
                                        const sal_uInt16 nType( pCurrAct->GetType() );

                                        if( META_MAPMODE_ACTION == nType )
                                        {
                                            pCurrAct->Execute( &aMapVDev );

                                            MapMode     aMtfMap( aMapVDev.GetMapMode() );
                                            const Point aNewOrg( aMapVDev.PixelToLogic( aDstPtPix ) );

                                            aMtfMap.SetOrigin( Point( -aNewOrg.X(), -aNewOrg.Y() ) );
                                            aPaintVDev.SetMapMode( aMtfMap );
                                        }
                                        else if( ( META_PUSH_ACTION == nType ) || ( META_POP_ACTION ) == nType )
                                        {
                                            pCurrAct->Execute( &aMapVDev );
                                            pCurrAct->Execute( &aPaintVDev );
                                        }
                                        else if( META_GRADIENT_ACTION == nType )
                                        {
                                            MetaGradientAction* pGradientAction = static_cast<MetaGradientAction*>(pCurrAct);
                                            Printer* pPrinter = dynamic_cast< Printer* >(this);
                                            if( pPrinter )
                                                pPrinter->DrawGradientEx( &aPaintVDev, pGradientAction->GetRect(), pGradientAction->GetGradient() );
                                            else
                                                DrawGradient( pGradientAction->GetRect(), pGradientAction->GetGradient() );
                                        }
                                        else
                                        {
                                            pCurrAct->Execute( &aPaintVDev );
                                        }

                                        if( !( nActionNum % 8 ) )
                                            Application::Reschedule();
                                    }

                                    const sal_Bool bOldMap = mbMap;
                                    mbMap = aPaintVDev.mbMap = sal_False;

                                    Bitmap aBandBmp( aPaintVDev.GetBitmap( Point(), aDstSzPix ) );

                                    // scale down bitmap, if requested
                                    if( bDownsampleBitmaps )
                                    {
                                        aBandBmp = GetDownsampledBitmap( aDstSzPix,
                                                                         Point(), aBandBmp.GetSizePixel(),
                                                                         aBandBmp, nMaxBmpDPIX, nMaxBmpDPIY );
                                    }

                                    rOutMtf.AddAction( new MetaCommentAction( "PRNSPOOL_TRANSPARENTBITMAP_BEGIN" ) );
                                    rOutMtf.AddAction( new MetaBmpScaleAction( aDstPtPix, aDstSzPix, aBandBmp ) );
                                    rOutMtf.AddAction( new MetaCommentAction( "PRNSPOOL_TRANSPARENTBITMAP_END" ) );

                                    aPaintVDev.mbMap = sal_True;
                                    mbMap = bOldMap;
                                    aMapVDev.Pop();
                                    aPaintVDev.Pop();
                                }

                                // overlapping bands to avoid missing lines (e.g. PostScript)
                                aDstPtPix.X() += aDstSzPix.Width();
                            }

                            // overlapping bands to avoid missing lines (e.g. PostScript)
                            aDstPtPix.Y() += aDstSzPix.Height();
                        }

                        rOutMtf.AddAction( new MetaPopAction() );
                    }
                }
            }
        }

        // clean up aMapModeVDev
        nCount = aMapModeVDev.GetGCStackDepth();
        while( nCount-- )
            aMapModeVDev.Pop();

        //
        //  STAGE 4: Copy actions to output metafile
        //  ========================================
        //

<<<<<<< HEAD
=======
        // create an OutputDevice to record color settings, mapmode
        // changes and the like
        VirtualDevice aMapModeVDev3;
        aMapModeVDev3.mnDPIX = mnDPIX;
        aMapModeVDev3.mnDPIY = mnDPIY;
        aMapModeVDev3.EnableOutput(sal_False);

>>>>>>> ce5f1dd1
        // iterate over all actions and duplicate the ones not in a
        // special aCCList member into rOutMtf
        for( pCurrAct=const_cast<GDIMetaFile&>(rInMtf).FirstAction(), nActionNum=0;
             pCurrAct;
             pCurrAct=const_cast<GDIMetaFile&>(rInMtf).NextAction(), ++nActionNum )
        {
            const ConnectedComponents* pCurrAssociatedComponent = aCCList_MemberMap[nActionNum];

            // NOTE: This relies on the fact that map-mode or draw
            // mode changing actions are solitary aCCList elements and
            // have empty bounding boxes, see comment on stage 2.1
            // above
            if( pCurrAssociatedComponent &&
                (pCurrAssociatedComponent->aBounds.IsEmpty() ||
                 !pCurrAssociatedComponent->bIsSpecial) )
            {
                // #107169# Treat transparent bitmaps special, if they
                // are the first (or sole) action in their bounds
                // list. Note that we previously ensured that no
                // fully-transparent objects are before us here.
                if( ImplIsActionHandlingTransparency( *pCurrAct ) &&
                    pCurrAssociatedComponent->aComponentList.begin()->first == pCurrAct )
                {
                    // convert actions, where masked-out parts are of
                    // given background color
                    ImplConvertTransparentAction(rOutMtf,
                                                 *pCurrAct,
                                                 aMapModeVDev,
                                                 aBackgroundComponent.aBgColor);
                }
                else
                {
                    // simply add this action
                    rOutMtf.AddAction( ( pCurrAct->Duplicate(), pCurrAct ) );
                }

                pCurrAct->Execute(&aMapModeVDev);
            }
        }

        rOutMtf.SetPrefMapMode( rInMtf.GetPrefMapMode() );
        rOutMtf.SetPrefSize( rInMtf.GetPrefSize() );
    }
    return bTransparent;
}

// -----------------------------------------------------------------------------

Bitmap OutputDevice::GetDownsampledBitmap( const Size& rDstSz,
                                           const Point& rSrcPt, const Size& rSrcSz,
                                           const Bitmap& rBmp, long nMaxBmpDPIX, long nMaxBmpDPIY )
{
    Bitmap aBmp( rBmp );

    if( !aBmp.IsEmpty() )
    {
        Point           aPoint;
        const Rectangle aBmpRect( aPoint, aBmp.GetSizePixel() );
        Rectangle       aSrcRect( rSrcPt, rSrcSz );

        // do cropping if neccessary
        if( aSrcRect.Intersection( aBmpRect ) != aBmpRect )
        {
            if( !aSrcRect.IsEmpty() )
                aBmp.Crop( aSrcRect );
            else
                aBmp.SetEmpty();
        }

        if( !aBmp.IsEmpty() )
        {
            // do downsampling if neccessary
            Size aDstSizeTwip( PixelToLogic( LogicToPixel( rDstSz ), MAP_TWIP ) );

            // #103209# Normalize size (mirroring has to happen outside of this method)
            aDstSizeTwip = Size( labs(aDstSizeTwip.Width()), labs(aDstSizeTwip.Height()) );

            const Size      aBmpSize( aBmp.GetSizePixel() );
            const double    fBmpPixelX = aBmpSize.Width();
            const double    fBmpPixelY = aBmpSize.Height();
            const double    fMaxPixelX = aDstSizeTwip.Width() * nMaxBmpDPIX / 1440.0;
            const double    fMaxPixelY = aDstSizeTwip.Height() * nMaxBmpDPIY / 1440.0;

            // check, if the bitmap DPI exceeds the maximum DPI (allow 4 pixel rounding tolerance)
            if( ( ( fBmpPixelX > ( fMaxPixelX + 4 ) ) ||
                  ( fBmpPixelY > ( fMaxPixelY + 4 ) ) ) &&
                ( fBmpPixelY > 0.0 ) && ( fMaxPixelY > 0.0 ) )
            {
                // do scaling
                Size            aNewBmpSize;
                const double    fBmpWH = fBmpPixelX / fBmpPixelY;
                const double    fMaxWH = fMaxPixelX / fMaxPixelY;

                if( fBmpWH < fMaxWH )
                {
                    aNewBmpSize.Width() = FRound( fMaxPixelY * fBmpWH );
                    aNewBmpSize.Height() = FRound( fMaxPixelY );
                }
                else if( fBmpWH > 0.0 )
                {
                    aNewBmpSize.Width() = FRound( fMaxPixelX );
                    aNewBmpSize.Height() = FRound( fMaxPixelX / fBmpWH);
                }

                if( aNewBmpSize.Width() && aNewBmpSize.Height() )
                    aBmp.Scale( aNewBmpSize );
                else
                    aBmp.SetEmpty();
            }
        }
    }

    return aBmp;
}

// -----------------------------------------------------------------------------

BitmapEx OutputDevice::GetDownsampledBitmapEx( const Size& rDstSz,
                                               const Point& rSrcPt, const Size& rSrcSz,
                                               const BitmapEx& rBmpEx, long nMaxBmpDPIX, long nMaxBmpDPIY )
{
    BitmapEx aBmpEx( rBmpEx );

    if( !aBmpEx.IsEmpty() )
    {
        Point           aPoint;
        const Rectangle aBmpRect( aPoint, aBmpEx.GetSizePixel() );
        Rectangle       aSrcRect( rSrcPt, rSrcSz );

        // do cropping if neccessary
        if( aSrcRect.Intersection( aBmpRect ) != aBmpRect )
        {
            if( !aSrcRect.IsEmpty() )
                aBmpEx.Crop( aSrcRect );
            else
                aBmpEx.SetEmpty();
        }

        if( !aBmpEx.IsEmpty() )
        {
            // do downsampling if neccessary
            Size aDstSizeTwip( PixelToLogic( LogicToPixel( rDstSz ), MAP_TWIP ) );

            // #103209# Normalize size (mirroring has to happen outside of this method)
            aDstSizeTwip = Size( labs(aDstSizeTwip.Width()), labs(aDstSizeTwip.Height()) );

            const Size      aBmpSize( aBmpEx.GetSizePixel() );
            const double    fBmpPixelX = aBmpSize.Width();
            const double    fBmpPixelY = aBmpSize.Height();
            const double    fMaxPixelX = aDstSizeTwip.Width() * nMaxBmpDPIX / 1440.0;
            const double    fMaxPixelY = aDstSizeTwip.Height() * nMaxBmpDPIY / 1440.0;

            // check, if the bitmap DPI exceeds the maximum DPI (allow 4 pixel rounding tolerance)
            if( ( ( fBmpPixelX > ( fMaxPixelX + 4 ) ) ||
                  ( fBmpPixelY > ( fMaxPixelY + 4 ) ) ) &&
                ( fBmpPixelY > 0.0 ) && ( fMaxPixelY > 0.0 ) )
            {
                // do scaling
                Size            aNewBmpSize;
                const double    fBmpWH = fBmpPixelX / fBmpPixelY;
                const double    fMaxWH = fMaxPixelX / fMaxPixelY;

                if( fBmpWH < fMaxWH )
                {
                    aNewBmpSize.Width() = FRound( fMaxPixelY * fBmpWH );
                    aNewBmpSize.Height() = FRound( fMaxPixelY );
                }
                else if( fBmpWH > 0.0 )
                {
                    aNewBmpSize.Width() = FRound( fMaxPixelX );
                    aNewBmpSize.Height() = FRound( fMaxPixelX / fBmpWH);
                }

                if( aNewBmpSize.Width() && aNewBmpSize.Height() )
                    aBmpEx.Scale( aNewBmpSize );
                else
                    aBmpEx.SetEmpty();
            }
        }
    }

    return aBmpEx;
}

// -----------------------------------------------------------------------------

void Printer::DrawGradientEx( OutputDevice* pOut, const Rectangle& rRect, const Gradient& rGradient )
{
    const PrinterOptions& rPrinterOptions = GetPrinterOptions();

    if( rPrinterOptions.IsReduceGradients() )
    {
        if( PRINTER_GRADIENT_STRIPES == rPrinterOptions.GetReducedGradientMode() )
        {
            if( !rGradient.GetSteps() || ( rGradient.GetSteps() > rPrinterOptions.GetReducedGradientStepCount() ) )
            {
                Gradient aNewGradient( rGradient );

                aNewGradient.SetSteps( rPrinterOptions.GetReducedGradientStepCount() );
                pOut->DrawGradient( rRect, aNewGradient );
            }
            else
                pOut->DrawGradient( rRect, rGradient );
        }
        else
        {
            const Color&    rStartColor = rGradient.GetStartColor();
            const Color&    rEndColor = rGradient.GetEndColor();
            const long      nR = ( ( (long) rStartColor.GetRed() * rGradient.GetStartIntensity() ) / 100L +
                                   ( (long) rEndColor.GetRed() * rGradient.GetEndIntensity() ) / 100L ) >> 1;
            const long      nG = ( ( (long) rStartColor.GetGreen() * rGradient.GetStartIntensity() ) / 100L +
                                   ( (long) rEndColor.GetGreen() * rGradient.GetEndIntensity() ) / 100L ) >> 1;
            const long      nB = ( ( (long) rStartColor.GetBlue() * rGradient.GetStartIntensity() ) / 100L +
                                   ( (long) rEndColor.GetBlue() * rGradient.GetEndIntensity() ) / 100L ) >> 1;
            const Color     aColor( (sal_uInt8) nR, (sal_uInt8) nG, (sal_uInt8) nB );

            pOut->Push( PUSH_LINECOLOR | PUSH_FILLCOLOR );
            pOut->SetLineColor( aColor );
            pOut->SetFillColor( aColor );
            pOut->DrawRect( rRect );
            pOut->Pop();
        }
    }
    else
        pOut->DrawGradient( rRect, rGradient );
}

// -----------------------------------------------------------------------------

void Printer::DrawGradientEx( OutputDevice* pOut, const PolyPolygon& rPolyPoly, const Gradient& rGradient )
{
    const PrinterOptions& rPrinterOptions = GetPrinterOptions();

    if( rPrinterOptions.IsReduceGradients() )
    {
        if( PRINTER_GRADIENT_STRIPES == rPrinterOptions.GetReducedGradientMode() )
        {
            if( !rGradient.GetSteps() || ( rGradient.GetSteps() > rPrinterOptions.GetReducedGradientStepCount() ) )
            {
                Gradient aNewGradient( rGradient );

                aNewGradient.SetSteps( rPrinterOptions.GetReducedGradientStepCount() );
                pOut->DrawGradient( rPolyPoly, aNewGradient );
            }
            else
                pOut->DrawGradient( rPolyPoly, rGradient );
        }
        else
        {
            const Color&    rStartColor = rGradient.GetStartColor();
            const Color&    rEndColor = rGradient.GetEndColor();
            const long      nR = ( ( (long) rStartColor.GetRed() * rGradient.GetStartIntensity() ) / 100L +
                                   ( (long) rEndColor.GetRed() * rGradient.GetEndIntensity() ) / 100L ) >> 1;
            const long      nG = ( ( (long) rStartColor.GetGreen() * rGradient.GetStartIntensity() ) / 100L +
                                   ( (long) rEndColor.GetGreen() * rGradient.GetEndIntensity() ) / 100L ) >> 1;
            const long      nB = ( ( (long) rStartColor.GetBlue() * rGradient.GetStartIntensity() ) / 100L +
                                   ( (long) rEndColor.GetBlue() * rGradient.GetEndIntensity() ) / 100L ) >> 1;
            const Color     aColor( (sal_uInt8) nR, (sal_uInt8) nG, (sal_uInt8) nB );

            pOut->Push( PUSH_LINECOLOR | PUSH_FILLCOLOR );
            pOut->SetLineColor( aColor );
            pOut->SetFillColor( aColor );
            pOut->DrawPolyPolygon( rPolyPoly );
            pOut->Pop();
        }
    }
    else
        pOut->DrawGradient( rPolyPoly, rGradient );
}<|MERGE_RESOLUTION|>--- conflicted
+++ resolved
@@ -860,15 +860,7 @@
         while( nCount-- )
             aMapModeVDev.Pop();
 
-<<<<<<< HEAD
         ConnectedComponentsList aCCList; // list containing distinct sets of connected components as elements.
-=======
-        // create an OutputDevice to record mapmode changes and the like
-        VirtualDevice aMapModeVDev2;
-        aMapModeVDev2.mnDPIX = mnDPIX;
-        aMapModeVDev2.mnDPIY = mnDPIY;
-        aMapModeVDev2.EnableOutput(sal_False);
->>>>>>> ce5f1dd1
 
         // fast-forward until one after the last background action
         // (need to reconstruct map mode vdev state)
@@ -1328,16 +1320,6 @@
         //  ========================================
         //
 
-<<<<<<< HEAD
-=======
-        // create an OutputDevice to record color settings, mapmode
-        // changes and the like
-        VirtualDevice aMapModeVDev3;
-        aMapModeVDev3.mnDPIX = mnDPIX;
-        aMapModeVDev3.mnDPIY = mnDPIY;
-        aMapModeVDev3.EnableOutput(sal_False);
-
->>>>>>> ce5f1dd1
         // iterate over all actions and duplicate the ones not in a
         // special aCCList member into rOutMtf
         for( pCurrAct=const_cast<GDIMetaFile&>(rInMtf).FirstAction(), nActionNum=0;
