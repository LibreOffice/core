--- conflicted
+++ resolved
@@ -8,11 +8,7 @@
 #
 # $RCSfile: makefile.mk,v $
 #
-<<<<<<< HEAD
-# $Revision: 1.33.92.1 $
-=======
 # $Revision: 1.33.132.1 $
->>>>>>> d46badbe
 #
 # This file is part of OpenOffice.org.
 #
