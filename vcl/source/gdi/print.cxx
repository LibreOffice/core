/*************************************************************************
 *
 * DO NOT ALTER OR REMOVE COPYRIGHT NOTICES OR THIS FILE HEADER.
 *
 * Copyright 2008 by Sun Microsystems, Inc.
 *
 * OpenOffice.org - a multi-platform office productivity suite
 *
 * $RCSfile: print.cxx,v $
 * $Revision: 1.65.114.1 $
 *
 * This file is part of OpenOffice.org.
 *
 * OpenOffice.org is free software: you can redistribute it and/or modify
 * it under the terms of the GNU Lesser General Public License version 3
 * only, as published by the Free Software Foundation.
 *
 * OpenOffice.org is distributed in the hope that it will be useful,
 * but WITHOUT ANY WARRANTY; without even the implied warranty of
 * MERCHANTABILITY or FITNESS FOR A PARTICULAR PURPOSE.  See the
 * GNU Lesser General Public License version 3 for more details
 * (a copy is included in the LICENSE file that accompanied this code).
 *
 * You should have received a copy of the GNU Lesser General Public License
 * version 3 along with OpenOffice.org.  If not, see
 * <http://www.openoffice.org/license.html>
 * for a copy of the LGPLv3 License.
 *
 ************************************************************************/

// MARKER(update_precomp.py): autogen include statement, do not remove
#include "precompiled_vcl.hxx"

#define ENABLE_BYTESTRING_STREAM_OPERATORS
#include <list>

#ifndef _SV_SVSYS_HXX
#include <svsys.h>
#endif
#include <vcl/salinst.hxx>
#include <vcl/salgdi.hxx>
#include <vcl/salptype.hxx>
#include <vcl/salprn.hxx>

#include <vcl/unohelp.hxx>
#include <tools/debug.hxx>
#include <tools/stream.hxx>
#include <tools/vcompat.hxx>
#include <vcl/svdata.hxx>
#include <vcl/svapp.hxx>
#include <vcl/wrkwin.hxx>
#include <vcl/jobset.h>
#include <vcl/outdev.h>
#include <vcl/virdev.hxx>
#include <vcl/window.hxx>
#include <vcl/print.h>
#include <vcl/gdimtf.hxx>
#include <vcl/metaact.hxx>
#include <vcl/print.hxx>

#include <comphelper/processfactory.hxx>

using namespace com::sun::star::uno;
using namespace com::sun::star::lang;

int nImplSysDialog = 0;

// =======================================================================

namespace
{
    static Paper ImplGetPaperFormat( long nWidth100thMM, long nHeight100thMM )
    {
        PaperInfo aInfo(nWidth100thMM, nHeight100thMM);
        aInfo.doSloppyFit();
        return aInfo.getPaper();
    }

// -----------------------------------------------------------------------

    static const PaperInfo& ImplGetEmptyPaper()
    {
        static PaperInfo aInfo(PAPER_USER);
        return aInfo;
    }
}

// =======================================================================

void ImplUpdateJobSetupPaper( JobSetup& rJobSetup )
{
    const ImplJobSetup* pConstData = rJobSetup.ImplGetConstData();

    if ( !pConstData->mnPaperWidth || !pConstData->mnPaperHeight )
    {
        if ( pConstData->mePaperFormat != PAPER_USER )
        {
            ImplJobSetup* pData  = rJobSetup.ImplGetData();
            PaperInfo aInfo(pConstData->mePaperFormat);
            pData->mnPaperWidth  = aInfo.getWidth();
            pData->mnPaperHeight = aInfo.getHeight();
        }
    }
    else if ( pConstData->mePaperFormat == PAPER_USER )
    {
        Paper ePaper = ImplGetPaperFormat( pConstData->mnPaperWidth, pConstData->mnPaperHeight );
        if ( ePaper != PAPER_USER )
            rJobSetup.ImplGetData()->mePaperFormat = ePaper;
    }
}

// ------------------
// - PrinterOptions -
// ------------------

PrinterOptions::PrinterOptions() :
    mbReduceTransparency( FALSE ),
    meReducedTransparencyMode( PRINTER_TRANSPARENCY_AUTO ),
    mbReduceGradients( FALSE ),
    meReducedGradientsMode( PRINTER_GRADIENT_STRIPES ),
    mnReducedGradientStepCount( 64 ),
    mbReduceBitmaps( FALSE ),
    meReducedBitmapMode( PRINTER_BITMAP_NORMAL ),
    mnReducedBitmapResolution( 200 ),
    mbReducedBitmapsIncludeTransparency( TRUE ),
    mbConvertToGreyscales( FALSE )
{
}

// -----------------------------------------------------------------------

PrinterOptions::~PrinterOptions()
{
}

// -------------
// - QueueInfo -
// -------------

QueueInfo::QueueInfo()
{
    mnStatus    = 0;
    mnJobs      = 0;
}

// -----------------------------------------------------------------------

QueueInfo::QueueInfo( const QueueInfo& rInfo ) :
    maPrinterName( rInfo.maPrinterName ),
    maDriver( rInfo.maDriver ),
    maLocation( rInfo.maLocation ),
    maComment( rInfo.maComment ),
    mnStatus( rInfo.mnStatus ),
    mnJobs( rInfo.mnJobs )
{
}

// -----------------------------------------------------------------------

QueueInfo::~QueueInfo()
{
}

// -----------------------------------------------------------------------

bool QueueInfo::operator==( const QueueInfo& rInfo ) const
{
    return
        maPrinterName   == rInfo.maPrinterName  &&
        maDriver        == rInfo.maDriver       &&
        maLocation      == rInfo.maLocation     &&
        maComment       == rInfo.maComment      &&
        mnStatus        == rInfo.mnStatus       &&
        mnJobs          == rInfo.mnJobs;
}

// -----------------------------------------------------------------------

SvStream& operator<<( SvStream& rOStream, const QueueInfo& rInfo )
{
    VersionCompat aCompat( rOStream, STREAM_WRITE, 1 );

    rOStream.WriteByteString( rInfo.maPrinterName, RTL_TEXTENCODING_UTF8 );
    rOStream.WriteByteString( rInfo.maDriver, RTL_TEXTENCODING_UTF8 );
    rOStream.WriteByteString( rInfo.maLocation, RTL_TEXTENCODING_UTF8 );
    rOStream.WriteByteString( rInfo.maComment, RTL_TEXTENCODING_UTF8 );
    rOStream << rInfo.mnStatus;
    rOStream << rInfo.mnJobs;

    return rOStream;
}

// -----------------------------------------------------------------------

SvStream& operator>>( SvStream& rIStream, QueueInfo& rInfo )
{
    VersionCompat aCompat( rIStream, STREAM_READ );

    rIStream.ReadByteString( rInfo.maPrinterName, RTL_TEXTENCODING_UTF8 );
    rIStream.ReadByteString( rInfo.maDriver, RTL_TEXTENCODING_UTF8 );
    rIStream.ReadByteString( rInfo.maLocation, RTL_TEXTENCODING_UTF8 );
    rIStream.ReadByteString( rInfo.maComment, RTL_TEXTENCODING_UTF8 );
    rIStream >> rInfo.mnStatus;
    rIStream >> rInfo.mnJobs;

    return rIStream;
}

// =======================================================================

SalPrinterQueueInfo::SalPrinterQueueInfo()
{
    mnStatus    = 0;
    mnJobs      = QUEUE_JOBS_DONTKNOW;
    mpSysData   = NULL;
}

// -----------------------------------------------------------------------

SalPrinterQueueInfo::~SalPrinterQueueInfo()
{
}

// -----------------------------------------------------------------------

ImplPrnQueueList::~ImplPrnQueueList()
{
    ImplSVData*         pSVData = ImplGetSVData();
    for( unsigned int i = 0; i < m_aQueueInfos.size(); i++ )
    {
        delete m_aQueueInfos[i].mpQueueInfo;
        pSVData->mpDefInst->DeletePrinterQueueInfo( m_aQueueInfos[i].mpSalQueueInfo );
    }
}

// -----------------------------------------------------------------------

void ImplPrnQueueList::Add( SalPrinterQueueInfo* pData )
{
    std::hash_map< rtl::OUString, sal_Int32, rtl::OUStringHash >::iterator it =
        m_aNameToIndex.find( pData->maPrinterName );
    if( it == m_aNameToIndex.end() )
    {
        m_aNameToIndex[ pData->maPrinterName ] = m_aQueueInfos.size();
        m_aQueueInfos.push_back( ImplPrnQueueData() );
        m_aQueueInfos.back().mpQueueInfo = NULL;
        m_aQueueInfos.back().mpSalQueueInfo = pData;
        m_aPrinterList.push_back( pData->maPrinterName );
    }
    else // this should not happen, but ...
    {
        ImplPrnQueueData& rData = m_aQueueInfos[ it->second ];
        delete rData.mpQueueInfo;
        rData.mpQueueInfo = NULL;
        ImplGetSVData()->mpDefInst->DeletePrinterQueueInfo( rData.mpSalQueueInfo );
        rData.mpSalQueueInfo = pData;
    }
}

// -----------------------------------------------------------------------

ImplPrnQueueData* ImplPrnQueueList::Get( const rtl::OUString& rPrinter )
{
    ImplPrnQueueData* pData = NULL;
    std::hash_map<rtl::OUString,sal_Int32,rtl::OUStringHash>::iterator it =
        m_aNameToIndex.find( rPrinter );
    if( it != m_aNameToIndex.end() )
        pData = &m_aQueueInfos[it->second];
    return pData;
}

// =======================================================================

static void ImplInitPrnQueueList()
{
    ImplSVData* pSVData = ImplGetSVData();

    pSVData->maGDIData.mpPrinterQueueList = new ImplPrnQueueList;

    pSVData->mpDefInst->GetPrinterQueueInfo( pSVData->maGDIData.mpPrinterQueueList );
}

// -----------------------------------------------------------------------

void ImplDeletePrnQueueList()
{
    ImplSVData*         pSVData = ImplGetSVData();
    ImplPrnQueueList*   pPrnList = pSVData->maGDIData.mpPrinterQueueList;

    if ( pPrnList )
    {
        delete pPrnList;
        pSVData->maGDIData.mpPrinterQueueList = NULL;
    }
}

// -----------------------------------------------------------------------

const std::vector<rtl::OUString>& Printer::GetPrinterQueues()
{
    ImplSVData*         pSVData = ImplGetSVData();
    if ( !pSVData->maGDIData.mpPrinterQueueList )
        ImplInitPrnQueueList();
    return pSVData->maGDIData.mpPrinterQueueList->m_aPrinterList;
}

// -----------------------------------------------------------------------
const QueueInfo* Printer::GetQueueInfo( const String& rPrinterName, bool bStatusUpdate )
{
    ImplSVData* pSVData = ImplGetSVData();

    if ( !pSVData->maGDIData.mpPrinterQueueList )
        ImplInitPrnQueueList();

    ImplPrnQueueData* pInfo = pSVData->maGDIData.mpPrinterQueueList->Get( rPrinterName );
    if( pInfo )
    {
        if( !pInfo->mpQueueInfo || bStatusUpdate )
            pSVData->mpDefInst->GetPrinterQueueState( pInfo->mpSalQueueInfo );

        if ( !pInfo->mpQueueInfo )
            pInfo->mpQueueInfo = new QueueInfo;

        pInfo->mpQueueInfo->maPrinterName   = pInfo->mpSalQueueInfo->maPrinterName;
        pInfo->mpQueueInfo->maDriver        = pInfo->mpSalQueueInfo->maDriver;
        pInfo->mpQueueInfo->maLocation      = pInfo->mpSalQueueInfo->maLocation;
        pInfo->mpQueueInfo->maComment       = pInfo->mpSalQueueInfo->maComment;
        pInfo->mpQueueInfo->mnStatus        = pInfo->mpSalQueueInfo->mnStatus;
        pInfo->mpQueueInfo->mnJobs          = pInfo->mpSalQueueInfo->mnJobs;
        return pInfo->mpQueueInfo;
    }
    return NULL;
}

// -----------------------------------------------------------------------

XubString Printer::GetDefaultPrinterName()
{
    ImplSVData* pSVData = ImplGetSVData();

    return pSVData->mpDefInst->GetDefaultPrinter();
}

// =======================================================================

void Printer::ImplInitData()
{
    mbDevOutput         = FALSE;
    meOutDevType        = OUTDEV_PRINTER;
    mbDefPrinter        = FALSE;
    mnError             = 0;
    mnCurPage           = 0;
    mnCurPrintPage      = 0;
    mnPageQueueSize     = 0;
    mnCopyCount         = 1;
    mbCollateCopy       = FALSE;
    mbPrinting          = FALSE;
    mbJobActive         = FALSE;
    mbPrintFile         = FALSE;
    mbInPrintPage       = FALSE;
    mbNewJobSetup       = FALSE;
    mpInfoPrinter       = NULL;
    mpPrinter           = NULL;
    mpDisplayDev        = NULL;
    mbIsQueuePrinter    = FALSE;
    mpPrinterOptions    = new PrinterOptions;

    // Printer in die Liste eintragen
    ImplSVData* pSVData = ImplGetSVData();
    mpNext = pSVData->maGDIData.mpFirstPrinter;
    mpPrev = NULL;
    if ( mpNext )
        mpNext->mpPrev = this;
    else
        pSVData->maGDIData.mpLastPrinter = this;
    pSVData->maGDIData.mpFirstPrinter = this;
}

// -----------------------------------------------------------------------

void Printer::ImplInit( SalPrinterQueueInfo* pInfo )
{
    ImplSVData* pSVData = ImplGetSVData();
    // #i74084# update info for this specific SalPrinterQueueInfo
    pSVData->mpDefInst->GetPrinterQueueState( pInfo );

    // Testen, ob Treiber ueberhaupt mit dem JobSetup uebereinstimmt
    ImplJobSetup* pJobSetup = maJobSetup.ImplGetData();

    if ( pJobSetup->mpDriverData )
    {
        if ( (pJobSetup->maPrinterName != pInfo->maPrinterName) ||
             (pJobSetup->maDriver != pInfo->maDriver) )
        {
            rtl_freeMemory( pJobSetup->mpDriverData );
            pJobSetup->mpDriverData = NULL;
            pJobSetup->mnDriverDataLen = 0;
        }
    }

    // Printernamen merken
    maPrinterName = pInfo->maPrinterName;
    maDriver = pInfo->maDriver;

    // In JobSetup den Printernamen eintragen
    pJobSetup->maPrinterName = maPrinterName;
    pJobSetup->maDriver = maDriver;

    mpInfoPrinter   = pSVData->mpDefInst->CreateInfoPrinter( pInfo, pJobSetup );
    mpPrinter       = NULL;
    mpJobGraphics   = NULL;
    ImplUpdateJobSetupPaper( maJobSetup );

    if ( !mpInfoPrinter )
    {
        ImplInitDisplay( NULL );
        return;
    }

    // we need a graphics
    if ( !ImplGetGraphics() )
    {
        ImplInitDisplay( NULL );
        return;
    }

    // Daten initialisieren
    ImplUpdatePageData();
    mpFontList = new ImplDevFontList();
    mpFontCache = new ImplFontCache( TRUE );
    mpGraphics->GetDevFontList( mpFontList );
}

// -----------------------------------------------------------------------

void Printer::ImplInitDisplay( const Window* pWindow )
{
    ImplSVData* pSVData = ImplGetSVData();

    mpInfoPrinter       = NULL;
    mpPrinter           = NULL;
    mpJobGraphics       = NULL;

    if ( pWindow )
        mpDisplayDev = new VirtualDevice( *pWindow );
    else
        mpDisplayDev = new VirtualDevice();
    mpFontList          = pSVData->maGDIData.mpScreenFontList;
    mpFontCache         = pSVData->maGDIData.mpScreenFontCache;
    mnDPIX              = mpDisplayDev->mnDPIX;
    mnDPIY              = mpDisplayDev->mnDPIY;
}

// -----------------------------------------------------------------------

SalPrinterQueueInfo* Printer::ImplGetQueueInfo( const XubString& rPrinterName,
                                                const XubString* pDriver )
{
    ImplSVData* pSVData = ImplGetSVData();
    if ( !pSVData->maGDIData.mpPrinterQueueList )
        ImplInitPrnQueueList();

    ImplPrnQueueList* pPrnList = pSVData->maGDIData.mpPrinterQueueList;
    if ( pPrnList && pPrnList->m_aQueueInfos.size() )
    {
        // first search for the printer name driectly
        ImplPrnQueueData* pInfo = pPrnList->Get( rPrinterName );
        if( pInfo )
            return pInfo->mpSalQueueInfo;

        // then search case insensitive
        for( unsigned int i = 0; i < pPrnList->m_aQueueInfos.size(); i++ )
        {
            if( pPrnList->m_aQueueInfos[i].mpSalQueueInfo->maPrinterName.EqualsIgnoreCaseAscii( rPrinterName ) )
                return pPrnList->m_aQueueInfos[i].mpSalQueueInfo;
        }

        // then search for driver name
        if ( pDriver )
        {
            for( unsigned int i = 0; i < pPrnList->m_aQueueInfos.size(); i++ )
            {
                if( pPrnList->m_aQueueInfos[i].mpSalQueueInfo->maDriver == *pDriver )
                    return pPrnList->m_aQueueInfos[i].mpSalQueueInfo;
            }
        }

        // then the default printer
        pInfo = pPrnList->Get( GetDefaultPrinterName() );
        if( pInfo )
            return pInfo->mpSalQueueInfo;

        // last chance: the first available printer
        return pPrnList->m_aQueueInfos[0].mpSalQueueInfo;
    }

    return NULL;
}

// -----------------------------------------------------------------------

void Printer::ImplUpdatePageData()
{
    // we need a graphics
    if ( !ImplGetGraphics() )
        return;

    mpGraphics->GetResolution( mnDPIX, mnDPIY );
    mpInfoPrinter->GetPageInfo( maJobSetup.ImplGetConstData(),
                                mnOutWidth, mnOutHeight,
                                maPageOffset.X(), maPageOffset.Y(),
                                maPaperSize.Width(), maPaperSize.Height() );
}

// -----------------------------------------------------------------------

void Printer::ImplUpdateFontList()
{
    ImplUpdateFontData( TRUE );
}

// -----------------------------------------------------------------------

Printer::Printer()
{
    ImplInitData();
    SalPrinterQueueInfo* pInfo = ImplGetQueueInfo( GetDefaultPrinterName(), NULL );
    if ( pInfo )
    {
        ImplInit( pInfo );
        if ( !IsDisplayPrinter() )
            mbDefPrinter = TRUE;
    }
    else
        ImplInitDisplay( NULL );
}

// -----------------------------------------------------------------------

Printer::Printer( const Window* pWindow )
{
    ImplInitData();
    ImplInitDisplay( pWindow );
}

// -----------------------------------------------------------------------

Printer::Printer( const JobSetup& rJobSetup ) :
    maJobSetup( rJobSetup )
{
    ImplInitData();
    SalPrinterQueueInfo* pInfo = ImplGetQueueInfo( rJobSetup.mpData->maPrinterName,
                                                   &rJobSetup.mpData->maDriver );
    if ( pInfo )
    {
        ImplInit( pInfo );
        SetJobSetup( rJobSetup );
    }
    else
    {
        ImplInitDisplay( NULL );
        maJobSetup = JobSetup();
    }
}

// -----------------------------------------------------------------------

Printer::Printer( const QueueInfo& rQueueInfo )
{
    ImplInitData();
    SalPrinterQueueInfo* pInfo = ImplGetQueueInfo( rQueueInfo.GetPrinterName(),
                                                   &rQueueInfo.GetDriver() );
    if ( pInfo )
        ImplInit( pInfo );
    else
        ImplInitDisplay( NULL );
}

// -----------------------------------------------------------------------

Printer::Printer( const XubString& rPrinterName )
{
    ImplInitData();
    SalPrinterQueueInfo* pInfo = ImplGetQueueInfo( rPrinterName, NULL );
    if ( pInfo )
        ImplInit( pInfo );
    else
        ImplInitDisplay( NULL );
}

// -----------------------------------------------------------------------

Printer::~Printer()
{
    DBG_ASSERT( !IsPrinting(), "Printer::~Printer() - Job is printing" );
    DBG_ASSERT( !IsJobActive(), "Printer::~Printer() - Job is active" );

    delete mpPrinterOptions;

    ImplReleaseGraphics();
    if ( mpInfoPrinter )
        ImplGetSVData()->mpDefInst->DestroyInfoPrinter( mpInfoPrinter );
    if ( mpDisplayDev )
        delete mpDisplayDev;
    else
    {
        // OutputDevice-Dtor versucht das gleiche, deshalb muss hier
        // der FontEntry auch auf NULL gesetzt werden
        // TODO: consolidate duplicate cleanup by Printer and OutputDevice
        if ( mpFontEntry )
        {
            mpFontCache->Release( mpFontEntry );
            mpFontEntry = NULL;
        }
        if ( mpGetDevFontList )
        {
            delete mpGetDevFontList;
            mpGetDevFontList = NULL;
        }
        if ( mpGetDevSizeList )
        {
            delete mpGetDevSizeList;
            mpGetDevSizeList = NULL;
        }
        delete mpFontCache;
        mpFontCache = NULL;
        // font list deleted by OutputDevice dtor
    }

    // Printer aus der Liste eintragen
    ImplSVData* pSVData = ImplGetSVData();
    if ( mpPrev )
        mpPrev->mpNext = mpNext;
    else
        pSVData->maGDIData.mpFirstPrinter = mpNext;
    if ( mpNext )
        mpNext->mpPrev = mpPrev;
    else
        pSVData->maGDIData.mpLastPrinter = mpPrev;
}

// -----------------------------------------------------------------------
void Printer::Compat_OldPrinterMetrics( bool bSet )
{
    // propagate flag
    if( mpInfoPrinter )
        mpInfoPrinter->m_bCompatMetrics = bSet;

    // get new font data
    ImplUpdateFontData( TRUE );
}

// -----------------------------------------------------------------------

ULONG Printer::GetCapabilities( USHORT nType ) const
{
    if ( IsDisplayPrinter() )
        return FALSE;

    if( mpInfoPrinter )
        return mpInfoPrinter->GetCapabilities( maJobSetup.ImplGetConstData(), nType );
    else
        return FALSE;
}

// -----------------------------------------------------------------------

BOOL Printer::HasSupport( PrinterSupport eFeature ) const
{
    switch ( eFeature )
    {
        case SUPPORT_SET_ORIENTATION:
            return (BOOL)GetCapabilities( PRINTER_CAPABILITIES_SETORIENTATION );
        case SUPPORT_SET_PAPERBIN:
            return (BOOL)GetCapabilities( PRINTER_CAPABILITIES_SETPAPERBIN );
        case SUPPORT_SET_PAPERSIZE:
            return (BOOL)GetCapabilities( PRINTER_CAPABILITIES_SETPAPERSIZE );
        case SUPPORT_SET_PAPER:
            return (BOOL)GetCapabilities( PRINTER_CAPABILITIES_SETPAPER );
        case SUPPORT_COPY:
            return (GetCapabilities( PRINTER_CAPABILITIES_COPIES ) != 0);
        case SUPPORT_COLLATECOPY:
            return (GetCapabilities( PRINTER_CAPABILITIES_COLLATECOPIES ) != 0);
        case SUPPORT_SETUPDIALOG:
            return (BOOL)GetCapabilities( PRINTER_CAPABILITIES_SUPPORTDIALOG );
        case SUPPORT_FAX:
            return (BOOL) GetCapabilities( PRINTER_CAPABILITIES_FAX );
        case SUPPORT_PDF:
            return (BOOL) GetCapabilities( PRINTER_CAPABILITIES_PDF );
    }

    return TRUE;
}

// -----------------------------------------------------------------------

BOOL Printer::SetJobSetup( const JobSetup& rSetup )
{
    if ( IsDisplayPrinter() || mbInPrintPage )
        return FALSE;

    JobSetup aJobSetup = rSetup;

    ImplReleaseGraphics();
    if ( mpInfoPrinter->SetPrinterData( aJobSetup.ImplGetData() ) )
    {
        ImplUpdateJobSetupPaper( aJobSetup );
        mbNewJobSetup = TRUE;
        maJobSetup = aJobSetup;
        ImplUpdatePageData();
        ImplUpdateFontList();
        return TRUE;
    }

    return FALSE;
}

// -----------------------------------------------------------------------


BOOL Printer::Setup( Window* pWindow )
{
    if ( IsDisplayPrinter() )
        return FALSE;

    if ( IsJobActive() || IsPrinting() )
        return FALSE;

    JobSetup aJobSetup = maJobSetup;
    SalFrame* pFrame;
    if ( !pWindow )
        pWindow = ImplGetDefaultWindow();
    if( !pWindow )
        return FALSE;

    pFrame = pWindow->ImplGetFrame();
    ImplReleaseGraphics();
    ImplSVData* pSVData = ImplGetSVData();
    pSVData->maAppData.mnModalMode++;
    nImplSysDialog++;
    BOOL bSetup = mpInfoPrinter->Setup( pFrame, aJobSetup.ImplGetData() );
    pSVData->maAppData.mnModalMode--;
    nImplSysDialog--;
    if ( bSetup )
    {
        ImplUpdateJobSetupPaper( aJobSetup );
        mbNewJobSetup = TRUE;
        maJobSetup = aJobSetup;
        ImplUpdatePageData();
        ImplUpdateFontList();
        return TRUE;
    }
    return FALSE;
}

// -----------------------------------------------------------------------

BOOL Printer::SetPrinterProps( const Printer* pPrinter )
{
    if ( IsJobActive() || IsPrinting() )
        return FALSE;

    ImplSVData* pSVData = ImplGetSVData();

    mbDefPrinter        = pPrinter->mbDefPrinter;
    maPrintFile         = pPrinter->maPrintFile;
    mbPrintFile         = pPrinter->mbPrintFile;
    mnCopyCount         = pPrinter->mnCopyCount;
    mbCollateCopy       = pPrinter->mbCollateCopy;
    mnPageQueueSize     = pPrinter->mnPageQueueSize;
    *mpPrinterOptions   = *pPrinter->mpPrinterOptions;

    if ( pPrinter->IsDisplayPrinter() )
    {
        // Alten Printer zerstoeren
        if ( !IsDisplayPrinter() )
        {
            ImplReleaseGraphics();
            pSVData->mpDefInst->DestroyInfoPrinter( mpInfoPrinter );
            if ( mpFontEntry )
            {
                mpFontCache->Release( mpFontEntry );
                mpFontEntry = NULL;
            }
            if ( mpGetDevFontList )
            {
                delete mpGetDevFontList;
                mpGetDevFontList = NULL;
            }
            if ( mpGetDevSizeList )
            {
                delete mpGetDevSizeList;
                mpGetDevSizeList = NULL;
            }
            // clean up font list
            delete mpFontCache;
            delete mpFontList;
            mpFontCache = NULL;
            mpFontList = NULL;

            mbInitFont = TRUE;
            mbNewFont = TRUE;
            mpInfoPrinter = NULL;
        }

        // Neuen Printer bauen
        ImplInitDisplay( NULL );
        return TRUE;
    }

    // Alten Printer zerstoeren?
    if ( GetName() != pPrinter->GetName() )
    {
        ImplReleaseGraphics();
        if ( mpDisplayDev )
        {
            delete mpDisplayDev;
            mpDisplayDev = NULL;
        }
        else
        {
            pSVData->mpDefInst->DestroyInfoPrinter( mpInfoPrinter );

            if ( mpFontEntry )
            {
                mpFontCache->Release( mpFontEntry );
                mpFontEntry = NULL;
            }
            if ( mpGetDevFontList )
            {
                delete mpGetDevFontList;
                mpGetDevFontList = NULL;
            }
            if ( mpGetDevSizeList )
            {
                delete mpGetDevSizeList;
                mpGetDevSizeList = NULL;
            }
            delete mpFontCache;
            delete mpFontList;
            mpFontCache = NULL;
            mpFontList = NULL;
            mbInitFont = TRUE;
            mbNewFont = TRUE;
            mpInfoPrinter = NULL;
        }

        // Neuen Printer bauen
        XubString aDriver = pPrinter->GetDriverName();
        SalPrinterQueueInfo* pInfo = ImplGetQueueInfo( pPrinter->GetName(), &aDriver );
        if ( pInfo )
        {
            ImplInit( pInfo );
            SetJobSetup( pPrinter->GetJobSetup() );
        }
        else
            ImplInitDisplay( NULL );
    }
    else
        SetJobSetup( pPrinter->GetJobSetup() );

    return FALSE;
}

// -----------------------------------------------------------------------

BOOL Printer::SetOrientation( Orientation eOrientation )
{
    if ( mbInPrintPage )
        return FALSE;

    if ( maJobSetup.ImplGetConstData()->meOrientation != eOrientation )
    {
        JobSetup        aJobSetup = maJobSetup;
        ImplJobSetup*   pSetupData = aJobSetup.ImplGetData();
        pSetupData->meOrientation = eOrientation;

        if ( IsDisplayPrinter() )
        {
            mbNewJobSetup = TRUE;
            maJobSetup = aJobSetup;
            return TRUE;
        }

        ImplReleaseGraphics();
        if ( mpInfoPrinter->SetData( SAL_JOBSET_ORIENTATION, pSetupData ) )
        {
            ImplUpdateJobSetupPaper( aJobSetup );
            mbNewJobSetup = TRUE;
            maJobSetup = aJobSetup;
            ImplUpdatePageData();
            ImplUpdateFontList();
            return TRUE;
        }
        else
            return FALSE;
    }

    return TRUE;
}

// -----------------------------------------------------------------------

Orientation Printer::GetOrientation() const
{
    return maJobSetup.ImplGetConstData()->meOrientation;
}

// -----------------------------------------------------------------------

BOOL Printer::SetPaperBin( USHORT nPaperBin )
{
    if ( mbInPrintPage )
        return FALSE;

    if ( (maJobSetup.ImplGetConstData()->mnPaperBin != nPaperBin) &&
         (nPaperBin < GetPaperBinCount()) )
    {
        JobSetup        aJobSetup = maJobSetup;
        ImplJobSetup*   pSetupData = aJobSetup.ImplGetData();
        pSetupData->mnPaperBin = nPaperBin;

        if ( IsDisplayPrinter() )
        {
            mbNewJobSetup = TRUE;
            maJobSetup = aJobSetup;
            return TRUE;
        }

        ImplReleaseGraphics();
        if ( mpInfoPrinter->SetData( SAL_JOBSET_PAPERBIN, pSetupData ) )
        {
            ImplUpdateJobSetupPaper( aJobSetup );
            mbNewJobSetup = TRUE;
            maJobSetup = aJobSetup;
            ImplUpdatePageData();
            ImplUpdateFontList();
            return TRUE;
        }
        else
            return FALSE;
    }

    return TRUE;
}

// -----------------------------------------------------------------------

USHORT Printer::GetPaperBin() const
{
    return maJobSetup.ImplGetConstData()->mnPaperBin;
}

// -----------------------------------------------------------------------

// Map user paper format to a available printer paper formats
void Printer::ImplFindPaperFormatForUserSize( JobSetup& aJobSetup )
{
    ImplJobSetup*   pSetupData = aJobSetup.ImplGetData();

    int     nLandscapeAngle = GetLandscapeAngle();
    int     nPaperCount     = GetPaperInfoCount();

    PaperInfo aInfo(pSetupData->mnPaperWidth, pSetupData->mnPaperHeight);

    // Alle Papierformate vergleichen und ein passendes raussuchen
    for ( int i = 0; i < nPaperCount; i++ )
    {
        const PaperInfo& rPaperInfo = GetPaperInfo( i );

        if ( aInfo.sloppyEqual(rPaperInfo) )
        {
<<<<<<< HEAD
            pSetupData->mePaperFormat = ImplGetPaperFormat( rPaperInfo.m_nPaperWidth*100,
                                                            rPaperInfo.m_nPaperHeight*100 );
            pSetupData->meOrientation = ORIENTATION_PORTRAIT;
=======
            pSetupData->mePaperFormat = ImplGetPaperFormat( rPaperInfo.getWidth(),
                                                            rPaperInfo.getHeight() );
>>>>>>> 7ad0431b
            break;
        }
    }

    // If the printer supports landscape orientation, check paper sizes again
    // with landscape orientation. This is necessary as a printer driver provides
    // all paper sizes with portrait orientation only!!
    if ( pSetupData->mePaperFormat == PAPER_USER &&
         nLandscapeAngle != 0 &&
         HasSupport( SUPPORT_SET_ORIENTATION ))
    {

        PaperInfo aRotatedInfo(pSetupData->mnPaperHeight, pSetupData->mnPaperWidth);

        for ( int i = 0; i < nPaperCount; i++ )
        {
            const PaperInfo& rPaperInfo = GetPaperInfo( i );

            if ( aRotatedInfo.sloppyEqual( rPaperInfo ) )
            {
<<<<<<< HEAD
                pSetupData->mePaperFormat = ImplGetPaperFormat( rPaperInfo.m_nPaperWidth*100,
                                                                rPaperInfo.m_nPaperHeight*100 );
                pSetupData->meOrientation = ORIENTATION_LANDSCAPE;
=======
                pSetupData->mePaperFormat = ImplGetPaperFormat( rPaperInfo.getWidth(),
                                                                rPaperInfo.getHeight() );
>>>>>>> 7ad0431b
                break;
            }
        }
    }
}

// -----------------------------------------------------------------------

BOOL Printer::SetPaper( Paper ePaper )
{
    if ( mbInPrintPage )
        return FALSE;

    if ( maJobSetup.ImplGetConstData()->mePaperFormat != ePaper )
    {
        JobSetup        aJobSetup = maJobSetup;
        ImplJobSetup*   pSetupData = aJobSetup.ImplGetData();
        pSetupData->mePaperFormat = ePaper;
        if ( ePaper != PAPER_USER )
        {
            PaperInfo aInfo(ePaper);
            pSetupData->mnPaperWidth  = aInfo.getWidth();
            pSetupData->mnPaperHeight = aInfo.getHeight();
        }

        if ( IsDisplayPrinter() )
        {
            mbNewJobSetup = TRUE;
            maJobSetup = aJobSetup;
            return TRUE;
        }

        ImplReleaseGraphics();
        if ( ePaper == PAPER_USER )
            ImplFindPaperFormatForUserSize( aJobSetup );
        if ( mpInfoPrinter->SetData( SAL_JOBSET_PAPERSIZE|SAL_JOBSET_ORIENTATION, pSetupData ) )
        {
            ImplUpdateJobSetupPaper( aJobSetup );
            mbNewJobSetup = TRUE;
            maJobSetup = aJobSetup;
            ImplUpdatePageData();
            ImplUpdateFontList();
            return TRUE;
        }
        else
            return FALSE;
    }

    return TRUE;
}

// -----------------------------------------------------------------------

BOOL Printer::SetPaperSizeUser( const Size& rSize )
{
    if ( mbInPrintPage )
        return FALSE;

    Size    aPixSize = LogicToPixel( rSize );
    Size    aPageSize = PixelToLogic( aPixSize, MAP_100TH_MM );
    if ( (maJobSetup.ImplGetConstData()->mePaperFormat != PAPER_USER)       ||
         (maJobSetup.ImplGetConstData()->mnPaperWidth  != aPageSize.Width()) ||
         (maJobSetup.ImplGetConstData()->mnPaperHeight != aPageSize.Height()) )
    {
        JobSetup        aJobSetup = maJobSetup;
        ImplJobSetup*   pSetupData = aJobSetup.ImplGetData();
        pSetupData->mePaperFormat   = PAPER_USER;
        pSetupData->mnPaperWidth    = aPageSize.Width();
        pSetupData->mnPaperHeight   = aPageSize.Height();

        if ( IsDisplayPrinter() )
        {
            mbNewJobSetup = TRUE;
            maJobSetup = aJobSetup;
            return TRUE;
        }

        ImplReleaseGraphics();
        ImplFindPaperFormatForUserSize( aJobSetup );

        // Changing the paper size can also change the orientation!
        if ( mpInfoPrinter->SetData( SAL_JOBSET_PAPERSIZE|SAL_JOBSET_ORIENTATION, pSetupData ) )
        {
            ImplUpdateJobSetupPaper( aJobSetup );
            mbNewJobSetup = TRUE;
            maJobSetup = aJobSetup;
            ImplUpdatePageData();
            ImplUpdateFontList();
            return TRUE;
        }
        else
            return FALSE;
    }

    return TRUE;
}

// -----------------------------------------------------------------------

int Printer::GetPaperInfoCount() const
{
    if( ! mpInfoPrinter )
        return 0;
    if( ! mpInfoPrinter->m_bPapersInit )
        mpInfoPrinter->InitPaperFormats( maJobSetup.ImplGetConstData() );
    return mpInfoPrinter->m_aPaperFormats.size();
}

// -----------------------------------------------------------------------

const PaperInfo& Printer::GetPaperInfo( int nPaper ) const
{
    if( ! mpInfoPrinter )
        return ImplGetEmptyPaper();
    if( ! mpInfoPrinter->m_bPapersInit )
        mpInfoPrinter->InitPaperFormats( maJobSetup.ImplGetConstData() );
    if( mpInfoPrinter->m_aPaperFormats.empty() || nPaper < 0 || nPaper >= int(mpInfoPrinter->m_aPaperFormats.size()) )
        return ImplGetEmptyPaper();
    return mpInfoPrinter->m_aPaperFormats[nPaper];
}

// -----------------------------------------------------------------------

DuplexMode Printer::GetDuplexMode() const
{
    return maJobSetup.ImplGetConstData()->meDuplexMode;
}

// -----------------------------------------------------------------------

BOOL Printer::SetDuplexMode( DuplexMode eDuplex )
{
    if ( mbInPrintPage )
        return FALSE;

    if ( maJobSetup.ImplGetConstData()->meDuplexMode != eDuplex )
    {
        JobSetup        aJobSetup = maJobSetup;
        ImplJobSetup*   pSetupData = aJobSetup.ImplGetData();
        pSetupData->meDuplexMode = eDuplex;

        if ( IsDisplayPrinter() )
        {
            mbNewJobSetup = TRUE;
            maJobSetup = aJobSetup;
            return TRUE;
        }

        ImplReleaseGraphics();
        if ( mpInfoPrinter->SetData( SAL_JOBSET_DUPLEXMODE, pSetupData ) )
        {
            ImplUpdateJobSetupPaper( aJobSetup );
            mbNewJobSetup = TRUE;
            maJobSetup = aJobSetup;
            ImplUpdatePageData();
            ImplUpdateFontList();
            return TRUE;
        }
        else
            return FALSE;
    }

    return TRUE;
}

// -----------------------------------------------------------------------

int Printer::GetLandscapeAngle() const
{
    return mpInfoPrinter ? mpInfoPrinter->GetLandscapeAngle( maJobSetup.ImplGetConstData() ) : 900;
}

// -----------------------------------------------------------------------

Paper Printer::GetPaper() const
{
    return maJobSetup.ImplGetConstData()->mePaperFormat;
}

// -----------------------------------------------------------------------

USHORT Printer::GetPaperBinCount() const
{
    if ( IsDisplayPrinter() )
        return 0;

    return (USHORT)mpInfoPrinter->GetPaperBinCount( maJobSetup.ImplGetConstData() );
}

// -----------------------------------------------------------------------

XubString Printer::GetPaperBinName( USHORT nPaperBin ) const
{
    if ( IsDisplayPrinter() )
        return ImplGetSVEmptyStr();

    if ( nPaperBin < GetPaperBinCount() )
        return mpInfoPrinter->GetPaperBinName( maJobSetup.ImplGetConstData(), nPaperBin );
    else
        return ImplGetSVEmptyStr();
}

// -----------------------------------------------------------------------

BOOL Printer::SetCopyCount( USHORT nCopy, BOOL bCollate )
{
    mnCopyCount = nCopy;
    mbCollateCopy = bCollate;
    return TRUE;
}

// -----------------------------------------------------------------------

void Printer::Error()
{
    maErrorHdl.Call( this );
}

// -----------------------------------------------------------------------


ULONG Printer::ImplSalPrinterErrorCodeToVCL( ULONG nError )
{
    ULONG nVCLError;
    switch ( nError )
    {
        case 0:
            nVCLError = PRINTER_OK;
            break;
        case SAL_PRINTER_ERROR_ABORT:
            nVCLError = PRINTER_ABORT;
            break;
        default:
            nVCLError = PRINTER_GENERALERROR;
            break;
    }

    return nVCLError;
}

// -----------------------------------------------------------------------

void Printer::ImplEndPrint()
{
    mbPrinting      = FALSE;
    mnCurPrintPage  = 0;
    maJobName.Erase();
}

// -----------------------------------------------------------------------

IMPL_LINK( Printer, ImplDestroyPrinterAsync, void*, pSalPrinter )
{
    SalPrinter* pPrinter = (SalPrinter*)pSalPrinter;
    ImplSVData* pSVData = ImplGetSVData();
    pSVData->mpDefInst->DestroyPrinter( pPrinter );
    return 0;
}

// -----------------------------------------------------------------------

BOOL Printer::StartJob( const XubString& rJobName )
{
    mnError = PRINTER_OK;

    if ( IsDisplayPrinter() )
        return FALSE;

    if ( IsJobActive() || IsPrinting() )
        return FALSE;

    ULONG   nCopies = mnCopyCount;
    BOOL    bCollateCopy = mbCollateCopy;
    BOOL    bUserCopy = FALSE;
    if ( nCopies > 1 )
    {
        ULONG nDevCopy;

        if ( bCollateCopy )
            nDevCopy = GetCapabilities( PRINTER_CAPABILITIES_COLLATECOPIES );
        else
            nDevCopy = GetCapabilities( PRINTER_CAPABILITIES_COPIES );

        // Muessen Kopien selber gemacht werden?
        if ( nCopies > nDevCopy )
        {
            bUserCopy = TRUE;
            nCopies = 1;
            bCollateCopy = FALSE;
        }
    }
    else
        bCollateCopy = FALSE;

    ImplSVData* pSVData = ImplGetSVData();
    mpPrinter = pSVData->mpDefInst->CreatePrinter( mpInfoPrinter );

    if ( !mpPrinter )
        return FALSE;

    XubString* pPrintFile;
    if ( mbPrintFile )
        pPrintFile = &maPrintFile;
    else
        pPrintFile = NULL;

    // #125075# StartJob can Reschedule on Windows, sfx
    // depends on IsPrinting() in case of closing a document
    BOOL bSaveNewJobSetup   = mbNewJobSetup;
    mbNewJobSetup           = FALSE;
    String aSaveJobName     = maJobName;
    maJobName               = rJobName;
    mnCurPage               = 1;
    mnCurPrintPage          = 1;
    mbPrinting              = TRUE;

    if( ! ImplGetSVData()->maGDIData.mbPrinterPullModel )
    {
        if ( !mpPrinter->StartJob( pPrintFile, rJobName, Application::GetDisplayName(),
                                   nCopies, bCollateCopy,
                                   maJobSetup.ImplGetConstData() ) )
        {
            mnError = ImplSalPrinterErrorCodeToVCL( mpPrinter->GetErrorCode() );
            if ( !mnError )
                mnError = PRINTER_GENERALERROR;
            pSVData->mpDefInst->DestroyPrinter( mpPrinter );
            mbNewJobSetup       = bSaveNewJobSetup;
            maJobName           = aSaveJobName;
            mnCurPage           = 0;
            mnCurPrintPage      = 0;
            mbPrinting          = FALSE;
            mpPrinter = NULL;
            return FALSE;
        }
    }

    mbJobActive             = TRUE;

    return TRUE;
}

// -----------------------------------------------------------------------

BOOL Printer::EndJob()
{
    BOOL bRet = FALSE;
    if ( !IsJobActive() )
        return bRet;

    DBG_ASSERT( !mbInPrintPage, "Printer::EndJob() - StartPage() without EndPage() called" );

    mbJobActive = FALSE;

    if ( mpPrinter )
    {
        ImplReleaseGraphics();

        mnCurPage = 0;

        bRet = TRUE;

        mbPrinting      = FALSE;
        mnCurPrintPage  = 0;
        maJobName.Erase();

        mbDevOutput = FALSE;
        bRet = mpPrinter->EndJob();
        // Hier den Drucker nicht asyncron zerstoeren, da es
        // W95 nicht verkraftet, wenn gleichzeitig gedruckt wird
        // und ein Druckerobjekt zerstoert wird
        ImplGetSVData()->mpDefInst->DestroyPrinter( mpPrinter );
        mpPrinter = NULL;
    }

    return bRet;
}

// -----------------------------------------------------------------------

BOOL Printer::AbortJob()
{
    // Wenn wir einen Queue-Printer haben, kann man diesen noch mit
    // AbortJob() abbrechen, solange dieser noch am Drucken ist
    if ( !IsJobActive() && !IsPrinting() )
        return FALSE;

    mbJobActive     = FALSE;
    mbInPrintPage   = FALSE;
    mpJobGraphics   = NULL;

    if ( mpPrinter )
    {
        mbPrinting      = FALSE;
        mnCurPage       = 0;
        mnCurPrintPage  = 0;
        maJobName.Erase();

        ImplReleaseGraphics();
        mbDevOutput = FALSE;
        mpPrinter->AbortJob();
        Application::PostUserEvent( LINK( this, Printer, ImplDestroyPrinterAsync ), mpPrinter );
        mpPrinter = NULL;

        return TRUE;
    }

    return FALSE;
}

// -----------------------------------------------------------------------

void Printer::ImplStartPage()
{
    if ( !IsJobActive() )
        return;

    if ( mpPrinter )
    {
        SalGraphics* pGraphics = mpPrinter->StartPage( maJobSetup.ImplGetConstData(), mbNewJobSetup );
        if ( pGraphics )
        {
            ImplReleaseGraphics();
            mpJobGraphics = pGraphics;
        }
        mbDevOutput = TRUE;

        // PrintJob not aborted ???
        if ( IsJobActive() )
        {
            mbInPrintPage = TRUE;
            mnCurPage++;
            mnCurPrintPage++;
        }
    }
}

// -----------------------------------------------------------------------

void Printer::ImplEndPage()
{
    if ( !IsJobActive() )
        return;

    mbInPrintPage = FALSE;

    if ( mpPrinter )
    {
        mpPrinter->EndPage();
        ImplReleaseGraphics();
        mbDevOutput = FALSE;

        mpJobGraphics = NULL;
        mbNewJobSetup = FALSE;
    }
}

// -----------------------------------------------------------------------

void Printer::updatePrinters()
{
    ImplSVData*         pSVData = ImplGetSVData();
    ImplPrnQueueList*   pPrnList = pSVData->maGDIData.mpPrinterQueueList;

    if ( pPrnList )
    {
        ImplPrnQueueList* pNewList = new ImplPrnQueueList;
        pSVData->mpDefInst->GetPrinterQueueInfo( pNewList );

        bool bChanged = pPrnList->m_aQueueInfos.size() != pNewList->m_aQueueInfos.size();
        for( unsigned int i = 0; ! bChanged && i < pPrnList->m_aQueueInfos.size(); i++ )
        {
            ImplPrnQueueData& rInfo     = pPrnList->m_aQueueInfos[i];
            ImplPrnQueueData& rNewInfo  = pNewList->m_aQueueInfos[i];
            if( ! rInfo.mpSalQueueInfo || ! rNewInfo.mpSalQueueInfo || // sanity check
                rInfo.mpSalQueueInfo->maPrinterName != rNewInfo.mpSalQueueInfo->maPrinterName )
            {
                bChanged = true;
            }
        }
        if( bChanged )
        {
            ImplDeletePrnQueueList();
            pSVData->maGDIData.mpPrinterQueueList = pNewList;

            Application* pApp = GetpApp();
            if( pApp )
            {
                DataChangedEvent aDCEvt( DATACHANGED_PRINTER );
                pApp->DataChanged( aDCEvt );
                pApp->NotifyAllWindows( aDCEvt );
            }
        }
        else
            delete pNewList;
    }
}<|MERGE_RESOLUTION|>--- conflicted
+++ resolved
@@ -970,14 +970,9 @@
 
         if ( aInfo.sloppyEqual(rPaperInfo) )
         {
-<<<<<<< HEAD
-            pSetupData->mePaperFormat = ImplGetPaperFormat( rPaperInfo.m_nPaperWidth*100,
-                                                            rPaperInfo.m_nPaperHeight*100 );
-            pSetupData->meOrientation = ORIENTATION_PORTRAIT;
-=======
             pSetupData->mePaperFormat = ImplGetPaperFormat( rPaperInfo.getWidth(),
                                                             rPaperInfo.getHeight() );
->>>>>>> 7ad0431b
+            pSetupData->meOrientation = ORIENTATION_PORTRAIT;
             break;
         }
     }
@@ -998,14 +993,9 @@
 
             if ( aRotatedInfo.sloppyEqual( rPaperInfo ) )
             {
-<<<<<<< HEAD
-                pSetupData->mePaperFormat = ImplGetPaperFormat( rPaperInfo.m_nPaperWidth*100,
-                                                                rPaperInfo.m_nPaperHeight*100 );
-                pSetupData->meOrientation = ORIENTATION_LANDSCAPE;
-=======
                 pSetupData->mePaperFormat = ImplGetPaperFormat( rPaperInfo.getWidth(),
                                                                 rPaperInfo.getHeight() );
->>>>>>> 7ad0431b
+                pSetupData->meOrientation = ORIENTATION_LANDSCAPE;
                 break;
             }
         }
