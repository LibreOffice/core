/*************************************************************************
 *
 * DO NOT ALTER OR REMOVE COPYRIGHT NOTICES OR THIS FILE HEADER.
 *
 * Copyright 2008 by Sun Microsystems, Inc.
 *
 * OpenOffice.org - a multi-platform office productivity suite
 *
 * This file is part of OpenOffice.org.
 *
 * OpenOffice.org is free software: you can redistribute it and/or modify
 * it under the terms of the GNU Lesser General Public License version 3
 * only, as published by the Free Software Foundation.
 *
 * OpenOffice.org is distributed in the hope that it will be useful,
 * but WITHOUT ANY WARRANTY; without even the implied warranty of
 * MERCHANTABILITY or FITNESS FOR A PARTICULAR PURPOSE.  See the
 * GNU Lesser General Public License version 3 for more details
 * (a copy is included in the LICENSE file that accompanied this code).
 *
 * You should have received a copy of the GNU Lesser General Public License
 * version 3 along with OpenOffice.org.  If not, see
 * <http://www.openoffice.org/license.html>
 * for a copy of the LGPLv3 License.
 *
 ************************************************************************/

// MARKER(update_precomp.py): autogen include statement, do not remove
#include "precompiled_vcl.hxx"

#define _USE_MATH_DEFINES
#include <math.h>
#include <algorithm>

#include <pdfwriter_impl.hxx>
#include <basegfx/polygon/b2dpolygon.hxx>
#include <basegfx/polygon/b2dpolypolygon.hxx>
#include <basegfx/polygon/b2dpolygontools.hxx>
#include <basegfx/polygon/b2dpolypolygontools.hxx>
#include <rtl/ustrbuf.hxx>
#include <tools/debug.hxx>
#include <tools/zcodec.hxx>
#include <tools/stream.hxx>
#include <i18npool/mslangid.hxx>
#include <vcl/virdev.hxx>
#include <vcl/bmpacc.hxx>
#include <vcl/bitmapex.hxx>
#include <vcl/image.hxx>
#include <vcl/outdev.h>
#include <vcl/sallayout.hxx>
#include <vcl/metric.hxx>
#include <vcl/fontsubset.hxx>
#include <vcl/textlayout.hxx>
#include <svsys.h>
#include <vcl/salgdi.hxx>
#include <vcl/svapp.hxx>
#include <osl/thread.h>
#include <osl/file.h>
#include <rtl/crc.h>
#include <rtl/digest.h>
#include <comphelper/processfactory.hxx>
#include <com/sun/star/lang/XMultiServiceFactory.hpp>
#include <com/sun/star/util/URL.hpp>

#include "implncvt.hxx"

#include "cppuhelper/implbase1.hxx"
#include <icc/sRGB-IEC61966-2.1.hxx>

using namespace vcl;
using namespace rtl;

#if (OSL_DEBUG_LEVEL < 2)
#define COMPRESS_PAGES
#else
#define DEBUG_DISABLE_PDFCOMPRESSION // also do not compress streams
#endif

#ifdef DO_TEST_PDF
class PDFTestOutputStream : public PDFOutputStream
{
    public:
    virtual ~PDFTestOutputStream();
    virtual void write( const com::sun::star::uno::Reference< com::sun::star::io::XOutputStream >& xStream );
};

PDFTestOutputStream::~PDFTestOutputStream()
{
}

void PDFTestOutputStream::write( const com::sun::star::uno::Reference< com::sun::star::io::XOutputStream >& xStream )
{
    OString aStr( "lalala\ntest\ntest\ntest" );
    com::sun::star::uno::Sequence< sal_Int8 > aData( aStr.getLength() );
    rtl_copyMemory( aData.getArray(), aStr.getStr(), aStr.getLength() );
    xStream->writeBytes( aData );
}

// this test code cannot be used to test PDF/A-1 because it forces
// control item (widgets) to bypass the structure controlling
// the embedding of such elements in actual run
void doTestCode()
{
    static const char* pHome = getenv( "HOME"  );
    rtl::OUString aTestFile( RTL_CONSTASCII_USTRINGPARAM( "file://" ) );
    aTestFile += rtl::OUString( pHome, strlen( pHome ), RTL_TEXTENCODING_MS_1252 );
    aTestFile += rtl::OUString( RTL_CONSTASCII_USTRINGPARAM( "/pdf_export_test.pdf" ) );

    PDFWriter::PDFWriterContext aContext;
    aContext.URL            = aTestFile;
    aContext.Version        = PDFWriter::PDF_1_4;
    aContext.Tagged         = true;
    aContext.InitialPage    = 2;

    PDFWriter aWriter( aContext );
    PDFDocInfo aDocInfo;
    aDocInfo.Title = OUString( RTL_CONSTASCII_USTRINGPARAM( "PDF export test document" ) );
    aDocInfo.Producer = OUString( RTL_CONSTASCII_USTRINGPARAM( "VCL" ) );
    aWriter.SetDocInfo( aDocInfo );
    aWriter.NewPage();
    aWriter.BeginStructureElement( PDFWriter::Document );
    // set duration of 3 sec for first page
    aWriter.SetAutoAdvanceTime( 3 );
    aWriter.SetMapMode( MapMode( MAP_100TH_MM ) );

    aWriter.SetFillColor( Color( COL_LIGHTRED ) );
    aWriter.SetLineColor( Color( COL_LIGHTGREEN ) );
    aWriter.DrawRect( Rectangle( Point( 2000, 200 ), Size( 8000, 3000 ) ), 5000, 2000 );

    aWriter.SetFont( Font( String( RTL_CONSTASCII_USTRINGPARAM( "Times" ) ), Size( 0, 500 ) ) );
    aWriter.SetTextColor( Color( COL_BLACK ) );
    aWriter.SetLineColor( Color( COL_BLACK ) );
    aWriter.SetFillColor( Color( COL_LIGHTBLUE ) );

    Rectangle aRect( Point( 5000, 5000 ), Size( 6000, 3000 ) );
    aWriter.DrawRect( aRect );
    aWriter.DrawText( aRect, String( RTL_CONSTASCII_USTRINGPARAM( "Link annot 1" ) ) );
    sal_Int32 nFirstLink = aWriter.CreateLink( aRect );
    PDFNote aNote;
    aNote.Title = String( RTL_CONSTASCII_USTRINGPARAM( "A small test note" ) );
    aNote.Contents = String( RTL_CONSTASCII_USTRINGPARAM( "There is no business like show business like no business i know. Everything about it is appealing." ) );
    aWriter.CreateNote( Rectangle( Point( aRect.Right(), aRect.Top() ), Size( 6000, 3000 ) ), aNote );

    Rectangle aTargetRect( Point( 3000, 23000 ), Size( 12000, 6000 ) );
    aWriter.SetFillColor( Color( COL_LIGHTGREEN ) );
    aWriter.DrawRect( aTargetRect );
    aWriter.DrawText( aTargetRect, String( RTL_CONSTASCII_USTRINGPARAM( "Dest second link" ) ) );
    sal_Int32 nSecondDest = aWriter.CreateDest( aTargetRect );

    aWriter.BeginStructureElement( PDFWriter::Section );
    aWriter.BeginStructureElement( PDFWriter::Heading );
    aWriter.DrawText( Point(4500, 9000), String( RTL_CONSTASCII_USTRINGPARAM( "A small structure test" ) ) );
    aWriter.EndStructureElement();
    aWriter.BeginStructureElement( PDFWriter::Paragraph );
    aWriter.SetStructureAttribute( PDFWriter::WritingMode, PDFWriter::LrTb );
    aWriter.SetStructureAttribute( PDFWriter::TextDecorationType, PDFWriter::Underline );
    aWriter.DrawText( Rectangle( Point( 4500, 10000 ), Size( 12000, 6000 ) ),
                      String( RTL_CONSTASCII_USTRINGPARAM( "It was the best of PDF, it was the worst of PDF ... or so. This is a pretty nonsensical text to denote a paragraph. I suggest you stop reading it. Because if you read on you might get bored. So continue on your on risk. Hey, you're still here ? Why do you continue to read this as it is of no use at all ? OK, it's your time, but still... . Woah, i even get bored writing this, so let's end this here and now." ) ),
                      TEXT_DRAW_MULTILINE | TEXT_DRAW_WORDBREAK
                      );
    aWriter.SetActualText( String( RTL_CONSTASCII_USTRINGPARAM( "It was the best of PDF, it was the worst of PDF ... or so. This is a pretty nonsensical text to denote a paragraph. I suggest you stop reading it. Because if you read on you might get bored. So continue on your on risk. Hey, you're still here ? Why do you continue to read this as it is of no use at all ? OK, it's your time, but still... . Woah, i even get bored writing this, so let's end this here and now." ) ) );
    aWriter.SetAlternateText( String( RTL_CONSTASCII_USTRINGPARAM( "This paragraph contains some lengthy nonsense to test structural element emission of PDFWriter." ) ) );
    aWriter.EndStructureElement();
    sal_Int32 nLongPara = aWriter.BeginStructureElement( PDFWriter::Paragraph );
    aWriter.SetStructureAttribute( PDFWriter::WritingMode, PDFWriter::LrTb );
    aWriter.DrawText( Rectangle( Point( 4500, 19000 ), Size( 12000, 1000 ) ),
                      String( RTL_CONSTASCII_USTRINGPARAM( "This paragraph is nothing special either but ends on the next page structurewise" ) ),
                      TEXT_DRAW_MULTILINE | TEXT_DRAW_WORDBREAK
                      );

    aWriter.NewPage();
    // test AddStream interface
    aWriter.AddStream( String( RTL_CONSTASCII_USTRINGPARAM( "text/plain" ) ), new PDFTestOutputStream(), true );
    // set transitional mode
    aWriter.SetPageTransition( PDFWriter::WipeRightToLeft, 1500 );
    aWriter.SetMapMode( MapMode( MAP_100TH_MM ) );
    aWriter.SetTextColor( Color( COL_BLACK ) );
    aWriter.SetFont( Font( String( RTL_CONSTASCII_USTRINGPARAM( "Times" ) ), Size( 0, 500 ) ) );
    aWriter.DrawText( Rectangle( Point( 4500, 1500 ), Size( 12000, 3000 ) ),
                      String( RTL_CONSTASCII_USTRINGPARAM( "Here's where all things come to an end ... well at least the paragaph from the last page." ) ),
                      TEXT_DRAW_MULTILINE | TEXT_DRAW_WORDBREAK
                      );
    aWriter.EndStructureElement();

    aWriter.SetFillColor( Color( COL_LIGHTBLUE ) );
    // disable structure
    aWriter.BeginStructureElement( PDFWriter::NonStructElement );
    aWriter.DrawRect( aRect );
    aWriter.BeginStructureElement( PDFWriter::Paragraph );
    aWriter.DrawText( aRect, String( RTL_CONSTASCII_USTRINGPARAM( "Link annot 2" ) ) );
    sal_Int32 nSecondLink = aWriter.CreateLink( aRect );

    aWriter.SetFillColor( Color( COL_LIGHTGREEN ) );
    aWriter.BeginStructureElement( PDFWriter::ListItem );
    aWriter.DrawRect( aTargetRect );
    aWriter.DrawText( aTargetRect, String( RTL_CONSTASCII_USTRINGPARAM( "Dest first link" ) ) );
    sal_Int32 nFirstDest = aWriter.CreateDest( aTargetRect );
    // enable structure
    aWriter.EndStructureElement();
    // add something to the long paragraph as an afterthought
    sal_Int32 nSaveStruct = aWriter.GetCurrentStructureElement();
    aWriter.SetCurrentStructureElement( nLongPara );
    aWriter.DrawText( Rectangle( Point( 4500,4500 ),  Size( 12000, 1000 ) ),
                      String( RTL_CONSTASCII_USTRINGPARAM( "Add something to the longish paragraph above." ) ),
                      TEXT_DRAW_MULTILINE | TEXT_DRAW_WORDBREAK );
    aWriter.SetCurrentStructureElement( nSaveStruct );
    aWriter.EndStructureElement();
    aWriter.EndStructureElement();
    aWriter.BeginStructureElement( PDFWriter::Figure );
    aWriter.BeginStructureElement( PDFWriter::Caption );
    aWriter.DrawText( Point( 4500, 9000 ), String( RTL_CONSTASCII_USTRINGPARAM( "Some drawing stuff inside the structure" ) ) );
    aWriter.EndStructureElement();
    aWriter.DrawEllipse( Rectangle( Point( 4500, 9600 ), Size( 12000, 3000 ) ) );
    // test transparency
    // draw background
    Rectangle aTranspRect( Point( 7500, 13500 ), Size( 9000, 6000 ) );
    aWriter.SetFillColor( Color( COL_LIGHTRED ) );
    aWriter.DrawRect( aTranspRect );
    aWriter.BeginTransparencyGroup();

    aWriter.SetFillColor( Color( COL_LIGHTGREEN ) );
    aWriter.DrawEllipse( aTranspRect );
    aWriter.SetTextColor( Color( COL_LIGHTBLUE ) );
    aWriter.DrawText( aTranspRect,
                      String( RTL_CONSTASCII_USTRINGPARAM( "Some transparent text" ) ),
                      TEXT_DRAW_CENTER | TEXT_DRAW_VCENTER | TEXT_DRAW_MULTILINE | TEXT_DRAW_WORDBREAK );

    aWriter.EndTransparencyGroup( aTranspRect, 50 );

    // prepare an alpha mask
    Bitmap aTransMask( Size( 256, 256 ), 8, &Bitmap::GetGreyPalette( 256 ) );
    BitmapWriteAccess* pAcc = aTransMask.AcquireWriteAccess();
    for( int nX = 0; nX < 256; nX++ )
        for( int nY = 0; nY < 256; nY++ )
            pAcc->SetPixel( nX, nY, BitmapColor( (BYTE)((nX+nY)/2) ) );
    aTransMask.ReleaseAccess( pAcc );
    aTransMask.SetPrefMapMode( MAP_MM );
    aTransMask.SetPrefSize( Size( 10, 10 ) );

    aWriter.DrawBitmap( Point( 600, 13500 ), Size( 3000, 3000 ), aTransMask );

    aTranspRect = Rectangle( Point( 4200, 13500 ), Size( 3000, 3000 ) );
    aWriter.SetFillColor( Color( COL_LIGHTRED ) );
    aWriter.DrawRect( aTranspRect );
    aWriter.SetFillColor( Color( COL_LIGHTGREEN ) );
    aWriter.DrawEllipse( aTranspRect );
    aWriter.SetTextColor( Color( COL_LIGHTBLUE ) );
    aWriter.DrawText( aTranspRect,
                      String( RTL_CONSTASCII_USTRINGPARAM( "Some transparent text" ) ),
                      TEXT_DRAW_CENTER | TEXT_DRAW_VCENTER | TEXT_DRAW_MULTILINE | TEXT_DRAW_WORDBREAK );
    aTranspRect = Rectangle( Point( 1500, 16500 ), Size( 4800, 3000 ) );
    aWriter.SetFillColor( Color( COL_LIGHTRED ) );
    aWriter.DrawRect( aTranspRect );
    aWriter.BeginTransparencyGroup();
    aWriter.SetFillColor( Color( COL_LIGHTGREEN ) );
    aWriter.DrawEllipse( aTranspRect );
    aWriter.SetTextColor( Color( COL_LIGHTBLUE ) );
    aWriter.DrawText( aTranspRect,
                      String( RTL_CONSTASCII_USTRINGPARAM( "Some transparent text" ) ),
                      TEXT_DRAW_CENTER | TEXT_DRAW_VCENTER | TEXT_DRAW_MULTILINE | TEXT_DRAW_WORDBREAK );
    aWriter.EndTransparencyGroup( aTranspRect, aTransMask );

    Bitmap aImageBmp( Size( 256, 256 ), 24 );
    pAcc = aImageBmp.AcquireWriteAccess();
    pAcc->SetFillColor( Color( 0xff, 0, 0xff ) );
    pAcc->FillRect( Rectangle( Point( 0, 0 ), Size( 256, 256 ) ) );
    aImageBmp.ReleaseAccess( pAcc );
    BitmapEx aBmpEx( aImageBmp, AlphaMask( aTransMask ) );
    aWriter.DrawBitmapEx( Point( 1500, 19500 ), Size( 4800, 3000 ), aBmpEx );


    aWriter.EndStructureElement();
    aWriter.EndStructureElement();

    LineInfo aLI( LINE_DASH, 3 );
    aLI.SetDashCount( 2 );
    aLI.SetDashLen( 50 );
    aLI.SetDotCount( 2 );
    aLI.SetDotLen( 25 );
    aLI.SetDistance( 15 );
    Point aLIPoints[] = { Point( 4000, 10000 ),
                          Point( 8000, 12000 ),
                          Point( 3000, 19000 ) };
    Polygon aLIPoly( 3, aLIPoints );
    aWriter.SetLineColor( Color( COL_BLUE ) );
    aWriter.SetFillColor();
    aWriter.DrawPolyLine( aLIPoly, aLI );

    aLI.SetDashCount( 4 );
    aLIPoly.Move( 1000, 1000 );
    aWriter.DrawPolyLine( aLIPoly, aLI );

    aWriter.NewPage();
    aWriter.SetMapMode( MapMode( MAP_100TH_MM ) );
    Wallpaper aWall( aTransMask );
    aWall.SetStyle( WALLPAPER_TILE );
    aWriter.DrawWallpaper( Rectangle( Point( 4400, 4200 ), Size( 10200, 6300 ) ), aWall );

    aWriter.Push( PUSH_ALL );
    aWriter.BeginPattern(Rectangle(Point(0,0),Size(2000,1000)));
    aWriter.SetFillColor( Color( COL_RED ) );
    aWriter.SetLineColor( Color( COL_LIGHTBLUE ) );
    Point aFillPoints[] = { Point( 1000, 0 ),
                            Point( 0, 1000 ),
                            Point( 2000, 1000 ) };
    aWriter.DrawPolygon( Polygon( 3, aFillPoints ) );
    aWriter.DrawBitmap( Point( 200, 200 ), Size( 1600, 600 ), aTransMask );
    aWriter.DrawText( Rectangle( Point( 200, 200 ), Size( 1600, 600 ) ), String( RTL_CONSTASCII_USTRINGPARAM( "Pattern" ) ) );
    sal_Int32 nPattern = aWriter.EndPattern( SvtGraphicFill::Transform() );
    aWriter.Pop();
    Rectangle aPolyRect( Point( 3800, 11200 ), Size( 10200, 6300 ) );
    aWriter.DrawPolyPolygon( PolyPolygon( Polygon( aPolyRect ) ), nPattern, true );
    aWriter.SetFillColor();
    aWriter.SetLineColor( Color( COL_LIGHTBLUE ) );
    aWriter.DrawRect( aPolyRect );

    aWriter.NewPage();
    aWriter.SetMapMode( MapMode( MAP_100TH_MM ) );
    aWriter.SetFont( Font( String( RTL_CONSTASCII_USTRINGPARAM( "Times" ) ), Size( 0, 500 ) ) );
    aWriter.SetTextColor( Color( COL_BLACK ) );
    aRect = Rectangle( Point( 4500, 6000 ), Size( 6000, 1500 ) );
    aWriter.DrawRect( aRect );
    aWriter.DrawText( aRect, String( RTL_CONSTASCII_USTRINGPARAM( "www.heise.de" ) ) );
    sal_Int32 nURILink = aWriter.CreateLink( aRect );
    aWriter.SetLinkURL( nURILink, OUString( RTL_CONSTASCII_USTRINGPARAM( "http://www.heise.de" ) ) );

    aWriter.SetLinkDest( nFirstLink, nFirstDest );
    aWriter.SetLinkDest( nSecondLink, nSecondDest );

    // include a button
    PDFWriter::PushButtonWidget aBtn;
    aBtn.Name = OUString( RTL_CONSTASCII_USTRINGPARAM( "testButton" ) );
    aBtn.Description = OUString( RTL_CONSTASCII_USTRINGPARAM( "A test button" ) );
    aBtn.Text = OUString( RTL_CONSTASCII_USTRINGPARAM( "hit me" ) );
    aBtn.Location = Rectangle( Point( 4500, 9000 ), Size( 4500, 3000 ) );
    aBtn.Border = aBtn.Background = true;
    aWriter.CreateControl( aBtn );

    // include a uri button
    PDFWriter::PushButtonWidget aUriBtn;
    aUriBtn.Name = OUString( RTL_CONSTASCII_USTRINGPARAM( "wwwButton" ) );
    aUriBtn.Description = OUString( RTL_CONSTASCII_USTRINGPARAM( "A URI button" ) );
    aUriBtn.Text = OUString( RTL_CONSTASCII_USTRINGPARAM( "to www" ) );
    aUriBtn.Location = Rectangle( Point( 9500, 9000 ), Size( 4500, 3000 ) );
    aUriBtn.Border = aUriBtn.Background = true;
    aUriBtn.URL = OUString( RTL_CONSTASCII_USTRINGPARAM( "http://www.heise.de" ) );
    aWriter.CreateControl( aUriBtn );

    // include a dest button
    PDFWriter::PushButtonWidget aDstBtn;
    aDstBtn.Name = OUString( RTL_CONSTASCII_USTRINGPARAM( "destButton" ) );
    aDstBtn.Description = OUString( RTL_CONSTASCII_USTRINGPARAM( "A Dest button" ) );
    aDstBtn.Text = OUString( RTL_CONSTASCII_USTRINGPARAM( "to paragraph" ) );
    aDstBtn.Location = Rectangle( Point( 14500, 9000 ), Size( 4500, 3000 ) );
    aDstBtn.Border = aDstBtn.Background = true;
    aDstBtn.Dest = nFirstDest;
    aWriter.CreateControl( aDstBtn );

    PDFWriter::CheckBoxWidget aCBox;
    aCBox.Name = OUString( RTL_CONSTASCII_USTRINGPARAM( "textCheckBox" ) );
    aCBox.Description = OUString( RTL_CONSTASCII_USTRINGPARAM( "A test check box" ) );
    aCBox.Text = OUString( RTL_CONSTASCII_USTRINGPARAM( "check me" ) );
    aCBox.Location = Rectangle( Point( 4500, 13500 ), Size( 3000, 750 ) );
    aCBox.Checked = true;
    aCBox.Border = aCBox.Background = false;
    aWriter.CreateControl( aCBox );

    PDFWriter::CheckBoxWidget aCBox2;
    aCBox2.Name = OUString( RTL_CONSTASCII_USTRINGPARAM( "textCheckBox2" ) );
    aCBox2.Description = OUString( RTL_CONSTASCII_USTRINGPARAM( "Another test check box" ) );
    aCBox2.Text = OUString( RTL_CONSTASCII_USTRINGPARAM( "check me right" ) );
    aCBox2.Location = Rectangle( Point( 4500, 14250 ), Size( 3000, 750 ) );
    aCBox2.Checked = true;
    aCBox2.Border = aCBox2.Background = false;
    aCBox2.ButtonIsLeft = false;
    aWriter.CreateControl( aCBox2 );

    PDFWriter::RadioButtonWidget aRB1;
    aRB1.Name = OUString( RTL_CONSTASCII_USTRINGPARAM( "rb1_1" ) );
    aRB1.Description = OUString( RTL_CONSTASCII_USTRINGPARAM( "radio 1 button 1" ) );
    aRB1.Text = OUString( RTL_CONSTASCII_USTRINGPARAM( "Despair" ) );
    aRB1.Location = Rectangle( Point( 4500, 15000 ), Size( 6000, 1000 ) );
    aRB1.Selected = true;
    aRB1.RadioGroup = 1;
    aRB1.Border = aRB1.Background = true;
    aRB1.ButtonIsLeft = false;
    aRB1.BorderColor = Color( COL_LIGHTGREEN );
    aRB1.BackgroundColor = Color( COL_LIGHTBLUE );
    aRB1.TextColor = Color( COL_LIGHTRED );
    aRB1.TextFont = Font( String( RTL_CONSTASCII_USTRINGPARAM( "Courier" ) ), Size( 0, 800 ) );
    aWriter.CreateControl( aRB1 );

    PDFWriter::RadioButtonWidget aRB2;
    aRB2.Name = OUString( RTL_CONSTASCII_USTRINGPARAM( "rb2_1" ) );
    aRB2.Description = OUString( RTL_CONSTASCII_USTRINGPARAM( "radio 2 button 1" ) );
    aRB2.Text = OUString( RTL_CONSTASCII_USTRINGPARAM( "Joy" ) );
    aRB2.Location = Rectangle( Point( 10500, 15000 ), Size( 3000, 1000 ) );
    aRB2.Selected = true;
    aRB2.RadioGroup = 2;
    aWriter.CreateControl( aRB2 );

    PDFWriter::RadioButtonWidget aRB3;
    aRB3.Name = OUString( RTL_CONSTASCII_USTRINGPARAM( "rb1_2" ) );
    aRB3.Description = OUString( RTL_CONSTASCII_USTRINGPARAM( "radio 1 button 2" ) );
    aRB3.Text = OUString( RTL_CONSTASCII_USTRINGPARAM( "Desperation" ) );
    aRB3.Location = Rectangle( Point( 4500, 16000 ), Size( 3000, 1000 ) );
    aRB3.Selected = true;
    aRB3.RadioGroup = 1;
    aWriter.CreateControl( aRB3 );

    PDFWriter::EditWidget aEditBox;
    aEditBox.Name = OUString( RTL_CONSTASCII_USTRINGPARAM( "testEdit" ) );
    aEditBox.Description = OUString( RTL_CONSTASCII_USTRINGPARAM( "A test edit field" ) );
    aEditBox.Text = OUString( RTL_CONSTASCII_USTRINGPARAM( "A little test text" ) );
    aEditBox.TextStyle = TEXT_DRAW_LEFT | TEXT_DRAW_VCENTER;
    aEditBox.Location = Rectangle( Point( 10000, 18000 ), Size( 5000, 1500 ) );
    aEditBox.MaxLen = 100;
    aEditBox.Border = aEditBox.Background = true;
    aEditBox.BorderColor = Color( COL_BLACK );
    aWriter.CreateControl( aEditBox );

    // normal list box
    PDFWriter::ListBoxWidget aLstBox;
    aLstBox.Name = OUString( RTL_CONSTASCII_USTRINGPARAM( "testListBox" ) );
    aLstBox.Text = OUString( RTL_CONSTASCII_USTRINGPARAM( "One" ) );
    aLstBox.Description = OUString( RTL_CONSTASCII_USTRINGPARAM( "select me" ) );
    aLstBox.Location = Rectangle( Point( 4500, 18000 ), Size( 3000, 1500 ) );
    aLstBox.Sort = true;
    aLstBox.MultiSelect = true;
    aLstBox.Border = aLstBox.Background = true;
    aLstBox.BorderColor = Color( COL_BLACK );
    aLstBox.Entries.push_back( OUString( RTL_CONSTASCII_USTRINGPARAM( "One" ) ) );
    aLstBox.Entries.push_back( OUString( RTL_CONSTASCII_USTRINGPARAM( "Two" ) ) );
    aLstBox.Entries.push_back( OUString( RTL_CONSTASCII_USTRINGPARAM( "Three" ) ) );
    aLstBox.Entries.push_back( OUString( RTL_CONSTASCII_USTRINGPARAM( "Four" ) ) );
    aLstBox.SelectedEntries.push_back( 1 );
    aLstBox.SelectedEntries.push_back( 2 );
    aWriter.CreateControl( aLstBox );

    // dropdown list box
    aLstBox.Name = OUString( RTL_CONSTASCII_USTRINGPARAM( "testDropDownListBox" ) );
    aLstBox.DropDown = true;
    aLstBox.Location = Rectangle( Point( 4500, 19500 ), Size( 3000, 500 ) );
    aWriter.CreateControl( aLstBox );

    // combo box
    PDFWriter::ComboBoxWidget aComboBox;
    aComboBox.Name = OUString( RTL_CONSTASCII_USTRINGPARAM( "testComboBox" ) );
    aComboBox.Text = OUString( RTL_CONSTASCII_USTRINGPARAM( "test a combobox" ) );
    aComboBox.Entries.push_back( OUString( RTL_CONSTASCII_USTRINGPARAM( "Larry" ) ) );
    aComboBox.Entries.push_back( OUString( RTL_CONSTASCII_USTRINGPARAM( "Curly" ) ) );
    aComboBox.Entries.push_back( OUString( RTL_CONSTASCII_USTRINGPARAM( "Moe" ) ) );
    aComboBox.Location = Rectangle( Point( 4500, 20000 ), Size( 3000, 500 ) );
    aWriter.CreateControl( aComboBox );

    // test outlines
    sal_Int32 nPage1OL = aWriter.CreateOutlineItem();
    aWriter.SetOutlineItemText( nPage1OL, OUString( RTL_CONSTASCII_USTRINGPARAM( "Page 1" ) ) );
    aWriter.SetOutlineItemDest( nPage1OL, nSecondDest );
    aWriter.CreateOutlineItem( nPage1OL, OUString( RTL_CONSTASCII_USTRINGPARAM( "Dest 2" ) ), nSecondDest );
    aWriter.CreateOutlineItem( nPage1OL, OUString( RTL_CONSTASCII_USTRINGPARAM( "Dest 2 revisited" ) ), nSecondDest );
    aWriter.CreateOutlineItem( nPage1OL, OUString( RTL_CONSTASCII_USTRINGPARAM( "Dest 2 again" ) ), nSecondDest );
    sal_Int32 nPage2OL = aWriter.CreateOutlineItem();
    aWriter.SetOutlineItemText( nPage2OL, OUString( RTL_CONSTASCII_USTRINGPARAM( "Page 2" ) ) );
    aWriter.CreateOutlineItem( nPage2OL, OUString( RTL_CONSTASCII_USTRINGPARAM( "Dest 1" ) ), nFirstDest );

    aWriter.EndStructureElement(); // close document
    aWriter.Emit();
}
#endif

static const sal_Int32 nLog10Divisor = 1;
static const double fDivisor = 10.0;

static inline double pixelToPoint( sal_Int32 px ) { return double(px)/fDivisor; }
static inline double pixelToPoint( double px ) { return px/fDivisor; }
static inline sal_Int32 pointToPixel( double pt ) { return sal_Int32(pt*fDivisor); }

static void appendHex( sal_Int8 nInt, OStringBuffer& rBuffer )
{
    static const sal_Char pHexDigits[] = { '0', '1', '2', '3', '4', '5', '6', '7',
                                           '8', '9', 'A', 'B', 'C', 'D', 'E', 'F' };
    rBuffer.append( pHexDigits[ (nInt >> 4) & 15 ] );
    rBuffer.append( pHexDigits[ nInt & 15 ] );
}

static void appendName( const OUString& rStr, OStringBuffer& rBuffer )
{
// FIXME i59651 add a check for max length of 127 chars? Per PDF spec 1.4, appendix C.1
// I guess than when reading the #xx sequence it will count for a single character.
    OString aStr( OUStringToOString( rStr, RTL_TEXTENCODING_UTF8 ) );
    const sal_Char* pStr = aStr.getStr();
    int nLen = aStr.getLength();
    for( int i = 0; i < nLen; i++ )
    {
        /*  #i16920# PDF recommendation: output UTF8, any byte
         *  outside the interval [33(=ASCII'!');126(=ASCII'~')]
         *  should be escaped hexadecimal
         *  for the sake of ghostscript which also reads PDF
         *  but has a narrower acceptance rate we only pass
         *  alphanumerics and '-' literally.
         */
        if( (pStr[i] >= 'A' && pStr[i] <= 'Z' ) ||
            (pStr[i] >= 'a' && pStr[i] <= 'z' ) ||
            (pStr[i] >= '0' && pStr[i] <= '9' ) ||
            pStr[i] == '-' )
        {
            rBuffer.append( pStr[i] );
        }
        else
        {
            rBuffer.append( '#' );
            appendHex( (sal_Int8)pStr[i], rBuffer );
        }
    }
}

static void appendName( const sal_Char* pStr, OStringBuffer& rBuffer )
{
//FIXME i59651 see above
    while( pStr && *pStr )
    {
        if( (*pStr >= 'A' && *pStr <= 'Z' ) ||
            (*pStr >= 'a' && *pStr <= 'z' ) ||
            (*pStr >= '0' && *pStr <= '9' ) ||
            *pStr == '-' )
        {
            rBuffer.append( *pStr );
        }
        else
        {
            rBuffer.append( '#' );
            appendHex( (sal_Int8)*pStr, rBuffer );
        }
        pStr++;
    }
}

//used only to emit encoded passwords
static void appendLiteralString( const sal_Char* pStr, sal_Int32 nLength, OStringBuffer& rBuffer )
{
    while( nLength )
    {
        switch( *pStr )
        {
        case '\n' :
            rBuffer.append( "\\n" );
            break;
        case '\r' :
            rBuffer.append( "\\r" );
            break;
        case '\t' :
            rBuffer.append( "\\t" );
            break;
        case '\b' :
            rBuffer.append( "\\b" );
            break;
        case '\f' :
            rBuffer.append( "\\f" );
            break;
        case '(' :
        case ')' :
        case '\\' :
            rBuffer.append( "\\" );
            rBuffer.append( (sal_Char) *pStr );
            break;
        default:
            rBuffer.append( (sal_Char) *pStr );
            break;
        }
        pStr++;
        nLength--;
    }
}

/**--->i56629
 * Convert a string before using it.
 *
 * This string conversion function is needed because the destination name
 * in a PDF file seen through an Internet browser should be
 * specially crafted, in order to be used directly by the browser.
 * In this way the fragment part of a hyperlink to a PDF file (e.g. something
 * as 'test1/test2/a-file.pdf#thefragment) will be (hopefully) interpreted by the
 * PDF reader (currently only Adobe Reader plug-in seems to be working that way) called
 * from inside the Internet browser as: 'open the file test1/test2/a-file.pdf
 * and go to named destination thefragment using default zoom'.
 * The conversion is needed because in case of a fragment in the form: Slide%201
 * (meaning Slide 1) as it is converted obeying the Inet rules, it will become Slide25201
 * using this conversion, in both the generated named destinations, fragment and GoToR
 * destination.
 *
 * The names for destinations are name objects and so they don't need to be encrypted
 * even though they expose the content of PDF file (e.g. guessing the PDF content from the
 * destination name).
 *
 * Fhurter limitation: it is advisable to use standard ASCII characters for
 * OOo bookmarks.
*/
static void appendDestinationName( const rtl::OUString& rString, OStringBuffer& rBuffer )
{
    const sal_Unicode* pStr = rString.getStr();
    sal_Int32 nLen = rString.getLength();
    for( int i = 0; i < nLen; i++ )
    {
        sal_Unicode aChar = pStr[i];
        if( (aChar >= '0' && aChar <= '9' ) ||
            (aChar >= 'a' && aChar <= 'z' ) ||
            (aChar >= 'A' && aChar <= 'Z' ) ||
            aChar == '-' )
        {
            rBuffer.append((sal_Char)aChar);
        }
        else
        {
            sal_Int8 aValueHigh = sal_Int8(aChar >> 8);
            if(aValueHigh > 0)
                appendHex( aValueHigh, rBuffer );
            appendHex( (sal_Int8)(aChar & 255 ), rBuffer );
        }
    }
}
//<--- i56629

static void appendUnicodeTextString( const rtl::OUString& rString, OStringBuffer& rBuffer )
{
    rBuffer.append( "FEFF" );
    const sal_Unicode* pStr = rString.getStr();
    sal_Int32 nLen = rString.getLength();
    for( int i = 0; i < nLen; i++ )
    {
        sal_Unicode aChar = pStr[i];
        appendHex( (sal_Int8)(aChar >> 8), rBuffer );
        appendHex( (sal_Int8)(aChar & 255 ), rBuffer );
    }
}

OString PDFWriterImpl::convertWidgetFieldName( const rtl::OUString& rString )
{
    OStringBuffer aBuffer( rString.getLength()+64 );

    /* #i80258# previously we use appendName here
       however we need a slightly different coding scheme than the normal
       name encoding for field names

       also replace all '.' by '_' as '.' indicates a hierarchy level which
       we do not have here
    */

    OString aStr( OUStringToOString( rString, RTL_TEXTENCODING_UTF8 ) );
    const sal_Char* pStr = aStr.getStr();
    int nLen = aStr.getLength();
    for( int i = 0; i < nLen; i++ )
    {
        /*  #i16920# PDF recommendation: output UTF8, any byte
         *  outside the interval [33(=ASCII'!');126(=ASCII'~')]
         *  should be escaped hexadecimal
         */
        if( pStr[i] == '.' )
            aBuffer.append( '_' );
        else if( (pStr[i] >= 33 && pStr[i] <= 126 ) )
            aBuffer.append( pStr[i] );
        else
        {
            aBuffer.append( '#' );
            appendHex( (sal_Int8)pStr[i], aBuffer );
        }
    }

    OString aRet = aBuffer.makeStringAndClear();
    if( ! m_aContext.AllowDuplicateFieldNames )
    {
        std::hash_map<OString, sal_Int32, OStringHash>::iterator it = m_aFieldNameMap.find( aRet );

        if( it != m_aFieldNameMap.end() ) // not unique
        {
            std::hash_map< OString, sal_Int32, OStringHash >::const_iterator check_it;
            OString aTry;
            do
            {
                OStringBuffer aUnique( aRet.getLength() + 16 );
                aUnique.append( aRet );
                aUnique.append( '_' );
                aUnique.append( it->second );
                it->second++;
                aTry = aUnique.makeStringAndClear();
                check_it = m_aFieldNameMap.find( aTry );
            } while( check_it != m_aFieldNameMap.end() );
            aRet = aTry;
        }
        else
            m_aFieldNameMap[ aRet ] = 2;
    }
    return aRet;
}

static void appendFixedInt( sal_Int32 nValue, OStringBuffer& rBuffer, sal_Int32 nPrecision = nLog10Divisor )
{
    if( nValue < 0 )
    {
        rBuffer.append( '-' );
        nValue = -nValue;
    }
    sal_Int32 nFactor = 1, nDiv = nPrecision;
    while( nDiv-- )
        nFactor *= 10;

    sal_Int32 nInt      = nValue / nFactor;
    rBuffer.append( nInt );
    if( nFactor > 1 )
    {
        sal_Int32 nDecimal  = nValue % nFactor;
        if( nDecimal )
        {
            rBuffer.append( '.' );
            // omit trailing zeros
            while( (nDecimal % 10) == 0 )
                nDecimal /= 10;
            rBuffer.append( nDecimal );
        }
    }
}


// appends a double. PDF does not accept exponential format, only fixed point
static void appendDouble( double fValue, OStringBuffer& rBuffer, int nPrecision = 5 )
{
    bool bNeg = false;
    if( fValue < 0.0 )
    {
        bNeg = true;
        fValue=-fValue;
    }

    sal_Int64 nInt = (sal_Int64)fValue;
    fValue -= (double)nInt;
    // optimizing hardware may lead to a value of 1.0 after the subtraction
    if( fValue == 1.0 || log10( 1.0-fValue ) <= -nPrecision )
    {
        nInt++;
        fValue = 0.0;
    }
    sal_Int64 nFrac = 0;
    if( fValue )
    {
        fValue *= pow( 10.0, (double)nPrecision );
        nFrac = (sal_Int64)fValue;
    }
    if( bNeg && ( nInt || nFrac ) )
        rBuffer.append( '-' );
    rBuffer.append( nInt );
    if( nFrac )
    {
        int i;
        rBuffer.append( '.' );
        sal_Int64 nBound = (sal_Int64)(pow( 10.0, nPrecision - 1.0 )+0.5);
        for ( i = 0; ( i < nPrecision ) && nFrac; i++ )
        {
            sal_Int64 nNumb = nFrac / nBound;
            nFrac -= nNumb * nBound;
            rBuffer.append( nNumb );
            nBound /= 10;
        }
    }
}


static void appendColor( const Color& rColor, OStringBuffer& rBuffer )
{

    if( rColor != Color( COL_TRANSPARENT ) )
    {
        appendDouble( (double)rColor.GetRed() / 255.0, rBuffer );
        rBuffer.append( ' ' );
        appendDouble( (double)rColor.GetGreen() / 255.0, rBuffer );
        rBuffer.append( ' ' );
        appendDouble( (double)rColor.GetBlue() / 255.0, rBuffer );
    }
}

static void appendStrokingColor( const Color& rColor, OStringBuffer& rBuffer )
{
    if( rColor != Color( COL_TRANSPARENT ) )
    {
        appendColor( rColor, rBuffer );
        rBuffer.append( " RG" );
    }
}

static void appendNonStrokingColor( const Color& rColor, OStringBuffer& rBuffer )
{
    if( rColor != Color( COL_TRANSPARENT ) )
    {
        appendColor( rColor, rBuffer );
        rBuffer.append( " rg" );
    }
}

// matrix helper class
// TODO: use basegfx matrix class instead or derive from it
namespace vcl // TODO: use anonymous namespace to keep this class local
{
/*  for sparse matrices of the form (2D linear transformations)
 *  f[0] f[1] 0
 *  f[2] f[3] 0
 *  f[4] f[5] 1
 */
class Matrix3
{
    double f[6];

    void set( double *pn ) { for( int i = 0 ; i < 6; i++ ) f[i] = pn[i]; }
public:
    Matrix3();
    ~Matrix3() {}

    void skew( double alpha, double beta );
    void scale( double sx, double sy );
    void rotate( double angle );
    void translate( double tx, double ty );
    bool invert();

    void append( PDFWriterImpl::PDFPage& rPage, OStringBuffer& rBuffer, Point* pBack = NULL );

    Point transform( const Point& rPoint ) const;
};
}

Matrix3::Matrix3()
{
    // initialize to unity
    f[0] = 1.0;
    f[1] = 0.0;
    f[2] = 0.0;
    f[3] = 1.0;
    f[4] = 0.0;
    f[5] = 0.0;
}

Point Matrix3::transform( const Point& rOrig ) const
{
    double x = (double)rOrig.X(), y = (double)rOrig.Y();
    return Point( (int)(x*f[0] + y*f[2] + f[4]), (int)(x*f[1] + y*f[3] + f[5]) );
}

void Matrix3::skew( double alpha, double beta )
{
    double fn[6];
    double tb = tan( beta );
    fn[0] = f[0] + f[2]*tb;
    fn[1] = f[1];
    fn[2] = f[2] + f[3]*tb;
    fn[3] = f[3];
    fn[4] = f[4] + f[5]*tb;
    fn[5] = f[5];
    if( alpha != 0.0 )
    {
        double ta = tan( alpha );
        fn[1] += f[0]*ta;
        fn[3] += f[2]*ta;
        fn[5] += f[4]*ta;
    }
    set( fn );
}

void Matrix3::scale( double sx, double sy )
{
    double fn[6];
    fn[0] = sx*f[0];
    fn[1] = sy*f[1];
    fn[2] = sx*f[2];
    fn[3] = sy*f[3];
    fn[4] = sx*f[4];
    fn[5] = sy*f[5];
    set( fn );
}

void Matrix3::rotate( double angle )
{
    double fn[6];
    double fSin = sin(angle);
    double fCos = cos(angle);
    fn[0] = f[0]*fCos - f[1]*fSin;
    fn[1] = f[0]*fSin + f[1]*fCos;
    fn[2] = f[2]*fCos - f[3]*fSin;
    fn[3] = f[2]*fSin + f[3]*fCos;
    fn[4] = f[4]*fCos - f[5]*fSin;
    fn[5] = f[4]*fSin + f[5]*fCos;
    set( fn );
}

void Matrix3::translate( double tx, double ty )
{
    f[4] += tx;
    f[5] += ty;
}

bool Matrix3::invert()
{
    // short circuit trivial cases
    if( f[1]==f[2] && f[1]==0.0 && f[0]==f[3] && f[0]==1.0 )
    {
        f[4] = -f[4];
        f[5] = -f[5];
        return true;
    }

    // check determinant
    const double fDet = f[0]*f[3]-f[1]*f[2];
    if( fDet == 0.0 )
        return false;

    // invert the matrix
    double fn[6];
    fn[0] = +f[3] / fDet;
    fn[1] = -f[1] / fDet;
    fn[2] = -f[2] / fDet;
    fn[3] = +f[0] / fDet;

    // apply inversion to translation
    fn[4] = -(f[4]*fn[0] + f[5]*fn[2]);
    fn[5] = -(f[4]*fn[1] + f[5]*fn[3]);

    set( fn );
    return true;
}

void Matrix3::append( PDFWriterImpl::PDFPage& rPage, OStringBuffer& rBuffer, Point* pBack )
{
    appendDouble( f[0], rBuffer );
    rBuffer.append( ' ' );
    appendDouble( f[1], rBuffer );
    rBuffer.append( ' ' );
    appendDouble( f[2], rBuffer );
    rBuffer.append( ' ' );
    appendDouble( f[3], rBuffer );
    rBuffer.append( ' ' );
    rPage.appendPoint( Point( (long)f[4], (long)f[5] ), rBuffer, false, pBack );
}

static void appendResourceMap( OStringBuffer& rBuf, const char* pPrefix, const PDFWriterImpl::ResourceMap& rList )
{
    if( rList.empty() )
        return;
    rBuf.append( '/' );
    rBuf.append( pPrefix );
    rBuf.append( "<<" );
    int ni = 0;
    for( PDFWriterImpl::ResourceMap::const_iterator it = rList.begin(); it != rList.end(); ++it )
    {
        if( it->first.getLength() && it->second > 0 )
        {
            rBuf.append( '/' );
            rBuf.append( it->first );
            rBuf.append( ' ' );
            rBuf.append( it->second );
            rBuf.append( " 0 R" );
            if( ((++ni) & 7) == 0 )
                rBuf.append( '\n' );
        }
    }
    rBuf.append( ">>\n" );
}

void PDFWriterImpl::ResourceDict::append( OStringBuffer& rBuf, sal_Int32 nFontDictObject )
{
    rBuf.append( "<</Font " );
    rBuf.append( nFontDictObject );
    rBuf.append( " 0 R\n" );
    appendResourceMap( rBuf, "XObject", m_aXObjects );
    appendResourceMap( rBuf, "ExtGState", m_aExtGStates );
    appendResourceMap( rBuf, "Shading", m_aShadings );
    appendResourceMap( rBuf, "Pattern", m_aPatterns );
    rBuf.append( "/ProcSet[/PDF/Text" );
    if( !m_aXObjects.empty() )
        rBuf.append( "/ImageC/ImageI/ImageB" );
    rBuf.append( "]\n>>\n" );
};

PDFWriterImpl::PDFPage::PDFPage( PDFWriterImpl* pWriter, sal_Int32 nPageWidth, sal_Int32 nPageHeight, PDFWriter::Orientation eOrientation )
        :
        m_pWriter( pWriter ),
        m_nPageWidth( nPageWidth ),
        m_nPageHeight( nPageHeight ),
        m_eOrientation( eOrientation ),
        m_nPageObject( 0 ),  // invalid object number
        m_nPageIndex( -1 ), // invalid index
        m_nStreamLengthObject( 0 ),
        m_nBeginStreamPos( 0 ),
        m_eTransition( PDFWriter::Regular ),
        m_nTransTime( 0 ),
        m_nDuration( 0 ),
        m_bHasWidgets( false )
{
    // object ref must be only ever updated in emit()
    m_nPageObject = m_pWriter->createObject();
}

PDFWriterImpl::PDFPage::~PDFPage()
{
}

void PDFWriterImpl::PDFPage::beginStream()
{
#if OSL_DEBUG_LEVEL > 1
    {
        OStringBuffer aLine( "PDFWriterImpl::PDFPage::beginStream, +" );
         m_pWriter->emitComment( aLine.getStr() );
    }
#endif
    m_aStreamObjects.push_back(m_pWriter->createObject());
    if( ! m_pWriter->updateObject( m_aStreamObjects.back() ) )
        return;

    m_nStreamLengthObject = m_pWriter->createObject();
    // write content stream header
    OStringBuffer aLine;
    aLine.append( m_aStreamObjects.back() );
    aLine.append( " 0 obj\n<</Length " );
    aLine.append( m_nStreamLengthObject );
    aLine.append( " 0 R" );
#if defined ( COMPRESS_PAGES ) && !defined ( DEBUG_DISABLE_PDFCOMPRESSION )
    aLine.append( "/Filter/FlateDecode" );
#endif
    aLine.append( ">>\nstream\n" );
    if( ! m_pWriter->writeBuffer( aLine.getStr(), aLine.getLength() ) )
        return;
    if( osl_File_E_None != osl_getFilePos( m_pWriter->m_aFile, &m_nBeginStreamPos ) )
    {
        osl_closeFile( m_pWriter->m_aFile );
        m_pWriter->m_bOpen = false;
    }
#if defined ( COMPRESS_PAGES ) && !defined ( DEBUG_DISABLE_PDFCOMPRESSION )
    m_pWriter->beginCompression();
#endif
    m_pWriter->checkAndEnableStreamEncryption( m_aStreamObjects.back() );
}

void PDFWriterImpl::PDFPage::endStream()
{
#if defined ( COMPRESS_PAGES ) && !defined ( DEBUG_DISABLE_PDFCOMPRESSION )
    m_pWriter->endCompression();
#endif
    sal_uInt64 nEndStreamPos;
    if( osl_File_E_None != osl_getFilePos( m_pWriter->m_aFile, &nEndStreamPos ) )
    {
        osl_closeFile( m_pWriter->m_aFile );
        m_pWriter->m_bOpen = false;
        return;
    }
    m_pWriter->disableStreamEncryption();
    if( ! m_pWriter->writeBuffer( "\nendstream\nendobj\n\n", 19 ) )
        return;
    // emit stream length object
    if( ! m_pWriter->updateObject( m_nStreamLengthObject ) )
        return;
    OStringBuffer aLine;
    aLine.append( m_nStreamLengthObject );
    aLine.append( " 0 obj\n" );
    aLine.append( (sal_Int64)(nEndStreamPos-m_nBeginStreamPos) );
    aLine.append( "\nendobj\n\n" );
    m_pWriter->writeBuffer( aLine.getStr(), aLine.getLength() );
}

bool PDFWriterImpl::PDFPage::emit(sal_Int32 nParentObject )
{
    // emit page object
    if( ! m_pWriter->updateObject( m_nPageObject ) )
        return false;
    OStringBuffer aLine;

    aLine.append( m_nPageObject );
    aLine.append( " 0 obj\n"
                  "<</Type/Page/Parent " );
    aLine.append( nParentObject );
    aLine.append( " 0 R" );
    aLine.append( "/Resources " );
    aLine.append( m_pWriter->getResourceDictObj() );
    aLine.append( " 0 R" );
    if( m_nPageWidth && m_nPageHeight )
    {
        aLine.append( "/MediaBox[0 0 " );
        aLine.append( m_nPageWidth );
        aLine.append( ' ' );
        aLine.append( m_nPageHeight );
        aLine.append( "]" );
    }
    switch( m_eOrientation )
    {
        case PDFWriter::Landscape: aLine.append( "/Rotate 90\n" );break;
        case PDFWriter::Seascape:  aLine.append( "/Rotate -90\n" );break;
        case PDFWriter::Portrait:  aLine.append( "/Rotate 0\n" );break;

        case PDFWriter::Inherit:
        default:
            break;
    }
    int nAnnots = m_aAnnotations.size();
    if( nAnnots > 0 )
    {
        aLine.append( "/Annots[\n" );
        for( int i = 0; i < nAnnots; i++ )
        {
            aLine.append( m_aAnnotations[i] );
            aLine.append( " 0 R" );
            aLine.append( ((i+1)%15) ? " " : "\n" );
        }
        aLine.append( "]\n" );
    }
    #if 0
    // FIXME: implement tab order as Structure Tree
    if( m_bHasWidgets && m_pWriter->getVersion() >= PDFWriter::PDF_1_5 )
        aLine.append( "   /Tabs /S\n" );
    #endif
    if( m_aMCIDParents.size() > 0 )
    {
        OStringBuffer aStructParents( 1024 );
        aStructParents.append( "[ " );
        int nParents = m_aMCIDParents.size();
        for( int i = 0; i < nParents; i++ )
        {
            aStructParents.append( m_aMCIDParents[i] );
            aStructParents.append( " 0 R" );
            aStructParents.append( ((i%10) == 9) ? "\n" : " " );
        }
        aStructParents.append( "]" );
        m_pWriter->m_aStructParentTree.push_back( aStructParents.makeStringAndClear() );

        aLine.append( "/StructParents " );
        aLine.append( sal_Int32(m_pWriter->m_aStructParentTree.size()-1) );
        aLine.append( "\n" );
    }
    if( m_nDuration > 0 )
    {
        aLine.append( "/Dur " );
        aLine.append( (sal_Int32)m_nDuration );
        aLine.append( "\n" );
    }
    if( m_eTransition != PDFWriter::Regular && m_nTransTime > 0 )
    {
        // transition duration
        aLine.append( "/Trans<</D " );
        appendDouble( (double)m_nTransTime/1000.0, aLine, 3 );
        aLine.append( "\n" );
        const char *pStyle = NULL, *pDm = NULL, *pM = NULL, *pDi = NULL;
        switch( m_eTransition )
        {
            case PDFWriter::SplitHorizontalInward:
                pStyle = "Split"; pDm = "H"; pM = "I"; break;
            case PDFWriter::SplitHorizontalOutward:
                pStyle = "Split"; pDm = "H"; pM = "O"; break;
            case PDFWriter::SplitVerticalInward:
                pStyle = "Split"; pDm = "V"; pM = "I"; break;
            case PDFWriter::SplitVerticalOutward:
                pStyle = "Split"; pDm = "V"; pM = "O"; break;
            case PDFWriter::BlindsHorizontal:
                pStyle = "Blinds"; pDm = "H"; break;
            case PDFWriter::BlindsVertical:
                pStyle = "Blinds"; pDm = "V"; break;
            case PDFWriter::BoxInward:
                pStyle = "Box"; pM = "I"; break;
            case PDFWriter::BoxOutward:
                pStyle = "Box"; pM = "O"; break;
            case PDFWriter::WipeLeftToRight:
                pStyle = "Wipe"; pDi = "0"; break;
            case PDFWriter::WipeBottomToTop:
                pStyle = "Wipe"; pDi = "90"; break;
            case PDFWriter::WipeRightToLeft:
                pStyle = "Wipe"; pDi = "180"; break;
            case PDFWriter::WipeTopToBottom:
                pStyle = "Wipe"; pDi = "270"; break;
            case PDFWriter::Dissolve:
                pStyle = "Dissolve"; break;
            case PDFWriter::GlitterLeftToRight:
                pStyle = "Glitter"; pDi = "0"; break;
            case PDFWriter::GlitterTopToBottom:
                pStyle = "Glitter"; pDi = "270"; break;
            case PDFWriter::GlitterTopLeftToBottomRight:
                pStyle = "Glitter"; pDi = "315"; break;
            case PDFWriter::Regular:
                break;
        }
        // transition style
        if( pStyle )
        {
            aLine.append( "/S/" );
            aLine.append( pStyle );
            aLine.append( "\n" );
        }
        if( pDm )
        {
            aLine.append( "/Dm/" );
            aLine.append( pDm );
            aLine.append( "\n" );
        }
        if( pM )
        {
            aLine.append( "/M/" );
            aLine.append( pM );
            aLine.append( "\n" );
        }
        if( pDi  )
        {
            aLine.append( "/Di " );
            aLine.append( pDi );
            aLine.append( "\n" );
        }
        aLine.append( ">>\n" );
    }
    if( m_pWriter->getVersion() > PDFWriter::PDF_1_3 && ! m_pWriter->m_bIsPDF_A1 )
    {
        aLine.append( "/Group<</S/Transparency/CS/DeviceRGB/I true>>" );
    }
    aLine.append( "/Contents" );
    unsigned int nStreamObjects = m_aStreamObjects.size();
    if( nStreamObjects > 1 )
        aLine.append( '[' );
    for( unsigned int i = 0; i < m_aStreamObjects.size(); i++ )
    {
        aLine.append( ' ' );
        aLine.append( m_aStreamObjects[i] );
        aLine.append( " 0 R" );
    }
    if( nStreamObjects > 1 )
        aLine.append( ']' );
    aLine.append( ">>\nendobj\n\n" );
    return m_pWriter->writeBuffer( aLine.getStr(), aLine.getLength() );
}

namespace vcl
{
template < class GEOMETRY >
GEOMETRY lcl_convert( const MapMode& _rSource, const MapMode& _rDest, OutputDevice* _pPixelConversion, const GEOMETRY& _rObject )
{
    GEOMETRY aPoint;
    if ( MAP_PIXEL == _rSource.GetMapUnit() )
    {
        aPoint = _pPixelConversion->PixelToLogic( _rObject, _rDest );
    }
    else
    {
        aPoint = OutputDevice::LogicToLogic( _rObject, _rSource, _rDest );
    }
    return aPoint;
}
}

void PDFWriterImpl::PDFPage::appendPoint( const Point& rPoint, OStringBuffer& rBuffer, bool bNeg, Point* pOutPoint ) const
{
    if( pOutPoint )
    {
        Point aPoint( lcl_convert( m_pWriter->m_aGraphicsStack.front().m_aMapMode,
                                   m_pWriter->m_aMapMode,
                                   m_pWriter->getReferenceDevice(),
                                   rPoint ) );
        *pOutPoint = aPoint;
    }

    Point aPoint( lcl_convert( m_pWriter->m_aGraphicsStack.front().m_aMapMode,
                               m_pWriter->m_aMapMode,
                               m_pWriter->getReferenceDevice(),
                               rPoint ) );

    sal_Int32 nValue    = aPoint.X();
    if( bNeg )
        nValue = -nValue;

    appendFixedInt( nValue, rBuffer );

    rBuffer.append( ' ' );

    nValue      = pointToPixel(getHeight()) - aPoint.Y();
    if( bNeg )
        nValue = -nValue;

    appendFixedInt( nValue, rBuffer );
}

void PDFWriterImpl::PDFPage::appendRect( const Rectangle& rRect, OStringBuffer& rBuffer ) const
{
    appendPoint( rRect.BottomLeft() + Point( 0, 1 ), rBuffer );
    rBuffer.append( ' ' );
    appendMappedLength( (sal_Int32)rRect.GetWidth(), rBuffer, false );
    rBuffer.append( ' ' );
    appendMappedLength( (sal_Int32)rRect.GetHeight(), rBuffer, true );
    rBuffer.append( " re" );
}

void PDFWriterImpl::PDFPage::convertRect( Rectangle& rRect ) const
{
    Point aLL = lcl_convert( m_pWriter->m_aGraphicsStack.front().m_aMapMode,
                             m_pWriter->m_aMapMode,
                             m_pWriter->getReferenceDevice(),
                             rRect.BottomLeft() + Point( 0, 1 )
                             );
    Size aSize = lcl_convert( m_pWriter->m_aGraphicsStack.front().m_aMapMode,
                              m_pWriter->m_aMapMode,
                              m_pWriter->getReferenceDevice(),
                              rRect.GetSize() );
    rRect.Left()    = aLL.X();
    rRect.Right()   = aLL.X() + aSize.Width();
    rRect.Top()     = pointToPixel(getHeight()) - aLL.Y();
    rRect.Bottom()  = rRect.Top() + aSize.Height();
}

void PDFWriterImpl::PDFPage::appendPolygon( const Polygon& rPoly, OStringBuffer& rBuffer, bool bClose ) const
{
    USHORT nPoints = rPoly.GetSize();
    /*
     *  #108582# applications do weird things
     */
    sal_uInt32 nBufLen = rBuffer.getLength();
    if( nPoints > 0 )
    {
        const BYTE* pFlagArray = rPoly.GetConstFlagAry();
        appendPoint( rPoly[0], rBuffer );
        rBuffer.append( " m\n" );
        for( USHORT i = 1; i < nPoints; i++ )
        {
            if( pFlagArray && pFlagArray[i] == POLY_CONTROL && nPoints-i > 2 )
            {
                // bezier
                DBG_ASSERT( pFlagArray[i+1] == POLY_CONTROL && pFlagArray[i+2] != POLY_CONTROL, "unexpected sequence of control points" );
                appendPoint( rPoly[i], rBuffer );
                rBuffer.append( " " );
                appendPoint( rPoly[i+1], rBuffer );
                rBuffer.append( " " );
                appendPoint( rPoly[i+2], rBuffer );
                rBuffer.append( " c" );
                i += 2; // add additionally consumed points
            }
            else
            {
                // line
                appendPoint( rPoly[i], rBuffer );
                rBuffer.append( " l" );
            }
            if( (rBuffer.getLength() - nBufLen) > 65 )
            {
                rBuffer.append( "\n" );
                nBufLen = rBuffer.getLength();
            }
            else
                rBuffer.append( " " );
        }
        if( bClose )
            rBuffer.append( "h\n" );
    }
}

void PDFWriterImpl::PDFPage::appendPolyPolygon( const PolyPolygon& rPolyPoly, OStringBuffer& rBuffer, bool bClose ) const
{
    USHORT nPolygons = rPolyPoly.Count();
    for( USHORT n = 0; n < nPolygons; n++ )
        appendPolygon( rPolyPoly[n], rBuffer, bClose );
}

void PDFWriterImpl::PDFPage::appendMappedLength( sal_Int32 nLength, OStringBuffer& rBuffer, bool bVertical, sal_Int32* pOutLength ) const
{
    sal_Int32 nValue = nLength;
    if ( nLength < 0 )
    {
        rBuffer.append( '-' );
        nValue = -nLength;
    }
    Size aSize( lcl_convert( m_pWriter->m_aGraphicsStack.front().m_aMapMode,
                             m_pWriter->m_aMapMode,
                             m_pWriter->getReferenceDevice(),
                             Size( nValue, nValue ) ) );
    nValue = bVertical ? aSize.Height() : aSize.Width();
    if( pOutLength )
        *pOutLength = ((nLength < 0 ) ? -nValue : nValue);

    appendFixedInt( nValue, rBuffer, 1 );
}

void PDFWriterImpl::PDFPage::appendMappedLength( double fLength, OStringBuffer& rBuffer, bool bVertical, sal_Int32* pOutLength ) const
{
    Size aSize( lcl_convert( m_pWriter->m_aGraphicsStack.front().m_aMapMode,
                             m_pWriter->m_aMapMode,
                             m_pWriter->getReferenceDevice(),
                             Size( 1000, 1000 ) ) );
    if( pOutLength )
        *pOutLength = (sal_Int32)(fLength*(double)(bVertical ? aSize.Height() : aSize.Width())/1000.0);
    fLength *= pixelToPoint((double)(bVertical ? aSize.Height() : aSize.Width()) / 1000.0);
    appendDouble( fLength, rBuffer );
}

bool PDFWriterImpl::PDFPage::appendLineInfo( const LineInfo& rInfo, OStringBuffer& rBuffer ) const
{
    bool bRet = true;
    if( rInfo.GetStyle() == LINE_DASH )
    {
        rBuffer.append( "[ " );
        if( rInfo.GetDashLen() == rInfo.GetDotLen() ) // degraded case
        {
            appendMappedLength( (sal_Int32)rInfo.GetDashLen(), rBuffer );
            rBuffer.append( ' ' );
            appendMappedLength( (sal_Int32)rInfo.GetDistance(), rBuffer );
            rBuffer.append( ' ' );
        }
        else
        {
            // check for implementation limits of dash array
            // in PDF reader apps (e.g. acroread)
            if( 2*(rInfo.GetDashCount() + rInfo.GetDotCount()) > 10 )
                bRet = false;
            for( int n = 0; n < rInfo.GetDashCount(); n++ )
            {
                appendMappedLength( (sal_Int32)rInfo.GetDashLen(), rBuffer );
                rBuffer.append( ' ' );
                appendMappedLength( (sal_Int32)rInfo.GetDistance(), rBuffer );
                rBuffer.append( ' ' );
            }
            for( int m = 0; m < rInfo.GetDotCount(); m++ )
            {
                appendMappedLength( (sal_Int32)rInfo.GetDotLen(), rBuffer );
                rBuffer.append( ' ' );
                appendMappedLength( (sal_Int32)rInfo.GetDistance(), rBuffer );
                rBuffer.append( ' ' );
            }
        }
        rBuffer.append( "] 0 d\n" );
    }
    if( rInfo.GetWidth() > 1 )
    {
        appendMappedLength( (sal_Int32)rInfo.GetWidth(), rBuffer );
        rBuffer.append( " w\n" );
    }
    else if( rInfo.GetWidth() == 0 )
    {
        // "pixel" line
        appendDouble( 72.0/double(m_pWriter->getReferenceDevice()->ImplGetDPIX()), rBuffer );
        rBuffer.append( " w\n" );
    }
    return bRet;
}

void PDFWriterImpl::PDFPage::appendWaveLine( sal_Int32 nWidth, sal_Int32 nY, sal_Int32 nDelta, OStringBuffer& rBuffer ) const
{
    if( nWidth <= 0 )
        return;
    if( nDelta < 1 )
        nDelta = 1;

    rBuffer.append( "0 " );
    appendMappedLength( nY, rBuffer, true );
    rBuffer.append( " m\n" );
    for( sal_Int32 n = 0; n < nWidth; )
    {
        n += nDelta;
        appendMappedLength( n, rBuffer, false );
        rBuffer.append( ' ' );
        appendMappedLength( nDelta+nY, rBuffer, true );
        rBuffer.append( ' ' );
        n += nDelta;
        appendMappedLength( n, rBuffer, false );
        rBuffer.append( ' ' );
        appendMappedLength( nY, rBuffer, true );
        rBuffer.append( " v " );
        if( n < nWidth )
        {
            n += nDelta;
            appendMappedLength( n, rBuffer, false );
            rBuffer.append( ' ' );
            appendMappedLength( nY-nDelta, rBuffer, true );
            rBuffer.append( ' ' );
            n += nDelta;
            appendMappedLength( n, rBuffer, false );
            rBuffer.append( ' ' );
            appendMappedLength( nY, rBuffer, true );
            rBuffer.append( " v\n" );
        }
    }
    rBuffer.append( "S\n" );
}

/*
 *  class PDFWriterImpl
 */

PDFWriterImpl::PDFWriterImpl( const PDFWriter::PDFWriterContext& rContext )
        :
        m_pReferenceDevice( NULL ),
        m_aMapMode( MAP_POINT, Point(), Fraction( 1L, pointToPixel(1) ), Fraction( 1L, pointToPixel(1) ) ),
        m_nCurrentStructElement( 0 ),
        m_bEmitStructure( true ),
        m_bNewMCID( false ),
        m_nCurrentControl( -1 ),
        m_bEmbedStandardFonts( false ),
        m_nNextFID( 1 ),
        m_nInheritedPageWidth( 595 ),  // default A4
        m_nInheritedPageHeight( 842 ), // default A4
        m_eInheritedOrientation( PDFWriter::Portrait ),
        m_nCurrentPage( -1 ),
        m_nResourceDict( -1 ),
        m_nFontDictObject( -1 ),
        m_pCodec( NULL ),
        m_aDocDigest( rtl_digest_createMD5() ),
        m_aCipher( (rtlCipher)NULL ),
        m_aDigest( NULL ),
        m_bEncryptThisStream( false ),
        m_aDocID( 32 ),
        m_aCreationDateString( 64 ),
        m_aCreationMetaDateString( 64 ),
        m_pEncryptionBuffer( NULL ),
        m_nEncryptionBufferSize( 0 ),
        m_bIsPDF_A1( false )
{
#ifdef DO_TEST_PDF
    static bool bOnce = true;
    if( bOnce )
    {
        bOnce = false;
        doTestCode();
    }
#endif
    m_aContext = rContext;
    m_aStructure.push_back( PDFStructureElement() );
    m_aStructure[0].m_nOwnElement       = 0;
    m_aStructure[0].m_nParentElement    = 0;

    Font aFont;
    aFont.SetName( String( RTL_CONSTASCII_USTRINGPARAM( "Times" ) ) );
    aFont.SetSize( Size( 0, 12 ) );

    GraphicsState aState;
    aState.m_aMapMode       = m_aMapMode;
    aState.m_aFont          = aFont;
    m_aGraphicsStack.push_front( aState );

    oslFileError  aError = osl_openFile( m_aContext.URL.pData, &m_aFile, osl_File_OpenFlag_Write | osl_File_OpenFlag_Create );
    if( aError != osl_File_E_None )
    {
        if( aError == osl_File_E_EXIST )
        {
            aError = osl_openFile( m_aContext.URL.pData, &m_aFile, osl_File_OpenFlag_Write );
            if( aError == osl_File_E_None )
                aError = osl_setFileSize( m_aFile, 0 );
        }
    }
    if( aError != osl_File_E_None )
        return;

    m_bOpen = true;

/* prepare the cypher engine, can be done in CTOR, free in DTOR */

    m_aCipher = rtl_cipher_createARCFOUR( rtl_Cipher_ModeStream );
    m_aDigest = rtl_digest_createMD5();

/* the size of the Codec default maximum */
    checkEncryptionBufferSize( 0x4000 );

    // write header
    OStringBuffer aBuffer( 20 );
    aBuffer.append( "%PDF-" );
    switch( m_aContext.Version )
    {
        case PDFWriter::PDF_1_2: aBuffer.append( "1.2" );break;
        case PDFWriter::PDF_1_3: aBuffer.append( "1.3" );break;
        case PDFWriter::PDF_A_1:
        default:
        case PDFWriter::PDF_1_4: aBuffer.append( "1.4" );break;
        case PDFWriter::PDF_1_5: aBuffer.append( "1.5" );break;
    }
    // append something binary as comment (suggested in PDF Reference)
    aBuffer.append( "\n%äüöß\n" );
    if( !writeBuffer( aBuffer.getStr(), aBuffer.getLength() ) )
    {
        osl_closeFile( m_aFile );
        m_bOpen = false;
        return;
    }

    // insert outline root
    m_aOutline.push_back( PDFOutlineEntry() );

    m_bIsPDF_A1 = (m_aContext.Version == PDFWriter::PDF_A_1);
    if( m_bIsPDF_A1 )
        m_aContext.Version = PDFWriter::PDF_1_4; //meaning we need PDF 1.4, PDF/A flavour

    m_bEmbedStandardFonts = m_aContext.EmbedStandardFonts;
}

PDFWriterImpl::~PDFWriterImpl()
{
    if( m_aDocDigest )
        rtl_digest_destroyMD5( m_aDocDigest );
    delete static_cast<VirtualDevice*>(m_pReferenceDevice);

    if( m_aCipher )
        rtl_cipher_destroyARCFOUR( m_aCipher );
    if( m_aDigest )
        rtl_digest_destroyMD5( m_aDigest );

    rtl_freeMemory( m_pEncryptionBuffer );
}

void PDFWriterImpl::setDocInfo( const PDFDocInfo& rInfo )
{
    m_aDocInfo.Title                = rInfo.Title;
    m_aDocInfo.Author               = rInfo.Author;
    m_aDocInfo.Subject              = rInfo.Subject;
    m_aDocInfo.Keywords             = rInfo.Keywords;
    m_aDocInfo.Creator              = rInfo.Creator;
    m_aDocInfo.Producer             = rInfo.Producer;

//build the document id
    rtl::OString aInfoValuesOut;
    OStringBuffer aID( 1024 );
    if( m_aDocInfo.Title.Len() )
        appendUnicodeTextString( m_aDocInfo.Title, aID );
    if( m_aDocInfo.Author.Len() )
        appendUnicodeTextString( m_aDocInfo.Author, aID );
    if( m_aDocInfo.Subject.Len() )
        appendUnicodeTextString( m_aDocInfo.Subject, aID );
    if( m_aDocInfo.Keywords.Len() )
        appendUnicodeTextString( m_aDocInfo.Keywords, aID );
    if( m_aDocInfo.Creator.Len() )
        appendUnicodeTextString( m_aDocInfo.Creator, aID );
    if( m_aDocInfo.Producer.Len() )
        appendUnicodeTextString( m_aDocInfo.Producer, aID );

    TimeValue aTVal, aGMT;
    oslDateTime aDT;
    osl_getSystemTime( &aGMT );
    osl_getLocalTimeFromSystemTime( &aGMT, &aTVal );
    osl_getDateTimeFromTimeValue( &aTVal, &aDT );
    m_aCreationDateString.append( "D:" );
    m_aCreationDateString.append( (sal_Char)('0' + ((aDT.Year/1000)%10)) );
    m_aCreationDateString.append( (sal_Char)('0' + ((aDT.Year/100)%10)) );
    m_aCreationDateString.append( (sal_Char)('0' + ((aDT.Year/10)%10)) );
    m_aCreationDateString.append( (sal_Char)('0' + ((aDT.Year)%10)) );
    m_aCreationDateString.append( (sal_Char)('0' + ((aDT.Month/10)%10)) );
    m_aCreationDateString.append( (sal_Char)('0' + ((aDT.Month)%10)) );
    m_aCreationDateString.append( (sal_Char)('0' + ((aDT.Day/10)%10)) );
    m_aCreationDateString.append( (sal_Char)('0' + ((aDT.Day)%10)) );
    m_aCreationDateString.append( (sal_Char)('0' + ((aDT.Hours/10)%10)) );
    m_aCreationDateString.append( (sal_Char)('0' + ((aDT.Hours)%10)) );
    m_aCreationDateString.append( (sal_Char)('0' + ((aDT.Minutes/10)%10)) );
    m_aCreationDateString.append( (sal_Char)('0' + ((aDT.Minutes)%10)) );
    m_aCreationDateString.append( (sal_Char)('0' + ((aDT.Seconds/10)%10)) );
    m_aCreationDateString.append( (sal_Char)('0' + ((aDT.Seconds)%10)) );
//--> i59651, we fill the Metadata date string as well, if PDF/A is requested
    if( m_bIsPDF_A1 )
    {
// according to ISO 19005-1:2005 6.7.3 the date is corrected for
// local time zone offset UTC only, whereas Acrobat 8 seems
// to use the localtime notation only
// according to a raccomandation in XMP Specification (Jan 2004, page 75)
// the Acrobat way seems the right approach
        m_aCreationMetaDateString.append( (sal_Char)('0' + ((aDT.Year/1000)%10)) );
        m_aCreationMetaDateString.append( (sal_Char)('0' + ((aDT.Year/100)%10)) );
        m_aCreationMetaDateString.append( (sal_Char)('0' + ((aDT.Year/10)%10)) );
        m_aCreationMetaDateString.append( (sal_Char)('0' + ((aDT.Year)%10)) );
        m_aCreationMetaDateString.append( "-" );
        m_aCreationMetaDateString.append( (sal_Char)('0' + ((aDT.Month/10)%10)) );
        m_aCreationMetaDateString.append( (sal_Char)('0' + ((aDT.Month)%10)) );
        m_aCreationMetaDateString.append( "-" );
        m_aCreationMetaDateString.append( (sal_Char)('0' + ((aDT.Day/10)%10)) );
        m_aCreationMetaDateString.append( (sal_Char)('0' + ((aDT.Day)%10)) );
        m_aCreationMetaDateString.append( "T" );
        m_aCreationMetaDateString.append( (sal_Char)('0' + ((aDT.Hours/10)%10)) );
        m_aCreationMetaDateString.append( (sal_Char)('0' + ((aDT.Hours)%10)) );
        m_aCreationMetaDateString.append( ":" );
        m_aCreationMetaDateString.append( (sal_Char)('0' + ((aDT.Minutes/10)%10)) );
        m_aCreationMetaDateString.append( (sal_Char)('0' + ((aDT.Minutes)%10)) );
        m_aCreationMetaDateString.append( ":" );
        m_aCreationMetaDateString.append( (sal_Char)('0' + ((aDT.Seconds/10)%10)) );
        m_aCreationMetaDateString.append( (sal_Char)('0' + ((aDT.Seconds)%10)) );
    }
    sal_uInt32 nDelta = 0;
    if( aGMT.Seconds > aTVal.Seconds )
    {
        m_aCreationDateString.append( "-" );
        nDelta = aGMT.Seconds-aTVal.Seconds;
        if( m_bIsPDF_A1 )
            m_aCreationMetaDateString.append( "-" );
    }
    else if( aGMT.Seconds < aTVal.Seconds )
    {
        m_aCreationDateString.append( "+" );
        nDelta = aTVal.Seconds-aGMT.Seconds;
        if( m_bIsPDF_A1 )
            m_aCreationMetaDateString.append( "+" );
    }
    else
    {
        m_aCreationDateString.append( "Z" );
        if( m_bIsPDF_A1 )
            m_aCreationMetaDateString.append( "Z" );

    }
    if( nDelta )
    {
        m_aCreationDateString.append( (sal_Char)('0' + ((nDelta/36000)%10)) );
        m_aCreationDateString.append( (sal_Char)('0' + ((nDelta/3600)%10)) );
        m_aCreationDateString.append( "'" );
        m_aCreationDateString.append( (sal_Char)('0' + ((nDelta/600)%6)) );
        m_aCreationDateString.append( (sal_Char)('0' + ((nDelta/60)%10)) );
        if( m_bIsPDF_A1 )
        {
            m_aCreationMetaDateString.append( (sal_Char)('0' + ((nDelta/36000)%10)) );
            m_aCreationMetaDateString.append( (sal_Char)('0' + ((nDelta/3600)%10)) );
            m_aCreationMetaDateString.append( ":" );
            m_aCreationMetaDateString.append( (sal_Char)('0' + ((nDelta/600)%6)) );
            m_aCreationMetaDateString.append( (sal_Char)('0' + ((nDelta/60)%10)) );
        }
    }
    m_aCreationDateString.append( "'" );
    aID.append( m_aCreationDateString.getStr(), m_aCreationDateString.getLength() );

    aInfoValuesOut = aID.makeStringAndClear();

    DBG_ASSERT( m_aDigest != NULL, "PDFWrite_Impl::setDocInfo: cannot obtain a digest object !" );

    m_aDocID.setLength( 0 );
    if( m_aDigest )
    {
        osl_getSystemTime( &aGMT );
        rtlDigestError nError = rtl_digest_updateMD5( m_aDigest, &aGMT, sizeof( aGMT ) );
        if( nError == rtl_Digest_E_None )
            nError = rtl_digest_updateMD5( m_aDigest, m_aContext.URL.getStr(), m_aContext.URL.getLength()*sizeof(sal_Unicode) );
        if( nError == rtl_Digest_E_None )
            nError = rtl_digest_updateMD5( m_aDigest, aInfoValuesOut.getStr(), aInfoValuesOut.getLength() );
        if( nError == rtl_Digest_E_None )
        {
//the binary form of the doc id is needed for encryption stuff
            rtl_digest_getMD5( m_aDigest, m_nDocID, 16 );
            for( unsigned int i = 0; i < 16; i++ )
                appendHex( m_nDocID[i], m_aDocID );
        }
    }
}

/* i12626 methods */
/*
check if the Unicode string must be encrypted or not, perform the requested task,
append the string as unicode hex, encrypted if needed
 */
inline void PDFWriterImpl::appendUnicodeTextStringEncrypt( const rtl::OUString& rInString, const sal_Int32 nInObjectNumber, OStringBuffer& rOutBuffer )
{
    rOutBuffer.append( "<" );
    if( m_aContext.Encrypt )
    {
        const sal_Unicode* pStr = rInString.getStr();
        sal_Int32 nLen = rInString.getLength();
//prepare a unicode string, encrypt it
        if( checkEncryptionBufferSize( nLen*2 ) )
        {
            enableStringEncryption( nInObjectNumber );
            register sal_uInt8 *pCopy = m_pEncryptionBuffer;
            sal_Int32 nChars = 2;
            *pCopy++ = 0xFE;
            *pCopy++ = 0xFF;
// we need to prepare a byte stream from the unicode string buffer
            for( register int i = 0; i < nLen; i++ )
            {
                register sal_Unicode aUnChar = pStr[i];
                *pCopy++ = (sal_uInt8)( aUnChar >> 8 );
                *pCopy++ = (sal_uInt8)( aUnChar & 255 );
                nChars += 2;
            }
//encrypt in place
            rtl_cipher_encodeARCFOUR( m_aCipher, m_pEncryptionBuffer, nChars, m_pEncryptionBuffer, nChars );
//now append, hexadecimal (appendHex), the encrypted result
            for(register int i = 0; i < nChars; i++)
                appendHex( m_pEncryptionBuffer[i], rOutBuffer );
        }
    }
    else
        appendUnicodeTextString( rInString, rOutBuffer );
    rOutBuffer.append( ">" );
}

inline void PDFWriterImpl::appendLiteralStringEncrypt( rtl::OStringBuffer& rInString, const sal_Int32 nInObjectNumber, rtl::OStringBuffer& rOutBuffer )
{
    rOutBuffer.append( "(" );
    sal_Int32 nChars = rInString.getLength();
//check for encryption, if ok, encrypt the string, then convert with appndLiteralString
    if( m_aContext.Encrypt && checkEncryptionBufferSize( nChars ) )
    {
//encrypt the string in a buffer, then append it
        enableStringEncryption( nInObjectNumber );
        rtl_cipher_encodeARCFOUR( m_aCipher, rInString.getStr(), nChars, m_pEncryptionBuffer, nChars );
        appendLiteralString( (const sal_Char*)m_pEncryptionBuffer, nChars, rOutBuffer );
    }
    else
        appendLiteralString( rInString.getStr(), nChars , rOutBuffer );
    rOutBuffer.append( ")" );
}

inline void PDFWriterImpl::appendLiteralStringEncrypt( const rtl::OString& rInString, const sal_Int32 nInObjectNumber, rtl::OStringBuffer& rOutBuffer )
{
    rtl::OStringBuffer aBufferString( rInString );
    appendLiteralStringEncrypt( aBufferString, nInObjectNumber, rOutBuffer);
}

inline void PDFWriterImpl::appendLiteralStringEncrypt( const rtl::OUString& rInString, const sal_Int32 nInObjectNumber, rtl::OStringBuffer& rOutBuffer )
{
    rtl::OString aBufferString( rtl::OUStringToOString( rInString, RTL_TEXTENCODING_ASCII_US ) );
    appendLiteralStringEncrypt( aBufferString, nInObjectNumber, rOutBuffer);
}

/* end i12626 methods */

void PDFWriterImpl::emitComment( const char* pComment )
{
    OStringBuffer aLine( 64 );
    aLine.append( "% " );
    aLine.append( (const sal_Char*)pComment );
    aLine.append( "\n" );
    writeBuffer( aLine.getStr(), aLine.getLength() );
}

bool PDFWriterImpl::compressStream( SvMemoryStream* pStream )
{
#ifndef DEBUG_DISABLE_PDFCOMPRESSION
    pStream->Seek( STREAM_SEEK_TO_END );
    ULONG nEndPos = pStream->Tell();
    pStream->Seek( STREAM_SEEK_TO_BEGIN );
    ZCodec* pCodec = new ZCodec( 0x4000, 0x4000 );
    SvMemoryStream aStream;
    pCodec->BeginCompression();
    pCodec->Write( aStream, (const BYTE*)pStream->GetData(), nEndPos );
    pCodec->EndCompression();
    delete pCodec;
    nEndPos = aStream.Tell();
    pStream->Seek( STREAM_SEEK_TO_BEGIN );
    aStream.Seek( STREAM_SEEK_TO_BEGIN );
    pStream->SetStreamSize( nEndPos );
    pStream->Write( aStream.GetData(), nEndPos );
    return true;
#else
    (void)pStream;
    return false;
#endif
}

void PDFWriterImpl::beginCompression()
{
#ifndef DEBUG_DISABLE_PDFCOMPRESSION
    m_pCodec = new ZCodec( 0x4000, 0x4000 );
    m_pMemStream = new SvMemoryStream();
    m_pCodec->BeginCompression();
#endif
}

void PDFWriterImpl::endCompression()
{
#ifndef DEBUG_DISABLE_PDFCOMPRESSION
    if( m_pCodec )
    {
        m_pCodec->EndCompression();
        delete m_pCodec;
        m_pCodec = NULL;
        sal_uInt64 nLen = m_pMemStream->Tell();
        m_pMemStream->Seek( 0 );
        writeBuffer( m_pMemStream->GetData(), nLen );
        delete m_pMemStream;
        m_pMemStream = NULL;
    }
#endif
}

bool PDFWriterImpl::writeBuffer( const void* pBuffer, sal_uInt64 nBytes )
{
    if( ! m_bOpen ) // we are already down the drain
        return false;

    if( ! nBytes ) // huh ?
        return true;

    if( m_aOutputStreams.begin() != m_aOutputStreams.end() )
    {
        m_aOutputStreams.front().m_pStream->Seek( STREAM_SEEK_TO_END );
        m_aOutputStreams.front().m_pStream->Write( pBuffer, sal::static_int_cast<sal_Size>(nBytes) );
        return true;
    }

    sal_uInt64 nWritten;
    if( m_pCodec )
    {
        m_pCodec->Write( *m_pMemStream, static_cast<const BYTE*>(pBuffer), (ULONG)nBytes );
        nWritten = nBytes;
    }
    else
    {
        sal_Bool  buffOK = sal_True;
        if( m_bEncryptThisStream )
        {
/* implement the encryption part of the PDF spec encryption algorithm 3.1 */
            if( ( buffOK = checkEncryptionBufferSize( static_cast<sal_Int32>(nBytes) ) ) != sal_False )
                rtl_cipher_encodeARCFOUR( m_aCipher,
                                          (sal_uInt8*)pBuffer, static_cast<sal_Size>(nBytes),
                                          m_pEncryptionBuffer, static_cast<sal_Size>(nBytes) );
        }

        const void* pWriteBuffer = ( m_bEncryptThisStream && buffOK ) ? m_pEncryptionBuffer  : pBuffer;
        if( m_aDocDigest )
            rtl_digest_updateMD5( m_aDocDigest, pWriteBuffer, static_cast<sal_uInt32>(nBytes) );

        if( osl_writeFile( m_aFile,
                           pWriteBuffer,
                           nBytes, &nWritten ) != osl_File_E_None )
            nWritten = 0;

        if( nWritten != nBytes )
        {
            osl_closeFile( m_aFile );
            m_bOpen = false;
        }
    }

    return nWritten == nBytes;
}

OutputDevice* PDFWriterImpl::getReferenceDevice()
{
    if( ! m_pReferenceDevice )
    {
        VirtualDevice*  pVDev = new VirtualDevice( 0 );

        m_pReferenceDevice = pVDev;

        pVDev->SetReferenceDevice( VirtualDevice::REFDEV_MODE_PDF1 );

        pVDev->SetOutputSizePixel( Size( 640, 480 ) );
        pVDev->SetMapMode( MAP_MM );

        m_pReferenceDevice->mpPDFWriter = this;
        m_pReferenceDevice->ImplUpdateFontData( TRUE );
    }
    return m_pReferenceDevice;
}

class ImplPdfBuiltinFontData : public ImplFontData
{
private:
    const PDFWriterImpl::BuiltinFont& mrBuiltin;

public:
    enum {PDF_FONT_MAGIC = 0xBDFF0A1C };
                                        ImplPdfBuiltinFontData( const PDFWriterImpl::BuiltinFont& );
    const PDFWriterImpl::BuiltinFont*   GetBuiltinFont() const  { return &mrBuiltin; }

    virtual ImplFontData*               Clone() const { return new ImplPdfBuiltinFontData(*this); }
    virtual ImplFontEntry*              CreateFontInstance( ImplFontSelectData& ) const;
    virtual sal_IntPtr                  GetFontId() const { return reinterpret_cast<sal_IntPtr>(&mrBuiltin); }
};

inline const ImplPdfBuiltinFontData* GetPdfFontData( const ImplFontData* pFontData )
{
    const ImplPdfBuiltinFontData* pFD = NULL;
    if( pFontData && pFontData->CheckMagic( ImplPdfBuiltinFontData::PDF_FONT_MAGIC ) )
        pFD = static_cast<const ImplPdfBuiltinFontData*>( pFontData );
    return pFD;
}

static ImplDevFontAttributes GetDevFontAttributes( const PDFWriterImpl::BuiltinFont& rBuiltin )
{
    ImplDevFontAttributes aDFA;
    aDFA.maName         = String::CreateFromAscii( rBuiltin.m_pName );
    aDFA.maStyleName    = String::CreateFromAscii( rBuiltin.m_pStyleName );
    aDFA.meFamily       = rBuiltin.m_eFamily;
    aDFA.mbSymbolFlag   = (rBuiltin.m_eCharSet != RTL_TEXTENCODING_MS_1252 );
    aDFA.mePitch        = rBuiltin.m_ePitch;
    aDFA.meWeight       = rBuiltin.m_eWeight;
    aDFA.meItalic       = rBuiltin.m_eItalic;
    aDFA.meWidthType    = rBuiltin.m_eWidthType;

    aDFA.mbOrientation  = true;
    aDFA.mbDevice       = true;
    aDFA.mnQuality      = 50000;
    aDFA.mbSubsettable  = false;
    aDFA.mbEmbeddable   = false;
    return aDFA;
}

ImplPdfBuiltinFontData::ImplPdfBuiltinFontData( const PDFWriterImpl::BuiltinFont& rBuiltin )
:   ImplFontData( GetDevFontAttributes(rBuiltin), PDF_FONT_MAGIC ),
    mrBuiltin( rBuiltin )
{}

ImplFontEntry* ImplPdfBuiltinFontData::CreateFontInstance( ImplFontSelectData& rFSD ) const
{
    ImplFontEntry* pEntry = new ImplFontEntry( rFSD );
    return pEntry;
}

ImplDevFontList* PDFWriterImpl::filterDevFontList( ImplDevFontList* pFontList )
{
    DBG_ASSERT( m_aSubsets.size() == 0, "Fonts changing during PDF generation, document will be invalid" );
    ImplDevFontList* pFiltered = pFontList->Clone( true, true );

    // append the PDF builtin fonts
    if( !m_bIsPDF_A1 && !m_bEmbedStandardFonts)
        for( unsigned int i = 0; i < sizeof(m_aBuiltinFonts)/sizeof(m_aBuiltinFonts[0]); i++ )
        {
            ImplFontData* pNewData = new ImplPdfBuiltinFontData( m_aBuiltinFonts[i] );
            pFiltered->Add( pNewData );
        }
    return pFiltered;
}

bool PDFWriterImpl::isBuiltinFont( const ImplFontData* pFont ) const
{
    const ImplPdfBuiltinFontData* pFD = GetPdfFontData( pFont );
    return (pFD != NULL);
}

void PDFWriterImpl::getFontMetric( ImplFontSelectData* pSelect, ImplFontMetricData* pMetric ) const
{
    const ImplPdfBuiltinFontData* pFD = GetPdfFontData( pSelect->mpFontData );
    if( !pFD )
        return;
    const BuiltinFont* pBuiltinFont = pFD->GetBuiltinFont();

    pMetric->mnOrientation  = sal::static_int_cast<short>(pSelect->mnOrientation);
    pMetric->meFamily       = pBuiltinFont->m_eFamily;
    pMetric->mePitch        = pBuiltinFont->m_ePitch;
    pMetric->meWeight       = pBuiltinFont->m_eWeight;
    pMetric->meItalic       = pBuiltinFont->m_eItalic;
    pMetric->mbSymbolFlag   = pFD->IsSymbolFont();
    pMetric->mnWidth        = pSelect->mnHeight;
    pMetric->mnAscent       = ( pSelect->mnHeight * +pBuiltinFont->m_nAscent + 500 ) / 1000;
    pMetric->mnDescent      = ( pSelect->mnHeight * -pBuiltinFont->m_nDescent + 500 ) / 1000;
    pMetric->mnIntLeading   = 0;
    pMetric->mnExtLeading   = 0;
    pMetric->mnSlant        = 0;
    pMetric->mbScalableFont = true;
    pMetric->mbDevice       = true;
}

// -----------------------------------------------------------------------

namespace vcl {

class PDFSalLayout : public GenericSalLayout
{
    PDFWriterImpl&  mrPDFWriterImpl;
    const PDFWriterImpl::BuiltinFont& mrBuiltinFont;
    bool            mbIsSymbolFont;
    long            mnPixelPerEM;
    String          maOrigText;

public:
                    PDFSalLayout( PDFWriterImpl&,
                                  const PDFWriterImpl::BuiltinFont&,
                                  long nPixelPerEM, int nOrientation );

    void            SetText( const String& rText )  { maOrigText = rText; }
    virtual bool    LayoutText( ImplLayoutArgs& );
    virtual void    InitFont() const;
    virtual void    DrawText( SalGraphics& ) const;
};

}

// -----------------------------------------------------------------------

PDFSalLayout::PDFSalLayout( PDFWriterImpl& rPDFWriterImpl,
    const PDFWriterImpl::BuiltinFont& rBuiltinFont,
    long nPixelPerEM, int nOrientation )
:   mrPDFWriterImpl( rPDFWriterImpl ),
    mrBuiltinFont( rBuiltinFont ),
    mnPixelPerEM( nPixelPerEM )
{
    mbIsSymbolFont = (rBuiltinFont.m_eCharSet != RTL_TEXTENCODING_MS_1252);
    SetOrientation( nOrientation );
}

// -----------------------------------------------------------------------

bool PDFSalLayout::LayoutText( ImplLayoutArgs& rArgs )
{
    const String aText( rArgs.mpStr+rArgs.mnMinCharPos, sal::static_int_cast<xub_StrLen>(rArgs.mnEndCharPos-rArgs.mnMinCharPos) );
    SetText( aText );
    SetUnitsPerPixel( 1000 );

    rtl_UnicodeToTextConverter aConv = rtl_createTextToUnicodeConverter( mrBuiltinFont.m_eCharSet );

    Point aNewPos( 0, 0 );
    bool bRightToLeft;
    for( int nCharPos = -1; rArgs.GetNextPos( &nCharPos, &bRightToLeft ); )
    {
        // TODO: handle unicode surrogates
        // on the other hand the PDF builtin fonts don't support them anyway
        sal_Unicode cChar = rArgs.mpStr[ nCharPos ];
        if( bRightToLeft )
            cChar = static_cast<sal_Unicode>(GetMirroredChar( cChar ));

        if( 1 ) // TODO: shortcut for ASCII?
        {
            sal_Char aBuf[4];
            sal_uInt32 nInfo;
            sal_Size nSrcCvtChars;

            sal_Size nConv = rtl_convertUnicodeToText( aConv,
                                                       NULL,
                                                       &cChar, 1,
                                                       aBuf, sizeof(aBuf)/sizeof(*aBuf),
                                                       RTL_UNICODETOTEXT_FLAGS_UNDEFINED_ERROR,
                                                       &nInfo, &nSrcCvtChars );
            // check whether conversion was possible
            // else fallback font is needed as the standard fonts
            // are handled via WinAnsi encoding
            if( nConv > 0 )
                cChar = ((sal_Unicode)aBuf[0]) & 0x00ff;
        }
        if( cChar & 0xff00 )
        {
            cChar = 0;   // NotDef glyph
            rArgs.NeedFallback( nCharPos, bRightToLeft );
        }

        long nGlyphWidth = (long)mrBuiltinFont.m_aWidths[cChar] * mnPixelPerEM;
        long nGlyphFlags = 0; // builtin fonts don't have diacritic glyphs
        if( bRightToLeft )
            nGlyphFlags |= GlyphItem::IS_RTL_GLYPH;
        // TODO: get kerning from builtin fonts
        GlyphItem aGI( nCharPos, cChar, aNewPos, nGlyphFlags, nGlyphWidth );
        AppendGlyph( aGI );

        aNewPos.X() += nGlyphWidth;
    }

    rtl_destroyUnicodeToTextConverter( aConv );

    return true;
}

// -----------------------------------------------------------------------

void PDFSalLayout::InitFont() const
{
    // TODO: recreate font with all its attributes
}

// -----------------------------------------------------------------------

void PDFSalLayout::DrawText( SalGraphics& ) const
{
    mrPDFWriterImpl.drawLayout( *const_cast<PDFSalLayout*>(this), maOrigText, true );
}

// -----------------------------------------------------------------------

SalLayout* PDFWriterImpl::GetTextLayout( ImplLayoutArgs& rArgs, ImplFontSelectData* pSelect )
{
    DBG_ASSERT( (pSelect->mpFontData != NULL),
        "PDFWriterImpl::GetTextLayout mpFontData is NULL" );

    const ImplPdfBuiltinFontData* pFD = GetPdfFontData( pSelect->mpFontData );
    if( !pFD )
        return NULL;
    const BuiltinFont* pBuiltinFont = pFD->GetBuiltinFont();

    long nPixelPerEM = pSelect->mnWidth ? pSelect->mnWidth : pSelect->mnHeight;
    int nOrientation = pSelect->mnOrientation;
    PDFSalLayout* pLayout = new PDFSalLayout( *this, *pBuiltinFont, nPixelPerEM, nOrientation );
    pLayout->SetText( rArgs.mpStr );
    return pLayout;
}

sal_Int32 PDFWriterImpl::newPage( sal_Int32 nPageWidth, sal_Int32 nPageHeight, PDFWriter::Orientation eOrientation )
{
    if( m_aContext.Encrypt && m_aPages.empty() )
        initEncryption();

    endPage();
    m_nCurrentPage = m_aPages.size();
    m_aPages.push_back( PDFPage(this, nPageWidth, nPageHeight, eOrientation ) );
    m_aPages.back().m_nPageIndex = m_nCurrentPage;
    m_aPages.back().beginStream();

    // setup global graphics state
    // linewidth is "1 pixel" by default
    OStringBuffer aBuf( 16 );
    appendDouble( 72.0/double(getReferenceDevice()->ImplGetDPIX()), aBuf );
    aBuf.append( " w\n" );
    writeBuffer( aBuf.getStr(), aBuf.getLength() );

    return m_nCurrentPage;
}

void PDFWriterImpl::endPage()
{
    if( m_aPages.begin() != m_aPages.end() )
    {
        // close eventual MC sequence
        endStructureElementMCSeq();

        // sanity check
        if( m_aOutputStreams.begin() != m_aOutputStreams.end() )
        {
            DBG_ERROR( "redirection across pages !!!" );
            m_aOutputStreams.clear(); // leak !
            m_aMapMode.SetOrigin( Point() );
        }

        m_aGraphicsStack.clear();
        m_aGraphicsStack.push_back( GraphicsState() );

        // this should pop the PDF graphics stack if necessary
        updateGraphicsState();

        m_aPages.back().endStream();

        // reset the default font
        Font aFont;
        aFont.SetName( String( RTL_CONSTASCII_USTRINGPARAM( "Times" ) ) );
        aFont.SetSize( Size( 0, 12 ) );

        m_aCurrentPDFState = m_aGraphicsStack.front();
        m_aGraphicsStack.front().m_aFont =  aFont;

        for( std::list<BitmapEmit>::iterator it = m_aBitmaps.begin();
             it != m_aBitmaps.end(); ++it )
        {
            if( ! it->m_aBitmap.IsEmpty() )
            {
                writeBitmapObject( *it );
                it->m_aBitmap = BitmapEx();
            }
        }
        for( std::list<JPGEmit>::iterator jpeg = m_aJPGs.begin(); jpeg != m_aJPGs.end(); ++jpeg )
        {
            if( jpeg->m_pStream )
            {
                writeJPG( *jpeg );
                delete jpeg->m_pStream;
                jpeg->m_pStream = NULL;
                jpeg->m_aMask = Bitmap();
            }
        }
        for( std::list<TransparencyEmit>::iterator t = m_aTransparentObjects.begin();
             t != m_aTransparentObjects.end(); ++t )
        {
            if( t->m_pContentStream )
            {
                writeTransparentObject( *t );
                delete t->m_pContentStream;
                t->m_pContentStream = NULL;
            }
        }
    }
}

sal_Int32 PDFWriterImpl::createObject()
{
    m_aObjects.push_back( ~0U );
    return m_aObjects.size();
}

bool PDFWriterImpl::updateObject( sal_Int32 n )
{
    if( ! m_bOpen )
        return false;

    sal_uInt64 nOffset = ~0U;
    oslFileError aError = osl_getFilePos( m_aFile, &nOffset );
    DBG_ASSERT( aError == osl_File_E_None, "could not register object" );
    if( aError != osl_File_E_None )
    {
        osl_closeFile( m_aFile );
        m_bOpen = false;
    }
    m_aObjects[ n-1 ] = nOffset;
    return aError == osl_File_E_None;
}

#define CHECK_RETURN( x ) if( !(x) ) return 0

sal_Int32 PDFWriterImpl::emitStructParentTree( sal_Int32 nObject )
{
    if( nObject > 0 )
    {
        OStringBuffer aLine( 1024 );

        aLine.append( nObject );
        aLine.append( " 0 obj\n"
                      "<</Nums[\n" );
        sal_Int32 nTreeItems = m_aStructParentTree.size();
        for( sal_Int32 n = 0; n < nTreeItems; n++ )
        {
            aLine.append( n );
            aLine.append( ' ' );
            aLine.append( m_aStructParentTree[n] );
            aLine.append( "\n" );
        }
        aLine.append( "]>>\nendobj\n\n" );
        CHECK_RETURN( updateObject( nObject ) );
        CHECK_RETURN( writeBuffer( aLine.getStr(), aLine.getLength() ) );
    }
    return nObject;
}

const sal_Char* PDFWriterImpl::getAttributeTag( PDFWriter::StructAttribute eAttr )
{
    static std::map< PDFWriter::StructAttribute, const char* > aAttributeStrings;
    // fill maps once
    if( aAttributeStrings.empty() )
    {
        aAttributeStrings[ PDFWriter::Placement ]           = "Placement";
        aAttributeStrings[ PDFWriter::WritingMode ]         = "WritingMode";
        aAttributeStrings[ PDFWriter::SpaceBefore ]         = "SpaceBefore";
        aAttributeStrings[ PDFWriter::SpaceAfter ]          = "SpaceAfter";
        aAttributeStrings[ PDFWriter::StartIndent ]         = "StartIndent";
        aAttributeStrings[ PDFWriter::EndIndent ]           = "EndIndent";
        aAttributeStrings[ PDFWriter::TextIndent ]          = "TextIndent";
        aAttributeStrings[ PDFWriter::TextAlign ]           = "TextAlign";
        aAttributeStrings[ PDFWriter::Width ]               = "Width";
        aAttributeStrings[ PDFWriter::Height ]              = "Height";
        aAttributeStrings[ PDFWriter::BlockAlign ]          = "BlockAlign";
        aAttributeStrings[ PDFWriter::InlineAlign ]         = "InlineAlign";
        aAttributeStrings[ PDFWriter::LineHeight ]          = "LineHeight";
        aAttributeStrings[ PDFWriter::BaselineShift ]       = "BaselineShift";
        aAttributeStrings[ PDFWriter::TextDecorationType ]  = "TextDecorationType";
        aAttributeStrings[ PDFWriter::ListNumbering ]       = "ListNumbering";
        aAttributeStrings[ PDFWriter::RowSpan ]             = "RowSpan";
        aAttributeStrings[ PDFWriter::ColSpan ]             = "ColSpan";
        aAttributeStrings[ PDFWriter::LinkAnnotation ]      = "LinkAnnotation";
    }

    std::map< PDFWriter::StructAttribute, const char* >::const_iterator it =
        aAttributeStrings.find( eAttr );

#if OSL_DEBUG_LEVEL > 1
    if( it == aAttributeStrings.end() )
        fprintf( stderr, "invalid PDFWriter::StructAttribute %d\n", eAttr );
#endif

    return it != aAttributeStrings.end() ? it->second : "";
}

const sal_Char* PDFWriterImpl::getAttributeValueTag( PDFWriter::StructAttributeValue eVal )
{
    static std::map< PDFWriter::StructAttributeValue, const char* > aValueStrings;

    if( aValueStrings.empty() )
    {
        aValueStrings[ PDFWriter::NONE ]                    = "None";
        aValueStrings[ PDFWriter::Block ]                   = "Block";
        aValueStrings[ PDFWriter::Inline ]                  = "Inline";
        aValueStrings[ PDFWriter::Before ]                  = "Before";
        aValueStrings[ PDFWriter::After ]                   = "After";
        aValueStrings[ PDFWriter::Start ]                   = "Start";
        aValueStrings[ PDFWriter::End ]                     = "End";
        aValueStrings[ PDFWriter::LrTb ]                    = "LrTb";
        aValueStrings[ PDFWriter::RlTb ]                    = "RlTb";
        aValueStrings[ PDFWriter::TbRl ]                    = "TbRl";
        aValueStrings[ PDFWriter::Center ]                  = "Center";
        aValueStrings[ PDFWriter::Justify ]                 = "Justify";
        aValueStrings[ PDFWriter::Auto ]                    = "Auto";
        aValueStrings[ PDFWriter::Middle ]                  = "Middle";
        aValueStrings[ PDFWriter::Normal ]                  = "Normal";
        aValueStrings[ PDFWriter::Underline ]               = "Underline";
        aValueStrings[ PDFWriter::Overline ]                = "Overline";
        aValueStrings[ PDFWriter::LineThrough ]             = "LineThrough";
        aValueStrings[ PDFWriter::Disc ]                    = "Disc";
        aValueStrings[ PDFWriter::Circle ]                  = "Circle";
        aValueStrings[ PDFWriter::Square ]                  = "Square";
        aValueStrings[ PDFWriter::Decimal ]                 = "Decimal";
        aValueStrings[ PDFWriter::UpperRoman ]              = "UpperRoman";
        aValueStrings[ PDFWriter::LowerRoman ]              = "LowerRoman";
        aValueStrings[ PDFWriter::UpperAlpha ]              = "UpperAlpha";
        aValueStrings[ PDFWriter::LowerAlpha ]              = "LowerAlpha";
    }

    std::map< PDFWriter::StructAttributeValue, const char* >::const_iterator it =
        aValueStrings.find( eVal );

#if OSL_DEBUG_LEVEL > 1
    if( it == aValueStrings.end() )
        fprintf( stderr, "invalid PDFWriter::StructAttributeValue %d\n", eVal );
#endif

    return it != aValueStrings.end() ? it->second : "";
}

static void appendStructureAttributeLine( PDFWriter::StructAttribute i_eAttr, const PDFWriterImpl::PDFStructureAttribute& i_rVal, OStringBuffer& o_rLine, bool i_bIsFixedInt )
{
    o_rLine.append( "/" );
    o_rLine.append( PDFWriterImpl::getAttributeTag( i_eAttr ) );

    if( i_rVal.eValue != PDFWriter::Invalid )
    {
        o_rLine.append( "/" );
        o_rLine.append( PDFWriterImpl::getAttributeValueTag( i_rVal.eValue ) );
    }
    else
    {
        // numerical value
        o_rLine.append( " " );
        if( i_bIsFixedInt )
            appendFixedInt( i_rVal.nValue, o_rLine );
        else
            o_rLine.append( i_rVal.nValue );
    }
    o_rLine.append( "\n" );
}

OString PDFWriterImpl::emitStructureAttributes( PDFStructureElement& i_rEle )
{
    // create layout, list and table attribute sets
    OStringBuffer aLayout(256), aList(64), aTable(64);
    for( PDFStructAttributes::const_iterator it = i_rEle.m_aAttributes.begin();
         it != i_rEle.m_aAttributes.end(); ++it )
    {
        if( it->first == PDFWriter::ListNumbering )
            appendStructureAttributeLine( it->first, it->second, aList, true );
        else if( it->first == PDFWriter::RowSpan ||
                 it->first == PDFWriter::ColSpan )
            appendStructureAttributeLine( it->first, it->second, aTable, false );
        else if( it->first == PDFWriter::LinkAnnotation )
        {
            sal_Int32 nLink = it->second.nValue;
            std::map< sal_Int32, sal_Int32 >::const_iterator link_it =
                m_aLinkPropertyMap.find( nLink );
            if( link_it != m_aLinkPropertyMap.end() )
                nLink = link_it->second;
            if( nLink >= 0 && nLink < (sal_Int32)m_aLinks.size() )
            {
                // update struct parent of link
                OStringBuffer aStructParentEntry( 32 );
                aStructParentEntry.append( i_rEle.m_nObject );
                aStructParentEntry.append( " 0 R" );
                m_aStructParentTree.push_back( aStructParentEntry.makeStringAndClear() );
                m_aLinks[ nLink ].m_nStructParent = m_aStructParentTree.size()-1;

                sal_Int32 nRefObject = createObject();
                OStringBuffer aRef( 256 );
                aRef.append( nRefObject );
                aRef.append( " 0 obj\n"
                             "<</Type/OBJR/Obj " );
                aRef.append( m_aLinks[ nLink ].m_nObject );
                aRef.append( " 0 R>>\n"
                             "endobj\n\n"
                             );
                updateObject( nRefObject );
                writeBuffer( aRef.getStr(), aRef.getLength() );

                i_rEle.m_aKids.push_back( PDFStructureElementKid( nRefObject ) );
            }
            else
            {
                DBG_ERROR( "unresolved link id for Link structure" );
#if OSL_DEBUG_LEVEL > 1
                fprintf( stderr, "unresolved link id %" SAL_PRIdINT32 " for Link structure\n", nLink );
                {
                    OStringBuffer aLine( "unresolved link id " );
                    aLine.append( nLink );
                    aLine.append( " for Link structure" );
                    emitComment( aLine.getStr() );
                }
#endif
            }
        }
        else
            appendStructureAttributeLine( it->first, it->second, aLayout, true );
    }
    if( ! i_rEle.m_aBBox.IsEmpty() )
    {
        aLayout.append( "/BBox[" );
        appendFixedInt( i_rEle.m_aBBox.Left(), aLayout );
        aLayout.append( " " );
        appendFixedInt( i_rEle.m_aBBox.Top(), aLayout );
        aLayout.append( " " );
        appendFixedInt( i_rEle.m_aBBox.Right(), aLayout );
        aLayout.append( " " );
        appendFixedInt( i_rEle.m_aBBox.Bottom(), aLayout );
        aLayout.append( "]\n" );
    }

    std::vector< sal_Int32 > aAttribObjects;
    if( aLayout.getLength() )
    {
        aAttribObjects.push_back( createObject() );
        updateObject( aAttribObjects.back() );
        OStringBuffer aObj( 64 );
        aObj.append( aAttribObjects.back() );
        aObj.append( " 0 obj\n"
                     "<</O/Layout\n" );
        aLayout.append( ">>\nendobj\n\n" );
        writeBuffer( aObj.getStr(), aObj.getLength() );
        writeBuffer( aLayout.getStr(), aLayout.getLength() );
    }
    if( aList.getLength() )
    {
        aAttribObjects.push_back( createObject() );
        updateObject( aAttribObjects.back() );
        OStringBuffer aObj( 64 );
        aObj.append( aAttribObjects.back() );
        aObj.append( " 0 obj\n"
                     "<</O/List\n" );
        aList.append( ">>\nendobj\n\n" );
        writeBuffer( aObj.getStr(), aObj.getLength() );
        writeBuffer( aList.getStr(), aList.getLength() );
    }
    if( aTable.getLength() )
    {
        aAttribObjects.push_back( createObject() );
        updateObject( aAttribObjects.back() );
        OStringBuffer aObj( 64 );
        aObj.append( aAttribObjects.back() );
        aObj.append( " 0 obj\n"
                     "<</O/Table\n" );
        aTable.append( ">>\nendobj\n\n" );
        writeBuffer( aObj.getStr(), aObj.getLength() );
        writeBuffer( aTable.getStr(), aTable.getLength() );
    }

    OStringBuffer aRet( 64 );
    if( aAttribObjects.size() > 1 )
        aRet.append( " [" );
    for( std::vector< sal_Int32 >::const_iterator at_it = aAttribObjects.begin();
         at_it != aAttribObjects.end(); ++at_it )
    {
        aRet.append( " " );
        aRet.append( *at_it );
        aRet.append( " 0 R" );
    }
    if( aAttribObjects.size() > 1 )
        aRet.append( " ]" );
    return aRet.makeStringAndClear();
}

sal_Int32 PDFWriterImpl::emitStructure( PDFStructureElement& rEle )
{
    if(
       // do not emit NonStruct and its children
       rEle.m_eType == PDFWriter::NonStructElement &&
       rEle.m_nOwnElement != rEle.m_nParentElement // but of course emit the struct tree root
       )
        return 0;

    for( std::list< sal_Int32 >::const_iterator it = rEle.m_aChildren.begin(); it != rEle.m_aChildren.end(); ++it )
    {
        if( *it > 0 && *it < sal_Int32(m_aStructure.size()) )
        {
            PDFStructureElement& rChild = m_aStructure[ *it ];
            if( rChild.m_eType != PDFWriter::NonStructElement )
            {
                if( rChild.m_nParentElement == rEle.m_nOwnElement )
                    emitStructure( rChild );
                else
                {
                    DBG_ERROR( "PDFWriterImpl::emitStructure: invalid child structure element" );
#if OSL_DEBUG_LEVEL > 1
                    fprintf( stderr, "PDFWriterImpl::emitStructure: invalid child structure elemnt with id %" SAL_PRIdINT32 "\n", *it );
#endif
                }
            }
        }
        else
        {
            DBG_ERROR( "PDFWriterImpl::emitStructure: invalid child structure id" );
#if OSL_DEBUG_LEVEL > 1
            fprintf( stderr, "PDFWriterImpl::emitStructure: invalid child structure id %" SAL_PRIdINT32 "\n", *it );
#endif
        }
    }

    OStringBuffer aLine( 512 );
    aLine.append( rEle.m_nObject );
    aLine.append( " 0 obj\n"
                  "<</Type" );
    sal_Int32 nParentTree = -1;
    if( rEle.m_nOwnElement == rEle.m_nParentElement )
    {
        nParentTree = createObject();
        CHECK_RETURN( nParentTree );
        aLine.append( "/StructTreeRoot\n" );
        aLine.append( "/ParentTree " );
        aLine.append( nParentTree );
        aLine.append( " 0 R\n" );
        if( ! m_aRoleMap.empty() )
        {
            aLine.append( "/RoleMap<<" );
            for( std::hash_map<OString,OString,OStringHash>::const_iterator
                 it = m_aRoleMap.begin(); it != m_aRoleMap.end(); ++it )
            {
                aLine.append( '/' );
                aLine.append(it->first);
                aLine.append( '/' );
                aLine.append( it->second );
                aLine.append( '\n' );
            }
            aLine.append( ">>\n" );
        }
    }
    else
    {
        aLine.append( "/StructElem\n"
                      "/S/" );
        if( rEle.m_aAlias.getLength() > 0 )
            aLine.append( rEle.m_aAlias );
        else
            aLine.append( getStructureTag( rEle.m_eType ) );
        aLine.append( "\n"
                      "/P " );
        aLine.append( m_aStructure[ rEle.m_nParentElement ].m_nObject );
        aLine.append( " 0 R\n"
                      "/Pg " );
        aLine.append( rEle.m_nFirstPageObject );
        aLine.append( " 0 R\n" );
        if( rEle.m_aActualText.getLength() )
        {
            aLine.append( "/ActualText" );
            appendUnicodeTextStringEncrypt( rEle.m_aActualText, rEle.m_nObject, aLine );
            aLine.append( "\n" );
        }
        if( rEle.m_aAltText.getLength() )
        {
            aLine.append( "/Alt" );
            appendUnicodeTextStringEncrypt( rEle.m_aAltText, rEle.m_nObject, aLine );
            aLine.append( "\n" );
        }
    }
    if( ! rEle.m_aBBox.IsEmpty() || rEle.m_aAttributes.size() )
    {
        OString aAttribs =  emitStructureAttributes( rEle );
        if( aAttribs.getLength() )
        {
            aLine.append( "/A" );
            aLine.append( aAttribs );
            aLine.append( "\n" );
        }
    }
    if( rEle.m_aLocale.Language.getLength() > 0 )
    {
        OUStringBuffer aLocBuf( 16 );
        aLocBuf.append( rEle.m_aLocale.Language.toAsciiLowerCase() );
        if( rEle.m_aLocale.Country.getLength() > 0 )
        {
            aLocBuf.append( sal_Unicode('-') );
            aLocBuf.append( rEle.m_aLocale.Country );
        }
        aLine.append( "/Lang" );
        appendLiteralStringEncrypt( aLocBuf.makeStringAndClear(), rEle.m_nObject, aLine );
        aLine.append( "\n" );
    }
    if( ! rEle.m_aKids.empty() )
    {
        unsigned int i = 0;
        aLine.append( "/K[" );
        for( std::list< PDFStructureElementKid >::const_iterator it =
                 rEle.m_aKids.begin(); it != rEle.m_aKids.end(); ++it, i++ )
        {
            if( it->nMCID == -1 )
            {
                aLine.append( it->nObject );
                aLine.append( " 0 R" );
                aLine.append( ( (i & 15) == 15 ) ? "\n" : " " );
            }
            else
            {
                if( it->nObject == rEle.m_nFirstPageObject )
                {
                    aLine.append( it->nMCID );
                    aLine.append( " " );
                }
                else
                {
                    aLine.append( "<</Type/MCR/Pg " );
                    aLine.append( it->nObject );
                    aLine.append( " 0 R /MCID " );
                    aLine.append( it->nMCID );
                    aLine.append( ">>\n" );
                }
            }
        }
        aLine.append( "]\n" );
    }
    aLine.append( ">>\nendobj\n\n" );

    CHECK_RETURN( updateObject( rEle.m_nObject ) );
    CHECK_RETURN( writeBuffer( aLine.getStr(), aLine.getLength() ) );

    CHECK_RETURN( emitStructParentTree( nParentTree ) );

    return rEle.m_nObject;
}

bool PDFWriterImpl::emitGradients()
{
    for( std::list<GradientEmit>::iterator it = m_aGradients.begin();
         it != m_aGradients.end(); ++it )
    {
        CHECK_RETURN( writeGradientFunction( *it ) );
    }
    return true;
}

bool PDFWriterImpl::emitTilings()
{
    OStringBuffer aTilingObj( 1024 );

    for( std::vector<TilingEmit>::iterator it = m_aTilings.begin(); it != m_aTilings.end(); ++it )
    {
        DBG_ASSERT( it->m_pTilingStream, "tiling without stream" );
        if( ! it->m_pTilingStream )
            continue;

        aTilingObj.setLength( 0 );

#if OSL_DEBUG_LEVEL > 1
        {
            OStringBuffer aLine( "PDFWriterImpl::emitTilings" );
            emitComment( aLine.getStr() );
        }
#endif

        sal_Int32 nX = (sal_Int32)it->m_aRectangle.Left();
        sal_Int32 nY = (sal_Int32)it->m_aRectangle.Top();
        sal_Int32 nW = (sal_Int32)it->m_aRectangle.GetWidth();
        sal_Int32 nH = (sal_Int32)it->m_aRectangle.GetHeight();
        if( it->m_aCellSize.Width() == 0 )
            it->m_aCellSize.Width() = nW;
        if( it->m_aCellSize.Height() == 0 )
            it->m_aCellSize.Height() = nH;

        bool bDeflate = compressStream( it->m_pTilingStream );
        it->m_pTilingStream->Seek( STREAM_SEEK_TO_END );
        sal_Size nTilingStreamSize = it->m_pTilingStream->Tell();
        it->m_pTilingStream->Seek( STREAM_SEEK_TO_BEGIN );

        // write pattern object
        aTilingObj.append( it->m_nObject );
        aTilingObj.append( " 0 obj\n" );
        aTilingObj.append( "<</Type/Pattern/PatternType 1\n"
                           "/PaintType 1\n"
                           "/TilingType 2\n"
                           "/BBox[" );
        appendFixedInt( nX, aTilingObj );
        aTilingObj.append( ' ' );
        appendFixedInt( nY, aTilingObj );
        aTilingObj.append( ' ' );
        appendFixedInt( nX+nW, aTilingObj );
        aTilingObj.append( ' ' );
        appendFixedInt( nY+nH, aTilingObj );
        aTilingObj.append( "]\n"
                           "/XStep " );
        appendFixedInt( it->m_aCellSize.Width(), aTilingObj );
        aTilingObj.append( "\n"
                           "/YStep " );
        appendFixedInt( it->m_aCellSize.Height(), aTilingObj );
        aTilingObj.append( "\n" );
        if( it->m_aTransform.matrix[0] != 1.0 ||
            it->m_aTransform.matrix[1] != 0.0 ||
            it->m_aTransform.matrix[3] != 0.0 ||
            it->m_aTransform.matrix[4] != 1.0 ||
            it->m_aTransform.matrix[2] != 0.0 ||
            it->m_aTransform.matrix[5] != 0.0 )
        {
            aTilingObj.append( "/Matrix [" );
            // TODO: scaling, mirroring on y, etc
            appendDouble( it->m_aTransform.matrix[0], aTilingObj );
            aTilingObj.append( ' ' );
            appendDouble( it->m_aTransform.matrix[1], aTilingObj );
            aTilingObj.append( ' ' );
            appendDouble( it->m_aTransform.matrix[3], aTilingObj );
            aTilingObj.append( ' ' );
            appendDouble( it->m_aTransform.matrix[4], aTilingObj );
            aTilingObj.append( ' ' );
            appendDouble( it->m_aTransform.matrix[2], aTilingObj );
            aTilingObj.append( ' ' );
            appendDouble( it->m_aTransform.matrix[5], aTilingObj );
            aTilingObj.append( "]\n" );
        }
        aTilingObj.append( "/Resources" );
        it->m_aResources.append( aTilingObj, getFontDictObject() );
        if( bDeflate )
            aTilingObj.append( "/Filter/FlateDecode" );
        aTilingObj.append( "/Length " );
        aTilingObj.append( (sal_Int32)nTilingStreamSize );
        aTilingObj.append( ">>\nstream\n" );
        CHECK_RETURN( updateObject( it->m_nObject ) );
        CHECK_RETURN( writeBuffer( aTilingObj.getStr(), aTilingObj.getLength() ) );
        checkAndEnableStreamEncryption( it->m_nObject );
        nTilingStreamSize = writeBuffer( it->m_pTilingStream->GetData(), nTilingStreamSize );
        delete it->m_pTilingStream;
        it->m_pTilingStream = NULL;
        if( nTilingStreamSize == 0 )
            return false;
        disableStreamEncryption();
        aTilingObj.setLength( 0 );
        aTilingObj.append( "\nendstream\nendobj\n\n" );
        CHECK_RETURN( writeBuffer( aTilingObj.getStr(), aTilingObj.getLength() ) );
    }
    return true;
}

sal_Int32 PDFWriterImpl::emitBuiltinFont( const ImplFontData* pFont, sal_Int32 nFontObject )
{
    const ImplPdfBuiltinFontData* pFD = GetPdfFontData( pFont );
    if( !pFD )
        return 0;
    const BuiltinFont* pBuiltinFont = pFD->GetBuiltinFont();

    OStringBuffer aLine( 1024 );

    if( nFontObject <= 0 )
        nFontObject = createObject();
    CHECK_RETURN( updateObject( nFontObject ) );
    aLine.append( nFontObject );
    aLine.append( " 0 obj\n"
                  "<</Type/Font/Subtype/Type1/BaseFont/" );
    appendName( pBuiltinFont->m_pPSName, aLine );
    aLine.append( "\n" );
    if( pBuiltinFont->m_eCharSet == RTL_TEXTENCODING_MS_1252 )
         aLine.append( "/Encoding/WinAnsiEncoding\n" );
    aLine.append( ">>\nendobj\n\n" );
    CHECK_RETURN( writeBuffer( aLine.getStr(), aLine.getLength() ) );
    return nFontObject;
}

typedef int ThreeInts[3];
static bool getPfbSegmentLengths( const unsigned char* pFontBytes, int nByteLen,
    ThreeInts& rSegmentLengths )
{
    if( !pFontBytes || (nByteLen < 0) )
        return false;
    const unsigned char* pPtr = pFontBytes;
    const unsigned char* pEnd = pFontBytes + nByteLen;

    for( int i = 0; i < 3; ++i) {
        // read segment1 header
        if( pPtr+6 >= pEnd )
            return false;
        if( (pPtr[0] != 0x80) || (pPtr[1] >= 0x03) )
            return false;
        const int nLen = (pPtr[5]<<24) + (pPtr[4]<<16) + (pPtr[3]<<8) + pPtr[2];
        if( nLen <= 0)
            return false;
        rSegmentLengths[i] = nLen;
        pPtr += nLen + 6;
    }

    // read segment-end header
    if( pPtr+2 >= pEnd )
        return false;
    if( (pPtr[0] != 0x80) || (pPtr[1] != 0x03) )
        return false;

    return true;
}

<<<<<<< HEAD
struct FontException : public std::exception
{
};
=======
std::map< sal_Int32, sal_Int32 > PDFWriterImpl::emitSystemFont( const ImplFontData* pFont, EmbedFont& rEmbed )
{
    std::map< sal_Int32, sal_Int32 > aRet;
    if( isBuiltinFont( pFont ) )
    {
        aRet[ rEmbed.m_nNormalFontID ] = emitBuiltinFont( pFont );
        return aRet;
    }

    sal_Int32 nFontObject = 0;
    sal_Int32 nFontDescriptor = 0;
    rtl::OString aSubType( "/Type1" );
    FontSubsetInfo aInfo;
    // fill in dummy values
    aInfo.m_nAscent = 1000;
    aInfo.m_nDescent = 200;
    aInfo.m_nCapHeight = 1000;
    aInfo.m_aFontBBox = Rectangle( Point( -200, -200 ), Size( 1700, 1700 ) );
    aInfo.m_aPSName = pFont->maName;
    sal_Int32 pWidths[256];
    rtl_zeroMemory( pWidths, sizeof(pWidths) );
    if( pFont->IsEmbeddable() )
    {
        const unsigned char* pFontData = NULL;
        long nFontLen = 0;
        sal_Ucs nEncodedCodes[256];
        sal_Int32 pEncWidths[256];
        if( (pFontData = (const unsigned char*)m_pReferenceDevice->mpGraphics->GetEmbedFontData( pFont, nEncodedCodes, pEncWidths, aInfo, &nFontLen )) != NULL )
        {
            m_pReferenceDevice->mpGraphics->FreeEmbedFontData( pFontData, nFontLen );
            for( int i = 0; i < 256; i++ )
            {
                if( nEncodedCodes[i] >= 32 && nEncodedCodes[i] < 256 )
                {
                    pWidths[i] = pEncWidths[ i ];
                }
            }
        }
    }
    else if( pFont->mbSubsettable )
    {
        aSubType = rtl::OString( "/TrueType" );
        Int32Vector aGlyphWidths;
        Ucs2UIntMap aUnicodeMap;
        m_pReferenceDevice->mpGraphics->GetGlyphWidths( pFont, false, aGlyphWidths, aUnicodeMap );

        OUString aTmpName;
        osl_createTempFile( NULL, NULL, &aTmpName.pData );
        sal_Int32 pGlyphIDs[ 256 ];
        sal_uInt8 pEncoding[ 256 ];
        sal_Ucs   pUnicodes[ 256 ];
        sal_Int32 pDuWidths[ 256 ];

        memset( pGlyphIDs, 0, sizeof( pGlyphIDs ) );
        memset( pEncoding, 0, sizeof( pEncoding ) );
        memset( pUnicodes, 0, sizeof( pUnicodes ) );
        memset( pDuWidths, 0, sizeof( pDuWidths ) );

        for( sal_Ucs c = 32; c < 256; c++ )
        {
            pUnicodes[c] = c;
            pEncoding[c] = c;
            pGlyphIDs[c] = 0;
            if( aUnicodeMap.find( c ) != aUnicodeMap.end() )
                pWidths[ c ] = aGlyphWidths[ aUnicodeMap[ c ] ];
        }

        m_pReferenceDevice->mpGraphics->CreateFontSubset( aTmpName, pFont, pGlyphIDs, pEncoding, pDuWidths, 256, aInfo );
        osl_removeFile( aTmpName.pData );
    }
    else
    {
        DBG_ERROR( "system font neither embeddable nor subsettable" );
    }

    // write font descriptor
    nFontDescriptor = emitFontDescriptor( pFont, aInfo, 0, 0 );
    if( nFontDescriptor )
    {
        // write font object
        sal_Int32 nObject = createObject();
        if( updateObject( nObject ) )
        {
            OStringBuffer aLine( 1024 );
            aLine.append( nObject );
            aLine.append( " 0 obj\n"
                          "<</Type/Font/Subtype" );
            aLine.append( aSubType );
            aLine.append( "/BaseFont/" );
            appendName( aInfo.m_aPSName, aLine );
            aLine.append( "\n" );
            if( !pFont->mbSymbolFlag )
                aLine.append( "/Encoding/WinAnsiEncoding\n" );
            aLine.append( "/FirstChar 32 /LastChar 255\n"
                          "/Widths[" );
            for( int i = 32; i < 256; i++ )
            {
                aLine.append( pWidths[i] );
                aLine.append( ((i&15) == 15) ? "\n" : " " );
            }
            aLine.append( "]\n"
                          "/FontDescriptor " );
            aLine.append( nFontDescriptor );
            aLine.append( " 0 R>>\n"
                          "endobj\n\n" );
            writeBuffer( aLine.getStr(), aLine.getLength() );

            nFontObject = nObject;
            aRet[ rEmbed.m_nNormalFontID ] = nObject;
        }
    }

    return aRet;
}
>>>>>>> 0c5348ff

// TODO: always subset instead of embedding the full font => this method becomes obsolete then
std::map< sal_Int32, sal_Int32 > PDFWriterImpl::emitEmbeddedFont( const ImplFontData* pFont, EmbedFont& rEmbed )
{
    std::map< sal_Int32, sal_Int32 > aRet;
    if( isBuiltinFont( pFont ) )
    {
        aRet[ rEmbed.m_nNormalFontID ] = emitBuiltinFont( pFont );
        return aRet;
    }

    sal_Int32 nFontObject = 0;
    sal_Int32 nStreamObject = 0;
    sal_Int32 nFontDescriptor = 0;

    // prepare font encoding
    const Ucs2SIntMap* pEncoding = m_pReferenceDevice->mpGraphics->GetFontEncodingVector( pFont, NULL );
    sal_Int32 nToUnicodeStream = 0;
    sal_uInt8 nEncoding[256];
    sal_Ucs nEncodedCodes[256];
    std::vector<sal_Ucs> aUnicodes;
    aUnicodes.reserve( 256 );
    sal_Int32 pUnicodesPerGlyph[256];
    sal_Int32 pEncToUnicodeIndex[256];
    if( pEncoding )
    {
        rtl_zeroMemory( nEncoding, sizeof(nEncoding) );
        rtl_zeroMemory( nEncodedCodes, sizeof(nEncodedCodes) );
        rtl_zeroMemory( pUnicodesPerGlyph, sizeof(pUnicodesPerGlyph) );
        rtl_zeroMemory( pEncToUnicodeIndex, sizeof(pEncToUnicodeIndex) );
        for( Ucs2SIntMap::const_iterator it = pEncoding->begin(); it != pEncoding->end(); ++it )
        {
            if( it->second != -1 )
            {
                sal_Int32 nCode = (sal_Int32)(it->second & 0x000000ff);
                nEncoding[ nCode ] = static_cast<sal_uInt8>( nCode );
                nEncodedCodes[ nCode ] = it->first;
                pEncToUnicodeIndex[ nCode ] = static_cast<sal_Int32>(aUnicodes.size());
                aUnicodes.push_back( it->first );
                pUnicodesPerGlyph[ nCode ] = 1;
            }
        }
    }

    FontSubsetInfo aInfo;
    sal_Int32 pWidths[256];
    const unsigned char* pFontData = NULL;
    long nFontLen = 0;
    sal_Int32 nLength1, nLength2;
    try
    {
        if( (pFontData = (const unsigned char*)m_pReferenceDevice->mpGraphics->GetEmbedFontData( pFont, nEncodedCodes, pWidths, aInfo, &nFontLen )) != NULL )
        {
            if( (aInfo.m_nFontType & FontSubsetInfo::ANY_TYPE1) == 0 )
                throw FontException();
            // see whether it is pfb or pfa; if it is a pfb, fill ranges
            // of 6 bytes that are not part of the font program
            std::list< int > aSections;
            std::list< int >::const_iterator it;
            int nIndex = 0;
            while( pFontData[nIndex] == 0x80 && nIndex < nFontLen-1 )
            {
                aSections.push_back( nIndex );
                if( pFontData[nIndex+1] == 0x03 )
                    break;
                sal_Int32 nBytes =
                ((sal_Int32)pFontData[nIndex+2])            |
                ((sal_Int32)pFontData[nIndex+3]) << 8       |
                ((sal_Int32)pFontData[nIndex+4]) << 16      |
                ((sal_Int32)pFontData[nIndex+5]) << 24;
                nIndex += nBytes+6;
            }

            // search for eexec
            // TODO: use getPfbSegmentLengths() if possible to skip the search thingies below
            nIndex = 0;
            int nEndAsciiIndex;
            int nBeginBinaryIndex;
            int nEndBinaryIndex;
            do
            {
                while( nIndex < nFontLen-4 &&
                    ( pFontData[nIndex] != 'e'  ||
                        pFontData[nIndex+1] != 'e' ||
                        pFontData[nIndex+2] != 'x' ||
                        pFontData[nIndex+3] != 'e' ||
                        pFontData[nIndex+4] != 'c'
                        )
                    )
                nIndex++;
                // check whether we are in a excluded section
                for( it = aSections.begin(); it != aSections.end() && (nIndex < *it || nIndex > ((*it) + 5) ); ++it )
                    ;
            } while( it != aSections.end() && nIndex < nFontLen-4 );
            // this should end the ascii part
            if( nIndex > nFontLen-5 )
                throw FontException();

            nEndAsciiIndex = nIndex+4;
            // now count backwards until we can account for 512 '0'
            // which is the endmarker of the (hopefully) binary data
            // do not count the pfb header sections
            int nFound = 0;
            nIndex =  nFontLen-1;
            while( nIndex > 0 && nFound < 512 )
            {
                for( it = aSections.begin(); it != aSections.end() && (nIndex < *it || nIndex > ((*it) + 5) ); ++it )
                    ;
                if( it == aSections.end() )
                {
                    // inside the 512 '0' block there may only be whitespace
                    // according to T1 spec; probably it would be to simple
                    // if all fonts complied
                    if( pFontData[nIndex] == '0' )
                        nFound++;
                        else if( nFound > 0                 &&
                            pFontData[nIndex] != '\r'       &&
                        pFontData[nIndex] != '\t'       &&
                        pFontData[nIndex] != '\n'       &&
                        pFontData[nIndex] != ' ' )
                        break;
                }
                nIndex--;
            }

            if( nIndex < 1 || nIndex <= nEndAsciiIndex )
                throw FontException();

            // nLength3 is the rest of the file - excluding any section headers
            // nIndex now points to the first of the 512 '0' characters marking the
            // fixed content portion
            sal_Int32 nLength3 = nFontLen - nIndex;
            for( it = aSections.begin(); it != aSections.end(); ++it )
            {
                if( *it >= nIndex  )
                {
                // special case: nIndex inside a section marker
                    if( nIndex >= (*it) && (*it)+5 > nIndex )
                        nLength3 -= (*it)+5 - nIndex;
                    else
                    {
                        if( *it < nFontLen - 6 )
                            nLength3 -= 6;
                        else // the last section 0x8003 is only 2 bytes after all
                            nLength3 -= (nFontLen - *it);
                    }
                }
            }

            // there may be whitespace to ignore before the 512 '0'
            while( pFontData[nIndex] == '\r' || pFontData[nIndex] == '\n' )
            {
                nIndex--;
                for( it = aSections.begin(); it != aSections.end() && (nIndex < *it || nIndex > ((*it) + 5) ); ++it )
                    ;
                if( it != aSections.end() )
                {
                    nIndex = (*it)-1;
                    break; // this is surely a binary boundary, in ascii case it wouldn't matter
                }
            }
            nEndBinaryIndex = nIndex;

            // search for beginning of binary section
            nBeginBinaryIndex = nEndAsciiIndex;
            do
            {
                nBeginBinaryIndex++;
                for( it = aSections.begin(); it != aSections.end() && (nBeginBinaryIndex < *it || nBeginBinaryIndex > ((*it) + 5) ); ++it )
                    ;
                    } while( nBeginBinaryIndex < nEndBinaryIndex &&
                        ( pFontData[nBeginBinaryIndex] == '\r'  ||
                            pFontData[nBeginBinaryIndex] == '\n'    ||
                            it != aSections.end() ) );

                    // it seems to be vital to copy the exact whitespace between binary data
                    // and eexec, else a invalid font results. so make nEndAsciiIndex
                    // always immediate in front of nBeginBinaryIndex
                    nEndAsciiIndex = nBeginBinaryIndex-1;
                    for( it = aSections.begin(); it != aSections.end() && (nEndAsciiIndex < *it || nEndAsciiIndex > ((*it)+5)); ++it )
                        ;
                    if( it != aSections.end() )
                        nEndAsciiIndex = (*it)-1;

                    nLength1 = nEndAsciiIndex+1; // including the last character
                    for( it = aSections.begin(); it != aSections.end() && *it < nEndAsciiIndex; ++it )
                        nLength1 -= 6; // decrease by pfb section size

                    // if the first four bytes are all ascii hex characters, then binary data
                    // has to be converted to real binary data
                    for( nIndex = 0; nIndex < 4 &&
                        ( ( pFontData[ nBeginBinaryIndex+nIndex ] >= '0' && pFontData[ nBeginBinaryIndex+nIndex ] <= '9' ) ||
                            ( pFontData[ nBeginBinaryIndex+nIndex ] >= 'a' && pFontData[ nBeginBinaryIndex+nIndex ] <= 'f' ) ||
                            ( pFontData[ nBeginBinaryIndex+nIndex ] >= 'A' && pFontData[ nBeginBinaryIndex+nIndex ] <= 'F' )
                            ); ++nIndex )
                    ;
                    bool bConvertHexData = true;
                    if( nIndex < 4 )
                    {
                        bConvertHexData = false;
                        nLength2 = nEndBinaryIndex - nBeginBinaryIndex + 1; // include the last byte
                        for( it = aSections.begin(); it != aSections.end(); ++it )
                            if( *it > nBeginBinaryIndex && *it < nEndBinaryIndex )
                            nLength2 -= 6;
                    }
                    else
                    {
                        // count the hex ascii characters to get nLength2
                        nLength2 = 0;
                        int nNextSectionIndex = 0;
                        for( it = aSections.begin(); it != aSections.end() && *it < nBeginBinaryIndex; ++it )
                            ;
                        if( it != aSections.end() )
                            nNextSectionIndex = *it;
                        for( nIndex = nBeginBinaryIndex; nIndex <= nEndBinaryIndex; nIndex++ )
                        {
                            if( nIndex == nNextSectionIndex )
                            {
                                nIndex += 6;
                                ++it;
                                nNextSectionIndex = (it == aSections.end() ? 0 : *it );
                            }
                            if( ( pFontData[ nIndex ] >= '0' && pFontData[ nIndex ] <= '9' ) ||
                                ( pFontData[ nIndex ] >= 'a' && pFontData[ nIndex ] <= 'f' ) ||
                            ( pFontData[ nIndex ] >= 'A' && pFontData[ nIndex ] <= 'F' ) )
                            nLength2++;
                        }
                        DBG_ASSERT( !(nLength2 & 1), "uneven number of hex chars in binary pfa section" );
                        nLength2 /= 2;
                    }

                    // now we can actually write the font stream !
                    #if OSL_DEBUG_LEVEL > 1
                    {
                        OStringBuffer aLine( " PDFWriterImpl::emitEmbeddedFont" );
                        emitComment( aLine.getStr() );
                    }
                    #endif
                    OStringBuffer aLine( 512 );
                    nStreamObject = createObject();
                    if( !updateObject(nStreamObject))
                        throw FontException();
                    sal_Int32 nStreamLengthObject = createObject();
                    aLine.append( nStreamObject );
                    aLine.append( " 0 obj\n"
                        "<</Length " );
                    aLine.append( nStreamLengthObject );
                    aLine.append( " 0 R"
                        #ifndef DEBUG_DISABLE_PDFCOMPRESSION
                        "/Filter/FlateDecode"
                        #endif
                        "/Length1 " );
                    aLine.append( nLength1 );
                    aLine.append( " /Length2 " );
                    aLine.append( nLength2 );
                    aLine.append( " /Length3 ");
                    aLine.append( nLength3 );
                    aLine.append( ">>\n"
                        "stream\n" );
                    if( !writeBuffer( aLine.getStr(), aLine.getLength() ) )
                        throw FontException();

                    sal_uInt64 nBeginStreamPos = 0;
                    osl_getFilePos( m_aFile, &nBeginStreamPos );

                    beginCompression();
                    checkAndEnableStreamEncryption( nStreamObject );

                    // write ascii section
                    if( aSections.begin() == aSections.end() )
                    {
                        if( ! writeBuffer( pFontData, nEndAsciiIndex+1 ) )
                            throw FontException();
                    }
                    else
                    {
                        // first section always starts at 0
                        it = aSections.begin();
                        nIndex = (*it)+6;
                        ++it;
                        while( *it < nEndAsciiIndex )
                        {
                            if( ! writeBuffer( pFontData+nIndex, (*it)-nIndex ) )
                                throw FontException();
                            nIndex = (*it)+6;
                            ++it;
                        }
                        // write partial last section
                        if( ! writeBuffer( pFontData+nIndex, nEndAsciiIndex-nIndex+1 ) )
                            throw FontException();
                    }

                    // write binary section
                    if( ! bConvertHexData )
                    {
                        if( aSections.begin() == aSections.end() )
                        {
                            if( ! writeBuffer( pFontData+nBeginBinaryIndex, nFontLen-nBeginBinaryIndex ) )
                                throw FontException();
                        }
                        else
                        {
                            for( it = aSections.begin(); *it < nBeginBinaryIndex; ++it )
                                ;
                            // write first partial section
                            if( ! writeBuffer( pFontData+nBeginBinaryIndex, (*it) - nBeginBinaryIndex ) )
                                throw FontException();
                            // write following sections
                            while( it != aSections.end() )
                            {
                                nIndex = (*it)+6;
                                ++it;
                                if( nIndex < nFontLen ) // last section marker is usually the EOF which has only 2 bytes
                                {
                                    sal_Int32 nSectionLen = (it == aSections.end()) ? nFontLen - nIndex : (*it) - nIndex;
                                    if( ! writeBuffer( pFontData+nIndex, nSectionLen ) )
                                        throw FontException();
                                }
                            }
                        }
                    }
                    else
                    {
                        boost::shared_array<unsigned char> pWriteBuffer( new unsigned char[ nLength2 ] );
                        rtl_zeroMemory( pWriteBuffer.get(), nLength2 );
                        int nWriteIndex = 0;

                        int nNextSectionIndex = 0;
                        for( it = aSections.begin(); it != aSections.end() && *it < nBeginBinaryIndex; ++it )
                            ;
                        if( it != aSections.end() )
                            nNextSectionIndex = *it;
                        for( nIndex = nBeginBinaryIndex; nIndex <= nEndBinaryIndex; nIndex++ )
                        {
                            if( nIndex == nNextSectionIndex )
                            {
                                nIndex += 6;
                                ++it;
                                nNextSectionIndex = (it == aSections.end() ? nFontLen : *it );
                            }
                            unsigned char cNibble = 0x80;
                            if( pFontData[ nIndex ] >= '0' && pFontData[ nIndex ] <= '9' )
                                cNibble = pFontData[nIndex] - '0';
                            else if( pFontData[ nIndex ] >= 'a' && pFontData[ nIndex ] <= 'f' )
                                cNibble = pFontData[nIndex] - 'a' + 10;
                            else if( pFontData[ nIndex ] >= 'A' && pFontData[ nIndex ] <= 'F' )
                                cNibble = pFontData[nIndex] - 'A' + 10;
                            if( cNibble != 0x80 )
                            {
                                if( !(nWriteIndex & 1 ) )
                                    cNibble <<= 4;
                                pWriteBuffer.get()[ nWriteIndex/2 ] |= cNibble;
                                nWriteIndex++;
                            }
                        }
                        if( ! writeBuffer( pWriteBuffer.get(), nLength2 ) )
                            throw FontException();
                        if( aSections.empty() )
                        {
                            if( ! writeBuffer( pFontData+nIndex, nFontLen-nIndex ) )
                                throw FontException();
                        }
                        else
                        {
                            // write rest of this section
                            if( nIndex < nNextSectionIndex )
                            {
                                if( ! writeBuffer( pFontData+nIndex, nNextSectionIndex - nIndex ) )
                                    throw FontException();
                            }
                            // write following sections
                            while( it != aSections.end() )
                            {
                                nIndex = (*it)+6;
                                ++it;
                                if( nIndex < nFontLen ) // last section marker is usually the EOF which has only 2 bytes
                                {
                                    sal_Int32 nSectionLen = (it == aSections.end()) ? nFontLen - nIndex : (*it) - nIndex;
                                    if( ! writeBuffer( pFontData+nIndex, nSectionLen ) )
                                        throw FontException();
                                }
                            }
                        }
                    }
                    endCompression();
                    disableStreamEncryption();


                    sal_uInt64 nEndStreamPos = 0;
                    osl_getFilePos( m_aFile, &nEndStreamPos );

                    // and finally close the stream
                    aLine.setLength( 0 );
                    aLine.append( "\nendstream\nendobj\n\n" );
                    if( ! writeBuffer( aLine.getStr(), aLine.getLength() ) )
                        throw FontException();

                    // write stream length object
                    aLine.setLength( 0 );
                    if( ! updateObject( nStreamLengthObject ) )
                        throw FontException();
                    aLine.append( nStreamLengthObject );
                    aLine.append( " 0 obj\n" );
                    aLine.append( (sal_Int64)(nEndStreamPos-nBeginStreamPos ) );
                    aLine.append( "\nendobj\n\n" );
                    if( ! writeBuffer( aLine.getStr(), aLine.getLength() ) )
                        throw FontException();
        }
        else
        {
            rtl::OStringBuffer aErrorComment( 256 );
            aErrorComment.append( "GetEmbedFontData failed for font \"" );
            aErrorComment.append( OUStringToOString( pFont->GetFamilyName(), RTL_TEXTENCODING_UTF8 ) );
            aErrorComment.append( '\"' );
            if( pFont->GetSlant() == ITALIC_NORMAL )
                aErrorComment.append( " italic" );
            else if( pFont->GetSlant() == ITALIC_OBLIQUE )
                aErrorComment.append( " oblique" );
            aErrorComment.append( " weight=" );
            aErrorComment.append( sal_Int32(pFont->GetWeight()) );
            emitComment( aErrorComment.getStr() );
        }

        if( nStreamObject )
            // write font descriptor
        nFontDescriptor = emitFontDescriptor( pFont, aInfo, 0, nStreamObject );

        if( nFontDescriptor )
        {
            if( pEncoding )
                nToUnicodeStream = createToUnicodeCMap( nEncoding, &aUnicodes[0], pUnicodesPerGlyph, pEncToUnicodeIndex, sizeof(nEncoding)/sizeof(nEncoding[0]) );

            // write font object
            sal_Int32 nObject = createObject();
            if( ! updateObject( nObject ) )
                throw FontException();

            OStringBuffer aLine( 1024 );
            aLine.append( nObject );
            aLine.append( " 0 obj\n"
                "<</Type/Font/Subtype/Type1/BaseFont/" );
            appendName( aInfo.m_aPSName, aLine );
            aLine.append( "\n" );
            if( !pFont->mbSymbolFlag &&  pEncoding == 0 )
                aLine.append( "/Encoding/WinAnsiEncoding\n" );
            if( nToUnicodeStream )
            {
                aLine.append( "/ToUnicode " );
                aLine.append( nToUnicodeStream );
                aLine.append( " 0 R\n" );
            }
            aLine.append( "/FirstChar 0 /LastChar 255\n"
                "/Widths[" );
            for( int i = 0; i < 256; i++ )
            {
                aLine.append( pWidths[i] );
                aLine.append( ((i&15) == 15) ? "\n" : " " );
            }
            aLine.append( "]\n"
                "/FontDescriptor " );
            aLine.append( nFontDescriptor );
            aLine.append( " 0 R>>\n"
                "endobj\n\n" );
            if( ! writeBuffer( aLine.getStr(), aLine.getLength() ) )
                throw FontException();

            nFontObject = nObject;

            aRet[ rEmbed.m_nNormalFontID ] = nObject;

            // write additional encodings
            for( std::list< EmbedEncoding >::iterator enc_it = rEmbed.m_aExtendedEncodings.begin(); enc_it != rEmbed.m_aExtendedEncodings.end(); ++enc_it )
            {
                sal_Int32 aEncWidths[ 256 ];
                // emit encoding dict
                sal_Int32 nEncObject = createObject();
                if( ! updateObject( nEncObject ) )
                    throw FontException();

                OutputDevice* pRef = getReferenceDevice();
                pRef->Push( PUSH_FONT | PUSH_MAPMODE );
                pRef->SetMapMode( MapMode( MAP_PIXEL ) );
                Font aFont( pFont->GetFamilyName(), pFont->GetStyleName(), Size( 0, 1000 ) );
                aFont.SetWeight( pFont->GetWeight() );
                aFont.SetItalic( pFont->GetSlant() );
                aFont.SetPitch( pFont->GetPitch() );
                pRef->SetFont( aFont );
                pRef->ImplNewFont();

                aLine.setLength( 0 );
                aLine.append( nEncObject );
                aLine.append( " 0 obj\n"
                    "<</Type/Encoding/Differences[ 0\n" );
                int nEncoded = 0;
                aUnicodes.clear();
                for( std::vector< EmbedCode >::iterator str_it = enc_it->m_aEncVector.begin(); str_it != enc_it->m_aEncVector.end(); ++str_it )
                {
                    String aStr( str_it->m_aUnicode );
                    aEncWidths[nEncoded] = pRef->GetTextWidth( aStr );
                    nEncodedCodes[nEncoded] = str_it->m_aUnicode;
                    nEncoding[nEncoded] = sal::static_int_cast<sal_uInt8>(nEncoded);
                    pEncToUnicodeIndex[nEncoded] = static_cast<sal_Int32>(aUnicodes.size());
                    aUnicodes.push_back( nEncodedCodes[nEncoded] );
                    pUnicodesPerGlyph[nEncoded] = 1;

                    aLine.append( " /" );
                    aLine.append( str_it->m_aName );
                    if( !((++nEncoded) & 15) )
                        aLine.append( "\n" );
                }
                aLine.append( "]>>\n"
                    "endobj\n\n" );

                pRef->Pop();

                if( ! writeBuffer( aLine.getStr(), aLine.getLength() ) )
                    throw FontException();

                nToUnicodeStream = createToUnicodeCMap( nEncoding, &aUnicodes[0], pUnicodesPerGlyph, pEncToUnicodeIndex, nEncoded );

                nObject = createObject();
                if( ! updateObject( nObject ) )
                    throw FontException();

                aLine.setLength( 0 );
                aLine.append( nObject );
                aLine.append( " 0 obj\n"
                    "<</Type/Font/Subtype/Type1/BaseFont/" );
                appendName( aInfo.m_aPSName, aLine );
                aLine.append( "\n" );
                aLine.append( "/Encoding " );
                aLine.append( nEncObject );
                aLine.append( " 0 R\n" );
                if( nToUnicodeStream )
                {
                    aLine.append( "/ToUnicode " );
                    aLine.append( nToUnicodeStream );
                    aLine.append( " 0 R\n" );
                }
                aLine.append( "/FirstChar 0\n"
                    "/LastChar " );
                aLine.append( (sal_Int32)(nEncoded-1) );
                aLine.append( "\n"
                    "/Widths[" );
                for( int i = 0; i < nEncoded; i++ )
                {
                    aLine.append( aEncWidths[i] );
                    aLine.append( ((i&15) == 15) ? "\n" : " " );
                }
                aLine.append( " ]\n"
                    "/FontDescriptor " );
                aLine.append( nFontDescriptor );
                aLine.append( " 0 R>>\n"
                    "endobj\n\n" );
                if( ! writeBuffer( aLine.getStr(), aLine.getLength() ) )
                    throw FontException();

                aRet[ enc_it->m_nFontID ] = nObject;
            }
        }
    }
    catch( FontException& )
    {
        // these do nothing in case there was no compression or encryption ongoing
        endCompression();
        disableStreamEncryption();
    }

    if( pFontData )
        m_pReferenceDevice->mpGraphics->FreeEmbedFontData( pFontData, nFontLen );

    return aRet;
}

static void appendSubsetName( int nSubsetID, const OUString& rPSName, OStringBuffer& rBuffer )
{
    if( nSubsetID )
    {
        for( int i = 0; i < 6; i++ )
        {
            int nOffset = (nSubsetID % 26);
            nSubsetID /= 26;
            rBuffer.append( (sal_Char)('A'+nOffset) );
        }
        rBuffer.append( '+' );
    }
    appendName( rPSName, rBuffer );
}

sal_Int32 PDFWriterImpl::createToUnicodeCMap( sal_uInt8* pEncoding,
                                              sal_Ucs* pUnicodes,
                                              sal_Int32* pUnicodesPerGlyph,
                                              sal_Int32* pEncToUnicodeIndex,
                                              int nGlyphs )
{
    int nMapped = 0, n = 0;
    for( n = 0; n < nGlyphs; n++ )
        if( pUnicodes[pEncToUnicodeIndex[n]] && pUnicodesPerGlyph[n] )
            nMapped++;

    if( nMapped == 0 )
        return 0;

    sal_Int32 nStream = createObject();
    CHECK_RETURN( updateObject( nStream ) );

    OStringBuffer aContents( 1024 );
    aContents.append(
                     "/CIDInit/ProcSet findresource begin\n"
                     "12 dict begin\n"
                     "begincmap\n"
                     "/CIDSystemInfo<<\n"
                     "/Registry (Adobe)\n"
                     "/Ordering (UCS)\n"
                     "/Supplement 0\n"
                     ">> def\n"
                     "/CMapName/Adobe-Identity-UCS def\n"
                     "/CMapType 2 def\n"
                     "1 begincodespacerange\n"
                     "<00> <FF>\n"
                     "endcodespacerange\n"
                     );
    int nCount = 0;
    for( n = 0; n < nGlyphs; n++ )
    {
        if( pUnicodes[pEncToUnicodeIndex[n]] && pUnicodesPerGlyph[n] )
        {
            if( (nCount % 100) == 0 )
            {
                if( nCount )
                    aContents.append( "endbfchar\n" );
                aContents.append( (sal_Int32)((nMapped-nCount > 100) ? 100 : nMapped-nCount ) );
                aContents.append( " beginbfchar\n" );
            }
            aContents.append( '<' );
            appendHex( (sal_Int8)pEncoding[n], aContents );
            aContents.append( "> <" );
            // TODO: handle unicodes>U+FFFF
            sal_Int32 nIndex = pEncToUnicodeIndex[n];
            for( sal_Int32 j = 0; j < pUnicodesPerGlyph[n]; j++ )
            {
                appendHex( (sal_Int8)(pUnicodes[nIndex + j] / 256), aContents );
                appendHex( (sal_Int8)(pUnicodes[nIndex + j] & 255), aContents );
            }
            aContents.append( ">\n" );
            nCount++;
        }
    }
    aContents.append( "endbfchar\n"
                      "endcmap\n"
                      "CMapName currentdict /CMap defineresource pop\n"
                      "end\n"
                      "end\n" );
#ifndef DEBUG_DISABLE_PDFCOMPRESSION
    ZCodec* pCodec = new ZCodec( 0x4000, 0x4000 );
    SvMemoryStream aStream;
    pCodec->BeginCompression();
    pCodec->Write( aStream, (const BYTE*)aContents.getStr(), aContents.getLength() );
    pCodec->EndCompression();
    delete pCodec;
#endif

#if OSL_DEBUG_LEVEL > 1
    {
        OStringBuffer aLine( " PDFWriterImpl::createToUnicodeCMap" );
        emitComment( aLine.getStr() );
    }
#endif
    OStringBuffer aLine( 40 );

    aLine.append( nStream );
    aLine.append( " 0 obj\n<</Length " );
#ifndef DEBUG_DISABLE_PDFCOMPRESSION
    sal_Int32 nLen = (sal_Int32)aStream.Tell();
    aStream.Seek( 0 );
    aLine.append( nLen );
    aLine.append( "/Filter/FlateDecode" );
#else
    aLine.append( aContents.getLength() );
#endif
    aLine.append( ">>\nstream\n" );
    CHECK_RETURN( writeBuffer( aLine.getStr(), aLine.getLength() ) );
    checkAndEnableStreamEncryption( nStream );
#ifndef DEBUG_DISABLE_PDFCOMPRESSION
    CHECK_RETURN( writeBuffer( aStream.GetData(), nLen ) );
#else
    CHECK_RETURN( writeBuffer( aContents.getStr(), aContents.getLength() ) );
#endif
    disableStreamEncryption();
    aLine.setLength( 0 );
    aLine.append( "\nendstream\n"
                  "endobj\n\n" );
    CHECK_RETURN( writeBuffer( aLine.getStr(), aLine.getLength() ) );
    return nStream;
}

sal_Int32 PDFWriterImpl::emitFontDescriptor( const ImplFontData* pFont, FontSubsetInfo& rInfo, sal_Int32 nSubsetID, sal_Int32 nFontStream )
{
    OStringBuffer aLine( 1024 );
    // get font flags, see PDF reference 1.4 p. 358
    // possibly characters outside Adobe standard encoding
    // so set Symbolic flag
    sal_Int32 nFontFlags = (1<<2);
    if( pFont->GetSlant() == ITALIC_NORMAL || pFont->GetSlant() == ITALIC_OBLIQUE )
        nFontFlags |= (1 << 6);
    if( pFont->GetPitch() == PITCH_FIXED )
        nFontFlags |= 1;
    if( pFont->GetFamilyType() == FAMILY_SCRIPT )
        nFontFlags |= (1 << 3);
    else if( pFont->GetFamilyType() == FAMILY_ROMAN )
        nFontFlags |= (1 << 1);

    sal_Int32 nFontDescriptor = createObject();
    CHECK_RETURN( updateObject( nFontDescriptor ) );
    aLine.setLength( 0 );
    aLine.append( nFontDescriptor );
    aLine.append( " 0 obj\n"
                  "<</Type/FontDescriptor/FontName/" );
    appendSubsetName( nSubsetID, rInfo.m_aPSName, aLine );
    aLine.append( "\n"
                  "/Flags " );
    aLine.append( nFontFlags );
    aLine.append( "\n"
                  "/FontBBox[" );
    // note: Top and Bottom are reversed in VCL and PDF rectangles
    aLine.append( (sal_Int32)rInfo.m_aFontBBox.TopLeft().X() );
    aLine.append( ' ' );
    aLine.append( (sal_Int32)rInfo.m_aFontBBox.TopLeft().Y() );
    aLine.append( ' ' );
    aLine.append( (sal_Int32)rInfo.m_aFontBBox.BottomRight().X() );
    aLine.append( ' ' );
    aLine.append( (sal_Int32)(rInfo.m_aFontBBox.BottomRight().Y()+1) );
    aLine.append( "]/ItalicAngle " );
    if( pFont->GetSlant() == ITALIC_OBLIQUE || pFont->GetSlant() == ITALIC_NORMAL )
        aLine.append( "-30" );
    else
        aLine.append( "0" );
    aLine.append( "\n"
                  "/Ascent " );
    aLine.append( (sal_Int32)rInfo.m_nAscent );
    aLine.append( "\n"
                  "/Descent " );
    aLine.append( (sal_Int32)-rInfo.m_nDescent );
    aLine.append( "\n"
                  "/CapHeight " );
    aLine.append( (sal_Int32)rInfo.m_nCapHeight );
    // According to PDF reference 1.4 StemV is required
    // seems a tad strange to me, but well ...
    aLine.append( "\n"
                  "/StemV 80\n" );
    if( nFontStream )
    {
        aLine.append( "/FontFile" );
        switch( rInfo.m_nFontType )
        {
            case FontSubsetInfo::SFNT_TTF:
                aLine.append( '2' );
                break;
            case FontSubsetInfo::TYPE1_PFA:
            case FontSubsetInfo::TYPE1_PFB:
            case FontSubsetInfo::ANY_TYPE1:
                break;
            default:
                DBG_ERROR( "unknown fonttype in PDF font descriptor" );
                return 0;
        }
        aLine.append( ' ' );
        aLine.append( nFontStream );
        aLine.append( " 0 R\n" );
    }
    aLine.append( ">>\n"
                  "endobj\n\n" );
    CHECK_RETURN( writeBuffer( aLine.getStr(), aLine.getLength() ) );

    return nFontDescriptor;
}

void PDFWriterImpl::appendBuiltinFontsToDict( OStringBuffer& rDict ) const
{
    for( std::map< sal_Int32, sal_Int32 >::const_iterator it =
         m_aBuiltinFontToObjectMap.begin(); it != m_aBuiltinFontToObjectMap.end(); ++it )
    {
        rDict.append( m_aBuiltinFonts[it->first].getNameObject() );
        rDict.append( ' ' );
        rDict.append( it->second );
        rDict.append( " 0 R" );
    }
}

bool PDFWriterImpl::emitFonts()
{
    if( ! m_pReferenceDevice->ImplGetGraphics() )
        return false;

    OStringBuffer aLine( 1024 );

    std::map< sal_Int32, sal_Int32 > aFontIDToObject;

    OUString aTmpName;
    osl_createTempFile( NULL, NULL, &aTmpName.pData );
    for( FontSubsetData::iterator it = m_aSubsets.begin(); it != m_aSubsets.end(); ++it )
    {
        for( FontEmitList::iterator lit = it->second.m_aSubsets.begin(); lit != it->second.m_aSubsets.end(); ++lit )
        {
            sal_Int32 pGlyphIDs[ 256 ];
            sal_Int32 pWidths[ 256 ];
            sal_uInt8 pEncoding[ 256 ];
            sal_Int32 pEncToUnicodeIndex[ 256 ];
            sal_Int32 pUnicodesPerGlyph[ 256 ];
            std::vector<sal_Ucs> aUnicodes;
            aUnicodes.reserve( 256 );
            int nGlyphs = 1;
            // fill arrays and prepare encoding index map
            sal_Int32 nToUnicodeStream = 0;

            rtl_zeroMemory( pGlyphIDs, sizeof( pGlyphIDs ) );
            rtl_zeroMemory( pEncoding, sizeof( pEncoding ) );
            rtl_zeroMemory( pUnicodesPerGlyph, sizeof( pUnicodesPerGlyph ) );
            rtl_zeroMemory( pEncToUnicodeIndex, sizeof( pEncToUnicodeIndex ) );
            for( FontEmitMapping::iterator fit = lit->m_aMapping.begin(); fit != lit->m_aMapping.end();++fit )
            {
                sal_uInt8 nEnc = fit->second.getGlyphId();

                DBG_ASSERT( pGlyphIDs[nEnc] == 0 && pEncoding[nEnc] == 0, "duplicate glyph" );
                DBG_ASSERT( nEnc <= lit->m_aMapping.size(), "invalid glyph encoding" );

                pGlyphIDs[ nEnc ] = fit->first;
                pEncoding[ nEnc ] = nEnc;
                pEncToUnicodeIndex[ nEnc ] = static_cast<sal_Int32>(aUnicodes.size());
                pUnicodesPerGlyph[ nEnc ] = fit->second.countCodes();
                for( sal_Int32 n = 0; n < pUnicodesPerGlyph[ nEnc ]; n++ )
                    aUnicodes.push_back( fit->second.getCode( n ) );
                if( fit->second.getCode(0) )
                    nToUnicodeStream = 1;
                if( nGlyphs < 256 )
                    nGlyphs++;
                else
                {
                    DBG_ERROR( "too many glyphs for subset" );
                }
            }
            FontSubsetInfo aSubsetInfo;
            if( m_pReferenceDevice->mpGraphics->CreateFontSubset( aTmpName, it->first, pGlyphIDs, pEncoding, pWidths, nGlyphs, aSubsetInfo ) )
            {
                // create font stream
                oslFileHandle aFontFile;
                CHECK_RETURN( (osl_File_E_None == osl_openFile( aTmpName.pData, &aFontFile, osl_File_OpenFlag_Read ) ) );
                // get file size
                sal_uInt64 nLength1;
                CHECK_RETURN( (osl_File_E_None == osl_setFilePos( aFontFile, osl_Pos_End, 0 ) ) );
                CHECK_RETURN( (osl_File_E_None == osl_getFilePos( aFontFile, &nLength1 ) ) );
                CHECK_RETURN( (osl_File_E_None == osl_setFilePos( aFontFile, osl_Pos_Absolut, 0 ) ) );

                #if OSL_DEBUG_LEVEL > 1
                {
                    OStringBuffer aLine1( " PDFWriterImpl::emitFonts" );
                    emitComment( aLine1.getStr() );
                }
                #endif
                sal_Int32 nFontStream = createObject();
                sal_Int32 nStreamLengthObject = createObject();
                CHECK_RETURN( updateObject( nFontStream ) );
                aLine.setLength( 0 );
                aLine.append( nFontStream );
                aLine.append( " 0 obj\n"
                             "<</Length " );
                aLine.append( (sal_Int32)nStreamLengthObject );
                aLine.append( " 0 R"
                             #ifndef DEBUG_DISABLE_PDFCOMPRESSION
                             "/Filter/FlateDecode"
                             #endif
                             "/Length1 " );

                sal_uInt64 nStartPos = 0;
                if( aSubsetInfo.m_nFontType == FontSubsetInfo::SFNT_TTF )
                {
                    aLine.append( (sal_Int32)nLength1 );

                    aLine.append( ">>\n"
                                 "stream\n" );
                    CHECK_RETURN( writeBuffer( aLine.getStr(), aLine.getLength() ) );
                    CHECK_RETURN( (osl_File_E_None == osl_getFilePos( m_aFile, &nStartPos ) ) );

                    // copy font file
                    beginCompression();
                    checkAndEnableStreamEncryption( nFontStream );
                    sal_Bool bEOF = sal_False;
                    do
                    {
                        char buf[8192];
                        sal_uInt64 nRead;
                        CHECK_RETURN( (osl_File_E_None == osl_readFile( aFontFile, buf, sizeof( buf ), &nRead ) ) );
                        CHECK_RETURN( writeBuffer( buf, nRead ) );
                        CHECK_RETURN( (osl_File_E_None == osl_isEndOfFile( aFontFile, &bEOF ) ) );
                    } while( ! bEOF );
                }
                else if( (aSubsetInfo.m_nFontType & FontSubsetInfo::CFF_FONT) != 0 )
                {
                    // TODO: implement
                    DBG_ERROR( "PDFWriterImpl does not support CFF-font subsets yet!" );
                }
                else if( (aSubsetInfo.m_nFontType & FontSubsetInfo::TYPE1_PFB) != 0 ) // TODO: also support PFA?
                {
                    unsigned char* pBuffer = new unsigned char[ (int)nLength1 ];

                    sal_uInt64 nBytesRead = 0;
                    CHECK_RETURN( (osl_File_E_None == osl_readFile( aFontFile, pBuffer, nLength1, &nBytesRead ) ) );
                    DBG_ASSERT( nBytesRead==nLength1, "PDF-FontSubset read incomplete!" );
                    CHECK_RETURN( (osl_File_E_None == osl_setFilePos( aFontFile, osl_Pos_Absolut, 0 ) ) );
                    // get the PFB-segment lengths
                    ThreeInts aSegmentLengths = {0,0,0};
                    getPfbSegmentLengths( pBuffer, (int)nBytesRead, aSegmentLengths );
                    // the lengths below are mandatory for PDF-exported Type1 fonts
                    // because the PFB segment headers get stripped! WhyOhWhy.
                    aLine.append( (sal_Int32)aSegmentLengths[0] );
                    aLine.append( "/Length2 " );
                    aLine.append( (sal_Int32)aSegmentLengths[1] );
                    aLine.append( "/Length3 " );
                    aLine.append( (sal_Int32)aSegmentLengths[2] );

                    aLine.append( ">>\n"
                                 "stream\n" );
                    CHECK_RETURN( writeBuffer( aLine.getStr(), aLine.getLength() ) );
                    CHECK_RETURN( (osl_File_E_None == osl_getFilePos( m_aFile, &nStartPos ) ) );

                    // emit PFB-sections without section headers
                    beginCompression();
                    checkAndEnableStreamEncryption( nFontStream );
                    CHECK_RETURN( writeBuffer( pBuffer+ 6, aSegmentLengths[0] ) );
                    CHECK_RETURN( writeBuffer( pBuffer+12 + aSegmentLengths[0], aSegmentLengths[1] ) );
                    CHECK_RETURN( writeBuffer( pBuffer+18 + aSegmentLengths[0] + aSegmentLengths[1], aSegmentLengths[2] ) );

                    delete[] pBuffer;
                }
                else
                {
                    fprintf( stderr, "PDF: CreateFontSubset result in not yet supported format=%d\n",aSubsetInfo.m_nFontType);
                    aLine.append( "0 >>\nstream\n" );
                }

                endCompression();
                disableStreamEncryption();
                // close the file
                osl_closeFile( aFontFile );

                sal_uInt64 nEndPos = 0;
                CHECK_RETURN( (osl_File_E_None == osl_getFilePos( m_aFile, &nEndPos ) ) );
                // end the stream
                aLine.setLength( 0 );
                aLine.append( "\nendstream\nendobj\n\n" );
                CHECK_RETURN( writeBuffer( aLine.getStr(), aLine.getLength() ) );

                // emit stream length object
                CHECK_RETURN( updateObject( nStreamLengthObject ) );
                aLine.setLength( 0 );
                aLine.append( nStreamLengthObject );
                aLine.append( " 0 obj\n" );
                aLine.append( (sal_Int64)(nEndPos-nStartPos) );
                aLine.append( "\nendobj\n\n" );
                CHECK_RETURN( writeBuffer( aLine.getStr(), aLine.getLength() ) );

                // write font descriptor
                sal_Int32 nFontDescriptor = emitFontDescriptor( it->first, aSubsetInfo, lit->m_nFontID, nFontStream );

                if( nToUnicodeStream )
                    nToUnicodeStream = createToUnicodeCMap( pEncoding, &aUnicodes[0], pUnicodesPerGlyph, pEncToUnicodeIndex, nGlyphs );

                sal_Int32 nFontObject = createObject();
                CHECK_RETURN( updateObject( nFontObject ) );
                aLine.setLength( 0 );
                aLine.append( nFontObject );

                aLine.append( " 0 obj\n" );
                aLine.append( ((aSubsetInfo.m_nFontType & FontSubsetInfo::ANY_TYPE1) != 0) ?
                             "<</Type/Font/Subtype/Type1/BaseFont/" :
                             "<</Type/Font/Subtype/TrueType/BaseFont/" );
                appendSubsetName( lit->m_nFontID, aSubsetInfo.m_aPSName, aLine );
                aLine.append( "\n"
                             "/FirstChar 0\n"
                             "/LastChar " );
                aLine.append( (sal_Int32)(nGlyphs-1) );
                aLine.append( "\n"
                             "/Widths[" );
                for( int i = 0; i < nGlyphs; i++ )
                {
                    aLine.append( pWidths[ i ] );
                    aLine.append( ((i & 15) == 15) ? "\n" : " " );
                }
                aLine.append( "]\n"
                             "/FontDescriptor " );
                aLine.append( nFontDescriptor );
                aLine.append( " 0 R\n" );
                if( nToUnicodeStream )
                {
                    aLine.append( "/ToUnicode " );
                    aLine.append( nToUnicodeStream );
                    aLine.append( " 0 R\n" );
                }
                aLine.append( ">>\n"
                             "endobj\n\n" );
                CHECK_RETURN( writeBuffer( aLine.getStr(), aLine.getLength() ) );

                aFontIDToObject[ lit->m_nFontID ] = nFontObject;
            }
            else
            {
                const ImplFontData* pFont = it->first;
                rtl::OStringBuffer aErrorComment( 256 );
                aErrorComment.append( "CreateFontSubset failed for font \"" );
                aErrorComment.append( OUStringToOString( pFont->GetFamilyName(), RTL_TEXTENCODING_UTF8 ) );
                aErrorComment.append( '\"' );
                if( pFont->GetSlant() == ITALIC_NORMAL )
                    aErrorComment.append( " italic" );
                else if( pFont->GetSlant() == ITALIC_OBLIQUE )
                    aErrorComment.append( " oblique" );
                aErrorComment.append( " weight=" );
                aErrorComment.append( sal_Int32(pFont->GetWeight()) );
                emitComment( aErrorComment.getStr() );
            }
        }
    }
    osl_removeFile( aTmpName.pData );

    // emit embedded fonts
    for( FontEmbedData::iterator eit = m_aEmbeddedFonts.begin(); eit != m_aEmbeddedFonts.end(); ++eit )
    {
        std::map< sal_Int32, sal_Int32 > aObjects = emitEmbeddedFont( eit->first, eit->second );
        for( std::map< sal_Int32, sal_Int32 >::iterator fit = aObjects.begin(); fit != aObjects.end(); ++fit )
        {
            CHECK_RETURN( fit->second );
            aFontIDToObject[ fit->first ] = fit->second;
        }
    }

    // emit system fonts
    for( FontEmbedData::iterator sit = m_aSystemFonts.begin(); sit != m_aSystemFonts.end(); ++sit )
    {
        std::map< sal_Int32, sal_Int32 > aObjects = emitSystemFont( sit->first, sit->second );
        for( std::map< sal_Int32, sal_Int32 >::iterator fit = aObjects.begin(); fit != aObjects.end(); ++fit )
        {
            CHECK_RETURN( fit->second );
            aFontIDToObject[ fit->first ] = fit->second;
        }
    }

    OStringBuffer aFontDict( 1024 );
    aFontDict.append( getFontDictObject() );
    aFontDict.append( " 0 obj\n"
                     "<<" );
    int ni = 0;
    for( std::map< sal_Int32, sal_Int32 >::iterator mit = aFontIDToObject.begin(); mit != aFontIDToObject.end(); ++mit )
    {
        aFontDict.append( "/F" );
        aFontDict.append( mit->first );
        aFontDict.append( ' ' );
        aFontDict.append( mit->second );
        aFontDict.append( " 0 R" );
        if( ((++ni) & 7) == 0 )
            aFontDict.append( '\n' );
    }
    // emit builtin font for widget apperances / variable text
    for( std::map< sal_Int32, sal_Int32 >::iterator it = m_aBuiltinFontToObjectMap.begin();
        it != m_aBuiltinFontToObjectMap.end(); ++it )
    {
        ImplPdfBuiltinFontData aData(m_aBuiltinFonts[it->first]);
        it->second = emitBuiltinFont( &aData, it->second );
    }
    appendBuiltinFontsToDict( aFontDict );
    aFontDict.append( "\n>>\nendobj\n\n" );

    CHECK_RETURN( updateObject( getFontDictObject() ) );
    CHECK_RETURN( writeBuffer( aFontDict.getStr(), aFontDict.getLength() ) );
    return true;
}

sal_Int32 PDFWriterImpl::emitResources()
{
    // emit shadings
    if( ! m_aGradients.empty() )
        CHECK_RETURN( emitGradients() );
    // emit tilings
    if( ! m_aTilings.empty() )
        CHECK_RETURN( emitTilings() );

    // emit font dict
    CHECK_RETURN( emitFonts() );

    // emit Resource dict
    OStringBuffer aLine( 512 );
    sal_Int32 nResourceDict = getResourceDictObj();
    CHECK_RETURN( updateObject( nResourceDict ) );
    aLine.setLength( 0 );
    aLine.append( nResourceDict );
    aLine.append( " 0 obj\n" );
    m_aGlobalResourceDict.append( aLine, getFontDictObject() );
    aLine.append( "endobj\n\n" );
    CHECK_RETURN( writeBuffer( aLine.getStr(), aLine.getLength() ) );
    return nResourceDict;
}

sal_Int32 PDFWriterImpl::updateOutlineItemCount( std::vector< sal_Int32 >& rCounts,
                                                 sal_Int32 nItemLevel,
                                                 sal_Int32 nCurrentItemId )
{
    /* The /Count number of an item is
       positive: the number of visible subitems
       negative: the negative number of subitems that will become visible if
                 the item gets opened
       see PDF ref 1.4 p 478
    */

    sal_Int32 nCount = 0;

    if( m_aContext.OpenBookmarkLevels < 0           || // all levels arevisible
        m_aContext.OpenBookmarkLevels >= nItemLevel    // this level is visible
      )
    {
        PDFOutlineEntry& rItem = m_aOutline[ nCurrentItemId ];
        sal_Int32 nChildren = rItem.m_aChildren.size();
        for( sal_Int32 i = 0; i < nChildren; i++ )
            nCount += updateOutlineItemCount( rCounts, nItemLevel+1, rItem.m_aChildren[i] );
        rCounts[nCurrentItemId] = nCount;
        // return 1 (this item) + visible sub items
        if( nCount < 0 )
            nCount = 0;
        nCount++;
    }
    else
    {
        // this bookmark level is invisible
        PDFOutlineEntry& rItem = m_aOutline[ nCurrentItemId ];
        sal_Int32 nChildren = rItem.m_aChildren.size();
        rCounts[ nCurrentItemId ] = -sal_Int32(rItem.m_aChildren.size());
        for( sal_Int32 i = 0; i < nChildren; i++ )
            updateOutlineItemCount( rCounts, nItemLevel+1, rItem.m_aChildren[i] );
        nCount = -1;
    }

    return nCount;
}

sal_Int32 PDFWriterImpl::emitOutline()
{
    int i, nItems = m_aOutline.size();

    // do we have an outline at all ?
    if( nItems < 2 )
        return 0;

    // reserve object numbers for all outline items
    for( i = 0; i < nItems; ++i )
        m_aOutline[i].m_nObject = createObject();

    // update all parent, next and prev object ids
    for( i = 0; i < nItems; ++i )
    {
        PDFOutlineEntry& rItem = m_aOutline[i];
        int nChildren = rItem.m_aChildren.size();

        if( nChildren )
        {
            for( int n = 0; n < nChildren; ++n )
            {
                PDFOutlineEntry& rChild = m_aOutline[ rItem.m_aChildren[n] ];

                rChild.m_nParentObject = rItem.m_nObject;
                rChild.m_nPrevObject = (n > 0) ? m_aOutline[ rItem.m_aChildren[n-1] ].m_nObject : 0;
                rChild.m_nNextObject = (n < nChildren-1) ? m_aOutline[ rItem.m_aChildren[n+1] ].m_nObject : 0;
            }

        }
    }

    // calculate Count entries for all items
    std::vector< sal_Int32 > aCounts( nItems );
    updateOutlineItemCount( aCounts, 0, 0 );

    // emit hierarchy
    for( i = 0; i < nItems; ++i )
    {
        PDFOutlineEntry& rItem = m_aOutline[i];
        OStringBuffer aLine( 1024 );

        CHECK_RETURN( updateObject( rItem.m_nObject ) );
        aLine.append( rItem.m_nObject );
        aLine.append( " 0 obj\n" );
        aLine.append( "<<" );
        // number of visible children (all levels)
        if( i > 0 || aCounts[0] > 0 )
        {
            aLine.append( "/Count " );
            aLine.append( aCounts[i] );
        }
        if( ! rItem.m_aChildren.empty() )
        {
            // children list: First, Last
            aLine.append( "/First " );
            aLine.append( m_aOutline[rItem.m_aChildren.front()].m_nObject );
            aLine.append( " 0 R/Last " );
            aLine.append( m_aOutline[rItem.m_aChildren.back()].m_nObject );
            aLine.append( " 0 R\n" );
        }
        if( i > 0 )
        {
            // Title, Dest, Parent, Prev, Next
            aLine.append( "/Title" );
            appendUnicodeTextStringEncrypt( rItem.m_aTitle, rItem.m_nObject, aLine );
            aLine.append( "\n" );
            // Dest is not required
            if( rItem.m_nDestID >= 0 && rItem.m_nDestID < (sal_Int32)m_aDests.size() )
            {
                aLine.append( "/Dest" );
                appendDest( rItem.m_nDestID, aLine );
            }
            aLine.append( "/Parent " );
            aLine.append( rItem.m_nParentObject );
            aLine.append( " 0 R" );
            if( rItem.m_nPrevObject )
            {
                aLine.append( "/Prev " );
                aLine.append( rItem.m_nPrevObject );
                aLine.append( " 0 R" );
            }
            if( rItem.m_nNextObject )
            {
                aLine.append( "/Next " );
                aLine.append( rItem.m_nNextObject );
                aLine.append( " 0 R" );
            }
        }
        aLine.append( ">>\nendobj\n\n" );
        CHECK_RETURN( writeBuffer( aLine.getStr(), aLine.getLength() ) );
    }

    return m_aOutline[0].m_nObject;
}

#undef CHECK_RETURN
#define CHECK_RETURN( x ) if( !x ) return false

bool PDFWriterImpl::appendDest( sal_Int32 nDestID, OStringBuffer& rBuffer )
{
    if( nDestID < 0 || nDestID >= (sal_Int32)m_aDests.size() )
    {
#if OSL_DEBUG_LEVEL > 1
        fprintf( stderr, "ERROR: invalid dest %d requested\n", (int)nDestID );
#endif
        return false;
    }


    const PDFDest& rDest        = m_aDests[ nDestID ];
    const PDFPage& rDestPage    = m_aPages[ rDest.m_nPage ];

    rBuffer.append( '[' );
    rBuffer.append( rDestPage.m_nPageObject );
    rBuffer.append( " 0 R" );

    switch( rDest.m_eType )
    {
        case PDFWriter::XYZ:
        default:
            rBuffer.append( "/XYZ " );
            appendFixedInt( rDest.m_aRect.Left(), rBuffer );
            rBuffer.append( ' ' );
            appendFixedInt( rDest.m_aRect.Bottom(), rBuffer );
            rBuffer.append( " 0" );
            break;
        case PDFWriter::Fit:
            rBuffer.append( "/Fit" );
            break;
        case PDFWriter::FitRectangle:
            rBuffer.append( "/FitR " );
            appendFixedInt( rDest.m_aRect.Left(), rBuffer );
            rBuffer.append( ' ' );
            appendFixedInt( rDest.m_aRect.Top(), rBuffer );
            rBuffer.append( ' ' );
            appendFixedInt( rDest.m_aRect.Right(), rBuffer );
            rBuffer.append( ' ' );
            appendFixedInt( rDest.m_aRect.Bottom(), rBuffer );
            break;
        case PDFWriter::FitHorizontal:
            rBuffer.append( "/FitH " );
            appendFixedInt( rDest.m_aRect.Bottom(), rBuffer );
            break;
        case PDFWriter::FitVertical:
            rBuffer.append( "/FitV " );
            appendFixedInt( rDest.m_aRect.Left(), rBuffer );
            break;
        case PDFWriter::FitPageBoundingBox:
            rBuffer.append( "/FitB" );
            break;
        case PDFWriter::FitPageBoundingBoxHorizontal:
            rBuffer.append( "/FitBH " );
            appendFixedInt( rDest.m_aRect.Bottom(), rBuffer );
            break;
        case PDFWriter::FitPageBoundingBoxVertical:
            rBuffer.append( "/FitBV " );
            appendFixedInt( rDest.m_aRect.Left(), rBuffer );
            break;
    }
    rBuffer.append( ']' );

    return true;
}

bool PDFWriterImpl::emitLinkAnnotations()
{
    int nAnnots = m_aLinks.size();
    for( int i = 0; i < nAnnots; i++ )
    {
        const PDFLink& rLink            = m_aLinks[i];
        if( ! updateObject( rLink.m_nObject ) )
            continue;

        OStringBuffer aLine( 1024 );
        aLine.append( rLink.m_nObject );
        aLine.append( " 0 obj\n" );
//i59651  key /F set bits Print to 1 rest to 0. We don't set NoZoom NoRotate to 1, since it's a 'should'
// see PDF 8.4.2 and ISO 19005-1:2005 6.5.3
        aLine.append( "<</Type/Annot" );
        if( m_bIsPDF_A1 )
            aLine.append( "/F 4" );
        aLine.append( "/Subtype/Link/Border[0 0 0]/Rect[" );

        appendFixedInt( rLink.m_aRect.Left()-7, aLine );//the +7 to have a better shape of the border rectangle
        aLine.append( ' ' );
        appendFixedInt( rLink.m_aRect.Top(), aLine );
        aLine.append( ' ' );
        appendFixedInt( rLink.m_aRect.Right()+7, aLine );//the +7 to have a better shape of the border rectangle
        aLine.append( ' ' );
        appendFixedInt( rLink.m_aRect.Bottom(), aLine );
        aLine.append( "]" );
        if( rLink.m_nDest >= 0 )
        {
            aLine.append( "/Dest" );
            appendDest( rLink.m_nDest, aLine );
        }
        else
        {
/*--->i56629
destination is external to the document, so
we check in the following sequence:

 if target type is neither .pdf, nor .od[tpgs], then
          check if relative or absolute and act accordingly (use URI or 'launch application' as requested)
                             end processing
 else if target is .od[tpgs]: then
      if conversion of type from od[tpgs]  to pdf is requested, convert it and this becomes the new target file
      processing continue

 if (new)target is .pdf : then
     if GotToR is requested, then
           convert the target in GoToR where the fragment of the URI is
           considered the named destination in the target file, set relative or absolute as requested
     else strip the fragment from URL and then set URI or 'launch application' as requested
*/
//
// FIXME: check if the decode mechanisms for URL processing throughout this implementation
// are the correct one!!
//
// extract target file type
            INetURLObject aDocumentURL( m_aContext.BaseURL );
            INetURLObject aTargetURL( rLink.m_aURL );
            sal_Int32   nChangeFileExtensionToPDF = 0;
            sal_Int32   nSetGoToRMode = 0;
            sal_Bool    bTargetHasPDFExtension = sal_False;
            INetProtocol eTargetProtocol = aTargetURL.GetProtocol();
            sal_Bool    bIsUNCPath = sal_False;
// check if the protocol is a known one, or if there is no protocol at all (on target only)
// if there is no protocol, make the target relative to the current document directory
// getting the needed URL information from the current document path
            if( eTargetProtocol == INET_PROT_NOT_VALID )
            {
                if( rLink.m_aURL.getLength() > 4 && rLink.m_aURL.compareToAscii( "\\\\\\\\", 4 ) == 0)
                {
                    bIsUNCPath = sal_True;
                }
                else
                {
                    INetURLObject aNewBase( aDocumentURL );//duplicate document URL
                    aNewBase.removeSegment(); //remove last segment from it, obtaining the base URL of the
                                              //target document
                    aNewBase.insertName( rLink.m_aURL );
                    aTargetURL = aNewBase;//reassign the new target URL
//recompute the target protocol, with the new URL
//normal URL processing resumes
                    eTargetProtocol = aTargetURL.GetProtocol();
                }
            }

            rtl::OUString aFileExtension = aTargetURL.GetFileExtension();

// Check if the URL ends in '/': if yes it's a directory,
// it will be forced to a URI link.
// possibly a malformed URI, leave it as it is, force as URI
            if( aTargetURL.hasFinalSlash() )
                m_aContext.DefaultLinkAction = PDFWriter::URIAction;

            if( aFileExtension.getLength() > 0 )
            {
                if( m_aContext.ConvertOOoTargetToPDFTarget )
                {
//examine the file type (.odm .odt. .odp, odg, ods)
                    if( aFileExtension.equalsIgnoreAsciiCase(rtl::OUString( RTL_CONSTASCII_USTRINGPARAM( "odm" ) ) ) )
                        nChangeFileExtensionToPDF++;
                    if( aFileExtension.equalsIgnoreAsciiCase(rtl::OUString( RTL_CONSTASCII_USTRINGPARAM( "odt" ) ) ) )
                        nChangeFileExtensionToPDF++;
                    else if( aFileExtension.equalsIgnoreAsciiCase(rtl::OUString( RTL_CONSTASCII_USTRINGPARAM( "odp" ) ) ) )
                        nChangeFileExtensionToPDF++;
                    else if( aFileExtension.equalsIgnoreAsciiCase(rtl::OUString( RTL_CONSTASCII_USTRINGPARAM( "odg" ) ) ) )
                        nChangeFileExtensionToPDF++;
                    else if( aFileExtension.equalsIgnoreAsciiCase(rtl::OUString( RTL_CONSTASCII_USTRINGPARAM( "ods" ) ) ) )
                        nChangeFileExtensionToPDF++;
                    if( nChangeFileExtensionToPDF )
                        aTargetURL.setExtension(rtl::OUString( RTL_CONSTASCII_USTRINGPARAM( "pdf" ) ) );
                }
//check if extension is pdf, see if GoToR should be forced
                bTargetHasPDFExtension = aTargetURL.GetFileExtension().equalsIgnoreAsciiCase(rtl::OUString( RTL_CONSTASCII_USTRINGPARAM( "pdf" ) ) );
                if( m_aContext.ForcePDFAction && bTargetHasPDFExtension )
                    nSetGoToRMode++;
            }
//prepare the URL, if relative or not
            INetProtocol eBaseProtocol = aDocumentURL.GetProtocol();
//queue the string common to all types of actions
            aLine.append( "/A<</Type/Action/S");
            if( bIsUNCPath ) // handle Win UNC paths
            {
                aLine.append( "/Launch/Win<</F" );
                // INetURLObject is not good with UNC paths, use original path
                appendLiteralStringEncrypt(  rLink.m_aURL, rLink.m_nObject, aLine );
                aLine.append( ">>" );
            }
            else
            {
                sal_Int32 nSetRelative = 0;
//check if relative file link is requested and if the protocol is 'file://'
                if( m_aContext.RelFsys && eBaseProtocol == eTargetProtocol && eTargetProtocol == INET_PROT_FILE )
                    nSetRelative++;

                rtl::OUString aFragment = aTargetURL.GetMark( INetURLObject::NO_DECODE /*DECODE_WITH_CHARSET*/ ); //fragment as is,
                if( nSetGoToRMode == 0 )
                    switch( m_aContext.DefaultLinkAction )
                    {
                    default:
                    case PDFWriter::URIAction :
                    case PDFWriter::URIActionDestination :
                        aLine.append( "/URI/URI" );
                        break;
                    case PDFWriter::LaunchAction:
// now:
// if a launch action is requested and the hyperlink target has a fragment
// and the target file does not have a pdf extension, or it's not a 'file:://' protocol
// then force the uri action on it
// This code will permit the correct opening of application on web pages, the one that
// normally have fragments (but I may be wrong...)
// and will force the use of URI when the protocol is not file://
                        if( (aFragment.getLength() > 0 && !bTargetHasPDFExtension) ||
                                        eTargetProtocol != INET_PROT_FILE )
                            aLine.append( "/URI/URI" );
                        else
                            aLine.append( "/Launch/F" );
                        break;
                    }
//fragment are encoded in the same way as in the named destination processing
                rtl::OUString aURLNoMark = aTargetURL.GetURLNoMark( INetURLObject::DECODE_WITH_CHARSET );
                if( nSetGoToRMode )
                {//add the fragment
                    aLine.append("/GoToR");
                    aLine.append("/F");
                    appendLiteralStringEncrypt( nSetRelative ? INetURLObject::GetRelURL( m_aContext.BaseURL, aURLNoMark,
                                                                                         INetURLObject::WAS_ENCODED,
                                                                                         INetURLObject::DECODE_WITH_CHARSET ) :
                                                                   aURLNoMark, rLink.m_nObject, aLine );
                    if( aFragment.getLength() > 0 )
                    {
                        aLine.append("/D/");
                        appendDestinationName( aFragment , aLine );
                    }
                }
                else
                {
// change the fragment to accomodate the bookmark (only if the file extension is PDF and
// the requested action is of the correct type)
                    if(m_aContext.DefaultLinkAction == PDFWriter::URIActionDestination &&
                               bTargetHasPDFExtension && aFragment.getLength() > 0 )
                    {
                        OStringBuffer aLineLoc( 1024 );
                        appendDestinationName( aFragment , aLineLoc );
//substitute the fragment
                        aTargetURL.SetMark( aLineLoc.getStr() );
                    }
                    rtl::OUString aURL = aTargetURL.GetMainURL( (nSetRelative || eTargetProtocol == INET_PROT_FILE) ? INetURLObject::DECODE_WITH_CHARSET : INetURLObject::NO_DECODE );
// check if we have a URL available, if the string is empty, set it as the original one
//                 if( aURL.getLength() == 0 )
//                     appendLiteralStringEncrypt( rLink.m_aURL , rLink.m_nObject, aLine );
//                 else
                        appendLiteralStringEncrypt( nSetRelative ? INetURLObject::GetRelURL( m_aContext.BaseURL, aURL ) :
                                                                   aURL , rLink.m_nObject, aLine );
                }
//<--- i56629
            }
            aLine.append( ">>\n" );
        }
        if( rLink.m_nStructParent > 0 )
        {
            aLine.append( "/StructParent " );
            aLine.append( rLink.m_nStructParent );
        }
        aLine.append( ">>\nendobj\n\n" );
        CHECK_RETURN( writeBuffer( aLine.getStr(), aLine.getLength() ) );
    }

    return true;
}

bool PDFWriterImpl::emitNoteAnnotations()
{
    // emit note annotations
    int nAnnots = m_aNotes.size();
    for( int i = 0; i < nAnnots; i++ )
    {
        const PDFNoteEntry& rNote       = m_aNotes[i];
        if( ! updateObject( rNote.m_nObject ) )
            return false;

        OStringBuffer aLine( 1024 );
        aLine.append( rNote.m_nObject );
        aLine.append( " 0 obj\n" );
//i59651  key /F set bits Print to 1 rest to 0. We don't set NoZoom NoRotate to 1, since it's a 'should'
// see PDF 8.4.2 and ISO 19005-1:2005 6.5.3
        aLine.append( "<</Type/Annot" );
        if( m_bIsPDF_A1 )
            aLine.append( "/F 4" );
        aLine.append( "/Subtype/Text/Rect[" );

        appendFixedInt( rNote.m_aRect.Left(), aLine );
        aLine.append( ' ' );
        appendFixedInt( rNote.m_aRect.Top(), aLine );
        aLine.append( ' ' );
        appendFixedInt( rNote.m_aRect.Right(), aLine );
        aLine.append( ' ' );
        appendFixedInt( rNote.m_aRect.Bottom(), aLine );
        aLine.append( "]" );

        // contents of the note (type text string)
        aLine.append( "/Contents\n" );
        appendUnicodeTextStringEncrypt( rNote.m_aContents.Contents, rNote.m_nObject, aLine );
        aLine.append( "\n" );

        // optional title
        if( rNote.m_aContents.Title.Len() )
        {
            aLine.append( "/T" );
            appendUnicodeTextStringEncrypt( rNote.m_aContents.Title, rNote.m_nObject, aLine );
            aLine.append( "\n" );
        }

        aLine.append( ">>\nendobj\n\n" );
        CHECK_RETURN( writeBuffer( aLine.getStr(), aLine.getLength() ) );
    }
    return true;
}

Font PDFWriterImpl::replaceFont( const Font& rControlFont, const Font&  rAppSetFont )
{
    bool bAdjustSize = false;

    Font aFont( rControlFont );
    if( ! aFont.GetName().Len() )
    {
        aFont = rAppSetFont;
        if( rControlFont.GetHeight() )
            aFont.SetSize( Size( 0, rControlFont.GetHeight() ) );
        else
            bAdjustSize = true;
        if( rControlFont.GetItalic() != ITALIC_DONTKNOW )
            aFont.SetItalic( rControlFont.GetItalic() );
        if( rControlFont.GetWeight() != WEIGHT_DONTKNOW )
            aFont.SetWeight( rControlFont.GetWeight() );
    }
    else if( ! aFont.GetHeight() )
    {
        aFont.SetSize( rAppSetFont.GetSize() );
        bAdjustSize = true;
    }
    if( bAdjustSize )
    {
        Size aFontSize = aFont.GetSize();
        OutputDevice* pDefDev = Application::GetDefaultDevice();
        aFontSize = OutputDevice::LogicToLogic( aFontSize, pDefDev->GetMapMode(), getMapMode() );
        aFont.SetSize( aFontSize );
    }
    return aFont;
}

sal_Int32 PDFWriterImpl::getBestBuiltinFont( const Font& rFont )
{
    sal_Int32 nBest = 4; // default to Helvetica
    OUString aFontName( rFont.GetName() );
    aFontName = aFontName.toAsciiLowerCase();

    if( aFontName.indexOf( OUString( RTL_CONSTASCII_USTRINGPARAM( "times" ) ) ) != -1 )
        nBest = 8;
    else if( aFontName.indexOf( OUString( RTL_CONSTASCII_USTRINGPARAM( "courier" ) ) ) != -1 )
        nBest = 0;
    else if( aFontName.indexOf( OUString( RTL_CONSTASCII_USTRINGPARAM( "dingbats" ) ) ) != -1 )
        nBest = 13;
    else if( aFontName.indexOf( OUString( RTL_CONSTASCII_USTRINGPARAM( "symbol" ) ) ) != -1 )
        nBest = 12;
    if( nBest < 12 )
    {
        if( rFont.GetItalic() == ITALIC_OBLIQUE || rFont.GetItalic() == ITALIC_NORMAL )
            nBest += 1;
        if( rFont.GetWeight() > WEIGHT_MEDIUM )
            nBest += 2;
    }

    if( m_aBuiltinFontToObjectMap.find( nBest ) == m_aBuiltinFontToObjectMap.end() )
        m_aBuiltinFontToObjectMap[ nBest ] = createObject();

    return nBest;
}

static inline const Color& replaceColor( const Color& rCol1, const Color& rCol2 )
{
    return (rCol1 == Color( COL_TRANSPARENT )) ? rCol2 : rCol1;
}

void PDFWriterImpl::createDefaultPushButtonAppearance( PDFWidget& rButton, const PDFWriter::PushButtonWidget& rWidget )
{
    const StyleSettings& rSettings = Application::GetSettings().GetStyleSettings();

    // save graphics state
    push( sal::static_int_cast<sal_uInt16>(~0U) );

    // transform relative to control's coordinates since an
    // appearance stream is a form XObject
    // this relies on the m_aRect member of rButton NOT already being transformed
    // to default user space
    if( rWidget.Background || rWidget.Border )
    {
        setLineColor( rWidget.Border ? replaceColor( rWidget.BorderColor, rSettings.GetLightColor() ) : Color( COL_TRANSPARENT ) );
        setFillColor( rWidget.Background ? replaceColor( rWidget.BackgroundColor, rSettings.GetDialogColor() ) : Color( COL_TRANSPARENT ) );
        drawRectangle( rWidget.Location );
    }
    // prepare font to use
    Font aFont = replaceFont( rWidget.TextFont, rSettings.GetPushButtonFont() );
    setFont( aFont );
    setTextColor( replaceColor( rWidget.TextColor, rSettings.GetButtonTextColor() ) );

    drawText( rButton.m_aRect, rButton.m_aText, rButton.m_nTextStyle );

    // create DA string while local mapmode is still in place
    // (that is before endRedirect())
    OStringBuffer aDA( 256 );
    appendNonStrokingColor( replaceColor( rWidget.TextColor, rSettings.GetButtonTextColor() ), aDA );
    Font aDummyFont( String( RTL_CONSTASCII_USTRINGPARAM( "Helvetica" ) ), aFont.GetSize() );
    sal_Int32 nDummyBuiltin = getBestBuiltinFont( aDummyFont );
    aDA.append( ' ' );
    aDA.append( m_aBuiltinFonts[nDummyBuiltin].getNameObject() );
    aDA.append( ' ' );
    m_aPages[m_nCurrentPage].appendMappedLength( sal_Int32( aFont.GetHeight() ), aDA );
    aDA.append( " Tf" );
    rButton.m_aDAString = aDA.makeStringAndClear();

    pop();

    rButton.m_aAppearances[ "N" ][ "Standard" ] = new SvMemoryStream();

    /* seems like a bad hack but at least works in both AR5 and 6:
       we draw the button ourselves and tell AR
       the button would be totally transparent with no text

       One would expect that simply setting a normal appearance
       should suffice, but no, as soon as the user actually presses
       the button and an action is tied to it (gasp! a button that
       does something) the appearance gets replaced by some crap that AR
       creates on the fly even if no DA or MK is given. On AR6 at least
       the DA and MK work as expected, but on AR5 this creates a region
       filled with the background color but nor text. Urgh.
    */
    rButton.m_aMKDict = "/BC [] /BG [] /CA";
    rButton.m_aMKDictCAString = "";
}

Font PDFWriterImpl::drawFieldBorder( PDFWidget& rIntern,
                                     const PDFWriter::AnyWidget& rWidget,
                                     const StyleSettings& rSettings )
{
    Font aFont = replaceFont( rWidget.TextFont, rSettings.GetFieldFont() );

    if( rWidget.Background || rWidget.Border )
    {
        if( rWidget.Border && rWidget.BorderColor == Color( COL_TRANSPARENT ) )
        {
            sal_Int32 nDelta = getReferenceDevice()->ImplGetDPIX() / 500;
            if( nDelta < 1 )
                nDelta = 1;
            setLineColor( Color( COL_TRANSPARENT ) );
            Rectangle aRect = rIntern.m_aRect;
            setFillColor( rSettings.GetLightBorderColor() );
            drawRectangle( aRect );
            aRect.Left()  += nDelta; aRect.Top()     += nDelta;
            aRect.Right() -= nDelta; aRect.Bottom()  -= nDelta;
            setFillColor( rSettings.GetFieldColor() );
            drawRectangle( aRect );
            setFillColor( rSettings.GetLightColor() );
            drawRectangle( Rectangle( Point( aRect.Left(), aRect.Bottom()-nDelta ), aRect.BottomRight() ) );
            drawRectangle( Rectangle( Point( aRect.Right()-nDelta, aRect.Top() ), aRect.BottomRight() ) );
            setFillColor( rSettings.GetDarkShadowColor() );
            drawRectangle( Rectangle( aRect.TopLeft(), Point( aRect.Left()+nDelta, aRect.Bottom() ) ) );
            drawRectangle( Rectangle( aRect.TopLeft(), Point( aRect.Right(), aRect.Top()+nDelta ) ) );
        }
        else
        {
            setLineColor( rWidget.Border ? replaceColor( rWidget.BorderColor, rSettings.GetShadowColor() ) : Color( COL_TRANSPARENT ) );
            setFillColor( rWidget.Background ? replaceColor( rWidget.BackgroundColor, rSettings.GetFieldColor() ) : Color( COL_TRANSPARENT ) );
            drawRectangle( rIntern.m_aRect );
        }

        if( rWidget.Border )
        {
            // adjust edit area accounting for border
            sal_Int32 nDelta = aFont.GetHeight()/4;
            if( nDelta < 1 )
                nDelta = 1;
            rIntern.m_aRect.Left()  += nDelta;
            rIntern.m_aRect.Top()   += nDelta;
            rIntern.m_aRect.Right() -= nDelta;
            rIntern.m_aRect.Bottom()-= nDelta;
        }
    }
    return aFont;
}

void PDFWriterImpl::createDefaultEditAppearance( PDFWidget& rEdit, const PDFWriter::EditWidget& rWidget )
{
    const StyleSettings& rSettings = Application::GetSettings().GetStyleSettings();
    SvMemoryStream* pEditStream = new SvMemoryStream( 1024, 1024 );

    push( sal::static_int_cast<sal_uInt16>(~0U) );

    // prepare font to use, draw field border
    Font aFont = drawFieldBorder( rEdit, rWidget, rSettings );
    sal_Int32 nBest = m_aContext.FieldsUseSystemFonts ? getSystemFont( aFont ): getBestBuiltinFont( aFont );

    // prepare DA string
    OStringBuffer aDA( 32 );
    appendNonStrokingColor( replaceColor( rWidget.TextColor, rSettings.GetFieldTextColor() ), aDA );
    aDA.append( ' ' );
    if( m_aContext.FieldsUseSystemFonts )
    {
        aDA.append( "/F" );
        aDA.append( nBest );

        OStringBuffer aDR( 32 );
        aDR.append( "/Font " );
        aDR.append( getFontDictObject() );
        aDR.append( " 0 R" );
        rEdit.m_aDRDict = aDR.makeStringAndClear();
    }
    else
        aDA.append( m_aBuiltinFonts[nBest].getNameObject() );
    aDA.append( ' ' );
    m_aPages[ m_nCurrentPage ].appendMappedLength( sal_Int32( aFont.GetHeight() ), aDA );
    aDA.append( " Tf" );

    /*  create an empty appearance stream, let the viewer create
        the appearance at runtime. This is because AR5 seems to
        paint the widget appearance always, and a dynamically created
        appearance on top of it. AR6 is well behaved in that regard, so
        that behaviour seems to be a bug. Anyway this empty appearance
        relies on /NeedAppearances in the AcroForm dictionary set to "true"
     */
    beginRedirect( pEditStream, rEdit.m_aRect );
    OStringBuffer aAppearance( 32 );
    aAppearance.append( "/Tx BMC\nEMC\n" );
    writeBuffer( aAppearance.getStr(), aAppearance.getLength() );

    endRedirect();
    pop();

    rEdit.m_aAppearances[ "N" ][ "Standard" ] = pEditStream;

    rEdit.m_aDAString = aDA.makeStringAndClear();
}

void PDFWriterImpl::createDefaultListBoxAppearance( PDFWidget& rBox, const PDFWriter::ListBoxWidget& rWidget )
{
    const StyleSettings& rSettings = Application::GetSettings().GetStyleSettings();
    SvMemoryStream* pListBoxStream = new SvMemoryStream( 1024, 1024 );

    push( sal::static_int_cast<sal_uInt16>(~0U) );

    // prepare font to use, draw field border
    Font aFont = drawFieldBorder( rBox, rWidget, rSettings );
    sal_Int32 nBest = m_aContext.FieldsUseSystemFonts ? getSystemFont( aFont ): getBestBuiltinFont( aFont );

    beginRedirect( pListBoxStream, rBox.m_aRect );
    OStringBuffer aAppearance( 64 );

#if 0
    if( ! rWidget.DropDown )
    {
        // prepare linewidth for DA string hack, see below
        Size aFontSize = lcl_convert( m_aGraphicsStack.front().m_aMapMode,
                                      m_aMapMode,
                                      getReferenceDevice(),
                                      Size( 0, aFont.GetHeight() ) );
        sal_Int32 nLW = aFontSize.Height() / 40;
        appendFixedInt( nLW > 0 ? nLW : 1, aAppearance );
        aAppearance.append( " w\n" );
        writeBuffer( aAppearance.getStr(), aAppearance.getLength() );
        aAppearance.setLength( 0 );
    }
#endif

    setLineColor( Color( COL_TRANSPARENT ) );
    setFillColor( replaceColor( rWidget.BackgroundColor, rSettings.GetFieldColor() ) );
    drawRectangle( rBox.m_aRect );

    // empty appearance, see createDefaultEditAppearance for reference
    aAppearance.append( "/Tx BMC\nEMC\n" );
    writeBuffer( aAppearance.getStr(), aAppearance.getLength() );

    endRedirect();
    pop();

    rBox.m_aAppearances[ "N" ][ "Standard" ] = pListBoxStream;

    // prepare DA string
    OStringBuffer aDA( 256 );
#if 0
    if( !rWidget.DropDown )
    {
        /* another of AR5's peculiarities: the selected item of a choice
           field is highlighted using the non stroking color - same as the
           text color. so workaround that by using text rendering mode 2
           (fill, then stroke) and set the stroking color
         */
        appendStrokingColor( replaceColor( rWidget.BackgroundColor, rSettings.GetFieldColor() ), aDA );
        aDA.append( " 2 Tr " );
    }
#endif
    // prepare DA string
    appendNonStrokingColor( replaceColor( rWidget.TextColor, rSettings.GetFieldTextColor() ), aDA );
    aDA.append( ' ' );
    if( m_aContext.FieldsUseSystemFonts )
    {
        aDA.append( "/F" );
        aDA.append( nBest );

        OStringBuffer aDR( 32 );
        aDR.append( "/Font " );
        aDR.append( getFontDictObject() );
        aDR.append( " 0 R" );
        rBox.m_aDRDict = aDR.makeStringAndClear();
    }
    else
        aDA.append( m_aBuiltinFonts[nBest].getNameObject() );
    aDA.append( ' ' );
    m_aPages[ m_nCurrentPage ].appendMappedLength( sal_Int32( aFont.GetHeight() ), aDA );
    aDA.append( " Tf" );
    rBox.m_aDAString = aDA.makeStringAndClear();
}

void PDFWriterImpl::createDefaultCheckBoxAppearance( PDFWidget& rBox, const PDFWriter::CheckBoxWidget& rWidget )
{
    const StyleSettings& rSettings = Application::GetSettings().GetStyleSettings();

    // save graphics state
    push( sal::static_int_cast<sal_uInt16>(~0U) );

    if( rWidget.Background || rWidget.Border )
    {
        setLineColor( rWidget.Border ? replaceColor( rWidget.BorderColor, rSettings.GetCheckedColor() ) : Color( COL_TRANSPARENT ) );
        setFillColor( rWidget.Background ? replaceColor( rWidget.BackgroundColor, rSettings.GetFieldColor() ) : Color( COL_TRANSPARENT ) );
        drawRectangle( rBox.m_aRect );
    }

    Font aFont = replaceFont( rWidget.TextFont, rSettings.GetRadioCheckFont() );
    setFont( aFont );
    Size aFontSize = aFont.GetSize();
    if( aFontSize.Height() > rBox.m_aRect.GetHeight() )
        aFontSize.Height() = rBox.m_aRect.GetHeight();
    sal_Int32 nDelta = aFontSize.Height()/10;
    if( nDelta < 1 )
        nDelta = 1;

    Rectangle aCheckRect, aTextRect;
    if( rWidget.ButtonIsLeft )
    {
        aCheckRect.Left()   = rBox.m_aRect.Left() + nDelta;
        aCheckRect.Top()    = rBox.m_aRect.Top() + (rBox.m_aRect.GetHeight()-aFontSize.Height())/2;
        aCheckRect.Right()  = aCheckRect.Left() + aFontSize.Height();
        aCheckRect.Bottom() = aCheckRect.Top() + aFontSize.Height();

        // #i74206# handle small controls without text area
        while( aCheckRect.GetWidth() > rBox.m_aRect.GetWidth() && aCheckRect.GetWidth() > nDelta )
        {
            aCheckRect.Right()  -= nDelta;
            aCheckRect.Top()    += nDelta/2;
            aCheckRect.Bottom() -= nDelta - (nDelta/2);
        }

        aTextRect.Left()    = rBox.m_aRect.Left() + aCheckRect.GetWidth()+5*nDelta;
        aTextRect.Top()     = rBox.m_aRect.Top();
        aTextRect.Right()   = aTextRect.Left() + rBox.m_aRect.GetWidth() - aCheckRect.GetWidth()-6*nDelta;
        aTextRect.Bottom()  = rBox.m_aRect.Bottom();
    }
    else
    {
        aCheckRect.Left()   = rBox.m_aRect.Right() - nDelta - aFontSize.Height();
        aCheckRect.Top()    = rBox.m_aRect.Top() + (rBox.m_aRect.GetHeight()-aFontSize.Height())/2;
        aCheckRect.Right()  = aCheckRect.Left() + aFontSize.Height();
        aCheckRect.Bottom() = aCheckRect.Top() + aFontSize.Height();

        // #i74206# handle small controls without text area
        while( aCheckRect.GetWidth() > rBox.m_aRect.GetWidth() && aCheckRect.GetWidth() > nDelta )
        {
            aCheckRect.Left()   += nDelta;
            aCheckRect.Top()    += nDelta/2;
            aCheckRect.Bottom() -= nDelta - (nDelta/2);
        }

        aTextRect.Left()    = rBox.m_aRect.Left();
        aTextRect.Top()     = rBox.m_aRect.Top();
        aTextRect.Right()   = aTextRect.Left() + rBox.m_aRect.GetWidth() - aCheckRect.GetWidth()-6*nDelta;
        aTextRect.Bottom()  = rBox.m_aRect.Bottom();
    }
    setLineColor( Color( COL_BLACK ) );
    setFillColor( Color( COL_TRANSPARENT ) );
    OStringBuffer aLW( 32 );
    aLW.append( "q " );
    m_aPages[m_nCurrentPage].appendMappedLength( nDelta, aLW );
    aLW.append( " w " );
    writeBuffer( aLW.getStr(), aLW.getLength() );
    drawRectangle( aCheckRect );
    writeBuffer( " Q\n", 3 );
    setTextColor( replaceColor( rWidget.TextColor, rSettings.GetRadioCheckTextColor() ) );
    drawText( aTextRect, rBox.m_aText, rBox.m_nTextStyle );

    pop();

    OStringBuffer aDA( 256 );
    appendNonStrokingColor( replaceColor( rWidget.TextColor, rSettings.GetRadioCheckTextColor() ), aDA );
    sal_Int32 nBest = getBestBuiltinFont( Font( String( RTL_CONSTASCII_USTRINGPARAM( "ZapfDingbats" ) ), aFont.GetSize() ) );
    aDA.append( ' ' );
    aDA.append( m_aBuiltinFonts[nBest].getNameObject() );
    aDA.append( " 0 Tf" );
    rBox.m_aDAString = aDA.makeStringAndClear();
    rBox.m_aMKDict = "/CA";
    rBox.m_aMKDictCAString = "8";
    rBox.m_aRect = aCheckRect;

    // create appearance streams
    sal_Char cMark = '8';
    sal_Int32 nCharXOffset = 1000-m_aBuiltinFonts[13].m_aWidths[sal_Int32(cMark)];
    nCharXOffset *= aCheckRect.GetHeight();
    nCharXOffset /= 2000;
    sal_Int32 nCharYOffset = 1000-
        (m_aBuiltinFonts[13].m_nAscent+m_aBuiltinFonts[13].m_nDescent); // descent is negative
    nCharYOffset *= aCheckRect.GetHeight();
    nCharYOffset /= 2000;

    SvMemoryStream* pCheckStream = new SvMemoryStream( 256, 256 );
    beginRedirect( pCheckStream, aCheckRect );
    aDA.append( "/Tx BMC\nq BT\n" );
    appendNonStrokingColor( replaceColor( rWidget.TextColor, rSettings.GetRadioCheckTextColor() ), aDA );
    aDA.append( ' ' );
    aDA.append( m_aBuiltinFonts[nBest].getNameObject() );
    aDA.append( ' ' );
    m_aPages[ m_nCurrentPage ].appendMappedLength( sal_Int32( aCheckRect.GetHeight() ), aDA );
    aDA.append( " Tf\n" );
    m_aPages[ m_nCurrentPage ].appendMappedLength( nCharXOffset, aDA );
    aDA.append( " " );
    m_aPages[ m_nCurrentPage ].appendMappedLength( nCharYOffset, aDA );
    aDA.append( " Td (" );
    aDA.append( cMark );
    aDA.append( ") Tj\nET\nQ\nEMC\n" );
    writeBuffer( aDA.getStr(), aDA.getLength() );
    endRedirect();
    rBox.m_aAppearances[ "N" ][ "Yes" ] = pCheckStream;

    SvMemoryStream* pUncheckStream = new SvMemoryStream( 256, 256 );
    beginRedirect( pUncheckStream, aCheckRect );
    writeBuffer( "/Tx BMC\nEMC\n", 12 );
    endRedirect();
    rBox.m_aAppearances[ "N" ][ "Off" ] = pUncheckStream;
}

void PDFWriterImpl::createDefaultRadioButtonAppearance( PDFWidget& rBox, const PDFWriter::RadioButtonWidget& rWidget )
{
    const StyleSettings& rSettings = Application::GetSettings().GetStyleSettings();

    // save graphics state
    push( sal::static_int_cast<sal_uInt16>(~0U) );

    if( rWidget.Background || rWidget.Border )
    {
        setLineColor( rWidget.Border ? replaceColor( rWidget.BorderColor, rSettings.GetCheckedColor() ) : Color( COL_TRANSPARENT ) );
        setFillColor( rWidget.Background ? replaceColor( rWidget.BackgroundColor, rSettings.GetFieldColor() ) : Color( COL_TRANSPARENT ) );
        drawRectangle( rBox.m_aRect );
    }

    Font aFont = replaceFont( rWidget.TextFont, rSettings.GetRadioCheckFont() );
    setFont( aFont );
    Size aFontSize = aFont.GetSize();
    if( aFontSize.Height() > rBox.m_aRect.GetHeight() )
        aFontSize.Height() = rBox.m_aRect.GetHeight();
    sal_Int32 nDelta = aFontSize.Height()/10;
    if( nDelta < 1 )
        nDelta = 1;

    Rectangle aCheckRect, aTextRect;
    if( rWidget.ButtonIsLeft )
    {
        aCheckRect.Left()   = rBox.m_aRect.Left() + nDelta;
        aCheckRect.Top()    = rBox.m_aRect.Top() + (rBox.m_aRect.GetHeight()-aFontSize.Height())/2;
        aCheckRect.Right()  = aCheckRect.Left() + aFontSize.Height();
        aCheckRect.Bottom() = aCheckRect.Top() + aFontSize.Height();

        // #i74206# handle small controls without text area
        while( aCheckRect.GetWidth() > rBox.m_aRect.GetWidth() && aCheckRect.GetWidth() > nDelta )
        {
            aCheckRect.Right()  -= nDelta;
            aCheckRect.Top()    += nDelta/2;
            aCheckRect.Bottom() -= nDelta - (nDelta/2);
        }

        aTextRect.Left()    = rBox.m_aRect.Left() + aCheckRect.GetWidth()+5*nDelta;
        aTextRect.Top()     = rBox.m_aRect.Top();
        aTextRect.Right()   = aTextRect.Left() + rBox.m_aRect.GetWidth() - aCheckRect.GetWidth()-6*nDelta;
        aTextRect.Bottom()  = rBox.m_aRect.Bottom();
    }
    else
    {
        aCheckRect.Left()   = rBox.m_aRect.Right() - nDelta - aFontSize.Height();
        aCheckRect.Top()    = rBox.m_aRect.Top() + (rBox.m_aRect.GetHeight()-aFontSize.Height())/2;
        aCheckRect.Right()  = aCheckRect.Left() + aFontSize.Height();
        aCheckRect.Bottom() = aCheckRect.Top() + aFontSize.Height();

        // #i74206# handle small controls without text area
        while( aCheckRect.GetWidth() > rBox.m_aRect.GetWidth() && aCheckRect.GetWidth() > nDelta )
        {
            aCheckRect.Left()   += nDelta;
            aCheckRect.Top()    += nDelta/2;
            aCheckRect.Bottom() -= nDelta - (nDelta/2);
        }

        aTextRect.Left()    = rBox.m_aRect.Left();
        aTextRect.Top()     = rBox.m_aRect.Top();
        aTextRect.Right()   = aTextRect.Left() + rBox.m_aRect.GetWidth() - aCheckRect.GetWidth()-6*nDelta;
        aTextRect.Bottom()  = rBox.m_aRect.Bottom();
    }
    setLineColor( Color( COL_BLACK ) );
    setFillColor( Color( COL_TRANSPARENT ) );
    OStringBuffer aLW( 32 );
    aLW.append( "q " );
    m_aPages[ m_nCurrentPage ].appendMappedLength( nDelta, aLW );
    aLW.append( " w " );
    writeBuffer( aLW.getStr(), aLW.getLength() );
    drawEllipse( aCheckRect );
    writeBuffer( " Q\n", 3 );
    setTextColor( replaceColor( rWidget.TextColor, rSettings.GetRadioCheckTextColor() ) );
    drawText( aTextRect, rBox.m_aText, rBox.m_nTextStyle );

    pop();

    OStringBuffer aDA( 256 );
    appendNonStrokingColor( replaceColor( rWidget.TextColor, rSettings.GetRadioCheckTextColor() ), aDA );
    sal_Int32 nBest = getBestBuiltinFont( Font( String( RTL_CONSTASCII_USTRINGPARAM( "ZapfDingbats" ) ), aFont.GetSize() ) );
    aDA.append( ' ' );
    aDA.append( m_aBuiltinFonts[nBest].getNameObject() );
    aDA.append( " 0 Tf" );
    rBox.m_aDAString = aDA.makeStringAndClear();
//to encrypt this (el)
    rBox.m_aMKDict = "/CA";
//after this assignement, to m_aMKDic cannot be added anything
    rBox.m_aMKDictCAString = "l";

    rBox.m_aRect = aCheckRect;

    // create appearance streams
    push( sal::static_int_cast<sal_uInt16>(~0U) );
    SvMemoryStream* pCheckStream = new SvMemoryStream( 256, 256 );

    beginRedirect( pCheckStream, aCheckRect );
    aDA.append( "/Tx BMC\nq BT\n" );
    appendNonStrokingColor( replaceColor( rWidget.TextColor, rSettings.GetRadioCheckTextColor() ), aDA );
    aDA.append( ' ' );
    aDA.append( m_aBuiltinFonts[nBest].getNameObject() );
    aDA.append( ' ' );
    m_aPages[m_nCurrentPage].appendMappedLength( sal_Int32( aCheckRect.GetHeight() ), aDA );
    aDA.append( " Tf\n0 0 Td\nET\nQ\n" );
    writeBuffer( aDA.getStr(), aDA.getLength() );
    setFillColor( replaceColor( rWidget.TextColor, rSettings.GetRadioCheckTextColor() ) );
    setLineColor( Color( COL_TRANSPARENT ) );
    aCheckRect.Left()   += 3*nDelta;
    aCheckRect.Top()    += 3*nDelta;
    aCheckRect.Bottom() -= 3*nDelta;
    aCheckRect.Right()  -= 3*nDelta;
    drawEllipse( aCheckRect );
    writeBuffer( "\nEMC\n", 5 );
    endRedirect();

    pop();
    rBox.m_aAppearances[ "N" ][ "Yes" ] = pCheckStream;

    SvMemoryStream* pUncheckStream = new SvMemoryStream( 256, 256 );
    beginRedirect( pUncheckStream, aCheckRect );
    writeBuffer( "/Tx BMC\nEMC\n", 12 );
    endRedirect();
    rBox.m_aAppearances[ "N" ][ "Off" ] = pUncheckStream;
}

bool PDFWriterImpl::emitAppearances( PDFWidget& rWidget, OStringBuffer& rAnnotDict )
{

    // TODO: check and insert default streams
    rtl::OString aStandardAppearance;
    switch( rWidget.m_eType )
    {
        case PDFWriter::CheckBox:
            aStandardAppearance = OUStringToOString( rWidget.m_aValue, RTL_TEXTENCODING_ASCII_US );
            break;
        default:
            break;
    }

    if( rWidget.m_aAppearances.size() )
    {
        rAnnotDict.append( "/AP<<\n" );
        for( PDFAppearanceMap::iterator dict_it = rWidget.m_aAppearances.begin(); dict_it != rWidget.m_aAppearances.end(); ++dict_it )
        {
            rAnnotDict.append( "/" );
            rAnnotDict.append( dict_it->first );
            bool bUseSubDict = (dict_it->second.size() > 1);
            rAnnotDict.append( bUseSubDict ? "<<" : " " );

            for( PDFAppearanceStreams::const_iterator stream_it = dict_it->second.begin();
                 stream_it != dict_it->second.end(); ++stream_it )
            {
                SvMemoryStream* pApppearanceStream = stream_it->second;
                dict_it->second[ stream_it->first ] = NULL;

                bool bDeflate = compressStream( pApppearanceStream );

                pApppearanceStream->Seek( STREAM_SEEK_TO_END );
                sal_Int64 nStreamLen = pApppearanceStream->Tell();
                pApppearanceStream->Seek( STREAM_SEEK_TO_BEGIN );
                sal_Int32 nObject = createObject();
                CHECK_RETURN( updateObject( nObject ) );
#if OSL_DEBUG_LEVEL > 1
                {
                    OStringBuffer aLine( " PDFWriterImpl::emitAppearances" );
                    emitComment( aLine.getStr() );
                }
#endif
                OStringBuffer aLine;
                aLine.append( nObject );

                aLine.append( " 0 obj\n"
                              "<</Type/XObject\n"
                              "/Subtype/Form\n"
                              "/BBox[0 0 " );
                appendFixedInt( rWidget.m_aRect.GetWidth()-1, aLine );
                aLine.append( " " );
                appendFixedInt( rWidget.m_aRect.GetHeight()-1, aLine );
                aLine.append( "]\n"
                              "/Resources " );
                aLine.append( getResourceDictObj() );
                aLine.append( " 0 R\n"
                              "/Length " );
                aLine.append( nStreamLen );
                aLine.append( "\n" );
                if( bDeflate )
                    aLine.append( "/Filter/FlateDecode\n" );
                aLine.append( ">>\nstream\n" );
                CHECK_RETURN( writeBuffer( aLine.getStr(), aLine.getLength() ) );
                checkAndEnableStreamEncryption( nObject );
                CHECK_RETURN( writeBuffer( pApppearanceStream->GetData(), nStreamLen ) );
                disableStreamEncryption();
                CHECK_RETURN( writeBuffer( "\nendstream\nendobj\n\n", 19 ) );

                if( bUseSubDict )
                {
                    rAnnotDict.append( " /" );
                    rAnnotDict.append( stream_it->first );
                    rAnnotDict.append( " " );
                }
                rAnnotDict.append( nObject );
                rAnnotDict.append( " 0 R" );

                delete pApppearanceStream;
            }

            rAnnotDict.append( bUseSubDict ? ">>\n" : "\n" );
        }
        rAnnotDict.append( ">>\n" );
        if( aStandardAppearance.getLength() )
        {
            rAnnotDict.append( "/AS /" );
            rAnnotDict.append( aStandardAppearance );
            rAnnotDict.append( "\n" );
        }
    }

    return true;
}

bool PDFWriterImpl::emitWidgetAnnotations()
{
    ensureUniqueRadioOnValues();

    int nAnnots = m_aWidgets.size();
    for( int a = 0; a < nAnnots; a++ )
    {
        PDFWidget& rWidget = m_aWidgets[a];

        OStringBuffer aLine( 1024 );
        OStringBuffer aValue( 256 );
        aLine.append( rWidget.m_nObject );
        aLine.append( " 0 obj\n"
                      "<<" );
        // emit widget annotation only for terminal fields
        if( rWidget.m_aKids.empty() )
        {
            aLine.append( "/Type/Annot/Subtype/Widget/F 4\n"
                          "/Rect[" );
            appendFixedInt( rWidget.m_aRect.Left()-1, aLine );
            aLine.append( ' ' );
            appendFixedInt( rWidget.m_aRect.Top()+1, aLine );
            aLine.append( ' ' );
            appendFixedInt( rWidget.m_aRect.Right()+1, aLine );
            aLine.append( ' ' );
            appendFixedInt( rWidget.m_aRect.Bottom()-1, aLine );
            aLine.append( "]\n" );
        }
        aLine.append( "/FT/" );
        switch( rWidget.m_eType )
        {
            case PDFWriter::RadioButton:
            case PDFWriter::CheckBox:
                // for radio buttons only the RadioButton field, not the
                // CheckBox children should have a value, else acrobat reader
                // does not always check the right button
                // of course real check boxes (not belonging to a readio group)
                // need their values, too
                if( rWidget.m_eType == PDFWriter::RadioButton || rWidget.m_nRadioGroup < 0 )
                {
                    aValue.append( "/" );
                    // check for radio group with all buttons unpressed
                    if( rWidget.m_aValue.getLength() == 0 )
                        aValue.append( "Off" );
                    else
                        appendName( rWidget.m_aValue, aValue );
                }
            case PDFWriter::PushButton:
                aLine.append( "Btn" );
                break;
            case PDFWriter::ListBox:
                if( rWidget.m_nFlags & 0x200000 ) // multiselect
                {
                    aValue.append( "[" );
                    for( unsigned int i = 0; i < rWidget.m_aSelectedEntries.size(); i++ )
                    {
                        sal_Int32 nEntry = rWidget.m_aSelectedEntries[i];
                        if( nEntry >= 0 && nEntry < sal_Int32(rWidget.m_aListEntries.size()) )
                            appendUnicodeTextStringEncrypt( rWidget.m_aListEntries[ nEntry ], rWidget.m_nObject, aValue );
                    }
                    aValue.append( "]" );
                }
                else if( rWidget.m_aSelectedEntries.size() > 0 &&
                         rWidget.m_aSelectedEntries[0] >= 0 &&
                         rWidget.m_aSelectedEntries[0] < sal_Int32(rWidget.m_aListEntries.size()) )
                {
                    appendUnicodeTextStringEncrypt( rWidget.m_aListEntries[ rWidget.m_aSelectedEntries[0] ], rWidget.m_nObject, aValue );
                }
                else
                    appendUnicodeTextStringEncrypt( rtl::OUString(), rWidget.m_nObject, aValue );
                aLine.append( "Ch" );
                break;
            case PDFWriter::ComboBox:
                appendUnicodeTextStringEncrypt( rWidget.m_aValue, rWidget.m_nObject, aValue );
                aLine.append( "Ch" );
                break;
            case PDFWriter::Edit:
                aLine.append( "Tx" );
                appendUnicodeTextStringEncrypt( rWidget.m_aValue, rWidget.m_nObject, aValue );
                break;
        }
        aLine.append( "\n" );
        aLine.append( "/P " );
        aLine.append( m_aPages[ rWidget.m_nPage ].m_nPageObject );
        aLine.append( " 0 R\n" );

        if( rWidget.m_nParent )
        {
            aLine.append( "/Parent " );
            aLine.append( rWidget.m_nParent );
            aLine.append( " 0 R\n" );
        }
        if( rWidget.m_aKids.size() )
        {
            aLine.append( "/Kids[" );
            for( unsigned int i = 0; i < rWidget.m_aKids.size(); i++ )
            {
                aLine.append( rWidget.m_aKids[i] );
                aLine.append( " 0 R" );
                aLine.append( ( (i&15) == 15 ) ? "\n" : " " );
            }
            aLine.append( "]\n" );
        }
        if( rWidget.m_aName.getLength() )
        {
            aLine.append( "/T" );
            appendLiteralStringEncrypt( rWidget.m_aName, rWidget.m_nObject, aLine );
            aLine.append( "\n" );
        }
        if( m_aContext.Version > PDFWriter::PDF_1_2 )
        {
            // the alternate field name should be unicode able since it is
            // supposed to be used in UI
            aLine.append( "/TU" );
            appendUnicodeTextStringEncrypt( rWidget.m_aDescription, rWidget.m_nObject, aLine );
            aLine.append( "\n" );
        }

        if( rWidget.m_nFlags )
        {
            aLine.append( "/Ff " );
            aLine.append( rWidget.m_nFlags );
            aLine.append( "\n" );
        }
        if( aValue.getLength() )
        {
            OString aVal = aValue.makeStringAndClear();
            aLine.append( "/V " );
            aLine.append( aVal );
            aLine.append( "\n"
                          "/DV " );
            aLine.append( aVal );
            aLine.append( "\n" );
        }
        if( rWidget.m_eType == PDFWriter::ListBox || rWidget.m_eType == PDFWriter::ComboBox )
        {
            sal_Int32 nTI = -1;
            aLine.append( "/Opt[\n" );
            sal_Int32 i = 0;
            for( std::vector< OUString >::const_iterator it = rWidget.m_aListEntries.begin(); it != rWidget.m_aListEntries.end(); ++it, ++i )
            {
                appendUnicodeTextStringEncrypt( *it, rWidget.m_nObject, aLine );
                aLine.append( "\n" );
                if( *it == rWidget.m_aValue )
                    nTI = i;
            }
            aLine.append( "]\n" );
            if( nTI > 0 )
            {
                aLine.append( "/TI " );
                aLine.append( nTI );
                aLine.append( "\n" );
                if( rWidget.m_nFlags & 0x200000 ) // Multiselect
                {
                    aLine.append( "/I [" );
                    aLine.append( nTI );
                    aLine.append( "]\n" );
                }
            }
        }
        if( rWidget.m_eType == PDFWriter::Edit && rWidget.m_nMaxLen > 0 )
        {
            aLine.append( "/MaxLen " );
            aLine.append( rWidget.m_nMaxLen );
            aLine.append( "\n" );
        }
        if( rWidget.m_eType == PDFWriter::PushButton )
        {
            if(!m_bIsPDF_A1)
            {
                OStringBuffer aDest;
                if( appendDest( rWidget.m_nDest, aDest ) )
                {
                    aLine.append( "/AA<</D<</Type/Action/S/GoTo/D " );
                    aLine.append( aDest.makeStringAndClear() );
                    aLine.append( ">>>>\n" );
                }
                else if( rWidget.m_aListEntries.empty() )
                {
                    // create a reset form action
                    aLine.append( "/AA<</D<</Type/Action/S/ResetForm>>>>\n" );
                }
                else if( rWidget.m_bSubmit )
                {
                    // create a submit form action
                    aLine.append( "/AA<</D<</Type/Action/S/SubmitForm/F" );
                    appendLiteralStringEncrypt( rWidget.m_aListEntries.front(), rWidget.m_nObject, aLine );
                    aLine.append( "/Flags " );

                    sal_Int32 nFlags = 0;
                    switch( m_aContext.SubmitFormat )
                    {
                    case PDFWriter::HTML:
                        nFlags |= 4;
                        break;
                    case PDFWriter::XML:
                        if( m_aContext.Version > PDFWriter::PDF_1_3 )
                            nFlags |= 32;
                        break;
                    case PDFWriter::PDF:
                        if( m_aContext.Version > PDFWriter::PDF_1_3 )
                            nFlags |= 256;
                        break;
                    case PDFWriter::FDF:
                    default:
                        break;
                    }
                    if( rWidget.m_bSubmitGet )
                        nFlags |= 8;
                    aLine.append( nFlags );
                    aLine.append( ">>>>\n" );
                }
                else
                {
                    // create a URI action
                    aLine.append( "/AA<</D<</Type/Action/S/URI/URI(" );
                    aLine.append( OUStringToOString( rWidget.m_aListEntries.front(), RTL_TEXTENCODING_ASCII_US ) );
                    aLine.append( ")>>>>\n" );
                }
            }
            else
                m_aErrors.insert( PDFWriter::Warning_FormAction_Omitted_PDFA );
        }
        if( rWidget.m_aDAString.getLength() )
        {
            if( rWidget.m_aDRDict.getLength() )
            {
                aLine.append( "/DR<<" );
                aLine.append( rWidget.m_aDRDict );
                aLine.append( ">>\n" );
            }
            else
            {
                aLine.append( "/DR<</Font<<" );
                appendBuiltinFontsToDict( aLine );
                aLine.append( ">>>>\n" );
            }
            aLine.append( "/DA" );
            appendLiteralStringEncrypt( rWidget.m_aDAString, rWidget.m_nObject, aLine );
            aLine.append( "\n" );
            if( rWidget.m_nTextStyle & TEXT_DRAW_CENTER )
                aLine.append( "/Q 1\n" );
            else if( rWidget.m_nTextStyle & TEXT_DRAW_RIGHT )
                aLine.append( "/Q 2\n" );
        }
        // appearance charactristics for terminal fields
        // which are supposed to have an appearance constructed
        // by the viewer application
        if( rWidget.m_aMKDict.getLength() )
        {
            aLine.append( "/MK<<" );
            aLine.append( rWidget.m_aMKDict );
//add the CA string, encrypting it
            appendLiteralStringEncrypt(rWidget.m_aMKDictCAString, rWidget.m_nObject, aLine);
            aLine.append( ">>\n" );
        }

        CHECK_RETURN( emitAppearances( rWidget, aLine ) );

        aLine.append( ">>\n"
                      "endobj\n\n" );
        CHECK_RETURN( updateObject( rWidget.m_nObject ) );
        CHECK_RETURN( writeBuffer( aLine.getStr(), aLine.getLength() ) );
    }
    return true;
}

bool PDFWriterImpl::emitAnnotations()
{
    if( m_aPages.size() < 1 )
        return false;

    CHECK_RETURN( emitLinkAnnotations() );

    CHECK_RETURN( emitNoteAnnotations() );

    CHECK_RETURN( emitWidgetAnnotations() );

    return true;
}

#undef CHECK_RETURN
#define CHECK_RETURN( x ) if( !x ) return false

bool PDFWriterImpl::emitCatalog()
{
    // build page tree
    // currently there is only one node that contains all leaves

    // first create a page tree node id
    sal_Int32 nTreeNode = createObject();

    // emit global resource dictionary (page emit needs it)
    CHECK_RETURN( emitResources() );

    // emit all pages
    for( std::vector<PDFPage>::iterator it = m_aPages.begin(); it != m_aPages.end(); ++it )
        if( ! it->emit( nTreeNode ) )
            return false;

    sal_Int32 nNamedDestinationsDictionary = emitNamedDestinations();

    sal_Int32 nOutlineDict = emitOutline();

    //emit Output intent i59651
    sal_Int32 nOutputIntentObject = emitOutputIntent();

    //emit metadata
    sal_Int32 nMetadataObject = emitDocumentMetadata();

    sal_Int32 nStructureDict = 0;
    if(m_aStructure.size() > 1)
    {
///check if dummy structure containers are needed
        addInternalStructureContainer(m_aStructure[0]);
        nStructureDict = m_aStructure[0].m_nObject = createObject();
        emitStructure( m_aStructure[ 0 ] );
    }

    // adjust tree node file offset
    if( ! updateObject( nTreeNode ) )
        return false;

    // emit tree node
    OStringBuffer aLine( 2048 );
    aLine.append( nTreeNode );
    aLine.append( " 0 obj\n" );
    aLine.append( "<</Type/Pages\n" );
    aLine.append( "/Resources " );
    aLine.append( getResourceDictObj() );
    aLine.append( " 0 R\n" );

    switch( m_eInheritedOrientation )
    {
        case PDFWriter::Landscape: aLine.append( "/Rotate 90\n" );break;
        case PDFWriter::Seascape: aLine.append( "/Rotate -90\n" );break;

        case PDFWriter::Inherit: // actually Inherit would be a bug, but insignificant
        case PDFWriter::Portrait:
        default:
            break;
    }
    sal_Int32 nMediaBoxWidth = 0;
    sal_Int32 nMediaBoxHeight = 0;
    if( m_aPages.empty() ) // sanity check, this should not happen
    {
        nMediaBoxWidth = m_nInheritedPageWidth;
        nMediaBoxHeight = m_nInheritedPageHeight;
    }
    else
    {
        for( std::vector<PDFPage>::const_iterator iter = m_aPages.begin(); iter != m_aPages.end(); ++iter )
        {
            if( iter->m_nPageWidth > nMediaBoxWidth )
                nMediaBoxWidth = iter->m_nPageWidth;
            if( iter->m_nPageHeight > nMediaBoxHeight )
                nMediaBoxHeight = iter->m_nPageHeight;
        }
    }
    aLine.append( "/MediaBox[ 0 0 " );
    aLine.append( nMediaBoxWidth );
    aLine.append( ' ' );
    aLine.append( nMediaBoxHeight );
    aLine.append( " ]\n"
                  "/Kids[ " );
    unsigned int i = 0;
    for( std::vector<PDFPage>::const_iterator iter = m_aPages.begin(); iter != m_aPages.end(); ++iter, i++ )
    {
        aLine.append( iter->m_nPageObject );
        aLine.append( " 0 R" );
        aLine.append( ( (i&15) == 15 ) ? "\n" : " " );
    }
    aLine.append( "]\n"
                  "/Count " );
    aLine.append( (sal_Int32)m_aPages.size() );
    aLine.append( ">>\n"
                  "endobj\n\n" );
    CHECK_RETURN( writeBuffer( aLine.getStr(), aLine.getLength() ) );

    // emit annotation objects
    CHECK_RETURN( emitAnnotations() );

    // emit Catalog
    m_nCatalogObject = createObject();
    if( ! updateObject( m_nCatalogObject ) )
        return false;
    aLine.setLength( 0 );
    aLine.append( m_nCatalogObject );
    aLine.append( " 0 obj\n"
                  "<</Type/Catalog/Pages " );
    aLine.append( nTreeNode );
    aLine.append( " 0 R\n" );
//--->i56629
//check if there are named destinations to emit (root must be inside the catalog)
    if( nNamedDestinationsDictionary )
    {
        aLine.append("/Dests ");
        aLine.append( nNamedDestinationsDictionary );
        aLine.append( " 0 R\n" );
    }
//<----
    if( m_aContext.PageLayout != PDFWriter::DefaultLayout )
        switch(  m_aContext.PageLayout )
        {
        default :
        case  PDFWriter::SinglePage :
            aLine.append( "/PageLayout/SinglePage\n" );
            break;
        case  PDFWriter::Continuous :
            aLine.append( "/PageLayout/OneColumn\n" );
            break;
        case  PDFWriter::ContinuousFacing :
//the flag m_aContext.FirstPageLeft below is used to set the page on the left side
            aLine.append( "/PageLayout/TwoColumnRight\n" );//odd page on the right side
            break;
        }
    if( m_aContext.PDFDocumentMode != PDFWriter::ModeDefault && !m_aContext.OpenInFullScreenMode )
        switch(  m_aContext.PDFDocumentMode )
        {
        default :
            aLine.append( "/PageMode/UseNone\n" );
            break;
        case PDFWriter::UseOutlines :
            aLine.append( "/PageMode/UseOutlines\n" ); //document is opened with outline pane open
            break;
        case PDFWriter::UseThumbs :
            aLine.append( "/PageMode/UseThumbs\n" ); //document is opened with thumbnails pane open
            break;
        }
    else if( m_aContext.OpenInFullScreenMode )
        aLine.append( "/PageMode/FullScreen\n" ); //document is opened full screen

    OStringBuffer aInitPageRef;
    if( m_aContext.InitialPage >= 0 && m_aContext.InitialPage < (sal_Int32)m_aPages.size() )
    {
        aInitPageRef.append( m_aPages[m_aContext.InitialPage].m_nPageObject );
        aInitPageRef.append( " 0 R" );
    }
    else
        aInitPageRef.append( "0" );
    switch( m_aContext.PDFDocumentAction )
    {
    case PDFWriter::ActionDefault :     //do nothing, this is the Acrobat default
    default:
        if( aInitPageRef.getLength() > 1 )
        {
            aLine.append( "/OpenAction[" );
            aLine.append( aInitPageRef );
            aLine.append( " /XYZ null null 0]\n" );
        }
        break;
    case PDFWriter::FitInWindow :
        aLine.append( "/OpenAction[" );
        aLine.append( aInitPageRef );
        aLine.append( " /Fit]\n" ); //Open fit page
        break;
    case PDFWriter::FitWidth :
        aLine.append( "/OpenAction[" );
        aLine.append( aInitPageRef );
        aLine.append( " /FitH " );
        aLine.append( m_nInheritedPageHeight );//Open fit width
        aLine.append( "]\n" );
        break;
    case PDFWriter::FitVisible :
        aLine.append( "/OpenAction[" );
        aLine.append( aInitPageRef );
        aLine.append( " /FitBH " );
        aLine.append( m_nInheritedPageHeight );//Open fit visible
        aLine.append( "]\n" );
        break;
    case PDFWriter::ActionZoom :
        aLine.append( "/OpenAction[" );
        aLine.append( aInitPageRef );
        aLine.append( " /XYZ null null " );
        if( m_aContext.Zoom >= 50 && m_aContext.Zoom <= 1600 )
            aLine.append( (double)m_aContext.Zoom/100.0 );
        else
            aLine.append( "0" );
        aLine.append( "]\n" );
        break;
    }
// viewer preferences, if we had some, then emit
    if( m_aContext.HideViewerToolbar ||
        ( m_aContext.Version > PDFWriter::PDF_1_3 && m_aDocInfo.Title.Len() && m_aContext.DisplayPDFDocumentTitle ) ||
        m_aContext.HideViewerMenubar ||
        m_aContext.HideViewerWindowControls || m_aContext.FitWindow ||
        m_aContext.CenterWindow || (m_aContext.FirstPageLeft  &&  m_aContext.PageLayout == PDFWriter::ContinuousFacing ) ||
        m_aContext.OpenInFullScreenMode )
    {
        aLine.append( "/ViewerPreferences<<" );
        if( m_aContext.HideViewerToolbar )
            aLine.append( "/HideToolbar true\n" );
        if( m_aContext.HideViewerMenubar )
            aLine.append( "/HideMenubar true\n" );
        if( m_aContext.HideViewerWindowControls )
            aLine.append( "/HideWindowUI true\n" );
        if( m_aContext.FitWindow )
            aLine.append( "/FitWindow true\n" );
        if( m_aContext.CenterWindow )
            aLine.append( "/CenterWindow true\n" );
        if( m_aContext.Version > PDFWriter::PDF_1_3 && m_aDocInfo.Title.Len() && m_aContext.DisplayPDFDocumentTitle )
            aLine.append( "/DisplayDocTitle true\n" );
        if( m_aContext.FirstPageLeft &&  m_aContext.PageLayout == PDFWriter::ContinuousFacing )
            aLine.append( "/Direction/R2L\n" );
        if( m_aContext.OpenInFullScreenMode )
            switch( m_aContext.PDFDocumentMode )
            {
            default :
            case PDFWriter::ModeDefault :
                aLine.append( "/NonFullScreenPageMode/UseNone\n" );
                break;
            case PDFWriter::UseOutlines :
                aLine.append( "/NonFullScreenPageMode/UseOutlines\n" );
                break;
            case PDFWriter::UseThumbs :
                aLine.append( "/NonFullScreenPageMode/UseThumbs\n" );
                break;
            }
        aLine.append( ">>\n" );
    }

    if( nOutlineDict )
    {
        aLine.append( "/Outlines " );
        aLine.append( nOutlineDict );
        aLine.append( " 0 R\n" );
    }
    if( nStructureDict )
    {
        aLine.append( "/StructTreeRoot " );
        aLine.append( nStructureDict );
        aLine.append( " 0 R\n" );
    }
    if( m_aContext.DocumentLocale.Language.getLength() > 0 )
    {
        OUStringBuffer aLocBuf( 16 );
        aLocBuf.append( m_aContext.DocumentLocale.Language.toAsciiLowerCase() );
        if( m_aContext.DocumentLocale.Country.getLength() > 0 )
        {
            aLocBuf.append( sal_Unicode('-') );
            aLocBuf.append( m_aContext.DocumentLocale.Country );
        }
        aLine.append( "/Lang" );
        appendLiteralStringEncrypt( aLocBuf.makeStringAndClear(), m_nCatalogObject, aLine );
        aLine.append( "\n" );
    }
    if( m_aContext.Tagged && m_aContext.Version > PDFWriter::PDF_1_3 )
    {
        aLine.append( "/MarkInfo<</Marked true>>\n" );
    }
    if( m_aWidgets.size() > 0 )
    {
        aLine.append( "/AcroForm<</Fields[\n" );
        int nWidgets = m_aWidgets.size();
        int nOut = 0;
        for( int j = 0; j < nWidgets; j++ )
        {
            // output only root fields
            if( m_aWidgets[j].m_nParent < 1 )
            {
                aLine.append( m_aWidgets[j].m_nObject );
                aLine.append( (nOut++ % 5)==4 ? " 0 R\n" : " 0 R " );
            }
        }
        aLine.append( "\n]/DR " );
        aLine.append( getResourceDictObj() );
        aLine.append( " 0 R" );
        if( m_bIsPDF_A1 )
            aLine.append( ">>\n" );
        else
            aLine.append( "/NeedAppearances true>>\n" );
    }
//--->i59651
//check if there is a Metadata object
    if( nOutputIntentObject )
    {
        aLine.append("/OutputIntents[");
        aLine.append( nOutputIntentObject );
        aLine.append( " 0 R]" );
    }
    if( nMetadataObject )
    {
        aLine.append("/Metadata ");
        aLine.append( nMetadataObject );
        aLine.append( " 0 R" );
    }
//<----
    aLine.append( ">>\n"
                  "endobj\n\n" );
    CHECK_RETURN( writeBuffer( aLine.getStr(), aLine.getLength() ) );

    return true;
}

sal_Int32 PDFWriterImpl::emitInfoDict( )
{
    sal_Int32 nObject = createObject();

    if( updateObject( nObject ) )
    {
        OStringBuffer aLine( 1024 );
        aLine.append( nObject );
        aLine.append( " 0 obj\n"
                      "<<" );
        if( m_aDocInfo.Title.Len() )
        {
            aLine.append( "/Title" );
            appendUnicodeTextStringEncrypt( m_aDocInfo.Title, nObject, aLine );
            aLine.append( "\n" );
        }
        if( m_aDocInfo.Author.Len() )
        {
            aLine.append( "/Author" );
            appendUnicodeTextStringEncrypt( m_aDocInfo.Author, nObject, aLine );
            aLine.append( "\n" );
        }
        if( m_aDocInfo.Subject.Len() )
        {
            aLine.append( "/Subject" );
            appendUnicodeTextStringEncrypt( m_aDocInfo.Subject, nObject, aLine );
            aLine.append( "\n" );
        }
        if( m_aDocInfo.Keywords.Len() )
        {
            aLine.append( "/Keywords" );
            appendUnicodeTextStringEncrypt( m_aDocInfo.Keywords, nObject, aLine );
            aLine.append( "\n" );
        }
        if( m_aDocInfo.Creator.Len() )
        {
            aLine.append( "/Creator" );
            appendUnicodeTextStringEncrypt( m_aDocInfo.Creator, nObject, aLine );
            aLine.append( "\n" );
        }
        if( m_aDocInfo.Producer.Len() )
        {
            aLine.append( "/Producer" );
            appendUnicodeTextStringEncrypt( m_aDocInfo.Producer, nObject, aLine );
            aLine.append( "\n" );
        }

         aLine.append( "/CreationDate" );
         appendLiteralStringEncrypt( m_aCreationDateString, nObject, aLine );
        aLine.append( ">>\nendobj\n\n" );
        if( ! writeBuffer( aLine.getStr(), aLine.getLength() ) )
            nObject = 0;
    }
    else
        nObject = 0;

    return nObject;
}

//--->i56629
// Part of this function may be shared with method appendDest.
//
sal_Int32 PDFWriterImpl::emitNamedDestinations()
{
    sal_Int32  nCount = m_aNamedDests.size();
    if( nCount <= 0 )
        return 0;//define internal error

//get the object number for all the destinations
    sal_Int32 nObject = createObject();

    if( updateObject( nObject ) )
    {
//emit the dictionary
        OStringBuffer aLine( 1024 );
        aLine.append( nObject );
        aLine.append( " 0 obj\n"
                      "<<" );

        sal_Int32  nDestID;
        for( nDestID = 0; nDestID < nCount; nDestID++ )
        {
            const PDFNamedDest& rDest   = m_aNamedDests[ nDestID ];
// In order to correctly function both under an Internet browser and
// directly with a reader (provided the reader has the feature) we
// need to set the name of the destination the same way it will be encoded
// in an Internet link
            INetURLObject aLocalURL(
                OUString( RTL_CONSTASCII_USTRINGPARAM( "http://ahost.ax" ) ) ); //dummy location, won't be used
            aLocalURL.SetMark( rDest.m_aDestName );

            const rtl::OUString aName   = aLocalURL.GetMark( INetURLObject::NO_DECODE ); //same coding as
            // in link creation ( see PDFWriterImpl::emitLinkAnnotations )
            const PDFPage& rDestPage    = m_aPages[ rDest.m_nPage ];

            aLine.append( '/' );
            appendDestinationName( aName, aLine ); // this conversion must be done when forming the link to target ( see in emitCatalog )
            aLine.append( '[' ); // the '[' can be emitted immediately, because the appendDestinationName function
                                 //maps the preceeding character properly
            aLine.append( rDestPage.m_nPageObject );
            aLine.append( " 0 R" );

            switch( rDest.m_eType )
            {
            case PDFWriter::XYZ:
            default:
                aLine.append( "/XYZ " );
                appendFixedInt( rDest.m_aRect.Left(), aLine );
                aLine.append( ' ' );
                appendFixedInt( rDest.m_aRect.Bottom(), aLine );
                aLine.append( " 0" );
                break;
            case PDFWriter::Fit:
                aLine.append( "/Fit" );
                break;
            case PDFWriter::FitRectangle:
                aLine.append( "/FitR " );
                appendFixedInt( rDest.m_aRect.Left(), aLine );
                aLine.append( ' ' );
                appendFixedInt( rDest.m_aRect.Top(), aLine );
                aLine.append( ' ' );
                appendFixedInt( rDest.m_aRect.Right(), aLine );
                aLine.append( ' ' );
                appendFixedInt( rDest.m_aRect.Bottom(), aLine );
                break;
            case PDFWriter::FitHorizontal:
                aLine.append( "/FitH " );
                appendFixedInt( rDest.m_aRect.Bottom(), aLine );
                break;
            case PDFWriter::FitVertical:
                aLine.append( "/FitV " );
                appendFixedInt( rDest.m_aRect.Left(), aLine );
                break;
            case PDFWriter::FitPageBoundingBox:
                aLine.append( "/FitB" );
                break;
            case PDFWriter::FitPageBoundingBoxHorizontal:
                aLine.append( "/FitBH " );
                appendFixedInt( rDest.m_aRect.Bottom(), aLine );
                break;
            case PDFWriter::FitPageBoundingBoxVertical:
                aLine.append( "/FitBV " );
                appendFixedInt( rDest.m_aRect.Left(), aLine );
                break;
            }
            aLine.append( "]\n" );
        }
//close

        aLine.append( ">>\nendobj\n\n" );
        if( ! writeBuffer( aLine.getStr(), aLine.getLength() ) )
            nObject = 0;
    }
    else
        nObject = 0;

    return nObject;
}
//<--- i56629

//--->i59651
// emits the output intent dictionary

sal_Int32 PDFWriterImpl::emitOutputIntent()
{
    if( !m_bIsPDF_A1 )
        return 0;

//emit the sRGB standard profile, in ICC format, in a stream, per IEC61966-2.1

    OStringBuffer aLine( 1024 );
    sal_Int32 nICCObject = createObject();
    sal_Int32 nStreamLengthObject = createObject();

    aLine.append( nICCObject );
// sRGB has 3 colors, hence /N 3 below (PDF 1.4 table 4.16)
    aLine.append( " 0 obj\n<</N 3/Length " );
    aLine.append( nStreamLengthObject );
    aLine.append( " 0 R" );
#ifndef DEBUG_DISABLE_PDFCOMPRESSION
    aLine.append( "/Filter/FlateDecode" );
#endif
    aLine.append( ">>\nstream\n" );
    CHECK_RETURN( updateObject( nICCObject ) );
    CHECK_RETURN( writeBuffer( aLine.getStr(), aLine.getLength() ) );
//get file position
    sal_uInt64 nBeginStreamPos = 0;
    osl_getFilePos( m_aFile, &nBeginStreamPos );
    beginCompression();
    checkAndEnableStreamEncryption( nICCObject );
    sal_Int32 nStreamSize = writeBuffer( nsRGB_ICC_profile, (sal_Int32) sizeof( nsRGB_ICC_profile ) );
    disableStreamEncryption();
    endCompression();
    sal_uInt64 nEndStreamPos = 0;
    osl_getFilePos( m_aFile, &nEndStreamPos );

    if( nStreamSize == 0 )
        return 0;
    if( ! writeBuffer( "\nendstream\nendobj\n\n", 19 ) )
        return 0 ;
    aLine.setLength( 0 );

//emit the stream length   object
    CHECK_RETURN( updateObject( nStreamLengthObject ) );
    aLine.setLength( 0 );
    aLine.append( nStreamLengthObject );
    aLine.append( " 0 obj\n" );
    aLine.append( (sal_Int64)(nEndStreamPos-nBeginStreamPos) );
    aLine.append( "\nendobj\n\n" );
    CHECK_RETURN( writeBuffer( aLine.getStr(), aLine.getLength() ) );
    aLine.setLength( 0 );

//emit the OutputIntent dictionary
    sal_Int32 nOIObject = createObject();
    CHECK_RETURN( updateObject( nOIObject ) );
    aLine.append( nOIObject );
    aLine.append( " 0 obj\n"
                  "<</Type/OutputIntent/S/GTS_PDFA1/OutputConditionIdentifier");

    rtl::OUString aComment( RTL_CONSTASCII_USTRINGPARAM( "sRGB IEC61966-2.1" ) );
    appendLiteralStringEncrypt( aComment ,nOIObject, aLine );
    aLine.append("/DestOutputProfile ");
    aLine.append( nICCObject );
    aLine.append( " 0 R>>\nendobj\n\n" );;
    CHECK_RETURN( writeBuffer( aLine.getStr(), aLine.getLength() ) );

    return nOIObject;
}

// formats the string for the XML stream
static void escapeStringXML( const rtl::OUString& rStr, rtl::OUString &rValue)
{
    const sal_Unicode* pUni = rStr.getStr();
    int nLen = rStr.getLength();
    for( ; nLen; nLen--, pUni++ )
    {
        switch( *pUni )
        {
        case sal_Unicode('&'):
            rValue += rtl::OUString( RTL_CONSTASCII_USTRINGPARAM( "&amp;" ) );
        break;
        case sal_Unicode('<'):
            rValue += rtl::OUString( RTL_CONSTASCII_USTRINGPARAM( "&lt;" ) );
        break;
        case sal_Unicode('>'):
            rValue += rtl::OUString( RTL_CONSTASCII_USTRINGPARAM( "&gt;" ) );
        break;
        case sal_Unicode('\''):
            rValue += rtl::OUString( RTL_CONSTASCII_USTRINGPARAM( "&apos;" ) );
        break;
        case sal_Unicode('"'):
            rValue += rtl::OUString( RTL_CONSTASCII_USTRINGPARAM( "&quot;" ) );
        break;
        default:
            rValue += rtl::OUString( *pUni );
            break;
        }
    }
}

// emits the document metadata
//
sal_Int32 PDFWriterImpl::emitDocumentMetadata()
{
    if( !m_bIsPDF_A1 )
        return 0;

    //get the object number for all the destinations
    sal_Int32 nObject = createObject();

    if( updateObject( nObject ) )
    {
// the following string are written in UTF-8 unicode
        OStringBuffer aMetadataStream( 8192 );

        aMetadataStream.append( "<?xpacket begin=\"" );
// this lines writes Unicode “zero width non-breaking space character” (U+FEFF) (aka byte-order mark ) used
// as a byte-order marker.
        aMetadataStream.append( OUStringToOString( OUString( sal_Unicode( 0xFEFF ) ), RTL_TEXTENCODING_UTF8 ) );
        aMetadataStream.append( "\" id=\"W5M0MpCehiHzreSzNTczkc9d\"?>\n" );
        aMetadataStream.append( "<x:xmpmeta xmlns:x=\"adobe:ns:meta/\">\n" );
        aMetadataStream.append( " <rdf:RDF xmlns:rdf=\"http://www.w3.org/1999/02/22-rdf-syntax-ns#\">\n" );
//PDF/A part ( ISO 19005-1:2005 - 6.7.11 )
        aMetadataStream.append( "  <rdf:Description rdf:about=\"\"\n" );
        aMetadataStream.append( "      xmlns:pdfaid=\"http://www.aiim.org/pdfa/ns/id/\">\n" );
        aMetadataStream.append( "   <pdfaid:part>1</pdfaid:part>\n" );
        aMetadataStream.append( "   <pdfaid:conformance>A</pdfaid:conformance>\n" );
        aMetadataStream.append( "  </rdf:Description>\n" );
//... Dublin Core properties go here
        if( m_aDocInfo.Title.Len() ||
            m_aDocInfo.Author.Len() ||
            m_aDocInfo.Subject.Len() )
        {
            aMetadataStream.append( "  <rdf:Description rdf:about=\"\"\n" );
            aMetadataStream.append( "      xmlns:dc=\"http://purl.org/dc/elements/1.1/\">\n" );
            if( m_aDocInfo.Title.Len() )
            {
// this is according to PDF/A-1, technical corrigendum 1 (2007-04-01)
                aMetadataStream.append( "   <dc:title>\n" );
                aMetadataStream.append( "    <rdf:Alt>\n" );
                aMetadataStream.append( "     <rdf:li xml:lang=\"x-default\">" );
                rtl::OUString aTitle;
                escapeStringXML( m_aDocInfo.Title, aTitle );
                aMetadataStream.append( OUStringToOString( aTitle, RTL_TEXTENCODING_UTF8 )  );
                aMetadataStream.append( "</rdf:li>\n" );
                aMetadataStream.append( "    </rdf:Alt>\n" );
                aMetadataStream.append( "   </dc:title>\n" );
            }
            if( m_aDocInfo.Author.Len() )
            {
                aMetadataStream.append( "   <dc:creator>\n" );
                aMetadataStream.append( "    <rdf:Seq>\n" );
                aMetadataStream.append( "     <rdf:li>" );
                rtl::OUString aAuthor;
                escapeStringXML( m_aDocInfo.Author, aAuthor );
                aMetadataStream.append( OUStringToOString( aAuthor , RTL_TEXTENCODING_UTF8 )  );
                aMetadataStream.append( "</rdf:li>\n" );
                aMetadataStream.append( "    </rdf:Seq>\n" );
                aMetadataStream.append( "   </dc:creator>\n" );
            }
            if( m_aDocInfo.Subject.Len() )
            {
// this is according to PDF/A-1, technical corrigendum 1 (2007-04-01)
                aMetadataStream.append( "   <dc:description>\n" );
                aMetadataStream.append( "    <rdf:Alt>\n" );
                aMetadataStream.append( "     <rdf:li xml:lang=\"x-default\">" );
                rtl::OUString aSubject;
                escapeStringXML( m_aDocInfo.Subject, aSubject );
                aMetadataStream.append( OUStringToOString( aSubject , RTL_TEXTENCODING_UTF8 )  );
                aMetadataStream.append( "</rdf:li>\n" );
                aMetadataStream.append( "    </rdf:Alt>\n" );
                aMetadataStream.append( "   </dc:description>\n" );
            }
            aMetadataStream.append( "  </rdf:Description>\n" );
        }

//... PDF properties go here
        if( m_aDocInfo.Producer.Len() ||
            m_aDocInfo.Keywords.Len() )
        {
            aMetadataStream.append( "  <rdf:Description rdf:about=\"\"\n" );
            aMetadataStream.append( "     xmlns:pdf=\"http://ns.adobe.com/pdf/1.3/\">\n" );
            if( m_aDocInfo.Producer.Len() )
            {
                aMetadataStream.append( "   <pdf:Producer>" );
                rtl::OUString aProducer;
                escapeStringXML( m_aDocInfo.Producer, aProducer );
                aMetadataStream.append( OUStringToOString( aProducer , RTL_TEXTENCODING_UTF8 )  );
                aMetadataStream.append( "</pdf:Producer>\n" );
            }
            if( m_aDocInfo.Keywords.Len() )
            {
                aMetadataStream.append( "   <pdf:Keywords>" );
                rtl::OUString aKeywords;
                escapeStringXML( m_aDocInfo.Keywords, aKeywords );
                aMetadataStream.append( OUStringToOString( aKeywords , RTL_TEXTENCODING_UTF8 )  );
                aMetadataStream.append( "</pdf:Keywords>\n" );
            }
            aMetadataStream.append( "  </rdf:Description>\n" );
        }

        aMetadataStream.append( "  <rdf:Description rdf:about=\"\"\n" );
        aMetadataStream.append( "    xmlns:xmp=\"http://ns.adobe.com/xap/1.0/\">\n" );
        if( m_aDocInfo.Creator.Len() )
        {
            aMetadataStream.append( "   <xmp:CreatorTool>" );
            rtl::OUString aCreator;
            escapeStringXML( m_aDocInfo.Creator, aCreator );
            aMetadataStream.append( OUStringToOString( aCreator , RTL_TEXTENCODING_UTF8 )  );
            aMetadataStream.append( "</xmp:CreatorTool>\n" );
        }
//creation date
        aMetadataStream.append( "   <xmp:CreateDate>" );
        aMetadataStream.append( m_aCreationMetaDateString );
        aMetadataStream.append( "</xmp:CreateDate>\n" );

        aMetadataStream.append( "  </rdf:Description>\n" );
        aMetadataStream.append( " </rdf:RDF>\n" );
        aMetadataStream.append( "</x:xmpmeta>\n" );

//add the padding
        for( sal_Int32 nSpaces = 1; nSpaces <= 2100; nSpaces++ )
        {
            aMetadataStream.append( " " );
            if( nSpaces % 100 == 0 )
                aMetadataStream.append( "\n" );
        }

        aMetadataStream.append( "<?xpacket end=\"w\"?>\n" );

        OStringBuffer aMetadataObj( 1024 );

        aMetadataObj.append( nObject );
        aMetadataObj.append( " 0 obj\n" );

        aMetadataObj.append( "<</Type/Metadata/Subtype/XML/Length " );

        aMetadataObj.append( (sal_Int32) aMetadataStream.getLength() );
        aMetadataObj.append( ">>\nstream\n" );
        CHECK_RETURN( writeBuffer( aMetadataObj.getStr(), aMetadataObj.getLength() ) );
//emit the stream
        CHECK_RETURN( writeBuffer( aMetadataStream.getStr(), aMetadataStream.getLength() ) );

        aMetadataObj.setLength( 0 );
        aMetadataObj.append( "\nendstream\nendobj\n\n" );
        if( ! writeBuffer( aMetadataObj.getStr(), aMetadataObj.getLength() ) )
            nObject = 0;
    }
    else
        nObject = 0;

    return nObject;
}
//<---i59651

bool PDFWriterImpl::emitTrailer()
{
    // emit doc info
    OString aInfoValuesOut;
    sal_Int32 nDocInfoObject = emitInfoDict( );

    sal_Int32 nSecObject = 0;

    if( m_aContext.Encrypt == true )
    {
//emit the security information
//must be emitted as indirect dictionary object, since
//Acrobat Reader 5 works only with this kind of implementation
        nSecObject = createObject();

        if( updateObject( nSecObject ) )
        {
            OStringBuffer aLineS( 1024 );
            aLineS.append( nSecObject );
            aLineS.append( " 0 obj\n"
                           "<</Filter/Standard/V " );
            // check the version
            if( m_aContext.Security128bit == true )
                aLineS.append( "2/Length 128/R 3" );
            else
                aLineS.append( "1/R 2" );

            // emit the owner password, must not be encrypted
            aLineS.append( "/O(" );
            appendLiteralString( (const sal_Char*)m_nEncryptedOwnerPassword, 32, aLineS );
            aLineS.append( ")/U(" );
            appendLiteralString( (const sal_Char*)m_nEncryptedUserPassword, 32, aLineS );
            aLineS.append( ")/P " );// the permission set
            aLineS.append( m_nAccessPermissions );
            aLineS.append( ">>\nendobj\n\n" );
            if( !writeBuffer( aLineS.getStr(), aLineS.getLength() ) )
                nSecObject = 0;
        }
        else
            nSecObject = 0;
    }
    // emit xref table
    // remember start
    sal_uInt64 nXRefOffset = 0;
    CHECK_RETURN( (osl_File_E_None == osl_getFilePos( m_aFile, &nXRefOffset )) );
    CHECK_RETURN( writeBuffer( "xref\n", 5 ) );

    sal_Int32 nObjects = m_aObjects.size();
    OStringBuffer aLine;
    aLine.append( "0 " );
    aLine.append( (sal_Int32)(nObjects+1) );
    aLine.append( "\n" );
    aLine.append( "0000000000 65535 f \n" );
    CHECK_RETURN( writeBuffer( aLine.getStr(), aLine.getLength() ) );

    for( sal_Int32 i = 0; i < nObjects; i++ )
    {
        aLine.setLength( 0 );
        OString aOffset = OString::valueOf( (sal_Int64)m_aObjects[i] );
        for( sal_Int32 j = 0; j < (10-aOffset.getLength()); j++ )
            aLine.append( '0' );
        aLine.append( aOffset );
        aLine.append( " 00000 n \n" );
        DBG_ASSERT( aLine.getLength() == 20, "invalid xref entry" );
        CHECK_RETURN( writeBuffer( aLine.getStr(), aLine.getLength() ) );
    }

    // prepare document checksum
    OStringBuffer aDocChecksum( 2*RTL_DIGEST_LENGTH_MD5+1 );
    if( m_aDocDigest )
    {
        sal_uInt8 nMD5Sum[ RTL_DIGEST_LENGTH_MD5 ];
        rtl_digest_getMD5( m_aDocDigest, nMD5Sum, sizeof(nMD5Sum) );
        for( unsigned int i = 0; i < RTL_DIGEST_LENGTH_MD5; i++ )
            appendHex( nMD5Sum[i], aDocChecksum );
    }
    // document id set in setDocInfo method
    // emit trailer
    aLine.setLength( 0 );
    aLine.append( "trailer\n"
                  "<</Size " );
    aLine.append( (sal_Int32)(nObjects+1) );
    aLine.append( "/Root " );
    aLine.append( m_nCatalogObject );
    aLine.append( " 0 R\n" );
    if( nSecObject |= 0 )
    {
        aLine.append( "/Encrypt ");
        aLine.append( nSecObject );
        aLine.append( " 0 R\n" );
    }
    if( nDocInfoObject )
    {
        aLine.append( "/Info " );
        aLine.append( nDocInfoObject );
        aLine.append( " 0 R\n" );
    }
    if( m_aDocID.getLength() )
    {
        aLine.append( "/ID [ <" );
        aLine.append( m_aDocID.getStr(), m_aDocID.getLength() );
        aLine.append( ">\n"
                      "<" );
        aLine.append( m_aDocID.getStr(), m_aDocID.getLength() );
        aLine.append( "> ]\n" );
    }
    if( aDocChecksum.getLength() )
    {
        aLine.append( "/DocChecksum /" );
        aLine.append( aDocChecksum );
        aLine.append( "\n" );
    }
    if( m_aAdditionalStreams.size() > 0 )
    {
        aLine.append( "/AdditionalStreams [" );
        for( unsigned int i = 0; i < m_aAdditionalStreams.size(); i++ )
        {
            aLine.append( "/" );
            appendName( m_aAdditionalStreams[i].m_aMimeType, aLine );
            aLine.append( " " );
            aLine.append( m_aAdditionalStreams[i].m_nStreamObject );
            aLine.append( " 0 R\n" );
        }
        aLine.append( "]\n" );
    }
    aLine.append( ">>\n"
                  "startxref\n" );
    aLine.append( (sal_Int64)nXRefOffset );
    aLine.append( "\n"
                  "%%EOF\n" );
    CHECK_RETURN( writeBuffer( aLine.getStr(), aLine.getLength() ) );

    return true;
}

struct AnnotationSortEntry
{
    sal_Int32 nTabOrder;
    sal_Int32 nObject;
    sal_Int32 nWidgetIndex;

    AnnotationSortEntry( sal_Int32 nTab, sal_Int32 nObj, sal_Int32 nI ) :
        nTabOrder( nTab ),
        nObject( nObj ),
        nWidgetIndex( nI )
    {}
};

struct AnnotSortContainer
{
    std::set< sal_Int32 >               aObjects;
    std::vector< AnnotationSortEntry >    aSortedAnnots;
};

struct AnnotSorterLess
{
    std::vector< PDFWriterImpl::PDFWidget >& m_rWidgets;

    AnnotSorterLess( std::vector< PDFWriterImpl::PDFWidget >& rWidgets ) : m_rWidgets( rWidgets ) {}

    bool operator()( const AnnotationSortEntry& rLeft, const AnnotationSortEntry& rRight )
    {
        if( rLeft.nTabOrder < rRight.nTabOrder )
            return true;
        if( rRight.nTabOrder < rLeft.nTabOrder )
            return false;
        if( rLeft.nWidgetIndex < 0 && rRight.nWidgetIndex < 0 )
            return false;
        if( rRight.nWidgetIndex < 0 )
            return true;
        if( rLeft.nWidgetIndex < 0 )
            return false;
        // remember: widget rects are in PDF coordinates, so they are ordered down up
        if( m_rWidgets[ rLeft.nWidgetIndex ].m_aRect.Top() >
            m_rWidgets[ rRight.nWidgetIndex ].m_aRect.Top() )
            return true;
        if( m_rWidgets[ rRight.nWidgetIndex ].m_aRect.Top() >
            m_rWidgets[ rLeft.nWidgetIndex ].m_aRect.Top() )
            return false;
        if( m_rWidgets[ rLeft.nWidgetIndex ].m_aRect.Left() <
            m_rWidgets[ rRight.nWidgetIndex ].m_aRect.Left() )
            return true;
        return false;
    }
};

void PDFWriterImpl::sortWidgets()
{
    // sort widget annotations on each page as per their
    // TabOrder attribute
    std::hash_map< sal_Int32, AnnotSortContainer > sorted;
    int nWidgets = m_aWidgets.size();
    for( int nW = 0; nW < nWidgets; nW++ )
    {
        const PDFWidget& rWidget = m_aWidgets[nW];
        AnnotSortContainer& rCont = sorted[ rWidget.m_nPage ];
        // optimize vector allocation
        if( rCont.aSortedAnnots.empty() )
            rCont.aSortedAnnots.reserve( m_aPages[ rWidget.m_nPage ].m_aAnnotations.size() );
        // insert widget to tab sorter
        // RadioButtons are not page annotations, only their individual check boxes are
        if( rWidget.m_eType != PDFWriter::RadioButton )
        {
            rCont.aObjects.insert( rWidget.m_nObject );
            rCont.aSortedAnnots.push_back( AnnotationSortEntry( rWidget.m_nTabOrder, rWidget.m_nObject, nW ) );
        }
    }
    for( std::hash_map< sal_Int32, AnnotSortContainer >::iterator it = sorted.begin(); it != sorted.end(); ++it )
    {
        // append entries for non widget annotations
        PDFPage& rPage = m_aPages[ it->first ];
        unsigned int nAnnots = rPage.m_aAnnotations.size();
        for( unsigned int nA = 0; nA < nAnnots; nA++ )
            if( it->second.aObjects.find( rPage.m_aAnnotations[nA] ) == it->second.aObjects.end())
                it->second.aSortedAnnots.push_back( AnnotationSortEntry( 10000, rPage.m_aAnnotations[nA], -1 ) );

        AnnotSorterLess aLess( m_aWidgets );
        std::stable_sort( it->second.aSortedAnnots.begin(), it->second.aSortedAnnots.end(), aLess );
        // sanity check
        if( it->second.aSortedAnnots.size() == nAnnots)
        {
            for( unsigned int nA = 0; nA < nAnnots; nA++ )
                rPage.m_aAnnotations[nA] = it->second.aSortedAnnots[nA].nObject;
        }
        else
        {
            DBG_ASSERT( 0, "wrong number of sorted annotations" );
            #if OSL_DEBUG_LEVEL > 0
            fprintf( stderr, "PDFWriterImpl::sortWidgets(): wrong number of sorted assertions on page nr %ld\n"
                     "    %ld sorted and %ld unsorted\n", (long int)it->first, (long int)it->second.aSortedAnnots.size(), (long int)nAnnots );
            #endif
        }
    }

    // FIXME: implement tab order in structure tree for PDF 1.5
}

namespace vcl {
class PDFStreamIf :
        public cppu::WeakImplHelper1< com::sun::star::io::XOutputStream >
{
    PDFWriterImpl*  m_pWriter;
    bool            m_bWrite;
    public:
    PDFStreamIf( PDFWriterImpl* pWriter ) : m_pWriter( pWriter ), m_bWrite( true ) {}
    virtual ~PDFStreamIf();

    virtual void SAL_CALL writeBytes( const com::sun::star::uno::Sequence< sal_Int8 >& aData ) throw();
    virtual void SAL_CALL flush() throw();
    virtual void SAL_CALL closeOutput() throw();
};
}

PDFStreamIf::~PDFStreamIf()
{
}

void SAL_CALL  PDFStreamIf::writeBytes( const com::sun::star::uno::Sequence< sal_Int8 >& aData ) throw()
{
    if( m_bWrite )
    {
        sal_Int32 nBytes = aData.getLength();
        if( nBytes > 0 )
            m_pWriter->writeBuffer( aData.getConstArray(), nBytes );
    }
}

void SAL_CALL PDFStreamIf::flush() throw()
{
}

void SAL_CALL PDFStreamIf::closeOutput() throw()
{
    m_bWrite = false;
}

bool PDFWriterImpl::emitAdditionalStreams()
{
    unsigned int nStreams = m_aAdditionalStreams.size();
    for( unsigned int i = 0; i < nStreams; i++ )
    {
        PDFAddStream& rStream = m_aAdditionalStreams[i];
        rStream.m_nStreamObject = createObject();
        sal_Int32 nSizeObject = createObject();

        if( ! updateObject( rStream.m_nStreamObject ) )
            return false;

        OStringBuffer aLine;
        aLine.append( rStream.m_nStreamObject );
        aLine.append( " 0 obj\n<</Length " );
        aLine.append( nSizeObject );
        aLine.append( " 0 R" );
        if( rStream.m_bCompress )
            aLine.append( "/Filter/FlateDecode" );
        aLine.append( ">>\nstream\n" );
        if( ! writeBuffer( aLine.getStr(), aLine.getLength() ) )
            return false;
        sal_uInt64 nBeginStreamPos = 0, nEndStreamPos = 0;
        if( osl_File_E_None != osl_getFilePos( m_aFile, &nBeginStreamPos ) )
        {
            osl_closeFile( m_aFile );
            m_bOpen = false;
        }
        if( rStream.m_bCompress )
            beginCompression();

        checkAndEnableStreamEncryption( rStream.m_nStreamObject );
        com::sun::star::uno::Reference< com::sun::star::io::XOutputStream > xStream( new PDFStreamIf( this ) );
        rStream.m_pStream->write( xStream );
        xStream.clear();
        delete rStream.m_pStream;
        rStream.m_pStream = NULL;
        disableStreamEncryption();

        if( rStream.m_bCompress )
            endCompression();

        if( osl_File_E_None != osl_getFilePos( m_aFile, &nEndStreamPos ) )
        {
            osl_closeFile( m_aFile );
            m_bOpen = false;
            return false;
        }
        if( ! writeBuffer( "\nendstream\nendobj\n\n", 19 ) )
            return false ;
        // emit stream length object
        if( ! updateObject( nSizeObject ) )
            return false;
        aLine.setLength( 0 );
        aLine.append( nSizeObject );
        aLine.append( " 0 obj\n" );
        aLine.append( (sal_Int64)(nEndStreamPos-nBeginStreamPos) );
        aLine.append( "\nendobj\n\n" );
        if( ! writeBuffer( aLine.getStr(), aLine.getLength() ) )
            return false;
    }
    return true;
}

bool PDFWriterImpl::emit()
{
    endPage();

    // resort structure tree and annotations if necessary
    // needed for widget tab order
    sortWidgets();

    // emit additional streams
    CHECK_RETURN( emitAdditionalStreams() );

    // emit catalog
    CHECK_RETURN( emitCatalog() );

    // emit trailer
    CHECK_RETURN( emitTrailer() );

    osl_closeFile( m_aFile );
    m_bOpen = false;

    return true;
}

std::set< PDFWriter::ErrorCode > PDFWriterImpl::getErrors()
{
    return m_aErrors;
}

sal_Int32 PDFWriterImpl::getSystemFont( const Font& i_rFont )
{
    getReferenceDevice()->Push();
    getReferenceDevice()->SetFont( i_rFont );
    getReferenceDevice()->ImplNewFont();

    const ImplFontData* pDevFont = m_pReferenceDevice->mpFontEntry->maFontSelData.mpFontData;
    sal_Int32 nFontID = 0;
    FontEmbedData::iterator it = m_aSystemFonts.find( pDevFont );
    if( it != m_aSystemFonts.end() )
        nFontID = it->second.m_nNormalFontID;
    else
    {
        nFontID = m_nNextFID++;
        m_aSystemFonts[ pDevFont ] = EmbedFont();
        m_aSystemFonts[ pDevFont ].m_nNormalFontID = nFontID;
    }

    getReferenceDevice()->Pop();
    getReferenceDevice()->ImplNewFont();

    return nFontID;
}

void PDFWriterImpl::registerGlyphs( int nGlyphs,
                                    sal_GlyphId* pGlyphs,
                                    sal_Int32* pGlyphWidths,
                                    sal_Ucs* pUnicodes,
                                    sal_Int32* pUnicodesPerGlyph,
                                    sal_uInt8* pMappedGlyphs,
                                    sal_Int32* pMappedFontObjects,
                                    const ImplFontData* pFallbackFonts[] )
{
    const ImplFontData* pDevFont = m_pReferenceDevice->mpFontEntry->maFontSelData.mpFontData;
    sal_Ucs* pCurUnicode = pUnicodes;
    for( int i = 0; i < nGlyphs; pCurUnicode += pUnicodesPerGlyph[i] , i++ )
    {
        const int nFontGlyphId = pGlyphs[i] & (GF_IDXMASK | GF_ISCHAR | GF_GSUB);
        const ImplFontData* pCurrentFont = pFallbackFonts[i] ? pFallbackFonts[i] : pDevFont;

        if( isBuiltinFont( pCurrentFont ) )
        {
            sal_Int32 nFontID = 0;
            FontEmbedData::iterator it = m_aEmbeddedFonts.find( pCurrentFont );
            if( it != m_aEmbeddedFonts.end() )
                nFontID = it->second.m_nNormalFontID;
            else
            {
                nFontID = m_nNextFID++;
                m_aEmbeddedFonts[ pCurrentFont ] = EmbedFont();
                m_aEmbeddedFonts[ pCurrentFont ].m_nNormalFontID = nFontID;
            }

            pGlyphWidths[ i ] = 0;
            pMappedGlyphs[ i ] = sal::static_int_cast<sal_Int8>( nFontGlyphId );
            pMappedFontObjects[ i ] = nFontID;
            const ImplPdfBuiltinFontData* pFD = GetPdfFontData( pCurrentFont );
            if( pFD )
            {
                const BuiltinFont* pBuiltinFont = pFD->GetBuiltinFont();
                pGlyphWidths[i] = pBuiltinFont->m_aWidths[ nFontGlyphId & 0x00ff ];
            }
        }
        else if( pCurrentFont->mbSubsettable )
        {
            FontSubset& rSubset = m_aSubsets[ pCurrentFont ];
            // search for font specific glyphID
            FontMapping::iterator it = rSubset.m_aMapping.find( nFontGlyphId );
            if( it != rSubset.m_aMapping.end() )
            {
                pMappedFontObjects[i] = it->second.m_nFontID;
                pMappedGlyphs[i] = it->second.m_nSubsetGlyphID;
            }
            else
            {
                // create new subset if necessary
                if( rSubset.m_aSubsets.empty()
                || (rSubset.m_aSubsets.back().m_aMapping.size() > 254) )
                {
                    rSubset.m_aSubsets.push_back( FontEmit( m_nNextFID++ ) );
                }

                // copy font id
                pMappedFontObjects[i] = rSubset.m_aSubsets.back().m_nFontID;
                // create new glyph in subset
                sal_uInt8 nNewId = sal::static_int_cast<sal_uInt8>(rSubset.m_aSubsets.back().m_aMapping.size()+1);
                pMappedGlyphs[i] = nNewId;

                // add new glyph to emitted font subset
                GlyphEmit& rNewGlyphEmit = rSubset.m_aSubsets.back().m_aMapping[ nFontGlyphId ];
                rNewGlyphEmit.setGlyphId( nNewId );
                for( sal_Int32 n = 0; n < pUnicodesPerGlyph[i]; n++ )
                    rNewGlyphEmit.addCode( pCurUnicode[n] );

                // add new glyph to font mapping
                Glyph& rNewGlyph = rSubset.m_aMapping[ nFontGlyphId ];
                rNewGlyph.m_nFontID = pMappedFontObjects[i];
                rNewGlyph.m_nSubsetGlyphID = nNewId;
            }
            getReferenceDevice()->ImplGetGraphics();
            const bool bVertical = ((pGlyphs[i] & GF_ROTMASK) != 0);
            pGlyphWidths[i] = m_aFontCache.getGlyphWidth( pCurrentFont,
                                                          nFontGlyphId,
                                                          bVertical,
                                                          m_pReferenceDevice->mpGraphics );
        }
        else if( pCurrentFont->IsEmbeddable() )
        {
            sal_Int32 nFontID = 0;
            FontEmbedData::iterator it = m_aEmbeddedFonts.find( pCurrentFont );
            if( it != m_aEmbeddedFonts.end() )
                nFontID = it->second.m_nNormalFontID;
            else
            {
                nFontID = m_nNextFID++;
                m_aEmbeddedFonts[ pCurrentFont ] = EmbedFont();
                m_aEmbeddedFonts[ pCurrentFont ].m_nNormalFontID = nFontID;
            }
            EmbedFont& rEmbedFont = m_aEmbeddedFonts[pCurrentFont];

            const Ucs2SIntMap* pEncoding = NULL;
            const Ucs2OStrMap* pNonEncoded = NULL;
            getReferenceDevice()->ImplGetGraphics();
            pEncoding = m_pReferenceDevice->mpGraphics->GetFontEncodingVector( pCurrentFont, &pNonEncoded );

            Ucs2SIntMap::const_iterator enc_it;
            Ucs2OStrMap::const_iterator nonenc_it;

            sal_Int32 nCurFontID = nFontID;
            sal_Ucs cChar = *pCurUnicode;
            if( pEncoding )
            {
                enc_it = pEncoding->find( cChar );
                if( enc_it != pEncoding->end() && enc_it->second > 0 )
                {
                    DBG_ASSERT( (enc_it->second & 0xffffff00) == 0, "Invalid character code" );
                    cChar = (sal_Ucs)enc_it->second;
                }
                else if( (enc_it == pEncoding->end() || enc_it->second == -1) &&
                         pNonEncoded &&
                         (nonenc_it = pNonEncoded->find( cChar )) != pNonEncoded->end() )
                {
                    nCurFontID = 0;
                    // find non encoded glyph
                    for( std::list< EmbedEncoding >::iterator nec_it = rEmbedFont.m_aExtendedEncodings.begin(); nec_it != rEmbedFont.m_aExtendedEncodings.end(); ++nec_it )
                    {
                        if( nec_it->m_aCMap.find( cChar ) != nec_it->m_aCMap.end() )
                        {
                            nCurFontID = nec_it->m_nFontID;
                            cChar = (sal_Ucs)nec_it->m_aCMap[ cChar ];
                            break;
                        }
                    }
                    if( nCurFontID == 0 ) // new nonencoded glyph
                    {
                        if( rEmbedFont.m_aExtendedEncodings.empty() || rEmbedFont.m_aExtendedEncodings.back().m_aEncVector.size() == 255 )
                        {
                            rEmbedFont.m_aExtendedEncodings.push_back( EmbedEncoding() );
                            rEmbedFont.m_aExtendedEncodings.back().m_nFontID = m_nNextFID++;
                        }
                        EmbedEncoding& rEncoding = rEmbedFont.m_aExtendedEncodings.back();
                        rEncoding.m_aEncVector.push_back( EmbedCode() );
                        rEncoding.m_aEncVector.back().m_aUnicode = cChar;
                        rEncoding.m_aEncVector.back().m_aName = nonenc_it->second;
                        rEncoding.m_aCMap[ cChar ] = (sal_Int8)(rEncoding.m_aEncVector.size()-1);
                        nCurFontID = rEncoding.m_nFontID;
                        cChar = (sal_Ucs)rEncoding.m_aCMap[ cChar ];
                    }
                }
                else
                    pEncoding = NULL;
            }
            if( ! pEncoding )
            {
                if( cChar & 0xff00 )
                {
                    // some characters can be used by conversion
                    if( cChar >= 0xf000 && cChar <= 0xf0ff ) // symbol encoding in private use area
                        cChar -= 0xf000;
                    else
                    {
                        String aString(cChar);
                        ByteString aChar( aString, RTL_TEXTENCODING_MS_1252 );
                        cChar = ((sal_Ucs)aChar.GetChar( 0 )) & 0x00ff;
                    }
                }
            }

            pMappedGlyphs[ i ] = (sal_Int8)cChar;
            pMappedFontObjects[ i ] = nCurFontID;
            pGlyphWidths[ i ] = m_aFontCache.getGlyphWidth( pCurrentFont,
                                                            (pEncoding ? *pCurUnicode : cChar) | GF_ISCHAR,
                                                            false,
                                                            m_pReferenceDevice->mpGraphics );
        }
    }
}

void PDFWriterImpl::drawRelief( SalLayout& rLayout, const String& rText, bool bTextLines )
{
    push( PUSH_ALL );

    FontRelief eRelief = m_aCurrentPDFState.m_aFont.GetRelief();

    Color aTextColor = m_aCurrentPDFState.m_aFont.GetColor();
    Color aTextLineColor = m_aCurrentPDFState.m_aTextLineColor;
    Color aOverlineColor = m_aCurrentPDFState.m_aOverlineColor;
    Color aReliefColor( COL_LIGHTGRAY );
    if( aTextColor == COL_BLACK )
        aTextColor = Color( COL_WHITE );
    if( aTextLineColor == COL_BLACK )
        aTextLineColor = Color( COL_WHITE );
    if( aOverlineColor == COL_BLACK )
        aOverlineColor = Color( COL_WHITE );
    if( aTextColor == COL_WHITE )
        aReliefColor = Color( COL_BLACK );

    Font aSetFont = m_aCurrentPDFState.m_aFont;
    aSetFont.SetRelief( RELIEF_NONE );
    aSetFont.SetShadow( FALSE );

    aSetFont.SetColor( aReliefColor );
    setTextLineColor( aReliefColor );
    setOverlineColor( aReliefColor );
    setFont( aSetFont );
    long nOff = 1 + getReferenceDevice()->mnDPIX/300;
    if( eRelief == RELIEF_ENGRAVED )
        nOff = -nOff;

    rLayout.DrawOffset() += Point( nOff, nOff );
    updateGraphicsState();
    drawLayout( rLayout, rText, bTextLines );

    rLayout.DrawOffset() -= Point( nOff, nOff );
    setTextLineColor( aTextLineColor );
    setOverlineColor( aOverlineColor );
    aSetFont.SetColor( aTextColor );
    setFont( aSetFont );
    updateGraphicsState();
    drawLayout( rLayout, rText, bTextLines );

    // clean up the mess
    pop();
}

void PDFWriterImpl::drawShadow( SalLayout& rLayout, const String& rText, bool bTextLines )
{
    Font aSaveFont = m_aCurrentPDFState.m_aFont;
    Color aSaveTextLineColor = m_aCurrentPDFState.m_aTextLineColor;
    Color aSaveOverlineColor = m_aCurrentPDFState.m_aOverlineColor;

    Font& rFont = m_aCurrentPDFState.m_aFont;
    if( rFont.GetColor() == Color( COL_BLACK ) || rFont.GetColor().GetLuminance() < 8 )
        rFont.SetColor( Color( COL_LIGHTGRAY ) );
    else
        rFont.SetColor( Color( COL_BLACK ) );
    rFont.SetShadow( FALSE );
    rFont.SetOutline( FALSE );
    setFont( rFont );
    setTextLineColor( rFont.GetColor() );
    setOverlineColor( rFont.GetColor() );
    updateGraphicsState();

    long nOff = 1 + ((m_pReferenceDevice->mpFontEntry->mnLineHeight-24)/24);
    if( rFont.IsOutline() )
        nOff++;
    rLayout.DrawBase() += Point( nOff, nOff );
    drawLayout( rLayout, rText, bTextLines );
    rLayout.DrawBase() -= Point( nOff, nOff );

    setFont( aSaveFont );
    setTextLineColor( aSaveTextLineColor );
    setOverlineColor( aSaveOverlineColor );
    updateGraphicsState();
}

void PDFWriterImpl::drawVerticalGlyphs(
        const std::vector<PDFWriterImpl::PDFGlyph>& rGlyphs,
        OStringBuffer& rLine,
        const Point& rAlignOffset,
        const Matrix3& rRotScale,
        double fAngle,
        double fXScale,
        double fSkew,
        sal_Int32 nFontHeight )
{
    long nXOffset = 0;
    Point aCurPos( rGlyphs[0].m_aPos );
    aCurPos = m_pReferenceDevice->PixelToLogic( aCurPos );
    aCurPos += rAlignOffset;
    for( size_t i = 0; i < rGlyphs.size(); i++ )
    {
        // have to emit each glyph on its own
        double fDeltaAngle = 0.0;
        double fYScale = 1.0;
        double fTempXScale = fXScale;
        double fSkewB = fSkew;
        double fSkewA = 0.0;

        Point aDeltaPos;
        if( ( rGlyphs[i].m_nGlyphId & GF_ROTMASK ) == GF_ROTL )
        {
            fDeltaAngle = M_PI/2.0;
            aDeltaPos.X() = m_pReferenceDevice->GetFontMetric().GetAscent();
            aDeltaPos.Y() = (int)((double)m_pReferenceDevice->GetFontMetric().GetDescent() * fXScale);
            fYScale = fXScale;
            fTempXScale = 1.0;
            fSkewA = -fSkewB;
            fSkewB = 0.0;
        }
        else if( ( rGlyphs[i].m_nGlyphId & GF_ROTMASK ) == GF_ROTR )
        {
            fDeltaAngle = -M_PI/2.0;
            aDeltaPos.X() = (int)((double)m_pReferenceDevice->GetFontMetric().GetDescent()*fXScale);
            aDeltaPos.Y() = -m_pReferenceDevice->GetFontMetric().GetAscent();
            fYScale = fXScale;
            fTempXScale = 1.0;
            fSkewA = fSkewB;
            fSkewB = 0.0;
        }
        aDeltaPos += (m_pReferenceDevice->PixelToLogic( Point( (int)((double)nXOffset/fXScale), 0 ) ) - m_pReferenceDevice->PixelToLogic( Point() ) );
        if( i < rGlyphs.size()-1 )
            nXOffset += rGlyphs[i+1].m_aPos.Y() - rGlyphs[i].m_aPos.Y();
        if( ! rGlyphs[i].m_nGlyphId )
            continue;

        aDeltaPos = rRotScale.transform( aDeltaPos );

        Matrix3 aMat;
        if( fSkewB != 0.0 || fSkewA != 0.0 )
            aMat.skew( fSkewA, fSkewB );
        aMat.scale( fTempXScale, fYScale );
        aMat.rotate( fAngle+fDeltaAngle );
        aMat.translate( aCurPos.X()+aDeltaPos.X(), aCurPos.Y()+aDeltaPos.Y() );
        aMat.append( m_aPages.back(), rLine );
        rLine.append( " Tm" );
        if( i == 0 || rGlyphs[i-1].m_nMappedFontId != rGlyphs[i].m_nMappedFontId )
        {
            rLine.append( " /F" );
            rLine.append( rGlyphs[i].m_nMappedFontId );
            rLine.append( ' ' );
            m_aPages.back().appendMappedLength( nFontHeight, rLine, true );
            rLine.append( " Tf" );
        }
        rLine.append( "<" );
        appendHex( rGlyphs[i].m_nMappedGlyphId, rLine );
        rLine.append( ">Tj\n" );
    }
}

void PDFWriterImpl::drawHorizontalGlyphs(
        const std::vector<PDFWriterImpl::PDFGlyph>& rGlyphs,
        OStringBuffer& rLine,
        const Point& rAlignOffset,
        double fAngle,
        double fXScale,
        double fSkew,
        sal_Int32 nFontHeight,
        sal_Int32 nPixelFontHeight
        )
{
    // horizontal (= normal) case

    // fill in  run end indices
    // end is marked by index of the first glyph of the next run
    // a run is marked by same mapped font id and same Y position
    std::vector< sal_uInt32 > aRunEnds;
    aRunEnds.reserve( rGlyphs.size() );
    for( size_t i = 1; i < rGlyphs.size(); i++ )
    {
        if( rGlyphs[i].m_nMappedFontId != rGlyphs[i-1].m_nMappedFontId ||
            rGlyphs[i].m_aPos.Y() != rGlyphs[i-1].m_aPos.Y() )
        {
            aRunEnds.push_back(i);
        }
    }
    // last run ends at last glyph
    aRunEnds.push_back( rGlyphs.size() );

    // loop over runs of the same font
    sal_uInt32 nBeginRun = 0;
    for( size_t nRun = 0; nRun < aRunEnds.size(); nRun++ )
    {
        // setup text matrix
        Point aCurPos = rGlyphs[nBeginRun].m_aPos;
        // back transformation to current coordinate system
        aCurPos = m_pReferenceDevice->PixelToLogic( aCurPos );
        aCurPos += rAlignOffset;
        // the first run can be set with "Td" operator
        // subsequent use of that operator would move
        // the texline matrix relative to what was set before
        // making use of that would drive us into rounding issues
        Matrix3 aMat;
        if( nRun == 0 && fAngle == 0.0 && fXScale == 1.0 && fSkew == 0.0 )
        {
            m_aPages.back().appendPoint( aCurPos, rLine, false );
            rLine.append( " Td " );
        }
        else
        {
            if( fSkew != 0.0 )
                aMat.skew( 0.0, fSkew );
            aMat.scale( fXScale, 1.0 );
            aMat.rotate( fAngle );
            aMat.translate( aCurPos.X(), aCurPos.Y() );
            aMat.append( m_aPages.back(), rLine );
            rLine.append( " Tm\n" );
        }
        // set up correct font
        rLine.append( "/F" );
        rLine.append( rGlyphs[nBeginRun].m_nMappedFontId );
        rLine.append( ' ' );
        m_aPages.back().appendMappedLength( nFontHeight, rLine, true );
        rLine.append( " Tf" );

        // output glyphs using Tj or TJ
        OStringBuffer aKernedLine( 256 ), aUnkernedLine( 256 );
        aKernedLine.append( "[<" );
        aUnkernedLine.append( '<' );
        appendHex( rGlyphs[nBeginRun].m_nMappedGlyphId, aKernedLine );
        appendHex( rGlyphs[nBeginRun].m_nMappedGlyphId, aUnkernedLine );

        aMat.invert();
        bool bNeedKern = false;
        for( sal_uInt32 nPos = nBeginRun+1; nPos < aRunEnds[nRun]; nPos++ )
        {
            appendHex( rGlyphs[nPos].m_nMappedGlyphId, aUnkernedLine );
            // check if default glyph positioning is sufficient
            const Point aThisPos = aMat.transform( rGlyphs[nPos].m_aPos );
            const Point aPrevPos = aMat.transform( rGlyphs[nPos-1].m_aPos );
            double fAdvance = aThisPos.X() - aPrevPos.X();
            fAdvance *= 1000.0 / nPixelFontHeight;
            const sal_Int32 nAdjustment = (sal_Int32)(rGlyphs[nPos-1].m_nNativeWidth - fAdvance + 0.5);
            if( nAdjustment != 0 )
            {
                // apply individual glyph positioning
                bNeedKern = true;
                aKernedLine.append( ">" );
                aKernedLine.append( nAdjustment );
                aKernedLine.append( "<" );
            }
            appendHex( rGlyphs[nPos].m_nMappedGlyphId, aKernedLine );
        }
        aKernedLine.append( ">]TJ\n" );
        aUnkernedLine.append( ">Tj\n" );
        rLine.append( bNeedKern ? aKernedLine : aUnkernedLine );

        // set beginning of next run
        nBeginRun = aRunEnds[nRun];
    }
}

void PDFWriterImpl::drawLayout( SalLayout& rLayout, const String& rText, bool bTextLines )
{
    // relief takes precedence over shadow (see outdev3.cxx)
    if(  m_aCurrentPDFState.m_aFont.GetRelief() != RELIEF_NONE )
    {
        drawRelief( rLayout, rText, bTextLines );
        return;
    }
    else if( m_aCurrentPDFState.m_aFont.IsShadow() )
        drawShadow( rLayout, rText, bTextLines );

    OStringBuffer aLine( 512 );

    const int nMaxGlyphs = 256;

    sal_GlyphId pGlyphs[nMaxGlyphs];
    sal_Int32 pGlyphWidths[nMaxGlyphs];
    sal_uInt8 pMappedGlyphs[nMaxGlyphs];
    sal_Int32 pMappedFontObjects[nMaxGlyphs];
    std::vector<sal_Ucs> aUnicodes;
    aUnicodes.reserve( nMaxGlyphs );
    sal_Int32 pUnicodesPerGlyph[nMaxGlyphs];
    int pCharPosAry[nMaxGlyphs];
    sal_Int32 nAdvanceWidths[nMaxGlyphs];
    const ImplFontData* pFallbackFonts[nMaxGlyphs];
    bool bVertical = m_aCurrentPDFState.m_aFont.IsVertical();
    int nGlyphs;
    int nIndex = 0;
    int nMinCharPos = 0, nMaxCharPos = rText.Len()-1;
    double fXScale = 1.0;
    double fSkew = 0.0;
    sal_Int32 nPixelFontHeight = m_pReferenceDevice->mpFontEntry->maFontSelData.mnHeight;
    TextAlign eAlign = m_aCurrentPDFState.m_aFont.GetAlign();

    // transform font height back to current units
    // note: the layout calculates in outdevs device pixel !!
    sal_Int32 nFontHeight = m_pReferenceDevice->ImplDevicePixelToLogicHeight( nPixelFontHeight );
    if( m_aCurrentPDFState.m_aFont.GetWidth() )
    {
        Font aFont( m_aCurrentPDFState.m_aFont );
        aFont.SetWidth( 0 );
        FontMetric aMetric = m_pReferenceDevice->GetFontMetric( aFont );
        if( aMetric.GetWidth() != m_aCurrentPDFState.m_aFont.GetWidth() )
        {
            fXScale =
                (double)m_aCurrentPDFState.m_aFont.GetWidth() /
                (double)aMetric.GetWidth();
        }
        // force state before GetFontMetric
        m_pReferenceDevice->ImplNewFont();
    }

    // perform artificial italics if necessary
    if( ( m_aCurrentPDFState.m_aFont.GetItalic() == ITALIC_NORMAL ||
          m_aCurrentPDFState.m_aFont.GetItalic() == ITALIC_OBLIQUE ) &&
        !( m_pReferenceDevice->mpFontEntry->maFontSelData.mpFontData->GetSlant() == ITALIC_NORMAL ||
           m_pReferenceDevice->mpFontEntry->maFontSelData.mpFontData->GetSlant() == ITALIC_OBLIQUE )
        )
    {
        fSkew = M_PI/12.0;
    }

    // if the mapmode is distorted we need to adjust for that also
    if( m_aCurrentPDFState.m_aMapMode.GetScaleX() != m_aCurrentPDFState.m_aMapMode.GetScaleY() )
    {
        fXScale *= double(m_aCurrentPDFState.m_aMapMode.GetScaleX()) / double(m_aCurrentPDFState.m_aMapMode.GetScaleY());
    }

    int nAngle = m_aCurrentPDFState.m_aFont.GetOrientation();
    // normalize angles
    while( nAngle < 0 )
        nAngle += 3600;
    nAngle = nAngle % 3600;
    double fAngle = (double)nAngle * M_PI / 1800.0;

    Matrix3 aRotScale;
    aRotScale.scale( fXScale, 1.0 );
    if( fAngle != 0.0 )
        aRotScale.rotate( -fAngle );

    bool bPop = false;
    bool bABold = false;
    // artificial bold necessary ?
    if( m_pReferenceDevice->mpFontEntry->maFontSelData.mpFontData->GetWeight() <= WEIGHT_MEDIUM &&
        m_pReferenceDevice->mpFontEntry->maFontSelData.GetWeight() > WEIGHT_MEDIUM )
    {
        if( ! bPop )
            aLine.append( "q " );
        bPop = true;
        bABold = true;
    }
    // setup text colors (if necessary)
    Color aStrokeColor( COL_TRANSPARENT );
    Color aNonStrokeColor( COL_TRANSPARENT );

    if( m_aCurrentPDFState.m_aFont.IsOutline() )
    {
        aStrokeColor = m_aCurrentPDFState.m_aFont.GetColor();
        aNonStrokeColor = Color( COL_WHITE );
    }
    else
        aNonStrokeColor = m_aCurrentPDFState.m_aFont.GetColor();
    if( bABold )
        aStrokeColor = m_aCurrentPDFState.m_aFont.GetColor();

    if( aStrokeColor != Color( COL_TRANSPARENT ) && aStrokeColor != m_aCurrentPDFState.m_aLineColor )
    {
        if( ! bPop )
            aLine.append( "q " );
        bPop = true;
        appendStrokingColor( aStrokeColor, aLine );
        aLine.append( "\n" );
    }
    if( aNonStrokeColor != Color( COL_TRANSPARENT ) && aNonStrokeColor != m_aCurrentPDFState.m_aFillColor )
    {
        if( ! bPop )
            aLine.append( "q " );
        bPop = true;
        appendNonStrokingColor( aNonStrokeColor, aLine );
        aLine.append( "\n" );
    }

    // begin text object
    aLine.append( "BT\n" );
    // outline attribute ?
    if( m_aCurrentPDFState.m_aFont.IsOutline() || bABold )
    {
        // set correct text mode, set stroke width
        aLine.append( "2 Tr " ); // fill, then stroke

        if( m_aCurrentPDFState.m_aFont.IsOutline() )
        {
            // unclear what to do in case of outline and artificial bold
            // for the time being outline wins
            aLine.append( "0.25 w \n" );
        }
        else
        {
            double fW = (double)m_aCurrentPDFState.m_aFont.GetHeight() / 30.0;
            m_aPages.back().appendMappedLength( fW, aLine );
            aLine.append ( " w\n" );
        }
    }

    FontMetric aRefDevFontMetric = m_pReferenceDevice->GetFontMetric();

    // collect the glyphs into a single array
    const int nTmpMaxGlyphs = rLayout.GetOrientation() ? 1 : nMaxGlyphs; // #i97991# temporary workaround for #i87686#
    std::vector< PDFGlyph > aGlyphs;
    aGlyphs.reserve( nTmpMaxGlyphs );
    // first get all the glyphs and register them; coordinates still in Pixel
    Point aGNGlyphPos;
    while( (nGlyphs = rLayout.GetNextGlyphs( nTmpMaxGlyphs, pGlyphs, aGNGlyphPos, nIndex, nAdvanceWidths, pCharPosAry )) != 0 )
    {
        aUnicodes.clear();
        for( int i = 0; i < nGlyphs; i++ )
        {
            pFallbackFonts[i] = rLayout.GetFallbackFontData( pGlyphs[i] );

            // default case: 1 glyph is one unicode
            pUnicodesPerGlyph[i] = 1;
            if( (pGlyphs[i] & GF_ISCHAR) )
            {
                aUnicodes.push_back( static_cast<sal_Ucs>(pGlyphs[i] & GF_IDXMASK) );
            }
            else if( pCharPosAry[i] >= nMinCharPos && pCharPosAry[i] <= nMaxCharPos )
            {
                int nChars = 1;
                aUnicodes.push_back( rText.GetChar( sal::static_int_cast<xub_StrLen>(pCharPosAry[i]) ) );
                pUnicodesPerGlyph[i] = 1;
                // try to handle ligatures and such
                if( i < nGlyphs-1 )
                {
                    pUnicodesPerGlyph[i] = nChars = pCharPosAry[i+1] - pCharPosAry[i];
                    for( int n = 1; n < nChars; n++ )
                        aUnicodes.push_back( rText.GetChar( sal::static_int_cast<xub_StrLen>(pCharPosAry[i]+n) ) );
                }
                // #i36691# hack that is needed because currently the pGlyphs[]
                // argument is ignored for embeddable fonts and so the layout
                // engine's glyph work is ignored (i.e. char mirroring)
                // TODO: a real solution would be to map the layout engine's
                // glyphid (i.e. FreeType's synthetic glyphid for a Type1 font)
                // back to unicode and then to embeddable font's encoding
                if( getReferenceDevice()->GetLayoutMode() & TEXT_LAYOUT_BIDI_RTL )
                {
                    size_t nI = aUnicodes.size()-1;
                    for( int n = 0; n < nChars; n++, nI-- )
                        aUnicodes[nI] = static_cast<sal_Ucs>(GetMirroredChar(aUnicodes[nI]));
                }
            }
            else
                aUnicodes.push_back( 0 );
            // note: in case of ctl one character may result
            // in multiple glyphs. The current SalLayout
            // implementations set -1 then to indicate that no direct
            // mapping is possible
        }

        registerGlyphs( nGlyphs, pGlyphs, pGlyphWidths, &aUnicodes[0], pUnicodesPerGlyph, pMappedGlyphs, pMappedFontObjects, pFallbackFonts );

        for( int i = 0; i < nGlyphs; i++ )
        {
            aGlyphs.push_back( PDFGlyph( aGNGlyphPos,
                                         pGlyphWidths[i],
                                         pGlyphs[i],
                                         pMappedFontObjects[i],
                                         pMappedGlyphs[i] ) );
            if( bVertical )
                aGNGlyphPos.Y() += nAdvanceWidths[i]/rLayout.GetUnitsPerPixel();
            else
                aGNGlyphPos.X() += nAdvanceWidths[i]/rLayout.GetUnitsPerPixel();
        }
    }

    Point aAlignOffset;
    if ( eAlign == ALIGN_BOTTOM )
        aAlignOffset.Y() -= aRefDevFontMetric.GetDescent();
    else if ( eAlign == ALIGN_TOP )
        aAlignOffset.Y() += aRefDevFontMetric.GetAscent();
    if( aAlignOffset.X() || aAlignOffset.Y() )
        aAlignOffset = aRotScale.transform( aAlignOffset );

    /* #159153# do not emit an empty glyph vector; this can happen if e.g. the original
       string contained only on of the UTF16 BOMs
    */
    if( ! aGlyphs.empty() )
    {
        if( bVertical )
            drawVerticalGlyphs( aGlyphs, aLine, aAlignOffset, aRotScale, fAngle, fXScale, fSkew, nFontHeight );
        else
            drawHorizontalGlyphs( aGlyphs, aLine, aAlignOffset, fAngle, fXScale, fSkew, nFontHeight, nPixelFontHeight );
    }

    // end textobject
    aLine.append( "ET\n" );
    if( bPop )
        aLine.append( "Q\n" );

    writeBuffer( aLine.getStr(), aLine.getLength() );

    // draw eventual textlines
    FontStrikeout eStrikeout = m_aCurrentPDFState.m_aFont.GetStrikeout();
    FontUnderline eUnderline = m_aCurrentPDFState.m_aFont.GetUnderline();
    FontUnderline eOverline  = m_aCurrentPDFState.m_aFont.GetOverline();
    if( bTextLines &&
        (
         ( eUnderline != UNDERLINE_NONE && eUnderline != UNDERLINE_DONTKNOW ) ||
         ( eOverline  != UNDERLINE_NONE && eOverline  != UNDERLINE_DONTKNOW ) ||
         ( eStrikeout != STRIKEOUT_NONE && eStrikeout != STRIKEOUT_DONTKNOW )
         )
        )
    {
        BOOL bUnderlineAbove = OutputDevice::ImplIsUnderlineAbove( m_aCurrentPDFState.m_aFont );
        if( m_aCurrentPDFState.m_aFont.IsWordLineMode() )
        {
            Point aPos, aStartPt;
            sal_Int32 nWidth = 0, nAdvance=0;
            for( int nStart = 0;;)
            {
                sal_GlyphId nGlyphIndex;
                if( !rLayout.GetNextGlyphs( 1, &nGlyphIndex, aPos, nStart, &nAdvance ) )
                    break;

                if( !rLayout.IsSpacingGlyph( nGlyphIndex ) )
                {
                    if( !nWidth )
                        aStartPt = aPos;

                    nWidth += nAdvance;
                }
                else if( nWidth > 0 )
                {
                    drawTextLine( m_pReferenceDevice->PixelToLogic( aStartPt ),
                                  m_pReferenceDevice->ImplDevicePixelToLogicWidth( nWidth ),
                                  eStrikeout, eUnderline, eOverline, bUnderlineAbove );
                    nWidth = 0;
                }
            }

            if( nWidth > 0 )
            {
                drawTextLine( m_pReferenceDevice->PixelToLogic( aStartPt ),
                              m_pReferenceDevice->ImplDevicePixelToLogicWidth( nWidth ),
                              eStrikeout, eUnderline, eOverline, bUnderlineAbove );
            }
        }
        else
        {
            Point aStartPt = rLayout.GetDrawPosition();
            int nWidth = rLayout.GetTextWidth() / rLayout.GetUnitsPerPixel();
            drawTextLine( m_pReferenceDevice->PixelToLogic( aStartPt ),
                          m_pReferenceDevice->ImplDevicePixelToLogicWidth( nWidth ),
                          eStrikeout, eUnderline, eOverline, bUnderlineAbove );
        }
    }

    // write eventual emphasis marks
    if( m_aCurrentPDFState.m_aFont.GetEmphasisMark() & EMPHASISMARK_STYLE )
    {
        PolyPolygon             aEmphPoly;
        Rectangle               aEmphRect1;
        Rectangle               aEmphRect2;
        long                    nEmphYOff;
        long                    nEmphWidth;
        long                    nEmphHeight;
        BOOL                    bEmphPolyLine;
        FontEmphasisMark        nEmphMark;

        push( PUSH_ALL );

        aLine.setLength( 0 );
        aLine.append( "q\n" );

        nEmphMark = m_pReferenceDevice->ImplGetEmphasisMarkStyle( m_aCurrentPDFState.m_aFont );
        if ( nEmphMark & EMPHASISMARK_POS_BELOW )
            nEmphHeight = m_pReferenceDevice->mnEmphasisDescent;
        else
            nEmphHeight = m_pReferenceDevice->mnEmphasisAscent;
        m_pReferenceDevice->ImplGetEmphasisMark( aEmphPoly,
                                                 bEmphPolyLine,
                                                 aEmphRect1,
                                                 aEmphRect2,
                                                 nEmphYOff,
                                                 nEmphWidth,
                                                 nEmphMark,
                                                 m_pReferenceDevice->ImplDevicePixelToLogicWidth(nEmphHeight),
                                                 m_pReferenceDevice->mpFontEntry->mnOrientation );
        if ( bEmphPolyLine )
        {
            setLineColor( m_aCurrentPDFState.m_aFont.GetColor() );
            setFillColor( Color( COL_TRANSPARENT ) );
        }
        else
        {
            setFillColor( m_aCurrentPDFState.m_aFont.GetColor() );
            setLineColor( Color( COL_TRANSPARENT ) );
        }
        writeBuffer( aLine.getStr(), aLine.getLength() );

        Point aOffset = Point(0,0);

        if ( nEmphMark & EMPHASISMARK_POS_BELOW )
            aOffset.Y() += m_pReferenceDevice->mpFontEntry->maMetric.mnDescent + nEmphYOff;
        else
            aOffset.Y() -= m_pReferenceDevice->mpFontEntry->maMetric.mnAscent + nEmphYOff;

        long nEmphWidth2     = nEmphWidth / 2;
        long nEmphHeight2    = nEmphHeight / 2;
        aOffset += Point( nEmphWidth2, nEmphHeight2 );

        if ( eAlign == ALIGN_BOTTOM )
            aOffset.Y() -= m_pReferenceDevice->mpFontEntry->maMetric.mnDescent;
        else if ( eAlign == ALIGN_TOP )
            aOffset.Y() += m_pReferenceDevice->mpFontEntry->maMetric.mnAscent;

        for( int nStart = 0;;)
        {
            Point aPos;
            sal_GlyphId nGlyphIndex;
            sal_Int32 nAdvance;
            if( !rLayout.GetNextGlyphs( 1, &nGlyphIndex, aPos, nStart, &nAdvance ) )
                break;

            if( !rLayout.IsSpacingGlyph( nGlyphIndex ) )
            {
                Point aAdjOffset = aOffset;
                aAdjOffset.X() += (nAdvance - nEmphWidth) / 2;
                aAdjOffset = aRotScale.transform( aAdjOffset );

                aAdjOffset -= Point( nEmphWidth2, nEmphHeight2 );

                aPos += aAdjOffset;
                aPos = m_pReferenceDevice->PixelToLogic( aPos );
                drawEmphasisMark( aPos.X(), aPos.Y(),
                                  aEmphPoly, bEmphPolyLine,
                                  aEmphRect1, aEmphRect2 );
            }
        }

        writeBuffer( "Q\n", 2 );
        pop();
    }

}

void PDFWriterImpl::drawEmphasisMark( long nX, long nY,
                                      const PolyPolygon& rPolyPoly, BOOL bPolyLine,
                                      const Rectangle& rRect1, const Rectangle& rRect2 )
{
    // TODO: pass nWidth as width of this mark
    // long nWidth = 0;

    if ( rPolyPoly.Count() )
    {
        if ( bPolyLine )
        {
            Polygon aPoly = rPolyPoly.GetObject( 0 );
            aPoly.Move( nX, nY );
            drawPolyLine( aPoly );
        }
        else
        {
            PolyPolygon aPolyPoly = rPolyPoly;
            aPolyPoly.Move( nX, nY );
            drawPolyPolygon( aPolyPoly );
        }
    }

    if ( !rRect1.IsEmpty() )
    {
        Rectangle aRect( Point( nX+rRect1.Left(),
                                nY+rRect1.Top() ), rRect1.GetSize() );
        drawRectangle( aRect );
    }

    if ( !rRect2.IsEmpty() )
    {
        Rectangle aRect( Point( nX+rRect2.Left(),
                                nY+rRect2.Top() ), rRect2.GetSize() );

        drawRectangle( aRect );
    }
}

void PDFWriterImpl::drawText( const Point& rPos, const String& rText, xub_StrLen nIndex, xub_StrLen nLen, bool bTextLines )
{
    MARK( "drawText" );

    updateGraphicsState();

    // get a layout from the OuputDevice's SalGraphics
    // this also enforces font substitution and sets the font on SalGraphics
    SalLayout* pLayout = m_pReferenceDevice->ImplLayout( rText, nIndex, nLen, rPos );
    if( pLayout )
    {
        drawLayout( *pLayout, rText, bTextLines );
        pLayout->Release();
    }
}

void PDFWriterImpl::drawTextArray( const Point& rPos, const String& rText, const sal_Int32* pDXArray, xub_StrLen nIndex, xub_StrLen nLen, bool bTextLines )
{
    MARK( "drawText with array" );

    updateGraphicsState();

    // get a layout from the OuputDevice's SalGraphics
    // this also enforces font substitution and sets the font on SalGraphics
    SalLayout* pLayout = m_pReferenceDevice->ImplLayout( rText, nIndex, nLen, rPos, 0, pDXArray );
    if( pLayout )
    {
        drawLayout( *pLayout, rText, bTextLines );
        pLayout->Release();
    }
}

void PDFWriterImpl::drawStretchText( const Point& rPos, ULONG nWidth, const String& rText, xub_StrLen nIndex, xub_StrLen nLen, bool bTextLines )
{
    MARK( "drawStretchText" );

    updateGraphicsState();

    // get a layout from the OuputDevice's SalGraphics
    // this also enforces font substitution and sets the font on SalGraphics
    SalLayout* pLayout = m_pReferenceDevice->ImplLayout( rText, nIndex, nLen, rPos, nWidth );
    if( pLayout )
    {
        drawLayout( *pLayout, rText, bTextLines );
        pLayout->Release();
    }
}

void PDFWriterImpl::drawText( const Rectangle& rRect, const String& rOrigStr, USHORT nStyle, bool bTextLines )
{
    long        nWidth          = rRect.GetWidth();
    long        nHeight         = rRect.GetHeight();

    if ( nWidth <= 0 || nHeight <= 0 )
        return;

    MARK( "drawText with rectangle" );

    updateGraphicsState();

    // clip with rectangle
    OStringBuffer aLine;
    aLine.append( "q " );
    m_aPages.back().appendRect( rRect, aLine );
    aLine.append( " W* n\n" );
    writeBuffer( aLine.getStr(), aLine.getLength() );

    // if disabled text is needed, put in here

    Point       aPos            = rRect.TopLeft();

    long        nTextHeight     = m_pReferenceDevice->GetTextHeight();
    xub_StrLen  nMnemonicPos    = STRING_NOTFOUND;

    String aStr = rOrigStr;
    if ( nStyle & TEXT_DRAW_MNEMONIC )
        aStr = m_pReferenceDevice->GetNonMnemonicString( aStr, nMnemonicPos );

    // multiline text
    if ( nStyle & TEXT_DRAW_MULTILINE )
    {
        XubString               aLastLine;
        ImplMultiTextLineInfo   aMultiLineInfo;
        ImplTextLineInfo*       pLineInfo;
        long                    nMaxTextWidth;
        xub_StrLen              i;
        xub_StrLen              nLines;
        xub_StrLen              nFormatLines;

        if ( nTextHeight )
        {
            ::vcl::DefaultTextLayout aLayout( *m_pReferenceDevice );
            nMaxTextWidth = OutputDevice::ImplGetTextLines( aMultiLineInfo, nWidth, aStr, nStyle, aLayout );
            nLines = (xub_StrLen)(nHeight/nTextHeight);
            nFormatLines = aMultiLineInfo.Count();
            if ( !nLines )
                nLines = 1;
            if ( nFormatLines > nLines )
            {
                if ( nStyle & TEXT_DRAW_ENDELLIPSIS )
                {
                    // handle last line
                    nFormatLines = nLines-1;

                    pLineInfo = aMultiLineInfo.GetLine( nFormatLines );
                    aLastLine = aStr.Copy( pLineInfo->GetIndex() );
                    aLastLine.ConvertLineEnd( LINEEND_LF );
                    // replace line feed by space
                    xub_StrLen nLastLineLen = aLastLine.Len();
                    for ( i = 0; i < nLastLineLen; i++ )
                    {
                        if ( aLastLine.GetChar( i ) == _LF )
                            aLastLine.SetChar( i, ' ' );
                    }
                    aLastLine = m_pReferenceDevice->GetEllipsisString( aLastLine, nWidth, nStyle );
                    nStyle &= ~(TEXT_DRAW_VCENTER | TEXT_DRAW_BOTTOM);
                    nStyle |= TEXT_DRAW_TOP;
                }
            }

            // vertical alignment
            if ( nStyle & TEXT_DRAW_BOTTOM )
                aPos.Y() += nHeight-(nFormatLines*nTextHeight);
            else if ( nStyle & TEXT_DRAW_VCENTER )
                aPos.Y() += (nHeight-(nFormatLines*nTextHeight))/2;

            // draw all lines excluding the last
            for ( i = 0; i < nFormatLines; i++ )
            {
                pLineInfo = aMultiLineInfo.GetLine( i );
                if ( nStyle & TEXT_DRAW_RIGHT )
                    aPos.X() += nWidth-pLineInfo->GetWidth();
                else if ( nStyle & TEXT_DRAW_CENTER )
                    aPos.X() += (nWidth-pLineInfo->GetWidth())/2;
                xub_StrLen nIndex   = pLineInfo->GetIndex();
                xub_StrLen nLineLen = pLineInfo->GetLen();
                drawText( aPos, aStr, nIndex, nLineLen, bTextLines );
                // mnemonics should not appear in documents,
                // if the need arises, put them in here
                aPos.Y() += nTextHeight;
                aPos.X() = rRect.Left();
            }


            // output last line left adjusted since it was shortened
            if ( aLastLine.Len() )
                drawText( aPos, aLastLine, 0, STRING_LEN, bTextLines );
        }
    }
    else
    {
        long nTextWidth = m_pReferenceDevice->GetTextWidth( aStr );

        // Evt. Text kuerzen
        if ( nTextWidth > nWidth )
        {
            if ( nStyle & (TEXT_DRAW_ENDELLIPSIS | TEXT_DRAW_PATHELLIPSIS | TEXT_DRAW_NEWSELLIPSIS) )
            {
                aStr = m_pReferenceDevice->GetEllipsisString( aStr, nWidth, nStyle );
                nStyle &= ~(TEXT_DRAW_CENTER | TEXT_DRAW_RIGHT);
                nStyle |= TEXT_DRAW_LEFT;
                nTextWidth = m_pReferenceDevice->GetTextWidth( aStr );
            }
        }

        // vertical alignment
        if ( nStyle & TEXT_DRAW_RIGHT )
            aPos.X() += nWidth-nTextWidth;
        else if ( nStyle & TEXT_DRAW_CENTER )
            aPos.X() += (nWidth-nTextWidth)/2;

        if ( nStyle & TEXT_DRAW_BOTTOM )
            aPos.Y() += nHeight-nTextHeight;
        else if ( nStyle & TEXT_DRAW_VCENTER )
            aPos.Y() += (nHeight-nTextHeight)/2;

        // mnemonics should be inserted here if the need arises

        // draw the actual text
        drawText( aPos, aStr, 0, STRING_LEN, bTextLines );
    }

    // reset clip region to original value
    aLine.setLength( 0 );
    aLine.append( "Q\n" );
    writeBuffer( aLine.getStr(), aLine.getLength() );
}

void PDFWriterImpl::drawLine( const Point& rStart, const Point& rStop )
{
    MARK( "drawLine" );

    updateGraphicsState();

    if( m_aGraphicsStack.front().m_aLineColor == Color( COL_TRANSPARENT ) )
        return;

    OStringBuffer aLine;
    m_aPages.back().appendPoint( rStart, aLine );
    aLine.append( " m " );
    m_aPages.back().appendPoint( rStop, aLine );
    aLine.append( " l S\n" );

    writeBuffer( aLine.getStr(), aLine.getLength() );
}

void PDFWriterImpl::drawLine( const Point& rStart, const Point& rStop, const LineInfo& rInfo )
{
    MARK( "drawLine with LineInfo" );
    updateGraphicsState();

    if( m_aGraphicsStack.front().m_aLineColor == Color( COL_TRANSPARENT ) )
        return;

    if( rInfo.GetStyle() == LINE_SOLID && rInfo.GetWidth() < 2 )
    {
        drawLine( rStart, rStop );
        return;
    }

    OStringBuffer aLine;

    aLine.append( "q " );
    if( m_aPages.back().appendLineInfo( rInfo, aLine ) )
    {
        m_aPages.back().appendPoint( rStart, aLine );
        aLine.append( " m " );
        m_aPages.back().appendPoint( rStop, aLine );
        aLine.append( " l S Q\n" );

        writeBuffer( aLine.getStr(), aLine.getLength() );
    }
    else
    {
        PDFWriter::ExtLineInfo aInfo;
        convertLineInfoToExtLineInfo( rInfo, aInfo );
        Point aPolyPoints[2] = { rStart, rStop };
        Polygon aPoly( 2, aPolyPoints );
        drawPolyLine( aPoly, aInfo );
    }
}

void PDFWriterImpl::drawWaveLine( const Point& rStart, const Point& rStop, sal_Int32 nDelta, sal_Int32 nLineWidth )
{
    Point aDiff( rStop-rStart );
    double fLen = sqrt( (double)(aDiff.X()*aDiff.X() + aDiff.Y()*aDiff.Y()) );
    if( fLen < 1.0 )
        return;

    MARK( "drawWaveLine" );
    updateGraphicsState();

    if( m_aGraphicsStack.front().m_aLineColor == Color( COL_TRANSPARENT ) )
        return;

    OStringBuffer aLine( 512 );
    aLine.append( "q " );
    m_aPages.back().appendMappedLength( nLineWidth, aLine, true );
    aLine.append( " w " );

    appendDouble( (double)aDiff.X()/fLen, aLine );
    aLine.append( ' ' );
    appendDouble( -(double)aDiff.Y()/fLen, aLine );
    aLine.append( ' ' );
    appendDouble( (double)aDiff.Y()/fLen, aLine );
    aLine.append( ' ' );
    appendDouble( (double)aDiff.X()/fLen, aLine );
    aLine.append( ' ' );
    m_aPages.back().appendPoint( rStart, aLine );
    aLine.append( " cm " );
    m_aPages.back().appendWaveLine( (sal_Int32)fLen, 0, nDelta, aLine );
    aLine.append( "Q\n" );
    writeBuffer( aLine.getStr(), aLine.getLength() );
}

#define WCONV( x ) m_pReferenceDevice->ImplDevicePixelToLogicWidth( x )
#define HCONV( x ) m_pReferenceDevice->ImplDevicePixelToLogicHeight( x )

void PDFWriterImpl::drawWaveTextLine( OStringBuffer& aLine, long nWidth, FontUnderline eTextLine, Color aColor, bool bIsAbove )
{
    // note: units in pFontEntry are ref device pixel
    ImplFontEntry*  pFontEntry = m_pReferenceDevice->mpFontEntry;
    long            nLineHeight = 0;
    long            nLinePos = 0;

    appendStrokingColor( aColor, aLine );
    aLine.append( "\n" );

    if ( bIsAbove )
    {
        if ( !pFontEntry->maMetric.mnAboveWUnderlineSize )
            m_pReferenceDevice->ImplInitAboveTextLineSize();
        nLineHeight = HCONV( pFontEntry->maMetric.mnAboveWUnderlineSize );
        nLinePos = HCONV( pFontEntry->maMetric.mnAboveWUnderlineOffset );
    }
    else
    {
        if ( !pFontEntry->maMetric.mnWUnderlineSize )
            m_pReferenceDevice->ImplInitTextLineSize();
        nLineHeight = HCONV( pFontEntry->maMetric.mnWUnderlineSize );
        nLinePos = HCONV( pFontEntry->maMetric.mnWUnderlineOffset );
    }
    if ( (eTextLine == UNDERLINE_SMALLWAVE) && (nLineHeight > 3) )
        nLineHeight = 3;

    long nLineWidth = getReferenceDevice()->mnDPIX/450;
    if ( ! nLineWidth )
        nLineWidth = 1;

    if ( eTextLine == UNDERLINE_BOLDWAVE )
        nLineWidth = 3*nLineWidth;

    m_aPages.back().appendMappedLength( (sal_Int32)nLineWidth, aLine );
    aLine.append( " w " );

    if ( eTextLine == UNDERLINE_DOUBLEWAVE )
    {
        long nOrgLineHeight = nLineHeight;
        nLineHeight /= 3;
        if ( nLineHeight < 2 )
        {
            if ( nOrgLineHeight > 1 )
                nLineHeight = 2;
            else
                nLineHeight = 1;
        }
        long nLineDY = nOrgLineHeight-(nLineHeight*2);
        if ( nLineDY < nLineWidth )
            nLineDY = nLineWidth;
        long nLineDY2 = nLineDY/2;
        if ( !nLineDY2 )
            nLineDY2 = 1;

        nLinePos -= nLineWidth-nLineDY2;

        m_aPages.back().appendWaveLine( nWidth, -nLinePos, 2*nLineHeight, aLine );

        nLinePos += nLineWidth+nLineDY;
        m_aPages.back().appendWaveLine( nWidth, -nLinePos, 2*nLineHeight, aLine );
    }
    else
    {
        if ( eTextLine != UNDERLINE_BOLDWAVE )
            nLinePos -= nLineWidth/2;
        m_aPages.back().appendWaveLine( nWidth, -nLinePos, nLineHeight, aLine );
    }
}

void PDFWriterImpl::drawStraightTextLine( OStringBuffer& aLine, long nWidth, FontUnderline eTextLine, Color aColor, bool bIsAbove )
{
    // note: units in pFontEntry are ref device pixel
    ImplFontEntry*  pFontEntry = m_pReferenceDevice->mpFontEntry;
    long            nLineHeight = 0;
    long            nLinePos  = 0;
    long            nLinePos2 = 0;

    if ( eTextLine > UNDERLINE_BOLDWAVE )
        eTextLine = UNDERLINE_SINGLE;

    switch ( eTextLine )
    {
        case UNDERLINE_SINGLE:
        case UNDERLINE_DOTTED:
        case UNDERLINE_DASH:
        case UNDERLINE_LONGDASH:
        case UNDERLINE_DASHDOT:
        case UNDERLINE_DASHDOTDOT:
            if ( bIsAbove )
            {
                if ( !pFontEntry->maMetric.mnAboveUnderlineSize )
                    m_pReferenceDevice->ImplInitAboveTextLineSize();
                nLineHeight = HCONV( pFontEntry->maMetric.mnAboveUnderlineSize );
                nLinePos    = HCONV( pFontEntry->maMetric.mnAboveUnderlineOffset );
            }
            else
            {
                if ( !pFontEntry->maMetric.mnUnderlineSize )
                    m_pReferenceDevice->ImplInitTextLineSize();
                nLineHeight = HCONV( pFontEntry->maMetric.mnUnderlineSize );
                nLinePos    = HCONV( pFontEntry->maMetric.mnUnderlineOffset );
            }
            break;
        case UNDERLINE_BOLD:
        case UNDERLINE_BOLDDOTTED:
        case UNDERLINE_BOLDDASH:
        case UNDERLINE_BOLDLONGDASH:
        case UNDERLINE_BOLDDASHDOT:
        case UNDERLINE_BOLDDASHDOTDOT:
            if ( bIsAbove )
            {
                if ( !pFontEntry->maMetric.mnAboveBUnderlineSize )
                    m_pReferenceDevice->ImplInitAboveTextLineSize();
                nLineHeight = HCONV( pFontEntry->maMetric.mnAboveBUnderlineSize );
                nLinePos    = HCONV( pFontEntry->maMetric.mnAboveBUnderlineOffset );
            }
            else
            {
                if ( !pFontEntry->maMetric.mnBUnderlineSize )
                    m_pReferenceDevice->ImplInitTextLineSize();
                nLineHeight = HCONV( pFontEntry->maMetric.mnBUnderlineSize );
                nLinePos    = HCONV( pFontEntry->maMetric.mnBUnderlineOffset );
                nLinePos += nLineHeight/2;
            }
            break;
        case UNDERLINE_DOUBLE:
            if ( bIsAbove )
            {
                if ( !pFontEntry->maMetric.mnAboveDUnderlineSize )
                    m_pReferenceDevice->ImplInitAboveTextLineSize();
                nLineHeight = HCONV( pFontEntry->maMetric.mnAboveDUnderlineSize );
                nLinePos    = HCONV( pFontEntry->maMetric.mnAboveDUnderlineOffset1 );
                nLinePos2   = HCONV( pFontEntry->maMetric.mnAboveDUnderlineOffset2 );
            }
            else
            {
                if ( !pFontEntry->maMetric.mnDUnderlineSize )
                    m_pReferenceDevice->ImplInitTextLineSize();
                nLineHeight = HCONV( pFontEntry->maMetric.mnDUnderlineSize );
                nLinePos    = HCONV( pFontEntry->maMetric.mnDUnderlineOffset1 );
                nLinePos2   = HCONV( pFontEntry->maMetric.mnDUnderlineOffset2 );
            }
        default:
            break;
    }

    if ( nLineHeight )
    {
        m_aPages.back().appendMappedLength( (sal_Int32)nLineHeight, aLine, true );
        aLine.append( " w " );
        appendStrokingColor( aColor, aLine );
        aLine.append( "\n" );

        switch ( eTextLine )
        {
            case UNDERLINE_DOTTED:
            case UNDERLINE_BOLDDOTTED:
                aLine.append( "[ " );
                m_aPages.back().appendMappedLength( (sal_Int32)nLineHeight, aLine, false );
                aLine.append( " ] 0 d\n" );
                break;
            case UNDERLINE_DASH:
            case UNDERLINE_LONGDASH:
            case UNDERLINE_BOLDDASH:
            case UNDERLINE_BOLDLONGDASH:
                {
                    sal_Int32 nDashLength = 4*nLineHeight;
                    sal_Int32 nVoidLength = 2*nLineHeight;
                    if ( ( eTextLine == UNDERLINE_LONGDASH ) || ( eTextLine == UNDERLINE_BOLDLONGDASH ) )
                        nDashLength = 8*nLineHeight;

                    aLine.append( "[ " );
                    m_aPages.back().appendMappedLength( nDashLength, aLine, false );
                    aLine.append( ' ' );
                    m_aPages.back().appendMappedLength( nVoidLength, aLine, false );
                    aLine.append( " ] 0 d\n" );
                }
                break;
            case UNDERLINE_DASHDOT:
            case UNDERLINE_BOLDDASHDOT:
                {
                    sal_Int32 nDashLength = 4*nLineHeight;
                    sal_Int32 nVoidLength = 2*nLineHeight;
                    aLine.append( "[ " );
                    m_aPages.back().appendMappedLength( nDashLength, aLine, false );
                    aLine.append( ' ' );
                    m_aPages.back().appendMappedLength( nVoidLength, aLine, false );
                    aLine.append( ' ' );
                    m_aPages.back().appendMappedLength( (sal_Int32)nLineHeight, aLine, false );
                    aLine.append( ' ' );
                    m_aPages.back().appendMappedLength( nVoidLength, aLine, false );
                    aLine.append( " ] 0 d\n" );
                }
                break;
            case UNDERLINE_DASHDOTDOT:
            case UNDERLINE_BOLDDASHDOTDOT:
                {
                    sal_Int32 nDashLength = 4*nLineHeight;
                    sal_Int32 nVoidLength = 2*nLineHeight;
                    aLine.append( "[ " );
                    m_aPages.back().appendMappedLength( nDashLength, aLine, false );
                    aLine.append( ' ' );
                    m_aPages.back().appendMappedLength( nVoidLength, aLine, false );
                    aLine.append( ' ' );
                    m_aPages.back().appendMappedLength( (sal_Int32)nLineHeight, aLine, false );
                    aLine.append( ' ' );
                    m_aPages.back().appendMappedLength( nVoidLength, aLine, false );
                    aLine.append( ' ' );
                    m_aPages.back().appendMappedLength( (sal_Int32)nLineHeight, aLine, false );
                    aLine.append( ' ' );
                    m_aPages.back().appendMappedLength( nVoidLength, aLine, false );
                    aLine.append( " ] 0 d\n" );
                }
                break;
            default:
                break;
        }

        aLine.append( "0 " );
        m_aPages.back().appendMappedLength( (sal_Int32)(-nLinePos), aLine, true );
        aLine.append( " m " );
        m_aPages.back().appendMappedLength( (sal_Int32)nWidth, aLine, false );
        aLine.append( ' ' );
        m_aPages.back().appendMappedLength( (sal_Int32)(-nLinePos), aLine, true );
        aLine.append( " l S\n" );
        if ( eTextLine == UNDERLINE_DOUBLE )
        {
            aLine.append( "0 " );
            m_aPages.back().appendMappedLength( (sal_Int32)(-nLinePos2-nLineHeight), aLine, true );
            aLine.append( " m " );
            m_aPages.back().appendMappedLength( (sal_Int32)nWidth, aLine, false );
            aLine.append( ' ' );
            m_aPages.back().appendMappedLength( (sal_Int32)(-nLinePos2-nLineHeight), aLine, true );
            aLine.append( " l S\n" );
        }
    }
}

void PDFWriterImpl::drawStrikeoutLine( OStringBuffer& aLine, long nWidth, FontStrikeout eStrikeout, Color aColor )
{
    // note: units in pFontEntry are ref device pixel
    ImplFontEntry*  pFontEntry = m_pReferenceDevice->mpFontEntry;
    long            nLineHeight = 0;
    long            nLinePos  = 0;
    long            nLinePos2 = 0;

    if ( eStrikeout > STRIKEOUT_X )
        eStrikeout = STRIKEOUT_SINGLE;

    switch ( eStrikeout )
    {
        case STRIKEOUT_SINGLE:
            if ( !pFontEntry->maMetric.mnStrikeoutSize )
                m_pReferenceDevice->ImplInitTextLineSize();
            nLineHeight = HCONV( pFontEntry->maMetric.mnStrikeoutSize );
            nLinePos    = HCONV( pFontEntry->maMetric.mnStrikeoutOffset );
            break;
        case STRIKEOUT_BOLD:
            if ( !pFontEntry->maMetric.mnBStrikeoutSize )
                m_pReferenceDevice->ImplInitTextLineSize();
            nLineHeight = HCONV( pFontEntry->maMetric.mnBStrikeoutSize );
            nLinePos    = HCONV( pFontEntry->maMetric.mnBStrikeoutOffset );
            break;
        case STRIKEOUT_DOUBLE:
            if ( !pFontEntry->maMetric.mnDStrikeoutSize )
                m_pReferenceDevice->ImplInitTextLineSize();
            nLineHeight = HCONV( pFontEntry->maMetric.mnDStrikeoutSize );
            nLinePos    = HCONV( pFontEntry->maMetric.mnDStrikeoutOffset1 );
            nLinePos2   = HCONV( pFontEntry->maMetric.mnDStrikeoutOffset2 );
            break;
        default:
            break;
    }

    if ( nLineHeight )
    {
        m_aPages.back().appendMappedLength( (sal_Int32)nLineHeight, aLine, true );
        aLine.append( " w " );
        appendStrokingColor( aColor, aLine );
        aLine.append( "\n" );

        aLine.append( "0 " );
        m_aPages.back().appendMappedLength( (sal_Int32)(-nLinePos), aLine, true );
        aLine.append( " m " );
        m_aPages.back().appendMappedLength( (sal_Int32)nWidth, aLine, true );
        aLine.append( ' ' );
        m_aPages.back().appendMappedLength( (sal_Int32)(-nLinePos), aLine, true );
        aLine.append( " l S\n" );

        if ( eStrikeout == STRIKEOUT_DOUBLE )
        {
            aLine.append( "0 " );
            m_aPages.back().appendMappedLength( (sal_Int32)(-nLinePos2-nLineHeight), aLine, true );
            aLine.append( " m " );
            m_aPages.back().appendMappedLength( (sal_Int32)nWidth, aLine, true );
            aLine.append( ' ' );
            m_aPages.back().appendMappedLength( (sal_Int32)(-nLinePos2-nLineHeight), aLine, true );
            aLine.append( " l S\n" );
        }
    }
}

void PDFWriterImpl::drawStrikeoutChar( const Point& rPos, long nWidth, FontStrikeout eStrikeout )
{
    String aStrikeoutChar = String::CreateFromAscii( eStrikeout == STRIKEOUT_SLASH ? "/" : "X" );
    String aStrikeout = aStrikeoutChar;
    while( m_pReferenceDevice->GetTextWidth( aStrikeout ) < nWidth )
        aStrikeout.Append( aStrikeout );

    // do not get broader than nWidth modulo 1 character
    while( m_pReferenceDevice->GetTextWidth( aStrikeout ) >= nWidth )
        aStrikeout.Erase( 0, 1 );
    aStrikeout.Append( aStrikeoutChar );
    BOOL bShadow = m_aCurrentPDFState.m_aFont.IsShadow();
    if ( bShadow )
    {
        Font aFont = m_aCurrentPDFState.m_aFont;
        aFont.SetShadow( FALSE );
        setFont( aFont );
        updateGraphicsState();
    }

    // strikeout string is left aligned non-CTL text
    ULONG nOrigTLM = m_pReferenceDevice->GetLayoutMode();
    m_pReferenceDevice->SetLayoutMode( TEXT_LAYOUT_BIDI_STRONG|TEXT_LAYOUT_COMPLEX_DISABLED );
    drawText( rPos, aStrikeout, 0, aStrikeout.Len(), false );
    m_pReferenceDevice->SetLayoutMode( nOrigTLM );

    if ( bShadow )
    {
        Font aFont = m_aCurrentPDFState.m_aFont;
        aFont.SetShadow( TRUE );
        setFont( aFont );
        updateGraphicsState();
    }
}

void PDFWriterImpl::drawTextLine( const Point& rPos, long nWidth, FontStrikeout eStrikeout, FontUnderline eUnderline, FontUnderline eOverline, bool bUnderlineAbove )
{
    if ( !nWidth ||
         ( ((eStrikeout == STRIKEOUT_NONE)||(eStrikeout == STRIKEOUT_DONTKNOW)) &&
           ((eUnderline == UNDERLINE_NONE)||(eUnderline == UNDERLINE_DONTKNOW)) &&
           ((eOverline  == UNDERLINE_NONE)||(eOverline  == UNDERLINE_DONTKNOW)) ) )
        return;

    MARK( "drawTextLine" );
    updateGraphicsState();

    // note: units in pFontEntry are ref device pixel
    ImplFontEntry*  pFontEntry = m_pReferenceDevice->mpFontEntry;
    Color           aUnderlineColor = m_aCurrentPDFState.m_aTextLineColor;
    Color           aOverlineColor  = m_aCurrentPDFState.m_aOverlineColor;
    Color           aStrikeoutColor = m_aCurrentPDFState.m_aFont.GetColor();
    bool            bStrikeoutDone = false;
    bool            bUnderlineDone = false;
    bool            bOverlineDone  = false;

    if ( (eStrikeout == STRIKEOUT_SLASH) || (eStrikeout == STRIKEOUT_X) )
    {
        drawStrikeoutChar( rPos, nWidth, eStrikeout );
        bStrikeoutDone = true;
    }

    Point aPos( rPos );
    TextAlign eAlign = m_aCurrentPDFState.m_aFont.GetAlign();
    if( eAlign == ALIGN_TOP )
        aPos.Y() += HCONV( pFontEntry->maMetric.mnAscent );
    else if( eAlign == ALIGN_BOTTOM )
        aPos.Y() -= HCONV( pFontEntry->maMetric.mnDescent );

    OStringBuffer aLine( 512 );
    // save GS
    aLine.append( "q " );

    // rotate and translate matrix
    double fAngle = (double)m_aCurrentPDFState.m_aFont.GetOrientation() * M_PI / 1800.0;
    Matrix3 aMat;
    aMat.rotate( fAngle );
    aMat.translate( aPos.X(), aPos.Y() );
    aMat.append( m_aPages.back(), aLine );
    aLine.append( " cm\n" );

    if ( aUnderlineColor.GetTransparency() != 0 )
        aUnderlineColor = aStrikeoutColor;

    if ( (eUnderline == UNDERLINE_SMALLWAVE) ||
         (eUnderline == UNDERLINE_WAVE) ||
         (eUnderline == UNDERLINE_DOUBLEWAVE) ||
         (eUnderline == UNDERLINE_BOLDWAVE) )
    {
        drawWaveTextLine( aLine, nWidth, eUnderline, aUnderlineColor, bUnderlineAbove );
        bUnderlineDone = true;
    }

    if ( (eOverline == UNDERLINE_SMALLWAVE) ||
         (eOverline == UNDERLINE_WAVE) ||
         (eOverline == UNDERLINE_DOUBLEWAVE) ||
         (eOverline == UNDERLINE_BOLDWAVE) )
    {
        drawWaveTextLine( aLine, nWidth, eOverline, aOverlineColor, true );
        bOverlineDone = true;
    }

    if ( !bUnderlineDone )
    {
        drawStraightTextLine( aLine, nWidth, eUnderline, aUnderlineColor, bUnderlineAbove );
    }

    if ( !bOverlineDone )
    {
        drawStraightTextLine( aLine, nWidth, eOverline, aOverlineColor, true );
    }

    if ( !bStrikeoutDone )
    {
        drawStrikeoutLine( aLine, nWidth, eStrikeout, aStrikeoutColor );
    }

    aLine.append( "Q\n" );
    writeBuffer( aLine.getStr(), aLine.getLength() );
}

void PDFWriterImpl::drawPolygon( const Polygon& rPoly )
{
    MARK( "drawPolygon" );

    updateGraphicsState();

    if( m_aGraphicsStack.front().m_aLineColor == Color( COL_TRANSPARENT ) &&
        m_aGraphicsStack.front().m_aFillColor == Color( COL_TRANSPARENT ) )
        return;

    int nPoints = rPoly.GetSize();
    OStringBuffer aLine( 20 * nPoints );
    m_aPages.back().appendPolygon( rPoly, aLine );
    if( m_aGraphicsStack.front().m_aLineColor != Color( COL_TRANSPARENT ) &&
        m_aGraphicsStack.front().m_aFillColor != Color( COL_TRANSPARENT ) )
        aLine.append( "B*\n" );
    else if( m_aGraphicsStack.front().m_aLineColor != Color( COL_TRANSPARENT ) )
        aLine.append( "S\n" );
    else
        aLine.append( "f*\n" );

    writeBuffer( aLine.getStr(), aLine.getLength() );
}

void PDFWriterImpl::drawPolyPolygon( const PolyPolygon& rPolyPoly )
{
    MARK( "drawPolyPolygon" );

    updateGraphicsState();

    if( m_aGraphicsStack.front().m_aLineColor == Color( COL_TRANSPARENT ) &&
        m_aGraphicsStack.front().m_aFillColor == Color( COL_TRANSPARENT ) )
        return;

    int nPolygons = rPolyPoly.Count();

    OStringBuffer aLine( 40 * nPolygons );
    m_aPages.back().appendPolyPolygon( rPolyPoly, aLine );
    if( m_aGraphicsStack.front().m_aLineColor != Color( COL_TRANSPARENT ) &&
        m_aGraphicsStack.front().m_aFillColor != Color( COL_TRANSPARENT ) )
        aLine.append( "B*\n" );
    else if( m_aGraphicsStack.front().m_aLineColor != Color( COL_TRANSPARENT ) )
        aLine.append( "S\n" );
    else
        aLine.append( "f*\n" );

    writeBuffer( aLine.getStr(), aLine.getLength() );
}

void PDFWriterImpl::drawTransparent( const PolyPolygon& rPolyPoly, sal_uInt32 nTransparentPercent )
{
    DBG_ASSERT( nTransparentPercent <= 100, "invalid alpha value" );
    nTransparentPercent = nTransparentPercent % 100;

    MARK( "drawTransparent" );

    updateGraphicsState();

    if( m_aGraphicsStack.front().m_aLineColor == Color( COL_TRANSPARENT ) &&
        m_aGraphicsStack.front().m_aFillColor == Color( COL_TRANSPARENT ) )
        return;

    if( m_bIsPDF_A1 || m_aContext.Version < PDFWriter::PDF_1_4 )
    {
        m_aErrors.insert( m_bIsPDF_A1 ?
                          PDFWriter::Warning_Transparency_Omitted_PDFA :
                          PDFWriter::Warning_Transparency_Omitted_PDF13 );

        drawPolyPolygon( rPolyPoly );
        return;
    }

    // create XObject
    m_aTransparentObjects.push_back( TransparencyEmit() );
    // FIXME: polygons with beziers may yield incorrect bound rect
    m_aTransparentObjects.back().m_aBoundRect     = rPolyPoly.GetBoundRect();
    // convert rectangle to default user space
    m_aPages.back().convertRect( m_aTransparentObjects.back().m_aBoundRect );
    m_aTransparentObjects.back().m_nObject          = createObject();
    m_aTransparentObjects.back().m_nExtGStateObject = createObject();
    m_aTransparentObjects.back().m_fAlpha           = (double)(100-nTransparentPercent) / 100.0;
    m_aTransparentObjects.back().m_pContentStream   = new SvMemoryStream( 256, 256 );
    // create XObject's content stream
    OStringBuffer aContent( 256 );
    m_aPages.back().appendPolyPolygon( rPolyPoly, aContent );
    if( m_aCurrentPDFState.m_aLineColor != Color( COL_TRANSPARENT ) &&
        m_aCurrentPDFState.m_aFillColor != Color( COL_TRANSPARENT ) )
        aContent.append( " B*\n" );
    else if( m_aCurrentPDFState.m_aLineColor != Color( COL_TRANSPARENT ) )
        aContent.append( " S\n" );
    else
        aContent.append( " f*\n" );
    m_aTransparentObjects.back().m_pContentStream->Write( aContent.getStr(), aContent.getLength() );

    OStringBuffer aObjName( 16 );
    aObjName.append( "Tr" );
    aObjName.append( m_aTransparentObjects.back().m_nObject );
    OString aTrName( aObjName.makeStringAndClear() );
    aObjName.append( "EGS" );
    aObjName.append( m_aTransparentObjects.back().m_nExtGStateObject );
    OString aExtName( aObjName.makeStringAndClear() );

    OStringBuffer aLine( 80 );
    // insert XObject
    aLine.append( "q /" );
    aLine.append( aExtName );
    aLine.append( " gs /" );
    aLine.append( aTrName );
    aLine.append( " Do Q\n" );
    writeBuffer( aLine.getStr(), aLine.getLength() );

    pushResource( ResXObject, aTrName, m_aTransparentObjects.back().m_nObject );
    pushResource( ResExtGState, aExtName, m_aTransparentObjects.back().m_nExtGStateObject );
}

void PDFWriterImpl::pushResource( ResourceKind eKind, const OString& rResource, sal_Int32 nObject )
{
    if( nObject >= 0 )
    {
        switch( eKind )
        {
            case ResXObject:
                m_aGlobalResourceDict.m_aXObjects[ rResource ] = nObject;
                if( ! m_aOutputStreams.empty() )
                    m_aOutputStreams.front().m_aResourceDict.m_aXObjects[ rResource ] = nObject;
                break;
            case ResExtGState:
                m_aGlobalResourceDict.m_aExtGStates[ rResource ] = nObject;
                if( ! m_aOutputStreams.empty() )
                    m_aOutputStreams.front().m_aResourceDict.m_aExtGStates[ rResource ] = nObject;
                break;
            case ResShading:
                m_aGlobalResourceDict.m_aShadings[ rResource ] = nObject;
                if( ! m_aOutputStreams.empty() )
                    m_aOutputStreams.front().m_aResourceDict.m_aShadings[ rResource ] = nObject;
                break;
            case ResPattern:
                m_aGlobalResourceDict.m_aPatterns[ rResource ] = nObject;
                if( ! m_aOutputStreams.empty() )
                    m_aOutputStreams.front().m_aResourceDict.m_aPatterns[ rResource ] = nObject;
                break;
        }
    }
}

void PDFWriterImpl::beginRedirect( SvStream* pStream, const Rectangle& rTargetRect )
{
    push( PUSH_ALL );

    setClipRegion( Region() );
    updateGraphicsState();

    m_aOutputStreams.push_front( StreamRedirect() );
    m_aOutputStreams.front().m_pStream = pStream;
    m_aOutputStreams.front().m_aMapMode = m_aMapMode;

    if( !rTargetRect.IsEmpty() )
    {
        m_aOutputStreams.front().m_aTargetRect =
            lcl_convert( m_aGraphicsStack.front().m_aMapMode,
                         m_aMapMode,
                         getReferenceDevice(),
                         rTargetRect );
        Point aDelta = m_aOutputStreams.front().m_aTargetRect.BottomLeft();
        long nPageHeight = pointToPixel(m_aPages[m_nCurrentPage].getHeight());
        aDelta.Y() = -(nPageHeight - m_aOutputStreams.front().m_aTargetRect.Bottom());
        m_aMapMode.SetOrigin( m_aMapMode.GetOrigin() + aDelta );
    }

    // setup graphics state for independent object stream

    // force reemitting colors
    m_aCurrentPDFState.m_aLineColor = Color( COL_TRANSPARENT );
    m_aCurrentPDFState.m_aFillColor = Color( COL_TRANSPARENT );
}

Rectangle PDFWriterImpl::getRedirectTargetRect() const
{
    return m_aOutputStreams.empty() ? Rectangle() : m_aOutputStreams.front().m_aTargetRect;
}

SvStream* PDFWriterImpl::endRedirect()
{
    SvStream* pStream = NULL;
    if( ! m_aOutputStreams.empty() )
    {
        pStream     = m_aOutputStreams.front().m_pStream;
        m_aMapMode  = m_aOutputStreams.front().m_aMapMode;
        m_aOutputStreams.pop_front();
    }

    pop();
    // force reemitting colors
    m_aCurrentPDFState.m_aLineColor = Color( COL_TRANSPARENT );
    m_aCurrentPDFState.m_aFillColor = Color( COL_TRANSPARENT );

    updateGraphicsState();

    return pStream;
}

void PDFWriterImpl::beginTransparencyGroup()
{
    updateGraphicsState();
    if( m_aContext.Version >= PDFWriter::PDF_1_4 )
        beginRedirect( new SvMemoryStream( 1024, 1024 ), Rectangle() );
}

void PDFWriterImpl::endTransparencyGroup( const Rectangle& rBoundingBox, sal_uInt32 nTransparentPercent )
{
    DBG_ASSERT( nTransparentPercent <= 100, "invalid alpha value" );
    nTransparentPercent = nTransparentPercent % 100;

    if( m_aContext.Version >= PDFWriter::PDF_1_4 )
    {
        // create XObject
        m_aTransparentObjects.push_back( TransparencyEmit() );
        m_aTransparentObjects.back().m_aBoundRect   = rBoundingBox;
        // convert rectangle to default user space
        m_aPages.back().convertRect( m_aTransparentObjects.back().m_aBoundRect );
        m_aTransparentObjects.back().m_nObject      = createObject();
        m_aTransparentObjects.back().m_fAlpha       = (double)(100-nTransparentPercent) / 100.0;
        // get XObject's content stream
        m_aTransparentObjects.back().m_pContentStream = static_cast<SvMemoryStream*>(endRedirect());
        m_aTransparentObjects.back().m_nExtGStateObject = createObject();

        OStringBuffer aObjName( 16 );
        aObjName.append( "Tr" );
        aObjName.append( m_aTransparentObjects.back().m_nObject );
        OString aTrName( aObjName.makeStringAndClear() );
        aObjName.append( "EGS" );
        aObjName.append( m_aTransparentObjects.back().m_nExtGStateObject );
        OString aExtName( aObjName.makeStringAndClear() );

        OStringBuffer aLine( 80 );
        // insert XObject
        aLine.append( "q /" );
        aLine.append( aExtName );
        aLine.append( " gs /" );
        aLine.append( aTrName );
        aLine.append( " Do Q\n" );
        writeBuffer( aLine.getStr(), aLine.getLength() );

        pushResource( ResXObject, aTrName, m_aTransparentObjects.back().m_nObject );
        pushResource( ResExtGState, aExtName, m_aTransparentObjects.back().m_nExtGStateObject );
    }
}

void PDFWriterImpl::endTransparencyGroup( const Rectangle& rBoundingBox, const Bitmap& rAlphaMask )
{
    if( m_aContext.Version >= PDFWriter::PDF_1_4 )
    {
        // create XObject
        m_aTransparentObjects.push_back( TransparencyEmit() );
        m_aTransparentObjects.back().m_aBoundRect   = rBoundingBox;
        // convert rectangle to default user space
        m_aPages.back().convertRect( m_aTransparentObjects.back().m_aBoundRect );
        m_aTransparentObjects.back().m_nObject      = createObject();
        m_aTransparentObjects.back().m_fAlpha       = 0.0;
        // get XObject's content stream
        m_aTransparentObjects.back().m_pContentStream = static_cast<SvMemoryStream*>(endRedirect());
        m_aTransparentObjects.back().m_nExtGStateObject = createObject();

        // draw soft mask
        beginRedirect( new SvMemoryStream( 1024, 1024 ), Rectangle() );
        drawBitmap( rBoundingBox.TopLeft(), rBoundingBox.GetSize(), rAlphaMask );
        m_aTransparentObjects.back().m_pSoftMaskStream = static_cast<SvMemoryStream*>(endRedirect());

        OStringBuffer aObjName( 16 );
        aObjName.append( "Tr" );
        aObjName.append( m_aTransparentObjects.back().m_nObject );
        OString aTrName( aObjName.makeStringAndClear() );
        aObjName.append( "EGS" );
        aObjName.append( m_aTransparentObjects.back().m_nExtGStateObject );
        OString aExtName( aObjName.makeStringAndClear() );

        OStringBuffer aLine( 80 );
        // insert XObject
        aLine.append( "q /" );
        aLine.append( aExtName );
        aLine.append( " gs /" );
        aLine.append( aTrName );
        aLine.append( " Do Q\n" );
        writeBuffer( aLine.getStr(), aLine.getLength() );

        pushResource( ResXObject, aTrName, m_aTransparentObjects.back().m_nObject );
        pushResource( ResExtGState, aExtName, m_aTransparentObjects.back().m_nExtGStateObject );
    }
}

void PDFWriterImpl::drawRectangle( const Rectangle& rRect )
{
    MARK( "drawRectangle" );

    updateGraphicsState();

    if( m_aGraphicsStack.front().m_aLineColor == Color( COL_TRANSPARENT ) &&
        m_aGraphicsStack.front().m_aFillColor == Color( COL_TRANSPARENT ) )
        return;

    OStringBuffer aLine( 40 );
    m_aPages.back().appendRect( rRect, aLine );

    if( m_aGraphicsStack.front().m_aLineColor != Color( COL_TRANSPARENT ) &&
        m_aGraphicsStack.front().m_aFillColor != Color( COL_TRANSPARENT ) )
        aLine.append( " B*\n" );
    else if( m_aGraphicsStack.front().m_aLineColor != Color( COL_TRANSPARENT ) )
        aLine.append( " S\n" );
    else
        aLine.append( " f*\n" );

    writeBuffer( aLine.getStr(), aLine.getLength() );
}

void PDFWriterImpl::drawRectangle( const Rectangle& rRect, sal_uInt32 nHorzRound, sal_uInt32 nVertRound )
{
    MARK( "drawRectangle with rounded edges" );

    if( !nHorzRound && !nVertRound )
        drawRectangle( rRect );

    updateGraphicsState();

    if( m_aGraphicsStack.front().m_aLineColor == Color( COL_TRANSPARENT ) &&
        m_aGraphicsStack.front().m_aFillColor == Color( COL_TRANSPARENT ) )
        return;

    if( nHorzRound > (sal_uInt32)rRect.GetWidth()/2 )
        nHorzRound = rRect.GetWidth()/2;
    if( nVertRound > (sal_uInt32)rRect.GetHeight()/2 )
        nVertRound = rRect.GetHeight()/2;

    Point aPoints[16];
    const double kappa = 0.5522847498;
    const sal_uInt32 kx = (sal_uInt32)((kappa*(double)nHorzRound)+0.5);
    const sal_uInt32 ky = (sal_uInt32)((kappa*(double)nVertRound)+0.5);

    aPoints[1]  = Point( rRect.TopLeft().X() + nHorzRound, rRect.TopLeft().Y() );
    aPoints[0]  = Point( aPoints[1].X() - kx, aPoints[1].Y() );
    aPoints[2]  = Point( rRect.TopRight().X()+1 - nHorzRound, aPoints[1].Y() );
    aPoints[3]  = Point( aPoints[2].X()+kx, aPoints[2].Y() );

    aPoints[5]  = Point( rRect.TopRight().X()+1, rRect.TopRight().Y()+nVertRound );
    aPoints[4]  = Point( aPoints[5].X(), aPoints[5].Y()-ky );
    aPoints[6]  = Point( aPoints[5].X(), rRect.BottomRight().Y()+1 - nVertRound );
    aPoints[7]  = Point( aPoints[6].X(), aPoints[6].Y()+ky );

    aPoints[9]  = Point( rRect.BottomRight().X()+1-nHorzRound, rRect.BottomRight().Y()+1 );
    aPoints[8]  = Point( aPoints[9].X()+kx, aPoints[9].Y() );
    aPoints[10] = Point( rRect.BottomLeft().X() + nHorzRound, aPoints[9].Y() );
    aPoints[11] = Point( aPoints[10].X()-kx, aPoints[10].Y() );

    aPoints[13] = Point( rRect.BottomLeft().X(), rRect.BottomLeft().Y()+1-nVertRound );
    aPoints[12] = Point( aPoints[13].X(), aPoints[13].Y()+ky );
    aPoints[14] = Point( rRect.TopLeft().X(), rRect.TopLeft().Y()+nVertRound );
    aPoints[15] = Point( aPoints[14].X(), aPoints[14].Y()-ky );


    OStringBuffer aLine( 80 );
    m_aPages.back().appendPoint( aPoints[1], aLine );
    aLine.append( " m " );
    m_aPages.back().appendPoint( aPoints[2], aLine );
    aLine.append( " l " );
    m_aPages.back().appendPoint( aPoints[3], aLine );
    aLine.append( ' ' );
    m_aPages.back().appendPoint( aPoints[4], aLine );
    aLine.append( ' ' );
    m_aPages.back().appendPoint( aPoints[5], aLine );
    aLine.append( " c\n" );
    m_aPages.back().appendPoint( aPoints[6], aLine );
    aLine.append( " l " );
    m_aPages.back().appendPoint( aPoints[7], aLine );
    aLine.append( ' ' );
    m_aPages.back().appendPoint( aPoints[8], aLine );
    aLine.append( ' ' );
    m_aPages.back().appendPoint( aPoints[9], aLine );
    aLine.append( " c\n" );
    m_aPages.back().appendPoint( aPoints[10], aLine );
    aLine.append( " l " );
    m_aPages.back().appendPoint( aPoints[11], aLine );
    aLine.append( ' ' );
    m_aPages.back().appendPoint( aPoints[12], aLine );
    aLine.append( ' ' );
    m_aPages.back().appendPoint( aPoints[13], aLine );
    aLine.append( " c\n" );
    m_aPages.back().appendPoint( aPoints[14], aLine );
    aLine.append( " l " );
    m_aPages.back().appendPoint( aPoints[15], aLine );
    aLine.append( ' ' );
    m_aPages.back().appendPoint( aPoints[0], aLine );
    aLine.append( ' ' );
    m_aPages.back().appendPoint( aPoints[1], aLine );
    aLine.append( " c " );

    if( m_aGraphicsStack.front().m_aLineColor != Color( COL_TRANSPARENT ) &&
        m_aGraphicsStack.front().m_aFillColor != Color( COL_TRANSPARENT ) )
        aLine.append( "b*\n" );
    else if( m_aGraphicsStack.front().m_aLineColor != Color( COL_TRANSPARENT ) )
        aLine.append( "s\n" );
    else
        aLine.append( "f*\n" );

    writeBuffer( aLine.getStr(), aLine.getLength() );
}

void PDFWriterImpl::drawEllipse( const Rectangle& rRect )
{
    MARK( "drawEllipse" );

    updateGraphicsState();

    if( m_aGraphicsStack.front().m_aLineColor == Color( COL_TRANSPARENT ) &&
        m_aGraphicsStack.front().m_aFillColor == Color( COL_TRANSPARENT ) )
        return;

    Point aPoints[12];
    const double kappa = 0.5522847498;
    const sal_uInt32 kx = (sal_uInt32)((kappa*(double)rRect.GetWidth()/2.0)+0.5);
    const sal_uInt32 ky = (sal_uInt32)((kappa*(double)rRect.GetHeight()/2.0)+0.5);

    aPoints[1]  = Point( rRect.TopLeft().X() + rRect.GetWidth()/2, rRect.TopLeft().Y() );
    aPoints[0]  = Point( aPoints[1].X() - kx, aPoints[1].Y() );
    aPoints[2]  = Point( aPoints[1].X() + kx, aPoints[1].Y() );

    aPoints[4]  = Point( rRect.TopRight().X()+1, rRect.TopRight().Y() + rRect.GetHeight()/2 );
    aPoints[3]  = Point( aPoints[4].X(), aPoints[4].Y() - ky );
    aPoints[5]  = Point( aPoints[4].X(), aPoints[4].Y() + ky );

    aPoints[7]  = Point( rRect.BottomLeft().X() + rRect.GetWidth()/2, rRect.BottomLeft().Y()+1 );
    aPoints[6]  = Point( aPoints[7].X() + kx, aPoints[7].Y() );
    aPoints[8]  = Point( aPoints[7].X() - kx, aPoints[7].Y() );

    aPoints[10] = Point( rRect.TopLeft().X(), rRect.TopLeft().Y() + rRect.GetHeight()/2 );
    aPoints[9]  = Point( aPoints[10].X(), aPoints[10].Y() + ky );
    aPoints[11] = Point( aPoints[10].X(), aPoints[10].Y() - ky );

    OStringBuffer aLine( 80 );
    m_aPages.back().appendPoint( aPoints[1], aLine );
    aLine.append( " m " );
    m_aPages.back().appendPoint( aPoints[2], aLine );
    aLine.append( ' ' );
    m_aPages.back().appendPoint( aPoints[3], aLine );
    aLine.append( ' ' );
    m_aPages.back().appendPoint( aPoints[4], aLine );
    aLine.append( " c\n" );
    m_aPages.back().appendPoint( aPoints[5], aLine );
    aLine.append( ' ' );
    m_aPages.back().appendPoint( aPoints[6], aLine );
    aLine.append( ' ' );
    m_aPages.back().appendPoint( aPoints[7], aLine );
    aLine.append( " c\n" );
    m_aPages.back().appendPoint( aPoints[8], aLine );
    aLine.append( ' ' );
    m_aPages.back().appendPoint( aPoints[9], aLine );
    aLine.append( ' ' );
    m_aPages.back().appendPoint( aPoints[10], aLine );
    aLine.append( " c\n" );
    m_aPages.back().appendPoint( aPoints[11], aLine );
    aLine.append( ' ' );
    m_aPages.back().appendPoint( aPoints[0], aLine );
    aLine.append( ' ' );
    m_aPages.back().appendPoint( aPoints[1], aLine );
    aLine.append( " c " );

    if( m_aGraphicsStack.front().m_aLineColor != Color( COL_TRANSPARENT ) &&
        m_aGraphicsStack.front().m_aFillColor != Color( COL_TRANSPARENT ) )
        aLine.append( "b*\n" );
    else if( m_aGraphicsStack.front().m_aLineColor != Color( COL_TRANSPARENT ) )
        aLine.append( "s\n" );
    else
        aLine.append( "f*\n" );

    writeBuffer( aLine.getStr(), aLine.getLength() );
}

static double calcAngle( const Rectangle& rRect, const Point& rPoint )
{
    Point aOrigin((rRect.Left()+rRect.Right()+1)/2,
                  (rRect.Top()+rRect.Bottom()+1)/2);
    Point aPoint = rPoint - aOrigin;

    double fX = (double)aPoint.X();
    double fY = (double)-aPoint.Y();

    if( rRect.GetWidth() > rRect.GetHeight() )
        fY = fY*((double)rRect.GetWidth()/(double)rRect.GetHeight());
    else if( rRect.GetHeight() > rRect.GetWidth() )
        fX = fX*((double)rRect.GetHeight()/(double)rRect.GetWidth());
    return atan2( fY, fX );
}

void PDFWriterImpl::drawArc( const Rectangle& rRect, const Point& rStart, const Point& rStop, bool bWithPie, bool bWithChord )
{
    MARK( "drawArc" );

    updateGraphicsState();

    if( m_aGraphicsStack.front().m_aLineColor == Color( COL_TRANSPARENT ) &&
        m_aGraphicsStack.front().m_aFillColor == Color( COL_TRANSPARENT ) )
        return;

    // calculate start and stop angles
    const double fStartAngle = calcAngle( rRect, rStart );
    double fStopAngle  = calcAngle( rRect, rStop );
    while( fStopAngle < fStartAngle )
        fStopAngle += 2.0*M_PI;
    const int nFragments = (int)((fStopAngle-fStartAngle)/(M_PI/2.0))+1;
    const double fFragmentDelta = (fStopAngle-fStartAngle)/(double)nFragments;
    const double kappa = fabs( 4.0 * (1.0-cos(fFragmentDelta/2.0))/sin(fFragmentDelta/2.0) / 3.0);
    const double halfWidth = (double)rRect.GetWidth()/2.0;
    const double halfHeight = (double)rRect.GetHeight()/2.0;

    const Point aCenter( (rRect.Left()+rRect.Right()+1)/2,
                         (rRect.Top()+rRect.Bottom()+1)/2 );

    OStringBuffer aLine( 30*nFragments );
    Point aPoint( (int)(halfWidth * cos(fStartAngle) ),
                  -(int)(halfHeight * sin(fStartAngle) ) );
    aPoint += aCenter;
    m_aPages.back().appendPoint( aPoint, aLine );
    aLine.append( " m " );
    if( !basegfx::fTools::equal(fStartAngle, fStopAngle) )
    {
        for( int i = 0; i < nFragments; i++ )
        {
            const double fStartFragment = fStartAngle + (double)i*fFragmentDelta;
            const double fStopFragment = fStartFragment + fFragmentDelta;
            aPoint = Point( (int)(halfWidth * (cos(fStartFragment) - kappa*sin(fStartFragment) ) ),
                            -(int)(halfHeight * (sin(fStartFragment) + kappa*cos(fStartFragment) ) ) );
            aPoint += aCenter;
            m_aPages.back().appendPoint( aPoint, aLine );
            aLine.append( ' ' );

            aPoint = Point( (int)(halfWidth * (cos(fStopFragment) + kappa*sin(fStopFragment) ) ),
                            -(int)(halfHeight * (sin(fStopFragment) - kappa*cos(fStopFragment) ) ) );
            aPoint += aCenter;
            m_aPages.back().appendPoint( aPoint, aLine );
            aLine.append( ' ' );

            aPoint = Point( (int)(halfWidth * cos(fStopFragment) ),
                            -(int)(halfHeight * sin(fStopFragment) ) );
            aPoint += aCenter;
            m_aPages.back().appendPoint( aPoint, aLine );
            aLine.append( " c\n" );
        }
    }
    if( bWithChord || bWithPie )
    {
        if( bWithPie )
        {
            m_aPages.back().appendPoint( aCenter, aLine );
            aLine.append( " l " );
        }
        aLine.append( "h " );
    }
    if( ! bWithChord && ! bWithPie )
        aLine.append( "S\n" );
    else if( m_aGraphicsStack.front().m_aLineColor != Color( COL_TRANSPARENT ) &&
        m_aGraphicsStack.front().m_aFillColor != Color( COL_TRANSPARENT ) )
        aLine.append( "B*\n" );
    else if( m_aGraphicsStack.front().m_aLineColor != Color( COL_TRANSPARENT ) )
        aLine.append( "S\n" );
    else
        aLine.append( "f*\n" );

    writeBuffer( aLine.getStr(), aLine.getLength() );
}

void PDFWriterImpl::drawPolyLine( const Polygon& rPoly )
{
    MARK( "drawPolyLine" );

    USHORT nPoints = rPoly.GetSize();
    if( nPoints < 2 )
        return;

    updateGraphicsState();

    if( m_aGraphicsStack.front().m_aLineColor == Color( COL_TRANSPARENT ) )
        return;

    OStringBuffer aLine( 20 * nPoints );
    m_aPages.back().appendPolygon( rPoly, aLine, rPoly[0] == rPoly[nPoints-1] );
    aLine.append( "S\n" );

    writeBuffer( aLine.getStr(), aLine.getLength() );
}

void PDFWriterImpl::drawPolyLine( const Polygon& rPoly, const LineInfo& rInfo )
{
    MARK( "drawPolyLine with LineInfo" );

    updateGraphicsState();

    if( m_aGraphicsStack.front().m_aLineColor == Color( COL_TRANSPARENT ) )
        return;

    OStringBuffer aLine;
    aLine.append( "q " );
    if( m_aPages.back().appendLineInfo( rInfo, aLine ) )
    {
        writeBuffer( aLine.getStr(), aLine.getLength() );
        drawPolyLine( rPoly );
        writeBuffer( "Q\n", 2 );
    }
    else
    {
        PDFWriter::ExtLineInfo aInfo;
        convertLineInfoToExtLineInfo( rInfo, aInfo );
        drawPolyLine( rPoly, aInfo );
    }
}

void PDFWriterImpl::convertLineInfoToExtLineInfo( const LineInfo& rIn, PDFWriter::ExtLineInfo& rOut )
{
    DBG_ASSERT( rIn.GetStyle() == LINE_DASH, "invalid conversion" );
    rOut.m_fLineWidth           = rIn.GetWidth();
    rOut.m_fTransparency        = 0.0;
    rOut.m_eCap                 = PDFWriter::capButt;
    rOut.m_eJoin                = PDFWriter::joinMiter;
    rOut.m_fMiterLimit          = 10;
    rOut.m_aDashArray.clear();

    int nDashes     = rIn.GetDashCount();
    int nDashLen    = rIn.GetDashLen();
    int nDistance   = rIn.GetDistance();
    for( int n  = 0; n < nDashes; n++ )
    {
        rOut.m_aDashArray.push_back( nDashLen );
        rOut.m_aDashArray.push_back( nDistance );
    }
    int nDots       = rIn.GetDotCount();
    int nDotLen     = rIn.GetDotLen();
    for( int n  = 0; n < nDots; n++ )
    {
        rOut.m_aDashArray.push_back( nDotLen );
        rOut.m_aDashArray.push_back( nDistance );
    }
}

void PDFWriterImpl::drawPolyLine( const Polygon& rPoly, const PDFWriter::ExtLineInfo& rInfo )
{
    MARK( "drawPolyLine with ExtLineInfo" );

    updateGraphicsState();

    if( m_aGraphicsStack.front().m_aLineColor == Color( COL_TRANSPARENT ) )
        return;

    if( rInfo.m_fTransparency >= 1.0 )
        return;

    if( rInfo.m_fTransparency != 0.0 )
        beginTransparencyGroup();

    OStringBuffer aLine;
    aLine.append( "q " );
    m_aPages.back().appendMappedLength( rInfo.m_fLineWidth, aLine );
    aLine.append( " w" );
    if( rInfo.m_aDashArray.size() < 10 ) // implmentation limit of acrobat reader
    {
        switch( rInfo.m_eCap )
        {
            default:
            case PDFWriter::capButt:   aLine.append( " 0 J" );break;
            case PDFWriter::capRound:  aLine.append( " 1 J" );break;
            case PDFWriter::capSquare: aLine.append( " 2 J" );break;
        }
        switch( rInfo.m_eJoin )
        {
            default:
            case PDFWriter::joinMiter:
            {
                double fLimit = rInfo.m_fMiterLimit;
                if( rInfo.m_fLineWidth < rInfo.m_fMiterLimit )
                    fLimit = fLimit / rInfo.m_fLineWidth;
                if( fLimit < 1.0 )
                    fLimit = 1.0;
                aLine.append( " 0 j " );
                appendDouble( fLimit, aLine );
                aLine.append( " M" );
            }
            break;
            case PDFWriter::joinRound:  aLine.append( " 1 j" );break;
            case PDFWriter::joinBevel:  aLine.append( " 2 j" );break;
        }
        if( rInfo.m_aDashArray.size() > 0 )
        {
            aLine.append( " [ " );
            for( std::vector<double>::const_iterator it = rInfo.m_aDashArray.begin();
                 it != rInfo.m_aDashArray.end(); ++it )
            {
                m_aPages.back().appendMappedLength( *it, aLine );
                aLine.append( ' ' );
            }
            aLine.append( "] 0 d" );
        }
        aLine.append( "\n" );
        writeBuffer( aLine.getStr(), aLine.getLength() );
        drawPolyLine( rPoly );
    }
    else
    {
        basegfx::B2DPolygon aPoly(rPoly.getB2DPolygon());
        basegfx::B2DPolyPolygon aPolyPoly;

        basegfx::tools::applyLineDashing(aPoly, rInfo.m_aDashArray, &aPolyPoly);

        // Old applyLineDashing subdivided the polygon. New one will create bezier curve segments.
        // To mimic old behaviour, apply subdivide here. If beziers shall be written (better quality)
        // this line needs to be removed and the loop below adapted accordingly
        aPolyPoly = basegfx::tools::adaptiveSubdivideByAngle(aPolyPoly);

        const sal_uInt32 nPolygonCount(aPolyPoly.count());

        for( sal_uInt32 nPoly = 0; nPoly < nPolygonCount; nPoly++ )
        {
            aLine.append( (nPoly != 0 && (nPoly & 7) == 0) ? "\n" : " " );
            aPoly = aPolyPoly.getB2DPolygon( nPoly );
            const sal_uInt32 nPointCount(aPoly.count());

            if(nPointCount)
            {
                const sal_uInt32 nEdgeCount(aPoly.isClosed() ? nPointCount : nPointCount - 1);
                basegfx::B2DPoint aCurrent(aPoly.getB2DPoint(0));

                for(sal_uInt32 a(0); a < nEdgeCount; a++)
                {
                    if( a > 0 )
                        aLine.append( " " );
                    const sal_uInt32 nNextIndex((a + 1) % nPointCount);
                    const basegfx::B2DPoint aNext(aPoly.getB2DPoint(nNextIndex));

                    m_aPages.back().appendPoint( Point( FRound(aCurrent.getX()),
                                                        FRound(aCurrent.getY()) ),
                                                 aLine );
                    aLine.append( " m " );
                    m_aPages.back().appendPoint( Point( FRound(aNext.getX()),
                                                        FRound(aNext.getY()) ),
                                                 aLine );
                    aLine.append( " l" );

                    // prepare next edge
                    aCurrent = aNext;
                }
            }
        }
        aLine.append( " S " );
        writeBuffer( aLine.getStr(), aLine.getLength() );
    }
    writeBuffer( "Q\n", 2 );

    if( rInfo.m_fTransparency != 0.0 )
    {
        // FIXME: actually this may be incorrect with bezier polygons
        Rectangle aBoundRect( rPoly.GetBoundRect() );
        // avoid clipping with thick lines
        if( rInfo.m_fLineWidth > 0.0 )
        {
            sal_Int32 nLW = sal_Int32(rInfo.m_fLineWidth);
            aBoundRect.Top()    -= nLW;
            aBoundRect.Left()   -= nLW;
            aBoundRect.Right()  += nLW;
            aBoundRect.Bottom() += nLW;
        }
        endTransparencyGroup( aBoundRect, (USHORT)(100.0*rInfo.m_fTransparency) );
    }
}

void PDFWriterImpl::drawPixel( const Point& rPoint, const Color& rColor )
{
    MARK( "drawPixel" );

    Color aColor = ( rColor == Color( COL_TRANSPARENT ) ? m_aGraphicsStack.front().m_aLineColor : rColor );

    if( aColor == Color( COL_TRANSPARENT ) )
        return;

    // pixels are drawn in line color, so have to set
    // the nonstroking color to line color
    Color aOldFillColor = m_aGraphicsStack.front().m_aFillColor;
    setFillColor( aColor );

    updateGraphicsState();

    OStringBuffer aLine( 20 );
    m_aPages.back().appendPoint( rPoint, aLine );
    aLine.append( ' ' );
    appendDouble( 1.0/double(getReferenceDevice()->ImplGetDPIX()), aLine );
    aLine.append( ' ' );
    appendDouble( 1.0/double(getReferenceDevice()->ImplGetDPIY()), aLine );
    aLine.append( " re f\n" );
    writeBuffer( aLine.getStr(), aLine.getLength() );

    setFillColor( aOldFillColor );
}

void PDFWriterImpl::drawPixel( const Polygon& rPoints, const Color* pColors )
{
    MARK( "drawPixel with Polygon" );

    updateGraphicsState();

    if( m_aGraphicsStack.front().m_aLineColor == Color( COL_TRANSPARENT ) && ! pColors )
        return;

    USHORT nPoints = rPoints.GetSize();
    OStringBuffer aLine( nPoints*40 );
    aLine.append( "q " );
    if( ! pColors )
    {
        appendNonStrokingColor( m_aGraphicsStack.front().m_aLineColor, aLine );
        aLine.append( ' ' );
    }

    OStringBuffer aPixel(32);
    aPixel.append( ' ' );
    appendDouble( 1.0/double(getReferenceDevice()->ImplGetDPIX()), aPixel );
    aPixel.append( ' ' );
    appendDouble( 1.0/double(getReferenceDevice()->ImplGetDPIY()), aPixel );
    OString aPixelStr = aPixel.makeStringAndClear();
    for( USHORT i = 0; i < nPoints; i++ )
    {
        if( pColors )
        {
            if( pColors[i] == Color( COL_TRANSPARENT ) )
                continue;

            appendNonStrokingColor( pColors[i], aLine );
            aLine.append( ' ' );
        }
        m_aPages.back().appendPoint( rPoints[i], aLine );
        aLine.append( aPixelStr );
        aLine.append( " re f\n" );
    }
    aLine.append( "Q\n" );
    writeBuffer( aLine.getStr(), aLine.getLength() );
}

class AccessReleaser
{
    BitmapReadAccess* m_pAccess;
public:
    AccessReleaser( BitmapReadAccess* pAccess ) : m_pAccess( pAccess ){}
    ~AccessReleaser() { delete m_pAccess; }
};

bool PDFWriterImpl::writeTransparentObject( TransparencyEmit& rObject )
{
    CHECK_RETURN( updateObject( rObject.m_nObject ) );

    bool bFlateFilter = compressStream( rObject.m_pContentStream );
    rObject.m_pContentStream->Seek( STREAM_SEEK_TO_END );
    ULONG nSize = rObject.m_pContentStream->Tell();
    rObject.m_pContentStream->Seek( STREAM_SEEK_TO_BEGIN );
#if OSL_DEBUG_LEVEL > 1
    {
        OStringBuffer aLine( " PDFWriterImpl::writeTransparentObject" );
        emitComment( aLine.getStr() );
    }
#endif
    OStringBuffer aLine( 512 );
    CHECK_RETURN( updateObject( rObject.m_nObject ) );
    aLine.append( rObject.m_nObject );
    aLine.append( " 0 obj\n"
                  "<</Type/XObject\n"
                  "/Subtype/Form\n"
                  "/BBox[ " );
    appendFixedInt( rObject.m_aBoundRect.Left(), aLine );
    aLine.append( ' ' );
    appendFixedInt( rObject.m_aBoundRect.Top(), aLine );
    aLine.append( ' ' );
    appendFixedInt( rObject.m_aBoundRect.Right(), aLine );
    aLine.append( ' ' );
    appendFixedInt( rObject.m_aBoundRect.Bottom()+1, aLine );
    aLine.append( " ]\n" );
    if( ! rObject.m_pSoftMaskStream )
    {
        if( ! m_bIsPDF_A1 )
        {
            aLine.append( "/Group<</S/Transparency/CS/DeviceRGB/K true>>\n" );
        }
    }
    /* #i42884# the PDF reference recommends that each Form XObject
    *  should have a resource dict; alas if that is the same object
    *  as the one of the page it triggers an endless recursion in
    *  acroread 5 (6 and up have that fixed). Since we have only one
    *  resource dict anyway, let's use the one from the page by NOT
    *  emitting a Resources entry.
    */
    #if 0
    aLine.append( "   /Resources " );
    aLine.append( getResourceDictObj() );
    aLine.append( " 0 R\n" );
    #endif

    aLine.append( "/Length " );
    aLine.append( (sal_Int32)(nSize) );
    aLine.append( "\n" );
    if( bFlateFilter )
        aLine.append( "/Filter/FlateDecode\n" );
    aLine.append( ">>\n"
                  "stream\n" );
    CHECK_RETURN( writeBuffer( aLine.getStr(), aLine.getLength() ) );
    checkAndEnableStreamEncryption( rObject.m_nObject );
    CHECK_RETURN( writeBuffer( rObject.m_pContentStream->GetData(), nSize ) );
    disableStreamEncryption();
    aLine.setLength( 0 );
    aLine.append( "\n"
                  "endstream\n"
                  "endobj\n\n" );
    CHECK_RETURN( writeBuffer( aLine.getStr(), aLine.getLength() ) );

    // write ExtGState dict for this XObject
    aLine.setLength( 0 );
    aLine.append( rObject.m_nExtGStateObject );
    aLine.append( " 0 obj\n"
                  "<<" );
    if( ! rObject.m_pSoftMaskStream )
    {
//i59651
        if( m_bIsPDF_A1 )
        {
            aLine.append( "/CA 1.0/ca 1.0" );
            m_aErrors.insert( PDFWriter::Warning_Transparency_Omitted_PDFA );
        }
        else
        {
            aLine.append(  "/CA " );
            appendDouble( rObject.m_fAlpha, aLine );
            aLine.append( "\n"
                          "   /ca " );
            appendDouble( rObject.m_fAlpha, aLine );
        }
        aLine.append( "\n" );
    }
    else
    {
        if( m_bIsPDF_A1 )
        {
            aLine.append( "/SMask/None" );
            m_aErrors.insert( PDFWriter::Warning_Transparency_Omitted_PDFA );
        }
        else
        {
            rObject.m_pSoftMaskStream->Seek( STREAM_SEEK_TO_END );
            sal_Int32 nMaskSize = (sal_Int32)rObject.m_pSoftMaskStream->Tell();
            rObject.m_pSoftMaskStream->Seek( STREAM_SEEK_TO_BEGIN );
            sal_Int32 nMaskObject = createObject();
            aLine.append( "/SMask<</Type/Mask/S/Luminosity/G " );
            aLine.append( nMaskObject );
            aLine.append( " 0 R>>\n" );

            OStringBuffer aMask;
            aMask.append( nMaskObject );
            aMask.append( " 0 obj\n"
                          "<</Type/XObject\n"
                          "/Subtype/Form\n"
                          "/BBox[" );
            appendFixedInt( rObject.m_aBoundRect.Left(), aMask );
            aMask.append( ' ' );
            appendFixedInt( rObject.m_aBoundRect.Top(), aMask );
            aMask.append( ' ' );
            appendFixedInt( rObject.m_aBoundRect.Right(), aMask );
            aMask.append( ' ' );
            appendFixedInt( rObject.m_aBoundRect.Bottom()+1, aMask );
            aMask.append( "]\n" );

            /* #i42884# see above */
#if 0
            aLine.append( "/Resources " );
            aMask.append( getResourceDictObj() );
            aMask.append( " 0 R\n" );
#endif

            aMask.append( "/Group<</S/Transparency/CS/DeviceRGB>>\n" );
            aMask.append( "/Length " );
            aMask.append( nMaskSize );
            aMask.append( ">>\n"
                          "stream\n" );
            CHECK_RETURN( updateObject( nMaskObject ) );
            checkAndEnableStreamEncryption(  nMaskObject );
            CHECK_RETURN( writeBuffer( aMask.getStr(), aMask.getLength() ) );
            CHECK_RETURN( writeBuffer( rObject.m_pSoftMaskStream->GetData(), nMaskSize ) );
            disableStreamEncryption();
            aMask.setLength( 0 );
            aMask.append( "\nendstream\n"
                          "endobj\n\n" );
            CHECK_RETURN( writeBuffer( aMask.getStr(), aMask.getLength() ) );
        }
    }
    aLine.append( ">>\n"
                  "endobj\n\n" );
    CHECK_RETURN( updateObject( rObject.m_nExtGStateObject ) );
    CHECK_RETURN( writeBuffer( aLine.getStr(), aLine.getLength() ) );

    return true;
}

bool PDFWriterImpl::writeGradientFunction( GradientEmit& rObject )
{
    sal_Int32 nFunctionObject = createObject();
    CHECK_RETURN( updateObject( nFunctionObject ) );

    OutputDevice* pRefDevice = getReferenceDevice();
    pRefDevice->Push( PUSH_ALL );
    if( rObject.m_aSize.Width() > pRefDevice->GetOutputSizePixel().Width() )
        rObject.m_aSize.Width() = pRefDevice->GetOutputSizePixel().Width();
    if( rObject.m_aSize.Height() > pRefDevice->GetOutputSizePixel().Height() )
        rObject.m_aSize.Height() = pRefDevice->GetOutputSizePixel().Height();
    pRefDevice->SetMapMode( MapMode( MAP_PIXEL ) );
    pRefDevice->DrawGradient( Rectangle( Point( 0, 0 ), rObject.m_aSize ), rObject.m_aGradient );

    Bitmap aSample = pRefDevice->GetBitmap( Point( 0, 0 ), rObject.m_aSize );
    BitmapReadAccess* pAccess = aSample.AcquireReadAccess();
    AccessReleaser aReleaser( pAccess );

    Size aSize = aSample.GetSizePixel();

    sal_Int32 nStreamLengthObject = createObject();
#if OSL_DEBUG_LEVEL > 1
    {
        OStringBuffer aLine( " PDFWriterImpl::writeGradientFunction" );
        emitComment( aLine.getStr() );
    }
#endif
    OStringBuffer aLine( 120 );
    aLine.append( nFunctionObject );
    aLine.append( " 0 obj\n"
                  "<</FunctionType 0\n"
                  "/Domain[ 0 1 0 1 ]\n"
                  "/Size[ " );
    aLine.append( (sal_Int32)aSize.Width() );
    aLine.append( ' ' );
    aLine.append( (sal_Int32)aSize.Height() );
    aLine.append( " ]\n"
                  "/BitsPerSample 8\n"
                  "/Range[ 0 1 0 1 0 1 ]\n"
                  "/Length " );
    aLine.append( nStreamLengthObject );
    aLine.append( " 0 R\n"
#ifndef DEBUG_DISABLE_PDFCOMPRESSION
                  "/Filter/FlateDecode"
#endif
                  ">>\n"
                  "stream\n" );
    CHECK_RETURN( writeBuffer( aLine.getStr(), aLine.getLength() ) );

    sal_uInt64 nStartStreamPos = 0;
    CHECK_RETURN( (osl_File_E_None == osl_getFilePos( m_aFile, &nStartStreamPos )) );

    checkAndEnableStreamEncryption( nFunctionObject );
    beginCompression();
    for( int y = 0; y < aSize.Height(); y++ )
    {
        for( int x = 0; x < aSize.Width(); x++ )
        {
            sal_uInt8 aCol[3];
            BitmapColor aColor = pAccess->GetColor( y, x );
            aCol[0] = aColor.GetRed();
            aCol[1] = aColor.GetGreen();
            aCol[2] = aColor.GetBlue();
            CHECK_RETURN( writeBuffer( aCol, 3 ) );
        }
    }
    endCompression();
    disableStreamEncryption();

    sal_uInt64 nEndStreamPos = 0;
    CHECK_RETURN( (osl_File_E_None == osl_getFilePos( m_aFile, &nEndStreamPos )) );

    aLine.setLength( 0 );
    aLine.append( "\nendstream\nendobj\n\n" );
    CHECK_RETURN( writeBuffer( aLine.getStr(), aLine.getLength() ) );

    // write stream length
    CHECK_RETURN( updateObject( nStreamLengthObject ) );
    aLine.setLength( 0 );
    aLine.append( nStreamLengthObject );
    aLine.append( " 0 obj\n" );
    aLine.append( (sal_Int64)(nEndStreamPos-nStartStreamPos) );
    aLine.append( "\nendobj\n\n" );
    CHECK_RETURN( writeBuffer( aLine.getStr(), aLine.getLength() ) );

    CHECK_RETURN( updateObject( rObject.m_nObject ) );
    aLine.setLength( 0 );
    aLine.append( rObject.m_nObject );
    aLine.append( " 0 obj\n"
                  "<</ShadingType 1\n"
                  "/ColorSpace/DeviceRGB\n"
                  "/AntiAlias true\n"
                  "/Domain[ 0 1 0 1 ]\n"
                  "/Matrix[ " );
    aLine.append( (sal_Int32)aSize.Width() );
    aLine.append( " 0 0 " );
    aLine.append( (sal_Int32)aSize.Height() );
    aLine.append( " 0 0 ]\n"
                  "/Function " );
    aLine.append( nFunctionObject );
    aLine.append( " 0 R\n"
                  ">>\n"
                  "endobj\n\n" );
    CHECK_RETURN( writeBuffer( aLine.getStr(), aLine.getLength() ) );

    pRefDevice->Pop();

    return true;
}

bool PDFWriterImpl::writeJPG( JPGEmit& rObject )
{
    CHECK_RETURN( rObject.m_pStream );
    CHECK_RETURN( updateObject( rObject.m_nObject ) );

    sal_Int32 nLength = 0;
    rObject.m_pStream->Seek( STREAM_SEEK_TO_END );
    nLength = rObject.m_pStream->Tell();
    rObject.m_pStream->Seek( STREAM_SEEK_TO_BEGIN );

    sal_Int32 nMaskObject = 0;
    if( !!rObject.m_aMask )
    {
        if( rObject.m_aMask.GetBitCount() == 1 ||
            ( rObject.m_aMask.GetBitCount() == 8 && m_aContext.Version >= PDFWriter::PDF_1_4 && !m_bIsPDF_A1 )//i59651
            )
        {
            nMaskObject = createObject();
        }
        else if( m_bIsPDF_A1 )
            m_aErrors.insert( PDFWriter::Warning_Transparency_Omitted_PDFA );
        else if( m_aContext.Version < PDFWriter::PDF_1_4 )
            m_aErrors.insert( PDFWriter::Warning_Transparency_Omitted_PDF13 );

    }
#if OSL_DEBUG_LEVEL > 1
    {
        OStringBuffer aLine( " PDFWriterImpl::writeJPG" );
        emitComment( aLine.getStr() );
    }
#endif

    OStringBuffer aLine(200);
    aLine.append( rObject.m_nObject );
    aLine.append( " 0 obj\n"
                  "<</Type/XObject/Subtype/Image/Width " );
    aLine.append( (sal_Int32)rObject.m_aID.m_aPixelSize.Width() );
    aLine.append( " /Height " );
    aLine.append( (sal_Int32)rObject.m_aID.m_aPixelSize.Height() );
    aLine.append( " /BitsPerComponent 8 " );
    if( rObject.m_bTrueColor )
        aLine.append( "/ColorSpace/DeviceRGB" );
    else
        aLine.append( "/ColorSpace/DeviceGray" );
    aLine.append( "/Filter/DCTDecode/Length " );
    aLine.append( nLength );
    if( nMaskObject )
    {
        aLine.append( rObject.m_aMask.GetBitCount() == 1 ? " /Mask " : " /SMask " );
        aLine.append( nMaskObject );
        aLine.append( " 0 R " );
    }
    aLine.append( ">>\nstream\n" );
    CHECK_RETURN( writeBuffer( aLine.getStr(), aLine.getLength() ) );

    checkAndEnableStreamEncryption( rObject.m_nObject );
    CHECK_RETURN( writeBuffer( rObject.m_pStream->GetData(), nLength ) );
    disableStreamEncryption();

    aLine.setLength( 0 );
    aLine.append( "\nendstream\nendobj\n\n" );
    CHECK_RETURN( writeBuffer( aLine.getStr(), aLine.getLength() ) );

    if( nMaskObject )
    {
        BitmapEmit aEmit;
        aEmit.m_nObject = nMaskObject;
        if( rObject.m_aMask.GetBitCount() == 1 )
            aEmit.m_aBitmap = BitmapEx( rObject.m_aMask, rObject.m_aMask );
        else if( rObject.m_aMask.GetBitCount() == 8 )
            aEmit.m_aBitmap = BitmapEx( rObject.m_aMask, AlphaMask( rObject.m_aMask ) );
        writeBitmapObject( aEmit, true );
    }

    return true;
}

bool PDFWriterImpl::writeBitmapObject( BitmapEmit& rObject, bool bMask )
{
    CHECK_RETURN( updateObject( rObject.m_nObject ) );

    Bitmap  aBitmap;
    Color   aTransparentColor( COL_TRANSPARENT );
    bool    bWriteMask = false;
    if( ! bMask )
    {
        aBitmap = rObject.m_aBitmap.GetBitmap();
        if( rObject.m_aBitmap.IsAlpha() )
        {
            if( m_aContext.Version >= PDFWriter::PDF_1_4 )
                bWriteMask = true;
            // else draw without alpha channel
        }
        else
        {
            switch( rObject.m_aBitmap.GetTransparentType() )
            {
                case TRANSPARENT_NONE:
                    // comes from drawMask function
                    if( aBitmap.GetBitCount() == 1 && rObject.m_bDrawMask )
                        bMask = true;
                    break;
                case TRANSPARENT_COLOR:
                    aTransparentColor = rObject.m_aBitmap.GetTransparentColor();
                    break;
                case TRANSPARENT_BITMAP:
                    bWriteMask = true;
                    break;
            }
        }
    }
    else
    {
        if( m_aContext.Version < PDFWriter::PDF_1_4 || ! rObject.m_aBitmap.IsAlpha() )
        {
            aBitmap = rObject.m_aBitmap.GetMask();
            aBitmap.Convert( BMP_CONVERSION_1BIT_THRESHOLD );
            DBG_ASSERT( aBitmap.GetBitCount() == 1, "mask conversion failed" );
        }
        else if( aBitmap.GetBitCount() != 8 )
        {
            aBitmap = rObject.m_aBitmap.GetAlpha().GetBitmap();
            aBitmap.Convert( BMP_CONVERSION_8BIT_GREYS );
            DBG_ASSERT( aBitmap.GetBitCount() == 8, "alpha mask conversion failed" );
        }
    }

    BitmapReadAccess* pAccess = aBitmap.AcquireReadAccess();
    AccessReleaser aReleaser( pAccess );

    bool bTrueColor;
    sal_Int32 nBitsPerComponent;
    switch( aBitmap.GetBitCount() )
    {
        case 1:
        case 2:
        case 4:
        case 8:
            bTrueColor = false;
            nBitsPerComponent = aBitmap.GetBitCount();
            break;
        default:
            bTrueColor = true;
            nBitsPerComponent = 8;
            break;
    }

    sal_Int32 nStreamLengthObject   = createObject();
    sal_Int32 nMaskObject           = 0;

#if OSL_DEBUG_LEVEL > 1
    {
        OStringBuffer aLine( " PDFWriterImpl::writeBitmapObject" );
        emitComment( aLine.getStr() );
    }
#endif
    OStringBuffer aLine(1024);
    aLine.append( rObject.m_nObject );
    aLine.append( " 0 obj\n"
                  "<</Type/XObject/Subtype/Image/Width " );
    aLine.append( (sal_Int32)aBitmap.GetSizePixel().Width() );
    aLine.append( " /Height " );
    aLine.append( (sal_Int32)aBitmap.GetSizePixel().Height() );
    aLine.append( " /BitsPerComponent " );
    aLine.append( nBitsPerComponent );
    aLine.append( " /Length " );
    aLine.append( nStreamLengthObject );
    aLine.append( " 0 R\n" );
#ifndef DEBUG_DISABLE_PDFCOMPRESSION
    aLine.append( "/Filter/FlateDecode" );
#endif
    if( ! bMask )
    {
        aLine.append( "/ColorSpace" );
        if( bTrueColor )
            aLine.append( "/DeviceRGB\n" );
        else if( aBitmap.HasGreyPalette() )
        {
            aLine.append( "/DeviceGray\n" );
            if( aBitmap.GetBitCount() == 1 )
            {
                // #i47395# 1 bit bitmaps occasionally have an inverted grey palette
                sal_Int32 nBlackIndex = pAccess->GetBestPaletteIndex( BitmapColor( Color( COL_BLACK ) ) );
                DBG_ASSERT( nBlackIndex == 0 || nBlackIndex == 1, "wrong black index" );
                if( nBlackIndex == 1 )
                    aLine.append( "/Decode[1 0]\n" );
            }
        }
        else
        {
            aLine.append( "[ /Indexed/DeviceRGB " );
            aLine.append( (sal_Int32)(pAccess->GetPaletteEntryCount()-1) );
            aLine.append( "\n<" );
            if( m_aContext.Encrypt )
            {
                enableStringEncryption( rObject.m_nObject );
                //check encryption buffer size
                if( checkEncryptionBufferSize( pAccess->GetPaletteEntryCount()*3 ) )
                {
                    int nChar = 0;
                    //fill the encryption buffer
                    for( USHORT i = 0; i < pAccess->GetPaletteEntryCount(); i++ )
                    {
                        const BitmapColor& rColor = pAccess->GetPaletteColor( i );
                        m_pEncryptionBuffer[nChar++] = rColor.GetRed();
                        m_pEncryptionBuffer[nChar++] = rColor.GetGreen();
                        m_pEncryptionBuffer[nChar++] = rColor.GetBlue();
                    }
                    //encrypt the colorspace lookup table
                    rtl_cipher_encodeARCFOUR( m_aCipher, m_pEncryptionBuffer, nChar, m_pEncryptionBuffer, nChar );
                    //now queue the data for output
                    nChar = 0;
                    for( USHORT i = 0; i < pAccess->GetPaletteEntryCount(); i++ )
                    {
                        appendHex(m_pEncryptionBuffer[nChar++], aLine );
                        appendHex(m_pEncryptionBuffer[nChar++], aLine );
                        appendHex(m_pEncryptionBuffer[nChar++], aLine );
                    }
                }
            }
            else //no encryption requested (PDF/A-1a program flow drops here)
            {
                for( USHORT i = 0; i < pAccess->GetPaletteEntryCount(); i++ )
                {
                    const BitmapColor& rColor = pAccess->GetPaletteColor( i );
                    appendHex( rColor.GetRed(), aLine );
                    appendHex( rColor.GetGreen(), aLine );
                    appendHex( rColor.GetBlue(), aLine );
                }
            }
            aLine.append( ">\n]\n" );
        }
    }
    else
    {
        if( aBitmap.GetBitCount() == 1 )
        {
            aLine.append( " /ImageMask true\n" );
            sal_Int32 nBlackIndex = pAccess->GetBestPaletteIndex( BitmapColor( Color( COL_BLACK ) ) );
            DBG_ASSERT( nBlackIndex == 0 || nBlackIndex == 1, "wrong black index" );
            if( nBlackIndex )
                aLine.append( "/Decode[ 1 0 ]\n" );
            else
                aLine.append( "/Decode[ 0 1 ]\n" );
        }
        else if( aBitmap.GetBitCount() == 8 )
        {
            aLine.append( "/ColorSpace/DeviceGray\n"
                          "/Decode [ 1 0 ]\n" );
        }
    }

    if( ! bMask && m_aContext.Version > PDFWriter::PDF_1_2 && !m_bIsPDF_A1 )//i59651
    {
        if( bWriteMask )
        {
            nMaskObject = createObject();
            if( rObject.m_aBitmap.IsAlpha() && m_aContext.Version > PDFWriter::PDF_1_3 )
                aLine.append( "/SMask " );
            else
                aLine.append( "/Mask " );
            aLine.append( nMaskObject );
            aLine.append( " 0 R\n" );
        }
        else if( aTransparentColor != Color( COL_TRANSPARENT ) )
        {
            aLine.append( "/Mask[ " );
            if( bTrueColor )
            {
                aLine.append( (sal_Int32)aTransparentColor.GetRed() );
                aLine.append( ' ' );
                aLine.append( (sal_Int32)aTransparentColor.GetRed() );
                aLine.append( ' ' );
                aLine.append( (sal_Int32)aTransparentColor.GetGreen() );
                aLine.append( ' ' );
                aLine.append( (sal_Int32)aTransparentColor.GetGreen() );
                aLine.append( ' ' );
                aLine.append( (sal_Int32)aTransparentColor.GetBlue() );
                aLine.append( ' ' );
                aLine.append( (sal_Int32)aTransparentColor.GetBlue() );
            }
            else
            {
                sal_Int32 nIndex = pAccess->GetBestPaletteIndex( BitmapColor( aTransparentColor ) );
                aLine.append( nIndex );
            }
            aLine.append( " ]\n" );
        }
    }
    else if( m_bIsPDF_A1 )
        m_aErrors.insert( PDFWriter::Warning_Transparency_Omitted_PDFA );

    aLine.append( ">>\n"
                  "stream\n" );
    CHECK_RETURN( writeBuffer( aLine.getStr(), aLine.getLength() ) );
    sal_uInt64 nStartPos = 0;
    CHECK_RETURN( (osl_File_E_None == osl_getFilePos( m_aFile, &nStartPos )) );

    checkAndEnableStreamEncryption( rObject.m_nObject );
    beginCompression();
    if( ! bTrueColor || pAccess->GetScanlineFormat() == BMP_FORMAT_24BIT_TC_RGB )
    {
        const int nScanLineBytes = 1 + ( pAccess->GetBitCount() * ( pAccess->Width() - 1 ) / 8U );

        for( int i = 0; i < pAccess->Height(); i++ )
        {
            CHECK_RETURN( writeBuffer( pAccess->GetScanline( i ), nScanLineBytes ) );
        }
    }
    else
    {
        const int nScanLineBytes = pAccess->Width()*3;
        boost::shared_array<sal_uInt8> pCol( new sal_uInt8[ nScanLineBytes ] );
        for( int y = 0; y < pAccess->Height(); y++ )
        {
            for( int x = 0; x < pAccess->Width(); x++ )
            {
                BitmapColor aColor = pAccess->GetColor( y, x );
                pCol[3*x+0] = aColor.GetRed();
                pCol[3*x+1] = aColor.GetGreen();
                pCol[3*x+2] = aColor.GetBlue();
            }
            CHECK_RETURN( writeBuffer( pCol.get(), nScanLineBytes ) );
        }
    }
    endCompression();
    disableStreamEncryption();

    sal_uInt64 nEndPos = 0;
    CHECK_RETURN( (osl_File_E_None == osl_getFilePos( m_aFile, &nEndPos )) );
    aLine.setLength( 0 );
    aLine.append( "\nendstream\nendobj\n\n" );
    CHECK_RETURN( writeBuffer( aLine.getStr(), aLine.getLength() ) );
    CHECK_RETURN( updateObject( nStreamLengthObject ) );
    aLine.setLength( 0 );
    aLine.append( nStreamLengthObject );
    aLine.append( " 0 obj\n" );
    aLine.append( (sal_Int64)(nEndPos-nStartPos) );
    aLine.append( "\nendobj\n\n" );
    CHECK_RETURN( writeBuffer( aLine.getStr(), aLine.getLength() ) );

    if( nMaskObject )
    {
        BitmapEmit aEmit;
        aEmit.m_nObject             = nMaskObject;
        aEmit.m_aBitmap             = rObject.m_aBitmap;
        return writeBitmapObject( aEmit, true );
    }

    return true;
}

void PDFWriterImpl::drawJPGBitmap( SvStream& rDCTData, bool bIsTrueColor, const Size& rSizePixel, const Rectangle& rTargetArea, const Bitmap& rMask )
{
    MARK( "drawJPGBitmap" );

    OStringBuffer aLine( 80 );
    updateGraphicsState();

    // #i40055# sanity check
    if( ! (rTargetArea.GetWidth() && rTargetArea.GetHeight() ) )
        return;
    if( ! (rSizePixel.Width() && rSizePixel.Height()) )
        return;

    SvMemoryStream* pStream = new SvMemoryStream;
    rDCTData.Seek( 0 );
    *pStream << rDCTData;
    pStream->Seek( STREAM_SEEK_TO_END );

    BitmapID aID;
    aID.m_aPixelSize    = rSizePixel;
    aID.m_nSize         = pStream->Tell();
    pStream->Seek( STREAM_SEEK_TO_BEGIN );
    aID.m_nChecksum     = rtl_crc32( 0, pStream->GetData(), aID.m_nSize );
    if( ! rMask.IsEmpty() )
        aID.m_nMaskChecksum = rMask.GetChecksum();

    std::list< JPGEmit >::const_iterator it;
    for( it = m_aJPGs.begin(); it != m_aJPGs.end() && ! (aID == it->m_aID); ++it )
        ;
    if( it == m_aJPGs.end() )
    {
        m_aJPGs.push_front( JPGEmit() );
        JPGEmit& rEmit = m_aJPGs.front();
        rEmit.m_nObject     = createObject();
        rEmit.m_aID         = aID;
        rEmit.m_pStream     = pStream;
        rEmit.m_bTrueColor  = bIsTrueColor;
        if( !! rMask && rMask.GetSizePixel() == rSizePixel )
            rEmit.m_aMask   = rMask;

        it = m_aJPGs.begin();
    }
    else
        delete pStream;

    aLine.append( "q " );
    sal_Int32 nCheckWidth = 0;
    m_aPages.back().appendMappedLength( (sal_Int32)rTargetArea.GetWidth(), aLine, false, &nCheckWidth );
    aLine.append( " 0 0 " );
    sal_Int32 nCheckHeight = 0;
    m_aPages.back().appendMappedLength( (sal_Int32)rTargetArea.GetHeight(), aLine, true, &nCheckHeight );
    aLine.append( ' ' );
    m_aPages.back().appendPoint( rTargetArea.BottomLeft(), aLine );
    aLine.append( " cm\n/Im" );
    aLine.append( it->m_nObject );
    aLine.append( " Do Q\n" );
    if( nCheckWidth == 0 || nCheckHeight == 0 )
    {
        // #i97512# avoid invalid current matrix
        aLine.setLength( 0 );
        aLine.append( "\n%jpeg image /Im" );
        aLine.append( it->m_nObject );
        aLine.append( " scaled to zero size, omitted\n" );
    }
    writeBuffer( aLine.getStr(), aLine.getLength() );

    OStringBuffer aObjName( 16 );
    aObjName.append( "Im" );
    aObjName.append( it->m_nObject );
    pushResource( ResXObject, aObjName.makeStringAndClear(), it->m_nObject );

}

void PDFWriterImpl::drawBitmap( const Point& rDestPoint, const Size& rDestSize, const BitmapEmit& rBitmap, const Color& rFillColor )
{
    OStringBuffer aLine( 80 );
    updateGraphicsState();

    aLine.append( "q " );
    if( rFillColor != Color( COL_TRANSPARENT ) )
    {
        appendNonStrokingColor( rFillColor, aLine );
        aLine.append( ' ' );
    }
    sal_Int32 nCheckWidth = 0;
    m_aPages.back().appendMappedLength( (sal_Int32)rDestSize.Width(), aLine, false, &nCheckWidth );
    aLine.append( " 0 0 " );
    sal_Int32 nCheckHeight = 0;
    m_aPages.back().appendMappedLength( (sal_Int32)rDestSize.Height(), aLine, true, &nCheckHeight );
    aLine.append( ' ' );
    m_aPages.back().appendPoint( rDestPoint + Point( 0, rDestSize.Height()-1 ), aLine );
    aLine.append( " cm\n/Im" );
    aLine.append( rBitmap.m_nObject );
    aLine.append( " Do Q\n" );
    if( nCheckWidth == 0 || nCheckHeight == 0 )
    {
        // #i97512# avoid invalid current matrix
        aLine.setLength( 0 );
        aLine.append( "\n%bitmap image /Im" );
        aLine.append( rBitmap.m_nObject );
        aLine.append( " scaled to zero size, omitted\n" );
    }
    writeBuffer( aLine.getStr(), aLine.getLength() );
}

const PDFWriterImpl::BitmapEmit& PDFWriterImpl::createBitmapEmit( const BitmapEx& rBitmap, bool bDrawMask )
{
    BitmapID aID;
    aID.m_aPixelSize        = rBitmap.GetSizePixel();
    aID.m_nSize             = rBitmap.GetBitCount();
    aID.m_nChecksum         = rBitmap.GetBitmap().GetChecksum();
    aID.m_nMaskChecksum     = 0;
    if( rBitmap.IsAlpha() )
        aID.m_nMaskChecksum = rBitmap.GetAlpha().GetChecksum();
    else
    {
        Bitmap aMask = rBitmap.GetMask();
        if( ! aMask.IsEmpty() )
            aID.m_nMaskChecksum = aMask.GetChecksum();
    }
    std::list< BitmapEmit >::const_iterator it;
    for( it = m_aBitmaps.begin(); it != m_aBitmaps.end(); ++it )
    {
        if( aID == it->m_aID )
            break;
    }
    if( it == m_aBitmaps.end() )
    {
        m_aBitmaps.push_front( BitmapEmit() );
        m_aBitmaps.front().m_aID        = aID;
        m_aBitmaps.front().m_aBitmap    = rBitmap;
        m_aBitmaps.front().m_nObject    = createObject();
        m_aBitmaps.front().m_bDrawMask  = bDrawMask;
        it = m_aBitmaps.begin();
    }

    OStringBuffer aObjName( 16 );
    aObjName.append( "Im" );
    aObjName.append( it->m_nObject );
    pushResource( ResXObject, aObjName.makeStringAndClear(), it->m_nObject );

    return *it;
}

void PDFWriterImpl::drawBitmap( const Point& rDestPoint, const Size& rDestSize, const Bitmap& rBitmap )
{
    MARK( "drawBitmap (Bitmap)" );

    // #i40055# sanity check
    if( ! (rDestSize.Width() && rDestSize.Height()) )
        return;

    const BitmapEmit& rEmit = createBitmapEmit( BitmapEx( rBitmap ) );
    drawBitmap( rDestPoint, rDestSize, rEmit, Color( COL_TRANSPARENT ) );
}

void PDFWriterImpl::drawBitmap( const Point& rDestPoint, const Size& rDestSize, const BitmapEx& rBitmap )
{
    MARK( "drawBitmap (BitmapEx)" );

    // #i40055# sanity check
    if( ! (rDestSize.Width() && rDestSize.Height()) )
        return;

    const BitmapEmit& rEmit = createBitmapEmit( rBitmap );
    drawBitmap( rDestPoint, rDestSize, rEmit, Color( COL_TRANSPARENT ) );
}

void PDFWriterImpl::drawMask( const Point& rDestPoint, const Size& rDestSize, const Bitmap& rBitmap, const Color& rFillColor )
{
    MARK( "drawMask" );

    // #i40055# sanity check
    if( ! (rDestSize.Width() && rDestSize.Height()) )
        return;

    Bitmap aBitmap( rBitmap );
    if( aBitmap.GetBitCount() > 1 )
        aBitmap.Convert( BMP_CONVERSION_1BIT_THRESHOLD );
    DBG_ASSERT( aBitmap.GetBitCount() == 1, "mask conversion failed" );

    const BitmapEmit& rEmit = createBitmapEmit( BitmapEx( aBitmap ), true );
    drawBitmap( rDestPoint, rDestSize, rEmit, rFillColor );
}

sal_Int32 PDFWriterImpl::createGradient( const Gradient& rGradient, const Size& rSize )
{
    Size aPtSize( lcl_convert( m_aGraphicsStack.front().m_aMapMode,
                               MapMode( MAP_POINT ),
                               getReferenceDevice(),
                               rSize ) );
    // check if we already have this gradient
    std::list<GradientEmit>::iterator it;
    for( it = m_aGradients.begin(); it != m_aGradients.end(); ++it )
    {
        if( it->m_aGradient == rGradient )
        {
            if( it->m_aSize.Width() < aPtSize.Width() )
                it->m_aSize.Width() = aPtSize.Width();
            if( it->m_aSize.Height() <= aPtSize.Height() )
                it->m_aSize.Height() = aPtSize.Height();
           break;
        }
    }
    if( it == m_aGradients.end() )
    {
        m_aGradients.push_front( GradientEmit() );
        m_aGradients.front().m_aGradient    = rGradient;
        m_aGradients.front().m_nObject      = createObject();
        m_aGradients.front().m_aSize        = aPtSize;
        it = m_aGradients.begin();
    }

    OStringBuffer aObjName( 16 );
    aObjName.append( 'P' );
    aObjName.append( it->m_nObject );
    pushResource( ResShading, aObjName.makeStringAndClear(), it->m_nObject );

    return it->m_nObject;
}

void PDFWriterImpl::drawGradient( const Rectangle& rRect, const Gradient& rGradient )
{
    MARK( "drawGradient (Rectangle)" );

    if( m_aContext.Version == PDFWriter::PDF_1_2 )
    {
        drawRectangle( rRect );
        return;
    }

    sal_Int32 nGradient = createGradient( rGradient, rRect.GetSize() );

    Point aTranslate( rRect.BottomLeft() );
    aTranslate += Point( 0, 1 );

    updateGraphicsState();

    OStringBuffer aLine( 80 );
    aLine.append( "q 1 0 0 1 " );
    m_aPages.back().appendPoint( aTranslate, aLine );
    aLine.append( " cm " );
    // if a stroke is appended reset the clip region before stroke
    if( m_aGraphicsStack.front().m_aLineColor != Color( COL_TRANSPARENT ) )
        aLine.append( "q " );
    aLine.append( "0 0 " );
    m_aPages.back().appendMappedLength( (sal_Int32)rRect.GetWidth(), aLine, false );
    aLine.append( ' ' );
    m_aPages.back().appendMappedLength( (sal_Int32)rRect.GetHeight(), aLine, true );
    aLine.append( " re W n\n" );

    aLine.append( "/P" );
    aLine.append( nGradient );
    aLine.append( " sh " );
    if( m_aGraphicsStack.front().m_aLineColor != Color( COL_TRANSPARENT ) )
    {
        aLine.append( "Q 0 0 " );
        m_aPages.back().appendMappedLength( (sal_Int32)rRect.GetWidth(), aLine, false );
        aLine.append( ' ' );
        m_aPages.back().appendMappedLength( (sal_Int32)rRect.GetHeight(), aLine, true );
        aLine.append( " re S " );
    }
    aLine.append( "Q\n" );
    writeBuffer( aLine.getStr(), aLine.getLength() );
}

void PDFWriterImpl::drawGradient( const PolyPolygon& rPolyPoly, const Gradient& rGradient )
{
    MARK( "drawGradient (PolyPolygon)" );

    if( m_aContext.Version == PDFWriter::PDF_1_2 )
    {
        drawPolyPolygon( rPolyPoly );
        return;
    }

    sal_Int32 nGradient = createGradient( rGradient, rPolyPoly.GetBoundRect().GetSize() );

    updateGraphicsState();

    Rectangle aBoundRect = rPolyPoly.GetBoundRect();
    Point aTranslate = aBoundRect.BottomLeft() + Point( 0, 1 );
    int nPolygons = rPolyPoly.Count();

    OStringBuffer aLine( 80*nPolygons );
    aLine.append( "q " );
    // set PolyPolygon as clip path
    m_aPages.back().appendPolyPolygon( rPolyPoly, aLine );
    aLine.append( "W* n\n" );
    aLine.append( "1 0 0 1 " );
    m_aPages.back().appendPoint( aTranslate, aLine );
    aLine.append( " cm\n" );
    aLine.append( "/P" );
    aLine.append( nGradient );
    aLine.append( " sh Q\n" );
    if( m_aGraphicsStack.front().m_aLineColor != Color( COL_TRANSPARENT ) )
    {
        // and draw the surrounding path
        m_aPages.back().appendPolyPolygon( rPolyPoly, aLine );
        aLine.append( "S\n" );
    }
    writeBuffer( aLine.getStr(), aLine.getLength() );
}

void PDFWriterImpl::drawHatch( const PolyPolygon& rPolyPoly, const Hatch& rHatch )
{
    MARK( "drawHatch" );

    updateGraphicsState();

    if( m_aGraphicsStack.front().m_aLineColor == Color( COL_TRANSPARENT ) &&
        m_aGraphicsStack.front().m_aFillColor == Color( COL_TRANSPARENT ) )
        return;
    if( rPolyPoly.Count() )
    {
        PolyPolygon     aPolyPoly( rPolyPoly );

        aPolyPoly.Optimize( POLY_OPTIMIZE_NO_SAME );
        push( PUSH_LINECOLOR );
        setLineColor( rHatch.GetColor() );
        getReferenceDevice()->ImplDrawHatch( aPolyPoly, rHatch, FALSE );
        pop();
    }
}

void PDFWriterImpl::drawWallpaper( const Rectangle& rRect, const Wallpaper& rWall )
{
    MARK( "drawWallpaper" );

    bool bDrawColor         = false;
    bool bDrawGradient      = false;
    bool bDrawBitmap        = false;

    BitmapEx aBitmap;
    Point aBmpPos = rRect.TopLeft();
    Size aBmpSize;
    if( rWall.IsBitmap() )
    {
        aBitmap = rWall.GetBitmap();
        aBmpSize = lcl_convert( aBitmap.GetPrefMapMode(),
                                getMapMode(),
                                getReferenceDevice(),
                                aBitmap.GetPrefSize() );
        Rectangle aRect( rRect );
        if( rWall.IsRect() )
        {
            aRect = rWall.GetRect();
            aBmpPos = aRect.TopLeft();
            aBmpSize = aRect.GetSize();
        }
        if( rWall.GetStyle() != WALLPAPER_SCALE )
        {
            if( rWall.GetStyle() != WALLPAPER_TILE )
            {
                bDrawBitmap     = true;
                if( rWall.IsGradient() )
                    bDrawGradient = true;
                else
                    bDrawColor = true;
                switch( rWall.GetStyle() )
                {
                    case WALLPAPER_TOPLEFT:
                        break;
                    case WALLPAPER_TOP:
                        aBmpPos.X() += (aRect.GetWidth()-aBmpSize.Width())/2;
                        break;
                    case WALLPAPER_LEFT:
                        aBmpPos.Y() += (aRect.GetHeight()-aBmpSize.Height())/2;
                        break;
                    case WALLPAPER_TOPRIGHT:
                        aBmpPos.X() += aRect.GetWidth()-aBmpSize.Width();
                        break;
                    case WALLPAPER_CENTER:
                        aBmpPos.X() += (aRect.GetWidth()-aBmpSize.Width())/2;
                        aBmpPos.Y() += (aRect.GetHeight()-aBmpSize.Height())/2;
                        break;
                    case WALLPAPER_RIGHT:
                        aBmpPos.X() += aRect.GetWidth()-aBmpSize.Width();
                        aBmpPos.Y() += (aRect.GetHeight()-aBmpSize.Height())/2;
                        break;
                    case WALLPAPER_BOTTOMLEFT:
                        aBmpPos.Y() += aRect.GetHeight()-aBmpSize.Height();
                        break;
                    case WALLPAPER_BOTTOM:
                        aBmpPos.X() += (aRect.GetWidth()-aBmpSize.Width())/2;
                        aBmpPos.Y() += aRect.GetHeight()-aBmpSize.Height();
                        break;
                    case WALLPAPER_BOTTOMRIGHT:
                        aBmpPos.X() += aRect.GetWidth()-aBmpSize.Width();
                        aBmpPos.Y() += aRect.GetHeight()-aBmpSize.Height();
                        break;
                    default: ;
                }
            }
            else
            {
                // push the bitmap
                const BitmapEmit& rEmit = createBitmapEmit( BitmapEx( aBitmap ) );

                // convert to page coordinates; this needs to be done here
                // since the emit does not know the page anymore
                Rectangle aConvertRect( aBmpPos, aBmpSize );
                m_aPages.back().convertRect( aConvertRect );

                OStringBuffer aNameBuf(16);
                aNameBuf.append( "Im" );
                aNameBuf.append( rEmit.m_nObject );
                OString aImageName( aNameBuf.makeStringAndClear() );

                // push the pattern
                OStringBuffer aTilingStream( 32 );
                appendFixedInt( aConvertRect.GetWidth(), aTilingStream );
                aTilingStream.append( " 0 0 " );
                appendFixedInt( aConvertRect.GetHeight(), aTilingStream );
                aTilingStream.append( " 0 0 cm\n/" );
                aTilingStream.append( aImageName );
                aTilingStream.append( " Do\n" );

                m_aTilings.push_back( TilingEmit() );
                m_aTilings.back().m_nObject         = createObject();
                m_aTilings.back().m_aRectangle      = Rectangle( Point( 0, 0 ), aConvertRect.GetSize() );
                m_aTilings.back().m_pTilingStream   = new SvMemoryStream();
                m_aTilings.back().m_pTilingStream->Write( aTilingStream.getStr(), aTilingStream.getLength() );
                // phase the tiling so wallpaper begins on upper left
                m_aTilings.back().m_aTransform.matrix[2] = double(aConvertRect.Left() % aConvertRect.GetWidth()) / fDivisor;
                m_aTilings.back().m_aTransform.matrix[5] = double(aConvertRect.Top() % aConvertRect.GetHeight()) / fDivisor;
                m_aTilings.back().m_aResources.m_aXObjects[aImageName] = rEmit.m_nObject;

                updateGraphicsState();

                OStringBuffer aObjName( 16 );
                aObjName.append( 'P' );
                aObjName.append( m_aTilings.back().m_nObject );
                OString aPatternName( aObjName.makeStringAndClear() );
                pushResource( ResPattern, aPatternName, m_aTilings.back().m_nObject );

                // fill a rRect with the pattern
                OStringBuffer aLine( 100 );
                aLine.append( "q /Pattern cs /" );
                aLine.append( aPatternName );
                aLine.append( " scn " );
                m_aPages.back().appendRect( rRect, aLine );
                aLine.append( " f Q\n" );
                writeBuffer( aLine.getStr(), aLine.getLength() );
            }
        }
        else
        {
            aBmpPos     = aRect.TopLeft();
            aBmpSize    = aRect.GetSize();
            bDrawBitmap = true;
        }

        if( aBitmap.IsTransparent() )
        {
            if( rWall.IsGradient() )
                bDrawGradient = true;
            else
                bDrawColor = true;
        }
    }
    else if( rWall.IsGradient() )
        bDrawGradient = true;
    else
        bDrawColor = true;

    if( bDrawGradient )
    {
        drawGradient( rRect, rWall.GetGradient() );
    }
    if( bDrawColor )
    {
        Color aOldLineColor = m_aGraphicsStack.front().m_aLineColor;
        Color aOldFillColor = m_aGraphicsStack.front().m_aFillColor;
        setLineColor( Color( COL_TRANSPARENT ) );
        setFillColor( rWall.GetColor() );
        drawRectangle( rRect );
        setLineColor( aOldLineColor );
        setFillColor( aOldFillColor );
    }
    if( bDrawBitmap )
    {
        // set temporary clip region since aBmpPos and aBmpSize
        // may be outside rRect
        OStringBuffer aLine( 20 );
        aLine.append( "q " );
        m_aPages.back().appendRect( rRect, aLine );
        aLine.append( " W n\n" );
        writeBuffer( aLine.getStr(), aLine.getLength() );
        drawBitmap( aBmpPos, aBmpSize, aBitmap );
        writeBuffer( "Q\n", 2 );
    }
}

void PDFWriterImpl::beginPattern( const Rectangle& rCellRect )
{
    beginRedirect( new SvMemoryStream(), rCellRect );
}

sal_Int32 PDFWriterImpl::endPattern( const SvtGraphicFill::Transform& rTransform )
{
    Rectangle aConvertRect( getRedirectTargetRect() );
    DBG_ASSERT( aConvertRect.GetWidth() != 0 && aConvertRect.GetHeight() != 0, "empty cell rectangle in pattern" );

    // get scaling between current mapmode and PDF output
    Size aScaling( lcl_convert( m_aGraphicsStack.front().m_aMapMode, m_aMapMode, getReferenceDevice(), Size( 10000, 10000 ) ) );
    double fSX = (double(aScaling.Width()) / 10000.0);
    double fSY = (double(aScaling.Height()) / 10000.0);

    // transform translation part of matrix
    Size aTranslation( (long)rTransform.matrix[2], (long)rTransform.matrix[5] );
    aTranslation = lcl_convert( m_aGraphicsStack.front().m_aMapMode, m_aMapMode, getReferenceDevice(), aTranslation );

    sal_Int32 nTilingId = m_aTilings.size();
    m_aTilings.push_back( TilingEmit() );
    TilingEmit& rTile = m_aTilings.back();
    rTile.m_nObject         = createObject();
    rTile.m_aResources      = m_aOutputStreams.front().m_aResourceDict;
    rTile.m_aTransform.matrix[0] = rTransform.matrix[0] * fSX;
    rTile.m_aTransform.matrix[1] = rTransform.matrix[1] * fSY;
    rTile.m_aTransform.matrix[2] = aTranslation.Width();
    rTile.m_aTransform.matrix[3] = rTransform.matrix[3] * fSX;
    rTile.m_aTransform.matrix[4] = rTransform.matrix[4] * fSY;
    rTile.m_aTransform.matrix[5] = -aTranslation.Height();
    // caution: endRedirect pops the stream, so do this last
    rTile.m_pTilingStream   = dynamic_cast<SvMemoryStream*>(endRedirect());
    // FIXME: bound rect will not work with rotated matrix
    rTile.m_aRectangle      = Rectangle( Point(0,0), aConvertRect.GetSize() );
    rTile.m_aCellSize       = aConvertRect.GetSize();

    OStringBuffer aObjName( 16 );
    aObjName.append( 'P' );
    aObjName.append( rTile.m_nObject );
    pushResource( ResPattern, aObjName.makeStringAndClear(), rTile.m_nObject );
    return nTilingId;
}

void PDFWriterImpl::drawPolyPolygon( const PolyPolygon& rPolyPoly, sal_Int32 nPattern, bool bEOFill )
{
    if( nPattern < 0 || nPattern >= (sal_Int32)m_aTilings.size() )
        return;

    m_aPages.back().endStream();
    sal_Int32 nXObject = createObject();
    OStringBuffer aNameBuf( 16 );
    aNameBuf.append( "Pol" );
    aNameBuf.append( nXObject );
    OString aObjName( aNameBuf.makeStringAndClear() );
    Rectangle aObjRect;
    if( updateObject( nXObject ) )
    {
        // get bounding rect of object
        PolyPolygon aSubDiv;
        rPolyPoly.AdaptiveSubdivide( aSubDiv );
        aObjRect = aSubDiv.GetBoundRect();
        Rectangle aConvObjRect( aObjRect );
        m_aPages.back().convertRect( aConvObjRect );

        // move polypolygon to bottom left of page
        PolyPolygon aLocalPath( rPolyPoly );
        sal_Int32 nPgWd = getReferenceDevice()->ImplGetDPIX() * m_aPages.back().getWidth() / 72;
        sal_Int32 nPgHt = getReferenceDevice()->ImplGetDPIY() * m_aPages.back().getHeight() / 72;
        Size aLogicPgSz = getReferenceDevice()->PixelToLogic( Size( nPgWd, nPgHt ), m_aGraphicsStack.front().m_aMapMode );
        sal_Int32 nXOff = aObjRect.Left();
        sal_Int32 nYOff = aLogicPgSz.Height() - aObjRect.Bottom();
        aLocalPath.Move( -nXOff, nYOff );

        // prepare XObject's content stream
        OStringBuffer aStream( 512 );
        aStream.append( "/Pattern cs /P" );
        aStream.append( m_aTilings[ nPattern ].m_nObject );
        aStream.append( " scn\n" );
        m_aPages.back().appendPolyPolygon( aLocalPath, aStream );
        aStream.append( bEOFill ? "f*" : "f" );
        SvMemoryStream aMemStream( aStream.getLength() );
        aMemStream.Write( aStream.getStr(), aStream.getLength() );
        bool bDeflate = compressStream( &aMemStream );
        aMemStream.Seek( STREAM_SEEK_TO_END );
        sal_Int32 nStreamLen = (sal_Int32)aMemStream.Tell();
        aMemStream.Seek( STREAM_SEEK_TO_BEGIN );

        // add new XObject to global resource dict
        m_aGlobalResourceDict.m_aXObjects[ aObjName ] = nXObject;

        // write XObject
        OStringBuffer aLine( 512 );
        aLine.append( nXObject );
        aLine.append( " 0 obj\n"
                      "<</Type/XObject/Subtype/Form/BBox[0 0 " );
        appendFixedInt( aConvObjRect.GetWidth(), aLine );
        aLine.append( ' ' );
        appendFixedInt( aConvObjRect.GetHeight(), aLine );
        aLine.append( "]/Length " );
        aLine.append( nStreamLen );
        if( bDeflate )
            aLine.append( "/Filter/FlateDecode" );
        aLine.append( ">>\n"
                      "stream\n" );
        writeBuffer( aLine.getStr(), aLine.getLength() );
        checkAndEnableStreamEncryption( nXObject );
        writeBuffer( aMemStream.GetData(), nStreamLen );
        disableStreamEncryption();
        writeBuffer( "\nendstream\nendobj\n\n", 19 );
    }
    m_aPages.back().beginStream();
    OStringBuffer aLine( 80 );
    aLine.append( "q 1 0 0 1 " );
    m_aPages.back().appendPoint( aObjRect.BottomLeft(), aLine );
    aLine.append( " cm/" );
    aLine.append( aObjName );
    aLine.append( " Do Q\n" );
    writeBuffer( aLine.getStr(), aLine.getLength() );
}

void PDFWriterImpl::updateGraphicsState()
{
    OStringBuffer aLine( 256 );
    GraphicsState& rNewState = m_aGraphicsStack.front();
    // first set clip region since it might invalidate everything else

    if( (rNewState.m_nUpdateFlags & GraphicsState::updateClipRegion) )
    {
        rNewState.m_nUpdateFlags &= ~GraphicsState::updateClipRegion;

        Region& rNewClip = rNewState.m_aClipRegion;

        /*  #103137# equality operator is not implemented
        *  const as API promises but may change Region
        *  from Polygon to rectangles. Arrrgghh !!!!
        */
        Region aLeft = m_aCurrentPDFState.m_aClipRegion;
        Region aRight = rNewClip;
        if( aLeft != aRight )
        {
            if( ! m_aCurrentPDFState.m_aClipRegion.IsEmpty() &&
                ! m_aCurrentPDFState.m_aClipRegion.IsNull() )
            {
                aLine.append( "Q " );
                // invalidate everything but the clip region
                m_aCurrentPDFState = GraphicsState();
                rNewState.m_nUpdateFlags = sal::static_int_cast<sal_uInt16>(~GraphicsState::updateClipRegion);
            }
            if( ! rNewClip.IsEmpty() && ! rNewClip.IsNull() )
            {
                // clip region is always stored in private PDF mapmode
                MapMode aNewMapMode = rNewState.m_aMapMode;
                rNewState.m_aMapMode = m_aMapMode;
                getReferenceDevice()->SetMapMode( rNewState.m_aMapMode );
                m_aCurrentPDFState.m_aMapMode = rNewState.m_aMapMode;

                aLine.append( "q " );
                if( rNewClip.HasPolyPolygon() )
                {
                    m_aPages.back().appendPolyPolygon( rNewClip.GetPolyPolygon(), aLine );
                    aLine.append( "W* n\n" );
                }
                else
                {
                    // need to clip all rectangles
                    RegionHandle aHandle = rNewClip.BeginEnumRects();
                    Rectangle aRect;
                    while( rNewClip.GetNextEnumRect( aHandle, aRect ) )
                    {
                        m_aPages.back().appendRect( aRect, aLine );
                        if( aLine.getLength() > 80 )
                        {
                            aLine.append( "\n" );
                            writeBuffer( aLine.getStr(), aLine.getLength() );
                            aLine.setLength( 0 );
                        }
                        else
                            aLine.append( ' ' );
                    }
                    rNewClip.EndEnumRects( aHandle );
                    aLine.append( "W* n\n" );
                }

                rNewState.m_aMapMode = aNewMapMode;
                getReferenceDevice()->SetMapMode( rNewState.m_aMapMode );
                m_aCurrentPDFState.m_aMapMode = rNewState.m_aMapMode;
            }
        }
    }

    if( (rNewState.m_nUpdateFlags & GraphicsState::updateMapMode) )
    {
        rNewState.m_nUpdateFlags &= ~GraphicsState::updateMapMode;
        getReferenceDevice()->SetMapMode( rNewState.m_aMapMode );
    }

    if( (rNewState.m_nUpdateFlags & GraphicsState::updateFont) )
    {
        rNewState.m_nUpdateFlags &= ~GraphicsState::updateFont;
        getReferenceDevice()->SetFont( rNewState.m_aFont );
        getReferenceDevice()->ImplNewFont();
    }

    if( (rNewState.m_nUpdateFlags & GraphicsState::updateLayoutMode) )
    {
        rNewState.m_nUpdateFlags &= ~GraphicsState::updateLayoutMode;
        getReferenceDevice()->SetLayoutMode( rNewState.m_nLayoutMode );
    }

    if( (rNewState.m_nUpdateFlags & GraphicsState::updateDigitLanguage) )
    {
        rNewState.m_nUpdateFlags &= ~GraphicsState::updateDigitLanguage;
        getReferenceDevice()->SetDigitLanguage( rNewState.m_aDigitLanguage );
    }

    if( (rNewState.m_nUpdateFlags & GraphicsState::updateLineColor) )
    {
        rNewState.m_nUpdateFlags &= ~GraphicsState::updateLineColor;
        if( m_aCurrentPDFState.m_aLineColor != rNewState.m_aLineColor &&
            rNewState.m_aLineColor != Color( COL_TRANSPARENT ) )
        {
            appendStrokingColor( rNewState.m_aLineColor, aLine );
            aLine.append( "\n" );
        }
    }

    if( (rNewState.m_nUpdateFlags & GraphicsState::updateFillColor) )
    {
        rNewState.m_nUpdateFlags &= ~GraphicsState::updateFillColor;
        if( m_aCurrentPDFState.m_aFillColor != rNewState.m_aFillColor &&
            rNewState.m_aFillColor != Color( COL_TRANSPARENT ) )
        {
            appendNonStrokingColor( rNewState.m_aFillColor, aLine );
            aLine.append( "\n" );
        }
    }

    if( (rNewState.m_nUpdateFlags & GraphicsState::updateTransparentPercent) )
    {
        rNewState.m_nUpdateFlags &= ~GraphicsState::updateTransparentPercent;
        if( m_aContext.Version >= PDFWriter::PDF_1_4 && m_aCurrentPDFState.m_nTransparentPercent != rNewState.m_nTransparentPercent )
        {
            // TODO: switch extended graphicsstate
        }
    }

    // everything is up to date now
    m_aCurrentPDFState = m_aGraphicsStack.front();
    if( aLine.getLength() )
        writeBuffer( aLine.getStr(), aLine.getLength() );
}

/* #i47544# imitate OutputDevice behaviour:
*  if a font with a nontransparent color is set, it overwrites the current
*  text color. OTOH setting the text color will overwrite the color of the font.
*/
void PDFWriterImpl::setFont( const Font& rFont )
{
    Color aColor = rFont.GetColor();
    if( aColor == Color( COL_TRANSPARENT ) )
        aColor = m_aGraphicsStack.front().m_aFont.GetColor();
    m_aGraphicsStack.front().m_aFont = rFont;
    m_aGraphicsStack.front().m_aFont.SetColor( aColor );
    m_aGraphicsStack.front().m_nUpdateFlags |= GraphicsState::updateFont;
}

void PDFWriterImpl::push( sal_uInt16 nFlags )
{
    OSL_ENSURE( m_aGraphicsStack.size() > 0, "invalid graphics stack" );
    m_aGraphicsStack.push_front( m_aGraphicsStack.front() );
    m_aGraphicsStack.front().m_nFlags = nFlags;
}

void PDFWriterImpl::pop()
{
    OSL_ENSURE( m_aGraphicsStack.size() > 1, "pop without push" );
    if( m_aGraphicsStack.size() < 2 )
        return;

    GraphicsState aState = m_aGraphicsStack.front();
    m_aGraphicsStack.pop_front();
    GraphicsState& rOld = m_aGraphicsStack.front();

    // move those parameters back that were not pushed
    // in the first place
    if( ! (aState.m_nFlags & PUSH_LINECOLOR) )
        setLineColor( aState.m_aLineColor );
    if( ! (aState.m_nFlags & PUSH_FILLCOLOR) )
        setFillColor( aState.m_aFillColor );
    if( ! (aState.m_nFlags & PUSH_FONT) )
        setFont( aState.m_aFont );
    if( ! (aState.m_nFlags & PUSH_TEXTCOLOR) )
        setTextColor( aState.m_aFont.GetColor() );
    if( ! (aState.m_nFlags & PUSH_MAPMODE) )
        setMapMode( aState.m_aMapMode );
    if( ! (aState.m_nFlags & PUSH_CLIPREGION) )
        // do not use setClipRegion here
        // it would convert again assuming the current mapmode
        rOld.m_aClipRegion = aState.m_aClipRegion;
    if( ! (aState.m_nFlags & PUSH_TEXTLINECOLOR ) )
        setTextLineColor( aState.m_aTextLineColor );
    if( ! (aState.m_nFlags & PUSH_OVERLINECOLOR ) )
        setOverlineColor( aState.m_aOverlineColor );
    if( ! (aState.m_nFlags & PUSH_TEXTALIGN ) )
        setTextAlign( aState.m_aFont.GetAlign() );
    if( ! (aState.m_nFlags & PUSH_TEXTFILLCOLOR) )
        setTextFillColor( aState.m_aFont.GetFillColor() );
    if( ! (aState.m_nFlags & PUSH_REFPOINT) )
    {
        // what ?
    }
    // invalidate graphics state
    m_aGraphicsStack.front().m_nUpdateFlags = sal::static_int_cast<sal_uInt16>(~0U);
}

void PDFWriterImpl::setMapMode( const MapMode& rMapMode )
{
    m_aGraphicsStack.front().m_aMapMode = rMapMode;
    getReferenceDevice()->SetMapMode( rMapMode );
    m_aCurrentPDFState.m_aMapMode = rMapMode;
}

void PDFWriterImpl::setClipRegion( const Region& rRegion )
{
    Region aRegion = getReferenceDevice()->LogicToPixel( rRegion, m_aGraphicsStack.front().m_aMapMode );
    aRegion = getReferenceDevice()->PixelToLogic( aRegion, m_aMapMode );
    m_aGraphicsStack.front().m_aClipRegion = aRegion;
    m_aGraphicsStack.front().m_nUpdateFlags |= GraphicsState::updateClipRegion;
}

void PDFWriterImpl::moveClipRegion( sal_Int32 nX, sal_Int32 nY )
{
    Point aPoint( lcl_convert( m_aGraphicsStack.front().m_aMapMode,
                               m_aMapMode,
                               getReferenceDevice(),
                               Point( nX, nY ) ) );
    aPoint -= lcl_convert( m_aGraphicsStack.front().m_aMapMode,
                           m_aMapMode,
                           getReferenceDevice(),
                           Point() );
    m_aGraphicsStack.front().m_aClipRegion.Move( aPoint.X(), aPoint.Y() );
    m_aGraphicsStack.front().m_nUpdateFlags |= GraphicsState::updateClipRegion;
}

bool PDFWriterImpl::intersectClipRegion( const Rectangle& rRect )
{
    Rectangle aRect( lcl_convert( m_aGraphicsStack.front().m_aMapMode,
                                  m_aMapMode,
                                  getReferenceDevice(),
                                  rRect ) );
    m_aGraphicsStack.front().m_nUpdateFlags |= GraphicsState::updateClipRegion;
    return m_aGraphicsStack.front().m_aClipRegion.Intersect( aRect );
}


bool PDFWriterImpl::intersectClipRegion( const Region& rRegion )
{
    Region aRegion = getReferenceDevice()->LogicToPixel( rRegion, m_aGraphicsStack.front().m_aMapMode );
    aRegion = getReferenceDevice()->PixelToLogic( aRegion, m_aMapMode );
    m_aGraphicsStack.front().m_nUpdateFlags |= GraphicsState::updateClipRegion;
    return m_aGraphicsStack.front().m_aClipRegion.Intersect( aRegion );
}

void PDFWriterImpl::createNote( const Rectangle& rRect, const PDFNote& rNote, sal_Int32 nPageNr )
{
    if( nPageNr < 0 )
        nPageNr = m_nCurrentPage;

    if( nPageNr < 0 || nPageNr >= (sal_Int32)m_aPages.size() )
        return;

    m_aNotes.push_back( PDFNoteEntry() );
    m_aNotes.back().m_nObject       = createObject();
    m_aNotes.back().m_aContents     = rNote;
    m_aNotes.back().m_aRect         = rRect;
    // convert to default user space now, since the mapmode may change
    m_aPages[nPageNr].convertRect( m_aNotes.back().m_aRect );

    // insert note to page's annotation list
    m_aPages[ nPageNr ].m_aAnnotations.push_back( m_aNotes.back().m_nObject );
}

sal_Int32 PDFWriterImpl::createLink( const Rectangle& rRect, sal_Int32 nPageNr )
{
    if( nPageNr < 0 )
        nPageNr = m_nCurrentPage;

    if( nPageNr < 0 || nPageNr >= (sal_Int32)m_aPages.size() )
        return -1;

    sal_Int32 nRet = m_aLinks.size();

    m_aLinks.push_back( PDFLink() );
    m_aLinks.back().m_nObject   = createObject();
    m_aLinks.back().m_nPage     = nPageNr;
    m_aLinks.back().m_aRect     = rRect;
    // convert to default user space now, since the mapmode may change
    m_aPages[nPageNr].convertRect( m_aLinks.back().m_aRect );

    // insert link to page's annotation list
    m_aPages[ nPageNr ].m_aAnnotations.push_back( m_aLinks.back().m_nObject );

    return nRet;
}

//--->i56629
sal_Int32 PDFWriterImpl::createNamedDest( const rtl::OUString& sDestName, const Rectangle& rRect, sal_Int32 nPageNr, PDFWriter::DestAreaType eType )
{
    if( nPageNr < 0 )
        nPageNr = m_nCurrentPage;

    if( nPageNr < 0 || nPageNr >= (sal_Int32)m_aPages.size() )
        return -1;

    sal_Int32 nRet = m_aNamedDests.size();

    m_aNamedDests.push_back( PDFNamedDest() );
    m_aNamedDests.back().m_aDestName = sDestName;
    m_aNamedDests.back().m_nPage = nPageNr;
    m_aNamedDests.back().m_eType = eType;
    m_aNamedDests.back().m_aRect = rRect;
    // convert to default user space now, since the mapmode may change
    m_aPages[nPageNr].convertRect( m_aNamedDests.back().m_aRect );

    return nRet;
}
//<---i56629

sal_Int32 PDFWriterImpl::createDest( const Rectangle& rRect, sal_Int32 nPageNr, PDFWriter::DestAreaType eType )
{
    if( nPageNr < 0 )
        nPageNr = m_nCurrentPage;

    if( nPageNr < 0 || nPageNr >= (sal_Int32)m_aPages.size() )
        return -1;

    sal_Int32 nRet = m_aDests.size();

    m_aDests.push_back( PDFDest() );
    m_aDests.back().m_nPage = nPageNr;
    m_aDests.back().m_eType = eType;
    m_aDests.back().m_aRect = rRect;
    // convert to default user space now, since the mapmode may change
    m_aPages[nPageNr].convertRect( m_aDests.back().m_aRect );

    return nRet;
}

sal_Int32 PDFWriterImpl::setLinkDest( sal_Int32 nLinkId, sal_Int32 nDestId )
{
    if( nLinkId < 0 || nLinkId >= (sal_Int32)m_aLinks.size() )
        return -1;
    if( nDestId < 0 || nDestId >= (sal_Int32)m_aDests.size() )
        return -2;

    m_aLinks[ nLinkId ].m_nDest = nDestId;

    return 0;
}

sal_Int32 PDFWriterImpl::setLinkURL( sal_Int32 nLinkId, const OUString& rURL )
{
    if( nLinkId < 0 || nLinkId >= (sal_Int32)m_aLinks.size() )
        return -1;

    m_aLinks[ nLinkId ].m_nDest = -1;

    using namespace ::com::sun::star;

    if (!m_xTrans.is())
    {
        uno::Reference< lang::XMultiServiceFactory > xFact( comphelper::getProcessServiceFactory() );
        if( xFact.is() )
        {
            m_xTrans = uno::Reference < util::XURLTransformer >(
                xFact->createInstance( OUString( RTL_CONSTASCII_USTRINGPARAM( "com.sun.star.util.URLTransformer" ) ) ), uno::UNO_QUERY );
        }
    }

    util::URL aURL;
    aURL.Complete = rURL;

    if (m_xTrans.is())
        m_xTrans->parseStrict( aURL );

    m_aLinks[ nLinkId ].m_aURL  = aURL.Complete;

    return 0;
}

void PDFWriterImpl::setLinkPropertyId( sal_Int32 nLinkId, sal_Int32 nPropertyId )
{
    m_aLinkPropertyMap[ nPropertyId ] = nLinkId;
}

sal_Int32 PDFWriterImpl::createOutlineItem( sal_Int32 nParent, const OUString& rText, sal_Int32 nDestID )
{
    // create new item
    sal_Int32 nNewItem = m_aOutline.size();
    m_aOutline.push_back( PDFOutlineEntry() );

    // set item attributes
    setOutlineItemParent( nNewItem, nParent );
    setOutlineItemText( nNewItem, rText );
    setOutlineItemDest( nNewItem, nDestID );

    return nNewItem;
}

sal_Int32 PDFWriterImpl::setOutlineItemParent( sal_Int32 nItem, sal_Int32 nNewParent )
{
    if( nItem < 1 || nItem >= (sal_Int32)m_aOutline.size() )
        return -1;

    int nRet = 0;

    if( nNewParent < 0 || nNewParent >= (sal_Int32)m_aOutline.size() || nNewParent == nItem )
    {
        nNewParent = 0;
        nRet = -2;
    }
    // remove item from previous parent
    sal_Int32 nParentID = m_aOutline[ nItem ].m_nParentID;
    if( nParentID >= 0 && nParentID < (sal_Int32)m_aOutline.size() )
    {
        PDFOutlineEntry& rParent = m_aOutline[ nParentID ];

        for( std::vector<sal_Int32>::iterator it = rParent.m_aChildren.begin();
             it != rParent.m_aChildren.end(); ++it )
        {
            if( *it == nItem )
            {
                rParent.m_aChildren.erase( it );
                break;
            }
        }
    }

    // insert item to new parent's list of children
    m_aOutline[ nNewParent ].m_aChildren.push_back( nItem );

    return nRet;
}

sal_Int32 PDFWriterImpl::setOutlineItemText( sal_Int32 nItem, const OUString& rText )
{
    if( nItem < 1 || nItem >= (sal_Int32)m_aOutline.size() )
        return -1;

    m_aOutline[ nItem ].m_aTitle = rText;
    return 0;
}

sal_Int32 PDFWriterImpl::setOutlineItemDest( sal_Int32 nItem, sal_Int32 nDestID )
{
    if( nItem < 1 || nItem >= (sal_Int32)m_aOutline.size() ) // item does not exist
        return -1;
    if( nDestID < 0 || nDestID >= (sal_Int32)m_aDests.size() ) // dest does not exist
        return -2;
    m_aOutline[nItem].m_nDestID = nDestID;
    return 0;
}

const sal_Char* PDFWriterImpl::getStructureTag( PDFWriter::StructElement eType )
{
    static std::map< PDFWriter::StructElement, const char* > aTagStrings;
    if( aTagStrings.empty() )
    {
        aTagStrings[ PDFWriter::NonStructElement] = "NonStruct";
        aTagStrings[ PDFWriter::Document ]      = "Document";
        aTagStrings[ PDFWriter::Part ]          = "Part";
        aTagStrings[ PDFWriter::Article ]       = "Art";
        aTagStrings[ PDFWriter::Section ]       = "Sect";
        aTagStrings[ PDFWriter::Division ]      = "Div";
        aTagStrings[ PDFWriter::BlockQuote ]    = "BlockQuote";
        aTagStrings[ PDFWriter::Caption ]       = "Caption";
        aTagStrings[ PDFWriter::TOC ]           = "TOC";
        aTagStrings[ PDFWriter::TOCI ]          = "TOCI";
        aTagStrings[ PDFWriter::Index ]         = "Index";
        aTagStrings[ PDFWriter::Paragraph ]     = "P";
        aTagStrings[ PDFWriter::Heading ]       = "H";
        aTagStrings[ PDFWriter::H1 ]            = "H1";
        aTagStrings[ PDFWriter::H2 ]            = "H2";
        aTagStrings[ PDFWriter::H3 ]            = "H3";
        aTagStrings[ PDFWriter::H4 ]            = "H4";
        aTagStrings[ PDFWriter::H5 ]            = "H5";
        aTagStrings[ PDFWriter::H6 ]            = "H6";
        aTagStrings[ PDFWriter::List ]          = "L";
        aTagStrings[ PDFWriter::ListItem ]      = "LI";
        aTagStrings[ PDFWriter::LILabel ]       = "Lbl";
        aTagStrings[ PDFWriter::LIBody ]        = "LBody";
        aTagStrings[ PDFWriter::Table ]         = "Table";
        aTagStrings[ PDFWriter::TableRow ]      = "TR";
        aTagStrings[ PDFWriter::TableHeader ]   = "TH";
        aTagStrings[ PDFWriter::TableData ]     = "TD";
        aTagStrings[ PDFWriter::Span ]          = "Span";
        aTagStrings[ PDFWriter::Quote ]         = "Quote";
        aTagStrings[ PDFWriter::Note ]          = "Note";
        aTagStrings[ PDFWriter::Reference ]     = "Reference";
        aTagStrings[ PDFWriter::BibEntry ]      = "BibEntry";
        aTagStrings[ PDFWriter::Code ]          = "Code";
        aTagStrings[ PDFWriter::Link ]          = "Link";
        aTagStrings[ PDFWriter::Figure ]        = "Figure";
        aTagStrings[ PDFWriter::Formula ]       = "Formula";
        aTagStrings[ PDFWriter::Form ]          = "Form";
    }

    std::map< PDFWriter::StructElement, const char* >::const_iterator it = aTagStrings.find( eType );

    return it != aTagStrings.end() ? it->second : "Div";
}

void PDFWriterImpl::beginStructureElementMCSeq()
{
    if( m_bEmitStructure &&
        m_nCurrentStructElement > 0 && // StructTreeRoot
        ! m_aStructure[ m_nCurrentStructElement ].m_bOpenMCSeq // already opened sequence
        )
    {
        PDFStructureElement& rEle = m_aStructure[ m_nCurrentStructElement ];
        OStringBuffer aLine( 128 );
        sal_Int32 nMCID = m_aPages[ m_nCurrentPage ].m_aMCIDParents.size();
        aLine.append( "/" );
        if( rEle.m_aAlias.getLength() > 0 )
            aLine.append( rEle.m_aAlias );
        else
            aLine.append( getStructureTag( rEle.m_eType ) );
        aLine.append( "<</MCID " );
        aLine.append( nMCID );
        aLine.append( ">>BDC\n" );
        writeBuffer( aLine.getStr(), aLine.getLength() );

        // update the element's content list
#if OSL_DEBUG_LEVEL > 1
        fprintf( stderr, "beginning marked content id %" SAL_PRIdINT32 " on page object %" SAL_PRIdINT32 ", structure first page = %" SAL_PRIdINT32 "\n",
                 nMCID,
                 m_aPages[ m_nCurrentPage ].m_nPageObject,
                 rEle.m_nFirstPageObject );
#endif
        rEle.m_aKids.push_back( PDFStructureElementKid( nMCID, m_aPages[m_nCurrentPage].m_nPageObject ) );
        // update the page's mcid parent list
        m_aPages[ m_nCurrentPage ].m_aMCIDParents.push_back( rEle.m_nObject );
        // mark element MC sequence as open
        rEle.m_bOpenMCSeq = true;
    }
    // handle artifacts
    else if( ! m_bEmitStructure && m_aContext.Tagged &&
               m_nCurrentStructElement > 0 &&
               m_aStructure[ m_nCurrentStructElement ].m_eType == PDFWriter::NonStructElement &&
             ! m_aStructure[ m_nCurrentStructElement ].m_bOpenMCSeq // already opened sequence
             )
    {
        OStringBuffer aLine( 128 );
        aLine.append( "/Artifact BMC\n" );
        writeBuffer( aLine.getStr(), aLine.getLength() );
        // mark element MC sequence as open
        m_aStructure[ m_nCurrentStructElement ].m_bOpenMCSeq = true;
    }
}

void PDFWriterImpl::endStructureElementMCSeq()
{
    if( m_nCurrentStructElement > 0 && // StructTreeRoot
        ( m_bEmitStructure || m_aStructure[ m_nCurrentStructElement ].m_eType == PDFWriter::NonStructElement ) &&
        m_aStructure[ m_nCurrentStructElement ].m_bOpenMCSeq // must have an opened MC sequence
        )
    {
        writeBuffer( "EMC\n", 4 );
        m_aStructure[ m_nCurrentStructElement ].m_bOpenMCSeq = false;
    }
}

bool PDFWriterImpl::checkEmitStructure()
{
    bool bEmit = false;
    if( m_aContext.Tagged )
    {
        bEmit = true;
        sal_Int32 nEle = m_nCurrentStructElement;
        while( nEle > 0 && nEle < sal_Int32(m_aStructure.size()) )
        {
            if( m_aStructure[ nEle ].m_eType == PDFWriter::NonStructElement )
            {
                bEmit = false;
                break;
            }
            nEle = m_aStructure[ nEle ].m_nParentElement;
        }
    }
    return bEmit;
}

sal_Int32 PDFWriterImpl::beginStructureElement( PDFWriter::StructElement eType, const rtl::OUString& rAlias )
{
    if( m_nCurrentPage < 0 )
        return -1;

    if( ! m_aContext.Tagged )
        return -1;

    // close eventual current MC sequence
    endStructureElementMCSeq();

    if( m_nCurrentStructElement == 0 &&
        eType != PDFWriter::Document && eType != PDFWriter::NonStructElement )
    {
        // struct tree root hit, but not beginning document
        // this might happen with setCurrentStructureElement
        // silently insert structure into document again if one properly exists
        if( ! m_aStructure[ 0 ].m_aChildren.empty() )
        {
            PDFWriter::StructElement childType = PDFWriter::NonStructElement;
            sal_Int32 nNewCurElement = 0;
            const std::list< sal_Int32 >& rRootChildren = m_aStructure[0].m_aChildren;
            for( std::list< sal_Int32 >::const_iterator it = rRootChildren.begin();
                 childType != PDFWriter::Document && it != rRootChildren.end(); ++it )
            {
                nNewCurElement = *it;
                childType = m_aStructure[ nNewCurElement ].m_eType;
            }
            if( childType == PDFWriter::Document )
            {
                m_nCurrentStructElement = nNewCurElement;
                DBG_ASSERT( 0, "Structure element inserted to StructTreeRoot that is not a document" );
            }
            else {
                DBG_ERROR( "document structure in disorder !" );
            }
        }
        else {
            DBG_ERROR( "PDF document structure MUST be contained in a Document element" );
        }
    }

    sal_Int32 nNewId = sal_Int32(m_aStructure.size());
    m_aStructure.push_back( PDFStructureElement() );
    PDFStructureElement& rEle = m_aStructure.back();
    rEle.m_eType            = eType;
    rEle.m_nOwnElement      = nNewId;
    rEle.m_nParentElement   = m_nCurrentStructElement;
    rEle.m_nFirstPageObject = m_aPages[ m_nCurrentPage ].m_nPageObject;
    m_aStructure[ m_nCurrentStructElement ].m_aChildren.push_back( nNewId );
    m_nCurrentStructElement = nNewId;

    // handle alias names
    if( rAlias.getLength() && eType != PDFWriter::NonStructElement )
    {
        OStringBuffer aNameBuf( rAlias.getLength() );
        appendName( rAlias, aNameBuf );
        OString aAliasName( aNameBuf.makeStringAndClear() );
        rEle.m_aAlias = aAliasName;
        m_aRoleMap[ aAliasName ] = getStructureTag( eType );
    }

#if OSL_DEBUG_LEVEL > 1
    OStringBuffer aLine( "beginStructureElement " );
    aLine.append( m_nCurrentStructElement );
    aLine.append( ": " );
    aLine.append( getStructureTag( eType ) );
    if( rEle.m_aAlias.getLength() )
    {
        aLine.append( " aliased as \"" );
        aLine.append( rEle.m_aAlias );
        aLine.append( '\"' );
    }
    emitComment( aLine.getStr() );
#endif

    // check whether to emit structure henceforth
    m_bEmitStructure = checkEmitStructure();

    if( m_bEmitStructure ) // don't create nonexistant objects
    {
        rEle.m_nObject      = createObject();
        // update parent's kids list
        m_aStructure[ rEle.m_nParentElement ].m_aKids.push_back( rEle.m_nObject );
    }
    return nNewId;
}

void PDFWriterImpl::endStructureElement()
{
    if( m_nCurrentPage < 0 )
        return;

    if( ! m_aContext.Tagged )
        return;

    if( m_nCurrentStructElement == 0 )
    {
        // hit the struct tree root, that means there is an endStructureElement
        // without corresponding beginStructureElement
        return;
    }

    // end the marked content sequence
    endStructureElementMCSeq();

#if OSL_DEBUG_LEVEL > 1
    OStringBuffer aLine( "endStructureElement " );
    aLine.append( m_nCurrentStructElement );
    aLine.append( ": " );
    aLine.append( getStructureTag( m_aStructure[ m_nCurrentStructElement ].m_eType ) );
    if( m_aStructure[ m_nCurrentStructElement ].m_aAlias.getLength() )
    {
        aLine.append( " aliased as \"" );
        aLine.append( m_aStructure[ m_nCurrentStructElement ].m_aAlias );
        aLine.append( '\"' );
    }
#endif

    // "end" the structure element, the parent becomes current element
    m_nCurrentStructElement = m_aStructure[ m_nCurrentStructElement ].m_nParentElement;

    // check whether to emit structure henceforth
    m_bEmitStructure = checkEmitStructure();

#if OSL_DEBUG_LEVEL > 1
    if( m_bEmitStructure )
        emitComment( aLine.getStr() );
#endif
}

//---> i94258
/*
 * This function adds an internal structure list container to overcome the 8191 elements array limitation
 * in kids element emission.
 * Recursive function
 *
 */
void PDFWriterImpl::addInternalStructureContainer( PDFStructureElement& rEle )
{
    if( rEle.m_eType == PDFWriter::NonStructElement &&
        rEle.m_nOwnElement != rEle.m_nParentElement )
        return;

    for( std::list< sal_Int32 >::const_iterator it = rEle.m_aChildren.begin(); it != rEle.m_aChildren.end(); ++it )
    {
        if( *it > 0 && *it < sal_Int32(m_aStructure.size()) )
        {
            PDFStructureElement& rChild = m_aStructure[ *it ];
            if( rChild.m_eType != PDFWriter::NonStructElement )
            {
                //triggered when a child of the rEle element is found
                if( rChild.m_nParentElement == rEle.m_nOwnElement )
                    addInternalStructureContainer( rChild );//examine the child
                else
                {
                    DBG_ERROR( "PDFWriterImpl::addInternalStructureContainer: invalid child structure element" );
#if OSL_DEBUG_LEVEL > 1
                    fprintf( stderr, "PDFWriterImpl::addInternalStructureContainer: invalid child structure elemnt with id %" SAL_PRIdINT32 "\n", *it );
#endif
                }
            }
        }
        else
        {
            DBG_ERROR( "PDFWriterImpl::emitStructure: invalid child structure id" );
#if OSL_DEBUG_LEVEL > 1
            fprintf( stderr, "PDFWriterImpl::addInternalStructureContainer: invalid child structure id %" SAL_PRIdINT32 "\n", *it );
#endif
        }
    }

    if( rEle.m_nOwnElement != rEle.m_nParentElement )
    {
        if( !rEle.m_aKids.empty() )
        {
            if( rEle.m_aKids.size() > ncMaxPDFArraySize ) {
                //then we need to add the containers for the kids elements
                // a list to be used for the new kid element
                std::list< PDFStructureElementKid > aNewKids;
                std::list< sal_Int32 > aNewChildren;

                // add Div in RoleMap, in case no one else did (TODO: is it needed? Is it dangerous?)
                OStringBuffer aNameBuf( "Div" );
                OString aAliasName( aNameBuf.makeStringAndClear() );
                m_aRoleMap[ aAliasName ] = getStructureTag( PDFWriter::Division );

                while( rEle.m_aKids.size() > ncMaxPDFArraySize )
                {
                    sal_Int32 nCurrentStructElement = rEle.m_nOwnElement;
                    sal_Int32 nNewId = sal_Int32(m_aStructure.size());
                    m_aStructure.push_back( PDFStructureElement() );
                    PDFStructureElement& rEleNew = m_aStructure.back();
                    rEleNew.m_aAlias            = aAliasName;
                    rEleNew.m_eType             = PDFWriter::Division; // a new Div type container
                    rEleNew.m_nOwnElement       = nNewId;
                    rEleNew.m_nParentElement    = nCurrentStructElement;
                    //inherit the same page as the first child to be reparented
                    rEleNew.m_nFirstPageObject  = m_aStructure[ rEle.m_aChildren.front() ].m_nFirstPageObject;
                    rEleNew.m_nObject           = createObject();//assign a PDF object number
                    //add the object to the kid list of the parent
                    aNewKids.push_back( PDFStructureElementKid( rEleNew.m_nObject ) );
                    aNewChildren.push_back( nNewId );

                    std::list< sal_Int32 >::iterator aChildEndIt( rEle.m_aChildren.begin() );
                    std::list< PDFStructureElementKid >::iterator aKidEndIt( rEle.m_aKids.begin() );
                    advance( aChildEndIt, ncMaxPDFArraySize );
                    advance( aKidEndIt, ncMaxPDFArraySize );

                    rEleNew.m_aKids.splice( rEleNew.m_aKids.begin(),
                                            rEle.m_aKids,
                                            rEle.m_aKids.begin(),
                                            aKidEndIt );
                    rEleNew.m_aChildren.splice( rEleNew.m_aChildren.begin(),
                                                rEle.m_aChildren,
                                                rEle.m_aChildren.begin(),
                                                aChildEndIt );
                    // set the kid's new parent
                    for( std::list< sal_Int32 >::const_iterator it = rEleNew.m_aChildren.begin();
                         it != rEleNew.m_aChildren.end(); ++it )
                    {
                        m_aStructure[ *it ].m_nParentElement = nNewId;
                    }
                }
                //finally add the new kids resulting from the container added
                rEle.m_aKids.insert( rEle.m_aKids.begin(), aNewKids.begin(), aNewKids.end() );
                rEle.m_aChildren.insert( rEle.m_aChildren.begin(), aNewChildren.begin(), aNewChildren.end() );
            }
        }
    }
}
//<--- i94258

bool PDFWriterImpl::setCurrentStructureElement( sal_Int32 nEle )
{
    bool bSuccess = false;

    if( m_aContext.Tagged && nEle >= 0 && nEle < sal_Int32(m_aStructure.size()) )
    {
        // end eventual previous marked content sequence
        endStructureElementMCSeq();

        m_nCurrentStructElement = nEle;
        m_bEmitStructure = checkEmitStructure();
#if OSL_DEBUG_LEVEL > 1
        OStringBuffer aLine( "setCurrentStructureElement " );
        aLine.append( m_nCurrentStructElement );
        aLine.append( ": " );
        aLine.append( getStructureTag( m_aStructure[ m_nCurrentStructElement ].m_eType ) );
        if( m_aStructure[ m_nCurrentStructElement ].m_aAlias.getLength() )
        {
            aLine.append( " aliased as \"" );
            aLine.append( m_aStructure[ m_nCurrentStructElement ].m_aAlias );
            aLine.append( '\"' );
        }
        if( ! m_bEmitStructure )
            aLine.append( " (inside NonStruct)" );
        emitComment( aLine.getStr() );
#endif
        bSuccess = true;
    }

    return bSuccess;
}

sal_Int32 PDFWriterImpl::getCurrentStructureElement()
{
    return m_nCurrentStructElement;
}

bool PDFWriterImpl::setStructureAttribute( enum PDFWriter::StructAttribute eAttr, enum PDFWriter::StructAttributeValue eVal )
{
    if( !m_aContext.Tagged )
        return false;

    bool bInsert = false;
    if( m_nCurrentStructElement > 0 && m_bEmitStructure )
    {
        PDFWriter::StructElement eType = m_aStructure[ m_nCurrentStructElement ].m_eType;
        switch( eAttr )
        {
            case PDFWriter::Placement:
                if( eVal == PDFWriter::Block        ||
                    eVal == PDFWriter::Inline       ||
                    eVal == PDFWriter::Before       ||
                    eVal == PDFWriter::Start        ||
                    eVal == PDFWriter::End )
                    bInsert = true;
                break;
            case PDFWriter::WritingMode:
                if( eVal == PDFWriter::LrTb         ||
                    eVal == PDFWriter::RlTb         ||
                    eVal == PDFWriter::TbRl )
                {
                    bInsert = true;
                }
                break;
            case PDFWriter::TextAlign:
                if( eVal == PDFWriter::Start        ||
                    eVal == PDFWriter::Center       ||
                    eVal == PDFWriter::End          ||
                    eVal == PDFWriter::Justify )
                {
                    if( eType == PDFWriter::Paragraph   ||
                        eType == PDFWriter::Heading     ||
                        eType == PDFWriter::H1          ||
                        eType == PDFWriter::H2          ||
                        eType == PDFWriter::H3          ||
                        eType == PDFWriter::H4          ||
                        eType == PDFWriter::H5          ||
                        eType == PDFWriter::H6          ||
                        eType == PDFWriter::List        ||
                        eType == PDFWriter::ListItem    ||
                        eType == PDFWriter::LILabel     ||
                        eType == PDFWriter::LIBody      ||
                        eType == PDFWriter::Table       ||
                        eType == PDFWriter::TableRow    ||
                        eType == PDFWriter::TableHeader ||
                        eType == PDFWriter::TableData )
                    {
                        bInsert = true;
                    }
                }
                break;
            case PDFWriter::Width:
            case PDFWriter::Height:
                if( eVal == PDFWriter::Auto )
                {
                    if( eType == PDFWriter::Figure      ||
                        eType == PDFWriter::Formula     ||
                        eType == PDFWriter::Form        ||
                        eType == PDFWriter::Table       ||
                        eType == PDFWriter::TableHeader ||
                        eType == PDFWriter::TableData )
                    {
                        bInsert = true;
                    }
                }
                break;
            case PDFWriter::BlockAlign:
                if( eVal == PDFWriter::Before       ||
                    eVal == PDFWriter::Middle       ||
                    eVal == PDFWriter::After        ||
                    eVal == PDFWriter::Justify )
                {
                    if( eType == PDFWriter::TableHeader ||
                        eType == PDFWriter::TableData )
                    {
                        bInsert = true;
                    }
                }
                break;
            case PDFWriter::InlineAlign:
                if( eVal == PDFWriter::Start        ||
                    eVal == PDFWriter::Center       ||
                    eVal == PDFWriter::End )
                {
                    if( eType == PDFWriter::TableHeader ||
                        eType == PDFWriter::TableData )
                    {
                        bInsert = true;
                    }
                }
                break;
            case PDFWriter::LineHeight:
                if( eVal == PDFWriter::Normal       ||
                    eVal == PDFWriter::Auto )
                {
                    // only for ILSE and BLSE
                    if( eType == PDFWriter::Paragraph   ||
                        eType == PDFWriter::Heading     ||
                        eType == PDFWriter::H1          ||
                        eType == PDFWriter::H2          ||
                        eType == PDFWriter::H3          ||
                        eType == PDFWriter::H4          ||
                        eType == PDFWriter::H5          ||
                        eType == PDFWriter::H6          ||
                        eType == PDFWriter::List        ||
                        eType == PDFWriter::ListItem    ||
                        eType == PDFWriter::LILabel     ||
                        eType == PDFWriter::LIBody      ||
                        eType == PDFWriter::Table       ||
                        eType == PDFWriter::TableRow    ||
                        eType == PDFWriter::TableHeader ||
                        eType == PDFWriter::TableData   ||
                        eType == PDFWriter::Span        ||
                        eType == PDFWriter::Quote       ||
                        eType == PDFWriter::Note        ||
                        eType == PDFWriter::Reference   ||
                        eType == PDFWriter::BibEntry    ||
                        eType == PDFWriter::Code        ||
                        eType == PDFWriter::Link )
                    {
                        bInsert = true;
                    }
                }
                break;
            case PDFWriter::TextDecorationType:
                if( eVal == PDFWriter::NONE         ||
                    eVal == PDFWriter::Underline    ||
                    eVal == PDFWriter::Overline     ||
                    eVal == PDFWriter::LineThrough )
                {
                    // only for ILSE and BLSE
                    if( eType == PDFWriter::Paragraph   ||
                        eType == PDFWriter::Heading     ||
                        eType == PDFWriter::H1          ||
                        eType == PDFWriter::H2          ||
                        eType == PDFWriter::H3          ||
                        eType == PDFWriter::H4          ||
                        eType == PDFWriter::H5          ||
                        eType == PDFWriter::H6          ||
                        eType == PDFWriter::List        ||
                        eType == PDFWriter::ListItem    ||
                        eType == PDFWriter::LILabel     ||
                        eType == PDFWriter::LIBody      ||
                        eType == PDFWriter::Table       ||
                        eType == PDFWriter::TableRow    ||
                        eType == PDFWriter::TableHeader ||
                        eType == PDFWriter::TableData   ||
                        eType == PDFWriter::Span        ||
                        eType == PDFWriter::Quote       ||
                        eType == PDFWriter::Note        ||
                        eType == PDFWriter::Reference   ||
                        eType == PDFWriter::BibEntry    ||
                        eType == PDFWriter::Code        ||
                        eType == PDFWriter::Link )
                    {
                        bInsert = true;
                    }
                }
                break;
            case PDFWriter::ListNumbering:
                if( eVal == PDFWriter::NONE         ||
                    eVal == PDFWriter::Disc         ||
                    eVal == PDFWriter::Circle       ||
                    eVal == PDFWriter::Square       ||
                    eVal == PDFWriter::Decimal      ||
                    eVal == PDFWriter::UpperRoman   ||
                    eVal == PDFWriter::LowerRoman   ||
                    eVal == PDFWriter::UpperAlpha   ||
                    eVal == PDFWriter::LowerAlpha )
                {
                    if( eType == PDFWriter::List )
                        bInsert = true;
                }
                break;
            default: break;
        }
    }

    if( bInsert )
        m_aStructure[ m_nCurrentStructElement ].m_aAttributes[ eAttr ] = PDFStructureAttribute( eVal );
#if OSL_DEBUG_LEVEL > 1
    else if( m_nCurrentStructElement > 0 && m_bEmitStructure )
        fprintf( stderr, "rejecting setStructureAttribute( %s, %s ) on %s (%s) element\n",
                 getAttributeTag( eAttr ),
                 getAttributeValueTag( eVal ),
                 getStructureTag( m_aStructure[ m_nCurrentStructElement ].m_eType ),
                 m_aStructure[ m_nCurrentStructElement ].m_aAlias.getStr()
                 );
#endif

    return bInsert;
}

bool PDFWriterImpl::setStructureAttributeNumerical( enum PDFWriter::StructAttribute eAttr, sal_Int32 nValue )
{
    if( ! m_aContext.Tagged )
        return false;

    bool bInsert = false;
    if( m_nCurrentStructElement > 0 && m_bEmitStructure )
    {
        if( eAttr == PDFWriter::Language )
        {
            m_aStructure[ m_nCurrentStructElement ].m_aLocale = MsLangId::convertLanguageToLocale( (LanguageType)nValue );
            return true;
        }

        PDFWriter::StructElement eType = m_aStructure[ m_nCurrentStructElement ].m_eType;
        switch( eAttr )
        {
            case PDFWriter::SpaceBefore:
            case PDFWriter::SpaceAfter:
            case PDFWriter::StartIndent:
            case PDFWriter::EndIndent:
                // just for BLSE
                if( eType == PDFWriter::Paragraph   ||
                    eType == PDFWriter::Heading     ||
                    eType == PDFWriter::H1          ||
                    eType == PDFWriter::H2          ||
                    eType == PDFWriter::H3          ||
                    eType == PDFWriter::H4          ||
                    eType == PDFWriter::H5          ||
                    eType == PDFWriter::H6          ||
                    eType == PDFWriter::List        ||
                    eType == PDFWriter::ListItem    ||
                    eType == PDFWriter::LILabel     ||
                    eType == PDFWriter::LIBody      ||
                    eType == PDFWriter::Table       ||
                    eType == PDFWriter::TableRow    ||
                    eType == PDFWriter::TableHeader ||
                    eType == PDFWriter::TableData )
                {
                    bInsert = true;
                }
                break;
            case PDFWriter::TextIndent:
                // paragraph like BLSE and additional elements
                if( eType == PDFWriter::Paragraph   ||
                    eType == PDFWriter::Heading     ||
                    eType == PDFWriter::H1          ||
                    eType == PDFWriter::H2          ||
                    eType == PDFWriter::H3          ||
                    eType == PDFWriter::H4          ||
                    eType == PDFWriter::H5          ||
                    eType == PDFWriter::H6          ||
                    eType == PDFWriter::LILabel     ||
                    eType == PDFWriter::LIBody      ||
                    eType == PDFWriter::TableHeader ||
                    eType == PDFWriter::TableData )
                {
                    bInsert = true;
                }
                break;
            case PDFWriter::Width:
            case PDFWriter::Height:
                if( eType == PDFWriter::Figure      ||
                    eType == PDFWriter::Formula     ||
                    eType == PDFWriter::Form        ||
                    eType == PDFWriter::Table       ||
                    eType == PDFWriter::TableHeader ||
                    eType == PDFWriter::TableData )
                {
                    bInsert = true;
                }
                break;
            case PDFWriter::LineHeight:
            case PDFWriter::BaselineShift:
                // only for ILSE and BLSE
                if( eType == PDFWriter::Paragraph   ||
                    eType == PDFWriter::Heading     ||
                    eType == PDFWriter::H1          ||
                    eType == PDFWriter::H2          ||
                    eType == PDFWriter::H3          ||
                    eType == PDFWriter::H4          ||
                    eType == PDFWriter::H5          ||
                    eType == PDFWriter::H6          ||
                    eType == PDFWriter::List        ||
                    eType == PDFWriter::ListItem    ||
                    eType == PDFWriter::LILabel     ||
                    eType == PDFWriter::LIBody      ||
                    eType == PDFWriter::Table       ||
                    eType == PDFWriter::TableRow    ||
                    eType == PDFWriter::TableHeader ||
                    eType == PDFWriter::TableData   ||
                    eType == PDFWriter::Span        ||
                    eType == PDFWriter::Quote       ||
                    eType == PDFWriter::Note        ||
                    eType == PDFWriter::Reference   ||
                    eType == PDFWriter::BibEntry    ||
                    eType == PDFWriter::Code        ||
                    eType == PDFWriter::Link )
                {
                        bInsert = true;
                }
                break;
            case PDFWriter::RowSpan:
            case PDFWriter::ColSpan:
                // only for table cells
                if( eType == PDFWriter::TableHeader ||
                    eType == PDFWriter::TableData )
                {
                    bInsert = true;
                }
                break;
            case PDFWriter::LinkAnnotation:
                if( eType == PDFWriter::Link )
                    bInsert = true;
                break;
            default: break;
        }
    }

    if( bInsert )
        m_aStructure[ m_nCurrentStructElement ].m_aAttributes[ eAttr ] = PDFStructureAttribute( nValue );
#if OSL_DEBUG_LEVEL > 1
    else if( m_nCurrentStructElement > 0 && m_bEmitStructure )
        fprintf( stderr, "rejecting setStructureAttributeNumerical( %s, %d ) on %s (%s) element\n",
                 getAttributeTag( eAttr ),
                 (int)nValue,
                 getStructureTag( m_aStructure[ m_nCurrentStructElement ].m_eType ),
                 m_aStructure[ m_nCurrentStructElement ].m_aAlias.getStr() );
#endif

    return bInsert;
}

void PDFWriterImpl::setStructureBoundingBox( const Rectangle& rRect )
{
    sal_Int32 nPageNr = m_nCurrentPage;
    if( nPageNr < 0 || nPageNr >= (sal_Int32)m_aPages.size() || !m_aContext.Tagged )
        return;


    if( m_nCurrentStructElement > 0 && m_bEmitStructure )
    {
        PDFWriter::StructElement eType = m_aStructure[ m_nCurrentStructElement ].m_eType;
        if( eType == PDFWriter::Figure      ||
            eType == PDFWriter::Formula     ||
            eType == PDFWriter::Form        ||
            eType == PDFWriter::Table )
        {
            m_aStructure[ m_nCurrentStructElement ].m_aBBox = rRect;
            // convert to default user space now, since the mapmode may change
            m_aPages[nPageNr].convertRect( m_aStructure[ m_nCurrentStructElement ].m_aBBox );
        }
    }
}

void PDFWriterImpl::setActualText( const String& rText )
{
    if( m_aContext.Tagged && m_nCurrentStructElement > 0 && m_bEmitStructure )
    {
        m_aStructure[ m_nCurrentStructElement ].m_aActualText = rText;
    }
}

void PDFWriterImpl::setAlternateText( const String& rText )
{
    if( m_aContext.Tagged && m_nCurrentStructElement > 0 && m_bEmitStructure )
    {
        m_aStructure[ m_nCurrentStructElement ].m_aAltText = rText;
    }
}

void PDFWriterImpl::setAutoAdvanceTime( sal_uInt32 nSeconds, sal_Int32 nPageNr )
{
    if( nPageNr < 0 )
        nPageNr = m_nCurrentPage;

    if( nPageNr < 0 || nPageNr >= (sal_Int32)m_aPages.size() )
        return;

    m_aPages[ nPageNr ].m_nDuration = nSeconds;
}

void PDFWriterImpl::setPageTransition( PDFWriter::PageTransition eType, sal_uInt32 nMilliSec, sal_Int32 nPageNr )
{
    if( nPageNr < 0 )
        nPageNr = m_nCurrentPage;

    if( nPageNr < 0 || nPageNr >= (sal_Int32)m_aPages.size() )
        return;

    m_aPages[ nPageNr ].m_eTransition   = eType;
    m_aPages[ nPageNr ].m_nTransTime    = nMilliSec;
}

void PDFWriterImpl::ensureUniqueRadioOnValues()
{
    // loop over radio groups
    for( std::map<sal_Int32,sal_Int32>::const_iterator group = m_aRadioGroupWidgets.begin();
         group != m_aRadioGroupWidgets.end(); ++group )
    {
        PDFWidget& rGroupWidget = m_aWidgets[ group->second ];
        // check whether all kids have a unique OnValue
        std::hash_map< OUString, sal_Int32, OUStringHash > aOnValues;
        int nChildren = rGroupWidget.m_aKidsIndex.size();
        bool bIsUnique = true;
        for( int nKid = 0; nKid < nChildren && bIsUnique; nKid++ )
        {
            int nKidIndex = rGroupWidget.m_aKidsIndex[nKid];
            const OUString& rVal = m_aWidgets[nKidIndex].m_aOnValue;
            #if OSL_DEBUG_LEVEL > 1
            fprintf( stderr, "OnValue: %s\n", OUStringToOString( rVal, RTL_TEXTENCODING_UTF8 ).getStr() );
            #endif
            if( aOnValues.find( rVal ) == aOnValues.end() )
            {
                aOnValues[ rVal ] = 1;
            }
            else
            {
                bIsUnique = false;
            }
        }
        if( ! bIsUnique )
        {
            #if OSL_DEBUG_LEVEL > 1
            fprintf( stderr, "enforcing unique OnValues\n" );
            #endif
            // make unique by using ascending OnValues
            for( int nKid = 0; nKid < nChildren; nKid++ )
            {
                int nKidIndex = rGroupWidget.m_aKidsIndex[nKid];
                PDFWidget& rKid = m_aWidgets[nKidIndex];
                rKid.m_aOnValue = OUString::valueOf( sal_Int32(nKid+1) );
                if( ! rKid.m_aValue.equalsAscii( "Off" ) )
                    rKid.m_aValue = rKid.m_aOnValue;
            }
        }
        // finally move the "Yes" appearance to the OnValue appearance
        for( int nKid = 0; nKid < nChildren; nKid++ )
        {
            int nKidIndex = rGroupWidget.m_aKidsIndex[nKid];
            PDFWidget& rKid = m_aWidgets[nKidIndex];
            PDFAppearanceMap::iterator app_it = rKid.m_aAppearances.find( "N" );
            if( app_it != rKid.m_aAppearances.end() )
            {
                PDFAppearanceStreams::iterator stream_it = app_it->second.find( "Yes" );
                if( stream_it != app_it->second.end() )
                {
                    SvMemoryStream* pStream = stream_it->second;
                    app_it->second.erase( stream_it );
                    OStringBuffer aBuf( rKid.m_aOnValue.getLength()*2 );
                    appendName( rKid.m_aOnValue, aBuf );
                    (app_it->second)[ aBuf.makeStringAndClear() ] = pStream;
                }
                #if OSL_DEBUG_LEVEL > 1
                else
                    fprintf( stderr, "error: RadioButton without \"Yes\" stream\n" );
                #endif
            }
            // update selected radio button
            if( ! rKid.m_aValue.equalsAscii( "Off" ) )
            {
                rGroupWidget.m_aValue = rKid.m_aValue;
            }
        }
    }
}

sal_Int32 PDFWriterImpl::findRadioGroupWidget( const PDFWriter::RadioButtonWidget& rBtn )
{
    sal_Int32 nRadioGroupWidget = -1;

    std::map< sal_Int32, sal_Int32 >::const_iterator it = m_aRadioGroupWidgets.find( rBtn.RadioGroup );

    if( it == m_aRadioGroupWidgets.end() )
    {
        m_aRadioGroupWidgets[ rBtn.RadioGroup ] = nRadioGroupWidget =
            sal_Int32(m_aWidgets.size());

        // new group, insert the radiobutton
        m_aWidgets.push_back( PDFWidget() );
        m_aWidgets.back().m_nObject     = createObject();
        m_aWidgets.back().m_nPage       = m_nCurrentPage;
        m_aWidgets.back().m_eType       = PDFWriter::RadioButton;
        m_aWidgets.back().m_nRadioGroup = rBtn.RadioGroup;
        m_aWidgets.back().m_nFlags |= 0x00008000;

        // create radio button field name
        const rtl::OUString& rName = (m_aContext.Version > PDFWriter::PDF_1_2) ?
                                     rBtn.Name : rBtn.Text;
        if( rName.getLength() )
        {
            m_aWidgets.back().m_aName   = convertWidgetFieldName( rName );
        }
        else
        {
            m_aWidgets.back().m_aName   = "RadioGroup";
            m_aWidgets.back().m_aName  += OString::valueOf( rBtn.RadioGroup );
        }
    }
    else
        nRadioGroupWidget = it->second;

    return nRadioGroupWidget;
}

sal_Int32 PDFWriterImpl::createControl( const PDFWriter::AnyWidget& rControl, sal_Int32 nPageNr )
{
    if( nPageNr < 0 )
        nPageNr = m_nCurrentPage;

    if( nPageNr < 0 || nPageNr >= (sal_Int32)m_aPages.size() )
        return -1;

    m_aWidgets.push_back( PDFWidget() );
    sal_Int32 nNewWidget = m_aWidgets.size()-1;

    // create eventual radio button before getting any references
    // from m_aWidgets as the push_back operation potentially assigns new
    // memory to the vector and thereby invalidates the reference
    int nRadioGroupWidget = -1;
    if( rControl.getType() == PDFWriter::RadioButton )
        nRadioGroupWidget = findRadioGroupWidget( static_cast<const PDFWriter::RadioButtonWidget&>(rControl) );

    PDFWidget& rNewWidget           = m_aWidgets[nNewWidget];
    rNewWidget.m_nObject            = createObject();
    rNewWidget.m_aRect              = rControl.Location;
    rNewWidget.m_nPage              = nPageNr;
    rNewWidget.m_eType              = rControl.getType();

    // for unknown reasons the radio buttons of a radio group must not have a
    // field name, else the buttons are in fact check boxes -
    // that is multiple buttons of the radio group can be selected
    if( rControl.getType() != PDFWriter::RadioButton )
    {
        // acrobat reader since 3.0 does not support unicode text
        // strings for the field name; so we need to encode unicodes
        // larger than 255

        rNewWidget.m_aName          =
            convertWidgetFieldName( (m_aContext.Version > PDFWriter::PDF_1_2) ?
                                    rControl.Name : rControl.Text );
        // #i88040# acrobat reader crashes on empty field names,
        // so always create one
        if( rNewWidget.m_aName.getLength() == 0 )
        {
            OUStringBuffer aBuf( 32 );
            aBuf.appendAscii( "Widget" );
            aBuf.append( nNewWidget );
            rNewWidget.m_aName = convertWidgetFieldName( aBuf.makeStringAndClear() );
        }
    }
    rNewWidget.m_aDescription       = rControl.Description;
    rNewWidget.m_aText              = rControl.Text;
    rNewWidget.m_nTextStyle         = rControl.TextStyle &
        (  TEXT_DRAW_LEFT | TEXT_DRAW_CENTER | TEXT_DRAW_RIGHT | TEXT_DRAW_TOP |
           TEXT_DRAW_VCENTER | TEXT_DRAW_BOTTOM |
           TEXT_DRAW_MULTILINE | TEXT_DRAW_WORDBREAK  );
    rNewWidget.m_nTabOrder          = rControl.TabOrder;

    // various properties are set via the flags (/Ff) property of the field dict
    if( rControl.ReadOnly )
        rNewWidget.m_nFlags |= 1;
    if( rControl.getType() == PDFWriter::PushButton )
    {
        const PDFWriter::PushButtonWidget& rBtn = static_cast<const PDFWriter::PushButtonWidget&>(rControl);
        if( rNewWidget.m_nTextStyle == 0 )
            rNewWidget.m_nTextStyle =
                TEXT_DRAW_CENTER | TEXT_DRAW_VCENTER |
                TEXT_DRAW_MULTILINE | TEXT_DRAW_WORDBREAK;

        rNewWidget.m_nFlags |= 0x00010000;
        if( rBtn.URL.getLength() )
            rNewWidget.m_aListEntries.push_back( rBtn.URL );
        rNewWidget.m_bSubmit    = rBtn.Submit;
        rNewWidget.m_bSubmitGet = rBtn.SubmitGet;
        rNewWidget.m_nDest      = rBtn.Dest;
        createDefaultPushButtonAppearance( rNewWidget, rBtn );
    }
    else if( rControl.getType() == PDFWriter::RadioButton )
    {
        const PDFWriter::RadioButtonWidget& rBtn = static_cast<const PDFWriter::RadioButtonWidget&>(rControl);
        if( rNewWidget.m_nTextStyle == 0 )
            rNewWidget.m_nTextStyle =
                TEXT_DRAW_VCENTER | TEXT_DRAW_MULTILINE | TEXT_DRAW_WORDBREAK;
        /*  PDF sees a RadioButton group as one radio button with
         *  children which are in turn check boxes
         *
         *  so we need to create a radio button on demand for a new group
         *  and insert a checkbox for each RadioButtonWidget as its child
         */
        rNewWidget.m_eType          = PDFWriter::CheckBox;
        rNewWidget.m_nRadioGroup    = rBtn.RadioGroup;

        DBG_ASSERT( nRadioGroupWidget >= 0 && nRadioGroupWidget < (sal_Int32)m_aWidgets.size(), "no radio group parent" );

        PDFWidget& rRadioButton = m_aWidgets[nRadioGroupWidget];
        rRadioButton.m_aKids.push_back( rNewWidget.m_nObject );
        rRadioButton.m_aKidsIndex.push_back( nNewWidget );
        rNewWidget.m_nParent = rRadioButton.m_nObject;

        rNewWidget.m_aValue     = OUString( RTL_CONSTASCII_USTRINGPARAM( "Off" ) );
        rNewWidget.m_aOnValue   = rBtn.OnValue;
        if( ! rRadioButton.m_aValue.getLength() && rBtn.Selected )
        {
            rNewWidget.m_aValue     = rNewWidget.m_aOnValue;
            rRadioButton.m_aValue   = rNewWidget.m_aOnValue;
        }
        createDefaultRadioButtonAppearance( rNewWidget, rBtn );

        // union rect of radio group
        Rectangle aRect = rNewWidget.m_aRect;
        m_aPages[ nPageNr ].convertRect( aRect );
        rRadioButton.m_aRect.Union( aRect );
    }
    else if( rControl.getType() == PDFWriter::CheckBox )
    {
        const PDFWriter::CheckBoxWidget& rBox = static_cast<const PDFWriter::CheckBoxWidget&>(rControl);
        if( rNewWidget.m_nTextStyle == 0 )
            rNewWidget.m_nTextStyle =
                TEXT_DRAW_VCENTER | TEXT_DRAW_MULTILINE | TEXT_DRAW_WORDBREAK;

        rNewWidget.m_aValue = OUString::createFromAscii( rBox.Checked ? "Yes" : "Off" );
        // create default appearance before m_aRect gets transformed
        createDefaultCheckBoxAppearance( rNewWidget, rBox );
    }
    else if( rControl.getType() == PDFWriter::ListBox )
    {
        if( rNewWidget.m_nTextStyle == 0 )
            rNewWidget.m_nTextStyle = TEXT_DRAW_VCENTER;

        const PDFWriter::ListBoxWidget& rLstBox = static_cast<const PDFWriter::ListBoxWidget&>(rControl);
        rNewWidget.m_aListEntries     = rLstBox.Entries;
        rNewWidget.m_aSelectedEntries = rLstBox.SelectedEntries;
        rNewWidget.m_aValue           = rLstBox.Text;
        if( rLstBox.DropDown )
            rNewWidget.m_nFlags |= 0x00020000;
        if( rLstBox.Sort )
            rNewWidget.m_nFlags |= 0x00080000;
        if( rLstBox.MultiSelect && !rLstBox.DropDown && (int)m_aContext.Version > (int)PDFWriter::PDF_1_3 )
            rNewWidget.m_nFlags |= 0x00200000;

        createDefaultListBoxAppearance( rNewWidget, rLstBox );
    }
    else if( rControl.getType() == PDFWriter::ComboBox )
    {
        if( rNewWidget.m_nTextStyle == 0 )
            rNewWidget.m_nTextStyle = TEXT_DRAW_VCENTER;

        const PDFWriter::ComboBoxWidget& rBox = static_cast<const PDFWriter::ComboBoxWidget&>(rControl);
        rNewWidget.m_aValue         = rBox.Text;
        rNewWidget.m_aListEntries   = rBox.Entries;
        rNewWidget.m_nFlags |= 0x00060000; // combo and edit flag
        if( rBox.Sort )
            rNewWidget.m_nFlags |= 0x00080000;

        PDFWriter::ListBoxWidget aLBox;
        aLBox.Name              = rBox.Name;
        aLBox.Description       = rBox.Description;
        aLBox.Text              = rBox.Text;
        aLBox.TextStyle         = rBox.TextStyle;
        aLBox.ReadOnly          = rBox.ReadOnly;
        aLBox.Border            = rBox.Border;
        aLBox.BorderColor       = rBox.BorderColor;
        aLBox.Background        = rBox.Background;
        aLBox.BackgroundColor   = rBox.BackgroundColor;
        aLBox.TextFont          = rBox.TextFont;
        aLBox.TextColor         = rBox.TextColor;
        aLBox.DropDown          = true;
        aLBox.Sort              = rBox.Sort;
        aLBox.MultiSelect       = false;
        aLBox.Entries           = rBox.Entries;

        createDefaultListBoxAppearance( rNewWidget, aLBox );
    }
    else if( rControl.getType() == PDFWriter::Edit )
    {
        if( rNewWidget.m_nTextStyle == 0 )
            rNewWidget.m_nTextStyle = TEXT_DRAW_LEFT | TEXT_DRAW_VCENTER;

        const PDFWriter::EditWidget& rEdit = static_cast<const  PDFWriter::EditWidget&>(rControl);
        if( rEdit.MultiLine )
        {
            rNewWidget.m_nFlags |= 0x00001000;
            rNewWidget.m_nTextStyle |= TEXT_DRAW_MULTILINE | TEXT_DRAW_WORDBREAK;
        }
        if( rEdit.Password )
            rNewWidget.m_nFlags |= 0x00002000;
        if( rEdit.FileSelect && m_aContext.Version > PDFWriter::PDF_1_3 )
            rNewWidget.m_nFlags |= 0x00100000;
        rNewWidget.m_nMaxLen = rEdit.MaxLen;
        rNewWidget.m_aValue = rEdit.Text;

        createDefaultEditAppearance( rNewWidget, rEdit );
    }

    // convert to default user space now, since the mapmode may change
    // note: create default appearances before m_aRect gets transformed
    m_aPages[ nPageNr ].convertRect( rNewWidget.m_aRect );

    // insert widget to page's annotation list
    m_aPages[ nPageNr ].m_aAnnotations.push_back( rNewWidget.m_nObject );

    // mark page as having widgets
    m_aPages[ nPageNr ].m_bHasWidgets = true;

    return nNewWidget;
}

void PDFWriterImpl::beginControlAppearance( sal_Int32 nControl )
{
    if( nControl < 0 || nControl >= (sal_Int32)m_aWidgets.size() )
        return;

    PDFWidget& rWidget = m_aWidgets[ nControl ];
    m_nCurrentControl = nControl;

    SvMemoryStream* pControlStream = new SvMemoryStream( 1024, 1024 );
    // back conversion of control rect to current MapMode; necessary because
    // MapMode between createControl and beginControlAppearance
    // could have changed; therefore the widget rectangle is
    // already converted
    Rectangle aBack( Point( rWidget.m_aRect.Left(), pointToPixel(m_aPages[m_nCurrentPage].getHeight()) - rWidget.m_aRect.Top() - rWidget.m_aRect.GetHeight() ),
                     rWidget.m_aRect.GetSize() );
    aBack = lcl_convert( m_aMapMode,
                         m_aGraphicsStack.front().m_aMapMode,
                         getReferenceDevice(),
                         aBack );
    beginRedirect( pControlStream, aBack );
    writeBuffer( "/Tx BMC\n", 8 );
}

bool PDFWriterImpl::endControlAppearance( PDFWriter::WidgetState eState )
{
    bool bRet = false;
    if( ! m_aOutputStreams.empty() )
        writeBuffer( "\nEMC\n", 5 );
    SvMemoryStream* pAppearance = static_cast<SvMemoryStream*>(endRedirect());
    if( pAppearance && m_nCurrentControl >= 0 && m_nCurrentControl < (sal_Int32)m_aWidgets.size() )
    {
        PDFWidget& rWidget = m_aWidgets[ m_nCurrentControl ];
        OString aState, aStyle;
        switch( rWidget.m_eType )
        {
            case PDFWriter::PushButton:
                if( eState == PDFWriter::Up || eState == PDFWriter::Down )
                {
                    aState = (eState == PDFWriter::Up) ? "N" : "D";
                    aStyle = "Standard";
                }
                break;
            case PDFWriter::CheckBox:
                if( eState == PDFWriter::Up || eState == PDFWriter::Down )
                {
                    aState = "N";
                    aStyle = (eState == PDFWriter::Up) ? "Off" : "Yes";
                    /* cf PDFReference 3rd ed. V1.4 p539:
                       recommended name for on state is "Yes",
                       recommended name for off state is "Off"
                     */
                }
                break;
            case PDFWriter::RadioButton:
                if( eState == PDFWriter::Up || eState == PDFWriter::Down )
                {
                    aState = "N";
                    if( eState == PDFWriter::Up )
                        aStyle = "Off";
                    else
                    {
                        OStringBuffer aBuf( rWidget.m_aOnValue.getLength()*2 );
                        appendName( rWidget.m_aOnValue, aBuf );
                        aStyle = aBuf.makeStringAndClear();
                    }
                }
                break;
            case PDFWriter::Edit:
                aState = "N";
                aStyle = "Standard";
                break;
            case PDFWriter::ListBox:
            case PDFWriter::ComboBox:
                break;
        }
        if( aState.getLength() && aStyle.getLength() )
        {
            // delete eventual existing stream
            PDFAppearanceStreams::iterator it =
                rWidget.m_aAppearances[ aState ].find( aStyle );
            if( it != rWidget.m_aAppearances[ aState ].end() )
                delete it->second;
            rWidget.m_aAppearances[ aState ][ aStyle ] = pAppearance;
            bRet = true;
        }
    }

    if( ! bRet )
        delete pAppearance;

    m_nCurrentControl = -1;

    return bRet;
}

void PDFWriterImpl::addStream( const String& rMimeType, PDFOutputStream* pStream, bool bCompress )
{
    if( pStream )
    {
        m_aAdditionalStreams.push_back( PDFAddStream() );
        PDFAddStream& rStream = m_aAdditionalStreams.back();
        rStream.m_aMimeType = rMimeType.Len()
                              ? OUString( rMimeType )
                              : OUString( RTL_CONSTASCII_USTRINGPARAM( "application/octet-stream" ) );
        rStream.m_pStream = pStream;
        rStream.m_bCompress = bCompress;
    }
}

/*************************************************************
begin i12626 methods

Implements Algorithm 3.2, step 1 only
*/
void PDFWriterImpl::padPassword( rtl::OUString aPassword, sal_uInt8 *paPasswordTarget )
{
// get ansi-1252 version of the password string CHECKIT ! i12626
    rtl::OString aString = rtl::OUStringToOString( aPassword, RTL_TEXTENCODING_MS_1252 );

//copy the string to the target
    sal_Int32 nToCopy = ( aString.getLength() < 32 ) ? aString.getLength() : 32;
    sal_Int32 nCurrentChar;

    for( nCurrentChar = 0; nCurrentChar < nToCopy; nCurrentChar++ )
        paPasswordTarget[nCurrentChar] = (sal_uInt8)( aString.getStr()[nCurrentChar] );

//pad it
    if( nCurrentChar < 32 )
    {//fill with standard byte string
        sal_Int32 i,y;
        for( i = nCurrentChar, y = 0 ; i < 32; i++, y++ )
            paPasswordTarget[i] = m_nPadString[y];
    }
}

/**********************************
Algorithm 3.2  Compute the encryption key used

step 1 should already be done before calling, the paThePaddedPassword parameter should contain
the padded password and must be 32 byte long, the encryption key is returned into the paEncryptionKey parameter,
it will be 16 byte long for 128 bit security; for 40 bit security only the first 5 bytes are used

TODO: in pdf ver 1.5 and 1.6 the step 6 is different, should be implemented. See spec.

*/
void PDFWriterImpl::computeEncryptionKey(sal_uInt8 *paThePaddedPassword, sal_uInt8 *paEncryptionKey )
{
//step 2
    if( m_aDigest )
    {
        rtlDigestError nError = rtl_digest_updateMD5( m_aDigest, paThePaddedPassword, ENCRYPTED_PWD_SIZE );
//step 3
        if( nError == rtl_Digest_E_None )
            nError = rtl_digest_updateMD5( m_aDigest, m_nEncryptedOwnerPassword , sizeof( m_nEncryptedOwnerPassword ) );
//Step 4
        sal_uInt8 nPerm[4];

        nPerm[0] = (sal_uInt8)m_nAccessPermissions;
        nPerm[1] = (sal_uInt8)( m_nAccessPermissions >> 8 );
        nPerm[2] = (sal_uInt8)( m_nAccessPermissions >> 16 );
        nPerm[3] = (sal_uInt8)( m_nAccessPermissions >> 24 );

        if( nError == rtl_Digest_E_None )
            nError = rtl_digest_updateMD5( m_aDigest, nPerm , sizeof( nPerm ) );

//step 5, get the document ID, binary form
        if( nError == rtl_Digest_E_None )
            nError = rtl_digest_updateMD5( m_aDigest, m_nDocID , sizeof( m_nDocID ) );
//get the digest
        sal_uInt8 nMD5Sum[ RTL_DIGEST_LENGTH_MD5 ];
        if( nError == rtl_Digest_E_None )
        {
            rtl_digest_getMD5( m_aDigest, nMD5Sum, sizeof( nMD5Sum ) );

//step 6, only if 128 bit
            if( m_aContext.Security128bit )
            {
                for( sal_Int32 i = 0; i < 50; i++ )
                {
                    nError = rtl_digest_updateMD5( m_aDigest, &nMD5Sum, sizeof( nMD5Sum ) );
                    if( nError != rtl_Digest_E_None )
                        break;
                    rtl_digest_getMD5( m_aDigest, nMD5Sum, sizeof( nMD5Sum ) );
                }
            }
        }
//Step 7
        for( sal_Int32 i = 0; i < MD5_DIGEST_SIZE; i++ )
            paEncryptionKey[i] = nMD5Sum[i];
    }
}

/**********************************
Algorithm 3.3  Compute the encryption dictionary /O value, save into the class data member
the step numbers down here correspond to the ones in PDF v.1.4 specfication
*/
void PDFWriterImpl::computeODictionaryValue()
{
//step 1 already done, data is in m_nPaddedOwnerPassword
//step 2
    if( m_aDigest )
    {
        rtlDigestError nError = rtl_digest_updateMD5( m_aDigest, &m_nPaddedOwnerPassword, sizeof( m_nPaddedOwnerPassword ) );
        if( nError == rtl_Digest_E_None )
        {
            sal_uInt8 nMD5Sum[ RTL_DIGEST_LENGTH_MD5 ];

            rtl_digest_getMD5( m_aDigest, nMD5Sum, sizeof(nMD5Sum) );
//step 3, only if 128 bit
            if( m_aContext.Security128bit )
            {
                sal_Int32 i;
                for( i = 0; i < 50; i++ )
                {
                    nError = rtl_digest_updateMD5( m_aDigest, nMD5Sum, sizeof( nMD5Sum ) );
                    if( nError != rtl_Digest_E_None )
                        break;
                    rtl_digest_getMD5( m_aDigest, nMD5Sum, sizeof( nMD5Sum ) );
                }
            }
//Step 4, the key is in nMD5Sum
//step 5 already done, data is in m_nPaddedUserPassword
//step 6
            rtl_cipher_initARCFOUR( m_aCipher, rtl_Cipher_DirectionEncode,
                                    nMD5Sum, m_nKeyLength , NULL, 0 );
// encrypt the user password using the key set above
            rtl_cipher_encodeARCFOUR( m_aCipher, m_nPaddedUserPassword, sizeof( m_nPaddedUserPassword ), // the data to be encrypted
                                      m_nEncryptedOwnerPassword, sizeof( m_nEncryptedOwnerPassword ) ); //encrypted data, stored in class data member
//Step 7, only if 128 bit
            if( m_aContext.Security128bit )
            {
                sal_uInt32 i, y;
                sal_uInt8 nLocalKey[ SECUR_128BIT_KEY ]; // 16 = 128 bit key

                for( i = 1; i <= 19; i++ ) // do it 19 times, start with 1
                {
                    for( y = 0; y < sizeof( nLocalKey ); y++ )
                        nLocalKey[y] = (sal_uInt8)( nMD5Sum[y] ^ i );

                    rtl_cipher_initARCFOUR( m_aCipher, rtl_Cipher_DirectionEncode,
                                            nLocalKey, SECUR_128BIT_KEY, NULL, 0 ); //destination data area, on init can be NULL
                    rtl_cipher_encodeARCFOUR( m_aCipher, m_nEncryptedOwnerPassword, sizeof( m_nEncryptedOwnerPassword ), // the data to be encrypted
                                              m_nEncryptedOwnerPassword, sizeof( m_nEncryptedOwnerPassword ) ); // encrypted data, can be the same as the input, encrypt "in place"
//step 8, store in class data member
                }
            }
        }
    }
}

/**********************************
Algorithms 3.4 and 3.5  Compute the encryption dictionary /U value, save into the class data member, revision 2 (40 bit) or 3 (128 bit)
*/
void PDFWriterImpl::computeUDictionaryValue()
{
//step 1, common to both 3.4 and 3.5
    computeEncryptionKey( m_nPaddedUserPassword , m_nEncryptionKey );

    if( m_aContext.Security128bit == false )
    {
//3.4
//step 2 and 3
        rtl_cipher_initARCFOUR( m_aCipher, rtl_Cipher_DirectionEncode,
                                    m_nEncryptionKey, 5 , // key and key length
                                    NULL, 0 ); //destination data area
// encrypt the user password using the key set above, save for later use
        rtl_cipher_encodeARCFOUR( m_aCipher, m_nPadString, sizeof( m_nPadString ), // the data to be encrypted
                                  m_nEncryptedUserPassword, sizeof( m_nEncryptedUserPassword ) ); //encrypted data, stored in class data member
    }
    else
    {
//or 3.5, for 128 bit security
//step6, initilize the last 16 bytes of the encrypted user password to 0
        for(sal_uInt32 i = MD5_DIGEST_SIZE; i < sizeof( m_nEncryptedUserPassword ); i++)
            m_nEncryptedUserPassword[i] = 0;
//step 2
        if( m_aDigest )
        {
            rtlDigestError nError = rtl_digest_updateMD5( m_aDigest, m_nPadString, sizeof( m_nPadString ) );
//step 3
            if( nError == rtl_Digest_E_None )
                nError = rtl_digest_updateMD5( m_aDigest, m_nDocID , sizeof(m_nDocID) );

            sal_uInt8 nMD5Sum[ RTL_DIGEST_LENGTH_MD5 ];
            rtl_digest_getMD5( m_aDigest, nMD5Sum, sizeof(nMD5Sum) );
//Step 4
            rtl_cipher_initARCFOUR( m_aCipher, rtl_Cipher_DirectionEncode,
                                    m_nEncryptionKey, SECUR_128BIT_KEY, NULL, 0 ); //destination data area
            rtl_cipher_encodeARCFOUR( m_aCipher, nMD5Sum, sizeof( nMD5Sum ), // the data to be encrypted
                                      m_nEncryptedUserPassword, sizeof( nMD5Sum ) ); //encrypted data, stored in class data member
//step 5
            sal_uInt32 i, y;
            sal_uInt8 nLocalKey[SECUR_128BIT_KEY];

            for( i = 1; i <= 19; i++ ) // do it 19 times, start with 1
            {
                for( y = 0; y < sizeof( nLocalKey ) ; y++ )
                    nLocalKey[y] = (sal_uInt8)( m_nEncryptionKey[y] ^ i );

                rtl_cipher_initARCFOUR( m_aCipher, rtl_Cipher_DirectionEncode,
                                        nLocalKey, SECUR_128BIT_KEY, // key and key length
                                        NULL, 0 ); //destination data area, on init can be NULL
                rtl_cipher_encodeARCFOUR( m_aCipher, m_nEncryptedUserPassword, SECUR_128BIT_KEY, // the data to be encrypted
                                          m_nEncryptedUserPassword, SECUR_128BIT_KEY ); // encrypted data, can be the same as the input, encrypt "in place"
            }
        }
    }
}

/* init the encryption engine
1. init the document id, used both for building the document id and for building the encryption key(s)
2. build the encryption key following algorithms described in the PDF specification
 */
void PDFWriterImpl::initEncryption()
{
    m_aOwnerPassword = m_aContext.OwnerPassword;
    m_aUserPassword = m_aContext.UserPassword;
/* password stuff computing, before sending out anything */
    DBG_ASSERT( m_aCipher != NULL, "PDFWriterImpl::initEncryption: a cipher (ARCFOUR) object is not available !" );
    DBG_ASSERT( m_aDigest != NULL, "PDFWriterImpl::initEncryption: a digest (MD5) object is not available !" );

    if( m_aCipher && m_aDigest )
    {
//if there is no owner password, force it to the user password
        if( m_aOwnerPassword.getLength() == 0 )
            m_aOwnerPassword = m_aUserPassword;

        initPadString();
/*
1) pad passwords
*/
        padPassword( m_aOwnerPassword, m_nPaddedOwnerPassword );
        padPassword( m_aUserPassword, m_nPaddedUserPassword );
/*
2) compute the access permissions, in numerical form

the default value depends on the revision 2 (40 bit) or 3 (128 bit security):
- for 40 bit security the unused bit must be set to 1, since they are not used
- for 128 bit security the same bit must be preset to 0 and set later if needed
according to the table 3.15, pdf v 1.4 */
        m_nAccessPermissions = ( m_aContext.Security128bit ) ? 0xfffff0c0 : 0xffffffc0 ;

/* check permissions for 40 bit security case */
        m_nAccessPermissions |= ( m_aContext.AccessPermissions.CanPrintTheDocument ) ?  1 << 2 : 0;
        m_nAccessPermissions |= ( m_aContext.AccessPermissions.CanModifyTheContent ) ? 1 << 3 : 0;
        m_nAccessPermissions |= ( m_aContext.AccessPermissions.CanCopyOrExtract ) ?   1 << 4 : 0;
        m_nAccessPermissions |= ( m_aContext.AccessPermissions.CanAddOrModify ) ? 1 << 5 : 0;
        m_nKeyLength = SECUR_40BIT_KEY;
        m_nRC4KeyLength = SECUR_40BIT_KEY+5; // for this value see PDF spec v 1.4, algorithm 3.1 step 4, where n is 5

        if( m_aContext.Security128bit )
        {
            m_nKeyLength = SECUR_128BIT_KEY;
            m_nRC4KeyLength = 16; // for this value see PDF spec v 1.4, algorithm 3.1 step 4, where n is 16, thus maximum
                                  // permitted value is 16
            m_nAccessPermissions |= ( m_aContext.AccessPermissions.CanFillInteractive ) ?         1 << 8 : 0;
            m_nAccessPermissions |= ( m_aContext.AccessPermissions.CanExtractForAccessibility ) ? 1 << 9 : 0;
            m_nAccessPermissions |= ( m_aContext.AccessPermissions.CanAssemble ) ?                1 << 10 : 0;
            m_nAccessPermissions |= ( m_aContext.AccessPermissions.CanPrintFull ) ?               1 << 11 : 0;
        }
        computeODictionaryValue();
        computeUDictionaryValue();

//clear out exceding key values, prepares for generation number default to 0 as well
// see checkAndEnableStreamEncryption in pdfwriter_impl.hxx
        sal_Int32 i, y;
        for( i = m_nKeyLength, y = 0; y < 5 ; y++ )
            m_nEncryptionKey[i++] = 0;
    }
    else //either no cipher or no digest or both, something is wrong with memory or something else
        m_aContext.Encrypt = false; //then turn the encryption off
}
/* end i12626 methods */
<|MERGE_RESOLUTION|>--- conflicted
+++ resolved
@@ -2816,44 +2816,7 @@
     return nFontObject;
 }
 
-typedef int ThreeInts[3];
-static bool getPfbSegmentLengths( const unsigned char* pFontBytes, int nByteLen,
-    ThreeInts& rSegmentLengths )
-{
-    if( !pFontBytes || (nByteLen < 0) )
-        return false;
-    const unsigned char* pPtr = pFontBytes;
-    const unsigned char* pEnd = pFontBytes + nByteLen;
-
-    for( int i = 0; i < 3; ++i) {
-        // read segment1 header
-        if( pPtr+6 >= pEnd )
-            return false;
-        if( (pPtr[0] != 0x80) || (pPtr[1] >= 0x03) )
-            return false;
-        const int nLen = (pPtr[5]<<24) + (pPtr[4]<<16) + (pPtr[3]<<8) + pPtr[2];
-        if( nLen <= 0)
-            return false;
-        rSegmentLengths[i] = nLen;
-        pPtr += nLen + 6;
-    }
-
-    // read segment-end header
-    if( pPtr+2 >= pEnd )
-        return false;
-    if( (pPtr[0] != 0x80) || (pPtr[1] != 0x03) )
-        return false;
-
-    return true;
-}
-
-<<<<<<< HEAD
-struct FontException : public std::exception
-{
-};
-=======
 std::map< sal_Int32, sal_Int32 > PDFWriterImpl::emitSystemFont( const ImplFontData* pFont, EmbedFont& rEmbed )
-{
     std::map< sal_Int32, sal_Int32 > aRet;
     if( isBuiltinFont( pFont ) )
     {
@@ -2966,7 +2929,41 @@
 
     return aRet;
 }
->>>>>>> 0c5348ff
+
+typedef int ThreeInts[3];
+static bool getPfbSegmentLengths( const unsigned char* pFontBytes, int nByteLen,
+    ThreeInts& rSegmentLengths )
+{
+    if( !pFontBytes || (nByteLen < 0) )
+        return false;
+    const unsigned char* pPtr = pFontBytes;
+    const unsigned char* pEnd = pFontBytes + nByteLen;
+
+    for( int i = 0; i < 3; ++i) {
+        // read segment1 header
+        if( pPtr+6 >= pEnd )
+            return false;
+        if( (pPtr[0] != 0x80) || (pPtr[1] >= 0x03) )
+            return false;
+        const int nLen = (pPtr[5]<<24) + (pPtr[4]<<16) + (pPtr[3]<<8) + pPtr[2];
+        if( nLen <= 0)
+            return false;
+        rSegmentLengths[i] = nLen;
+        pPtr += nLen + 6;
+    }
+
+    // read segment-end header
+    if( pPtr+2 >= pEnd )
+        return false;
+    if( (pPtr[0] != 0x80) || (pPtr[1] != 0x03) )
+        return false;
+
+    return true;
+}
+
+struct FontException : public std::exception
+{
+};
 
 // TODO: always subset instead of embedding the full font => this method becomes obsolete then
 std::map< sal_Int32, sal_Int32 > PDFWriterImpl::emitEmbeddedFont( const ImplFontData* pFont, EmbedFont& rEmbed )
