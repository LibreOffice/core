--- conflicted
+++ resolved
@@ -1809,7 +1809,7 @@
 {
     bool bRet = false;
 
-    ULONG nLength = 0;
+    sal_uLong nLength = 0;
     // load GSUB table
     const FT_Byte* pGSUB = mpFontInfo->GetTable("GSUB", &nLength);
     if (pGSUB)
@@ -2061,11 +2061,7 @@
         // prepare glyphindex to character mapping
         // TODO: this is needed to support VCL's existing kerning infrastructure,
         // eliminate it up by redesigning kerning infrastructure to work with glyph indizes
-<<<<<<< HEAD
-        typedef boost::unordered_multimap<USHORT,sal_Unicode> Cmap;
-=======
-        typedef std::hash_multimap<sal_uInt16,sal_Unicode> Cmap;
->>>>>>> e2a3d487
+        typedef boost::unordered_multimap<sal_uInt16,sal_Unicode> Cmap;
         Cmap aCmap;
         for( sal_Unicode aChar = 0x0020; aChar < 0xFFFE; ++aChar )
         {
