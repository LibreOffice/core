--- conflicted
+++ resolved
@@ -44,15 +44,6 @@
 #include <windows.h>
 #endif
 
-<<<<<<< HEAD
-#include <vcl/salgdi.hxx>
-
-#include <vcl/sallayout.hxx>
-=======
-#include <svsys.h>
-#include <salgdi.hxx>
-#include <sallayout.hxx>
->>>>>>> 9e849585
 
 // Module
 #include "vcl/dllapi.h"
