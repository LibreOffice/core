/* -*- Mode: C++; tab-width: 4; indent-tabs-mode: nil; c-basic-offset: 4 -*- */
/*************************************************************************
 *
 * DO NOT ALTER OR REMOVE COPYRIGHT NOTICES OR THIS FILE HEADER.
 *
 * Copyright 2000, 2010 Oracle and/or its affiliates.
 *
 * OpenOffice.org - a multi-platform office productivity suite
 *
 * This file is part of OpenOffice.org.
 *
 * OpenOffice.org is free software: you can redistribute it and/or modify
 * it under the terms of the GNU Lesser General Public License version 3
 * only, as published by the Free Software Foundation.
 *
 * OpenOffice.org is distributed in the hope that it will be useful,
 * but WITHOUT ANY WARRANTY; without even the implied warranty of
 * MERCHANTABILITY or FITNESS FOR A PARTICULAR PURPOSE.  See the
 * GNU Lesser General Public License version 3 for more details
 * (a copy is included in the LICENSE file that accompanied this code).
 *
 * You should have received a copy of the GNU Lesser General Public License
 * version 3 along with OpenOffice.org.  If not, see
 * <http://www.openoffice.org/license.html>
 * for a copy of the LGPLv3 License.
 *
 ************************************************************************/

// Description: An implementation of the SalLayout interface that uses the
//              Graphite engine.

// MARKER(update_precomp.py): autogen include statement, do not remove
#include "precompiled_vcl.hxx"

// We need this to enable namespace support in libgrengine headers.
#define GR_NAMESPACE

// Enable lots of debug info
#ifdef DEBUG
#include <cstdio>
//#define GRLAYOUT_DEBUG 1
#undef NDEBUG
#endif

// Header files
//
// Standard Library
#include <algorithm>
#include <cassert>
#include <functional>
#include <limits>
#include <numeric>
#include <deque>

// Platform
#ifdef WNT
#include <tools/svwin.h>
#include <svsys.h>
#endif

#include <vcl/salgdi.hxx>

#include <unicode/uchar.h>
#include <unicode/ubidi.h>
#include <unicode/uscript.h>

// Graphite Libraries (must be after vcl headers on windows)
#include <graphite2/Segment.h>

#include "vcl/graphite_layout.hxx"
#include "vcl/graphite_features.hxx"

// Module private type definitions and forward declarations.
//
// Module private names.
//

#ifdef GRLAYOUT_DEBUG
static FILE * grLogFile = NULL;
static FILE * grLog()
{
#ifdef WNT
    std::string logFileName(getenv("TEMP"));
    logFileName.append("/graphitelayout.log");
    if (grLogFile == NULL) grLogFile = fopen(logFileName.c_str(),"w");
    else fflush(grLogFile);
    return grLogFile;
#else
    fflush(stdout);
    return stdout;
#endif
}
#endif

namespace
{
    inline long round(const float n) {
        return long(n + (n < 0 ? -0.5 : 0.5));
    }

    template<typename T>
    inline bool in_range(const T i, const T b, const T e) {
        return !(b > i) && i < e;
    }

    template<typename T>
    inline bool is_subrange(const T sb, const T se, const T b, const T e) {
        return !(b > sb || se > e);
    }

    template<typename T>
    inline bool is_subrange(const std::pair<T, T> &s, const T b, const T e) {
        return is_subrange(s.first, s.second, b, e);
    }

    int findSameDirLimit(const xub_Unicode* buffer, int charCount, bool rtl)
    {
        UErrorCode status = U_ZERO_ERROR;
        UBiDi *ubidi = ubidi_openSized(charCount, 0, &status);
        int limit = 0;
        ubidi_setPara(ubidi, reinterpret_cast<const UChar *>(buffer), charCount,
            (rtl)?UBIDI_DEFAULT_RTL:UBIDI_DEFAULT_LTR, NULL, &status);
        UBiDiLevel level = 0;
        ubidi_getLogicalRun(ubidi, 0, &limit, &level);
        ubidi_close(ubidi);
        if ((rtl && !(level & 1)) || (!rtl && (level & 1)))
        {
            limit = 0;
        }
        return limit;
    }

    template <typename T>
    T maximum(T a, T b)
    {
        return (a > b)? a : b;
    }
    template <typename T>
    T minimum(T a, T b)
    {
        return (a < b)? a : b;
    }

} // namespace

// Impementation of the GraphiteLayout::Glyphs container class.
//    This is an extended vector class with methods added to enable
//        o Correctly filling with glyphs.
//        o Querying clustering relationships.
//        o manipulations that affect neighouring glyphs.

const int GraphiteLayout::EXTRA_CONTEXT_LENGTH = 10;

// find first slot of cluster and first slot of subsequent cluster
static void findFirstClusterSlot(const gr_slot* base, gr_slot const** first, gr_slot const** after, int * firstChar, int * lastChar, bool bRtl)
{
    if (gr_slot_attached_to(base) == NULL)
    {
        *first = base;
        *after = (bRtl)? gr_slot_prev_in_segment(base) :
            gr_slot_next_in_segment(base);
        *firstChar = gr_slot_before(base);
        *lastChar = gr_slot_after(base);
    }
    const gr_slot * attachment = gr_slot_first_attachment(base);
    while (attachment)
    {
        if (gr_slot_origin_X(*first) > gr_slot_origin_X(attachment))
            *first = attachment;
        const gr_slot* attachmentNext = (bRtl)?
            gr_slot_prev_in_segment(attachment) : gr_slot_next_in_segment(attachment);
        if (attachmentNext)
        {
            if (*after && (gr_slot_origin_X(*after) < gr_slot_origin_X(attachmentNext)))
                *after = attachmentNext;
        }
        else
        {
            *after = NULL;
        }
        if (gr_slot_before(attachment) < *firstChar)
            *firstChar = gr_slot_before(attachment);
        if (gr_slot_after(attachment) > *lastChar)
            *lastChar = gr_slot_after(attachment);
        if (gr_slot_first_attachment(attachment))
            findFirstClusterSlot(attachment, first, after, firstChar, lastChar, bRtl);
        attachment = gr_slot_next_sibling_attachment(attachment);
    }
}

// The Graphite glyph stream is really a sequence of glyph attachment trees
//  each rooted at a non-attached base glyph.  fill_from walks the glyph stream,
//  finds each non-attached base glyph and calls append to record them as a
//  sequence of clusters.
void
GraphiteLayout::fillFrom(gr_segment * pSegment, ImplLayoutArgs &rArgs, float fScaling)
{
    bool bRtl = (rArgs.mnFlags & SAL_LAYOUT_BIDI_RTL);
    int nCharRequested = rArgs.mnEndCharPos - rArgs.mnMinCharPos;
    int nChar = gr_seg_n_cinfo(pSegment);
    float fMinX = gr_seg_advance_X(pSegment);
    float fMaxX = 0.0f;
    long nDxOffset = 0; // from dropped glyphs
    int nFirstCharInCluster = 0;
    int nLastCharInCluster = 0;
    unsigned int nGlyphs = gr_seg_n_slots(pSegment);
    mvGlyph2Char.assign(nGlyphs, -1);
    mvGlyphs.reserve(nGlyphs);

    if (bRtl)
    {
        const gr_slot* baseSlot = gr_seg_last_slot(pSegment);
        // find first base
        while (baseSlot && (gr_slot_attached_to(baseSlot) != NULL))
            baseSlot = gr_slot_prev_in_segment(baseSlot);
        int iChar = nChar - 1;
        int iNextChar = nChar - 1;
        bool reordered = false;
        int nBaseGlyphIndex = 0;
        // now loop over bases
        while (baseSlot)
        {
            bool bCluster = !reordered;
            const gr_slot * clusterFirst = NULL;
            const gr_slot * clusterAfter = NULL;
            int firstChar = -1;
            int lastChar = -1;
            findFirstClusterSlot(baseSlot, &clusterFirst, &clusterAfter, &firstChar, &lastChar, bRtl);
            iNextChar = minimum<int>(firstChar, iNextChar);
            if (bCluster)
            {
                nBaseGlyphIndex = mvGlyphs.size();
                mvGlyph2Char[nBaseGlyphIndex] = iChar + mnSegCharOffset;
                nFirstCharInCluster = firstChar;
                nLastCharInCluster = lastChar;
            }
            else
            {
                mvGlyph2Char[mvGlyphs.size()] = firstChar + mnSegCharOffset;
                nFirstCharInCluster = minimum<int>(firstChar, nFirstCharInCluster);
                nLastCharInCluster = maximum<int>(firstChar, nLastCharInCluster);
            }
            float leftBoundary = gr_slot_origin_X(clusterFirst);
            float rightBoundary = (clusterAfter)?
                gr_slot_origin_X(clusterAfter) : gr_seg_advance_X(pSegment);
            if (
                lastChar < iChar &&
                 (gr_cinfo_after(gr_seg_cinfo(pSegment, iChar)) >
                 static_cast<int>(gr_slot_index(clusterAfter)))
               )
            {
                reordered = true;
            }
            else
            {
                reordered = false;
                iChar = iNextChar - 1;
            }
            if (mnSegCharOffset + nFirstCharInCluster >= mnMinCharPos &&
                mnSegCharOffset + nFirstCharInCluster < mnEndCharPos)
            {
                fMinX = minimum<float>(fMinX, leftBoundary);
                fMaxX = maximum<float>(fMaxX, rightBoundary);
                if (!reordered)
                {
                    for (int i = nFirstCharInCluster; i <= nLastCharInCluster; i++)
                    {
                        if (mnSegCharOffset + i >= mnEndCharPos)
                            break;
                        // from the point of view of the dx array, the xpos is
                        // the origin of the first glyph of the cluster rtl
                        mvCharDxs[mnSegCharOffset + i - mnMinCharPos] =
                            static_cast<int>(leftBoundary * fScaling) + nDxOffset;
                        mvCharBreaks[mnSegCharOffset + i - mnMinCharPos] = gr_cinfo_break_weight(gr_seg_cinfo(pSegment, i));
                    }
                    mvChar2BaseGlyph[mnSegCharOffset + nFirstCharInCluster - mnMinCharPos] = nBaseGlyphIndex;
                }
                append(pSegment, rArgs, baseSlot, rightBoundary, fScaling,
                       nDxOffset, bCluster, mnSegCharOffset + firstChar);
            }
            if (mnSegCharOffset + nLastCharInCluster < mnMinCharPos)
                break;
            baseSlot = gr_slot_next_sibling_attachment(baseSlot);
        }
    }
    else
    {
        const gr_slot* baseSlot = gr_seg_first_slot(pSegment);
        // find first base
        while (baseSlot && (gr_slot_attached_to(baseSlot) != NULL))
            baseSlot = gr_slot_next_in_segment(baseSlot);
        int iChar = 0; // relative to segment
        int iNextChar = 0;
        bool reordered = false;
        int nBaseGlyphIndex = 0;
        // now loop over bases
        while (baseSlot)
        {
            bool bCluster = !reordered;
            const gr_slot * clusterFirst = NULL;
            const gr_slot * clusterAfter = NULL;
            int firstChar = -1;
            int lastChar = -1;
            findFirstClusterSlot(baseSlot, &clusterFirst, &clusterAfter, &firstChar, &lastChar, bRtl);
            iNextChar = maximum<int>(lastChar, iNextChar);
            if (bCluster)
            {
                nBaseGlyphIndex = mvGlyphs.size();
                mvGlyph2Char[nBaseGlyphIndex] = iChar + mnSegCharOffset;
                nFirstCharInCluster = firstChar;
                nLastCharInCluster = lastChar;
            }
            else
            {
                mvGlyph2Char[mvGlyphs.size()] = firstChar + mnSegCharOffset;
                nFirstCharInCluster = minimum<int>(firstChar, nFirstCharInCluster);
                nLastCharInCluster = maximum<int>(lastChar, nLastCharInCluster);
            }
            if (
                firstChar > iChar &&
                 (gr_cinfo_before(gr_seg_cinfo(pSegment, iChar)) >
                 static_cast<int>(gr_slot_index(clusterFirst)))
               )
            {
                reordered = true;
            }
            else
            {
                reordered = false;
                iChar = iNextChar + 1;
            }
            float leftBoundary = gr_slot_origin_X(clusterFirst);
            float rightBoundary = (clusterAfter)?
                gr_slot_origin_X(clusterAfter) : gr_seg_advance_X(pSegment);
            if (mnSegCharOffset + nFirstCharInCluster >= mnMinCharPos &&
                mnSegCharOffset + nFirstCharInCluster < mnEndCharPos)
            {
                fMinX = minimum<float>(fMinX, leftBoundary);
                fMaxX = maximum<float>(fMaxX, rightBoundary);
                if (!reordered)
                {
                    for (int i = nFirstCharInCluster; i <= nLastCharInCluster; i++)
                    {
                        if (mnSegCharOffset + i >= mnEndCharPos)
                            break;
                        // from the point of view of the dx array, the xpos is
                        // the origin of the first glyph of the next cluster ltr
                        mvCharDxs[mnSegCharOffset + i - mnMinCharPos] =
                            static_cast<int>(rightBoundary * fScaling) + nDxOffset;
                        mvCharBreaks[mnSegCharOffset + i - mnMinCharPos] = gr_cinfo_break_weight(gr_seg_cinfo(pSegment, i));
                    }
                    // only set mvChar2BaseGlyph for first character of cluster
                    mvChar2BaseGlyph[mnSegCharOffset + nFirstCharInCluster - mnMinCharPos] = nBaseGlyphIndex;
                }
                append(pSegment, rArgs, baseSlot, rightBoundary, fScaling,
                       nDxOffset, true, mnSegCharOffset + firstChar);
            }
            if (mnSegCharOffset + nFirstCharInCluster >= mnEndCharPos)
                break;
            baseSlot = gr_slot_next_sibling_attachment(baseSlot);
        }
    }
    long nXOffset = round(fMinX * fScaling);
    mnWidth = round(fMaxX * fScaling) - nXOffset + nDxOffset;
    if (mnWidth < 0)
    {
        // This can happen when there was no base inside the range
        mnWidth = 0;
    }
    // fill up non-base char dx with cluster widths from previous base glyph
    if (bRtl)
    {
        if (mvCharDxs[nCharRequested-1] == -1)
            mvCharDxs[nCharRequested-1] = 0;
        else
            mvCharDxs[nCharRequested-1] -= nXOffset;
        for (int i = nCharRequested - 2; i >= 0; i--)
        {
            if (mvCharDxs[i] == -1) mvCharDxs[i] = mvCharDxs[i+1];
            else mvCharDxs[i] -= nXOffset;
        }
    }
    else
    {
        if (mvCharDxs[0] == -1)
            mvCharDxs[0] = 0;
        else
            mvCharDxs[0] -= nXOffset;
        for (int i = 1; i < nCharRequested; i++)
        {
            if (mvCharDxs[i] == -1) mvCharDxs[i] = mvCharDxs[i-1];
            else mvCharDxs[i] -= nXOffset;
#ifdef GRLAYOUT_DEBUG
            fprintf(grLog(),"%d,%d ", (int)i, (int)mvCharDxs[i]);
#endif
        }
    }
    // remove offset due to context if there is one
    if (nXOffset != 0)
    {
        for (size_t i = 0; i < mvGlyphs.size(); i++)
            mvGlyphs[i].maLinearPos.X() -= nXOffset;
    }
#ifdef GRLAYOUT_DEBUG
    fprintf(grLog(), "fillFrom %d glyphs offset %ld width %d\n", mvGlyphs.size(), nXOffset, mnWidth);
#endif
}

// append walks an attachment tree, flattening it, and converting it into a
// sequence of GlyphItem objects which we can later manipulate.
void
GraphiteLayout::append(gr_segment *pSeg, ImplLayoutArgs &rArgs,
    const gr_slot * gi, float nextGlyphOrigin, float scaling, long & rDXOffset,
    bool bIsBase, int baseChar)
{
    bool bRtl = (rArgs.mnFlags & SAL_LAYOUT_BIDI_RTL);
    float nextOrigin = nextGlyphOrigin;
    assert(gi);
    assert(gr_slot_before(gi) <= gr_slot_after(gi));
    int firstChar = gr_slot_before(gi) + mnSegCharOffset;
    assert(mvGlyphs.size() < mvGlyph2Char.size());
    if (!bIsBase) mvGlyph2Char[mvGlyphs.size()] = baseChar;//firstChar;
    // is the next glyph attached or in the next cluster?
    //glyph_set_range_t iAttached = gi.attachedClusterGlyphs();
    const gr_slot * pFirstAttached = gr_slot_first_attachment(gi);
    if (pFirstAttached)
    {
        nextOrigin = gr_slot_origin_X(pFirstAttached);
    }
    long glyphId = gr_slot_gid(gi);
    long deltaOffset = 0;
    int scaledGlyphPos = round(gr_slot_origin_X(gi) * scaling);
    int glyphWidth = round(nextOrigin * scaling) - scaledGlyphPos;
    if (glyphWidth < 0)
        glyphWidth = 0;
#ifdef GRLAYOUT_DEBUG
    fprintf(grLog(),"c%d g%ld,X%d W%d nX%f ", firstChar, glyphId,
        (int)(gr_slot_origin_X(gi) * scaling), glyphWidth, nextOrigin * scaling);
#endif
    if (glyphId == 0)
    {
        rArgs.NeedFallback(firstChar, bRtl);
        if( (SAL_LAYOUT_FOR_FALLBACK & rArgs.mnFlags ))
        {
            glyphId = GF_DROPPED;
            deltaOffset -= glyphWidth;
            glyphWidth = 0;
        }
    }
    else if(rArgs.mnFlags & SAL_LAYOUT_FOR_FALLBACK)
    {
#ifdef GRLAYOUT_DEBUG
        fprintf(grLog(),"fallback c%d %x in run %d\n", firstChar, rArgs.mpStr[firstChar],
            rArgs.maRuns.PosIsInAnyRun(firstChar));
#endif
        // glyphs that aren't requested for fallback will be taken from base
        // layout, so mark them as dropped (should this wait until Simplify(false) is called?)
        if (!rArgs.maRuns.PosIsInAnyRun(firstChar) &&
            in_range(firstChar, rArgs.mnMinCharPos, rArgs.mnEndCharPos))
        {
            glyphId = GF_DROPPED;
            deltaOffset -= glyphWidth;
            glyphWidth = 0;
        }
    }
    // append this glyph. Set the cluster flag if this glyph is attached to another
    long nGlyphFlags = bIsBase ? 0 : GlyphItem::IS_IN_CLUSTER;
    nGlyphFlags |= (bRtl)? GlyphItem::IS_RTL_GLYPH : 0;
    GlyphItem aGlyphItem(mvGlyphs.size(),
        glyphId,
        Point(scaledGlyphPos + rDXOffset,
            round((-gr_slot_origin_Y(gi) * scaling))),
        nGlyphFlags,
        glyphWidth);
    if (glyphId != static_cast<long>(GF_DROPPED))
        aGlyphItem.mnOrigWidth = round(gr_slot_advance_X(gi, mpFace, mpFont) * scaling);
    mvGlyphs.push_back(aGlyphItem);

    // update the offset if this glyph was dropped
    rDXOffset += deltaOffset;

    // Recursively append all the attached glyphs.
    for (const gr_slot * agi = gr_slot_first_attachment(gi); agi != NULL;
         agi = gr_slot_next_sibling_attachment(agi))
    {
        if (gr_slot_next_sibling_attachment(agi) == NULL)
            append(pSeg, rArgs, agi, nextGlyphOrigin, scaling, rDXOffset,
                   false, baseChar);
        else
            append(pSeg, rArgs, agi, gr_slot_origin_X(gr_slot_next_sibling_attachment(agi)),
                   scaling, rDXOffset, false, baseChar);
    }
}

//
// An implementation of the SalLayout interface to enable Graphite enabled fonts to be used.
//
GraphiteLayout::GraphiteLayout(const gr_face * face, gr_font * font,
                               const grutils::GrFeatureParser * pFeatures) throw()
  : mpFace(face),
    mpFont(font),
    mnWidth(0),
    mfScaling(1.0),
    mpFeatures(pFeatures)
{

}

GraphiteLayout::~GraphiteLayout() throw()
{
    clear();
    // the features and font are owned by the platform layers
    mpFeatures = NULL;
    mpFont = NULL;
}

void GraphiteLayout::clear()
{
    // Destroy the segment and text source from any previous invocation of
    // LayoutText
    mvGlyphs.clear();
    mvCharDxs.clear();
    mvChar2BaseGlyph.clear();
    mvGlyph2Char.clear();

    // Reset the state to the empty state.
    mnWidth = 0;
    // Don't reset the scaling, because it is set before LayoutText
}

// This method shouldn't be called on windows, since it needs the dc reset
bool GraphiteLayout::LayoutText(ImplLayoutArgs & rArgs)
{
    gr_segment * pSegment = NULL;
    bool success = true;
    if (rArgs.mnMinCharPos < rArgs.mnEndCharPos)
    {
        pSegment = CreateSegment(rArgs);
        if (!pSegment)
            return false;
        success = LayoutGlyphs(rArgs, pSegment);
        if (pSegment)
        {
            gr_seg_destroy(pSegment);
            pSegment = NULL;
        }
    }
    else
    {
        clear();
    }
    return success;
}


gr_segment * GraphiteLayout::CreateSegment(ImplLayoutArgs& rArgs)
{
    assert(rArgs.mnLength >= 0);

    gr_segment * pSegment = NULL;

    // Set the SalLayouts values to be the inital ones.
    SalLayout::AdjustLayout(rArgs);
    // TODO check if this is needed
    if (mnUnitsPerPixel > 1)
        mfScaling = 1.0f / mnUnitsPerPixel;

    // Clear out any previous buffers
    clear();
    bool bRtl = mnLayoutFlags & SAL_LAYOUT_BIDI_RTL;
    try
    {
        // Don't set RTL if font doesn't support it otherwise it forces rtl on
        // everything
        //if (bRtl && (mrFont.getSupportedScriptDirections() & gr::kfsdcHorizRtl))
        //    maLayout.setRightToLeft(bRtl);

        // Context is often needed beyond the specified end, however, we don't
        // want it if there has been a direction change, since it is hard
        // to tell between reordering within one direction and multi-directional
        // text. Extra context, can also cause problems with ligatures stradling
        // a hyphenation point, so disable if CTL is disabled.
        mnSegCharOffset = rArgs.mnMinCharPos;
        int limit = rArgs.mnEndCharPos;
        if (!(SAL_LAYOUT_COMPLEX_DISABLED & rArgs.mnFlags))
        {
            const int nSegCharMin = maximum<int>(0, mnMinCharPos - EXTRA_CONTEXT_LENGTH);
            const int nSegCharLimit = minimum(rArgs.mnLength, mnEndCharPos + EXTRA_CONTEXT_LENGTH);
            if (nSegCharMin < mnSegCharOffset)
            {
                int sameDirEnd = findSameDirLimit(rArgs.mpStr + nSegCharMin,
                    rArgs.mnEndCharPos - nSegCharMin, bRtl);
                if (sameDirEnd == rArgs.mnEndCharPos)
                    mnSegCharOffset = nSegCharMin;
            }
            if (nSegCharLimit > limit)
            {
                limit += findSameDirLimit(rArgs.mpStr + rArgs.mnEndCharPos,
                    nSegCharLimit - rArgs.mnEndCharPos, bRtl);
            }
        }

        if (mpFeatures)
            pSegment = gr_make_seg(mpFont, mpFace, 0, mpFeatures->values(), gr_utf16,
                                        rArgs.mpStr + mnSegCharOffset, limit - mnSegCharOffset, bRtl);
        else
            pSegment = gr_make_seg(mpFont, mpFace, 0, NULL, gr_utf16,
                                        rArgs.mpStr + mnSegCharOffset, limit - mnSegCharOffset, bRtl);

        //pSegment = new gr::RangeSegment((gr::Font *)&mrFont, mpTextSrc, &maLayout, mnMinCharPos, limit);
        if (pSegment != NULL)
        {
#ifdef GRLAYOUT_DEBUG
            fprintf(grLog(),"Gr::LayoutText %d-%d, context %d,len%d rtl%d scaling %f\n", rArgs.mnMinCharPos,
               rArgs.mnEndCharPos, limit, rArgs.mnLength, bRtl, mfScaling);
#endif
        }
        else
        {
#ifdef GRLAYOUT_DEBUG
            fprintf(grLog(), "Gr::LayoutText failed: ");
            for (int i = mnMinCharPos; i < limit; i++)
            {
                fprintf(grLog(), "%04x ", rArgs.mpStr[i]);
            }
            fprintf(grLog(), "\n");
#endif
            clear();
            return NULL;
        }
    }
    catch (...)
    {
        clear();  // destroy the text source and any partially built segments.
        return NULL;
    }
    return pSegment;
}

bool GraphiteLayout::LayoutGlyphs(ImplLayoutArgs& rArgs, gr_segment * pSegment)
{
    // Calculate the initial character dxs.
    mvCharDxs.assign(mnEndCharPos - mnMinCharPos, -1);
    mvChar2BaseGlyph.assign(mnEndCharPos - mnMinCharPos, -1);
    mvCharBreaks.assign(mnEndCharPos - mnMinCharPos, 0);
    mnWidth = 0;
    if (mvCharDxs.size() > 0)
    {
        // Discover all the clusters.
        try
        {
            bool bRtl = mnLayoutFlags & SAL_LAYOUT_BIDI_RTL;
            fillFrom(pSegment, rArgs, mfScaling);

            if (bRtl)
            {
                // not needed for adjacent differences, but for mouse clicks to char
                std::transform(mvCharDxs.begin(), mvCharDxs.end(), mvCharDxs.begin(),
                    std::bind1st(std::minus<long>(), mnWidth));
                // fixup last dx to ensure it always equals the width
                mvCharDxs[mvCharDxs.size() - 1] = mnWidth;
            }
        }
        catch (std::exception e)
        {
#ifdef GRLAYOUT_DEBUG
            fprintf(grLog(),"LayoutGlyphs failed %s\n", e.what());
#endif
            return false;
        }
        catch (...)
        {
#ifdef GRLAYOUT_DEBUG
            fprintf(grLog(),"LayoutGlyphs failed with exception");
#endif
            return false;
        }
    }
    else
    {
        mnWidth = 0;
    }
    return true;
}

int GraphiteLayout::GetTextBreak(long maxmnWidth, long char_extra, int factor) const
{
#ifdef GRLAYOUT_DEBUG
    fprintf(grLog(),"Gr::GetTextBreak c[%d-%d) maxWidth %ld char extra %ld factor %d\n",
        mnMinCharPos, mnEndCharPos, maxmnWidth, char_extra, factor);
#endif

    // return quickly if this segment is narrower than the target width
    if (maxmnWidth > mnWidth * factor + char_extra * (mnEndCharPos - mnMinCharPos - 1))
        return STRING_LEN;

    long nWidth = mvCharDxs[0] * factor;
    long wLastBreak = 0;
    int nLastBreak = -1;
    int nEmergency = -1;
    for (size_t i = 1; i < mvCharDxs.size(); i++)
    {
        nWidth += char_extra;
        if (nWidth > maxmnWidth) break;
        if (mvChar2BaseGlyph[i] != -1)
        {
            if (
                (mvCharBreaks[i] > -25 || (mvCharBreaks[i-1] > 0 && mvCharBreaks[i-1] < 25)) &&
                (mvCharBreaks[i-1] < 25 || (mvCharBreaks[i] < 0 && mvCharBreaks[i] > -25))
               )
            {
                nLastBreak = static_cast<int>(i);
                wLastBreak = nWidth;
            }
            nEmergency = static_cast<int>(i);
        }
        nWidth += (mvCharDxs[i] - mvCharDxs[i-1]) * factor;
    }
    int nBreak = mnMinCharPos;
    if (wLastBreak > 9 * maxmnWidth / 10)
        nBreak += nLastBreak;
    else
        if (nEmergency > -1)
            nBreak += nEmergency;

#ifdef GRLAYOUT_DEBUG
    fprintf(grLog(), "Gr::GetTextBreak break after %d, weights(%d, %d)\n", nBreak - mnMinCharPos, mvCharBreaks[nBreak - mnMinCharPos], mvCharBreaks[nBreak - mnMinCharPos - 1]);
#endif

    if (nBreak > mnEndCharPos) nBreak = STRING_LEN;
    else if (nBreak < mnMinCharPos) nBreak = mnMinCharPos;
    return nBreak;
}

long GraphiteLayout::FillDXArray( sal_Int32* pDXArray ) const
{
    if (mnEndCharPos == mnMinCharPos)
        // Then we must be zero width!
        return 0;

    if (pDXArray)
    {
        for (size_t i = 0; i < mvCharDxs.size(); i++)
        {
            assert( (mvChar2BaseGlyph[i] == -1) ||
                ((signed)(mvChar2BaseGlyph[i]) < (signed)mvGlyphs.size()));
            if (mvChar2BaseGlyph[i] != -1 &&
                mvGlyphs[mvChar2BaseGlyph[i]].mnGlyphIndex == GF_DROPPED)
            {
                // when used in MultiSalLayout::GetTextBreak dropped glyphs
                // must have zero width
                pDXArray[i] = 0;
            }
            else
            {
                pDXArray[i] = mvCharDxs[i];
                if (i > 0) pDXArray[i] -= mvCharDxs[i-1];
            }
#ifdef GRLAYOUT_DEBUG
            fprintf(grLog(),"%d,%d,%d ", (int)i, (int)mvCharDxs[i], pDXArray[i]);
#endif
        }
        //std::adjacent_difference(mvCharDxs.begin(), mvCharDxs.end(), pDXArray);
        //for (size_t i = 0; i < mvCharDxs.size(); i++)
        //    fprintf(grLog(),"%d,%d,%d ", (int)i, (int)mvCharDxs[i], pDXArray[i]);
        //fprintf(grLog(),"FillDX %ld,%d\n", mnWidth, std::accumulate(pDXArray, pDXArray + mvCharDxs.size(), 0));
    }
#ifdef GRLAYOUT_DEBUG
    fprintf(grLog(),"FillDXArray %d-%d=%ld\n", mnMinCharPos, mnEndCharPos, mnWidth);
#endif
    return mnWidth;
}

void  GraphiteLayout::AdjustLayout(ImplLayoutArgs& rArgs)
{
    SalLayout::AdjustLayout(rArgs);
    if(rArgs.mpDXArray)
    {
        std::vector<int> vDeltaWidths(mvGlyphs.size(), 0);
        ApplyDXArray(rArgs, vDeltaWidths);

        if( (mnLayoutFlags & SAL_LAYOUT_BIDI_RTL) &&
           !(rArgs.mnFlags & SAL_LAYOUT_FOR_FALLBACK) )
        {
            // check if this is a kashida script
            bool bKashidaScript = false;
            for (int i = rArgs.mnMinCharPos; i < rArgs.mnEndCharPos; i++)
            {
                UErrorCode aStatus = U_ZERO_ERROR;
                UScriptCode scriptCode = uscript_getScript(rArgs.mpStr[i], &aStatus);
                if (scriptCode == USCRIPT_ARABIC || scriptCode == USCRIPT_SYRIAC)
                {
                    bKashidaScript = true;
                    break;
                }
            }
            int nKashidaWidth = 0;
            int nKashidaIndex = getKashidaGlyph(nKashidaWidth);
            if( nKashidaIndex != 0 && bKashidaScript)
            {
                kashidaJustify( vDeltaWidths, nKashidaIndex, nKashidaWidth );
            }
        }
    }
    else if (rArgs.mnLayoutWidth > 0)
    {
#ifdef GRLAYOUT_DEBUG
        fprintf(grLog(), "AdjustLayout width %ld=>%ld\n", mnWidth, rArgs.mnLayoutWidth);
#endif
        expandOrCondense(rArgs);
    }
}

void GraphiteLayout::expandOrCondense(ImplLayoutArgs &rArgs)
{
    int nDeltaWidth = rArgs.mnLayoutWidth - mnWidth;
    if (nDeltaWidth > 0) // expand, just expand between clusters
    {
        // NOTE: for expansion we can use base glyphs (which have IsClusterStart set)
        // even though they may have been reordered in which case they will have
        // been placed in a bigger cluster for other purposes.
        int nClusterCount = 0;
        for (size_t j = 0; j < mvGlyphs.size(); j++)
        {
            if (mvGlyphs[j].IsClusterStart())
            {
                ++nClusterCount;
            }
        }
        if (nClusterCount > 1)
        {
            float fExtraPerCluster = static_cast<float>(nDeltaWidth) / static_cast<float>(nClusterCount - 1);
            int nCluster = 0;
            int nOffset = 0;
            for (size_t i = 0; i < mvGlyphs.size(); i++)
            {
                if (mvGlyphs[i].IsClusterStart())
                {
<<<<<<< HEAD
                    nOffset = static_cast<int>(fExtraPerCluster * nCluster);
                    int nCharIndex = mvGlyph2Char[i];
                    assert(nCharIndex > -1);
                    mvCharDxs[nCharIndex-mnMinCharPos] += nOffset;
=======
                    nOffset = FRound( fExtraPerCluster * nCluster );
                    size_t nCharIndex = mvGlyph2Char[i];
                    mvCharDxs[nCharIndex] += nOffset;
>>>>>>> e1028d92
                    // adjust char dxs for rest of characters in cluster
                    while (++nCharIndex < static_cast<int>(mvGlyph2Char.size()))
                    {
<<<<<<< HEAD
                        int nChar2Base = mvChar2BaseGlyph[nCharIndex-mnMinCharPos];
=======
                        int nChar2Base = (mvChar2BaseGlyph[nCharIndex] == -1)? -1 : (int)(mvChar2BaseGlyph[nCharIndex] & GLYPH_INDEX_MASK);
>>>>>>> e1028d92
                        if (nChar2Base == -1 || nChar2Base == static_cast<int>(i))
                            mvCharDxs[nCharIndex-mnMinCharPos] += nOffset;
                        else
                            break;
                    }
                    ++nCluster;
                }
                mvGlyphs[i].maLinearPos.X() += nOffset;
            }
        }
    }
    else if (nDeltaWidth < 0)// condense - apply a factor to all glyph positions
    {
        if (mvGlyphs.size() == 0) return;
        Glyphs::iterator iLastGlyph = mvGlyphs.begin() + (mvGlyphs.size() - 1);
        // position last glyph using original width
        float fXFactor = static_cast<float>(rArgs.mnLayoutWidth - iLastGlyph->mnOrigWidth) / static_cast<float>(iLastGlyph->maLinearPos.X());
#ifdef GRLAYOUT_DEBUG
        fprintf(grLog(), "Condense by factor %f last x%ld\n", fXFactor, iLastGlyph->maLinearPos.X());
#endif
        if (fXFactor < 0)
            return; // probably a bad mnOrigWidth value
        iLastGlyph->maLinearPos.X() = rArgs.mnLayoutWidth - iLastGlyph->mnOrigWidth;
        Glyphs::iterator iGlyph = mvGlyphs.begin();
        while (iGlyph != iLastGlyph)
        {
<<<<<<< HEAD
            iGlyph->maLinearPos.X() = static_cast<int>(static_cast<float>(iGlyph->maLinearPos.X()) * fXFactor);
=======
            iGlyph->maLinearPos.X() = FRound( fXFactor * iGlyph->maLinearPos.X() );
>>>>>>> e1028d92
            ++iGlyph;
        }
        for (size_t i = 0; i < mvCharDxs.size(); i++)
        {
<<<<<<< HEAD
            mvCharDxs[i] = static_cast<int>(fXFactor * static_cast<float>(mvCharDxs[i]));
=======
            mvCharDxs[i] = FRound( fXFactor * mvCharDxs[i] );
>>>>>>> e1028d92
        }
    }
    mnWidth = rArgs.mnLayoutWidth;
}

void GraphiteLayout::ApplyDXArray(ImplLayoutArgs &args, std::vector<int> & rDeltaWidth)
{
    const size_t nChars = args.mnEndCharPos - args.mnMinCharPos;
    if (nChars == 0) return;

#ifdef GRLAYOUT_DEBUG
    for (size_t iDx = 0; iDx < mvCharDxs.size(); iDx++)
         fprintf(grLog(),"%d,%d,%d ", (int)iDx, (int)mvCharDxs[iDx], args.mpDXArray[iDx]);
    fprintf(grLog(),"ApplyDx\n");
#endif
    bool bRtl = mnLayoutFlags & SAL_LAYOUT_BIDI_RTL;
    int nXOffset = 0;
    if (bRtl)
    {
        nXOffset = args.mpDXArray[nChars - 1] - mvCharDxs[nChars - 1];
    }
    int nPrevClusterGlyph = (bRtl)? (signed)mvGlyphs.size() : -1;
    int nPrevClusterLastChar = -1;
    for (size_t i = 0; i < nChars; i++)
    {
<<<<<<< HEAD
        int nChar2Base = mvChar2BaseGlyph[i];
=======
        int nChar2Base = (mvChar2BaseGlyph[i] == -1)? -1 : (int)(mvChar2BaseGlyph[i] & GLYPH_INDEX_MASK);
>>>>>>> e1028d92
        if ((nChar2Base > -1) && (nChar2Base != nPrevClusterGlyph))
        {
            assert((nChar2Base > -1) && (nChar2Base < (signed)mvGlyphs.size()));
            GlyphItem & gi = mvGlyphs[nChar2Base];
            if (!gi.IsClusterStart())
                continue;

            // find last glyph of this cluster
            size_t j = i + 1;
            int nLastChar = i;
            int nLastGlyph = nChar2Base;
            int nChar2BaseJ = -1;
            for (; j < nChars; j++)
            {
<<<<<<< HEAD
                nChar2BaseJ = mvChar2BaseGlyph[j];
=======
                int nChar2BaseJ = (mvChar2BaseGlyph[j] == -1)? -1 : (int)(mvChar2BaseGlyph[j] & GLYPH_INDEX_MASK);
>>>>>>> e1028d92
                assert((nChar2BaseJ >= -1) && (nChar2BaseJ < (signed)mvGlyphs.size()));
                if (nChar2BaseJ != -1 )
                {
                    nLastGlyph = nChar2BaseJ + ((bRtl)? +1 : -1);
                    nLastChar = j - 1;
                    break;
                }
            }
            if (nLastGlyph < 0)
            {
                nLastGlyph = nChar2Base;
            }
            // Its harder to find the last glyph rtl, since the first of
            // cluster is still on the left so we need to search towards
            // the previous cluster to the right
            if (bRtl)
            {
                nLastGlyph = nChar2Base;
                while (nLastGlyph + 1 < (signed)mvGlyphs.size() &&
                       !mvGlyphs[nLastGlyph+1].IsClusterStart())
                {
                    ++nLastGlyph;
                }
            }
            if (j == nChars)
            {
                nLastChar = nChars - 1;
                if (!bRtl) nLastGlyph = mvGlyphs.size() - 1;
            }
            int nBaseCount = 0;
            // count bases within cluster - may be more than 1 with reordering
            for (int k = nChar2Base; k <= nLastGlyph; k++)
            {
                if (mvGlyphs[k].IsClusterStart()) ++nBaseCount;
            }
            assert((nLastChar > -1) && (nLastChar < (signed)nChars));
            long nNewClusterWidth = args.mpDXArray[nLastChar];
            long nOrigClusterWidth = mvCharDxs[nLastChar];
            long nDGlyphOrigin = 0;
            if (nPrevClusterLastChar > - 1)
            {
                assert(nPrevClusterLastChar < (signed)nChars);
                nNewClusterWidth -= args.mpDXArray[nPrevClusterLastChar];
                nOrigClusterWidth -= mvCharDxs[nPrevClusterLastChar];
                nDGlyphOrigin = args.mpDXArray[nPrevClusterLastChar] - mvCharDxs[nPrevClusterLastChar];
            }
            long nDWidth = nNewClusterWidth - nOrigClusterWidth;
#ifdef GRLAYOUT_DEBUG
            fprintf(grLog(), "c%lu last glyph %d/%lu\n", i, nLastGlyph, mvGlyphs.size());
#endif
            assert((nLastGlyph > -1) && (nLastGlyph < (signed)mvGlyphs.size()));
            mvGlyphs[nLastGlyph].mnNewWidth += nDWidth;
            if (gi.mnGlyphIndex != GF_DROPPED)
                mvGlyphs[nLastGlyph].mnNewWidth += nDWidth;
            else
                nDGlyphOrigin += nDWidth;
            long nDOriginPerBase = (nBaseCount > 0)? nDWidth / nBaseCount : 0;
            nBaseCount = -1;
            // update glyph positions
            if (bRtl)
            {
                for (int n = nChar2Base; n <= nLastGlyph; n++)
                {
                    if (mvGlyphs[n].IsClusterStart()) ++nBaseCount;
                    assert((n > - 1) && (n < (signed)mvGlyphs.size()));
                    mvGlyphs[n].maLinearPos.X() += -(nDGlyphOrigin + nDOriginPerBase * nBaseCount) + nXOffset;
                }
            }
            else
            {
                for (int n = nChar2Base; n <= nLastGlyph; n++)
                {
                    if (mvGlyphs[n].IsClusterStart()) ++nBaseCount;
                    assert((n > - 1) && (n < (signed)mvGlyphs.size()));
                    mvGlyphs[n].maLinearPos.X() += nDGlyphOrigin + (nDOriginPerBase * nBaseCount) + nXOffset;
                }
            }
            rDeltaWidth[nChar2Base] = nDWidth;
#ifdef GRLAYOUT_DEBUG
            fprintf(grLog(),"c%d g%d-%d dW%ld-%ld=%ld dX%ld x%ld\t", (int)i, nChar2Base, nLastGlyph, nNewClusterWidth, nOrigClusterWidth, nDWidth, nDGlyphOrigin, mvGlyphs[nChar2Base].maLinearPos.X());
#endif
            nPrevClusterGlyph = nChar2Base;
            nPrevClusterLastChar = nLastChar;
            i = nLastChar;
        }
    }
    // Update the dx vector with the new values.
    std::copy(args.mpDXArray, args.mpDXArray + nChars,
      mvCharDxs.begin() + (args.mnMinCharPos - mnMinCharPos));
#ifdef GRLAYOUT_DEBUG
    fprintf(grLog(),"ApplyDx %d(%ld)\n", args.mpDXArray[nChars - 1], mnWidth);
#endif
    mnWidth = args.mpDXArray[nChars - 1];
}

void GraphiteLayout::kashidaJustify(std::vector<int>& rDeltaWidths, sal_GlyphId nKashidaIndex, int nKashidaWidth)
{
    // skip if the kashida glyph in the font looks suspicious
    if( nKashidaWidth <= 0 )
        return;

    // calculate max number of needed kashidas
    Glyphs::iterator i = mvGlyphs.begin();
    int nKashidaCount = 0;
    int nOrigGlyphIndex = -1;
    int nGlyphIndex = -1;
    while (i != mvGlyphs.end())
    {
        nOrigGlyphIndex++;
        nGlyphIndex++;
        // only inject kashidas in RTL contexts
        if( !(*i).IsRTLGlyph() )
        {
            ++i;
            continue;
        }
        // no kashida-injection for blank justified expansion either
        if( IsSpacingGlyph( (*i).mnGlyphIndex ) )
        {
            ++i;
            continue;
        }
        // calculate gap, ignore if too small
        int nGapWidth = rDeltaWidths[nOrigGlyphIndex];
        // worst case is one kashida even for mini-gaps
        if( 3 * nGapWidth < nKashidaWidth )
        {
            ++i;
            continue;
        }
        nKashidaCount = 1 + (nGapWidth / nKashidaWidth);
#ifdef GRLAYOUT_DEBUG
        printf("inserting %d kashidas at %u\n", nKashidaCount, (*i).mnGlyphIndex);
#endif
        GlyphItem glyphItem = *i;
        Point aPos(0, 0);
        aPos.X() = (*i).maLinearPos.X();
        GlyphItem newGi(glyphItem.mnCharPos, nKashidaIndex, aPos,
                GlyphItem::IS_IN_CLUSTER|GlyphItem::IS_RTL_GLYPH, nKashidaWidth);
        mvGlyphs.reserve(mvGlyphs.size() + nKashidaCount);
        i = mvGlyphs.begin() + nGlyphIndex;
        mvGlyphs.insert(i, nKashidaCount, newGi);
        i = mvGlyphs.begin() + nGlyphIndex;
        nGlyphIndex += nKashidaCount;
        // now fix up the kashida positions
        for (int j = 0; j < nKashidaCount; j++)
        {
            (*(i)).maLinearPos.X() -= nGapWidth;
            nGapWidth -= nKashidaWidth;
            ++i;
        }

        // fixup rightmost kashida for gap remainder
        if( nGapWidth < 0 )
        {
            if( nKashidaCount <= 1 )
                nGapWidth /= 2;               // for small gap move kashida to middle
            (*(i-1)).mnNewWidth += nGapWidth;  // adjust kashida width to gap width
            (*(i-1)).maLinearPos.X() += nGapWidth;
        }

        (*i).mnNewWidth = (*i).mnOrigWidth;
        ++i;
    }

}

void GraphiteLayout::GetCaretPositions( int nArraySize, sal_Int32* pCaretXArray ) const
{
    // For each character except the last discover the caret positions
    // immediatly before and after that character.
    // This is used for underlines in the GUI amongst other things.
    // It may be used from MultiSalLayout, in which case it must take into account
    // glyphs that have been moved.
    std::fill(pCaretXArray, pCaretXArray + nArraySize, -1);
    // the layout method doesn't modify the layout even though it isn't
    // const in the interface
    bool bRtl = (mnLayoutFlags & SAL_LAYOUT_BIDI_RTL);//const_cast<GraphiteLayout*>(this)->maLayout.rightToLeft();
    int prevBase = -1;
    long prevClusterWidth = 0;
    for (int i = 0, nCharSlot = 0; i < nArraySize && nCharSlot < static_cast<int>(mvCharDxs.size()); ++nCharSlot, i+=2)
    {
        if (mvChar2BaseGlyph[nCharSlot] != -1)
        {
            int nChar2Base = mvChar2BaseGlyph[nCharSlot];
            assert((nChar2Base > -1) && (nChar2Base < (signed)mvGlyphs.size()));
            GlyphItem gi = mvGlyphs[nChar2Base];
            if (gi.mnGlyphIndex == GF_DROPPED)
            {
                continue;
            }
            int nCluster = nChar2Base;
            long origClusterWidth = gi.mnNewWidth;
            long nMin = gi.maLinearPos.X();
            long nMax = gi.maLinearPos.X() + gi.mnNewWidth;
            // attached glyphs are always stored after their base rtl or ltr
            while (++nCluster < static_cast<int>(mvGlyphs.size()) &&
                !mvGlyphs[nCluster].IsClusterStart())
            {
                origClusterWidth += mvGlyphs[nCluster].mnNewWidth;
                if (mvGlyph2Char[nCluster] == nCharSlot)
                {
                    nMin = minimum(nMin, mvGlyphs[nCluster].maLinearPos.X());
                    nMax = maximum(nMax, mvGlyphs[nCluster].maLinearPos.X() + mvGlyphs[nCluster].mnNewWidth);
                }
            }
            if (bRtl)
            {
                pCaretXArray[i+1] = nMin;
                pCaretXArray[i] = nMax;
            }
            else
            {
                pCaretXArray[i] = nMin;
                pCaretXArray[i+1] = nMax;
            }
            prevBase = nChar2Base;
            prevClusterWidth = origClusterWidth;
        }
        else if (prevBase > -1)
        {
            // this could probably be improved
            assert((prevBase > -1) && (prevBase < (signed)mvGlyphs.size()));
            GlyphItem gi = mvGlyphs[prevBase];
            int nGlyph = prevBase + 1;
            // try to find a better match, otherwise default to complete cluster
            for (; nGlyph < static_cast<int>(mvGlyphs.size()) &&
                 !mvGlyphs[nGlyph].IsClusterStart(); nGlyph++)
            {
                if (mvGlyph2Char[nGlyph] == nCharSlot)
                {
                    gi = mvGlyphs[nGlyph];
                    break;
                }
            }
            // if no match position at end of cluster
            if (nGlyph == static_cast<int>(mvGlyphs.size()) ||
                mvGlyphs[nGlyph].IsClusterStart())
            {
                if (bRtl)
                {
                    pCaretXArray[i+1] = gi.maLinearPos.X();
                    pCaretXArray[i] = gi.maLinearPos.X();
                }
                else
                {
                    pCaretXArray[i] = gi.maLinearPos.X() + prevClusterWidth;
                    pCaretXArray[i+1] = gi.maLinearPos.X() + prevClusterWidth;
                }
            }
            else
            {
                if (bRtl)
                {
                    pCaretXArray[i+1] = gi.maLinearPos.X();
                    pCaretXArray[i] = gi.maLinearPos.X() + gi.mnNewWidth;
                }
                else
                {
                    pCaretXArray[i] = gi.maLinearPos.X();
                    pCaretXArray[i+1] = gi.maLinearPos.X() + gi.mnNewWidth;
                }
            }
        }
        else
        {
            pCaretXArray[i] = pCaretXArray[i+1] = 0;
        }
#ifdef GRLAYOUT_DEBUG
        fprintf(grLog(),"%d,%d-%d\t", nCharSlot, pCaretXArray[i], pCaretXArray[i+1]);
#endif
    }
#ifdef GRLAYOUT_DEBUG
    fprintf(grLog(),"\n");
#endif
}

// GetNextGlyphs returns a contiguous sequence of glyphs that can be
// rendered together. It should never return a dropped glyph.
// The glyph_slot returned should be the index of the next visible
// glyph after the last glyph returned by this call.
// The char_index array should be filled with the characters corresponding
// to each glyph returned.
// glyph_adv array should be a virtual width such that if successive
// glyphs returned by this method are added one after the other they
// have the correct spacing.
// The logic in this method must match that expected in MultiSalLayout which
// is used when glyph fallback is in operation.
int GraphiteLayout::GetNextGlyphs( int length, sal_GlyphId * glyph_out,
        ::Point & aPosOut, int &glyph_slot, sal_Int32 * glyph_adv, int *char_index) const
{
  // Sanity check on the slot index.
  if (glyph_slot >= signed(mvGlyphs.size()))
  {
    glyph_slot = mvGlyphs.size();
    return 0;
  }
  assert(glyph_slot >= 0);
  // Find the first glyph in the substring.
  for (; glyph_slot < signed(mvGlyphs.size()) &&
          ((mvGlyphs.begin() + glyph_slot)->mnGlyphIndex == GF_DROPPED);
          ++glyph_slot) {};

  // Update the length
  const int nGlyphSlotEnd = minimum(size_t(glyph_slot + length), mvGlyphs.size());

  // We're all out of glyphs here.
  if (glyph_slot == nGlyphSlotEnd)
  {
    return 0;
  }

  // Find as many glyphs as we can which can be drawn in one go.
  Glyphs::const_iterator glyph_itr = mvGlyphs.begin() + glyph_slot;
  const int         glyph_slot_begin = glyph_slot;
  const int            initial_y_pos = glyph_itr->maLinearPos.Y();

  // Set the position to the position of the start glyph.
  ::Point aStartPos = glyph_itr->maLinearPos;
  //aPosOut = glyph_itr->maLinearPos;
  aPosOut = GetDrawPosition(aStartPos);

  for (;;)  // Forever
  {
     // last index of the range from glyph_to_chars does not include this glyph
     if (char_index)
     {
         if (glyph_slot >= (signed)mvGlyph2Char.size())
         {
            *char_index++ = mnMinCharPos + mvCharDxs.size();
         }
         else
         {
            assert(glyph_slot > -1);
            if (mvGlyph2Char[glyph_slot] == -1)
                *char_index++ = mnMinCharPos + mvCharDxs.size();
            else
                *char_index++ = mvGlyph2Char[glyph_slot];
         }
     }
     // Copy out this glyphs data.
     ++glyph_slot;
     *glyph_out++ = glyph_itr->mnGlyphIndex;

     // Find the actual advance - this must be correct if called from
     // MultiSalLayout::AdjustLayout which requests one glyph at a time.
     const long nGlyphAdvance = (glyph_slot == static_cast<int>(mvGlyphs.size()))?
          glyph_itr->mnNewWidth :
          ((glyph_itr+1)->maLinearPos.X() - glyph_itr->maLinearPos.X());

#ifdef GRLAYOUT_DEBUG
    fprintf(grLog(),"GetNextGlyphs g%d gid%d c%d x%ld,%ld adv%ld, pos %ld,%ld\n",
            glyph_slot - 1, glyph_itr->mnGlyphIndex,
            mvGlyph2Char[glyph_slot-1], glyph_itr->maLinearPos.X(), glyph_itr->maLinearPos.Y(), nGlyphAdvance,
            aPosOut.X(), aPosOut.Y());
#endif

     if (glyph_adv)  // If we are returning advance store it.
       *glyph_adv++ = nGlyphAdvance;
     else // Stop when next advance is unexpected.
       if (glyph_itr->mnOrigWidth != nGlyphAdvance)  break;

     // Have fetched all the glyphs we need to
     if (glyph_slot == nGlyphSlotEnd)
         break;

     ++glyph_itr;
     // Stop when next y position is unexpected.
     if (initial_y_pos != glyph_itr->maLinearPos.Y())
       break;

     // Stop if glyph dropped
     if (glyph_itr->mnGlyphIndex == GF_DROPPED)
       break;
  }
  int numGlyphs = glyph_slot - glyph_slot_begin;
  // move the next glyph_slot to a glyph that hasn't been dropped
  while (glyph_slot < static_cast<int>(mvGlyphs.size()) &&
         (mvGlyphs.begin() + glyph_slot)->mnGlyphIndex == GF_DROPPED)
         ++glyph_slot;
  return numGlyphs;
}

void GraphiteLayout::MoveGlyph( int nGlyphIndex, long nNewPos )
{
    // TODO it might be better to actualy implement simplify properly, but this
    // needs to be done carefully so the glyph/char maps are maintained
    // If a glyph has been dropped then it wasn't returned by GetNextGlyphs, so
    // the index here may be wrong
    while ((mvGlyphs[nGlyphIndex].mnGlyphIndex == GF_DROPPED) &&
           (nGlyphIndex < (signed)mvGlyphs.size()))
    {
        nGlyphIndex++;
    }
    const long dx = nNewPos - mvGlyphs[nGlyphIndex].maLinearPos.X();

    if (dx == 0)  return;
    // GenericSalLayout only changes maLinearPos, mvCharDxs doesn't change
#ifdef GRLAYOUT_DEBUG
    fprintf(grLog(),"Move %d (%ld,%ld) c%d by %ld\n", nGlyphIndex, mvGlyphs[nGlyphIndex].maLinearPos.X(), nNewPos, mvGlyph2Char[nGlyphIndex], dx);
#endif
    for (size_t gi = nGlyphIndex; gi < mvGlyphs.size(); gi++)
    {
        mvGlyphs[gi].maLinearPos.X() += dx;
    }
    // width does need to be updated for correct fallback
    mnWidth += dx;
}

void GraphiteLayout::DropGlyph( int nGlyphIndex )
{
    if(nGlyphIndex >= signed(mvGlyphs.size()))
        return;

    GlyphItem & glyph = mvGlyphs[nGlyphIndex];
    glyph.mnGlyphIndex = GF_DROPPED;
#ifdef GRLAYOUT_DEBUG
    fprintf(grLog(),"Dropped %d\n", nGlyphIndex);
#endif
}

void GraphiteLayout::Simplify( bool isBaseLayout )
{
  const sal_GlyphId dropMarker = isBaseLayout ? GF_DROPPED : 0;

  Glyphs::iterator gi = mvGlyphs.begin();
  // TODO check whether we need to adjust positions here
  // MultiSalLayout seems to move the glyphs itself, so it may not be needed.
  long deltaX = 0;
  while (gi != mvGlyphs.end())
  {
      if (gi->mnGlyphIndex == dropMarker)
      {
        deltaX += gi->mnNewWidth;
        gi->mnNewWidth = 0;
      }
      else
      {
        deltaX = 0;
      }
      ++gi;
  }
#ifdef GRLAYOUT_DEBUG
  fprintf(grLog(),"Simplify base%d dx=%ld newW=%ld\n", isBaseLayout, deltaX, mnWidth - deltaX);
#endif
  // discard width from trailing dropped glyphs, but not those in the middle
  mnWidth -= deltaX;
}

/* vim:set shiftwidth=4 softtabstop=4 expandtab: */<|MERGE_RESOLUTION|>--- conflicted
+++ resolved
@@ -836,24 +836,14 @@
             {
                 if (mvGlyphs[i].IsClusterStart())
                 {
-<<<<<<< HEAD
                     nOffset = static_cast<int>(fExtraPerCluster * nCluster);
                     int nCharIndex = mvGlyph2Char[i];
                     assert(nCharIndex > -1);
                     mvCharDxs[nCharIndex-mnMinCharPos] += nOffset;
-=======
-                    nOffset = FRound( fExtraPerCluster * nCluster );
-                    size_t nCharIndex = mvGlyph2Char[i];
-                    mvCharDxs[nCharIndex] += nOffset;
->>>>>>> e1028d92
                     // adjust char dxs for rest of characters in cluster
                     while (++nCharIndex < static_cast<int>(mvGlyph2Char.size()))
                     {
-<<<<<<< HEAD
                         int nChar2Base = mvChar2BaseGlyph[nCharIndex-mnMinCharPos];
-=======
-                        int nChar2Base = (mvChar2BaseGlyph[nCharIndex] == -1)? -1 : (int)(mvChar2BaseGlyph[nCharIndex] & GLYPH_INDEX_MASK);
->>>>>>> e1028d92
                         if (nChar2Base == -1 || nChar2Base == static_cast<int>(i))
                             mvCharDxs[nCharIndex-mnMinCharPos] += nOffset;
                         else
@@ -880,20 +870,12 @@
         Glyphs::iterator iGlyph = mvGlyphs.begin();
         while (iGlyph != iLastGlyph)
         {
-<<<<<<< HEAD
             iGlyph->maLinearPos.X() = static_cast<int>(static_cast<float>(iGlyph->maLinearPos.X()) * fXFactor);
-=======
-            iGlyph->maLinearPos.X() = FRound( fXFactor * iGlyph->maLinearPos.X() );
->>>>>>> e1028d92
             ++iGlyph;
         }
         for (size_t i = 0; i < mvCharDxs.size(); i++)
         {
-<<<<<<< HEAD
             mvCharDxs[i] = static_cast<int>(fXFactor * static_cast<float>(mvCharDxs[i]));
-=======
-            mvCharDxs[i] = FRound( fXFactor * mvCharDxs[i] );
->>>>>>> e1028d92
         }
     }
     mnWidth = rArgs.mnLayoutWidth;
@@ -919,11 +901,7 @@
     int nPrevClusterLastChar = -1;
     for (size_t i = 0; i < nChars; i++)
     {
-<<<<<<< HEAD
         int nChar2Base = mvChar2BaseGlyph[i];
-=======
-        int nChar2Base = (mvChar2BaseGlyph[i] == -1)? -1 : (int)(mvChar2BaseGlyph[i] & GLYPH_INDEX_MASK);
->>>>>>> e1028d92
         if ((nChar2Base > -1) && (nChar2Base != nPrevClusterGlyph))
         {
             assert((nChar2Base > -1) && (nChar2Base < (signed)mvGlyphs.size()));
@@ -938,11 +916,7 @@
             int nChar2BaseJ = -1;
             for (; j < nChars; j++)
             {
-<<<<<<< HEAD
                 nChar2BaseJ = mvChar2BaseGlyph[j];
-=======
-                int nChar2BaseJ = (mvChar2BaseGlyph[j] == -1)? -1 : (int)(mvChar2BaseGlyph[j] & GLYPH_INDEX_MASK);
->>>>>>> e1028d92
                 assert((nChar2BaseJ >= -1) && (nChar2BaseJ < (signed)mvGlyphs.size()));
                 if (nChar2BaseJ != -1 )
                 {
