--- conflicted
+++ resolved
@@ -136,7 +136,6 @@
 
 ImplAccessibleInfos::ImplAccessibleInfos()
 {
-<<<<<<< HEAD
     nAccessibleRole = 0xFFFF;
     pAccessibleName = NULL;
     pAccessibleDescription = NULL;
@@ -144,18 +143,6 @@
     pLabelForWindow = NULL;
     pMemberOfWindow = NULL;
 }
-=======
-    sal_uInt16 nAccessibleRole;
-    String* pAccessibleName;
-    String* pAccessibleDescription;
-
-    ImplAccessibleInfos()
-    {
-        nAccessibleRole = 0xFFFF;
-        pAccessibleName = NULL;
-        pAccessibleDescription = NULL;
-    }
->>>>>>> ce5f1dd1
 
 ImplAccessibleInfos::~ImplAccessibleInfos()
 {
@@ -9272,7 +9259,6 @@
     return aAccessibleDescription;
 }
 
-<<<<<<< HEAD
 void Window::SetAccessibleRelationLabeledBy( Window* pLabeledBy )
 {
     if ( !mpWindowImpl->mpAccessibleInfos )
@@ -9293,10 +9279,8 @@
         mpWindowImpl->mpAccessibleInfos = new ImplAccessibleInfos;
     mpWindowImpl->mpAccessibleInfos->pMemberOfWindow = pMemberOfWin;
 }
-BOOL Window::IsAccessibilityEventsSuppressed( BOOL bTraverseParentPath )
-=======
+
 sal_Bool Window::IsAccessibilityEventsSuppressed( sal_Bool bTraverseParentPath )
->>>>>>> ce5f1dd1
 {
     if( !bTraverseParentPath )
         return mpWindowImpl->mbSuppressAccessibilityEvents;
