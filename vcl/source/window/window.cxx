--- conflicted
+++ resolved
@@ -698,11 +698,8 @@
     mpWindowImpl->mbCallHandlersDuringInputDisabled = FALSE; // TRUE: call event handlers even if input is disabled
     mpWindowImpl->mbDisableAccessibleLabelForRelation = FALSE; // TRUE: do not set LabelFor relation on accessible objects
     mpWindowImpl->mbDisableAccessibleLabeledByRelation = FALSE; // TRUE: do not set LabeledBy relation on accessible objects
-<<<<<<< HEAD
     mpWindowImpl->mbHelpTextDynamic = FALSE;          // TRUE: append help id in HELP_DEBUG case
-=======
     mpWindowImpl->mbFakeFocusSet = FALSE; // TRUE: pretend as if the window has focus.
->>>>>>> 5ae66b1f
 
     mbEnableRTL         = Application::GetSettings().GetLayoutRTL();         // TRUE: this outdev will be mirrored if RTL window layout (UI mirroring) is globally active
 }
