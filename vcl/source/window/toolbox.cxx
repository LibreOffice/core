/* -*- Mode: C++; tab-width: 4; indent-tabs-mode: nil; c-basic-offset: 4 -*- */
/*************************************************************************
 *
 * DO NOT ALTER OR REMOVE COPYRIGHT NOTICES OR THIS FILE HEADER.
 *
 * Copyright 2000, 2010 Oracle and/or its affiliates.
 *
 * OpenOffice.org - a multi-platform office productivity suite
 *
 * This file is part of OpenOffice.org.
 *
 * OpenOffice.org is free software: you can redistribute it and/or modify
 * it under the terms of the GNU Lesser General Public License version 3
 * only, as published by the Free Software Foundation.
 *
 * OpenOffice.org is distributed in the hope that it will be useful,
 * but WITHOUT ANY WARRANTY; without even the implied warranty of
 * MERCHANTABILITY or FITNESS FOR A PARTICULAR PURPOSE.  See the
 * GNU Lesser General Public License version 3 for more details
 * (a copy is included in the LICENSE file that accompanied this code).
 *
 * You should have received a copy of the GNU Lesser General Public License
 * version 3 along with OpenOffice.org.  If not, see
 * <http://www.openoffice.org/license.html>
 * for a copy of the LGPLv3 License.
 *
 ************************************************************************/

// MARKER(update_precomp.py): autogen include statement, do not remove
#include "precompiled_vcl.hxx"

#include <svsys.h>
#include <rtl/logfile.hxx>
#include <tools/debug.hxx>

#include <tools/rc.h>
#include <vcl/svdata.hxx>
#include <vcl/event.hxx>
#include <vcl/decoview.hxx>
#include <vcl/accel.hxx>
#include <vcl/svapp.hxx>
#include <vcl/help.hxx>
#include <vcl/sound.hxx>
#include <vcl/virdev.hxx>
#include <vcl/spin.h>
#include <vcl/toolbox.hxx>
#include <vcl/toolbox.h>
#include <vcl/bitmap.hxx>
#include <tools/poly.hxx>
#include <vcl/salframe.hxx>
#include <vcl/mnemonic.hxx>
#include <vcl/gradient.hxx>
#include <vcl/menu.hxx>
#include <vcl/window.h>

#include <string.h>
#include <vector>
#include <math.h>

// =======================================================================

DBG_NAMEEX( Window )

// =======================================================================

#define SMALLBUTTON_HSIZE           7
#define SMALLBUTTON_VSIZE           7

#define SMALLBUTTON_OFF_NORMAL_X    3
#define SMALLBUTTON_OFF_NORMAL_Y    3
#define SMALLBUTTON_OFF_CHECKED_X   4
#define SMALLBUTTON_OFF_CHECKED_Y   4
#define SMALLBUTTON_OFF_PRESSED_X   5
#define SMALLBUTTON_OFF_PRESSED_Y   5

#define OUTBUTTON_SIZE              6
#define OUTBUTTON_BORDER            4
#define OUTBUTTON_OFF_NORMAL_X      1
#define OUTBUTTON_OFF_NORMAL_Y      1

// -----------------------------------------------------------------------

#define DEF_MIN_WIDTH           8
#define DEF_MIN_HEIGHT          8
#define DEF_TEXT_WIDTH          40

#define TB_TEXTOFFSET           2
#define TB_IMAGETEXTOFFSET      3
#define TB_LINESPACING          3
#define TB_SPIN_SIZE            14
#define TB_SPIN_OFFSET          2
#define TB_NEXT_SIZE            22
#define TB_NEXT_OFFSET          2
#define TB_BORDER_OFFSET1       4
#define TB_BORDER_OFFSET2       2
#define TB_CUSTOMIZE_OFFSET     2
#define TB_RESIZE_OFFSET        3
#define TB_MAXLINES             5
#define TB_MAXNOSCROLL          32765

#define TB_MIN_WIN_WIDTH        20

#define TB_CALCMODE_HORZ        1
#define TB_CALCMODE_VERT        2
#define TB_CALCMODE_FLOAT       3

#define TB_WBLINESIZING         (WB_SIZEABLE | WB_DOCKABLE | WB_SCROLL)

#define TB_MAX_GROUPS           100

#define DOCK_LINEHSIZE          ((sal_uInt16)0x0001)
#define DOCK_LINEVSIZE          ((sal_uInt16)0x0002)
#define DOCK_LINERIGHT          ((sal_uInt16)0x1000)
#define DOCK_LINEBOTTOM         ((sal_uInt16)0x2000)
#define DOCK_LINELEFT           ((sal_uInt16)0x4000)
#define DOCK_LINETOP            ((sal_uInt16)0x8000)
#define DOCK_LINEOFFSET         3


// -----------------------------------------------------------------------
static void ImplDrawButton( ToolBox* pThis, const Rectangle &rRect, sal_uInt16 highlight, sal_Bool bChecked, sal_Bool bEnabled, sal_Bool bIsWindow );
// -----------------------------------------------------------------------

struct ImplToolSize
{
    long            mnWidth;
    long            mnHeight;
    sal_uInt16          mnLines;
};

struct ImplToolSizeArray
{
    long          mnLength;
    long          mnLastEntry;
    ImplToolSize* mpSize;

    ImplToolSizeArray() { mpSize = NULL; mnLength = 0; mnLastEntry = 0; }
    ~ImplToolSizeArray() { if( mpSize ) delete [] mpSize; mnLength = 0; }
};

// -----------------------------------------------------------------------

typedef ::std::vector< ToolBox* > ImplTBList;

class ImplTBDragMgr
{
private:
    ImplTBList*     mpBoxList;
    ToolBox*        mpDragBox;
    Point           maMouseOff;
    Rectangle       maRect;
    Rectangle       maStartRect;
    Accelerator     maAccel;
    long            mnMinWidth;
    long            mnMaxWidth;
    sal_uInt16          mnLineMode;
    sal_uInt16          mnStartLines;
    void*           mpCustomizeData;
    sal_Bool            mbCustomizeMode;
    sal_Bool            mbResizeMode;
    sal_Bool            mbShowDragRect;

public:
                    ImplTBDragMgr();
                    ~ImplTBDragMgr();

<<<<<<< HEAD
    void            push_back( ToolBox* pBox )
                        { mpBoxList->push_back( pBox ); }
    void            erase( ToolBox* pBox )
                    {
                        for ( ImplTBList::iterator it = mpBoxList->begin(); it < mpBoxList->end(); ++it ) {
                            if ( *it == pBox ) {
                                mpBoxList->erase( it );
                                break;
                            }
                        }
                    }
    size_t          size() const
                    { return mpBoxList->size(); }
=======
    void            Insert( ToolBox* pBox )
                        { mpBoxList->Insert( pBox ); }
    void            Remove( ToolBox* pBox )
                        { mpBoxList->Remove( pBox ); }
    sal_uLong           Count() const
                        { return mpBoxList->Count(); }
>>>>>>> e2a3d487

    ToolBox*        FindToolBox( const Rectangle& rRect );

    void            StartDragging( ToolBox* pDragBox,
                                   const Point& rPos, const Rectangle& rRect,
                                   sal_uInt16 nLineMode, sal_Bool bResizeItem,
                                   void* pData = NULL );
    void            Dragging( const Point& rPos );
    void            EndDragging( sal_Bool bOK = sal_True );
    void            HideDragRect() { if ( mbShowDragRect ) mpDragBox->HideTracking(); }
    void            UpdateDragRect();
                    DECL_LINK( SelectHdl, Accelerator* );

    void            StartCustomizeMode();
    void            EndCustomizeMode();
    sal_Bool            IsCustomizeMode() { return mbCustomizeMode; }
    sal_Bool            IsResizeMode() { return mbResizeMode; }
};

// -----------------------------------------------------------------------

static ImplTBDragMgr* ImplGetTBDragMgr()
{
    ImplSVData* pSVData = ImplGetSVData();
    if ( !pSVData->maCtrlData.mpTBDragMgr )
        pSVData->maCtrlData.mpTBDragMgr = new ImplTBDragMgr;
    return pSVData->maCtrlData.mpTBDragMgr;
}

// -----------------------------------------------------------------------

int ToolBox::ImplGetDragWidth( ToolBox* pThis )
{
    #define TB_DRAGWIDTH 8  // the default width of the grip

    int width = TB_DRAGWIDTH;
    if( pThis->IsNativeControlSupported( CTRL_TOOLBAR, PART_ENTIRE_CONTROL ) )
    {

        ImplControlValue aControlValue;
        Point aPoint;
        Rectangle aContent, aBound;
        Rectangle aArea( aPoint, pThis->GetOutputSizePixel() );

        if ( pThis->GetNativeControlRegion(CTRL_TOOLBAR, pThis->mbHorz ? PART_THUMB_VERT : PART_THUMB_HORZ,
                aArea, 0, aControlValue, rtl::OUString(), aBound, aContent) )
        {
            width = pThis->mbHorz ? aContent.GetWidth() : aContent.GetHeight();
        }
    }
    return width;
}

ButtonType determineButtonType( ImplToolItem* pItem, ButtonType defaultType )
{
    ButtonType tmpButtonType = defaultType;
    ToolBoxItemBits nBits( pItem->mnBits & 0x300 );
    if ( nBits & TIB_TEXTICON ) // item has custom setting
    {
        tmpButtonType = BUTTON_SYMBOLTEXT;
        if ( nBits == TIB_TEXT_ONLY )
            tmpButtonType = BUTTON_TEXT;
        else if ( nBits == TIB_ICON_ONLY )
            tmpButtonType = BUTTON_SYMBOL;
    }
    return tmpButtonType;
}

// -----------------------------------------------------------------------

void ToolBox::ImplUpdateDragArea( ToolBox *pThis )
{
    ImplDockingWindowWrapper *pWrapper = ImplGetDockingManager()->GetDockingWindowWrapper( pThis );
    if( pWrapper )
    {
        if ( pThis->ImplIsFloatingMode() || pWrapper->IsLocked() )
            pWrapper->SetDragArea( Rectangle() );
        else
        {
            if( pThis->meAlign == WINDOWALIGN_TOP || pThis->meAlign == WINDOWALIGN_BOTTOM )
                pWrapper->SetDragArea( Rectangle( 0, 0, ImplGetDragWidth( pThis ), pThis->GetOutputSizePixel().Height() ) );
            else
                pWrapper->SetDragArea( Rectangle( 0, 0, pThis->GetOutputSizePixel().Width(), ImplGetDragWidth( pThis ) ) );
        }
    }
}

// -----------------------------------------------------------------------

void ToolBox::ImplCalcBorder( WindowAlign eAlign, long& rLeft, long& rTop,
                              long& rRight, long& rBottom, const ToolBox *pThis )
{
    if( pThis->ImplIsFloatingMode() || !(pThis->mnWinStyle & WB_BORDER) )
    {
        // no border in floating mode
        rLeft = rTop = rRight = rBottom = 0;
        return;
    }

    ImplDockingWindowWrapper *pWrapper = ImplGetDockingManager()->GetDockingWindowWrapper( pThis );

    // reserve dragarea only for dockable toolbars
    int    dragwidth = ( pWrapper && !pWrapper->IsLocked() ) ? ImplGetDragWidth( (ToolBox*)pThis ) : 0;

    // no shadow border for dockable toolbars
    int    borderwidth = pWrapper ? 0: 2;

    if ( eAlign == WINDOWALIGN_TOP )
    {
        rLeft   = borderwidth+dragwidth;
        rTop    = borderwidth;
        rRight  = borderwidth;
        rBottom = 0;
    }
    else if ( eAlign == WINDOWALIGN_LEFT )
    {
        rLeft   = borderwidth;
        rTop    = borderwidth+dragwidth;
        rRight  = 0;
        rBottom = borderwidth;
    }
    else if ( eAlign == WINDOWALIGN_BOTTOM )
    {
        rLeft   = borderwidth+dragwidth;
        rTop    = 0;
        rRight  = borderwidth;
        rBottom = borderwidth;
    }
    else
    {
        rLeft   = 0;
        rTop    = borderwidth+dragwidth;
        rRight  = borderwidth;
        rBottom = borderwidth;
    }
}

// -----------------------------------------------------------------------

static void ImplCheckUpdate( ToolBox *pThis )
{
    // remove any pending invalidates to avoid
    // have them triggered when paint is locked (see mpData->mbIsPaintLocked)
    // which would result in erasing the background only and not painting any items
    // this must not be done when we're already in Paint()

    // this is only required for transparent toolbars (see ImplDrawTransparentBackground() )
    if( !pThis->IsBackground() && pThis->HasPaintEvent() && !pThis->IsInPaint() )
        pThis->Update();
}

// -----------------------------------------------------------------------

void ToolBox::ImplDrawGrip( ToolBox* pThis )
{
    ImplDockingWindowWrapper *pWrapper = ImplGetDockingManager()->GetDockingWindowWrapper( pThis );
    if( pWrapper && !pWrapper->GetDragArea().IsEmpty() )
    {
        // execute pending paint requests
        ImplCheckUpdate( pThis );

        sal_Bool bNativeOk = sal_False;
        if( pThis->IsNativeControlSupported( CTRL_TOOLBAR, pThis->mbHorz ? PART_THUMB_HORZ : PART_THUMB_VERT ) )
        {
            ToolbarValue        aToolbarValue;
            aToolbarValue.maGripRect = pWrapper->GetDragArea();
            Point aPt;
            Rectangle           aCtrlRegion( aPt, pThis->GetOutputSizePixel() );
            ControlState        nState = CTRL_STATE_ENABLED;

            bNativeOk = pThis->DrawNativeControl( CTRL_TOOLBAR, pThis->mbHorz ? PART_THUMB_VERT : PART_THUMB_HORZ,
                                            aCtrlRegion, nState, aToolbarValue, rtl::OUString() );
        }

        if( bNativeOk )
            return;

        const StyleSettings&    rStyleSettings = pThis->GetSettings().GetStyleSettings();
        pThis->SetLineColor( rStyleSettings.GetShadowColor() );

        Size aSz ( pThis->GetOutputSizePixel() );

        if ( pThis->meAlign == WINDOWALIGN_TOP || pThis->meAlign == WINDOWALIGN_BOTTOM )
        {
            int height = (int) (0.6 * aSz.Height() + 0.5);
            int i = (aSz.Height() - height) / 2;
            height += i;
            while( i <= height )
            {
                int x = ImplGetDragWidth( pThis ) / 2;

                pThis->DrawPixel( Point(x, i), rStyleSettings.GetDarkShadowColor() );
                pThis->DrawPixel( Point(x+1, i), rStyleSettings.GetShadowColor() );

                pThis->DrawPixel( Point(x, i+1), rStyleSettings.GetShadowColor() );
                pThis->DrawPixel( Point(x+1, i+1), rStyleSettings.GetFaceColor() );
                pThis->DrawPixel( Point(x+2, i+1), Color(COL_WHITE) );

                pThis->DrawPixel( Point(x+1, i+2), Color(COL_WHITE) );
                pThis->DrawPixel( Point(x+2, i+2), Color(COL_WHITE) );
                i+=4;
            }
        }
        else
        {
            int width = (int) (0.6 * aSz.Width() + 0.5);
            int i = (aSz.Width() - width) / 2;
            width += i;
            while( i <= width )
            {
                int y = ImplGetDragWidth(pThis) / 2;

                pThis->DrawPixel( Point(i, y), rStyleSettings.GetDarkShadowColor() );
                pThis->DrawPixel( Point(i+1, y), rStyleSettings.GetShadowColor() );

                pThis->DrawPixel( Point(i, y+1), rStyleSettings.GetShadowColor() );
                pThis->DrawPixel( Point(i+1, y+1), rStyleSettings.GetFaceColor() );
                pThis->DrawPixel( Point(i+2, y+1), Color(COL_WHITE) );

                pThis->DrawPixel( Point(i+1, y+2), Color(COL_WHITE) );
                pThis->DrawPixel( Point(i+2, y+2), Color(COL_WHITE) );
                i+=4;
            }
        }
    }
}

void ToolBox::ImplDrawGradientBackground( ToolBox* pThis, ImplDockingWindowWrapper * )
{
    // draw a nice gradient

    Color startCol, endCol;
    startCol = pThis->GetSettings().GetStyleSettings().GetFaceGradientColor();
    endCol = pThis->GetSettings().GetStyleSettings().GetFaceColor();
    if( pThis->GetSettings().GetStyleSettings().GetHighContrastMode() )
        // no 'extreme' gradient when high contrast
        startCol = endCol;

    Gradient g;
    g.SetAngle( pThis->mbHorz ? 0 : 900 );
    g.SetStyle( GRADIENT_LINEAR );

    g.SetStartColor( startCol );
    g.SetEndColor( endCol );

    sal_Bool bLineColor = pThis->IsLineColor();
    Color aOldCol = pThis->GetLineColor();
    pThis->SetLineColor( pThis->GetSettings().GetStyleSettings().GetShadowColor() );

    Size aFullSz( pThis->GetOutputSizePixel() );
    Size aLineSz( aFullSz );

    // use the linesize only when floating
    // full window height is used when docked (single line)
    if( pThis->ImplIsFloatingMode() )
    {
        long nLineSize;
        if( pThis->mbHorz )
        {
            nLineSize = pThis->mnMaxItemHeight;
            if ( pThis->mnWinHeight > pThis->mnMaxItemHeight )
                nLineSize = pThis->mnWinHeight;

            aLineSz.Height() = nLineSize;
        }
        else
        {
            nLineSize = pThis->mnMaxItemWidth;
            aLineSz.Width() = nLineSize;
        }
    }

    long nLeft, nTop, nRight, nBottom;
    ImplCalcBorder( pThis->meAlign, nLeft, nTop, nRight, nBottom, pThis );

    Size aTopLineSz( aLineSz );
    Size aBottomLineSz( aLineSz );

    if ( pThis->mnWinStyle & WB_BORDER )
    {
        if( pThis->mbHorz )
        {
            aTopLineSz.Height() += TB_BORDER_OFFSET2 + nTop;
            aBottomLineSz.Height() += TB_BORDER_OFFSET2 + nBottom;

            if( pThis->mnCurLines == 1 )
                aTopLineSz.Height() += TB_BORDER_OFFSET2 + nBottom;
        }
        else
        {
            aTopLineSz.Width() += TB_BORDER_OFFSET1 + nLeft;
            aBottomLineSz.Width() += TB_BORDER_OFFSET1 + nRight;

            if( pThis->mnCurLines == 1 )
                aTopLineSz.Width() += TB_BORDER_OFFSET1 + nLeft;
        }
    }

    if( pThis->mbHorz )
    {
        aTopLineSz.Height() += pThis->mnBorderY;
        if( pThis->mnCurLines == 1 )
            aTopLineSz.Height() += pThis->mnBorderY;

        aBottomLineSz.Height() += pThis->mnBorderY;
    }
    else
    {
        aTopLineSz.Width() += pThis->mnBorderX;
        if( pThis->mnCurLines == 1 )
            aTopLineSz.Width() += pThis->mnBorderX;

        aBottomLineSz.Width() += pThis->mnBorderX;
    }


    if ( pThis->mnWinStyle & WB_LINESPACING )
    {
        if( pThis->mbHorz )
        {
            aLineSz.Height() += TB_LINESPACING;
            if( pThis->mnCurLines > 1 )
                aTopLineSz.Height() += TB_LINESPACING;
        }
        else
        {
            aLineSz.Width() += TB_LINESPACING;
            if( pThis->mnCurLines > 1 )
                aTopLineSz.Width() += TB_LINESPACING;
        }
    }

    if( pThis->mbHorz )
    {
        long y = 0;
        sal_Bool bDrawSep = sal_False; // pThis->ImplIsFloatingMode() && ( pThis->mnWinStyle & WB_LINESPACING );

        pThis->DrawGradient( Rectangle( 0, y, aTopLineSz.Width(), y+aTopLineSz.Height()), g );
        y += aTopLineSz.Height();

        if ( bDrawSep )
            pThis->DrawLine( Point(0, y-2), Point(aTopLineSz.Width(), y-2) );

        while( y < (pThis->mnDY - aBottomLineSz.Height()) )
        {
            pThis->DrawGradient( Rectangle( 0, y, aLineSz.Width(), y+aLineSz.Height()), g);
            y += aLineSz.Height();

            if ( bDrawSep )
                pThis->DrawLine( Point(0, y-2), Point(aLineSz.Width(), y-2) );
        }

        pThis->DrawGradient( Rectangle( 0, y, aBottomLineSz.Width(), y+aBottomLineSz.Height()), g );
        if ( bDrawSep )
            pThis->DrawLine( Point(0, y-2), Point(aBottomLineSz.Width(), y-2) );
    }
    else
    {
        long x = 0;

        pThis->DrawGradient( Rectangle( x, 0, x+aTopLineSz.Width(), aTopLineSz.Height()), g );
        x += aTopLineSz.Width();

        while( x < (pThis->mnDX - aBottomLineSz.Width()) )
        {
            pThis->DrawGradient( Rectangle( x, 0, x+aLineSz.Width(), aLineSz.Height()), g);
            x += aLineSz.Width();
        }

        pThis->DrawGradient( Rectangle( x, 0, x+aBottomLineSz.Width(), aBottomLineSz.Height()), g );
    }

    if( bLineColor )
        pThis->SetLineColor( aOldCol );

}

sal_Bool ToolBox::ImplDrawNativeBackground( ToolBox* pThis, const Region & )
{
    // use NWF
    Point aPt;
    Rectangle aCtrlRegion( aPt, pThis->GetOutputSizePixel() );
    ControlState  nState = CTRL_STATE_ENABLED;

    return pThis->DrawNativeControl( CTRL_TOOLBAR, pThis->mbHorz ? PART_DRAW_BACKGROUND_HORZ : PART_DRAW_BACKGROUND_VERT,
                                    aCtrlRegion, nState, ImplControlValue(), rtl::OUString() );
}

void ToolBox::ImplDrawTransparentBackground( ToolBox* pThis, const Region &rRegion )
{
    // just invalidate to trigger paint of the parent

    const bool      bOldPaintLock = pThis->mpData->mbIsPaintLocked;
    pThis->mpData->mbIsPaintLocked = true;

    // send an invalidate to the first opaque parent and invalidate the whole hierarchy from there (noclipchildren)
    pThis->Invalidate( rRegion, INVALIDATE_UPDATE|INVALIDATE_NOCLIPCHILDREN );

    pThis->mpData->mbIsPaintLocked = bOldPaintLock;
}

void ToolBox::ImplDrawConstantBackground( ToolBox* pThis, const Region &rRegion, sal_Bool bIsInPopupMode )
{
    // draw a constant color
    if( !bIsInPopupMode )
        // default background
        pThis->Erase( rRegion.GetBoundRect() );
    else
    {
        // use different color in popupmode
        pThis->DrawWallpaper( rRegion.GetBoundRect(),
            Wallpaper( pThis->GetSettings().GetStyleSettings().GetFaceGradientColor() ) );
    }
}


void ToolBox::ImplDrawBackground( ToolBox* pThis, const Rectangle &rRect )
{
    // execute pending paint requests
    ImplCheckUpdate( pThis );

    ImplDockingWindowWrapper *pWrapper = ImplGetDockingManager()->GetDockingWindowWrapper( pThis );
    sal_Bool bIsInPopupMode = pThis->ImplIsInPopupMode();

    Region aPaintRegion( rRect );

    // make sure we do not invalidate/erase too much
    if( pThis->IsInPaint() )
        aPaintRegion.Intersect( pThis->GetActiveClipRegion() );

    pThis->Push( PUSH_CLIPREGION );
    pThis->IntersectClipRegion( aPaintRegion );


    if( !pWrapper /*|| bIsInPopupMode*/ )
    {
        // no gradient for ordinary toolbars (not dockable)
        if( !pThis->IsBackground() && !pThis->IsInPaint() )
            ImplDrawTransparentBackground( pThis, aPaintRegion );
        else
            ImplDrawConstantBackground( pThis, aPaintRegion, bIsInPopupMode );
    }
    else
    {
        // toolbars known to the dockingmanager will be drawn using NWF or a gradient
        // docked toolbars are transparent and NWF is already used in the docking area which is their common background
        // so NWF is used here for floating toolbars only
        sal_Bool bNativeOk = sal_False;
        if( pThis->ImplIsFloatingMode() && pThis->IsNativeControlSupported( CTRL_TOOLBAR, PART_ENTIRE_CONTROL) )
            bNativeOk = ImplDrawNativeBackground( pThis, aPaintRegion );

        if( !bNativeOk )
        {
            if( !pThis->IsBackground() )
            {
                if( !pThis->IsInPaint() )
                    ImplDrawTransparentBackground( pThis, aPaintRegion );
            }
            else
                ImplDrawGradientBackground( pThis, pWrapper );
        }
    }

    // restore clip region
    pThis->Pop();
}

void ToolBox::ImplErase( ToolBox* pThis, const Rectangle &rRect, sal_Bool bHighlight, sal_Bool bHasOpenPopup )
{
    // the background of non NWF buttons is painted in a constant color
    // to have the same highlight color (transparency in DrawSelectionBackground())
    // items with open popups will also painted using a constant color
    if( !pThis->mpData->mbNativeButtons &&
        (bHighlight || ! (((Window*) pThis)->GetStyle() & WB_3DLOOK ) ) )
    {
        if( (((Window*) pThis)->GetStyle() & WB_3DLOOK ) )
        {
            pThis->Push( PUSH_LINECOLOR | PUSH_FILLCOLOR );
            pThis->SetLineColor();
            if( bHasOpenPopup )
                // choose the same color as the popup will use
                pThis->SetFillColor( pThis->GetSettings().GetStyleSettings().GetFaceGradientColor() );
            else
                pThis->SetFillColor( Color( COL_WHITE ) );

            pThis->DrawRect( rRect );
            pThis->Pop();
        }
        else
            ImplDrawBackground( pThis, rRect );
    }
    else
        ImplDrawBackground( pThis, rRect );
}

void ToolBox::ImplDrawBorder( ToolBox* pWin )
{
    const StyleSettings&    rStyleSettings = pWin->GetSettings().GetStyleSettings();
    long                    nDX = pWin->mnDX;
    long                    nDY = pWin->mnDY;

    ImplDockingWindowWrapper *pWrapper = ImplGetDockingManager()->GetDockingWindowWrapper( pWin );

    // draw borders for ordinary toolbars only (not dockable)
    if( pWrapper )
        return;

    if ( pWin->meAlign == WINDOWALIGN_BOTTOM )
    {
        // draw bottom border
        pWin->SetLineColor( rStyleSettings.GetShadowColor() );
        pWin->DrawLine( Point( 0, nDY-2 ), Point( nDX-1, nDY-2 ) );
        pWin->SetLineColor( rStyleSettings.GetLightColor() );
        pWin->DrawLine( Point( 0, nDY-1 ), Point( nDX-1, nDY-1 ) );
    }
    else
    {
        // draw top border
        pWin->SetLineColor( rStyleSettings.GetShadowColor() );
        pWin->DrawLine( Point( 0, 0 ), Point( nDX-1, 0 ) );
        pWin->SetLineColor( rStyleSettings.GetLightColor() );
        pWin->DrawLine( Point( 0, 1 ), Point( nDX-1, 1 ) );

        if ( (pWin->meAlign == WINDOWALIGN_LEFT) || (pWin->meAlign == WINDOWALIGN_RIGHT) )
        {
            if ( pWin->meAlign == WINDOWALIGN_LEFT )
            {
                // draw left-bottom border
                pWin->SetLineColor( rStyleSettings.GetShadowColor() );
                pWin->DrawLine( Point( 0, 0 ), Point( 0, nDY-1 ) );
                pWin->DrawLine( Point( 0, nDY-2 ), Point( nDX-1, nDY-2 ) );
                pWin->SetLineColor( rStyleSettings.GetLightColor() );
                pWin->DrawLine( Point( 1, 1 ), Point( 1, nDY-3 ) );
                pWin->DrawLine( Point( 0, nDY-1 ), Point( nDX-1, nDY-1 ) );
            }
            else
            {
                // draw right-bottom border
                pWin->SetLineColor( rStyleSettings.GetShadowColor() );
                pWin->DrawLine( Point( nDX-2, 0 ), Point( nDX-2, nDY-3 ) );
                pWin->DrawLine( Point( 0, nDY-2 ), Point( nDX-2, nDY-2 ) );
                pWin->SetLineColor( rStyleSettings.GetLightColor() );
                pWin->DrawLine( Point( nDX-1, 0 ), Point( nDX-1, nDY-1 ) );
                pWin->DrawLine( Point( 0, nDY-1 ), Point( nDX-1, nDY-1 ) );
            }
        }
    }


    if ( pWin->meAlign == WINDOWALIGN_BOTTOM || pWin->meAlign == WINDOWALIGN_TOP )
    {
        // draw right border
        pWin->SetLineColor( rStyleSettings.GetShadowColor() );
        pWin->DrawLine( Point( nDX-2, 0 ), Point( nDX-2, nDY-1 ) );
        pWin->SetLineColor( rStyleSettings.GetLightColor() );
        pWin->DrawLine( Point( nDX-1, 0 ), Point( nDX-1, nDY-1 ) );
    }
}

// -----------------------------------------------------------------------

static bool ImplIsFixedControl( const ImplToolItem *pItem )
{
    return ( pItem->mpWindow &&
            (pItem->mpWindow->GetType() == WINDOW_FIXEDTEXT ||
             pItem->mpWindow->GetType() == WINDOW_FIXEDLINE ||
             pItem->mpWindow->GetType() == WINDOW_GROUPBOX) );
}

// -----------------------------------------------------------------------

const ImplToolItem *ToolBox::ImplGetFirstClippedItem( const ToolBox* pThis )
{
    std::vector< ImplToolItem >::const_iterator it;
    it = pThis->mpData->m_aItems.begin();
    while ( it != pThis->mpData->m_aItems.end() )
    {
        if( it->IsClipped() )
            return &(*it);
        ++it;
    }
    return NULL;
}

// -----------------------------------------------------------------------

Size ToolBox::ImplCalcSize( const ToolBox* pThis, sal_uInt16 nCalcLines, sal_uInt16 nCalcMode )
{
    long            nMax;
    long            nLeft = 0;
    long            nTop = 0;
    long            nRight = 0;
    long            nBottom = 0;
    Size            aSize;
    WindowAlign     eOldAlign = pThis->meAlign;
    sal_Bool            bOldHorz = pThis->mbHorz;
    sal_Bool            bOldAssumeDocked = pThis->mpData->mbAssumeDocked;
    sal_Bool            bOldAssumeFloating = pThis->mpData->mbAssumeFloating;

    if ( nCalcMode )
    {
        sal_Bool bOldFloatingMode = pThis->ImplIsFloatingMode();

        pThis->mpData->mbAssumeDocked = sal_False;
        pThis->mpData->mbAssumeFloating = sal_False;

        if ( nCalcMode == TB_CALCMODE_HORZ )
        {
            pThis->mpData->mbAssumeDocked = sal_True;   // force non-floating mode during calculation
            ImplCalcBorder( WINDOWALIGN_TOP, nLeft, nTop, nRight, nBottom, pThis );
            ((ToolBox*)pThis)->mbHorz = sal_True;
            if ( pThis->mbHorz != bOldHorz )
                ((ToolBox*)pThis)->meAlign = WINDOWALIGN_TOP;
        }
        else if ( nCalcMode == TB_CALCMODE_VERT )
        {
            pThis->mpData->mbAssumeDocked = sal_True;   // force non-floating mode during calculation
            ImplCalcBorder( WINDOWALIGN_LEFT, nLeft, nTop, nRight, nBottom, pThis );
            ((ToolBox*)pThis)->mbHorz = sal_False;
            if ( pThis->mbHorz != bOldHorz )
                ((ToolBox*)pThis)->meAlign = WINDOWALIGN_LEFT;
        }
        else if ( nCalcMode == TB_CALCMODE_FLOAT )
        {
            pThis->mpData->mbAssumeFloating = sal_True;   // force non-floating mode during calculation
            nLeft = nTop = nRight = nBottom = 0;
            ((ToolBox*)pThis)->mbHorz = sal_True;
            if ( pThis->mbHorz != bOldHorz )
                ((ToolBox*)pThis)->meAlign = WINDOWALIGN_TOP;
        }

        if ( (pThis->meAlign != eOldAlign) || (pThis->mbHorz != bOldHorz) ||
             (pThis->ImplIsFloatingMode() != bOldFloatingMode ) )
            ((ToolBox*)pThis)->mbCalc = sal_True;
    }
    else
        ImplCalcBorder( pThis->meAlign, nLeft, nTop, nRight, nBottom, pThis );

    ((ToolBox*)pThis)->ImplCalcItem();

    if( !nCalcMode && pThis->ImplIsFloatingMode() )
    {
        aSize = ImplCalcFloatSize( ((ToolBox*)pThis), nCalcLines );
    }
    else
    {
        if ( pThis->mbHorz )
        {
            if ( pThis->mnWinHeight > pThis->mnMaxItemHeight )
                aSize.Height() = nCalcLines * pThis->mnWinHeight;
            else
                aSize.Height() = nCalcLines * pThis->mnMaxItemHeight;

            if ( pThis->mnWinStyle & WB_LINESPACING )
                aSize.Height() += (nCalcLines-1)*TB_LINESPACING;

            if ( pThis->mnWinStyle & WB_BORDER )
                aSize.Height() += (TB_BORDER_OFFSET2*2) + nTop + nBottom;

            nMax = 0;
            ((ToolBox*)pThis)->ImplCalcBreaks( TB_MAXNOSCROLL, &nMax, pThis->mbHorz );
            if ( nMax )
                aSize.Width() += nMax;

            if ( pThis->mnWinStyle & WB_BORDER )
                aSize.Width() += (TB_BORDER_OFFSET1*2) + nLeft + nRight;
        }
        else
        {
            aSize.Width() = nCalcLines * pThis->mnMaxItemWidth;

            if ( pThis->mnWinStyle & WB_LINESPACING )
                aSize.Width() += (nCalcLines-1)*TB_LINESPACING;

            if ( pThis->mnWinStyle & WB_BORDER )
                aSize.Width() += (TB_BORDER_OFFSET2*2) + nLeft + nRight;

            nMax = 0;
            ((ToolBox*)pThis)->ImplCalcBreaks( TB_MAXNOSCROLL, &nMax, pThis->mbHorz );
            if ( nMax )
                aSize.Height() += nMax;

            if ( pThis->mnWinStyle & WB_BORDER )
                aSize.Height() += (TB_BORDER_OFFSET1*2) + nTop + nBottom;
        }
    }
    // restore previous values
    if ( nCalcMode )
    {
        pThis->mpData->mbAssumeDocked = bOldAssumeDocked;
        pThis->mpData->mbAssumeFloating = bOldAssumeFloating;
        if ( (pThis->meAlign != eOldAlign) || (pThis->mbHorz != bOldHorz) )
        {
            ((ToolBox*)pThis)->meAlign  = eOldAlign;
            ((ToolBox*)pThis)->mbHorz   = bOldHorz;
            ((ToolBox*)pThis)->mbCalc   = sal_True;
        }
    }

    if ( aSize.Width() )
        aSize.Width() += pThis->mnBorderX*2;
    if ( aSize.Height() )
        aSize.Height() += pThis->mnBorderY*2;

    return aSize;
}

// -----------------------------------------------------------------------

void ToolBox::ImplCalcFloatSizes( ToolBox* pThis )
{
    if ( pThis->mpFloatSizeAry )
        return;

    // calculate the minimal size, i.e. where the biggest item just fits
    long            nCalcSize = 0;

    std::vector< ImplToolItem >::const_iterator it;
    it = pThis->mpData->m_aItems.begin();
    while ( it != pThis->mpData->m_aItems.end() )
    {
        if ( it->mbVisible )
        {
            if ( it->mpWindow )
            {
                long nTempSize = it->mpWindow->GetSizePixel().Width();
                if ( nTempSize > nCalcSize )
                    nCalcSize = nTempSize;
            }
            else
            {
                if( it->maItemSize.Width() > nCalcSize )
                    nCalcSize = it->maItemSize.Width();
            }
        }
        ++it;
    }

    // calc an upper bound for ImplCalcBreaks below
    long upperBoundWidth = nCalcSize * pThis->mpData->m_aItems.size();

    sal_uInt16  i;
    sal_uInt16  nLines;
    sal_uInt16  nCalcLines;
    sal_uInt16  nTempLines;
    long    nHeight;
    long    nMaxLineWidth;
    nCalcLines = pThis->ImplCalcBreaks( nCalcSize, &nMaxLineWidth, sal_True );

    pThis->mpFloatSizeAry = new ImplToolSizeArray;
    pThis->mpFloatSizeAry->mpSize = new ImplToolSize[nCalcLines];
    pThis->mpFloatSizeAry->mnLength = nCalcLines;

    memset( pThis->mpFloatSizeAry->mpSize, 0, sizeof( ImplToolSize )*nCalcLines );
    i = 0;
    nTempLines = nLines = nCalcLines;
    while ( nLines )
    {
        nHeight = ImplCalcSize( pThis, nTempLines, TB_CALCMODE_FLOAT ).Height();
        pThis->mpFloatSizeAry->mnLastEntry = i;
        pThis->mpFloatSizeAry->mpSize[i].mnHeight = nHeight;
        pThis->mpFloatSizeAry->mpSize[i].mnLines  = nTempLines;
        pThis->mpFloatSizeAry->mpSize[i].mnWidth = nMaxLineWidth+(TB_BORDER_OFFSET1*2);
        nLines--;
        if ( nLines )
        {
            do
            {
                nCalcSize += pThis->mnMaxItemWidth;
                nTempLines = pThis->ImplCalcBreaks( nCalcSize, &nMaxLineWidth, sal_True );
            }
            while ( (nCalcSize < upperBoundWidth) && (nLines < nTempLines) && (nTempLines != 1) );
            if ( nTempLines < nLines )
                nLines = nTempLines;
        }
        i++;
    }
}

// -----------------------------------------------------------------------

Size ToolBox::ImplCalcFloatSize( ToolBox* pThis, sal_uInt16& rLines )
{
    ImplCalcFloatSizes( pThis );

    if ( !rLines )
    {
        rLines = pThis->mnFloatLines;
        if ( !rLines )
            rLines = pThis->mnLines;
    }

    sal_uInt16 i = 0;
    while ( i < pThis->mpFloatSizeAry->mnLastEntry &&
        rLines < pThis->mpFloatSizeAry->mpSize[i].mnLines )
        i++;

    Size aSize( pThis->mpFloatSizeAry->mpSize[i].mnWidth,
                pThis->mpFloatSizeAry->mpSize[i].mnHeight );
    rLines = pThis->mpFloatSizeAry->mpSize[i].mnLines;
    if ( pThis->maNextToolBoxStr.Len() && pThis->mbScroll )
        aSize.Width() += TB_NEXT_SIZE-TB_NEXT_OFFSET;
    return aSize;
}

// -----------------------------------------------------------------------

void ToolBox::ImplCalcMinMaxFloatSize( ToolBox* pThis, Size& rMinSize, Size& rMaxSize )
{
    ImplCalcFloatSizes( pThis );

    sal_uInt16 i = 0;
    rMinSize = Size( pThis->mpFloatSizeAry->mpSize[i].mnWidth, pThis->mpFloatSizeAry->mpSize[i].mnHeight );
    rMaxSize = Size( pThis->mpFloatSizeAry->mpSize[i].mnWidth, pThis->mpFloatSizeAry->mpSize[i].mnHeight );
    while ( ++i <= pThis->mpFloatSizeAry->mnLastEntry )
    {
        if( pThis->mpFloatSizeAry->mpSize[i].mnWidth < rMinSize.Width() )
            rMinSize.Width() = pThis->mpFloatSizeAry->mpSize[i].mnWidth;
        if( pThis->mpFloatSizeAry->mpSize[i].mnHeight < rMinSize.Height() )
            rMinSize.Height() = pThis->mpFloatSizeAry->mpSize[i].mnHeight;

        if( pThis->mpFloatSizeAry->mpSize[i].mnWidth > rMaxSize.Width() )
            rMaxSize.Width() = pThis->mpFloatSizeAry->mpSize[i].mnWidth;
        if( pThis->mpFloatSizeAry->mpSize[i].mnHeight > rMaxSize.Height() )
            rMaxSize.Height() = pThis->mpFloatSizeAry->mpSize[i].mnHeight;
    }
}

void ToolBox::ImplSetMinMaxFloatSize( ToolBox *pThis )
{
    ImplDockingWindowWrapper *pWrapper = ImplGetDockingManager()->GetDockingWindowWrapper( pThis );
    Size aMinSize, aMaxSize;
    ImplCalcMinMaxFloatSize( pThis, aMinSize, aMaxSize );
    if( pWrapper )
    {
        pWrapper->SetMinOutputSizePixel( aMinSize );
        pWrapper->SetMaxOutputSizePixel( aMaxSize );
        pWrapper->ShowTitleButton( TITLE_BUTTON_MENU, ( pThis->GetMenuType() & TOOLBOX_MENUTYPE_CUSTOMIZE) ? sal_True : sal_False );
    }
    else
    {
        // TODO: change SetMinOutputSizePixel to be not inline
        pThis->SetMinOutputSizePixel( aMinSize );
        pThis->SetMaxOutputSizePixel( aMaxSize );
    }
}

// -----------------------------------------------------------------------


sal_uInt16 ToolBox::ImplCalcLines( ToolBox* pThis, long nToolSize )
{
    long nLineHeight;

    if ( pThis->mbHorz )
    {
        if ( pThis->mnWinHeight > pThis->mnMaxItemHeight )
            nLineHeight = pThis->mnWinHeight;
        else
            nLineHeight = pThis->mnMaxItemHeight;
    }
    else
        nLineHeight = pThis->mnMaxItemWidth;

    if ( pThis->mnWinStyle & WB_BORDER )
        nToolSize -= TB_BORDER_OFFSET2*2;

    if ( pThis->mnWinStyle & WB_LINESPACING )
    {
        nLineHeight += TB_LINESPACING;
        nToolSize += TB_LINESPACING;
    }

    // #i91917# always report at least one line
    long nLines = nToolSize/nLineHeight;
    if( nLines < 1 )
        nLines = 1;

    return static_cast<sal_uInt16>(nLines);
}

// -----------------------------------------------------------------------

sal_uInt16 ToolBox::ImplTestLineSize( ToolBox* pThis, const Point& rPos )
{
    if ( !pThis->ImplIsFloatingMode() &&
         (!pThis->mbScroll || (pThis->mnLines > 1) || (pThis->mnCurLines > pThis->mnVisLines)) )
    {
        WindowAlign eAlign = pThis->GetAlign();

        if ( eAlign == WINDOWALIGN_LEFT )
        {
            if ( rPos.X() > pThis->mnDX-DOCK_LINEOFFSET )
                return DOCK_LINEHSIZE | DOCK_LINERIGHT;
        }
        else if ( eAlign == WINDOWALIGN_TOP )
        {
            if ( rPos.Y() > pThis->mnDY-DOCK_LINEOFFSET )
                return DOCK_LINEVSIZE | DOCK_LINEBOTTOM;
        }
        else if ( eAlign == WINDOWALIGN_RIGHT )
        {
            if ( rPos.X() < DOCK_LINEOFFSET )
                return DOCK_LINEHSIZE | DOCK_LINELEFT;
        }
        else if ( eAlign == WINDOWALIGN_BOTTOM )
        {
            if ( rPos.Y() < DOCK_LINEOFFSET )
                return DOCK_LINEVSIZE | DOCK_LINETOP;
        }
    }

    return 0;
}

// -----------------------------------------------------------------------

void ToolBox::ImplLineSizing( ToolBox* pThis, const Point& rPos, Rectangle& rRect,
                     sal_uInt16 nLineMode )
{
    sal_Bool    mbHorz;
    long    nOneLineSize;
    long    nCurSize;
    long    nMaxSize;
    long    nSize;
    Size    aSize;

    if ( nLineMode & DOCK_LINERIGHT )
    {
        nCurSize = rPos.X() - rRect.Left();
        mbHorz = sal_False;
    }
    else if ( nLineMode & DOCK_LINEBOTTOM )
    {
        nCurSize = rPos.Y() - rRect.Top();
        mbHorz = sal_True;
    }
    else if ( nLineMode & DOCK_LINELEFT )
    {
        nCurSize = rRect.Right() - rPos.X();
        mbHorz = sal_False;
    }
    else if ( nLineMode & DOCK_LINETOP )
    {
        nCurSize = rRect.Bottom() - rPos.Y();
        mbHorz = sal_True;
    }
    else {
        OSL_FAIL( "ImplLineSizing: Trailing else" );
        nCurSize = 0;
        mbHorz = sal_False;
    }

    Size    aWinSize = pThis->GetSizePixel();
    sal_uInt16  nMaxLines = (pThis->mnLines > pThis->mnCurLines) ? pThis->mnLines : pThis->mnCurLines;
    if ( nMaxLines > TB_MAXLINES )
        nMaxLines = TB_MAXLINES;
    if ( mbHorz )
    {
        nOneLineSize = ImplCalcSize( pThis, 1 ).Height();
        nMaxSize = pThis->maOutDockRect.GetHeight() - 20;
        if ( nMaxSize < aWinSize.Height() )
            nMaxSize = aWinSize.Height();
    }
    else
    {
        nOneLineSize = ImplCalcSize( pThis, 1 ).Width();
        nMaxSize = pThis->maOutDockRect.GetWidth() - 20;
        if ( nMaxSize < aWinSize.Width() )
            nMaxSize = aWinSize.Width();
    }

    sal_uInt16 i = 1;
    if ( nCurSize <= nOneLineSize )
        nSize = nOneLineSize;
    else
    {
        nSize = 0;
        while ( (nSize < nCurSize) && (i < nMaxLines) )
        {
            i++;
            aSize = ImplCalcSize( pThis, i );
            if ( mbHorz )
                nSize = aSize.Height();
            else
                nSize = aSize.Width();
            if ( nSize > nMaxSize )
            {
                i--;
                aSize = ImplCalcSize( pThis, i );
                if ( mbHorz )
                    nSize = aSize.Height();
                else
                    nSize = aSize.Width();
                break;
            }
        }
    }

    if ( nLineMode & DOCK_LINERIGHT )
        rRect.Right() = rRect.Left()+nSize-1;
    else if ( nLineMode & DOCK_LINEBOTTOM )
        rRect.Bottom() = rRect.Top()+nSize-1;
    else if ( nLineMode & DOCK_LINELEFT )
        rRect.Left() = rRect.Right()-nSize;
    else //if ( nLineMode & DOCK_LINETOP )
        rRect.Top() = rRect.Bottom()-nSize;

    pThis->mnDockLines = i;
}

// -----------------------------------------------------------------------

sal_uInt16 ToolBox::ImplFindItemPos( ToolBox* pBox, const Point& rPos )
{
    sal_uInt16  nPos = 0;
    long    nLast = 0;
    Point   aPos = rPos;
    Size    aSize( pBox->mnDX, pBox->mnDY );

    if ( aPos.X() > aSize.Width()-TB_BORDER_OFFSET1 )
        aPos.X() = aSize.Width()-TB_BORDER_OFFSET1;
    if ( aPos.Y() > aSize.Height()-TB_BORDER_OFFSET1 )
        aPos.Y() = aSize.Height()-TB_BORDER_OFFSET1;

    // Item suchen, das geklickt wurde
    std::vector< ImplToolItem >::const_iterator it = pBox->mpData->m_aItems.begin();
    while ( it != pBox->mpData->m_aItems.end() )
    {
        if ( it->mbVisible )
        {
            if ( nLast || !it->maRect.IsEmpty() )
            {
                if ( pBox->mbHorz )
                {
                    if ( nLast &&
                         ((nLast < it->maRect.Top()) || it->maRect.IsEmpty()) )
                        return nPos;

                    if ( aPos.Y() <= it->maRect.Bottom() )
                    {
                        if ( aPos.X() < it->maRect.Left() )
                            return nPos;
                        else if ( aPos.X() < it->maRect.Right() )
                            return nPos+1;
                        else if ( !nLast )
                            nLast = it->maRect.Bottom();
                    }
                }
                else
                {
                    if ( nLast &&
                         ((nLast < it->maRect.Left()) || it->maRect.IsEmpty()) )
                        return nPos;

                    if ( aPos.X() <= it->maRect.Right() )
                    {
                        if ( aPos.Y() < it->maRect.Top() )
                            return nPos;
                        else if ( aPos.Y() < it->maRect.Bottom() )
                            return nPos+1;
                        else if ( !nLast )
                            nLast = it->maRect.Right();
                    }
                }
            }
        }

        nPos++;
        ++it;
    }

    return nPos;
}

// -----------------------------------------------------------------------

ImplTBDragMgr::ImplTBDragMgr()
{
    mpBoxList       = new ImplTBList();
    mnLineMode      = 0;
    mnStartLines    = 0;
    mbCustomizeMode = sal_False;
    mbResizeMode    = sal_False;
    mbShowDragRect  = sal_False;
    mpDragBox       = NULL;

    maAccel.InsertItem( KEY_RETURN, KeyCode( KEY_RETURN ) );
    maAccel.InsertItem( KEY_ESCAPE, KeyCode( KEY_ESCAPE ) );
    maAccel.SetSelectHdl( LINK( this, ImplTBDragMgr, SelectHdl ) );
}

// -----------------------------------------------------------------------

ImplTBDragMgr::~ImplTBDragMgr()
{
    delete mpBoxList;
}

// -----------------------------------------------------------------------

ToolBox* ImplTBDragMgr::FindToolBox( const Rectangle& rRect )
{
    for ( size_t i = 0, n = mpBoxList->size(); i < n; ++i )
    {
        ToolBox* pBox = (*mpBoxList)[ i ];
        /*
         *  FIXME: since we can have multiple frames now we cannot
         *  find the drag target by its position alone.
         *  As long as the toolbar config dialogue is not a system window
         *  this works in one frame only anyway. If the dialogue
         *  changes to a system window, we need a new implementation here
         */
        if (  pBox->IsReallyVisible()
           && pBox->ImplGetWindowImpl()->mpFrame == mpDragBox->ImplGetWindowImpl()->mpFrame
        ) {
            if ( !pBox->ImplIsFloatingMode() )
            {
                Point aPos = pBox->GetPosPixel();
                aPos = pBox->GetParent()->OutputToScreenPixel( aPos );
                Rectangle aTempRect( aPos, pBox->GetSizePixel() );
                if ( aTempRect.IsOver( rRect ) )
                    return pBox;
            }
        }
    }

    return NULL;
}

// -----------------------------------------------------------------------

void ImplTBDragMgr::StartDragging( ToolBox* pToolBox,
                                   const Point& rPos, const Rectangle& rRect,
                                   sal_uInt16 nDragLineMode, sal_Bool bResizeItem,
                                   void* pData )
{
    mpDragBox = pToolBox;
    pToolBox->CaptureMouse();
    pToolBox->mbDragging = sal_True;
    Application::InsertAccel( &maAccel );

    if ( nDragLineMode )
    {
        mnLineMode = nDragLineMode;
        mnStartLines = pToolBox->mnDockLines;
    }
    else
    {
        mpCustomizeData = pData;
        mbResizeMode = bResizeItem;
        pToolBox->Activate();
        pToolBox->mnCurItemId = pToolBox->mnConfigItem;
        pToolBox->Highlight();
        pToolBox->mnCurItemId = 0;
        if ( mbResizeMode )
        {
            if ( rRect.GetWidth() < TB_MIN_WIN_WIDTH )
                mnMinWidth = rRect.GetWidth();
            else
                mnMinWidth = TB_MIN_WIN_WIDTH;
            mnMaxWidth = pToolBox->GetSizePixel().Width()-rRect.Left()-
                         TB_SPIN_SIZE-TB_BORDER_OFFSET1-(TB_SPIN_OFFSET*2);
        }
    }

    // MouseOffset berechnen
    maMouseOff.X() = rRect.Left() - rPos.X();
    maMouseOff.Y() = rRect.Top() - rPos.Y();
    maRect = rRect;
    maStartRect = rRect;
    mbShowDragRect = sal_True;
    pToolBox->ShowTracking( maRect );
}

// -----------------------------------------------------------------------

void ImplTBDragMgr::Dragging( const Point& rPos )
{
    if ( mnLineMode )
    {
        ToolBox::ImplLineSizing( mpDragBox, rPos, maRect, mnLineMode );
        Point aOff = mpDragBox->OutputToScreenPixel( Point() );
        maRect.Move( aOff.X(), aOff.Y() );
        mpDragBox->Docking( rPos, maRect );
        maRect.Move( -aOff.X(), -aOff.Y() );
        mpDragBox->ShowTracking( maRect );
    }
    else
    {
        if ( mbResizeMode )
        {
            long nXOff = rPos.X()-maStartRect.Left();
            nXOff += maMouseOff.X()+(maStartRect.Right()-maStartRect.Left());
            if ( nXOff < mnMinWidth )
                nXOff = mnMinWidth;
            if ( nXOff > mnMaxWidth )
                nXOff = mnMaxWidth;
            maRect.Right() = maStartRect.Left()+nXOff;
        }
        else
        {
            maRect.SetPos( rPos );
            maRect.Move( maMouseOff.X(), maMouseOff.Y() );
        }
        mpDragBox->ShowTracking( maRect );
    }
}

// -----------------------------------------------------------------------

void ImplTBDragMgr::EndDragging( sal_Bool bOK )
{
    mpDragBox->HideTracking();
    mpDragBox->ReleaseMouse();
    mpDragBox->mbDragging = sal_False;
    mbShowDragRect = sal_False;
    Application::RemoveAccel( &maAccel );

    if ( mnLineMode )
    {
        if ( !bOK )
        {
            mpDragBox->mnDockLines = mnStartLines;
            mpDragBox->EndDocking( maStartRect, sal_False );
        }
        else
            mpDragBox->EndDocking( maRect, sal_False );
        mnLineMode = 0;
        mnStartLines = 0;
    }
    else
    {
        sal_uInt16 nTempItem = mpDragBox->mnConfigItem;
        if ( nTempItem )
        {
            mpDragBox->mnConfigItem = 0;
            if ( !mbResizeMode )
                mpDragBox->Invalidate( mpDragBox->GetItemRect( nTempItem ) );
        }

        if ( bOK && (maRect != maStartRect) )
        {
            if ( mbResizeMode )
            {
                ImplToolItem* pItem = mpDragBox->ImplGetItem( nTempItem );
                Size aSize = pItem->mpWindow->GetSizePixel();
                aSize.Width() = maRect.GetWidth();
                pItem->mpWindow->SetSizePixel( aSize );

                // ToolBox neu brechnen und neu ausgeben
                mpDragBox->ImplInvalidate( sal_True );
                mpDragBox->Customize( ToolBoxCustomizeEvent( mpDragBox, nTempItem,
                                                             TOOLBOX_CUSTOMIZE_RESIZE,
                                                             mpCustomizeData ) );
            }
            else
            {
                Point aOff = mpDragBox->OutputToScreenPixel( Point() );
                Rectangle aScreenRect( maRect );
                aScreenRect.Move( aOff.X(), aOff.Y() );
                ToolBox* pDropBox = FindToolBox( aScreenRect );
                if ( pDropBox )
                {
                    // Such-Position bestimmen
                    Point aPos;
                    if ( pDropBox->mbHorz )
                    {
                        aPos.X() = aScreenRect.Left()-TB_CUSTOMIZE_OFFSET;
                        aPos.Y() = aScreenRect.Center().Y();
                    }
                    else
                    {
                        aPos.X() = aScreenRect.Center().X();
                        aPos.Y() = aScreenRect.Top()-TB_CUSTOMIZE_OFFSET;
                    }

                    aPos = pDropBox->ScreenToOutputPixel( aPos );
                    sal_uInt16 nPos = ToolBox::ImplFindItemPos( pDropBox, aPos );
                    mpDragBox->Customize( ToolBoxCustomizeEvent( pDropBox, nTempItem,
                                                                 nPos, mpCustomizeData ) );
                }
                else
                {
                    mpDragBox->Customize( ToolBoxCustomizeEvent( NULL, nTempItem,
                                                                 0, mpCustomizeData ) );
                }
            }
        }
        mpCustomizeData = NULL;
        mbResizeMode = sal_False;
        mpDragBox->Deactivate();
    }

    mpDragBox = NULL;
}

// -----------------------------------------------------------------------

void ImplTBDragMgr::UpdateDragRect()
{
    // Nur Updaten, wenn wir schon im Dragging sind
    if ( !mbShowDragRect )
        return;

    mpDragBox->ShowTracking( maRect );
}

// -----------------------------------------------------------------------

IMPL_LINK( ImplTBDragMgr, SelectHdl, Accelerator*, pAccel )
{
    if ( pAccel->GetCurItemId() == KEY_ESCAPE )
        EndDragging( sal_False );
    else
        EndDragging( sal_True );

    return sal_True;
}

// -----------------------------------------------------------------------

void ImplTBDragMgr::StartCustomizeMode()
{
    mbCustomizeMode = sal_True;

    for ( size_t i = 0, n = mpBoxList->size(); i < n; ++i ) {
        (*mpBoxList)[ i ]->ImplStartCustomizeMode();
    }
}

// -----------------------------------------------------------------------

void ImplTBDragMgr::EndCustomizeMode()
{
    mbCustomizeMode = sal_False;

    for ( size_t i = 0, n = mpBoxList->size(); i < n; ++i ) {
        (*mpBoxList)[ i ]->ImplEndCustomizeMode();
    }
}

// -----------------------------------------------------------------------


static void ImplDrawOutButton( OutputDevice* pOutDev, const Rectangle& rRect,
                               sal_uInt16 nStyle )
{
    const StyleSettings&    rStyleSettings = pOutDev->GetSettings().GetStyleSettings();
    Color                   aShadowColor = rStyleSettings.GetShadowColor();
    Point                   aPos( rRect.TopLeft() );
    Size                    aSize( rRect.GetSize() );
    long                    nOffset = 0;

    if ( pOutDev->GetBackground().GetColor() == aShadowColor )
        aShadowColor = rStyleSettings.GetDarkShadowColor();

    if ( nStyle & BUTTON_DRAW_PRESSED )
    {
        aPos.X()++;
        aPos.Y()++;
        nOffset++;
    }

    // Hintergrund loeschen
    pOutDev->Erase( rRect );

    // Button zeichnen
    pOutDev->SetLineColor( rStyleSettings.GetLightColor() );
    pOutDev->DrawLine( aPos,
                       Point( aPos.X()+aSize.Width()-OUTBUTTON_BORDER, aPos.Y() ) );
    pOutDev->DrawLine( aPos,
                       Point( aPos.X(), aPos.Y()+aSize.Height()-OUTBUTTON_BORDER ) );
    pOutDev->SetLineColor( aShadowColor );
    pOutDev->DrawLine( Point( aPos.X()+aSize.Width()-OUTBUTTON_BORDER, aPos.Y() ),
                       Point( aPos.X()+aSize.Width()-OUTBUTTON_BORDER, aPos.Y()+aSize.Height()-OUTBUTTON_BORDER ) );
    pOutDev->DrawLine( Point( aPos.X(), aPos.Y()+aSize.Height()-OUTBUTTON_BORDER ),
                       Point( aPos.X()+aSize.Width()-OUTBUTTON_BORDER, aPos.Y()+aSize.Height()-OUTBUTTON_BORDER ) );
    for ( long i = 0; i < OUTBUTTON_BORDER-1-nOffset; i++ )
    {
        pOutDev->DrawLine( Point( aPos.X()+aSize.Width()-(OUTBUTTON_BORDER-i-1), aPos.Y()+OUTBUTTON_BORDER ),
                           Point( aPos.X()+aSize.Width()-(OUTBUTTON_BORDER-i-1), aPos.Y()+aSize.Height()-1 ) );
        pOutDev->DrawLine( Point( aPos.X()+OUTBUTTON_BORDER, aPos.Y()+aSize.Height()-(OUTBUTTON_BORDER-i-1) ),
                           Point( aPos.X()+aSize.Width()-1, aPos.Y()+aSize.Height()-(OUTBUTTON_BORDER-i-1) )  );
    }
}


// -----------------------------------------------------------------------

void ToolBox::ImplInit( Window* pParent, WinBits nStyle )
{

    // Variablen initialisieren
    ImplGetWindowImpl()->mbToolBox         = sal_True;
    mpBtnDev          = NULL;
    mpFloatSizeAry    = NULL;
    mpData              = new ImplToolBoxPrivateData;
    mpFloatWin        = NULL;
    mnDX              = 0;
    mnDY              = 0;
    mnMaxItemWidth       = 0;
    mnMaxItemHeight      = 0;
    mnWinHeight       = 0;
    mnBorderX         = 0;
    mnBorderY         = 0;
    mnLeftBorder      = 0;
    mnTopBorder       = 0;
    mnRightBorder     = 0;
    mnBottomBorder    = 0;
    mnLastResizeDY    = 0;
    mnOutStyle        = TOOLBOX_STYLE_FLAT; // force flat buttons since NWF
    mnHighItemId      = 0;
    mnCurItemId       = 0;
    mnDownItemId      = 0;
    mnCurPos          = TOOLBOX_ITEM_NOTFOUND;
    mnFocusPos        = TOOLBOX_ITEM_NOTFOUND;  // current position during keyboard access
    mnLines           = 1;
    mnCurLine         = 1;
    mnCurLines        = 1;
    mnVisLines        = 1;
    mnFloatLines      = 0;
    mnConfigItem      = 0;
    mnMouseClicks     = 0;
    mnMouseModifier   = 0;
    mbDrag            = sal_False;
    mbSelection       = sal_False;
    mbCommandDrag     = sal_False;
    mbUpper           = sal_False;
    mbLower           = sal_False;
    mbNextTool        = sal_False;
    mbIn              = sal_False;
    mbCalc            = sal_True;
    mbFormat          = sal_False;
    mbFullPaint       = sal_False;
    mbHorz            = sal_True;
    mbScroll          = (nStyle & WB_SCROLL) != 0;
<<<<<<< HEAD
    mbCustomize       = FALSE;
    mbCustomizeMode   = FALSE;
    mbDragging        = FALSE;
    mbMenuStrings     = FALSE;
    mbIsShift         = FALSE;
    mbIsKeyEvent = FALSE;
    mbChangingHighlight = FALSE;
=======
    mbCustomize       = sal_False;
    mbCustomizeMode   = sal_False;
    mbDragging        = sal_False;
    mbHideStatusText  = sal_False;
    mbMenuStrings     = sal_False;
    mbIsShift         = sal_False;
    mbIsKeyEvent = sal_False;
    mbChangingHighlight = sal_False;
>>>>>>> e2a3d487
    meButtonType      = BUTTON_SYMBOL;
    meAlign           = WINDOWALIGN_TOP;
    meLastStyle       = POINTER_ARROW;
    mnWinStyle        = nStyle;
    mnLastFocusItemId          = 0;
    mnKeyModifier     = 0;
    mnActivateCount   = 0;

    maTimer.SetTimeout( 50 );
    maTimer.SetTimeoutHdl( LINK( this, ToolBox, ImplUpdateHdl ) );

    // set timeout and handler for dropdown items
    mpData->maDropdownTimer.SetTimeout( 250 );
    mpData->maDropdownTimer.SetTimeoutHdl( LINK( this, ToolBox, ImplDropdownLongClickHdl ) );

    DockingWindow::ImplInit( pParent, nStyle & ~(WB_BORDER) );


    // always set WB_TABSTOP for ToolBars !!!  if( mnWinStyle & WB_TABSTOP )
    {
        // dockingwindow's ImplInit removes some bits, so restore them here
        // to allow keyboard handling for toolbars
        ImplGetWindowImpl()->mnStyle |= WB_TABSTOP|WB_NODIALOGCONTROL;
        ImplGetWindowImpl()->mnStyle &= ~WB_DIALOGCONTROL;
    }

    ImplInitSettings( sal_True, sal_True, sal_True );
}

// -----------------------------------------------------------------------

void ToolBox::ImplInitSettings( sal_Bool bFont,
                                sal_Bool bForeground, sal_Bool bBackground )
{
    mpData->mbNativeButtons = IsNativeControlSupported( CTRL_TOOLBAR, PART_BUTTON );

    const StyleSettings& rStyleSettings = GetSettings().GetStyleSettings();

    if ( bFont )
    {
        Font aFont = rStyleSettings.GetToolFont();
        if ( IsControlFont() )
            aFont.Merge( GetControlFont() );
        SetZoomedPointFont( aFont );
    }

    if ( bForeground || bFont )
    {
        Color aColor;
        if ( IsControlForeground() )
            aColor = GetControlForeground();
        else if ( Window::GetStyle() & WB_3DLOOK )
            aColor = rStyleSettings.GetButtonTextColor();
        else
            aColor = rStyleSettings.GetWindowTextColor();
        SetTextColor( aColor );
        SetTextFillColor();
    }

    if ( bBackground )
    {
        Color aColor;
        if ( IsControlBackground() )
        {
            aColor = GetControlBackground();
            SetBackground( aColor );
            SetPaintTransparent( sal_False );
            SetParentClipMode( 0 );
        }
        else
        {
            if( IsNativeControlSupported( CTRL_TOOLBAR, PART_ENTIRE_CONTROL ) )
            {
                SetBackground();
                SetPaintTransparent( sal_True );
                SetParentClipMode( PARENTCLIPMODE_NOCLIP );
                mpData->maDisplayBackground = Wallpaper( rStyleSettings.GetFaceColor() );
            }
            else
            {
                if ( Window::GetStyle() & WB_3DLOOK )
                    aColor = rStyleSettings.GetFaceColor();
                else
                    aColor = rStyleSettings.GetWindowColor();

                SetBackground( aColor );
                SetPaintTransparent( sal_False );
                SetParentClipMode( 0 );

                ImplUpdateImageList();
            }
        }
    }
}

// -----------------------------------------------------------------------

void ToolBox::ImplLoadRes( const ResId& rResId )
{
    ResMgr* pMgr = rResId.GetResMgr();
    if( ! pMgr )
        return;

    DockingWindow::ImplLoadRes( rResId );

    sal_uLong              nObjMask;

    nObjMask = ReadLongRes();

    if ( nObjMask & RSC_TOOLBOX_BUTTONTYPE )
        SetButtonType( (ButtonType)ReadLongRes() );

    if ( nObjMask & RSC_TOOLBOX_ALIGN )
        SetAlign( (WindowAlign)ReadLongRes() );

    if ( nObjMask & RSC_TOOLBOX_LINECOUNT )
        SetLineCount( sal::static_int_cast<sal_uInt16>(ReadLongRes()) );

    if ( nObjMask & RSC_TOOLBOX_CUSTOMIZE )
    {
        sal_Bool bCust = (sal_Bool)ReadShortRes();
        EnableCustomize( bCust );
    }

    if ( nObjMask & RSC_TOOLBOX_MENUSTRINGS )
    {
        sal_Bool bCust = (sal_Bool)ReadShortRes();
        EnableMenuStrings( bCust );
    }

    if ( nObjMask & RSC_TOOLBOX_FLOATLINES )
        SetFloatingLines( ReadShortRes() );

    if ( nObjMask & RSC_TOOLBOX_ITEMIMAGELIST )
    {
        maImageList = ImageList( ResId( (RSHEADER_TYPE*)GetClassRes(), *pMgr ) );
        IncrementRes( GetObjSizeRes( (RSHEADER_TYPE*)GetClassRes() ) );
    }

    if ( nObjMask & RSC_TOOLBOX_ITEMLIST )
    {
        sal_uLong nEle = ReadLongRes();

        // Item hinzufuegen
        for ( sal_uLong i = 0; i < nEle; i++ )
        {
            InsertItem( ResId( (RSHEADER_TYPE *)GetClassRes(), *pMgr ) );
            IncrementRes( GetObjSizeRes( (RSHEADER_TYPE *)GetClassRes() ) );
        }
    }
}

// -----------------------------------------------------------------------

ToolBox::ToolBox( Window* pParent, WinBits nStyle ) :
    DockingWindow( WINDOW_TOOLBOX )
{
    ImplInit( pParent, nStyle );
}

// -----------------------------------------------------------------------

ToolBox::ToolBox( Window* pParent, const ResId& rResId ) :
    DockingWindow( WINDOW_TOOLBOX )
{
    RTL_LOGFILE_CONTEXT( aLog, "vcl: ToolBox::ToolBox( Window* pParent, const ResId& rResId )" );

    rResId.SetRT( RSC_TOOLBOX );
    WinBits nStyle = ImplInitRes( rResId );
    ImplInit( pParent, nStyle );
    ImplLoadRes( rResId );

    // Groesse des FloatingWindows berechnen und umschalten, wenn die
    // ToolBox initial im FloatingModus ist
    if ( ImplIsFloatingMode() )
        mbHorz = sal_True;
    else
        Resize();

    if ( !(nStyle & WB_HIDE) )
        Show();
}

// -----------------------------------------------------------------------

ToolBox::~ToolBox()
{
    // custom menu event still running?
    if( mpData->mnEventId )
        Application::RemoveUserEvent( mpData->mnEventId );

    // #103005# make sure our activate/deactivate balance is right
    while( mnActivateCount > 0 )
        Deactivate();

    // Falls noch ein Floating-Window connected ist, dann den
    // PopupModus beenden
    if ( mpFloatWin )
        mpFloatWin->EndPopupMode( FLOATWIN_POPUPMODEEND_CANCEL );

    // delete private data
    delete mpData;

    // FloatSizeAry gegebenenfalls loeschen
    if ( mpFloatSizeAry )
        delete mpFloatSizeAry;

    // Wenn keine ToolBox-Referenzen mehr auf die Listen bestehen, dann
    // Listen mit wegloeschen
    ImplSVData* pSVData = ImplGetSVData();
    if ( pSVData->maCtrlData.mpTBDragMgr )
    {
        // Wenn im TBDrag-Manager, dann wieder rausnehmen
        if ( mbCustomize )
            pSVData->maCtrlData.mpTBDragMgr->erase( this );

        if ( !pSVData->maCtrlData.mpTBDragMgr->size() )
        {
            delete pSVData->maCtrlData.mpTBDragMgr;
            pSVData->maCtrlData.mpTBDragMgr = NULL;
        }
    }
}

// -----------------------------------------------------------------------

ImplToolItem* ToolBox::ImplGetItem( sal_uInt16 nItemId ) const
{
    std::vector< ImplToolItem >::iterator it = mpData->m_aItems.begin();
    while ( it != mpData->m_aItems.end() )
    {
        if ( it->mnId == nItemId )
            return &(*it);
        ++it;
    }

    return NULL;
}
// -----------------------------------------------------------------------

static void ImplAddButtonBorder( long &rWidth, long& rHeight, sal_uInt16 aOutStyle, sal_Bool bNativeButtons )
{
    if ( aOutStyle & TOOLBOX_STYLE_OUTBUTTON )
    {
        rWidth += OUTBUTTON_SIZE;
        rHeight += OUTBUTTON_SIZE;
    }
    else
    {
        rWidth += SMALLBUTTON_HSIZE;
        rHeight += SMALLBUTTON_VSIZE;
    }

    if( bNativeButtons )
    {
        // give more border space for rounded buttons
        rWidth += 2;
        rHeight += 4;
    }
}

// -----------------------------------------------------------------------

sal_Bool ToolBox::ImplCalcItem()
{
    DBG_CHKTHIS( Window, ImplDbgCheckWindow );

    // recalc required ?
    if ( !mbCalc )
        return sal_False;

    ImplDisableFlatButtons();

    long            nDefWidth;
    long            nDefHeight;
    long            nMaxWidth = 0;
    long            nMaxHeight = 0;
    long            nHeight;
    long            nMinWidth   = 6;
    long            nMinHeight  = 6;
    long            nDropDownArrowWidth = TB_DROPDOWNARROWWIDTH;

    // set defaults if image or text is needed but empty
    nDefWidth       = GetDefaultImageSize().Width();
    nDefHeight      = GetDefaultImageSize().Height();

    mnWinHeight = 0;
    // determine minimum size necessary in NWF
    {
        Rectangle aRect( Point( 0, 0 ), Size( nMinWidth, nMinHeight ) );
        Rectangle aReg( aRect );
        ImplControlValue aVal;
        Rectangle aNativeBounds, aNativeContent;
        if( IsNativeControlSupported( CTRL_TOOLBAR, PART_BUTTON ) )
        {
            if( GetNativeControlRegion( CTRL_TOOLBAR, PART_BUTTON,
                                        aReg,
                                        CTRL_STATE_ENABLED | CTRL_STATE_ROLLOVER,
                                        aVal, OUString(),
                                        aNativeBounds, aNativeContent ) )
            {
                aRect = aNativeBounds;
                if( aRect.GetWidth() > nMinWidth )
                    nMinWidth = aRect.GetWidth();
                if( aRect.GetHeight() > nMinHeight )
                    nMinHeight = aRect.GetHeight();
                if( nDropDownArrowWidth < nMinWidth )
                    nDropDownArrowWidth = nMinWidth;
                if( nMinWidth > mpData->mnMenuButtonWidth )
                    mpData->mnMenuButtonWidth = nMinWidth;
                else if( nMinWidth < TB_MENUBUTTON_SIZE )
                    mpData->mnMenuButtonWidth = TB_MENUBUTTON_SIZE;
            }
        }

        // also calculate the area for comboboxes, drop down list boxes and spinfields
        // as these are often inserted into toolboxes; set mnWinHeight to the
        // greater of those values to prevent toolbar flickering (#i103385#)
        aRect = Rectangle( Point( 0, 0 ), Size( nMinWidth, nMinHeight ) );
        aReg = aRect;
        if( GetNativeControlRegion( CTRL_COMBOBOX, PART_ENTIRE_CONTROL,
                                    aReg,
                                    CTRL_STATE_ENABLED | CTRL_STATE_ROLLOVER,
                                    aVal, OUString(),
                                    aNativeBounds, aNativeContent ) )
        {
            aRect = aNativeBounds;
            if( aRect.GetHeight() > mnWinHeight )
                mnWinHeight = aRect.GetHeight();
        }
        aRect = Rectangle( Point( 0, 0 ), Size( nMinWidth, nMinHeight ) );
        aReg = aRect;
        if( GetNativeControlRegion( CTRL_LISTBOX, PART_ENTIRE_CONTROL,
                                    aReg,
                                    CTRL_STATE_ENABLED | CTRL_STATE_ROLLOVER,
                                    aVal, OUString(),
                                    aNativeBounds, aNativeContent ) )
        {
            aRect = aNativeBounds;
            if( aRect.GetHeight() > mnWinHeight )
                mnWinHeight = aRect.GetHeight();
        }
        aRect = Rectangle( Point( 0, 0 ), Size( nMinWidth, nMinHeight ) );
        aReg = aRect;
        if( GetNativeControlRegion( CTRL_SPINBOX, PART_ENTIRE_CONTROL,
                                    aReg,
                                    CTRL_STATE_ENABLED | CTRL_STATE_ROLLOVER,
                                    aVal, OUString(),
                                    aNativeBounds, aNativeContent ) )
        {
            aRect = aNativeBounds;
            if( aRect.GetHeight() > mnWinHeight )
                mnWinHeight = aRect.GetHeight();
        }
    }

    if ( ! mpData->m_aItems.empty() )
    {
        std::vector< ImplToolItem >::iterator it = mpData->m_aItems.begin();
        while ( it != mpData->m_aItems.end() )
        {
            sal_Bool bImage;
            sal_Bool bText;

            it->mbVisibleText = sal_False;  // indicates if text will definitely be drawn, influences dropdown pos

            if ( it->meType == TOOLBOXITEM_BUTTON )
            {
                // check if image and/or text exists
                if ( !(it->maImage) )
                    bImage = sal_False;
                else
                    bImage = sal_True;
                if ( !it->maText.Len() )
                    bText = sal_False;
                else
                    bText = sal_True;
                ButtonType tmpButtonType = determineButtonType( &(*it), meButtonType ); // default to toolbox setting
                if ( bImage || bText )
                {

                    it->mbEmptyBtn = sal_False;

                    if ( tmpButtonType == BUTTON_SYMBOL )
                    {
                        // we're drawing images only
                        if ( bImage || !bText )
                        {
                            it->maItemSize = it->maImage.GetSizePixel();
                        }
                        else
                        {
                            it->maItemSize = Size( GetCtrlTextWidth( it->maText )+TB_TEXTOFFSET,
                                                   GetTextHeight() );
                            it->mbVisibleText = sal_True;
                        }
                    }
                    else if ( tmpButtonType == BUTTON_TEXT )
                    {
                        // we're drawing text only
                        if ( bText || !bImage )
                        {
                            it->maItemSize = Size( GetCtrlTextWidth( it->maText )+TB_TEXTOFFSET,
                                                   GetTextHeight() );
                            it->mbVisibleText = sal_True;
                        }
                        else
                        {
                            it->maItemSize = it->maImage.GetSizePixel();
                        }
                    }
                    else
                    {
                        // we're drawing images and text
                        it->maItemSize.Width() = bText ? GetCtrlTextWidth( it->maText )+TB_TEXTOFFSET : 0;
                        it->maItemSize.Height() = bText ? GetTextHeight() : 0;

                        // leave space between image and text
                        if( bText )
                            it->maItemSize.Width() += TB_IMAGETEXTOFFSET;

                        // image and text side by side
                        it->maItemSize.Width() += it->maImage.GetSizePixel().Width();
                        if ( it->maImage.GetSizePixel().Height() > it->maItemSize.Height() )
                            it->maItemSize.Height() = it->maImage.GetSizePixel().Height();

                        it->mbVisibleText = bText;
                    }
                }
                else
                {   // no image and no text
                    it->maItemSize = Size( nDefWidth, nDefHeight );
                    it->mbEmptyBtn = sal_True;
                }

                // Gegebenenfalls die Fensterhoehe mit beruecksichtigen
                if ( it->mpWindow )
                {
                    nHeight = it->mpWindow->GetSizePixel().Height();
                    if ( nHeight > mnWinHeight )
                        mnWinHeight = nHeight;
                }

                // add in drop down arrow
                if( it->mnBits & TIB_DROPDOWN )
                {
                    it->maItemSize.Width() += nDropDownArrowWidth;
                    it->mnDropDownArrowWidth = nDropDownArrowWidth;
                }

                // text items will be rotated in vertical mode
                // -> swap width and height
                if( it->mbVisibleText && !mbHorz )
                {
                    long tmp = it->maItemSize.Width();
                    it->maItemSize.Width() = it->maItemSize.Height();
                    it->maItemSize.Height() = tmp;
                }
            }
            else if ( it->meType == TOOLBOXITEM_SPACE )
            {
                it->maItemSize = Size( nDefWidth, nDefHeight );
            }

            if ( it->meType == TOOLBOXITEM_BUTTON || it->meType == TOOLBOXITEM_SPACE )
            {
                // add borders
                ImplAddButtonBorder( it->maItemSize.Width(), it->maItemSize.Height(), mnOutStyle, mpData->mbNativeButtons );

                if( it->meType == TOOLBOXITEM_BUTTON )
                {
                    if( it->maItemSize.Width() < nMinWidth )
                        it->maItemSize.Width() = nMinWidth;
                    if( it->maItemSize.Height() < nMinHeight )
                        it->maItemSize.Height() = nMinHeight;
                }

                // keep track of max item size
                if ( it->maItemSize.Width() > nMaxWidth )
                    nMaxWidth = it->maItemSize.Width();
                if ( it->maItemSize.Height() > nMaxHeight )
                    nMaxHeight = it->maItemSize.Height();
            }

            ++it;
        }
    }
    else
    {
        nMaxWidth  = nDefWidth;
        nMaxHeight = nDefHeight;

        ImplAddButtonBorder( nMaxWidth, nMaxHeight, mnOutStyle, mpData->mbNativeButtons );
    }

    if( !ImplIsFloatingMode() && GetToolboxButtonSize() != TOOLBOX_BUTTONSIZE_DONTCARE )
    {
        // make sure all vertical toolbars have the same width and horizontal have the same height
        // this depends on the used button sizes
        // as this is used for alignement of multiple toolbars
        // it is only required for docked toolbars

        long nFixedWidth = nDefWidth+nDropDownArrowWidth;
        long nFixedHeight = nDefHeight;
        ImplAddButtonBorder( nFixedWidth, nFixedHeight, mnOutStyle, mpData->mbNativeButtons );

        if( mbHorz )
            nMaxHeight = nFixedHeight;
        else
            nMaxWidth = nFixedWidth;
    }

    mbCalc = sal_False;
    mbFormat = sal_True;

    // do we have to recalc the sizes ?
    if ( (nMaxWidth != mnMaxItemWidth) || (nMaxHeight != mnMaxItemHeight) )
    {
        mnMaxItemWidth  = nMaxWidth;
        mnMaxItemHeight = nMaxHeight;

        return sal_True;
    }
    else
        return sal_False;
}

// -----------------------------------------------------------------------

sal_uInt16 ToolBox::ImplCalcBreaks( long nWidth, long* pMaxLineWidth, sal_Bool bCalcHorz )
{
    sal_uLong           nLineStart = 0;
    sal_uLong           nGroupStart = 0;
    long            nLineWidth = 0;
    long            nCurWidth;
    long            nLastGroupLineWidth = 0;
    long            nMaxLineWidth = 0;
    sal_uInt16          nLines = 1;
    sal_Bool            bWindow;
    sal_Bool            bBreak = sal_False;
    long            nWidthTotal = nWidth;

    // when docked the menubutton will be in the first line
    // ->initialize first linewidth with button
    if( IsMenuEnabled() && !ImplIsFloatingMode() )
        nLineWidth = mpData->maMenubuttonItem.maItemSize.Width();

    std::vector< ImplToolItem >::iterator it = mpData->m_aItems.begin();
    while ( it != mpData->m_aItems.end() )
    {
        it->mbBreak = bBreak;
        bBreak = sal_False;

        if ( it->mbVisible )
        {
            bWindow     = sal_False;
            bBreak      = sal_False;
            nCurWidth   = 0;

            if ( it->meType == TOOLBOXITEM_BUTTON || it->meType == TOOLBOXITEM_SPACE )
            {
                if ( bCalcHorz )
                    nCurWidth = it->maItemSize.Width();
                else
                    nCurWidth = it->maItemSize.Height();

                if ( it->mpWindow && bCalcHorz )
                {
                    long nWinItemWidth = it->mpWindow->GetSizePixel().Width();
                    if ( !mbScroll || (nWinItemWidth <= nWidthTotal) )
                    {
                        nCurWidth = nWinItemWidth;
                        bWindow   = sal_True;
                    }
                    else
                    {
                        if ( it->mbEmptyBtn )
                        {
                            nCurWidth = 0;
                        }
                    }
                }

                // check for line break
                if ( (nLineWidth+nCurWidth > nWidthTotal) && mbScroll )
                    bBreak = sal_True;
            }
            else if ( it->meType == TOOLBOXITEM_SEPARATOR )
                nCurWidth = it->mnSepSize;
            // treat breaks as separators, except when using old style toolbars (ie. no menu button)
            else if ( (it->meType == TOOLBOXITEM_BREAK) && !IsMenuEnabled() )
                bBreak = sal_True;

            if ( bBreak )
            {
                nLines++;

                // Gruppe auseinanderbrechen oder ganze Gruppe umbrechen?
                if ( (it->meType == TOOLBOXITEM_BREAK) ||
                     (nLineStart == nGroupStart) )
                {
                    if ( nLineWidth > nMaxLineWidth )
                        nMaxLineWidth = nLineWidth;

                    nLineWidth = 0;
                    nLineStart = it - mpData->m_aItems.begin();
                    nGroupStart = nLineStart;
                    it->mbBreak = sal_True;
                    bBreak = sal_False;
                }
                else
                {
                    if ( nLastGroupLineWidth > nMaxLineWidth )
                        nMaxLineWidth = nLastGroupLineWidth;

                    // Wenn ganze Gruppe umgebrochen wird, diese auf
                    // Zeilenanfang setzen und wieder neu berechnen
                    nLineWidth = 0;
                    nLineStart = nGroupStart;
                    it = mpData->m_aItems.begin() + nGroupStart;
                    continue;
                }
            }
            else
            {
                if( ImplIsFloatingMode() || !IsMenuEnabled() ) // no group breaking when being docked single-line
                {
                    if ( (it->meType != TOOLBOXITEM_BUTTON) || bWindow )
                    {
                        // found separator or break
                        nLastGroupLineWidth = nLineWidth;
                        nGroupStart = it - mpData->m_aItems.begin();
                        if ( !bWindow )
                            nGroupStart++;
                    }
                }
            }

            nLineWidth += nCurWidth;
        }

        ++it;
    }


    if ( pMaxLineWidth )
    {
        if ( nLineWidth > nMaxLineWidth )
            nMaxLineWidth = nLineWidth;

        if( ImplIsFloatingMode() && !ImplIsInPopupMode() )
        {
            // leave enough space to display buttons in the decoration
            long aMinWidth = 2 * GetSettings().GetStyleSettings().GetFloatTitleHeight();
            if( nMaxLineWidth < aMinWidth )
                nMaxLineWidth = aMinWidth;
        }

        // Wegen Separatoren kann MaxLineWidth > Width werden, hat aber
        // auf die Umbrueche keine Auswirkung
        //if ( nMaxLineWidth > nWidth )
        //    nMaxLineWidth = nWidth;

        *pMaxLineWidth = nMaxLineWidth;
    }

    return nLines;
}

// -----------------------------------------------------------------------
namespace
{
    sal_Bool ImplFollowedByVisibleButton( std::vector< ImplToolItem >::iterator _aSeparator, std::vector< ImplToolItem >::iterator _aEnd )
    {
        std::vector< ImplToolItem >::iterator aLookup = _aSeparator;
        while ( ++aLookup != _aEnd )
        {
            if ( aLookup->meType == TOOLBOXITEM_SEPARATOR )
                return ImplFollowedByVisibleButton( aLookup, _aEnd );

            if ( ( aLookup->meType == TOOLBOXITEM_BUTTON ) && aLookup->mbVisible )
                return sal_True;
        }
        return sal_False;
    }
}


// -----------------------------------------------------------------------

Size ToolBox::ImplGetOptimalFloatingSize( FloatingSizeMode eMode )
{
    if( !ImplIsFloatingMode() )
        return Size();

    Size aCurrentSize( mnDX, mnDY );
    Size aSize1( aCurrentSize );
    Size aSize2( aCurrentSize );

    // try to preserve current height
    if( eMode == FSMODE_AUTO || eMode == FSMODE_FAVOURHEIGHT )
    {
        // calc number of floating lines for current window height
        sal_uInt16 nFloatLinesHeight = ImplCalcLines( this, mnDY );
        // calc window size according to this number
        aSize1 = ImplCalcFloatSize( this, nFloatLinesHeight );

        if( eMode == FSMODE_FAVOURHEIGHT || aCurrentSize == aSize1 )
            return aSize1;
    }

    if( eMode == FSMODE_AUTO || eMode == FSMODE_FAVOURWIDTH )
    {
        // try to preserve current width
        long nLineHeight = ( mnWinHeight > mnMaxItemHeight ) ? mnWinHeight : mnMaxItemHeight;
        int nBorderX = 2*TB_BORDER_OFFSET1 + mnLeftBorder + mnRightBorder + 2*mnBorderX;
        int nBorderY = 2*TB_BORDER_OFFSET2 + mnTopBorder + mnBottomBorder + 2*mnBorderY;
        Size aSz( aCurrentSize );
        long maxX;
        sal_uInt16 nLines = ImplCalcBreaks( aSz.Width()-nBorderX, &maxX, mbHorz );

        sal_uInt16 manyLines = 1000;
        Size aMinimalFloatSize = ImplCalcFloatSize( this, manyLines );

        aSz.Height() = nBorderY + nLineHeight * nLines;
        // line space when more than one line
        if ( mnWinStyle & WB_LINESPACING )
            aSz.Height() += (nLines-1)*TB_LINESPACING;

        aSz.Width() = nBorderX + maxX;

        // avoid clipping of any items
        if( aSz.Width() < aMinimalFloatSize.Width() )
            aSize2 = ImplCalcFloatSize( this, nLines );
        else
            aSize2 = aSz;

        if( eMode == FSMODE_FAVOURWIDTH || aCurrentSize == aSize2 )
            return aSize2;
        else
        {
            // set the size with the smallest delta as the current size
            long dx1 = abs( mnDX - aSize1.Width() );
            long dy1 = abs( mnDY - aSize1.Height() );

            long dx2 = abs( mnDX - aSize2.Width() );
            long dy2 = abs( mnDY - aSize2.Height() );

            if( dx1*dy1 < dx2*dy2 )
                aCurrentSize = aSize1;
            else
                aCurrentSize = aSize2;
        }
    }
    return aCurrentSize;
}


void ToolBox::ImplFormat( sal_Bool bResize )
{
    DBG_CHKTHIS( Window, ImplDbgCheckWindow );

    // Muss ueberhaupt neu formatiert werden
    if ( !mbFormat )
        return;

    mpData->ImplClearLayoutData();

    // Positionen/Groessen berechnen
    Rectangle       aEmptyRect;
    long            nLineSize;
    long            nLeft;
    long            nRight;
    long            nTop;
    long            nBottom;
    long            nMax;   // width of layoutarea in pixels
    long            nX;
    long            nY;
    sal_uInt16          nFormatLine;
    sal_Bool            bMustFullPaint;
    sal_Bool            bLastSep;

    std::vector< ImplToolItem >::iterator   it;
    std::vector< ImplToolItem >::iterator   temp_it;

    ImplDockingWindowWrapper *pWrapper = ImplGetDockingManager()->GetDockingWindowWrapper( this );
    sal_Bool bIsInPopupMode = ImplIsInPopupMode();

    // FloatSizeAry gegebenenfalls loeschen
    if ( mpFloatSizeAry )
    {
        delete mpFloatSizeAry;
        mpFloatSizeAry = NULL;
    }

    // compute border sizes
    ImplCalcBorder( meAlign, mnLeftBorder, mnTopBorder, mnRightBorder, mnBottomBorder, this );

    // update drag area (where the 'grip' will be placed)
    Rectangle aOldDragRect;
    if( pWrapper )
        aOldDragRect = pWrapper->GetDragArea();
    ImplUpdateDragArea( this );

    if ( ImplCalcItem() )
        bMustFullPaint = sal_True;
    else
        bMustFullPaint = sal_False;


    // calculate new size during interactive resize or
    // set computed size when formatting only
    if ( ImplIsFloatingMode() )
    {
        if ( bResize )
            mnFloatLines = ImplCalcLines( this, mnDY );
        else
            SetOutputSizePixel( ImplGetOptimalFloatingSize( FSMODE_AUTO ) );
    }

    // Horizontal
    if ( mbHorz )
    {
        // nLineSize: height of a single line, will fit highest item
        nLineSize = mnMaxItemHeight;

        if ( mnWinHeight > mnMaxItemHeight )
            nLineSize = mnWinHeight;

        if ( mbScroll )
        {
            nMax        = mnDX;
            mnVisLines  = ImplCalcLines( this, mnDY );
        }
        else
        {
            // layout over all lines
            mnVisLines  = mnLines;
            nMax        = TB_MAXNOSCROLL;
        }

        // add in all border offsets
        // inner border as well as custom border (mnBorderX, mnBorderY)
        if ( mnWinStyle & WB_BORDER )
        {
            nLeft       = TB_BORDER_OFFSET1 + mnLeftBorder;
            nTop        = TB_BORDER_OFFSET2 + mnTopBorder;
            nBottom     = TB_BORDER_OFFSET1 + mnBottomBorder;
            nMax       -= nLeft + TB_BORDER_OFFSET1 + mnRightBorder;
        }
        else
        {
            nLeft       = 0;
            nTop        = 0;
            nBottom     = 0;
        }

        nLeft += mnBorderX;
        nTop  += mnBorderY;
        nBottom += mnBorderY;
        nMax  -= mnBorderX*2;

        // adjust linesize if docked in single-line mode (i.e. when using a clipped item menu)
        // we have to center all items in the window height
        if( IsMenuEnabled() && !ImplIsFloatingMode() )
        {
            long  nWinHeight = mnDY - nTop - nBottom;
            if( nWinHeight > nLineSize )
                nLineSize = nWinHeight;
        }
    }
    else
    {
        nLineSize = mnMaxItemWidth;

        if ( mbScroll )
        {
            mnVisLines  = ImplCalcLines( this, mnDX );
            nMax        = mnDY;
        }
        else
        {
            mnVisLines  = mnLines;
            nMax        = TB_MAXNOSCROLL;
        }

        if ( mnWinStyle & WB_BORDER )
        {
            nTop        = TB_BORDER_OFFSET1 + mnTopBorder;
            nLeft       = TB_BORDER_OFFSET2 + mnLeftBorder;
            nRight      = TB_BORDER_OFFSET2 + mnRightBorder;
            nMax       -= nTop + TB_BORDER_OFFSET1 + mnBottomBorder;
        }
        else
        {
            nLeft       = 0;
            nTop        = 0;
            nRight      = 0;
        }

        nLeft += mnBorderX;
        nRight+= mnBorderX;
        nTop  += mnBorderY;
        nMax  -= mnBorderY*2;

        // adjust linesize if docked in single-line mode (i.e. when using a clipped item menu)
        // we have to center all items in the window height
        if( !ImplIsFloatingMode() && IsMenuEnabled() )
        {
            long  nWinWidth = mnDX - nLeft - nRight;
            if( nWinWidth > nLineSize )
                nLineSize = nWinWidth;
        }
    }

    // no calculation if the window has no size (nMax=0)
    // non scrolling toolboxes must be computed though
    if ( (nMax <= 0) && mbScroll )
    {
        mnVisLines   = 1;
        mnCurLine    = 1;
        mnCurLines   = 1;

        it = mpData->m_aItems.begin();
        while ( it != mpData->m_aItems.end() )
        {
            it->maRect = aEmptyRect;

            // For items not visible, release resources only needed during
            // painting the items (on Win98, for example, these are system-wide
            // resources that are easily exhausted, so be nice):

            /* !!!
                it->maImage.ClearCaches();
                it->maHighImage.ClearCaches();
            */

            ++it;
        }

        maLowerRect = aEmptyRect;
        maUpperRect = aEmptyRect;
        maNextToolRect = aEmptyRect;
    }
    else
    {
        // init start values
        nX          = nLeft;    // top-left offset
        nY          = nTop;
        nFormatLine = 1;
        bLastSep    = sal_True;

        // save old scroll rectangles and reset them
        Rectangle aOldLowerRect = maLowerRect;
        Rectangle aOldUpperRect = maUpperRect;
        Rectangle aOldNextToolRect = maNextToolRect;
        Rectangle aOldMenubuttonRect = mpData->maMenubuttonItem.maRect;
        maUpperRect = aEmptyRect;
        maLowerRect = aEmptyRect;
        maNextToolRect = aEmptyRect;
        mpData->maMenubuttonItem.maRect = aEmptyRect;

        // additional toolboxes require a toggle button (maNextToolRect)
        if ( maNextToolBoxStr.Len() && mbScroll )
        {
            nMax -= TB_NEXT_SIZE-TB_NEXT_OFFSET;
            if ( mbHorz )
            {
                maNextToolRect.Left()    = nLeft+nMax;
                maNextToolRect.Right()   = maNextToolRect.Left()+TB_NEXT_SIZE-1;
                maNextToolRect.Top()     = nTop;
                maNextToolRect.Bottom()  = mnDY-mnBottomBorder-mnBorderY-TB_BORDER_OFFSET2-1;
            }
            else
            {
                maNextToolRect.Top()     = nTop+nMax;
                maNextToolRect.Bottom()  = maNextToolRect.Top()+TB_NEXT_SIZE-1;
                maNextToolRect.Left()    = nLeft;
                maNextToolRect.Right()   = mnDX-mnRightBorder-mnBorderX-TB_BORDER_OFFSET2-1;
            }
        }

        // do we have any toolbox items at all ?
        if ( !mpData->m_aItems.empty() || IsMenuEnabled() )
        {
            // compute line breaks and visible lines give the current window width (nMax)
            // the break indicators will be stored within each item (it->mbBreak)
            mnCurLines = ImplCalcBreaks( nMax, NULL, mbHorz );

            // check for scrollbar buttons or dropdown menu
            // (if a menu is enabled, this will be used to store clipped
            //  items and no scroll buttons will appear)
            if ( (!ImplIsFloatingMode() && (mnCurLines > mnVisLines) && mbScroll ) ||
                IsMenuEnabled() )
            {
                // compute linebreaks again, incorporating scrollbar buttons
                if( !IsMenuEnabled() )
                {
                    nMax -= TB_SPIN_SIZE+TB_SPIN_OFFSET;
                    mnCurLines = ImplCalcBreaks( nMax, NULL, mbHorz );
                }

                // compute scroll rectangles or menu button
                if ( mbHorz )
                {
                    if( IsMenuEnabled() && !ImplHasExternalMenubutton() && !bIsInPopupMode )
                    {
                        if( !ImplIsFloatingMode() )
                        {
                            mpData->maMenubuttonItem.maRect.Right() = mnDX - 2;
                            mpData->maMenubuttonItem.maRect.Top() = nTop;
                            mpData->maMenubuttonItem.maRect.Bottom() = mnDY-mnBottomBorder-mnBorderY-TB_BORDER_OFFSET2-1;
                        }
                        else
                        {
                            mpData->maMenubuttonItem.maRect.Right() = mnDX - mnRightBorder-mnBorderX-TB_BORDER_OFFSET1-1;
                            mpData->maMenubuttonItem.maRect.Top() = nTop;
                            mpData->maMenubuttonItem.maRect.Bottom() = mnDY-mnBottomBorder-mnBorderY-TB_BORDER_OFFSET2-1;
                        }
                        mpData->maMenubuttonItem.maRect.Left() = mpData->maMenubuttonItem.maRect.Right() - mpData->mnMenuButtonWidth;
                    }
                    else
                    {
                        maUpperRect.Left()   = nLeft+nMax+TB_SPIN_OFFSET;
                        maUpperRect.Right()  = maUpperRect.Left()+TB_SPIN_SIZE-1;
                        maUpperRect.Top()    = nTop;
                        maLowerRect.Bottom() = mnDY-mnBottomBorder-mnBorderY-TB_BORDER_OFFSET2-1;
                        maLowerRect.Left()   = maUpperRect.Left();
                        maLowerRect.Right()  = maUpperRect.Right();
                        maUpperRect.Bottom() = maUpperRect.Top() +
                                            (maLowerRect.Bottom()-maUpperRect.Top())/2;
                        maLowerRect.Top()    = maUpperRect.Bottom();
                    }
                }
                else
                {
                    if( IsMenuEnabled() && !ImplHasExternalMenubutton() && !bIsInPopupMode )
                    {
                        if( !ImplIsFloatingMode() )
                        {
                            mpData->maMenubuttonItem.maRect.Bottom() = mnDY - 2;
                            mpData->maMenubuttonItem.maRect.Left() = nLeft;
                            mpData->maMenubuttonItem.maRect.Right() = mnDX-mnRightBorder-mnBorderX-TB_BORDER_OFFSET2-1;
                        }
                        else
                        {
                            mpData->maMenubuttonItem.maRect.Bottom() = mnDY - mnBottomBorder-mnBorderY-TB_BORDER_OFFSET1-1;
                            mpData->maMenubuttonItem.maRect.Left() = nLeft;
                            mpData->maMenubuttonItem.maRect.Right() = mnDX-mnRightBorder-mnBorderX-TB_BORDER_OFFSET2-1;
                        }
                        mpData->maMenubuttonItem.maRect.Top() = mpData->maMenubuttonItem.maRect.Bottom() - mpData->mnMenuButtonWidth;
                    }
                    else
                    {
                        maUpperRect.Top()    = nTop+nMax+TB_SPIN_OFFSET;;
                        maUpperRect.Bottom() = maUpperRect.Top()+TB_SPIN_SIZE-1;
                        maUpperRect.Left()   = nLeft;
                        maLowerRect.Right()  = mnDX-mnRightBorder-mnBorderX-TB_BORDER_OFFSET2-1;
                        maLowerRect.Top()    = maUpperRect.Top();
                        maLowerRect.Bottom() = maUpperRect.Bottom();
                        maUpperRect.Right()  = maUpperRect.Left() +
                                            (maLowerRect.Right()-maUpperRect.Left())/2;
                        maLowerRect.Left()   = maUpperRect.Right();
                    }
                }
            }

            // no scrolling when there is a "more"-menu
            // anything will "fit" in a single line then
            if( IsMenuEnabled() )
                mnCurLines = 1;

            // determine the currently visible line
            if ( mnVisLines >= mnCurLines )
                mnCurLine = 1;
            else if ( mnCurLine+mnVisLines-1 > mnCurLines )
                mnCurLine = mnCurLines - (mnVisLines-1);

            it = mpData->m_aItems.begin();
            while ( it != mpData->m_aItems.end() )
            {
                // hide double separators
                if ( it->meType == TOOLBOXITEM_SEPARATOR )
                {
                    it->mbVisible = sal_False;
                    if ( !bLastSep )
                    {
                        // check if any visible items have to appear behind it
                        temp_it = it+1;
                        while ( temp_it != mpData->m_aItems.end() )
                        {
                            if ( (temp_it->meType == TOOLBOXITEM_SEPARATOR) ||
                                 ((temp_it->meType == TOOLBOXITEM_BUTTON) &&
                                  temp_it->mbVisible) )
                            {
                                it->mbVisible = sal_True;
                                break;
                            }
                            ++temp_it;
                        }
                    }
                    bLastSep = sal_True;
                }
                else if ( it->mbVisible )
                    bLastSep = sal_False;

                it->mbShowWindow = sal_False;

                // check for line break and advance nX/nY accordingly
                if ( it->mbBreak )
                {
                    nFormatLine++;

                    // increment starting with the second line
                    if ( nFormatLine > mnCurLine )
                    {
                        if ( mbHorz )
                        {
                            nX = nLeft;
                            if ( mnWinStyle & WB_LINESPACING )
                                nY += nLineSize+TB_LINESPACING;
                            else
                                nY += nLineSize;
                        }
                        else
                        {
                            nY = nTop;
                            if ( mnWinStyle & WB_LINESPACING )
                                nX += nLineSize+TB_LINESPACING;
                            else
                                nX += nLineSize;
                        }
                    }
                }

                if ( !it->mbVisible || (nFormatLine < mnCurLine) ||
                     (nFormatLine > mnCurLine+mnVisLines-1) )
                     // item is not visible
                    it->maCalcRect = aEmptyRect;
                else
                {
                    // 1. determine current item width/height
                    // take window size and orientation into account, because this affects the size of item windows

                    Size aCurrentItemSize( it->GetSize( mbHorz, mbScroll, nMax, Size(mnMaxItemWidth, mnMaxItemHeight) ) );

                    // 2. position item rect and use size from step 1
                    //  items will be centered horizontally (if mbHorz) or vertically
                    //  advance nX and nY accordingly
                    if ( mbHorz )
                    {
                        it->maCalcRect.Left()     = nX;
                        it->maCalcRect.Top()      = nY+(nLineSize-aCurrentItemSize.Height())/2;
                        it->maCalcRect.Right()    = nX+aCurrentItemSize.Width()-1;
                        it->maCalcRect.Bottom()   = it->maCalcRect.Top()+aCurrentItemSize.Height()-1;
                        nX += aCurrentItemSize.Width();
                    }
                    else
                    {
                        it->maCalcRect.Left()     = nX+(nLineSize-aCurrentItemSize.Width())/2;
                        it->maCalcRect.Top()      = nY;
                        it->maCalcRect.Right()    = it->maCalcRect.Left()+aCurrentItemSize.Width()-1;
                        it->maCalcRect.Bottom()   = nY+aCurrentItemSize.Height()-1;
                        nY += aCurrentItemSize.Height();
                    }
                }

                // position window items into calculated item rect
                if ( it->mpWindow )
                {
                    if ( it->mbShowWindow )
                    {
                        Point aPos( it->maCalcRect.Left(), it->maCalcRect.Top() );
                        it->mpWindow->SetPosPixel( aPos );
                        if ( !mbCustomizeMode )
                            it->mpWindow->Show();
                    }
                    else
                        it->mpWindow->Hide();
                }

                ++it;
            } // end of loop over all items
        }
        else
            // we have no toolbox items
            mnCurLines = 1;


        if( IsMenuEnabled() && ImplIsFloatingMode() && !ImplHasExternalMenubutton() && !bIsInPopupMode )
        {
            // custom menu will be the last button in floating mode
            ImplToolItem &rIt = mpData->maMenubuttonItem;

            if ( mbHorz )
            {
                rIt.maRect.Left()     = nX+TB_MENUBUTTON_OFFSET;
                rIt.maRect.Top()      = nY;
                rIt.maRect.Right()    = rIt.maRect.Left() + mpData->mnMenuButtonWidth;
                rIt.maRect.Bottom()   = nY+nLineSize-1;
                nX += rIt.maItemSize.Width();
            }
            else
            {
                rIt.maRect.Left()     = nX;
                rIt.maRect.Top()      = nY+TB_MENUBUTTON_OFFSET;
                rIt.maRect.Right()    = nX+nLineSize-1;
                rIt.maRect.Bottom()   = rIt.maRect.Top() + mpData->mnMenuButtonWidth;
                nY += rIt.maItemSize.Height();
            }
        }


        // if toolbox visible trigger paint for changed regions
        if ( IsVisible() && !mbFullPaint )
        {
            if ( bMustFullPaint )
            {
                maPaintRect = Rectangle( mnLeftBorder, mnTopBorder,
                                         mnDX-mnRightBorder, mnDY-mnBottomBorder );
            }
            else
            {
                if ( aOldLowerRect != maLowerRect )
                {
                    maPaintRect.Union( maLowerRect );
                    maPaintRect.Union( aOldLowerRect );
                }
                if ( aOldUpperRect != maUpperRect )
                {
                    maPaintRect.Union( maUpperRect );
                    maPaintRect.Union( aOldUpperRect );
                }
                if ( aOldNextToolRect != maNextToolRect )
                {
                    maPaintRect.Union( maNextToolRect );
                    maPaintRect.Union( aOldNextToolRect );
                }
                if ( aOldMenubuttonRect != mpData->maMenubuttonItem.maRect )
                {
                    maPaintRect.Union( mpData->maMenubuttonItem.maRect );
                    maPaintRect.Union( aOldMenubuttonRect );
                }
                if ( pWrapper && aOldDragRect != pWrapper->GetDragArea() )
                {
                    maPaintRect.Union( pWrapper->GetDragArea() );
                    maPaintRect.Union( aOldDragRect );
                }

                it = mpData->m_aItems.begin();
                while ( it != mpData->m_aItems.end() )
                {
                    if ( it->maRect != it->maCalcRect )
                    {
                        maPaintRect.Union( it->maRect );
                        maPaintRect.Union( it->maCalcRect );
                    }
                    ++it;
                }
            }

            Invalidate( maPaintRect );
        }

        // store the new calculated item rects
        maPaintRect = aEmptyRect;
        Rectangle aVisibleRect(Point(0, 0), GetOutputSizePixel());
        it = mpData->m_aItems.begin();
        while ( it != mpData->m_aItems.end() )
        {
            it->maRect = it->maCalcRect;
            if (!it->maRect.IsOver(aVisibleRect))
            {
                // For items not visible, release resources only needed during
                // painting the items (on Win98, for example, these are system-
                // wide resources that are easily exhausted, so be nice):

                /* !!!
                it->maImage.ClearCaches();
                it->maHighImage.ClearCaches();
                */
            }
            ++it;
        }
    }

    // indicate formatting is done
    mbFormat = sal_False;
}

// -----------------------------------------------------------------------

IMPL_LINK( ToolBox, ImplDropdownLongClickHdl, ToolBox*, EMPTYARG )
{
    if( mnCurPos != TOOLBOX_ITEM_NOTFOUND &&
        (mpData->m_aItems[ mnCurPos ].mnBits & TIB_DROPDOWN)
        )
    {
        mpData->mbDropDownByKeyboard = sal_False;
        GetDropdownClickHdl().Call( this );

        // do not reset data if the dropdown handler opened a floating window
        // see ImplFloatControl()
        if( mpFloatWin == NULL )
        {
            // no floater was opened
            Deactivate();
            ImplDrawItem( mnCurPos, sal_False );

            mnCurPos         = TOOLBOX_ITEM_NOTFOUND;
            mnCurItemId      = 0;
            mnDownItemId     = 0;
            mnMouseClicks    = 0;
            mnMouseModifier  = 0;
            mnHighItemId     = 0;
        }
    }

    return 0;
}

// -----------------------------------------------------------------------

IMPL_LINK( ToolBox, ImplUpdateHdl, void*, EMPTYARG )
{
    DBG_CHKTHIS( Window, ImplDbgCheckWindow );

    if( mbFormat )
        ImplFormat();

    return 0;
}

// -----------------------------------------------------------------------

static void ImplDrawMoreIndicator( ToolBox *pBox, const Rectangle& rRect, sal_Bool bSetColor, sal_Bool bRotate )
{
    Color aOldFillColor = pBox->GetFillColor();
    Color aOldLineColor = pBox->GetLineColor();
    pBox->SetLineColor();

    if ( bSetColor )
    {
        if ( pBox->GetSettings().GetStyleSettings().GetFaceColor().IsDark() )
            pBox->SetFillColor( Color( COL_WHITE ) );
        else
            pBox->SetFillColor( Color( COL_BLACK ) );
    }

    if( !bRotate )
    {
        long width = 8;
        long height = 5;
        long x = rRect.Left() + (rRect.getWidth() - width)/2 + 1;
        long y = rRect.Top() + (rRect.getHeight() - height)/2 + 1;
        while( height >= 1)
        {
            pBox->DrawRect( Rectangle( x, y, x+1, y ) );
            x+=4;
            pBox->DrawRect( Rectangle( x, y, x+1, y ) );
            x-=4;
            y++;
            if( height <= 3) x--;
            else            x++;
            height--;
        }
    }
    else
    {
        long width = 5;
        long height = 8;
        long x = rRect.Left() + (rRect.getWidth() - width)/2 + 1;
        long y = rRect.Top() + (rRect.getHeight() - height)/2 + 1;
        while( width >= 1)
        {
            pBox->DrawRect( Rectangle( x, y, x, y+1 ) );
            y+=4;
            pBox->DrawRect( Rectangle( x, y, x, y+1 ) );
            y-=4;
            x++;
            if( width <= 3) y--;
            else           y++;
            width--;
        }
    }

    pBox->SetFillColor( aOldFillColor );
    pBox->SetLineColor( aOldLineColor );
}

static void ImplDrawDropdownArrow( ToolBox *pBox, const Rectangle& rDropDownRect, sal_Bool bSetColor, sal_Bool bRotate )
{
    sal_Bool bLineColor = pBox->IsLineColor();
    sal_Bool bFillColor = pBox->IsFillColor();
    Color aOldFillColor = pBox->GetFillColor();
    Color aOldLineColor = pBox->GetLineColor();
    pBox->SetLineColor();

    if ( bSetColor )
    {
        if ( pBox->GetSettings().GetStyleSettings().GetFaceColor().IsDark() )
            pBox->SetFillColor( Color( COL_WHITE ) );
        else
            pBox->SetFillColor( Color( COL_BLACK ) );
    }

    if( !bRotate )
    {
        long width = 5;
        long height = 3;
        long x = rDropDownRect.Left() + (rDropDownRect.getWidth() - width)/2;
        long y = rDropDownRect.Top() + (rDropDownRect.getHeight() - height)/2;
        while( width >= 1)
        {
            pBox->DrawRect( Rectangle( x, y, x+width-1, y ) );
            y++; x++;
            width -= 2;
        }
    }
    else
    {
        long width = 3;
        long height = 5;
        long x = rDropDownRect.Left() + (rDropDownRect.getWidth() - width)/2;
        long y = rDropDownRect.Top() + (rDropDownRect.getHeight() - height)/2;
        while( height >= 1)
        {
            pBox->DrawRect( Rectangle( x, y, x, y+height-1 ) );
            y++; x++;
            height -= 2;
        }
    }

    if( bFillColor )
        pBox->SetFillColor( aOldFillColor );
    else
        pBox->SetFillColor();
    if( bLineColor )
        pBox->SetLineColor( aOldLineColor );
    else
        pBox->SetLineColor( );
}

void ToolBox::ImplDrawToolArrow( ToolBox* pBox, long nX, long nY, sal_Bool bBlack, sal_Bool bColTransform,
                                 sal_Bool bLeft, sal_Bool bTop, long nSize )
{
    Color           aOldFillColor = pBox->GetFillColor();
    WindowAlign     eAlign = pBox->meAlign;
    long            n = 0;
    long            nHalfSize;
    if ( bLeft )
        eAlign = WINDOWALIGN_RIGHT;
    else if ( bTop )
        eAlign = WINDOWALIGN_BOTTOM;

    nHalfSize = nSize/2;

    switch ( eAlign )
    {
        case WINDOWALIGN_LEFT:
            if ( bBlack )
                pBox->SetFillColor( Color( bColTransform ? COL_WHITE : COL_BLACK ) );
            while ( n <= nHalfSize )
            {
                pBox->DrawRect( Rectangle( nX+n, nY+n, nX+n, nY+nSize-n ) );
                n++;
            }
            if ( bBlack )
            {
                pBox->SetFillColor( aOldFillColor );
                n = 1;
                while ( n < nHalfSize )
                {
                    pBox->DrawRect( Rectangle( nX+n, nY+1+n, nX+n, nY+nSize-1-n ) );
                    n++;
                }
            }
            break;
        case WINDOWALIGN_TOP:
            if ( bBlack )
                pBox->SetFillColor( Color( bColTransform ? COL_WHITE : COL_BLACK ) );
            while ( n <= nHalfSize )
            {
                pBox->DrawRect( Rectangle( nX+n, nY+n, nX+nSize-n, nY+n ) );
                n++;
            }
            if ( bBlack )
            {
                pBox->SetFillColor( aOldFillColor );
                n = 1;
                while ( n < nHalfSize )
                {
                    pBox->DrawRect( Rectangle( nX+1+n, nY+n, nX+nSize-1-n, nY+n ) );
                    n++;
                }
            }
            break;
        case WINDOWALIGN_RIGHT:
            if ( bBlack )
                pBox->SetFillColor( Color( bColTransform ? COL_WHITE : COL_BLACK ) );
            while ( n <= nHalfSize )
            {
                pBox->DrawRect( Rectangle( nX+nHalfSize-n, nY+n, nX+nHalfSize-n, nY+nSize-n ) );
                n++;
            }
            if ( bBlack )
            {
                pBox->SetFillColor( aOldFillColor );
                n = 1;
                while ( n < nHalfSize )
                {
                    pBox->DrawRect( Rectangle( nX+nHalfSize-n, nY+1+n, nX+nHalfSize-n, nY+nSize-1-n ) );
                    n++;
                }
            }
            break;
        case WINDOWALIGN_BOTTOM:
            if ( bBlack )
                pBox->SetFillColor( Color( bColTransform ? COL_WHITE : COL_BLACK ) );
            while ( n <= nHalfSize )
            {
                pBox->DrawRect( Rectangle( nX+n, nY+nHalfSize-n, nX+nSize-n, nY+nHalfSize-n ) );
                n++;
            }
            if ( bBlack )
            {
                pBox->SetFillColor( aOldFillColor );
                n = 1;
                while ( n < nHalfSize )
                {
                    pBox->DrawRect( Rectangle( nX+1+n, nY+nHalfSize-n, nX+nSize-1-n, nY+nHalfSize-n ) );
                    n++;
                }
            }
            break;
    }
}

void ToolBox::SetToolArrowClipregion( ToolBox* pBox, long nX, long nY,
                                      sal_Bool bLeft, sal_Bool bTop, long nSize )
{
    WindowAlign     eAlign = pBox->meAlign;
    long            nHalfSize;
    if ( bLeft )
        eAlign = WINDOWALIGN_RIGHT;
    else if ( bTop )
        eAlign = WINDOWALIGN_BOTTOM;

    nHalfSize = nSize/2;

    Point p[6];

    switch ( eAlign )
    {
        case WINDOWALIGN_LEFT:
            p[0].X() = nX-1; p[0].Y() = nY-1;
            p[1].X() = nX-1; p[1].Y() = nY+nSize+1;
            p[2].X() = nX+1; p[2].Y() = nY+nSize+1;
            p[3].X() = nX+nHalfSize+1; p[3].Y() = nY+nHalfSize+1;
            p[4].X() = nX+nHalfSize+1; p[4].Y() = nY+nHalfSize-1;
            p[5].X() = nX+1; p[5].Y() = nY-1;
            break;
        case WINDOWALIGN_TOP:
            p[0].X() = nX-1; p[0].Y() = nY-1;
            p[1].X() = nX-1; p[1].Y() = nY+1;
            p[2].X() = nX+nHalfSize-1; p[2].Y() = nY+nHalfSize+1;
            p[3].X() = nX+nHalfSize+1; p[3].Y() = nY+nHalfSize+1;
            p[4].X() = nX+nSize+1; p[4].Y() = nY+1;
            p[5].X() = nX+nSize+1; p[5].Y() = nY-1;
            break;
        case WINDOWALIGN_RIGHT:
            p[0].X() = nX+nHalfSize-1; p[0].Y() = nY-1;
            p[1].X() = nX-1; p[1].Y() = nY+nHalfSize-1;
            p[2].X() = nX-1; p[2].Y() = nY+nHalfSize+1;
            p[3].X() = nX+nHalfSize-1; p[3].Y() = nY+nSize+1;
            p[4].X() = nX+nHalfSize+1; p[4].Y() = nY+nSize+1;
            p[5].X() = nX+nHalfSize+1; p[5].Y() = nY-1;
            break;
        case WINDOWALIGN_BOTTOM:
            p[0].X() = nX-1; p[0].Y() = nY+nHalfSize-1;
            p[1].X() = nX-1; p[1].Y() = nY+nHalfSize+1;
            p[2].X() = nX+nSize+1; p[2].Y() = nY+nHalfSize+1;
            p[3].X() = nX+nSize+1; p[3].Y() = nY+nHalfSize-1;
            p[4].X() = nX+nHalfSize+1; p[4].Y() = nY-1;
            p[5].X() = nX+nHalfSize-1; p[5].Y() = nY-1;
            break;
    }
    Polygon aPoly(6,p);
    Region aRgn( aPoly );
    pBox->SetClipRegion( aRgn );
}

// -----------------------------------------------------------------------

void ToolBox::ImplDrawMenubutton( ToolBox *pThis, sal_Bool bHighlight )
{
    if( !pThis->mpData->maMenubuttonItem.maRect.IsEmpty() )
    {
        // #i53937# paint menu button only if necessary
        if( !(pThis->GetMenuType() & TOOLBOX_MENUTYPE_CUSTOMIZE) && !pThis->ImplHasClippedItems() )
            return;

        // execute pending paint requests
        ImplCheckUpdate( pThis );

        sal_Bool bFillColor = pThis->IsFillColor();
        sal_Bool bLineColor = pThis->IsLineColor();
        Color aOldFillCol = pThis->GetFillColor();
        Color aOldLineCol = pThis->GetLineColor();
        sal_Bool bNativeButtons = pThis->IsNativeControlSupported( CTRL_TOOLBAR, PART_BUTTON );

        Rectangle aInnerRect( pThis->mpData->maMenubuttonItem.maRect );
        if( pThis->mpData->mnMenuButtonWidth > TB_MENUBUTTON_SIZE )
        {
            long nDiff = pThis->mpData->mnMenuButtonWidth - TB_MENUBUTTON_SIZE;
            long nDiff1 = nDiff/2;
            long nDiff2 = nDiff - nDiff1;
            if( pThis->IsHorizontal() )
            {
                aInnerRect.Left() += nDiff1;
                aInnerRect.Right() -= nDiff2;
            }
            else
            {
                aInnerRect.Top() += nDiff1;
                aInnerRect.Bottom() -= nDiff2;
            }
        }

        if( pThis->IsHorizontal() )
        {
            aInnerRect.nLeft+=2;
            aInnerRect.nRight-=1;
            aInnerRect.nTop+=1;
            aInnerRect.nBottom-=1;
        }
        else
        {
            aInnerRect.nLeft+=1;
            aInnerRect.nRight-=1;
            aInnerRect.nTop+=2;
            aInnerRect.nBottom-=1;
        }

        ImplErase( pThis, bNativeButtons ? pThis->mpData->maMenubuttonItem.maRect : aInnerRect, bHighlight );

        if( bHighlight )
        {
            if( bNativeButtons )
                ImplDrawButton( pThis, pThis->mpData->maMenubuttonItem.maRect, 2, sal_False, sal_True, sal_False );
            else
                pThis->DrawSelectionBackground( aInnerRect, 2, sal_False, sal_False, sal_False );
        }
        else
        {
            // improve visibility by using a dark gradient
            Gradient g;
            g.SetAngle( pThis->mbHorz ? 0 : 900 );
            g.SetStyle( GRADIENT_LINEAR );

            g.SetStartColor( pThis->GetSettings().GetStyleSettings().GetFaceColor() );
            g.SetEndColor( pThis->GetSettings().GetStyleSettings().GetShadowColor() );

            pThis->DrawGradient( aInnerRect, g );
        }

        Rectangle aRect( aInnerRect );
        if( pThis->mbHorz )
            aRect.Top() = aRect.Bottom() - aRect.getHeight()/3;
        else
            aRect.Left() = aRect.Right() - aRect.getWidth()/3;

        if( pThis->mpData->maMenuType & TOOLBOX_MENUTYPE_CUSTOMIZE )
            ImplDrawDropdownArrow( pThis, aRect, sal_True, !pThis->mbHorz );

        if( pThis->ImplHasClippedItems() )
        {
            aRect = aInnerRect;
            if( pThis->mbHorz )
                aRect.Bottom() = aRect.Top() + aRect.getHeight()/3;
            else
                aRect.Right() = aRect.Left() + aRect.getWidth()/3;

            ImplDrawMoreIndicator( pThis, aRect, sal_True, !pThis->mbHorz );
        }

        // store highlight state
        pThis->mpData->mbMenubuttonSelected = bHighlight;

        // restore colors
        if( bFillColor )
            pThis->SetFillColor( aOldFillCol );
        else
            pThis->SetFillColor();
        if( bLineColor )
            pThis->SetLineColor( aOldLineCol );
        else
            pThis->SetLineColor();
    }
}

// -----------------------------------------------------------------------

void ToolBox::ImplDrawSpin( sal_Bool bUpperIn, sal_Bool bLowerIn )
{
    DBG_CHKTHIS( Window, ImplDbgCheckWindow );

    sal_Bool    bTmpUpper;
    sal_Bool    bTmpLower;

    if ( maUpperRect.IsEmpty() || maLowerRect.IsEmpty() )
        return;

    if ( mnCurLine > 1 )
        bTmpUpper = sal_True;
    else
        bTmpUpper = sal_False;

    if ( mnCurLine+mnVisLines-1 < mnCurLines )
        bTmpLower = sal_True;
    else
        bTmpLower = sal_False;

    if ( !IsEnabled() )
    {
        bTmpUpper = sal_False;
        bTmpLower = sal_False;
    }

    ImplDrawSpinButton( this, maUpperRect, maLowerRect,
                        bUpperIn, bLowerIn, bTmpUpper, bTmpLower, !mbHorz );
}

// -----------------------------------------------------------------------

void ToolBox::ImplDrawNext( sal_Bool bIn )
{
    DBG_CHKTHIS( Window, ImplDbgCheckWindow );

    if ( maNextToolRect.IsEmpty() )
        return;

    DecorationView aDecoView( this );

    // Button malen
    long    nX      = SMALLBUTTON_OFF_NORMAL_X;
    long    nY      = SMALLBUTTON_OFF_NORMAL_Y;
    sal_uInt16  nStyle  = 0;
    if ( bIn == 1 )
    {
        nStyle |= BUTTON_DRAW_PRESSED;
        nX = SMALLBUTTON_OFF_PRESSED_X;
        nY = SMALLBUTTON_OFF_PRESSED_Y;
    }
    aDecoView.DrawButton( maNextToolRect, nStyle );

    // Inhalt ausgeben
    sal_Bool    bLeft   = sal_False;
    sal_Bool    bTop    = sal_False;
    if ( mbHorz )
    {
        bLeft = sal_True;
        nX += (maNextToolRect.GetWidth()-6)/2-4;
        nY += (maNextToolRect.GetHeight()-6)/2-6;
    }
    else
    {
        bTop = sal_True;
        nY += (maNextToolRect.GetHeight()-6)/2-4;
        nX += (maNextToolRect.GetWidth()-6)/2-6;
    }

    nX += maNextToolRect.Left();
    nY += maNextToolRect.Top();
    SetLineColor();
    SetFillColor( COL_LIGHTBLUE );
    ImplDrawToolArrow( this, nX, nY, sal_True, sal_False, bLeft, bTop, 10 );
}

// -----------------------------------------------------------------------

<<<<<<< HEAD
void ToolBox::ImplDrawSeparator( USHORT nPos, Rectangle rRect )
{
    BOOL bNativeOk = FALSE;
    ImplToolItem* pItem = &mpData->m_aItems[nPos];

    if( IsNativeControlSupported( CTRL_TOOLBAR, PART_SEPARATOR ) )
    {
        ImplControlValue    aControlValue;
        ControlState        nState = 0;
        bNativeOk = DrawNativeControl( CTRL_TOOLBAR, PART_SEPARATOR,
                                       rRect, nState, aControlValue, rtl::OUString() );
    }

    /* Draw the widget only if it can't be drawn natively. */
    if( !bNativeOk )
    {
        const StyleSettings& rStyleSettings = GetSettings().GetStyleSettings();
        ImplToolItem* pTempItem = &mpData->m_aItems[nPos-1];

        // no separator before or after windows or at breaks
        if ( pTempItem && !pTempItem->mbShowWindow && nPos < mpData->m_aItems.size()-1 )
        {
            pTempItem = &mpData->m_aItems[nPos+1];
            if ( !pTempItem->mbShowWindow && !pTempItem->mbBreak )
            {
                long nCenterPos, nSlim;
                SetLineColor( rStyleSettings.GetSeparatorColor() );
                if ( IsHorizontal() )
                {
                    nSlim = (pItem->maRect.Bottom() - pItem->maRect.Top ()) / 4;
                    nCenterPos = pItem->maRect.Center().X();
                    DrawLine( Point( nCenterPos, pItem->maRect.Top() + nSlim ),
                              Point( nCenterPos, pItem->maRect.Bottom() - nSlim ) );
                }
                else
                {
                    nSlim = (pItem->maRect.Right() - pItem->maRect.Left ()) / 4;
                    nCenterPos = pItem->maRect.Center().Y();
                    DrawLine( Point( pItem->maRect.Left() + nSlim, nCenterPos ),
                              Point( pItem->maRect.Right() - nSlim, nCenterPos ) );
                }
            }
        }
    }
}

// -----------------------------------------------------------------------

static void ImplDrawButton( ToolBox* pThis, const Rectangle &rRect, USHORT highlight, BOOL bChecked, BOOL bEnabled, BOOL bIsWindow )
=======
static void ImplDrawButton( ToolBox* pThis, const Rectangle &rRect, sal_uInt16 highlight, sal_Bool bChecked, sal_Bool bEnabled, sal_Bool bIsWindow )
>>>>>>> e2a3d487
{
    // draws toolbar button background either native or using a coloured selection
    // if bIsWindow is sal_True, the corresponding item is a control and only a selection border will be drawn

    sal_Bool bNativeOk = sal_False;
    if( !bIsWindow && pThis->IsNativeControlSupported( CTRL_TOOLBAR, PART_BUTTON ) )
    {
        ImplControlValue    aControlValue;
        ControlState        nState = 0;

        if ( highlight == 1 )   nState |= CTRL_STATE_PRESSED;
        if ( highlight == 2 )   nState |= CTRL_STATE_ROLLOVER;
        if ( bEnabled )         nState |= CTRL_STATE_ENABLED;

        aControlValue.setTristateVal( bChecked ? BUTTONVALUE_ON : BUTTONVALUE_OFF );


        bNativeOk = pThis->DrawNativeControl( CTRL_TOOLBAR, PART_BUTTON,
                                              rRect, nState, aControlValue, rtl::OUString() );
    }

    if( !bNativeOk )
        pThis->DrawSelectionBackground( rRect, bIsWindow ? 3 : highlight, bChecked, sal_True, bIsWindow, 2, NULL, NULL );
}

void ToolBox::ImplDrawItem( sal_uInt16 nPos, sal_Bool bHighlight, sal_Bool bPaint, sal_Bool bLayout )
{
    DBG_CHKTHIS( Window, ImplDbgCheckWindow );

    if( nPos >= mpData->m_aItems.size() )
        return;

    // execute pending paint requests
    ImplCheckUpdate( this );

    ImplDisableFlatButtons();

    SetFillColor();

    ImplToolItem* pItem = &mpData->m_aItems[nPos];
    MetricVector* pVector = bLayout ? &mpData->m_pLayoutData->m_aUnicodeBoundRects : NULL;
    String* pDisplayText = bLayout ? &mpData->m_pLayoutData->m_aDisplayText : NULL;

    bHighlight = bHighlight && pItem->mbEnabled;

    // Falls Rechteck ausserhalb des sichbaren Bereichs liegt
    if ( pItem->maRect.IsEmpty() )
        return;

    const StyleSettings& rStyleSettings = GetSettings().GetStyleSettings();

    // no gradient background for items that have a popup open
    sal_Bool bHasOpenPopup = (mpFloatWin != NULL) && (mnDownItemId==pItem->mnId);

    sal_Bool bHighContrastWhite = sal_False;
    // check the face color as highcontrast indicator
    // because the toolbox itself might have a gradient
    if( rStyleSettings.GetFaceColor() == Color( COL_WHITE ) )
        bHighContrastWhite = sal_True;

    // Compute buttons area.
    Size    aBtnSize    = pItem->maRect.GetSize();
    if( ImplGetSVData()->maNWFData.mbToolboxDropDownSeparate )
    {
        // separate button not for dropdown only where the whole button is painted
        if ( pItem->mnBits & TIB_DROPDOWN &&
            ((pItem->mnBits & TIB_DROPDOWNONLY) != TIB_DROPDOWNONLY) )
        {
            Rectangle aArrowRect = pItem->GetDropDownRect( mbHorz );
            if( aArrowRect.Top() == pItem->maRect.Top() ) // dropdown arrow on right side
                aBtnSize.Width() -= aArrowRect.GetWidth();
            else // dropdown arrow on bottom side
                aBtnSize.Height() -= aArrowRect.GetHeight();
        }
    }

    /* Compute the button/separator rectangle here, we'll need it for
     * both the buttons and the separators. */
    Rectangle aButtonRect( pItem->maRect.TopLeft(), aBtnSize );
    long    nOffX       = SMALLBUTTON_OFF_NORMAL_X;
    long    nOffY       = SMALLBUTTON_OFF_NORMAL_Y;
    long    nImageOffX  = 0;
    long    nImageOffY  = 0;
    long    nTextOffX   = 0;
    long    nTextOffY   = 0;
    USHORT  nStyle      = 0;

    // draw separators in flat style only
    if ( !bLayout &&
         (mnOutStyle & TOOLBOX_STYLE_FLAT) &&
         (pItem->meType == TOOLBOXITEM_SEPARATOR) &&
         nPos > 0
         )
    {
        ImplDrawSeparator( nPos, aButtonRect );
    }

    // do nothing if item is no button or will be displayed as window
    if ( (pItem->meType != TOOLBOXITEM_BUTTON) ||
         (pItem->mbShowWindow && !mbCustomizeMode) )
        return;

    // we need a TBDragMananger to draw the configuration item
    ImplTBDragMgr* pMgr;
    if ( pItem->mnId == mnConfigItem )
    {
        pMgr = ImplGetTBDragMgr();
        pMgr->HideDragRect();
    }
    else
        pMgr = NULL;

    // during configuration mode visible windows will be drawn in a special way
    if ( mbCustomizeMode && pItem->mbShowWindow )
    {
        Font    aOldFont = GetFont();
        Color   aOldTextColor = GetTextColor();

        SetZoomedPointFont( rStyleSettings.GetAppFont() );
        SetLineColor( Color( COL_BLACK ) );
        SetFillColor( rStyleSettings.GetFieldColor() );
        SetTextColor( rStyleSettings.GetFieldTextColor() );
        if( !bLayout )
            DrawRect( pItem->maRect );

        Size aSize( GetCtrlTextWidth( pItem->maText ), GetTextHeight() );
        Point aPos( pItem->maRect.Left()+2, pItem->maRect.Top() );
        aPos.Y() += (pItem->maRect.GetHeight()-aSize.Height())/2;
        sal_Bool bClip;
        if ( (aSize.Width() > pItem->maRect.GetWidth()-2) ||
             (aSize.Height() > pItem->maRect.GetHeight()-2) )
        {
            bClip = sal_True;
            Rectangle aTempRect( pItem->maRect.Left()+1, pItem->maRect.Top()+1,
                                 pItem->maRect.Right()-1, pItem->maRect.Bottom()-1 );
            Region aTempRegion( aTempRect );
            SetClipRegion( aTempRegion );
        }
        else
            bClip = sal_False;
        if( bLayout )
        {
            mpData->m_pLayoutData->m_aLineIndices.push_back( mpData->m_pLayoutData->m_aDisplayText.Len() );
            mpData->m_pLayoutData->m_aLineItemIds.push_back( pItem->mnId );
            mpData->m_pLayoutData->m_aLineItemPositions.push_back( nPos );
        }
        DrawCtrlText( aPos, pItem->maText, 0, STRING_LEN, TEXT_DRAW_MNEMONIC, pVector, pDisplayText );
        if ( bClip )
            SetClipRegion();
        SetFont( aOldFont );
        SetTextColor( aOldTextColor );

        // Gegebenenfalls noch Config-Frame zeichnen
        if ( pMgr && !bLayout)
            pMgr->UpdateDragRect();
        return;
    }

<<<<<<< HEAD
=======
    // draw button
    Size    aBtnSize    = pItem->maRect.GetSize();
    if( ImplGetSVData()->maNWFData.mbToolboxDropDownSeparate )
    {
        // separate button not for dropdown only where the whole button is painted
        if ( pItem->mnBits & TIB_DROPDOWN &&
            ((pItem->mnBits & TIB_DROPDOWNONLY) != TIB_DROPDOWNONLY) )
        {
            Rectangle aArrowRect = pItem->GetDropDownRect( mbHorz );
            if( aArrowRect.Top() == pItem->maRect.Top() ) // dropdown arrow on right side
                aBtnSize.Width() -= aArrowRect.GetWidth();
            else // dropdown arrow on bottom side
                aBtnSize.Height() -= aArrowRect.GetHeight();
        }
    }
    Rectangle aButtonRect( pItem->maRect.TopLeft(), aBtnSize );
    long    nOffX       = SMALLBUTTON_OFF_NORMAL_X;
    long    nOffY       = SMALLBUTTON_OFF_NORMAL_Y;
    long    nImageOffX=0;
    long    nImageOffY=0;
    long    nTextOffX=0;
    long    nTextOffY=0;
    sal_uInt16  nStyle      = 0;

>>>>>>> e2a3d487
    if ( pItem->meState == STATE_CHECK )
    {
        nStyle |= BUTTON_DRAW_CHECKED;
    }
    else if ( pItem->meState == STATE_DONTKNOW )
    {
        nStyle |= BUTTON_DRAW_DONTKNOW;
    }
    if ( bHighlight == 1 )
    {
        nStyle |= BUTTON_DRAW_PRESSED;
    }

    if ( mnOutStyle & TOOLBOX_STYLE_OUTBUTTON )
    {
        nOffX = OUTBUTTON_OFF_NORMAL_X;
        nOffY = OUTBUTTON_OFF_NORMAL_Y;
        if ( bHighlight )
        {
            nOffX++;
            nOffY++;
        }
    }

    if( ! bLayout )
    {
        if ( mnOutStyle & TOOLBOX_STYLE_FLAT )
        {
            if ( (pItem->meState != STATE_NOCHECK) || !bPaint )
            {
                ImplErase( this, pItem->maRect, bHighlight, bHasOpenPopup );
            }
        }
        else
        {
            if ( mnOutStyle & TOOLBOX_STYLE_OUTBUTTON )
                ImplDrawOutButton( this, aButtonRect, nStyle );
            else
            {
                DecorationView aDecoView( this );
                aDecoView.DrawButton( aButtonRect, nStyle );
            }
        }
    }

    nOffX += pItem->maRect.Left();
    nOffY += pItem->maRect.Top();

    // determine what has to be drawn on the button: image, text or both
    sal_Bool bImage;
    sal_Bool bText;
    ButtonType tmpButtonType = determineButtonType( pItem, meButtonType ); // default to toolbox setting
    pItem->DetermineButtonDrawStyle( tmpButtonType, bImage, bText );

    // compute output values
    long    nBtnWidth = aBtnSize.Width()-SMALLBUTTON_HSIZE;
    long    nBtnHeight = aBtnSize.Height()-SMALLBUTTON_VSIZE;
    Size    aImageSize;
    Size    aTxtSize;

    if ( bText )
    {
        aTxtSize.Width() = GetCtrlTextWidth( pItem->maText );
        aTxtSize.Height() = GetTextHeight();
    }

    if ( bImage && ! bLayout )
    {
        const Image* pImage;
        if ( bHighlight && (!(pItem->maHighImage)) == sal_False )
            pImage = &(pItem->maHighImage);
        else
            pImage = &(pItem->maImage);

        aImageSize = pImage->GetSizePixel();

        // determine drawing flags
        sal_uInt16 nImageStyle = 0;

        if ( !pItem->mbEnabled || !IsEnabled() )
            nImageStyle |= IMAGE_DRAW_DISABLE;

        // #i35563# the dontknow state indicates different states at the same time
        // which should not be rendered disabled but normal
        //if ( pItem->meState == STATE_DONTKNOW )
        //    nImageStyle |= IMAGE_DRAW_DISABLE;

        // draw the image
        nImageOffX = nOffX;
        nImageOffY = nOffY;
        if ( (pItem->mnBits & (TIB_LEFT|TIB_DROPDOWN)) || bText )
        {
            // left align also to leave space for drop down arrow
            // and when drawing text+image
            // just center in y, except for vertical (ie rotated text)
            if( mbHorz || !bText )
                nImageOffY += (nBtnHeight-aImageSize.Height())/2;
        }
        else
        {
            nImageOffX += (nBtnWidth-aImageSize.Width())/2;
            nImageOffY += (nBtnHeight-aImageSize.Height())/2;
        }
        if ( bHighlight || (pItem->meState == STATE_CHECK) )
        {
            if( bHasOpenPopup )
                ImplDrawFloatwinBorder( pItem );
            else
                ImplDrawButton( this, aButtonRect, bHighlight, pItem->meState == STATE_CHECK, pItem->mbEnabled && IsEnabled(), pItem->mbShowWindow ? sal_True : sal_False );

            if( bHighlight )
            {
                if( bHighContrastWhite )
                    nImageStyle |= IMAGE_DRAW_COLORTRANSFORM;
            }
        }
        DrawImage( Point( nImageOffX, nImageOffY ), *pImage, nImageStyle );
    }

    // draw the text
    sal_Bool bRotate = sal_False;
    if ( bText )
    {
        nTextOffX = nOffX;
        nTextOffY = nOffY;

        // rotate text when vertically docked
        Font aOldFont = GetFont();
        if( pItem->mbVisibleText && !ImplIsFloatingMode() &&
            ((meAlign == WINDOWALIGN_LEFT) || (meAlign == WINDOWALIGN_RIGHT)) )
        {
            bRotate = sal_True;

            Font aRotateFont = aOldFont;
            /*
            if ( meAlign == WINDOWALIGN_LEFT )
            {
                aRotateFont.SetOrientation( 900 );
                nTextOffX += (nBtnWidth-aTxtSize.Height())/2;
                nTextOffY += aTxtSize.Width();
                nTextOffY += (nBtnHeight-aTxtSize.Width())/2;
            }
            else*/
            {
                aRotateFont.SetOrientation( 2700 );

                // center horizontally
                nTextOffX += aTxtSize.Height();
                nTextOffX += (nBtnWidth-aTxtSize.Height())/2;

                // add in image offset
                if( bImage )
                    nTextOffY = nImageOffY + aImageSize.Height() + TB_IMAGETEXTOFFSET;
            }

            SetFont( aRotateFont );
        }
        else
        {
            // center vertically
            nTextOffY += (nBtnHeight-aTxtSize.Height())/2;

            // add in image offset
            if( bImage )
                nTextOffX = nImageOffX + aImageSize.Width() + TB_IMAGETEXTOFFSET;
            //nTextOffX += TB_TEXTOFFSET/2;
        }

        // draw selection only if not already drawn during image output (see above)
        if ( !bLayout && !bImage && (bHighlight || (pItem->meState == STATE_CHECK) ) )
        {
            if( bHasOpenPopup )
                ImplDrawFloatwinBorder( pItem );
            else
                ImplDrawButton( this, pItem->maRect, bHighlight, pItem->meState == STATE_CHECK, pItem->mbEnabled && IsEnabled(), pItem->mbShowWindow ? sal_True : sal_False );
        }

        sal_uInt16 nTextStyle = 0;
        if ( !pItem->mbEnabled )
            nTextStyle |= TEXT_DRAW_DISABLE;
        if( bLayout )
        {
            mpData->m_pLayoutData->m_aLineIndices.push_back( mpData->m_pLayoutData->m_aDisplayText.Len() );
            mpData->m_pLayoutData->m_aLineItemIds.push_back( pItem->mnId );
            mpData->m_pLayoutData->m_aLineItemPositions.push_back( nPos );
        }
        DrawCtrlText( Point( nTextOffX, nTextOffY ), pItem->maText,
                      0, STRING_LEN, nTextStyle, pVector, pDisplayText );
        if ( bRotate )
            SetFont( aOldFont );
    }

    if( bLayout )
        return;

    // paint optional drop down arrow
    if ( pItem->mnBits & TIB_DROPDOWN )
    {
        Rectangle aDropDownRect( pItem->GetDropDownRect( mbHorz ) );
        sal_Bool bSetColor = sal_True;
        if ( !pItem->mbEnabled || !IsEnabled() )
        {
            bSetColor = sal_False;
            SetFillColor( rStyleSettings.GetShadowColor() );
        }

        // dropdown only will be painted without inner border
        if( (pItem->mnBits & TIB_DROPDOWNONLY) != TIB_DROPDOWNONLY )
        {
            ImplErase( this, aDropDownRect, bHighlight, bHasOpenPopup );

            if( bHighlight || (pItem->meState == STATE_CHECK) )
            {
                if( bHasOpenPopup )
                    ImplDrawFloatwinBorder( pItem );
                else
                    ImplDrawButton( this, aDropDownRect, bHighlight, pItem->meState == STATE_CHECK, pItem->mbEnabled && IsEnabled(), sal_False );
            }
        }
        ImplDrawDropdownArrow( this, aDropDownRect, bSetColor, bRotate );
    }

    // Gegebenenfalls noch Config-Frame zeichnen
    if ( pMgr )
        pMgr->UpdateDragRect();
}

// -----------------------------------------------------------------------

void ToolBox::ImplStartCustomizeMode()
{
    mbCustomizeMode = sal_True;

    mpData->ImplClearLayoutData();

    std::vector< ImplToolItem >::const_iterator it = mpData->m_aItems.begin();
    while ( it != mpData->m_aItems.end() )
    {
        if ( it->mbShowWindow )
        {
            it->mpWindow->Hide();

            if ( !(it->maRect.IsEmpty()) )
                Invalidate( it->maRect );
        }

        ++it;
    }
}

void ToolBox::SetCustomizeMode( sal_Bool bSet )
{
    if ( bSet )
        ImplStartCustomizeMode();
    else
        ImplEndCustomizeMode();
}

// -----------------------------------------------------------------------

void ToolBox::ImplEndCustomizeMode()
{
    mbCustomizeMode = sal_False;

    mpData->ImplClearLayoutData();

    std::vector< ImplToolItem >::const_iterator it = mpData->m_aItems.begin();
    while ( it != mpData->m_aItems.end() )
    {
        if ( it->mbShowWindow )
        {
            if ( !(it->maRect.IsEmpty()) )
                Invalidate( it->maRect );

            it->mpWindow->Show();
        }

        ++it;
    }
}

// -----------------------------------------------------------------------

void ToolBox::ImplDrawFloatwinBorder( ImplToolItem* pItem )
{
    if ( !pItem->maRect.IsEmpty() )
    {
        Rectangle aRect( mpFloatWin->ImplGetItemEdgeClipRect() );
        aRect.SetPos( AbsoluteScreenToOutputPixel( aRect.TopLeft() ) );
        SetLineColor( GetSettings().GetStyleSettings().GetShadowColor() );
        Point p1, p2;

        p1 = pItem->maRect.TopLeft();
        p1.X()++;
        p2 = pItem->maRect.TopRight();
        p2.X()--;
        DrawLine( p1, p2);
        p1 = pItem->maRect.BottomLeft();
        p1.X()++;
        p2 = pItem->maRect.BottomRight();
        p2.X()--;
        DrawLine( p1, p2);

        p1 = pItem->maRect.TopLeft();
        p1.Y()++;
        p2 = pItem->maRect.BottomLeft();
        p2.Y()--;
        DrawLine( p1, p2);
        p1 = pItem->maRect.TopRight();
        p1.Y()++;
        p2 = pItem->maRect.BottomRight();
        p2.Y()--;
        DrawLine( p1, p2);

        //DrawRect( pItem->maRect );
    }
}

void ToolBox::ImplFloatControl( sal_Bool bStart, FloatingWindow* pFloatWindow )
{
    DBG_CHKTHIS( Window, ImplDbgCheckWindow );

    if ( bStart )
    {
        mpFloatWin = pFloatWindow;

        // redraw item, to trigger drawing of a special border
        ImplDrawItem( mnCurPos, sal_True );

        mbDrag = sal_False;
        EndTracking();
        ReleaseMouse();
    }
    else
    {
        mpFloatWin = NULL;

        // if focus is still in this toolbox, then the floater was opened by keyboard
        // draw current item with highlight and keep old state
        sal_Bool bWasKeyboardActivate = mpData->mbDropDownByKeyboard;


        if ( mnCurPos != TOOLBOX_ITEM_NOTFOUND )
            ImplDrawItem( mnCurPos, bWasKeyboardActivate ? 2 : 0 );
        Deactivate();

        if( !bWasKeyboardActivate )
        {
            mnCurPos = TOOLBOX_ITEM_NOTFOUND;
            mnCurItemId = 0;
            mnHighItemId = 0;
        }
        mnDownItemId = 0;

    }
}

// -----------------------------------------------------------------------

void ToolBox::ShowLine( sal_Bool bNext )
{
    DBG_CHKTHIS( Window, ImplDbgCheckWindow );

    mbFormat = sal_True;

    if ( mpData->mbPageScroll )
    {
        sal_uInt16 delta = mnVisLines;
        if ( bNext )
        {
            mnCurLine = mnCurLine + delta;
            if ( mnCurLine+mnVisLines-1 > mnCurLines )
                mnCurLine = mnCurLines - mnVisLines+1;
        }
        else
        {
            if( mnCurLine >= delta+1 )
                mnCurLine = mnCurLine - delta;
            else
                mnCurLine = 1;
        }
    }
    else
    {
        if ( bNext )
            mnCurLine++;
        else
            mnCurLine--;
    }

    ImplFormat();
}

// -----------------------------------------------------------------------

sal_Bool ToolBox::ImplHandleMouseMove( const MouseEvent& rMEvt, sal_Bool bRepeat )
{
    Point aMousePos = rMEvt.GetPosPixel();

    // Ist ToolBox aktiv
    if ( mbDrag && mnCurPos != TOOLBOX_ITEM_NOTFOUND )
    {
        // Befindet sich Maus ueber dem Item
        ImplToolItem* pItem = &mpData->m_aItems[mnCurPos];
        if ( pItem->maRect.IsInside( aMousePos ) )
        {
            if ( !mnCurItemId )
            {
                ImplDrawItem( mnCurPos, sal_True );
                mnCurItemId = pItem->mnId;
                Highlight();
            }

            if ( (pItem->mnBits & TIB_REPEAT) && bRepeat )
                Select();
        }
        else
        {
            if ( mnCurItemId )
            {
                ImplDrawItem( mnCurPos );
                mnCurItemId = 0;
                ImplDrawItem( mnCurPos );
                Highlight();
            }
        }

        return sal_True;
    }

    if ( mbUpper )
    {
        sal_Bool bNewIn = maUpperRect.IsInside( aMousePos );
        if ( bNewIn != mbIn )
        {
            mbIn = bNewIn;
            ImplDrawSpin( mbIn, sal_False );
        }
        return sal_True;
    }

    if ( mbLower )
    {
        sal_Bool bNewIn = maLowerRect.IsInside( aMousePos );
        if ( bNewIn != mbIn )
        {
            mbIn = bNewIn;
            ImplDrawSpin( sal_False, mbIn );
        }
        return sal_True;
    }

    if ( mbNextTool )
    {
        sal_Bool bNewIn = maNextToolRect.IsInside( aMousePos );
        if ( bNewIn != mbIn )
        {
            mbIn = bNewIn;
            ImplDrawNext( mbIn );
        }
        return sal_True;
    }

    return sal_False;
}

// -----------------------------------------------------------------------

sal_Bool ToolBox::ImplHandleMouseButtonUp( const MouseEvent& rMEvt, sal_Bool bCancel )
{
    ImplDisableFlatButtons();

    // stop eventual running dropdown timer
    if( mnCurPos < mpData->m_aItems.size() &&
        (mpData->m_aItems[mnCurPos].mnBits & TIB_DROPDOWN ) )
    {
        mpData->maDropdownTimer.Stop();
    }

    if ( mbDrag || mbSelection )
    {
        // Hier die MouseDaten setzen, wenn Selection-Modus, da dann kein
        // MouseButtonDown-Handler gerufen wird
        if ( mbSelection )
        {
            mnMouseClicks    = rMEvt.GetClicks();
            mnMouseModifier  = rMEvt.GetModifier();
        }

        Deactivate();

        if ( mbDrag )
            mbDrag = sal_False;
        else
        {
            mbSelection = sal_False;
            if ( mnCurPos == TOOLBOX_ITEM_NOTFOUND )
                return sal_True;
        }

        // Wurde Maus ueber dem Item losgelassen
        if( mnCurPos < mpData->m_aItems.size() )
        {
            ImplToolItem* pItem = &mpData->m_aItems[mnCurPos];
            if ( pItem->maRect.IsInside( rMEvt.GetPosPixel() ) )
            {
                mnCurItemId = pItem->mnId;
                if ( !bCancel )
                {
                    // Gegebenenfalls ein AutoCheck durchfuehren
                    if ( pItem->mnBits & TIB_AUTOCHECK )
                    {
                        if ( pItem->mnBits & TIB_RADIOCHECK )
                        {
                            if ( pItem->meState != STATE_CHECK )
                                SetItemState( pItem->mnId, STATE_CHECK );
                        }
                        else
                        {
                            if ( pItem->meState != STATE_CHECK )
                                pItem->meState = STATE_CHECK;
                            else
                                pItem->meState = STATE_NOCHECK;
                        }
                    }

                    // Select nicht bei Repeat ausloesen, da dies schon im
                    // MouseButtonDown ausgeloest wurde
                    if ( !(pItem->mnBits & TIB_REPEAT) )
                    {
                        // Gegen zerstoeren im Select-Handler sichern
                        ImplDelData aDelData;
                        ImplAddDel( &aDelData );
                        Select();
                        if ( aDelData.IsDelete() )
                            return sal_True;
                        ImplRemoveDel( &aDelData );
                    }
                }

                {
                    DBG_CHKTHIS( Window, ImplDbgCheckWindow );
                }

                // Items nicht geloescht, im Select-Handler
                if ( mnCurItemId )
                {
                    sal_Bool bHighlight;
                    if ( (mnCurItemId == mnHighItemId) && (mnOutStyle & TOOLBOX_STYLE_FLAT) )
                        bHighlight = 2;
                    else
                        bHighlight = sal_False;
                    // Get current pos for the case that items are inserted/removed
                    // in the toolBox
                    mnCurPos = GetItemPos( mnCurItemId );
                    if ( mnCurPos != TOOLBOX_ITEM_NOTFOUND )
                    {
                        ImplDrawItem( mnCurPos, bHighlight );
                        Flush();
                    }
                }
            }
        }

        mnCurPos         = TOOLBOX_ITEM_NOTFOUND;
        mnCurItemId      = 0;
        mnDownItemId     = 0;
        mnMouseClicks    = 0;
        mnMouseModifier  = 0;
        return sal_True;
    }
    else if ( mbUpper || mbLower )
    {
        if ( mbIn )
            ShowLine( !mbUpper );
        mbUpper = sal_False;
        mbLower = sal_False;
        mbIn    = sal_False;
        ImplDrawSpin( sal_False, sal_False );
        return sal_True;
    }
    else if ( mbNextTool )
    {
        mbNextTool  = sal_False;
        mbIn        = sal_False;
        ImplDrawNext( sal_False );
        NextToolBox();
        return sal_True;
    }

    return sal_False;
}

// -----------------------------------------------------------------------

void ToolBox::MouseMove( const MouseEvent& rMEvt )
{
    // pressing a modifier generates synthetic mouse moves
    // ignore it if keyboard selection is acive
    if( HasFocus() && ( rMEvt.GetMode() & MOUSE_MODIFIERCHANGED ) )
        return;

    if ( ImplHandleMouseMove( rMEvt ) )
        return;

    ImplDisableFlatButtons();

    Point aMousePos = rMEvt.GetPosPixel();

    // only highlight when the focus is not inside a child window of a toolbox
    // eg, in a edit control
    // and do not hilight when focus is in a different toolbox
    sal_Bool bDrawHotSpot = sal_True;
    Window *pWin = Application::GetFocusWindow();
    if( pWin && pWin->ImplGetWindowImpl()->mbToolBox && pWin != this )
        bDrawHotSpot = sal_False;
    /*
    else
        if( pWin && !pWin->ImplGetWindowImpl()->mbToolBox )
            while( pWin )
            {
                pWin = pWin->GetParent();
                if( pWin && pWin->ImplGetWindowImpl()->mbToolBox )
                {
                    bDrawHotSpot = sal_False;
                    break;
                }
            }
            */

    if ( mbSelection && bDrawHotSpot )
    {
        sal_uInt16  i = 0;
        sal_uInt16  nNewPos = TOOLBOX_ITEM_NOTFOUND;

        // Item suchen, das geklickt wurde
        std::vector< ImplToolItem >::const_iterator it = mpData->m_aItems.begin();
        while ( it != mpData->m_aItems.end() )
        {
            // Wenn Mausposition in diesem Item vorhanden, kann die
            // Suche abgebrochen werden
            if ( it->maRect.IsInside( aMousePos ) )
            {
                // Wenn es ein Button ist, dann wird er selektiert
                if ( it->meType == TOOLBOXITEM_BUTTON )
                {
                    // Wenn er disablet ist, findet keine Aenderung
                    // statt
                    if ( !it->mbEnabled || it->mbShowWindow )
                        nNewPos = mnCurPos;
                    else
                        nNewPos = i;
                }

                break;
            }

            i++;
            ++it;
        }

        // was a new entery selected ?
        // don't  change selection if keyboard selection is active and
        // mouse leaves the toolbox
        if ( nNewPos != mnCurPos && !( HasFocus() && nNewPos == TOOLBOX_ITEM_NOTFOUND ) )
        {
            if ( mnCurPos != TOOLBOX_ITEM_NOTFOUND )
            {
                ImplDrawItem( mnCurPos );
                ImplCallEventListeners( VCLEVENT_TOOLBOX_HIGHLIGHTOFF, reinterpret_cast< void* >( mnCurPos ) );
            }

            mnCurPos = nNewPos;
            if ( mnCurPos != TOOLBOX_ITEM_NOTFOUND )
            {
                mnCurItemId = mnHighItemId = it->mnId;
                ImplDrawItem( mnCurPos, 2 /*sal_True*/ ); // always use shadow effect (2)
            }
            else
                mnCurItemId = mnHighItemId = 0;

            Highlight();
        }
        return;
    }

    if ( mbDragging )
    {
        ImplTBDragMgr* pMgr = ImplGetTBDragMgr();
        pMgr->Dragging( aMousePos );
        return;
    }

    PointerStyle eStyle = POINTER_ARROW;

    // change mouse cursor over drag area
    ImplDockingWindowWrapper *pWrapper = ImplGetDockingManager()->GetDockingWindowWrapper( this );
    if( pWrapper && pWrapper->GetDragArea().IsInside( rMEvt.GetPosPixel() ) )
        eStyle = POINTER_MOVE;

    if ( (mnWinStyle & TB_WBLINESIZING) == TB_WBLINESIZING )
    {
        if ( rMEvt.GetMode() & MOUSE_SIMPLEMOVE )
        {
            sal_uInt16 nLinePtr = ImplTestLineSize( this, rMEvt.GetPosPixel() );
            if ( nLinePtr & DOCK_LINEHSIZE )
            {
                if ( meAlign == WINDOWALIGN_LEFT )
                    eStyle = POINTER_WINDOW_ESIZE;
                else
                    eStyle = POINTER_WINDOW_WSIZE;
            }
            else if ( nLinePtr & DOCK_LINEVSIZE )
            {
                if ( meAlign == WINDOWALIGN_TOP )
                    eStyle = POINTER_WINDOW_SSIZE;
                else
                    eStyle = POINTER_WINDOW_NSIZE;
            }
        }
    }

    if ( (eStyle == POINTER_ARROW) && mbCustomizeMode )
    {
        // Item suchen, das geklickt wurde
        std::vector< ImplToolItem >::const_iterator it = mpData->m_aItems.begin();
        while ( it != mpData->m_aItems.end() )
        {
            // Wenn es ein Customize-Window ist, gegebenenfalls den
            // Resize-Pointer anzeigen
            if ( it->mbShowWindow )
            {
                if ( it->maRect.IsInside( aMousePos ) )
                {
                    if ( it->maRect.Right()-TB_RESIZE_OFFSET <= aMousePos.X() )
                        eStyle = POINTER_HSIZEBAR;
                    break;
                }
            }

            ++it;
        }
    }

    if ( bDrawHotSpot && ( ((eStyle == POINTER_ARROW) && (mnOutStyle & TOOLBOX_STYLE_HANDPOINTER)) ||
         (mnOutStyle & TOOLBOX_STYLE_FLAT) || !mnOutStyle ) )
    {
        sal_Bool bClearHigh = sal_True;
        if ( !rMEvt.IsLeaveWindow() && (mnCurPos == TOOLBOX_ITEM_NOTFOUND) )
        {
            std::vector< ImplToolItem >::const_iterator it = mpData->m_aItems.begin();
            while ( it != mpData->m_aItems.end() )
            {
                if ( it->maRect.IsInside( aMousePos ) )
                {
                    if ( (it->meType == TOOLBOXITEM_BUTTON) && it->mbEnabled )
                    {
                        if ( !mnOutStyle || (mnOutStyle & TOOLBOX_STYLE_FLAT) )
                        {
                            bClearHigh = sal_False;
                            if ( mnHighItemId != it->mnId )
                            {
                                sal_uInt16 nTempPos = sal::static_int_cast<sal_uInt16>(it - mpData->m_aItems.begin());
                                if ( mnHighItemId )
                                {
                                    ImplHideFocus();
                                    sal_uInt16 nPos = GetItemPos( mnHighItemId );
                                    ImplDrawItem( nPos );
                                    ImplCallEventListeners( VCLEVENT_TOOLBOX_HIGHLIGHTOFF, reinterpret_cast< void* >( nPos ) );
                                }
                                if ( mpData->mbMenubuttonSelected )
                                {
                                    // remove highlight from menubutton
                                    ImplDrawMenubutton( this, sal_False );
                                }
                                mnHighItemId = it->mnId;
                                ImplDrawItem( nTempPos, 2 );
                                ImplShowFocus();
                                ImplCallEventListeners( VCLEVENT_TOOLBOX_HIGHLIGHT );
                            }
                        }
                        if ( mnOutStyle & TOOLBOX_STYLE_HANDPOINTER )
                            eStyle = POINTER_REFHAND;
                    }
                    break;
                }

                ++it;
            }
        }

        // only clear highlight when focus is not in toolbar
        sal_Bool bMenuButtonHit = mpData->maMenubuttonItem.maRect.IsInside( aMousePos );
        if ( bClearHigh || bMenuButtonHit )
        {
            if ( !bMenuButtonHit && mpData->mbMenubuttonSelected )
            {
                // remove highlight from menubutton
                ImplDrawMenubutton( this, sal_False );
            }

            if( mnHighItemId )
            {
                sal_uInt16 nClearPos = GetItemPos( mnHighItemId );
                if ( nClearPos != TOOLBOX_ITEM_NOTFOUND )
                {
                    ImplDrawItem( nClearPos, (nClearPos == mnCurPos) ? sal_True : sal_False );
                    if( nClearPos != mnCurPos )
                        ImplCallEventListeners( VCLEVENT_TOOLBOX_HIGHLIGHTOFF, reinterpret_cast< void* >( nClearPos ) );
                }
                ImplHideFocus();
                mnHighItemId = 0;
            }

            if( bMenuButtonHit )
            {
                ImplDrawMenubutton( this, sal_True );
            }
        }
    }

    if ( meLastStyle != eStyle )
    {
        meLastStyle = eStyle;
        Pointer aPtr( eStyle );
        SetPointer( aPtr );
    }

    DockingWindow::MouseMove( rMEvt );
}

// -----------------------------------------------------------------------

void ToolBox::MouseButtonDown( const MouseEvent& rMEvt )
{
    // Nur bei linker Maustaste ToolBox ausloesen und wenn wir uns nicht
    // noch in der normalen Bearbeitung befinden
    if ( rMEvt.IsLeft() && !mbDrag && (mnCurPos == TOOLBOX_ITEM_NOTFOUND) )
    {
        // Activate schon hier rufen, da gegebenenfalls noch Items
        // ausgetauscht werden
        Activate();

        // ToolBox hier updaten, damit der Anwender weiss, was Sache ist
        if ( mbFormat )
        {
            ImplFormat();
            Update();
        }

        Point  aMousePos = rMEvt.GetPosPixel();
        sal_uInt16 i = 0;
        sal_uInt16 nNewPos = TOOLBOX_ITEM_NOTFOUND;

        // Item suchen, das geklickt wurde
        std::vector< ImplToolItem >::const_iterator it = mpData->m_aItems.begin();
        while ( it != mpData->m_aItems.end() )
        {
            // Ist es dieses Item
            if ( it->maRect.IsInside( aMousePos ) )
            {
                // Ist es ein Separator oder ist das Item disabled,
                // dann mache nichts
                if ( (it->meType == TOOLBOXITEM_BUTTON) &&
                     (!it->mbShowWindow || mbCustomizeMode) )
                    nNewPos = i;

                break;
            }

            i++;
            ++it;
        }

        // Item gefunden
        if ( nNewPos != TOOLBOX_ITEM_NOTFOUND )
        {
            if ( mbCustomize )
            {
                if ( rMEvt.IsMod2() || mbCustomizeMode )
                {
                    Deactivate();

                    ImplTBDragMgr* pMgr = ImplGetTBDragMgr();
                    Rectangle aItemRect = GetItemRect( it->mnId );
                    mnConfigItem = it->mnId;

                    sal_Bool bResizeItem;
                    if ( mbCustomizeMode && it->mbShowWindow &&
                         (it->maRect.Right()-TB_RESIZE_OFFSET <= aMousePos.X()) )
                        bResizeItem = sal_True;
                    else
                        bResizeItem = sal_False;
                    pMgr->StartDragging( this, aMousePos, aItemRect, 0, bResizeItem );
                    return;
                }
            }

            if ( !it->mbEnabled )
            {
                Deactivate();
                return;
            }


            // Aktuelle Daten setzen
            sal_uInt16 nTrackFlags = 0;
            mnCurPos         = i;
            mnCurItemId      = it->mnId;
            mnDownItemId     = mnCurItemId;
            mnMouseClicks    = rMEvt.GetClicks();
            mnMouseModifier  = rMEvt.GetModifier();
            if ( it->mnBits & TIB_REPEAT )
                nTrackFlags |= STARTTRACK_BUTTONREPEAT;


            if ( mbSelection )
            {
                ImplDrawItem( mnCurPos, sal_True );
                Highlight();
            }
            else
            {
                // Hier schon bDrag setzen, da in EndSelection ausgewertet wird
                mbDrag = sal_True;

                // Bei Doppelklick nur den Handler rufen, aber bevor der
                // Button gehiltet wird, da evt. in diesem Handler der
                // Drag-Vorgang abgebrochen wird
                if ( rMEvt.GetClicks() == 2 )
                    DoubleClick();


                if ( mbDrag )
                {
                    ImplDrawItem( mnCurPos, sal_True );
                    Highlight();
                }

                // was dropdown arrow pressed
                if( (it->mnBits & TIB_DROPDOWN) )
                {
                    if( ( (it->mnBits & TIB_DROPDOWNONLY) == TIB_DROPDOWNONLY) || it->GetDropDownRect( mbHorz ).IsInside( aMousePos ))
                    {
                        // dropdownonly always triggers the dropdown handler, over the whole button area

                        // the drop down arrow should not trigger the item action
                        mpData->mbDropDownByKeyboard = sal_False;
                        GetDropdownClickHdl().Call( this );

                        // do not reset data if the dropdown handler opened a floating window
                        // see ImplFloatControl()
                        if( mpFloatWin == NULL )
                        {
                            // no floater was opened
                            Deactivate();
                            ImplDrawItem( mnCurPos, sal_False );

                            mnCurPos         = TOOLBOX_ITEM_NOTFOUND;
                            mnCurItemId      = 0;
                            mnDownItemId     = 0;
                            mnMouseClicks    = 0;
                            mnMouseModifier  = 0;
                            mnHighItemId     = 0;
                        }
                        return;
                    }
                    else // activate long click timer
                        mpData->maDropdownTimer.Start();
                }


                // Click-Handler aufrufen
                if ( rMEvt.GetClicks() != 2 )
                    Click();

                // Bei Repeat auch den Select-Handler rufen
                if ( nTrackFlags & STARTTRACK_BUTTONREPEAT )
                    Select();

                // Wenn die Aktion nicht im Click-Handler abgebrochen wurde
                if ( mbDrag )
                    StartTracking( nTrackFlags );
            }

            // Wenn Maus ueber einem Item gedrueckt wurde, koennen wir
            // die Bearbeitung abbrechen
            return;
        }

        Deactivate();

        // menu button hit ?
        if( mpData->maMenubuttonItem.maRect.IsInside( aMousePos ) )
        {
            ExecuteCustomMenu();
            return;
        }


        // Gegebenenfalls noch Scroll- und Next-Buttons ueberpruefen
        if ( maUpperRect.IsInside( aMousePos ) )
        {
            if ( mnCurLine > 1 )
            {
                StartTracking();
                mbUpper = sal_True;
                mbIn    = sal_True;
                ImplDrawSpin( sal_True, sal_False );
            }
            return;
        }
        if ( maLowerRect.IsInside( aMousePos ) )
        {
            if ( mnCurLine+mnVisLines-1 < mnCurLines )
            {
                StartTracking();
                mbLower = sal_True;
                mbIn    = sal_True;
                ImplDrawSpin( sal_False, sal_True );
            }
            return;
        }
        if ( maNextToolRect.IsInside( aMousePos ) )
        {
            StartTracking();
            mbNextTool   = sal_True;
            mbIn         = sal_True;
            ImplDrawNext( sal_True );
            return;
        }

        // Linesizing testen
        if ( (mnWinStyle & TB_WBLINESIZING) == TB_WBLINESIZING )
        {
            sal_uInt16 nLineMode = ImplTestLineSize( this, aMousePos );
            if ( nLineMode )
            {
                ImplTBDragMgr* pMgr = ImplGetTBDragMgr();

                // Handler rufen, damit die Dock-Rectangles gesetzt werden
                // koenen
                StartDocking();

                Point aPos  = GetParent()->OutputToScreenPixel( GetPosPixel() );
                Size  aSize = GetSizePixel();
                aPos = ScreenToOutputPixel( aPos );

                // Dragging starten
                pMgr->StartDragging( this, aMousePos, Rectangle( aPos, aSize ),
                                     nLineMode, sal_False );
                return;
            }
        }

        // Kein Item, dann nur Click oder DoubleClick
        if ( rMEvt.GetClicks() == 2 )
            DoubleClick();
        else
            Click();
    }

    if ( !mbDrag && !mbSelection && (mnCurPos == TOOLBOX_ITEM_NOTFOUND) )
        DockingWindow::MouseButtonDown( rMEvt );
}

// -----------------------------------------------------------------------

void ToolBox::MouseButtonUp( const MouseEvent& rMEvt )
{
    if ( ImplHandleMouseButtonUp( rMEvt ) )
        return;

    if ( mbDragging && (rMEvt.IsLeft() || mbCommandDrag) )
    {
        ImplTBDragMgr* pMgr = ImplGetTBDragMgr();
        pMgr->EndDragging();
        return;
    }
    mbCommandDrag = sal_False;

    DockingWindow::MouseButtonUp( rMEvt );
}

// -----------------------------------------------------------------------

void ToolBox::Tracking( const TrackingEvent& rTEvt )
{
    ImplDelData aDelData;
    ImplAddDel( &aDelData );

    if ( rTEvt.IsTrackingEnded() )
        ImplHandleMouseButtonUp( rTEvt.GetMouseEvent(), rTEvt.IsTrackingCanceled() );
    else
        ImplHandleMouseMove( rTEvt.GetMouseEvent(), rTEvt.IsTrackingRepeat() );

    if ( aDelData.IsDelete() )
        // toolbox was deleted
        return;
    ImplRemoveDel( &aDelData );
    DockingWindow::Tracking( rTEvt );
}

// -----------------------------------------------------------------------

void ToolBox::Paint( const Rectangle& rPaintRect )
{
    if( mpData->mbIsPaintLocked )
        return;
    if ( rPaintRect == Rectangle( 0, 0, mnDX-1, mnDY-1 ) )
        mbFullPaint = sal_True;
    ImplFormat();
    mbFullPaint = sal_False;


    ImplDrawBackground( this, rPaintRect );

    if ( (mnWinStyle & WB_BORDER) && !ImplIsFloatingMode() )
        ImplDrawBorder( this );

    if( !ImplIsFloatingMode() )
        ImplDrawGrip( this );

    ImplDrawMenubutton( this, mpData->mbMenubuttonSelected );

    // SpinButtons zeichnen
    if ( mnWinStyle & WB_SCROLL )
    {
        if ( mnCurLines > mnLines )
            ImplDrawSpin( sal_False, sal_False );
    }

    // NextButton zeichnen
    ImplDrawNext( sal_False );

    // Buttons zeichnen
    sal_uInt16 nHighPos;
    if ( mnHighItemId )
        nHighPos = GetItemPos( mnHighItemId );
    else
        nHighPos = TOOLBOX_ITEM_NOTFOUND;

    sal_uInt16 nCount = (sal_uInt16)mpData->m_aItems.size();
    for( sal_uInt16 i = 0; i < nCount; i++ )
    {
        ImplToolItem* pItem = &mpData->m_aItems[i];

        // Nur malen, wenn Rechteck im PaintRectangle liegt
        if ( !pItem->maRect.IsEmpty() && rPaintRect.IsOver( pItem->maRect ) )
        {
            sal_Bool bHighlight = sal_False;
            if ( i == mnCurPos )
                bHighlight = 1;
            else if ( i == nHighPos )
                bHighlight = 2;
            ImplDrawItem( i, bHighlight );
        }
    }
    ImplShowFocus();
}

// -----------------------------------------------------------------------

void ToolBox::Move()
{
    DockingWindow::Move();
}

// -----------------------------------------------------------------------

void ToolBox::Resize()
{
    Size aSize = GetOutputSizePixel();
    // #i31422# some WindowManagers send (0,0) sizes when
    // switching virtual desktops - ignore this and avoid reformatting
    if( !aSize.Width() && !aSize.Height() )
        return;

    long nOldDX = mnDX;
    long nOldDY = mnDY;
    mnDX = aSize.Width();
    mnDY = aSize.Height();

    mnLastResizeDY = 0;

    // invalidate everything to have gradient backgrounds properly drawn
    Invalidate();

    // Evt. neu formatieren oder neu painten
    if ( mbScroll )
    {
        if ( !mbFormat )
        {
            mbFormat = sal_True;
            if( IsReallyVisible() )
                ImplFormat( sal_True );
        }
    }

    // Border muss neu ausgegeben werden
    if ( mnWinStyle & WB_BORDER )
    {
        // Da wir sonst beim Paint denken, das alles neu gepaintet wird
        if ( mbFormat && IsReallyVisible() )
            Invalidate();
        else
        {
            if ( mnRightBorder )
            {
                if ( nOldDX > mnDX )
                    Invalidate( Rectangle( mnDX-mnRightBorder-1, 0, mnDX, mnDY ) );
                else
                    Invalidate( Rectangle( nOldDX-mnRightBorder-1, 0, nOldDX, nOldDY ) );
            }

            if ( mnBottomBorder )
            {
                if ( nOldDY > mnDY )
                    Invalidate( Rectangle( 0, mnDY-mnBottomBorder-1, mnDX, mnDY ) );
                else
                    Invalidate( Rectangle( 0, nOldDY-mnBottomBorder-1, nOldDX, nOldDY ) );
            }
        }
    }
}

// -----------------------------------------------------------------------
const XubString& ToolBox::ImplGetHelpText( sal_uInt16 nItemId ) const
{
    ImplToolItem* pItem = ImplGetItem( nItemId );

    if ( pItem )
    {
        if ( !pItem->maHelpText.Len() && ( pItem->maHelpId.getLength() || pItem->maCommandStr.Len() ))
        {
            Help* pHelp = Application::GetHelp();
            if ( pHelp )
            {
                if ( pItem->maCommandStr.Len() )
                    pItem->maHelpText = pHelp->GetHelpText( pItem->maCommandStr, this );
                if ( !pItem->maHelpText.Len() && pItem->maHelpId.getLength() )
                    pItem->maHelpText = pHelp->GetHelpText( rtl::OStringToOUString( pItem->maHelpId, RTL_TEXTENCODING_UTF8 ), this );
            }
        }

        return pItem->maHelpText;
    }
    else
        return ImplGetSVEmptyStr();
}

// -----------------------------------------------------------------------

void ToolBox::RequestHelp( const HelpEvent& rHEvt )
{
    sal_uInt16 nItemId;
    Point aHelpPos;

    if( !rHEvt.KeyboardActivated() )
    {
        nItemId = GetItemId( ScreenToOutputPixel( rHEvt.GetMousePosPixel() ) );
        aHelpPos = rHEvt.GetMousePosPixel();
    }
    else
    {
        if( !mnHighItemId )
            return;
        else
            nItemId = mnHighItemId;
        Rectangle aRect( GetItemRect( nItemId ) );
        if( aRect.IsEmpty() )
            return;
        else
            aHelpPos = OutputToScreenPixel( aRect.Center() );
    }

    if ( nItemId )
    {
        if ( rHEvt.GetMode() & (HELPMODE_BALLOON | HELPMODE_QUICK) )
        {
            // Rechteck ermitteln
            Rectangle aTempRect = GetItemRect( nItemId );
            Point aPt = OutputToScreenPixel( aTempRect.TopLeft() );
            aTempRect.Left()   = aPt.X();
            aTempRect.Top()    = aPt.Y();
            aPt = OutputToScreenPixel( aTempRect.BottomRight() );
            aTempRect.Right()  = aPt.X();
            aTempRect.Bottom() = aPt.Y();

            // Text ermitteln und anzeigen
            XubString aStr = GetQuickHelpText( nItemId );
            const XubString& rHelpStr = GetHelpText( nItemId );
            if ( !aStr.Len() )
                aStr = MnemonicGenerator::EraseAllMnemonicChars( GetItemText( nItemId ) );
            if ( rHEvt.GetMode() & HELPMODE_BALLOON )
            {
                if ( rHelpStr.Len() )
                    aStr = rHelpStr;
                Help::ShowBalloon( this, aHelpPos, aTempRect, aStr );
            }
            else
                Help::ShowQuickHelp( this, aTempRect, aStr, rHelpStr, QUICKHELP_CTRLTEXT );
            return;
        }
        else if ( rHEvt.GetMode() & HELPMODE_EXTENDED )
        {
            String aCommand = GetItemCommand( nItemId );
            rtl::OString  aHelpId( GetHelpId( nItemId ) );

            if ( aCommand.Len() || aHelpId.getLength() )
            {
                // Wenn eine Hilfe existiert, dann ausloesen
                Help* pHelp = Application::GetHelp();
                if ( pHelp )
                {
                    if ( aCommand.Len() )
                        pHelp->Start( aCommand, this );
                    else if ( aHelpId.getLength() )
                        pHelp->Start( rtl::OStringToOUString( aHelpId, RTL_TEXTENCODING_UTF8 ), this );
                }
                return;
            }
        }
    }
    else if ( maNextToolRect.IsInside( ScreenToOutputPixel( rHEvt.GetMousePosPixel() ) ) )
    {
        if ( rHEvt.GetMode() & (HELPMODE_BALLOON | HELPMODE_QUICK) )
        {
            // Rechteck ermitteln
            Rectangle aTempRect = maNextToolRect;
            Point aPt = OutputToScreenPixel( aTempRect.TopLeft() );
            aTempRect.Left()   = aPt.X();
            aTempRect.Top()    = aPt.Y();
            aPt = OutputToScreenPixel( aTempRect.BottomRight() );
            aTempRect.Right()  = aPt.X();
            aTempRect.Bottom() = aPt.Y();

            if ( rHEvt.GetMode() & HELPMODE_BALLOON )
                Help::ShowBalloon( this, aTempRect.Center(), aTempRect, maNextToolBoxStr );
            else
                Help::ShowQuickHelp( this, aTempRect, maNextToolBoxStr );
            return;
        }
    }

    DockingWindow::RequestHelp( rHEvt );
}

// -----------------------------------------------------------------------

long ToolBox::Notify( NotifyEvent& rNEvt )
{
    if ( rNEvt.GetType() == EVENT_KEYINPUT )
    {
        KeyEvent aKEvt = *rNEvt.GetKeyEvent();
        KeyCode aKeyCode = aKEvt.GetKeyCode();
        sal_uInt16  nKeyCode = aKeyCode.GetCode();
        switch( nKeyCode )
        {
            case KEY_TAB:
                {
                // internal TAB cycling only if parent is not a dialog or if we are the ony child
                // otherwise the dialog control will take over
                sal_Bool bNoTabCycling = ( ( ImplGetParent()->GetStyle() & (WB_DIALOGCONTROL | WB_NODIALOGCONTROL) ) == WB_DIALOGCONTROL &&
                    ImplGetParent()->GetChildCount() != 1 );

                if( bNoTabCycling &&  ! (GetStyle() & WB_FORCETABCYCLE) )
                    return DockingWindow::Notify( rNEvt );
                else if( ImplChangeHighlightUpDn( aKeyCode.IsShift() ? sal_True : sal_False , bNoTabCycling ) )
                    return sal_False;
                else
                    return DockingWindow::Notify( rNEvt );
                }
            default:
                break;
        };
    }
    else if( rNEvt.GetType() == EVENT_GETFOCUS )
    {
        if( rNEvt.GetWindow() == this )
        {
            // the toolbar itself got the focus
            if( mnLastFocusItemId != 0 )
            {
                // restore last item
                ImplChangeHighlight( ImplGetItem( mnLastFocusItemId ) );
                mnLastFocusItemId = 0;
            }
            else if( (GetGetFocusFlags() & (GETFOCUS_BACKWARD|GETFOCUS_TAB) ) == (GETFOCUS_BACKWARD|GETFOCUS_TAB))
                // Shift-TAB was pressed in the parent
                ImplChangeHighlightUpDn( sal_False );
            else
                ImplChangeHighlightUpDn( sal_True );

            mnLastFocusItemId = 0;

            return true;
        }
        else
        {
            // a child window got the focus so update current item to
            // allow for proper lose focus handling in keyboard navigation
            std::vector< ImplToolItem >::const_iterator it = mpData->m_aItems.begin();
            while( it != mpData->m_aItems.end() )
            {
                if ( it->mbVisible )
                {
                    if ( it->mpWindow && it->mpWindow->ImplIsWindowOrChild( rNEvt.GetWindow() ) )
                    {
                        mnHighItemId = it->mnId;
                        break;
                    }
                }

                ++it;
            }
            return DockingWindow::Notify( rNEvt );
        }
    }
    else if( rNEvt.GetType() == EVENT_LOSEFOCUS )
    {
        // deselect
        ImplHideFocus();
        mnHighItemId = 0;
        mnCurPos = TOOLBOX_ITEM_NOTFOUND;
    }

    return DockingWindow::Notify( rNEvt );
}

// -----------------------------------------------------------------------

void ToolBox::Command( const CommandEvent& rCEvt )
{
    // StartDrag auf MouseButton/Left/Alt abbilden
    if ( (rCEvt.GetCommand() == COMMAND_STARTDRAG) && rCEvt.IsMouseEvent() &&
         mbCustomize && !mbDragging && !mbDrag && !mbSelection &&
         (mnCurPos == TOOLBOX_ITEM_NOTFOUND) )
    {
        // Wir erlauben nur das Draggen von Items. Deshalb muessen wir
        // testen, ob auch ein Item angeklickt wurde, ansonsten wuerden
        // wir evt. das Fenster verschieben, was nicht gewollt waere.
        // Wir machen dieses jedoch nur im Customize-Mode, da ansonsten
        // Items zuhaeufig ausversehen verschoben werden.
        if ( mbCustomizeMode )
        {
            Point           aMousePos = rCEvt.GetMousePosPixel();
            std::vector< ImplToolItem >::const_iterator it = mpData->m_aItems.begin();
            while ( it != mpData->m_aItems.end() )
            {
                // Ist es dieses Item
                if ( it->maRect.IsInside( aMousePos ) )
                {
                    // Ist es ein Separator oder ist das Item disabled,
                    // dann mache nichts
                    if ( (it->meType == TOOLBOXITEM_BUTTON) &&
                         !it->mbShowWindow )
                        mbCommandDrag = sal_True;
                    break;
                }

                ++it;
            }

            if ( mbCommandDrag )
            {
                MouseEvent aMEvt( aMousePos, 1, MOUSE_SIMPLECLICK,
                                  MOUSE_LEFT, KEY_MOD2 );
                ToolBox::MouseButtonDown( aMEvt );
                return;
            }
        }
    }
    else if ( rCEvt.GetCommand() == COMMAND_WHEEL )
    {
        if ( (mnCurLine > 1) || (mnCurLine+mnVisLines-1 < mnCurLines) )
        {
            const CommandWheelData* pData = rCEvt.GetWheelData();
            if ( pData->GetMode() == COMMAND_WHEEL_SCROLL )
            {
                if ( (mnCurLine > 1) && (pData->GetDelta() > 0) )
                    ShowLine( sal_False );
                else if ( (mnCurLine+mnVisLines-1 < mnCurLines) && (pData->GetDelta() < 0) )
                    ShowLine( sal_True );
                ImplDrawSpin( sal_False, sal_False );
                return;
            }
        }
    }

    DockingWindow::Command( rCEvt );
}

// -----------------------------------------------------------------------

void ToolBox::StateChanged( StateChangedType nType )
{
    DockingWindow::StateChanged( nType );

    if ( nType == STATE_CHANGE_INITSHOW )
        ImplFormat();
    else if ( nType == STATE_CHANGE_ENABLE )
        ImplUpdateItem();
    else if ( nType == STATE_CHANGE_UPDATEMODE )
    {
        if ( IsUpdateMode() )
            Invalidate();
    }
    else if ( (nType == STATE_CHANGE_ZOOM) ||
              (nType == STATE_CHANGE_CONTROLFONT) )
    {
        mbCalc = sal_True;
        mbFormat = sal_True;
        ImplInitSettings( sal_True, sal_False, sal_False );
        Invalidate();
    }
    else if ( nType == STATE_CHANGE_CONTROLFOREGROUND )
    {
        ImplInitSettings( sal_False, sal_True, sal_False );
        Invalidate();
    }
    else if ( nType == STATE_CHANGE_CONTROLBACKGROUND )
    {
        ImplInitSettings( sal_False, sal_False, sal_True ); // font, foreground, background
        Invalidate();
    }
}

// -----------------------------------------------------------------------

void ToolBox::DataChanged( const DataChangedEvent& rDCEvt )
{
    DockingWindow::DataChanged( rDCEvt );

    if ( (rDCEvt.GetType() == DATACHANGED_DISPLAY) ||
         (rDCEvt.GetType() == DATACHANGED_FONTS) ||
         (rDCEvt.GetType() == DATACHANGED_FONTSUBSTITUTION) ||
         ((rDCEvt.GetType() == DATACHANGED_SETTINGS) &&
          (rDCEvt.GetFlags() & SETTINGS_STYLE)) )
    {
        mbCalc = sal_True;
        mbFormat = sal_True;
        ImplInitSettings( sal_True, sal_True, sal_True );
        Invalidate();
    }
}

// -----------------------------------------------------------------------

sal_Bool ToolBox::PrepareToggleFloatingMode()
{
    return DockingWindow::PrepareToggleFloatingMode();
}

// -----------------------------------------------------------------------

void ToolBox::ToggleFloatingMode()
{
    DockingWindow::ToggleFloatingMode();

    sal_Bool mbOldHorz = mbHorz;

    if ( ImplIsFloatingMode() )
    {
        mbHorz   = sal_True;
        meAlign  = WINDOWALIGN_TOP;
        mbScroll = sal_True;

        if( mbOldHorz != mbHorz )
            mbCalc = sal_True;  // orientation was changed !

        ImplSetMinMaxFloatSize( this );
        SetOutputSizePixel( ImplCalcFloatSize( this, mnFloatLines ) );
    }
    else
    {
        mbScroll = (mnWinStyle & WB_SCROLL) ? sal_True : sal_False;
        if ( (meAlign == WINDOWALIGN_TOP) || (meAlign == WINDOWALIGN_BOTTOM) )
            mbHorz = sal_True;
        else
            mbHorz = sal_False;

        // set focus back to document
        ImplGetFrameWindow()->GetWindow( WINDOW_CLIENT )->GrabFocus();
    }

    if( mbOldHorz != mbHorz )
    {
        // if orientation changes, the toolbox has to be initialized again
        // to update the direction of the gradient
        mbCalc = sal_True;
        ImplInitSettings( sal_True, sal_True, sal_True );
    }

    mbFormat = sal_True;
    ImplFormat();
}

// -----------------------------------------------------------------------

void ToolBox::StartDocking()
{
    meDockAlign = meAlign;
    mnDockLines = mnLines;
    mbLastFloatMode = ImplIsFloatingMode();
    DockingWindow::StartDocking();
}

// -----------------------------------------------------------------------

sal_Bool ToolBox::Docking( const Point& rPos, Rectangle& rRect )
{
    // Wenn Dragging, dann nicht machen, da vorher schon berechnet
    if ( mbDragging )
        return sal_False;

    sal_Bool bFloatMode = sal_False;

    DockingWindow::Docking( rPos, rRect );

    // Befindet sich die Maus ausserhalb des Bereichs befindet, kann es nur ein
    // FloatWindow werden
    Rectangle aDockingRect( rRect );
    if ( !ImplIsFloatingMode() )
    {
        // don't use tracking rectangle for alignment check, because it will be too large
        // to get a floating mode as result - switch to floating size
        // so the calculation only depends on the position of the rectangle, not the current
        // docking state of the window
        sal_uInt16 nTemp = 0;
        aDockingRect.SetSize( ImplCalcFloatSize( this, nTemp ) );

        // in this mode docking is never done by keyboard, so it's OK to use the mouse position
        aDockingRect.SetPos( ImplGetFrameWindow()->GetPointerPosPixel() );
    }

    Rectangle aIntersection = maOutDockRect.GetIntersection( aDockingRect );
    if ( !aIntersection.IsEmpty() && !IsDockingPrevented() )
    {
        Rectangle   aInRect = maInDockRect;
        Size aDockSize;
        aDockSize.Width()  = ImplCalcSize( this, mnLines, TB_CALCMODE_VERT ).Width();
        aDockSize.Height() = ImplCalcSize( this, mnLines, TB_CALCMODE_HORZ ).Height();
        aInRect.Left()   += aDockSize.Width()/2;
        aInRect.Top()    += aDockSize.Height()/2;
        aInRect.Right()  -= aDockSize.Width()/2;
        aInRect.Bottom() -= aDockSize.Height()/2;

        // Wenn Fenster zu klein, wird das gesammte InDock-Rect genommen
        if ( aInRect.Left() >= aInRect.Right() )
        {
            aInRect.Left()  = maInDockRect.Left();
            aInRect.Right() = maInDockRect.Right();
        }
        if ( aInRect.Top() >= aInRect.Bottom() )
        {
            aInRect.Top()    = maInDockRect.Top();
            aInRect.Bottom() = maInDockRect.Bottom();
        }

        // Wenn Maus nicht im Dock-Bereich, dann kann es nur zum
        // FloatWindow werden
        Rectangle aIntersect = aInRect.GetIntersection( aDockingRect );
        if ( aIntersect == aDockingRect )
            bFloatMode = sal_True;
        else
        {
            // docking rectangle is in the "sensible area"
            Point aPos = aDockingRect.TopLeft();
            Point aInPosTL( aPos.X()-aInRect.Left(), aPos.Y()-aInRect.Top() );
            Point aInPosBR( aPos.X()-aInRect.Left() + aDockingRect.GetWidth(), aPos.Y()-aInRect.Top() + aDockingRect.GetHeight() );
            Size  aInSize = aInRect.GetSize();

            if ( aInPosTL.X() <= 0 )
                meDockAlign = WINDOWALIGN_LEFT;
            else if ( aInPosTL.Y() <= 0)
                meDockAlign = WINDOWALIGN_TOP;
            else if ( aInPosBR.X() >= aInSize.Width() )
                meDockAlign = WINDOWALIGN_RIGHT;
            else if ( aInPosBR.Y() >= aInSize.Height() )
                meDockAlign = WINDOWALIGN_BOTTOM;

            // Wenn sich Dock-Align geaendert hat, muessen wir die
            // neue Dock-Groesse setzen
            if ( (meDockAlign == WINDOWALIGN_TOP) || (meDockAlign == WINDOWALIGN_BOTTOM) )
                aDockSize.Width() = maInDockRect.GetWidth();
            else
                aDockSize.Height() = maInDockRect.GetHeight();

            aDockingRect.SetSize( aDockSize );

            Point aPosTL( maInDockRect.TopLeft() );
            switch ( meDockAlign )
            {
                case WINDOWALIGN_TOP :
                    aDockingRect.SetPos( aPosTL );
                    break;
                case WINDOWALIGN_LEFT :
                    aDockingRect.SetPos( aPosTL );
                    break;
                case WINDOWALIGN_BOTTOM :
                {
                    Point aPosBL( maInDockRect.BottomLeft() );
                    aPosBL.Y() -= aDockingRect.GetHeight();
                    aDockingRect.SetPos( aPosBL );
                    break;
                }
                case WINDOWALIGN_RIGHT :
                {
                    Point aPosTR( maInDockRect.TopRight() );
                    aPosTR.X() -= aDockingRect.GetWidth();
                    aDockingRect.SetPos( aPosTR );
                    break;
                }
            }
        }
    }
    else
        bFloatMode = sal_True;

    if ( bFloatMode )
    {
        meDockAlign = meAlign;
        if ( !mbLastFloatMode )
        {
            sal_uInt16 nTemp = 0;
            aDockingRect.SetSize( ImplCalcFloatSize( this, nTemp ) );
        }
    }

    rRect = aDockingRect;
    mbLastFloatMode = bFloatMode;

    return bFloatMode;
}

// -----------------------------------------------------------------------

void ToolBox::EndDocking( const Rectangle& rRect, sal_Bool bFloatMode )
{
    if ( !IsDockingCanceled() )
    {
        if ( mnLines != mnDockLines )
            SetLineCount( mnDockLines );
        if ( meAlign != meDockAlign )
            SetAlign( meDockAlign );
    }
    if ( bFloatMode || (bFloatMode != ImplIsFloatingMode()) )
        DockingWindow::EndDocking( rRect, bFloatMode );
}

// -----------------------------------------------------------------------

void ToolBox::Resizing( Size& rSize )
{
    sal_uInt16  nCalcLines;
    sal_uInt16  nTemp;

    // Alle Floatinggroessen berechnen
    ImplCalcFloatSizes( this );

    if ( !mnLastResizeDY )
        mnLastResizeDY = mnDY;

    // Ist vertikales Resizing angesagt
    if ( (mnLastResizeDY != rSize.Height()) && (mnDY != rSize.Height()) )
    {
        nCalcLines = ImplCalcLines( this, rSize.Height() );
        if ( nCalcLines < 1 )
            nCalcLines = 1;
        rSize = ImplCalcFloatSize( this, nCalcLines );
    }
    else
    {
        nCalcLines = 1;
        nTemp = nCalcLines;
        Size aTempSize = ImplCalcFloatSize( this, nTemp );
        while ( (aTempSize.Width() > rSize.Width()) &&
                (nCalcLines <= mpFloatSizeAry->mpSize[0].mnLines) )
        {
            nCalcLines++;
            nTemp = nCalcLines;
            aTempSize = ImplCalcFloatSize( this, nTemp );
        }
        rSize = aTempSize;
    }

    mnLastResizeDY = rSize.Height();
}

// -----------------------------------------------------------------------

Size ToolBox::CalcWindowSizePixel( sal_uInt16 nCalcLines ) const
{
    return ImplCalcSize( this, nCalcLines );
}

Size ToolBox::CalcWindowSizePixel( sal_uInt16 nCalcLines, WindowAlign eAlign ) const
{
    return ImplCalcSize( this, nCalcLines,
        (eAlign == WINDOWALIGN_TOP || eAlign == WINDOWALIGN_BOTTOM) ? TB_CALCMODE_HORZ : TB_CALCMODE_VERT );
}

sal_uInt16 ToolBox::ImplCountLineBreaks( const ToolBox *pThis )
{
    sal_uInt16 nLines = 0;

    std::vector< ImplToolItem >::const_iterator it = ((ToolBox*)pThis)->mpData->m_aItems.begin();
    while ( it != ((ToolBox*)pThis)->mpData->m_aItems.end() )
    {
        if( it->meType == TOOLBOXITEM_BREAK )
            ++nLines;
        ++it;
    }
    return nLines;
}

Size ToolBox::CalcPopupWindowSizePixel() const
{
    // count number of breaks and calc corresponding floating window size
    sal_uInt16 nLines = ImplCountLineBreaks( this );

    if( nLines )
        ++nLines;   // add the first line
    else
    {
        // no breaks found: use quadratic layout
        nLines = (sal_uInt16) ceil( sqrt( (double) GetItemCount() ) );
    }

    sal_Bool bPopup = mpData->mbAssumePopupMode;
    ToolBox *pThis = (ToolBox*) this;
    pThis->mpData->mbAssumePopupMode = sal_True;

    Size aSize = CalcFloatingWindowSizePixel( nLines );

    pThis->mpData->mbAssumePopupMode = bPopup;
    return aSize;
}

Size ToolBox::CalcFloatingWindowSizePixel() const
{
<<<<<<< HEAD
    USHORT nLines = ImplCountLineBreaks( this );
    ++nLines; // add the first line
=======
    sal_uInt16 nLines = ImplCountLineBreaks( this );
    nLines++; // add the first line
>>>>>>> e2a3d487
    return CalcFloatingWindowSizePixel( nLines );
}

Size ToolBox::CalcFloatingWindowSizePixel( sal_uInt16 nCalcLines ) const
{
    sal_Bool bFloat = mpData->mbAssumeFloating;
    sal_Bool bDocking = mpData->mbAssumeDocked;

    // simulate floating mode and force reformat before calculating
    ToolBox *pThis = (ToolBox*) this;
    pThis->mpData->mbAssumeFloating = sal_True;
    pThis->mpData->mbAssumeDocked = sal_False;

    Size aSize = ImplCalcFloatSize( (ToolBox*) this, nCalcLines );

    pThis->mbFormat = sal_True;
    pThis->mpData->mbAssumeFloating = bFloat;
    pThis->mpData->mbAssumeDocked = bDocking;

    return aSize;
}

// -----------------------------------------------------------------------

Size ToolBox::CalcMinimumWindowSizePixel() const
{
    if( ImplIsFloatingMode() )
        return ImplCalcSize( this, mnFloatLines );
    else
    {
        // create dummy toolbox for measurements
        ToolBox *pToolBox = new ToolBox( GetParent(), GetStyle() );

        // copy until first useful item
        std::vector< ImplToolItem >::iterator it = mpData->m_aItems.begin();
        while( it != mpData->m_aItems.end() )
        {
            pToolBox->CopyItem( *this, it->mnId );
            if( (it->meType != TOOLBOXITEM_BUTTON) ||
                !it->mbVisible || ImplIsFixedControl( &(*it) ) )
                ++it;
            else
                break;
        }

        // add to docking manager if required to obtain a drag area
        // (which is accounted for in calcwindowsizepixel)
        if( ImplGetDockingManager()->GetDockingWindowWrapper( this ) )
            ImplGetDockingManager()->AddWindow( pToolBox );

        // account for menu
        if( IsMenuEnabled() )
            pToolBox->SetMenuType( GetMenuType() );

        pToolBox->SetAlign( GetAlign() );
        Size aSize = pToolBox->CalcWindowSizePixel( 1 );

        ImplGetDockingManager()->RemoveWindow( pToolBox );
        pToolBox->Clear();
        delete pToolBox;

        return aSize;
    }
}

// -----------------------------------------------------------------------

void ToolBox::EnableCustomize( sal_Bool bEnable )
{
    if ( bEnable != mbCustomize )
    {
        mbCustomize = bEnable;

        ImplTBDragMgr* pMgr = ImplGetTBDragMgr();
        if ( bEnable )
            pMgr->push_back( this );
        else
            pMgr->erase( this );
    }
}

// -----------------------------------------------------------------------

void ToolBox::StartCustomize( const Rectangle& rRect, void* pData )
{
    DBG_ASSERT( mbCustomize,
                "ToolBox::StartCustomize(): ToolBox must be customized" );

    ImplTBDragMgr* pMgr = ImplGetTBDragMgr();
    Point aMousePos = GetPointerPosPixel();
    Point aPos = ScreenToOutputPixel( rRect.TopLeft() );
    Rectangle aRect( aPos.X(), aPos.Y(),
                     aPos.X()+rRect.GetWidth()+SMALLBUTTON_HSIZE,
                     aPos.Y()+rRect.GetHeight()+SMALLBUTTON_VSIZE );
    aMousePos = ScreenToOutputPixel( aPos );
    Pointer aPtr;
    SetPointer( aPtr );
    pMgr->StartDragging( this, aMousePos, aRect, 0, sal_False, pData );
}

// -----------------------------------------------------------------------

void ToolBox::StartCustomizeMode()
{
    ImplTBDragMgr* pMgr = ImplGetTBDragMgr();
    pMgr->StartCustomizeMode();
}

// -----------------------------------------------------------------------

void ToolBox::EndCustomizeMode()
{
    ImplTBDragMgr* pMgr = ImplGetTBDragMgr();
    pMgr->EndCustomizeMode();
}

// -----------------------------------------------------------------------

sal_Bool ToolBox::IsCustomizeMode()
{
    ImplTBDragMgr* pMgr = ImplGetTBDragMgr();
    return pMgr->IsCustomizeMode();
}

// -----------------------------------------------------------------------

void ToolBox::GetFocus()
{
    DockingWindow::GetFocus();
}

// -----------------------------------------------------------------------

void ToolBox::LoseFocus()
{
    ImplChangeHighlight( NULL, sal_True );

    DockingWindow::LoseFocus();
}

// -----------------------------------------------------------------------

// performs the action associated with an item, ie simulates clicking the item
void ToolBox::TriggerItem( sal_uInt16 nItemId, sal_Bool bShift, sal_Bool bCtrl )
{
    mnHighItemId = nItemId;
    sal_uInt16 nModifier = 0;
    if( bShift )
        nModifier |= KEY_SHIFT;
    if( bCtrl )
        nModifier |= KEY_MOD1;
    KeyCode aKeyCode( 0, nModifier );
    ImplActivateItem( aKeyCode );
}

// -----------------------------------------------------------------------

// calls the button's action handler
// returns sal_True if action was called
sal_Bool ToolBox::ImplActivateItem( KeyCode aKeyCode )
{
    sal_Bool bRet = sal_True;
    if( mnHighItemId )
    {
        ImplToolItem *pToolItem = ImplGetItem( mnHighItemId );

        // #107712#, activate can also be called for disabled entries
        if( pToolItem && !pToolItem->mbEnabled )
            return sal_True;

        if( pToolItem && pToolItem->mpWindow && HasFocus() )
        {
            ImplHideFocus();
            mbChangingHighlight = sal_True;  // avoid focus change due to loose focus
            pToolItem->mpWindow->ImplControlFocus( GETFOCUS_TAB );
            mbChangingHighlight = sal_False;
        }
        else
        {
            mnDownItemId = mnCurItemId = mnHighItemId;
            ImplToolItem* pItem = ImplGetItem( mnHighItemId );
            if ( pItem->mnBits & TIB_AUTOCHECK )
            {
                if ( pItem->mnBits & TIB_RADIOCHECK )
                {
                    if ( pItem->meState != STATE_CHECK )
                        SetItemState( pItem->mnId, STATE_CHECK );
                }
                else
                {
                    if ( pItem->meState != STATE_CHECK )
                        pItem->meState = STATE_CHECK;
                    else
                        pItem->meState = STATE_NOCHECK;
                }
            }
            mnMouseModifier = aKeyCode.GetModifier();
            mbIsKeyEvent = sal_True;
            Activate();
            Click();

            // #107776# we might be destroyed in the selecthandler
            ImplDelData aDelData;
            ImplAddDel( &aDelData );
            Select();
            if ( aDelData.IsDelete() )
                return bRet;
            ImplRemoveDel( &aDelData );

            Deactivate();
            mbIsKeyEvent = sal_False;
            mnMouseModifier = 0;
        }
    }
    else
        bRet = sal_False;
    return bRet;
}

// -----------------------------------------------------------------------

sal_Bool ImplCloseLastPopup( Window *pParent )
{
    // close last popup toolbox (see also:
    // ImplHandleMouseFloatMode(...) in winproc.cxx )

    if( ImplGetSVData()->maWinData.mpFirstFloat )
    {
        FloatingWindow* pLastLevelFloat = ImplGetSVData()->maWinData.mpFirstFloat->ImplFindLastLevelFloat();
        // only close the floater if it is not our direct parent, which would kill ourself
        if( pLastLevelFloat && pLastLevelFloat != pParent )
        {
            pLastLevelFloat->EndPopupMode( FLOATWIN_POPUPMODEEND_CANCEL | FLOATWIN_POPUPMODEEND_CLOSEALL );
            return sal_True;
        }
    }
    return sal_False;
}

// opens a drop down toolbox item
// returns sal_True if item was opened
sal_Bool ToolBox::ImplOpenItem( KeyCode aKeyCode )
{
    sal_uInt16 nCode = aKeyCode.GetCode();
    sal_Bool bRet = sal_True;

    // arrow keys should work only in the opposite direction of alignment (to not break cursor travelling)
    if ( ((nCode == KEY_LEFT || nCode == KEY_RIGHT) && IsHorizontal())
      || ((nCode == KEY_UP   || nCode == KEY_DOWN)  && !IsHorizontal()) )
        return sal_False;

    if( IsMenuEnabled() && mpData->mbMenubuttonSelected )
    {
        if( ImplCloseLastPopup( GetParent() ) )
            return bRet;

        ImplUpdateCustomMenu();
        Application::PostUserEvent( mpData->mnEventId, LINK( this, ToolBox, ImplCallExecuteCustomMenu ) );
    }
    else if( mnHighItemId &&  ImplGetItem( mnHighItemId ) &&
        (ImplGetItem( mnHighItemId )->mnBits & TIB_DROPDOWN) )
    {
        if( ImplCloseLastPopup( GetParent() ) )
            return bRet;

        mnDownItemId = mnCurItemId = mnHighItemId;
        mnCurPos = GetItemPos( mnCurItemId );
        mnLastFocusItemId = mnCurItemId; // save item id for possible later focus restore
        mnMouseModifier = aKeyCode.GetModifier();
        mbIsShift = sal_True;
        mbIsKeyEvent = sal_True;
        Activate();

        mpData->mbDropDownByKeyboard = sal_True;
        GetDropdownClickHdl().Call( this );

        mbIsKeyEvent = sal_False;
        mbIsShift = sal_False;
        mnMouseModifier = 0;
    }
    else
        bRet = sal_False;

    return bRet;
}

// -----------------------------------------------------------------------

void ToolBox::KeyInput( const KeyEvent& rKEvt )
{
    KeyCode aKeyCode = rKEvt.GetKeyCode();
    mnKeyModifier = aKeyCode.GetModifier();
    sal_uInt16 nCode = aKeyCode.GetCode();
    sal_Bool bParentIsDialog = ( ( ImplGetParent()->GetStyle() & (WB_DIALOGCONTROL | WB_NODIALOGCONTROL) ) == WB_DIALOGCONTROL );
    sal_Bool bForwardKey = sal_False;
    sal_Bool bGrabFocusToDocument = sal_False;

    // #107776# we might be destroyed in the keyhandler
    ImplDelData aDelData;
    ImplAddDel( &aDelData );

    switch ( nCode )
    {
        case KEY_UP:
        {
            // Ctrl-Cursor activates next toolbox, indicated by a blue arrow pointing to the left/up
            if( aKeyCode.GetModifier() )    // allow only pure cursor keys
                break;
            if( !IsHorizontal() )
                ImplChangeHighlightUpDn( sal_True );
            else
                ImplOpenItem( aKeyCode );
        }
        break;
        case KEY_LEFT:
        {
            if( aKeyCode.GetModifier() )    // allow only pure cursor keys
                break;
            if( IsHorizontal() )
                ImplChangeHighlightUpDn( sal_True );
            else
                ImplOpenItem( aKeyCode );
        }
        break;
        case KEY_DOWN:
        {
            if( aKeyCode.GetModifier() )    // allow only pure cursor keys
                break;
            if( !IsHorizontal() )
                ImplChangeHighlightUpDn( sal_False );
            else
                ImplOpenItem( aKeyCode );
        }
        break;
        case KEY_RIGHT:
        {
            if( aKeyCode.GetModifier() )    // allow only pure cursor keys
                break;
            if( IsHorizontal() )
                ImplChangeHighlightUpDn( sal_False );
            else
                ImplOpenItem( aKeyCode );
        }
        break;
        case KEY_PAGEUP:
            if ( mnCurLine > 1 )
            {
                if( mnCurLine > mnVisLines )
                    mnCurLine = mnCurLine - mnVisLines;
                else
                    mnCurLine = 1;
                mbFormat = sal_True;
                ImplFormat();
                ImplDrawSpin( sal_False, sal_False );
                ImplChangeHighlight( ImplGetFirstValidItem( mnCurLine ) );
            }
        break;
        case KEY_PAGEDOWN:
            if ( mnCurLine+mnVisLines-1 < mnCurLines )
            {
                if( mnCurLine + 2*mnVisLines-1 < mnCurLines )
                    mnCurLine = mnCurLine + mnVisLines;
                else
                    mnCurLine = mnCurLines;
                mbFormat = sal_True;
                ImplFormat();
                ImplDrawSpin( sal_False, sal_False );
                ImplChangeHighlight( ImplGetFirstValidItem( mnCurLine ) );
            }
        break;
        case KEY_END:
            {
                ImplChangeHighlight( NULL );
                ImplChangeHighlightUpDn( sal_False );
            }
            break;
        case KEY_HOME:
            {
                ImplChangeHighlight( NULL );
                ImplChangeHighlightUpDn( sal_True );
            }
            break;
        case KEY_ESCAPE:
        {
            if( !ImplIsFloatingMode() && bParentIsDialog )
                DockingWindow::KeyInput( rKEvt );
            else
            {
                // send focus to document pane
                Window *pWin = this;
                while( pWin )
                {
                    if( !pWin->GetParent() )
                    {
                        pWin->ImplGetFrameWindow()->GetWindow( WINDOW_CLIENT )->GrabFocus();
                        break;
                    }
                    pWin = pWin->GetParent();
                }
            }
        }
        break;
        case KEY_RETURN:
        {
            // #107712#, disabled entries are selectable now
            //  leave toolbox and move focus to document
            if( mnHighItemId )
            {
                ImplToolItem *pItem = ImplGetItem( mnHighItemId );
                if( !pItem->mbEnabled )
                {
                    Sound::Beep( SOUND_DISABLE, this );
                    bGrabFocusToDocument = sal_True;
                }
            }
            if( !bGrabFocusToDocument )
                bForwardKey = !ImplActivateItem( aKeyCode );
        }
        break;
        default:
            {
            sal_uInt16 aKeyGroup = aKeyCode.GetGroup();
            ImplToolItem *pItem = NULL;
            if( mnHighItemId )
                pItem = ImplGetItem( mnHighItemId );
            // #i13931# forward alphanum keyinput into embedded control
            if( (aKeyGroup == KEYGROUP_NUM || aKeyGroup == KEYGROUP_ALPHA ) && pItem && pItem->mpWindow && pItem->mbEnabled )
            {
                Window *pFocusWindow = Application::GetFocusWindow();
                ImplHideFocus();
                mbChangingHighlight = sal_True;  // avoid focus change due to loose focus
                pItem->mpWindow->ImplControlFocus( GETFOCUS_TAB );
                mbChangingHighlight = sal_False;
                if( pFocusWindow != Application::GetFocusWindow() )
                    Application::GetFocusWindow()->KeyInput( rKEvt );
            }
            else
            {
                // do nothing to avoid key presses going into the document
                // while the toolbox has the focus
                // just forward function and special keys and combinations with Alt-key
                if( aKeyGroup == KEYGROUP_FKEYS || aKeyGroup == KEYGROUP_MISC || aKeyCode.IsMod2() )
                    bForwardKey = sal_True;
            }
        }
    }

    if ( aDelData.IsDelete() )
        return;
    ImplRemoveDel( &aDelData );

    // #107251# move focus away if this toolbox was disabled during keyinput
    if( HasFocus() && mpData->mbKeyInputDisabled && (ImplGetParent()->GetStyle() & (WB_DIALOGCONTROL | WB_NODIALOGCONTROL) ) == WB_DIALOGCONTROL)
    {
        sal_uInt16 n = 0;
        Window *pFocusControl = ImplGetParent()->ImplGetDlgWindow( n, DLGWINDOW_FIRST );
        if ( pFocusControl && pFocusControl != this )
            pFocusControl->ImplControlFocus( GETFOCUS_INIT );
    }

    mnKeyModifier = 0;

    // #107712#, leave toolbox
    if( bGrabFocusToDocument )
    {
        GrabFocusToDocument();
        return;
    }

    if( bForwardKey )
        DockingWindow::KeyInput( rKEvt );
}

// -----------------------------------------------------------------------

// returns the current toolbox line of the item
sal_uInt16 ToolBox::ImplGetItemLine( ImplToolItem* pCurrentItem )
{
    std::vector< ImplToolItem >::const_iterator it = mpData->m_aItems.begin();
    sal_uInt16 nLine = 1;
    while( it != mpData->m_aItems.end() )
    {
        if ( it->mbBreak )
            ++nLine;
        if( &(*it) == pCurrentItem)
            break;
        ++it;
    }
    return nLine;
}

// returns the first displayable item in the given line
ImplToolItem* ToolBox::ImplGetFirstValidItem( sal_uInt16 nLine )
{
    if( !nLine || nLine > mnCurLines )
        return NULL;

    nLine--;

    std::vector< ImplToolItem >::iterator it = mpData->m_aItems.begin();
    while( it != mpData->m_aItems.end() )
    {
        // find correct line
        if ( it->mbBreak )
            nLine--;
        if( !nLine )
        {
            // find first useful item
            while( it != mpData->m_aItems.end() && ((it->meType != TOOLBOXITEM_BUTTON) ||
                /*!it->mbEnabled ||*/ !it->mbVisible || ImplIsFixedControl( &(*it) )) )
            {
                ++it;
                if( it == mpData->m_aItems.end() || it->mbBreak )
                    return NULL;    // no valid items in this line
            }
            return &(*it);
        }
        ++it;
    }

    return (it == mpData->m_aItems.end()) ? NULL : &(*it);
}

// returns the last displayable item in the given line
ImplToolItem* ToolBox::ImplGetLastValidItem( sal_uInt16 nLine )
{
    if( !nLine || nLine > mnCurLines )
        return NULL;

    nLine--;
    ImplToolItem *pFound = NULL;
    std::vector< ImplToolItem >::iterator it = mpData->m_aItems.begin();
    while( it != mpData->m_aItems.end() )
    {
        // find correct line
        if ( it->mbBreak )
            nLine--;
        if( !nLine )
        {
            // find last useful item
            while( it != mpData->m_aItems.end() && ((it->meType == TOOLBOXITEM_BUTTON) &&
                /*it->mbEnabled &&*/ it->mbVisible && !ImplIsFixedControl( &(*it) )) )
            {
                pFound = &(*it);
                ++it;
                if( it == mpData->m_aItems.end() || it->mbBreak )
                    return pFound;    // end of line: return last useful item
            }
            return pFound;
        }
        ++it;
    }

    return pFound;
}

// -----------------------------------------------------------------------

sal_uInt16 ToolBox::ImplFindItemPos( const ImplToolItem* pItem, const std::vector< ImplToolItem >& rList )
{
    if( pItem )
    {
<<<<<<< HEAD
        USHORT nPos;
        for( nPos = 0; nPos < rList.size(); ++nPos )
=======
        sal_uInt16 nPos;
        for( nPos = 0; nPos < rList.size(); nPos++ )
>>>>>>> e2a3d487
            if( &rList[ nPos ] == pItem )
                return nPos;
    }
    return TOOLBOX_ITEM_NOTFOUND;
}

void ToolBox::ChangeHighlight( sal_uInt16 nPos )
{
    if ( nPos < GetItemCount() ) {
        ImplGrabFocus( 0 );
        ImplChangeHighlight ( ImplGetItem ( GetItemId ( (sal_uInt16) nPos ) ), sal_False );
    }
}

void ToolBox::ImplChangeHighlight( ImplToolItem* pItem, sal_Bool bNoGrabFocus )
{
    // avoid recursion due to focus change
    if( mbChangingHighlight )
        return;

    mbChangingHighlight = sal_True;

    ImplToolItem* pOldItem = NULL;

    if ( mnHighItemId )
    {
        ImplHideFocus();
        sal_uInt16 nPos = GetItemPos( mnHighItemId );
        pOldItem = ImplGetItem( mnHighItemId );
        // #i89962# ImplDrawItem can cause Invalidate/Update
        // which will in turn ImplShowFocus again
        // set mnHighItemId to 0 already to prevent this hen/egg problem
        mnHighItemId = 0;
        ImplDrawItem( nPos, sal_False );
        ImplCallEventListeners( VCLEVENT_TOOLBOX_HIGHLIGHTOFF, reinterpret_cast< void* >( nPos ) );
    }

    if( !bNoGrabFocus && pItem != pOldItem && pOldItem && pOldItem->mpWindow )
    {
        // move focus into toolbox
        GrabFocus();
    }

    if( pItem )
    {
        sal_uInt16 aPos = ToolBox::ImplFindItemPos( pItem, mpData->m_aItems );
        if( aPos != TOOLBOX_ITEM_NOTFOUND)
        {
            // check for line breaks
            sal_uInt16 nLine = ImplGetItemLine( pItem );

            if( nLine >= mnCurLine + mnVisLines )
            {
                mnCurLine = nLine - mnVisLines + 1;
                mbFormat = sal_True;
            }
            else if ( nLine < mnCurLine )
            {
                mnCurLine = nLine;
                mbFormat = sal_True;
            }

            if( mbFormat )
            {
                ImplFormat();
            }

            mnHighItemId = pItem->mnId;
            ImplDrawItem( aPos, 2 );    // always use shadow effect (2)

            if( mbSelection )
                mnCurPos = aPos;
            ImplShowFocus();

            ImplCallEventListeners( VCLEVENT_TOOLBOX_HIGHLIGHT );
        }
    }
    else
    {
        ImplHideFocus();
        mnHighItemId = 0;
        mnCurPos = TOOLBOX_ITEM_NOTFOUND;
    }

    mbChangingHighlight = sal_False;
}

// -----------------------------------------------------------------------

// check for keyboard accessible items
static sal_Bool ImplIsValidItem( const ImplToolItem* pItem, sal_Bool bNotClipped )
{
    sal_Bool bValid = (pItem && pItem->meType == TOOLBOXITEM_BUTTON && pItem->mbVisible && !ImplIsFixedControl( pItem ));
    if( bValid && bNotClipped && pItem->IsClipped() )
        bValid = sal_False;
    return bValid;
}

// -----------------------------------------------------------------------

sal_Bool ToolBox::ImplChangeHighlightUpDn( sal_Bool bUp, sal_Bool bNoCycle )
{
    ImplToolItem* pToolItem = ImplGetItem( mnHighItemId );

    if( !pToolItem || !mnHighItemId )
    {
        // menubutton highlighted ?
        if( mpData->mbMenubuttonSelected )
        {
            if( bUp )
            {
                // select last valid non-clipped item
                std::vector< ImplToolItem >::iterator it = mpData->m_aItems.end();
                ImplToolItem* pItem = NULL;
                while( it != mpData->m_aItems.begin() )
                {
                    --it;
                    if ( ImplIsValidItem( &(*it), sal_True ) )
                    {
                        pItem = &(*it);
                        break;
                    }
                }
                ImplDrawMenubutton( this, sal_False );
                ImplChangeHighlight( pItem );
            }
            else
            {
                // select first valid non-clipped item
                std::vector< ImplToolItem >::iterator it = mpData->m_aItems.begin();
                while( it != mpData->m_aItems.end() )
                {
                    if ( ImplIsValidItem( &(*it), sal_True ) )
                        break;
                    ++it;
                }
                if( it != mpData->m_aItems.end() )
                {
                    ImplDrawMenubutton( this, sal_False );
                    ImplChangeHighlight( &(*it) );
                }
            }
            return sal_True;
        }

        if( bUp )
        {
            // Select first valid item
            std::vector< ImplToolItem >::iterator it = mpData->m_aItems.begin();
            while( it != mpData->m_aItems.end() )
            {
                if ( ImplIsValidItem( &(*it), sal_False ) )
                    break;
                ++it;
            }

            // select the menu button if a clipped item would be selected
            if( (it != mpData->m_aItems.end() && &(*it) == ImplGetFirstClippedItem( this )) && IsMenuEnabled() )
            {
                ImplChangeHighlight( NULL );
                ImplDrawMenubutton( this, sal_True );
            }
            else
                ImplChangeHighlight( (it != mpData->m_aItems.end()) ? &(*it) : NULL );
            return sal_True;
        }
        else
        {
            // Select last valid item

            // docked toolbars have the menubutton as last item - if this button is enabled
            if( IsMenuEnabled() && !ImplIsFloatingMode() )
            {
                ImplChangeHighlight( NULL );
                ImplDrawMenubutton( this, sal_True );
            }
            else
            {
                std::vector< ImplToolItem >::iterator it = mpData->m_aItems.end();
                ImplToolItem* pItem = NULL;
                while( it != mpData->m_aItems.begin() )
                {
                    --it;
                    if ( ImplIsValidItem( &(*it), sal_False ) )
                    {
                        pItem = &(*it);
                        break;
                    }
                }
                ImplChangeHighlight( pItem );
            }
            return sal_True;
        }
    }

    if( pToolItem )
    {
        sal_uLong pos = ToolBox::ImplFindItemPos( pToolItem, mpData->m_aItems );
        sal_uLong nCount = mpData->m_aItems.size();

        sal_uLong i=0;
        do
        {
            if( bUp )
            {
                if( !pos-- )
                {
                    if( bNoCycle )
                        return sal_False;

                    // highlight the menu button if it is the last item
                    if( IsMenuEnabled() && !ImplIsFloatingMode() )
                    {
                        ImplChangeHighlight( NULL );
                        ImplDrawMenubutton( this, sal_True );
                        return sal_True;
                    }
                    else
                        pos = nCount-1;
                }
            }
            else
            {
                if( ++pos >= nCount )
                {
                    if( bNoCycle )
                        return sal_False;

                    // highlight the menu button if it is the last item
                    if( IsMenuEnabled() && !ImplIsFloatingMode() )
                    {
                        ImplChangeHighlight( NULL );
                        ImplDrawMenubutton( this, sal_True );
                        return sal_True;
                    }
                    else
                        pos = 0;
                }
            }

            pToolItem = &mpData->m_aItems[pos];

            if ( ImplIsValidItem( pToolItem, sal_False ) )
                break;

        } while( ++i < nCount);

        if( pToolItem->IsClipped() && IsMenuEnabled() )
        {
            // select the menu button if a clipped item would be selected
            ImplChangeHighlight( NULL );
            ImplDrawMenubutton( this, sal_True );
        }
        else if( i != nCount )
            ImplChangeHighlight( pToolItem );
        else
            return sal_False;
    }
    return sal_True;
}

// -----------------------------------------------------------------------

void ToolBox::ImplShowFocus()
{
    if( mnHighItemId && HasFocus() )
    {
        ImplToolItem* pItem = ImplGetItem( mnHighItemId );
        if( pItem->mpWindow )
        {
            Window *pWin = pItem->mpWindow->ImplGetWindowImpl()->mpBorderWindow ? pItem->mpWindow->ImplGetWindowImpl()->mpBorderWindow : pItem->mpWindow;
            pWin->ImplGetWindowImpl()->mbDrawSelectionBackground = sal_True;
            pWin->Invalidate( 0 );
        }
    }
}

// -----------------------------------------------------------------------

void ToolBox::ImplHideFocus()
{
    if( mnHighItemId )
    {
        ImplToolItem* pItem = ImplGetItem( mnHighItemId );
        if( pItem->mpWindow )
        {
            Window *pWin = pItem->mpWindow->ImplGetWindowImpl()->mpBorderWindow ? pItem->mpWindow->ImplGetWindowImpl()->mpBorderWindow : pItem->mpWindow;
            pWin->ImplGetWindowImpl()->mbDrawSelectionBackground = sal_False;
            pWin->Invalidate( 0 );
        }
    }

    if ( mpData->mbMenubuttonSelected )
    {
        // remove highlight from menubutton
        ImplDrawMenubutton( this, sal_False );
    }
}

// -----------------------------------------------------------------------

void ToolBox::ImplDisableFlatButtons()
{
#ifdef WNT        // Check in the Windows registry if an AT tool wants no flat toolboxes
    static bool bInit = false, bValue = false;
    if( ! bInit )
    {
        bInit = true;
        HKEY hkey;

        if( ERROR_SUCCESS == RegOpenKey(HKEY_CURRENT_USER,
            "Software\\OpenOffice.org\\Accessibility\\AtToolSupport",
            &hkey) )
        {
            DWORD dwType = 0;
            sal_uInt8 Data[6]; // possible values: "true", "false", "1", "0", DWORD
            DWORD cbData = sizeof(Data);

            if( ERROR_SUCCESS == RegQueryValueEx(hkey, "DisableFlatToolboxButtons",
                NULL, &dwType, Data, &cbData) )
            {
                switch (dwType)
                {
                    case REG_SZ:
                        bValue = ((0 == stricmp((const char *) Data, "1")) || (0 == stricmp((const char *) Data, "true")));
                        break;
                    case REG_DWORD:
                        bValue = (bool)(((DWORD *) Data)[0]);
                        break;
                }
            }
            RegCloseKey(hkey);
        }
    }
    if( bValue )
        mnOutStyle &= ~TOOLBOX_STYLE_FLAT;
#endif
}

/* vim:set shiftwidth=4 softtabstop=4 expandtab: */<|MERGE_RESOLUTION|>--- conflicted
+++ resolved
@@ -164,7 +164,6 @@
                     ImplTBDragMgr();
                     ~ImplTBDragMgr();
 
-<<<<<<< HEAD
     void            push_back( ToolBox* pBox )
                         { mpBoxList->push_back( pBox ); }
     void            erase( ToolBox* pBox )
@@ -178,14 +177,6 @@
                     }
     size_t          size() const
                     { return mpBoxList->size(); }
-=======
-    void            Insert( ToolBox* pBox )
-                        { mpBoxList->Insert( pBox ); }
-    void            Remove( ToolBox* pBox )
-                        { mpBoxList->Remove( pBox ); }
-    sal_uLong           Count() const
-                        { return mpBoxList->Count(); }
->>>>>>> e2a3d487
 
     ToolBox*        FindToolBox( const Rectangle& rRect );
 
@@ -1623,24 +1614,13 @@
     mbFullPaint       = sal_False;
     mbHorz            = sal_True;
     mbScroll          = (nStyle & WB_SCROLL) != 0;
-<<<<<<< HEAD
-    mbCustomize       = FALSE;
-    mbCustomizeMode   = FALSE;
-    mbDragging        = FALSE;
-    mbMenuStrings     = FALSE;
-    mbIsShift         = FALSE;
-    mbIsKeyEvent = FALSE;
-    mbChangingHighlight = FALSE;
-=======
     mbCustomize       = sal_False;
     mbCustomizeMode   = sal_False;
     mbDragging        = sal_False;
-    mbHideStatusText  = sal_False;
     mbMenuStrings     = sal_False;
     mbIsShift         = sal_False;
     mbIsKeyEvent = sal_False;
     mbChangingHighlight = sal_False;
->>>>>>> e2a3d487
     meButtonType      = BUTTON_SYMBOL;
     meAlign           = WINDOWALIGN_TOP;
     meLastStyle       = POINTER_ARROW;
@@ -3422,10 +3402,9 @@
 
 // -----------------------------------------------------------------------
 
-<<<<<<< HEAD
-void ToolBox::ImplDrawSeparator( USHORT nPos, Rectangle rRect )
-{
-    BOOL bNativeOk = FALSE;
+void ToolBox::ImplDrawSeparator( sal_uInt16 nPos, Rectangle rRect )
+{
+    bool bNativeOk = false;
     ImplToolItem* pItem = &mpData->m_aItems[nPos];
 
     if( IsNativeControlSupported( CTRL_TOOLBAR, PART_SEPARATOR ) )
@@ -3471,10 +3450,7 @@
 
 // -----------------------------------------------------------------------
 
-static void ImplDrawButton( ToolBox* pThis, const Rectangle &rRect, USHORT highlight, BOOL bChecked, BOOL bEnabled, BOOL bIsWindow )
-=======
 static void ImplDrawButton( ToolBox* pThis, const Rectangle &rRect, sal_uInt16 highlight, sal_Bool bChecked, sal_Bool bEnabled, sal_Bool bIsWindow )
->>>>>>> e2a3d487
 {
     // draws toolbar button background either native or using a coloured selection
     // if bIsWindow is sal_True, the corresponding item is a control and only a selection border will be drawn
@@ -3560,7 +3536,7 @@
     long    nImageOffY  = 0;
     long    nTextOffX   = 0;
     long    nTextOffY   = 0;
-    USHORT  nStyle      = 0;
+    sal_uInt16  nStyle      = 0;
 
     // draw separators in flat style only
     if ( !bLayout &&
@@ -3633,33 +3609,6 @@
         return;
     }
 
-<<<<<<< HEAD
-=======
-    // draw button
-    Size    aBtnSize    = pItem->maRect.GetSize();
-    if( ImplGetSVData()->maNWFData.mbToolboxDropDownSeparate )
-    {
-        // separate button not for dropdown only where the whole button is painted
-        if ( pItem->mnBits & TIB_DROPDOWN &&
-            ((pItem->mnBits & TIB_DROPDOWNONLY) != TIB_DROPDOWNONLY) )
-        {
-            Rectangle aArrowRect = pItem->GetDropDownRect( mbHorz );
-            if( aArrowRect.Top() == pItem->maRect.Top() ) // dropdown arrow on right side
-                aBtnSize.Width() -= aArrowRect.GetWidth();
-            else // dropdown arrow on bottom side
-                aBtnSize.Height() -= aArrowRect.GetHeight();
-        }
-    }
-    Rectangle aButtonRect( pItem->maRect.TopLeft(), aBtnSize );
-    long    nOffX       = SMALLBUTTON_OFF_NORMAL_X;
-    long    nOffY       = SMALLBUTTON_OFF_NORMAL_Y;
-    long    nImageOffX=0;
-    long    nImageOffY=0;
-    long    nTextOffX=0;
-    long    nTextOffY=0;
-    sal_uInt16  nStyle      = 0;
-
->>>>>>> e2a3d487
     if ( pItem->meState == STATE_CHECK )
     {
         nStyle |= BUTTON_DRAW_CHECKED;
@@ -5502,13 +5451,8 @@
 
 Size ToolBox::CalcFloatingWindowSizePixel() const
 {
-<<<<<<< HEAD
-    USHORT nLines = ImplCountLineBreaks( this );
+    sal_uInt16 nLines = ImplCountLineBreaks( this );
     ++nLines; // add the first line
-=======
-    sal_uInt16 nLines = ImplCountLineBreaks( this );
-    nLines++; // add the first line
->>>>>>> e2a3d487
     return CalcFloatingWindowSizePixel( nLines );
 }
 
@@ -6071,13 +6015,8 @@
 {
     if( pItem )
     {
-<<<<<<< HEAD
-        USHORT nPos;
+        sal_uInt16 nPos;
         for( nPos = 0; nPos < rList.size(); ++nPos )
-=======
-        sal_uInt16 nPos;
-        for( nPos = 0; nPos < rList.size(); nPos++ )
->>>>>>> e2a3d487
             if( &rList[ nPos ] == pItem )
                 return nPos;
     }
