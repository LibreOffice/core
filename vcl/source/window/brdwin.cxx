/* -*- Mode: C++; tab-width: 4; indent-tabs-mode: nil; c-basic-offset: 4 -*- */
/*************************************************************************
 *
 * DO NOT ALTER OR REMOVE COPYRIGHT NOTICES OR THIS FILE HEADER.
 *
 * Copyright 2000, 2010 Oracle and/or its affiliates.
 *
 * OpenOffice.org - a multi-platform office productivity suite
 *
 * This file is part of OpenOffice.org.
 *
 * OpenOffice.org is free software: you can redistribute it and/or modify
 * it under the terms of the GNU Lesser General Public License version 3
 * only, as published by the Free Software Foundation.
 *
 * OpenOffice.org is distributed in the hope that it will be useful,
 * but WITHOUT ANY WARRANTY; without even the implied warranty of
 * MERCHANTABILITY or FITNESS FOR A PARTICULAR PURPOSE.  See the
 * GNU Lesser General Public License version 3 for more details
 * (a copy is included in the LICENSE file that accompanied this code).
 *
 * You should have received a copy of the GNU Lesser General Public License
 * version 3 along with OpenOffice.org.  If not, see
 * <http://www.openoffice.org/license.html>
 * for a copy of the LGPLv3 License.
 *
 ************************************************************************/

// MARKER(update_precomp.py): autogen include statement, do not remove
#include "precompiled_vcl.hxx"
#include <vcl/svids.hrc>
#include <vcl/svdata.hxx>
#include <vcl/event.hxx>
#include <vcl/decoview.hxx>
#include <vcl/syswin.hxx>
#include <vcl/dockwin.hxx>
#include <vcl/floatwin.hxx>
#include <vcl/bitmap.hxx>
#include <vcl/gradient.hxx>
#include <vcl/image.hxx>
#include <vcl/virdev.hxx>
#include <vcl/help.hxx>
#include <vcl/edit.hxx>
#include <vcl/brdwin.hxx>
#include <vcl/window.h>
#include <vcl/metric.hxx>
#include <tools/debug.hxx>

using namespace ::com::sun::star::uno;

// useful caption height for title bar buttons
#define MIN_CAPTION_HEIGHT 18

// =======================================================================

static void ImplGetPinImage( sal_uInt16 nStyle, sal_Bool bPinIn, Image& rImage )
{
    // ImageListe laden, wenn noch nicht vorhanden
    ImplSVData* pSVData = ImplGetSVData();
    if ( !pSVData->maCtrlData.mpPinImgList )
    {
        ResMgr* pResMgr = ImplGetResMgr();
        pSVData->maCtrlData.mpPinImgList = new ImageList();
        if( pResMgr )
        {
            Color aMaskColor( 0x00, 0x00, 0xFF );
            pSVData->maCtrlData.mpPinImgList->InsertFromHorizontalBitmap
                ( ResId( SV_RESID_BITMAP_PIN, *pResMgr ), 4,
                  &aMaskColor, NULL, NULL, 0);
        }
    }

    // Image ermitteln und zurueckgeben
    sal_uInt16 nId;
    if ( nStyle & BUTTON_DRAW_PRESSED )
    {
        if ( bPinIn )
            nId = 4;
        else
            nId = 3;
    }
    else
    {
        if ( bPinIn )
            nId = 2;
        else
            nId = 1;
    }
    rImage = pSVData->maCtrlData.mpPinImgList->GetImage( nId );
}

// -----------------------------------------------------------------------

void Window::ImplCalcSymbolRect( Rectangle& rRect )
{
    // Den Rand den der Button in der nicht Default-Darstellung freilaesst,
    // dazuaddieren, da wir diesen bei kleinen Buttons mit ausnutzen wollen
    rRect.Left()--;
    rRect.Top()--;
    rRect.Right()++;
    rRect.Bottom()++;

    // Zwischen dem Symbol und dem Button-Rand lassen wir 5% Platz
    long nExtraWidth = ((rRect.GetWidth()*50)+500)/1000;
    long nExtraHeight = ((rRect.GetHeight()*50)+500)/1000;
    rRect.Left()    += nExtraWidth;
    rRect.Right()   -= nExtraWidth;
    rRect.Top()     += nExtraHeight;
    rRect.Bottom()  -= nExtraHeight;
}

// -----------------------------------------------------------------------

static void ImplDrawBrdWinSymbol( OutputDevice* pDev,
                                  const Rectangle& rRect, SymbolType eSymbol )
{
    // Zwischen dem Symbol und dem Button lassen wir 5% Platz
    DecorationView  aDecoView( pDev );
    Rectangle       aTempRect = rRect;
    Window::ImplCalcSymbolRect( aTempRect );
    aDecoView.DrawSymbol( aTempRect, eSymbol,
                          pDev->GetSettings().GetStyleSettings().GetButtonTextColor(), 0 );
}

// -----------------------------------------------------------------------

static void ImplDrawBrdWinSymbolButton( OutputDevice* pDev,
                                        const Rectangle& rRect,
                                        SymbolType eSymbol, sal_uInt16 nState )
{
    sal_Bool bMouseOver = (nState & BUTTON_DRAW_HIGHLIGHT) != 0;
    nState &= ~BUTTON_DRAW_HIGHLIGHT;

    Rectangle aTempRect;
    Window *pWin = dynamic_cast< Window* >(pDev);
    if( pWin )
    {
        if( bMouseOver )
        {
            // provide a bright background for selection effect
            pWin->SetFillColor( pDev->GetSettings().GetStyleSettings().GetWindowColor() );
            pWin->SetLineColor();
            pWin->DrawRect( rRect );
            pWin->DrawSelectionBackground( rRect, 2, (nState & BUTTON_DRAW_PRESSED) ? sal_True : sal_False,
                                            sal_True, sal_False );
        }
        aTempRect = rRect;
        aTempRect.nLeft+=3;
        aTempRect.nRight-=4;
        aTempRect.nTop+=3;
        aTempRect.nBottom-=4;
    }
    else
    {
        DecorationView aDecoView( pDev );
        aTempRect = aDecoView.DrawButton( rRect, nState|BUTTON_DRAW_FLAT );
    }
    ImplDrawBrdWinSymbol( pDev, aTempRect, eSymbol );
}


// =======================================================================

// ------------------------
// - ImplBorderWindowView -
// ------------------------

ImplBorderWindowView::~ImplBorderWindowView()
{
}

// -----------------------------------------------------------------------

sal_Bool ImplBorderWindowView::MouseMove( const MouseEvent& )
{
    return sal_False;
}

// -----------------------------------------------------------------------

sal_Bool ImplBorderWindowView::MouseButtonDown( const MouseEvent& )
{
    return sal_False;
}

// -----------------------------------------------------------------------

sal_Bool ImplBorderWindowView::Tracking( const TrackingEvent& )
{
    return sal_False;
}

// -----------------------------------------------------------------------

String ImplBorderWindowView::RequestHelp( const Point&, Rectangle& )
{
    return String();
}

// -----------------------------------------------------------------------

Rectangle ImplBorderWindowView::GetMenuRect() const
{
    return Rectangle();
}

// -----------------------------------------------------------------------

void ImplBorderWindowView::ImplInitTitle( ImplBorderFrameData* pData )
{
    ImplBorderWindow* pBorderWindow = pData->mpBorderWindow;

    if ( !(pBorderWindow->GetStyle() & (WB_MOVEABLE | WB_POPUP)) ||
          (pData->mnTitleType == BORDERWINDOW_TITLE_NONE) )
    {
        pData->mnTitleType   = BORDERWINDOW_TITLE_NONE;
        pData->mnTitleHeight = 0;
    }
    else
    {
        const StyleSettings& rStyleSettings = pData->mpOutDev->GetSettings().GetStyleSettings();
        if ( pData->mnTitleType == BORDERWINDOW_TITLE_TEAROFF )
            pData->mnTitleHeight = rStyleSettings.GetTearOffTitleHeight();
        else
        {
            if ( pData->mnTitleType == BORDERWINDOW_TITLE_SMALL )
            {
                pBorderWindow->SetPointFont( rStyleSettings.GetFloatTitleFont() );
                pData->mnTitleHeight = rStyleSettings.GetFloatTitleHeight();
            }
            else // pData->mnTitleType == BORDERWINDOW_TITLE_NORMAL
            {
                pBorderWindow->SetPointFont( rStyleSettings.GetTitleFont() );
                pData->mnTitleHeight = rStyleSettings.GetTitleHeight();
            }
            long nTextHeight = pBorderWindow->GetTextHeight();
            if ( nTextHeight > pData->mnTitleHeight )
                pData->mnTitleHeight = nTextHeight;
        }
    }
}

// -----------------------------------------------------------------------

sal_uInt16 ImplBorderWindowView::ImplHitTest( ImplBorderFrameData* pData, const Point& rPos )
{
    ImplBorderWindow* pBorderWindow = pData->mpBorderWindow;

    if ( pData->maTitleRect.IsInside( rPos ) )
    {
        if ( pData->maCloseRect.IsInside( rPos ) )
            return BORDERWINDOW_HITTEST_CLOSE;
        else if ( pData->maRollRect.IsInside( rPos ) )
            return BORDERWINDOW_HITTEST_ROLL;
        else if ( pData->maMenuRect.IsInside( rPos ) )
            return BORDERWINDOW_HITTEST_MENU;
        else if ( pData->maDockRect.IsInside( rPos ) )
            return BORDERWINDOW_HITTEST_DOCK;
        else if ( pData->maHideRect.IsInside( rPos ) )
            return BORDERWINDOW_HITTEST_HIDE;
        else if ( pData->maHelpRect.IsInside( rPos ) )
            return BORDERWINDOW_HITTEST_HELP;
        else if ( pData->maPinRect.IsInside( rPos ) )
            return BORDERWINDOW_HITTEST_PIN;
        else
            return BORDERWINDOW_HITTEST_TITLE;
    }

    if ( (pBorderWindow->GetStyle() & WB_SIZEABLE) &&
         !pBorderWindow->mbRollUp )
    {
        long nSizeWidth = pData->mnNoTitleTop+pData->mnTitleHeight;
        if ( nSizeWidth < 16 )
            nSizeWidth = 16;

        // no corner resize for floating toolbars, which would lead to jumps while formatting
        // setting nSizeWidth = 0 will only return pure left,top,right,bottom
        if( pBorderWindow->GetStyle() & (WB_OWNERDRAWDECORATION | WB_POPUP) )
            nSizeWidth = 0;

        if ( rPos.X() < pData->mnLeftBorder )
        {
            if ( rPos.Y() < nSizeWidth )
                return BORDERWINDOW_HITTEST_TOPLEFT;
            else if ( rPos.Y() >= pData->mnHeight-nSizeWidth )
                return BORDERWINDOW_HITTEST_BOTTOMLEFT;
            else
                return BORDERWINDOW_HITTEST_LEFT;
        }
        else if ( rPos.X() >= pData->mnWidth-pData->mnRightBorder )
        {
            if ( rPos.Y() < nSizeWidth )
                return BORDERWINDOW_HITTEST_TOPRIGHT;
            else if ( rPos.Y() >= pData->mnHeight-nSizeWidth )
                return BORDERWINDOW_HITTEST_BOTTOMRIGHT;
            else
                return BORDERWINDOW_HITTEST_RIGHT;
        }
        else if ( rPos.Y() < pData->mnNoTitleTop )
        {
            if ( rPos.X() < nSizeWidth )
                return BORDERWINDOW_HITTEST_TOPLEFT;
            else if ( rPos.X() >= pData->mnWidth-nSizeWidth )
                return BORDERWINDOW_HITTEST_TOPRIGHT;
            else
                return BORDERWINDOW_HITTEST_TOP;
        }
        else if ( rPos.Y() >= pData->mnHeight-pData->mnBottomBorder )
        {
            if ( rPos.X() < nSizeWidth )
                return BORDERWINDOW_HITTEST_BOTTOMLEFT;
            else if ( rPos.X() >= pData->mnWidth-nSizeWidth )
                return BORDERWINDOW_HITTEST_BOTTOMRIGHT;
            else
                return BORDERWINDOW_HITTEST_BOTTOM;
        }
    }

    return 0;
}

// -----------------------------------------------------------------------

sal_Bool ImplBorderWindowView::ImplMouseMove( ImplBorderFrameData* pData, const MouseEvent& rMEvt )
{
    sal_uInt16 oldCloseState = pData->mnCloseState;
    sal_uInt16 oldMenuState = pData->mnMenuState;
    pData->mnCloseState &= ~BUTTON_DRAW_HIGHLIGHT;
    pData->mnMenuState &= ~BUTTON_DRAW_HIGHLIGHT;

    Point aMousePos = rMEvt.GetPosPixel();
    sal_uInt16 nHitTest = ImplHitTest( pData, aMousePos );
    PointerStyle ePtrStyle = POINTER_ARROW;
    if ( nHitTest & BORDERWINDOW_HITTEST_LEFT )
        ePtrStyle = POINTER_WINDOW_WSIZE;
    else if ( nHitTest & BORDERWINDOW_HITTEST_RIGHT )
        ePtrStyle = POINTER_WINDOW_ESIZE;
    else if ( nHitTest & BORDERWINDOW_HITTEST_TOP )
        ePtrStyle = POINTER_WINDOW_NSIZE;
    else if ( nHitTest & BORDERWINDOW_HITTEST_BOTTOM )
        ePtrStyle = POINTER_WINDOW_SSIZE;
    else if ( nHitTest & BORDERWINDOW_HITTEST_TOPLEFT )
        ePtrStyle = POINTER_WINDOW_NWSIZE;
    else if ( nHitTest & BORDERWINDOW_HITTEST_BOTTOMRIGHT )
        ePtrStyle = POINTER_WINDOW_SESIZE;
    else if ( nHitTest & BORDERWINDOW_HITTEST_TOPRIGHT )
        ePtrStyle = POINTER_WINDOW_NESIZE;
    else if ( nHitTest & BORDERWINDOW_HITTEST_BOTTOMLEFT )
        ePtrStyle = POINTER_WINDOW_SWSIZE;
    else if ( nHitTest & BORDERWINDOW_HITTEST_CLOSE )
        pData->mnCloseState |= BUTTON_DRAW_HIGHLIGHT;
    else if ( nHitTest & BORDERWINDOW_HITTEST_MENU )
        pData->mnMenuState |= BUTTON_DRAW_HIGHLIGHT;
    pData->mpBorderWindow->SetPointer( Pointer( ePtrStyle ) );

    if( pData->mnCloseState != oldCloseState )
        pData->mpBorderWindow->Invalidate( pData->maCloseRect );
    if( pData->mnMenuState != oldMenuState )
        pData->mpBorderWindow->Invalidate( pData->maMenuRect );

    return sal_True;
}

// -----------------------------------------------------------------------

sal_Bool ImplBorderWindowView::ImplMouseButtonDown( ImplBorderFrameData* pData, const MouseEvent& rMEvt )
{
    ImplBorderWindow* pBorderWindow = pData->mpBorderWindow;

    if ( rMEvt.IsLeft() || rMEvt.IsRight() )
    {
        pData->maMouseOff = rMEvt.GetPosPixel();
        pData->mnHitTest = ImplHitTest( pData, pData->maMouseOff );
        sal_uInt16 nDragFullTest = 0;
        if ( pData->mnHitTest )
        {
            sal_Bool bTracking = sal_True;
            sal_Bool bHitTest = sal_True;

            if ( pData->mnHitTest & BORDERWINDOW_HITTEST_CLOSE )
            {
                pData->mnCloseState |= BUTTON_DRAW_PRESSED;
                DrawWindow( BORDERWINDOW_DRAW_CLOSE );
            }
            else if ( pData->mnHitTest & BORDERWINDOW_HITTEST_ROLL )
            {
                pData->mnRollState |= BUTTON_DRAW_PRESSED;
                DrawWindow( BORDERWINDOW_DRAW_ROLL );
            }
            else if ( pData->mnHitTest & BORDERWINDOW_HITTEST_DOCK )
            {
                pData->mnDockState |= BUTTON_DRAW_PRESSED;
                DrawWindow( BORDERWINDOW_DRAW_DOCK );
            }
            else if ( pData->mnHitTest & BORDERWINDOW_HITTEST_MENU )
            {
                pData->mnMenuState |= BUTTON_DRAW_PRESSED;
                DrawWindow( BORDERWINDOW_DRAW_MENU );

                // call handler already on mouse down
                if ( pBorderWindow->ImplGetClientWindow()->IsSystemWindow() )
                {
                    SystemWindow* pClientWindow = (SystemWindow*)(pBorderWindow->ImplGetClientWindow());
                    pClientWindow->TitleButtonClick( TITLE_BUTTON_MENU );
                }
            }
            else if ( pData->mnHitTest & BORDERWINDOW_HITTEST_HIDE )
            {
                pData->mnHideState |= BUTTON_DRAW_PRESSED;
                DrawWindow( BORDERWINDOW_DRAW_HIDE );
            }
            else if ( pData->mnHitTest & BORDERWINDOW_HITTEST_HELP )
            {
                pData->mnHelpState |= BUTTON_DRAW_PRESSED;
                DrawWindow( BORDERWINDOW_DRAW_HELP );
            }
            else if ( pData->mnHitTest & BORDERWINDOW_HITTEST_PIN )
            {
                pData->mnPinState |= BUTTON_DRAW_PRESSED;
                DrawWindow( BORDERWINDOW_DRAW_PIN );
            }
            else
            {
                if ( rMEvt.GetClicks() == 1 )
                {
                    if ( bTracking )
                    {
                        Point   aPos         = pBorderWindow->GetPosPixel();
                        Size    aSize        = pBorderWindow->GetOutputSizePixel();
                        pData->mnTrackX      = aPos.X();
                        pData->mnTrackY      = aPos.Y();
                        pData->mnTrackWidth  = aSize.Width();
                        pData->mnTrackHeight = aSize.Height();

                        if ( pData->mnHitTest & BORDERWINDOW_HITTEST_TITLE )
                            nDragFullTest = DRAGFULL_OPTION_WINDOWMOVE;
                        else
                            nDragFullTest = DRAGFULL_OPTION_WINDOWSIZE;
                    }
                }
                else
                {
                    bTracking = sal_False;

                    if ( (pData->mnHitTest & BORDERWINDOW_DRAW_TITLE) &&
                         ((rMEvt.GetClicks() % 2) == 0) )
                    {
                        pData->mnHitTest = 0;
                        bHitTest = sal_False;

                        if ( pBorderWindow->ImplGetClientWindow()->IsSystemWindow() )
                        {
                            SystemWindow* pClientWindow = (SystemWindow*)(pBorderWindow->ImplGetClientWindow());
                            if ( sal_True /*pBorderWindow->mbDockBtn*/ )   // always perform docking on double click, no button required
                                pClientWindow->TitleButtonClick( TITLE_BUTTON_DOCKING );
                            else if ( pBorderWindow->GetStyle() & WB_ROLLABLE )
                            {
                                if ( pClientWindow->IsRollUp() )
                                    pClientWindow->RollDown();
                                else
                                    pClientWindow->RollUp();
                                pClientWindow->Roll();
                            }
                        }
                    }
                }
            }

            if ( bTracking )
            {
                pData->mbDragFull = sal_False;
                if ( nDragFullTest )
                    pData->mbDragFull = sal_True;   // always fulldrag for proper docking, ignore system settings
                pBorderWindow->StartTracking();
            }
            else if ( bHitTest )
                pData->mnHitTest = 0;
        }
    }

    return sal_True;
}

// -----------------------------------------------------------------------

sal_Bool ImplBorderWindowView::ImplTracking( ImplBorderFrameData* pData, const TrackingEvent& rTEvt )
{
    ImplBorderWindow* pBorderWindow = pData->mpBorderWindow;

    if ( rTEvt.IsTrackingEnded() )
    {
        sal_uInt16 nHitTest = pData->mnHitTest;
        pData->mnHitTest = 0;

        if ( nHitTest & BORDERWINDOW_HITTEST_CLOSE )
        {
            if ( pData->mnCloseState & BUTTON_DRAW_PRESSED )
            {
                pData->mnCloseState &= ~BUTTON_DRAW_PRESSED;
                DrawWindow( BORDERWINDOW_DRAW_CLOSE );

                // Bei Abbruch kein Click-Handler rufen
                if ( !rTEvt.IsTrackingCanceled() )
                {
                    // dispatch to correct window type (why is Close() not virtual ??? )
                    // TODO: make Close() virtual
                    Window *pWin = pBorderWindow->ImplGetClientWindow()->ImplGetWindow();
                    SystemWindow  *pSysWin  = dynamic_cast<SystemWindow* >(pWin);
                    DockingWindow *pDockWin = dynamic_cast<DockingWindow*>(pWin);
                    if ( pSysWin )
                        pSysWin->Close();
                    else if ( pDockWin )
                        pDockWin->Close();
                }
            }
        }
        else if ( nHitTest & BORDERWINDOW_HITTEST_ROLL )
        {
            if ( pData->mnRollState & BUTTON_DRAW_PRESSED )
            {
                pData->mnRollState &= ~BUTTON_DRAW_PRESSED;
                DrawWindow( BORDERWINDOW_DRAW_ROLL );

                // Bei Abbruch kein Click-Handler rufen
                if ( !rTEvt.IsTrackingCanceled() )
                {
                    if ( pBorderWindow->ImplGetClientWindow()->IsSystemWindow() )
                    {
                        SystemWindow* pClientWindow = (SystemWindow*)(pBorderWindow->ImplGetClientWindow());
                        if ( pClientWindow->IsRollUp() )
                            pClientWindow->RollDown();
                        else
                            pClientWindow->RollUp();
                        pClientWindow->Roll();
                    }
                }
            }
        }
        else if ( nHitTest & BORDERWINDOW_HITTEST_DOCK )
        {
            if ( pData->mnDockState & BUTTON_DRAW_PRESSED )
            {
                pData->mnDockState &= ~BUTTON_DRAW_PRESSED;
                DrawWindow( BORDERWINDOW_DRAW_DOCK );

                // Bei Abbruch kein Click-Handler rufen
                if ( !rTEvt.IsTrackingCanceled() )
                {
                    if ( pBorderWindow->ImplGetClientWindow()->IsSystemWindow() )
                    {
                        SystemWindow* pClientWindow = (SystemWindow*)(pBorderWindow->ImplGetClientWindow());
                        pClientWindow->TitleButtonClick( TITLE_BUTTON_DOCKING );
                    }
                }
            }
        }
        else if ( nHitTest & BORDERWINDOW_HITTEST_MENU )
        {
            if ( pData->mnMenuState & BUTTON_DRAW_PRESSED )
            {
                pData->mnMenuState &= ~BUTTON_DRAW_PRESSED;
                DrawWindow( BORDERWINDOW_DRAW_MENU );

                // handler already called on mouse down
            }
        }
        else if ( nHitTest & BORDERWINDOW_HITTEST_HIDE )
        {
            if ( pData->mnHideState & BUTTON_DRAW_PRESSED )
            {
                pData->mnHideState &= ~BUTTON_DRAW_PRESSED;
                DrawWindow( BORDERWINDOW_DRAW_HIDE );

                // Bei Abbruch kein Click-Handler rufen
                if ( !rTEvt.IsTrackingCanceled() )
                {
                    if ( pBorderWindow->ImplGetClientWindow()->IsSystemWindow() )
                    {
                        SystemWindow* pClientWindow = (SystemWindow*)(pBorderWindow->ImplGetClientWindow());
                        pClientWindow->TitleButtonClick( TITLE_BUTTON_HIDE );
                    }
                }
            }
        }
        else if ( nHitTest & BORDERWINDOW_HITTEST_HELP )
        {
            if ( pData->mnHelpState & BUTTON_DRAW_PRESSED )
            {
                pData->mnHelpState &= ~BUTTON_DRAW_PRESSED;
                DrawWindow( BORDERWINDOW_DRAW_HELP );

                // Bei Abbruch kein Click-Handler rufen
                if ( !rTEvt.IsTrackingCanceled() )
                {
                }
            }
        }
        else if ( nHitTest & BORDERWINDOW_HITTEST_PIN )
        {
            if ( pData->mnPinState & BUTTON_DRAW_PRESSED )
            {
                pData->mnPinState &= ~BUTTON_DRAW_PRESSED;
                DrawWindow( BORDERWINDOW_DRAW_PIN );

                // Bei Abbruch kein Click-Handler rufen
                if ( !rTEvt.IsTrackingCanceled() )
                {
                    if ( pBorderWindow->ImplGetClientWindow()->IsSystemWindow() )
                    {
                        SystemWindow* pClientWindow = (SystemWindow*)(pBorderWindow->ImplGetClientWindow());
                        pClientWindow->SetPin( !pClientWindow->IsPined() );
                        pClientWindow->Pin();
                    }
                }
            }
        }
        else
        {
            if ( pData->mbDragFull )
            {
                // Bei Abbruch alten Zustand wieder herstellen
                if ( rTEvt.IsTrackingCanceled() )
                    pBorderWindow->SetPosSizePixel( Point( pData->mnTrackX, pData->mnTrackY ), Size( pData->mnTrackWidth, pData->mnTrackHeight ) );
            }
            else
            {
                pBorderWindow->HideTracking();
                if ( !rTEvt.IsTrackingCanceled() )
                    pBorderWindow->SetPosSizePixel( Point( pData->mnTrackX, pData->mnTrackY ), Size( pData->mnTrackWidth, pData->mnTrackHeight ) );
            }

            if ( !rTEvt.IsTrackingCanceled() )
            {
                if ( pBorderWindow->ImplGetClientWindow()->ImplIsFloatingWindow() )
                {
                    if ( ((FloatingWindow*)pBorderWindow->ImplGetClientWindow())->IsInPopupMode() )
                        ((FloatingWindow*)pBorderWindow->ImplGetClientWindow())->EndPopupMode( FLOATWIN_POPUPMODEEND_TEAROFF );
                }
            }
        }
    }
    else if ( !rTEvt.GetMouseEvent().IsSynthetic() )
    {
        Point aMousePos = rTEvt.GetMouseEvent().GetPosPixel();

        if ( pData->mnHitTest & BORDERWINDOW_HITTEST_CLOSE )
        {
            if ( pData->maCloseRect.IsInside( aMousePos ) )
            {
                if ( !(pData->mnCloseState & BUTTON_DRAW_PRESSED) )
                {
                    pData->mnCloseState |= BUTTON_DRAW_PRESSED;
                    DrawWindow( BORDERWINDOW_DRAW_CLOSE );
                }
            }
            else
            {
                if ( pData->mnCloseState & BUTTON_DRAW_PRESSED )
                {
                    pData->mnCloseState &= ~BUTTON_DRAW_PRESSED;
                    DrawWindow( BORDERWINDOW_DRAW_CLOSE );
                }
            }
        }
        else if ( pData->mnHitTest & BORDERWINDOW_HITTEST_ROLL )
        {
            if ( pData->maRollRect.IsInside( aMousePos ) )
            {
                if ( !(pData->mnRollState & BUTTON_DRAW_PRESSED) )
                {
                    pData->mnRollState |= BUTTON_DRAW_PRESSED;
                    DrawWindow( BORDERWINDOW_DRAW_ROLL );
                }
            }
            else
            {
                if ( pData->mnRollState & BUTTON_DRAW_PRESSED )
                {
                    pData->mnRollState &= ~BUTTON_DRAW_PRESSED;
                    DrawWindow( BORDERWINDOW_DRAW_ROLL );
                }
            }
        }
        else if ( pData->mnHitTest & BORDERWINDOW_HITTEST_DOCK )
        {
            if ( pData->maDockRect.IsInside( aMousePos ) )
            {
                if ( !(pData->mnDockState & BUTTON_DRAW_PRESSED) )
                {
                    pData->mnDockState |= BUTTON_DRAW_PRESSED;
                    DrawWindow( BORDERWINDOW_DRAW_DOCK );
                }
            }
            else
            {
                if ( pData->mnDockState & BUTTON_DRAW_PRESSED )
                {
                    pData->mnDockState &= ~BUTTON_DRAW_PRESSED;
                    DrawWindow( BORDERWINDOW_DRAW_DOCK );
                }
            }
        }
        else if ( pData->mnHitTest & BORDERWINDOW_HITTEST_MENU )
        {
            if ( pData->maMenuRect.IsInside( aMousePos ) )
            {
                if ( !(pData->mnMenuState & BUTTON_DRAW_PRESSED) )
                {
                    pData->mnMenuState |= BUTTON_DRAW_PRESSED;
                    DrawWindow( BORDERWINDOW_DRAW_MENU );

                }
            }
            else
            {
                if ( pData->mnMenuState & BUTTON_DRAW_PRESSED )
                {
                    pData->mnMenuState &= ~BUTTON_DRAW_PRESSED;
                    DrawWindow( BORDERWINDOW_DRAW_MENU );
                }
            }
        }
        else if ( pData->mnHitTest & BORDERWINDOW_HITTEST_HIDE )
        {
            if ( pData->maHideRect.IsInside( aMousePos ) )
            {
                if ( !(pData->mnHideState & BUTTON_DRAW_PRESSED) )
                {
                    pData->mnHideState |= BUTTON_DRAW_PRESSED;
                    DrawWindow( BORDERWINDOW_DRAW_HIDE );
                }
            }
            else
            {
                if ( pData->mnHideState & BUTTON_DRAW_PRESSED )
                {
                    pData->mnHideState &= ~BUTTON_DRAW_PRESSED;
                    DrawWindow( BORDERWINDOW_DRAW_HIDE );
                }
            }
        }
        else if ( pData->mnHitTest & BORDERWINDOW_HITTEST_HELP )
        {
            if ( pData->maHelpRect.IsInside( aMousePos ) )
            {
                if ( !(pData->mnHelpState & BUTTON_DRAW_PRESSED) )
                {
                    pData->mnHelpState |= BUTTON_DRAW_PRESSED;
                    DrawWindow( BORDERWINDOW_DRAW_HELP );
                }
            }
            else
            {
                if ( pData->mnHelpState & BUTTON_DRAW_PRESSED )
                {
                    pData->mnHelpState &= ~BUTTON_DRAW_PRESSED;
                    DrawWindow( BORDERWINDOW_DRAW_HELP );
                }
            }
        }
        else if ( pData->mnHitTest & BORDERWINDOW_HITTEST_PIN )
        {
            if ( pData->maPinRect.IsInside( aMousePos ) )
            {
                if ( !(pData->mnPinState & BUTTON_DRAW_PRESSED) )
                {
                    pData->mnPinState |= BUTTON_DRAW_PRESSED;
                    DrawWindow( BORDERWINDOW_DRAW_PIN );
                }
            }
            else
            {
                if ( pData->mnPinState & BUTTON_DRAW_PRESSED )
                {
                    pData->mnPinState &= ~BUTTON_DRAW_PRESSED;
                    DrawWindow( BORDERWINDOW_DRAW_PIN );
                }
            }
        }
        else
        {
            /*
            // adjusting mousepos not required, we allow the whole screen (no desktop anymore...)
            Point   aFrameMousePos = pBorderWindow->ImplOutputToFrame( aMousePos );
            Size    aFrameSize = pBorderWindow->ImplGetFrameWindow()->GetOutputSizePixel();
            if ( aFrameMousePos.X() < 0 )
                aFrameMousePos.X() = 0;
            if ( aFrameMousePos.Y() < 0 )
                aFrameMousePos.Y() = 0;
            if ( aFrameMousePos.X() > aFrameSize.Width()-1 )
                aFrameMousePos.X() = aFrameSize.Width()-1;
            if ( aFrameMousePos.Y() > aFrameSize.Height()-1 )
                aFrameMousePos.Y() = aFrameSize.Height()-1;
            aMousePos = pBorderWindow->ImplFrameToOutput( aFrameMousePos );
            */

            aMousePos.X()    -= pData->maMouseOff.X();
            aMousePos.Y()    -= pData->maMouseOff.Y();

            if ( pData->mnHitTest & BORDERWINDOW_HITTEST_TITLE )
            {
                pData->mpBorderWindow->SetPointer( Pointer( POINTER_MOVE ) );

                Point aPos = pBorderWindow->GetPosPixel();
                aPos.X() += aMousePos.X();
                aPos.Y() += aMousePos.Y();
                if ( pData->mbDragFull )
                {
                    pBorderWindow->SetPosPixel( aPos );
                    pBorderWindow->ImplUpdateAll();
                    pBorderWindow->ImplGetFrameWindow()->ImplUpdateAll();
                }
                else
                {
                    pData->mnTrackX = aPos.X();
                    pData->mnTrackY = aPos.Y();
                    pBorderWindow->ShowTracking( Rectangle( pBorderWindow->ScreenToOutputPixel( aPos ), pBorderWindow->GetOutputSizePixel() ), SHOWTRACK_BIG );
                }
            }
            else
            {
                Point       aOldPos         = pBorderWindow->GetPosPixel();
                Size        aSize           = pBorderWindow->GetSizePixel();
                Rectangle   aNewRect( aOldPos, aSize );
                long        nOldWidth       = aSize.Width();
                long        nOldHeight      = aSize.Height();
                long        nBorderWidth    = pData->mnLeftBorder+pData->mnRightBorder;
                long        nBorderHeight   = pData->mnTopBorder+pData->mnBottomBorder;
                long        nMinWidth       = pBorderWindow->mnMinWidth+nBorderWidth;
                long        nMinHeight      = pBorderWindow->mnMinHeight+nBorderHeight;
                long        nMinWidth2      = nBorderWidth;
                long        nMaxWidth       = pBorderWindow->mnMaxWidth+nBorderWidth;
                long        nMaxHeight      = pBorderWindow->mnMaxHeight+nBorderHeight;

                if ( pData->mnTitleHeight )
                {
                    nMinWidth2 += 4;

                    if ( pBorderWindow->GetStyle() & WB_CLOSEABLE )
                        nMinWidth2 += pData->maCloseRect.GetWidth();
                }
                if ( nMinWidth2 > nMinWidth )
                    nMinWidth = nMinWidth2;
                if ( pData->mnHitTest & (BORDERWINDOW_HITTEST_LEFT | BORDERWINDOW_HITTEST_TOPLEFT | BORDERWINDOW_HITTEST_BOTTOMLEFT) )
                {
                    aNewRect.Left() += aMousePos.X();
                    if ( aNewRect.GetWidth() < nMinWidth )
                        aNewRect.Left() = aNewRect.Right()-nMinWidth+1;
                    else if ( aNewRect.GetWidth() > nMaxWidth )
                        aNewRect.Left() = aNewRect.Right()-nMaxWidth+1;
                }
                else if ( pData->mnHitTest & (BORDERWINDOW_HITTEST_RIGHT | BORDERWINDOW_HITTEST_TOPRIGHT | BORDERWINDOW_HITTEST_BOTTOMRIGHT) )
                {
                    aNewRect.Right() += aMousePos.X();
                    if ( aNewRect.GetWidth() < nMinWidth )
                        aNewRect.Right() = aNewRect.Left()+nMinWidth+1;
                    else if ( aNewRect.GetWidth() > nMaxWidth )
                        aNewRect.Right() = aNewRect.Left()+nMaxWidth+1;
                }
                if ( pData->mnHitTest & (BORDERWINDOW_HITTEST_TOP | BORDERWINDOW_HITTEST_TOPLEFT | BORDERWINDOW_HITTEST_TOPRIGHT) )
                {
                    aNewRect.Top() += aMousePos.Y();
                    if ( aNewRect.GetHeight() < nMinHeight )
                        aNewRect.Top() = aNewRect.Bottom()-nMinHeight+1;
                    else if ( aNewRect.GetHeight() > nMaxHeight )
                        aNewRect.Top() = aNewRect.Bottom()-nMaxHeight+1;
                }
                else if ( pData->mnHitTest & (BORDERWINDOW_HITTEST_BOTTOM | BORDERWINDOW_HITTEST_BOTTOMLEFT | BORDERWINDOW_HITTEST_BOTTOMRIGHT) )
                {
                    aNewRect.Bottom() += aMousePos.Y();
                    if ( aNewRect.GetHeight() < nMinHeight )
                        aNewRect.Bottom() = aNewRect.Top()+nMinHeight+1;
                    else if ( aNewRect.GetHeight() > nMaxHeight )
                        aNewRect.Bottom() = aNewRect.Top()+nMaxHeight+1;
                }

                // call Resizing-Handler for SystemWindows
                if ( pBorderWindow->ImplGetClientWindow()->IsSystemWindow() )
                {
                    // adjust size for Resizing-call
                    aSize = aNewRect.GetSize();
                    aSize.Width()   -= nBorderWidth;
                    aSize.Height()  -= nBorderHeight;
                    ((SystemWindow*)pBorderWindow->ImplGetClientWindow())->Resizing( aSize );
                    aSize.Width()   += nBorderWidth;
                    aSize.Height()  += nBorderHeight;
                    if ( aSize.Width() < nMinWidth )
                        aSize.Width() = nMinWidth;
                    if ( aSize.Height() < nMinHeight )
                        aSize.Height() = nMinHeight;
                    if ( aSize.Width() > nMaxWidth )
                        aSize.Width() = nMaxWidth;
                    if ( aSize.Height() > nMaxHeight )
                        aSize.Height() = nMaxHeight;
                    if ( pData->mnHitTest & (BORDERWINDOW_HITTEST_LEFT | BORDERWINDOW_HITTEST_TOPLEFT | BORDERWINDOW_HITTEST_BOTTOMLEFT) )
                        aNewRect.Left() = aNewRect.Right()-aSize.Width()+1;
                    else
                        aNewRect.Right() = aNewRect.Left()+aSize.Width()-1;
                    if ( pData->mnHitTest & (BORDERWINDOW_HITTEST_TOP | BORDERWINDOW_HITTEST_TOPLEFT | BORDERWINDOW_HITTEST_TOPRIGHT) )
                        aNewRect.Top() = aNewRect.Bottom()-aSize.Height()+1;
                    else
                        aNewRect.Bottom() = aNewRect.Top()+aSize.Height()-1;
                }

                if ( pData->mbDragFull )
                {
                    // no move (only resize) if position did not change
                    if( aOldPos != aNewRect.TopLeft() )
                        pBorderWindow->SetPosSizePixel( aNewRect.Left(), aNewRect.Top(),
                                                    aNewRect.GetWidth(), aNewRect.GetHeight(), WINDOW_POSSIZE_POSSIZE );
                    else
                        pBorderWindow->SetPosSizePixel( aNewRect.Left(), aNewRect.Top(),
                                                    aNewRect.GetWidth(), aNewRect.GetHeight(), WINDOW_POSSIZE_SIZE );

                    pBorderWindow->ImplUpdateAll();
                    pBorderWindow->ImplGetFrameWindow()->ImplUpdateAll();
                    if ( pData->mnHitTest & (BORDERWINDOW_HITTEST_RIGHT | BORDERWINDOW_HITTEST_TOPRIGHT | BORDERWINDOW_HITTEST_BOTTOMRIGHT) )
                        pData->maMouseOff.X() += aNewRect.GetWidth()-nOldWidth;
                    if ( pData->mnHitTest & (BORDERWINDOW_HITTEST_BOTTOM | BORDERWINDOW_HITTEST_BOTTOMLEFT | BORDERWINDOW_HITTEST_BOTTOMRIGHT) )
                        pData->maMouseOff.Y() += aNewRect.GetHeight()-nOldHeight;
                }
                else
                {
                    pData->mnTrackX        = aNewRect.Left();
                    pData->mnTrackY        = aNewRect.Top();
                    pData->mnTrackWidth    = aNewRect.GetWidth();
                    pData->mnTrackHeight   = aNewRect.GetHeight();
                    pBorderWindow->ShowTracking( Rectangle( pBorderWindow->ScreenToOutputPixel( aNewRect.TopLeft() ), aNewRect.GetSize() ), SHOWTRACK_BIG );
                }
            }
        }
    }

    return sal_True;
}

// -----------------------------------------------------------------------

String ImplBorderWindowView::ImplRequestHelp( ImplBorderFrameData* pData,
                                              const Point& rPos,
                                              Rectangle& rHelpRect )
{
    sal_uInt16 nHelpId = 0;
    String aHelpStr;
    sal_uInt16 nHitTest = ImplHitTest( pData, rPos );
    if ( nHitTest )
    {
        if ( nHitTest & BORDERWINDOW_HITTEST_CLOSE )
        {
            nHelpId     = SV_HELPTEXT_CLOSE;
            rHelpRect   = pData->maCloseRect;
        }
        else if ( nHitTest & BORDERWINDOW_HITTEST_ROLL )
        {
            if ( pData->mpBorderWindow->mbRollUp )
                nHelpId = SV_HELPTEXT_ROLLDOWN;
            else
                nHelpId = SV_HELPTEXT_ROLLUP;
            rHelpRect   = pData->maRollRect;
        }
        else if ( nHitTest & BORDERWINDOW_HITTEST_DOCK )
        {
            nHelpId     = SV_HELPTEXT_MAXIMIZE;
            rHelpRect   = pData->maDockRect;
        }
        /* no help string available
        else if ( nHitTest & BORDERWINDOW_HITTEST_MENU )
        {
            nHelpId     = SV_HELPTEXT_MENU;
            rHelpRect   = pData->maMenuRect;
        }*/
        else if ( nHitTest & BORDERWINDOW_HITTEST_HIDE )
        {
            nHelpId     = SV_HELPTEXT_MINIMIZE;
            rHelpRect   = pData->maHideRect;
        }
        else if ( nHitTest & BORDERWINDOW_HITTEST_HELP )
        {
            nHelpId     = SV_HELPTEXT_HELP;
            rHelpRect   = pData->maHelpRect;
        }
        else if ( nHitTest & BORDERWINDOW_HITTEST_PIN )
        {
            nHelpId     = SV_HELPTEXT_ALWAYSVISIBLE;
            rHelpRect   = pData->maPinRect;
        }
        else if ( nHitTest & BORDERWINDOW_HITTEST_TITLE )
        {
            if( !pData->maTitleRect.IsEmpty() )
            {
                // tooltip only if title truncated
                if( pData->mbTitleClipped )
                {
                    rHelpRect   = pData->maTitleRect;
                    // no help id, use window title as help string
                    aHelpStr    = pData->mpBorderWindow->GetText();
                }
            }
        }
    }

    if( nHelpId && ImplGetResMgr() )
        aHelpStr = String( ResId( nHelpId, *ImplGetResMgr() ) );

    return aHelpStr;
}

// -----------------------------------------------------------------------

long ImplBorderWindowView::ImplCalcTitleWidth( const ImplBorderFrameData* pData ) const
{
    // kein sichtbarer Title, dann auch keine Breite
    if ( !pData->mnTitleHeight )
        return 0;

    ImplBorderWindow* pBorderWindow = pData->mpBorderWindow;
    long nTitleWidth = pBorderWindow->GetTextWidth( pBorderWindow->GetText() )+6;
    nTitleWidth += pData->maPinRect.GetWidth();
    nTitleWidth += pData->maCloseRect.GetWidth();
    nTitleWidth += pData->maRollRect.GetWidth();
    nTitleWidth += pData->maDockRect.GetWidth();
    nTitleWidth += pData->maMenuRect.GetWidth();
    nTitleWidth += pData->maHideRect.GetWidth();
    nTitleWidth += pData->maHelpRect.GetWidth();
    nTitleWidth += pData->mnLeftBorder+pData->mnRightBorder;
    return nTitleWidth;
}

// =======================================================================

// --------------------------
// - ImplNoBorderWindowView -
// --------------------------

ImplNoBorderWindowView::ImplNoBorderWindowView( ImplBorderWindow* )
{
}

// -----------------------------------------------------------------------

void ImplNoBorderWindowView::Init( OutputDevice*, long, long )
{
}

// -----------------------------------------------------------------------

void ImplNoBorderWindowView::GetBorder( sal_Int32& rLeftBorder, sal_Int32& rTopBorder,
                                        sal_Int32& rRightBorder, sal_Int32& rBottomBorder ) const
{
    rLeftBorder     = 0;
    rTopBorder      = 0;
    rRightBorder    = 0;
    rBottomBorder   = 0;
}

// -----------------------------------------------------------------------

long ImplNoBorderWindowView::CalcTitleWidth() const
{
    return 0;
}

// -----------------------------------------------------------------------

void ImplNoBorderWindowView::DrawWindow( sal_uInt16, OutputDevice*, const Point* )
{
}

// =======================================================================

// -----------------------------
// - ImplSmallBorderWindowView -
// -----------------------------

// =======================================================================

ImplSmallBorderWindowView::ImplSmallBorderWindowView( ImplBorderWindow* pBorderWindow )
{
    mpBorderWindow = pBorderWindow;
}

// -----------------------------------------------------------------------

void ImplSmallBorderWindowView::Init( OutputDevice* pDev, long nWidth, long nHeight )
{
    mpOutDev    = pDev;
    mnWidth     = nWidth;
    mnHeight    = nHeight;
    mbNWFBorder = false;

    sal_uInt16 nBorderStyle = mpBorderWindow->GetBorderStyle();
    if ( nBorderStyle & WINDOW_BORDER_NOBORDER )
    {
        mnLeftBorder    = 0;
        mnTopBorder     = 0;
        mnRightBorder   = 0;
        mnBottomBorder  = 0;
    }
    else
    {
        // FIXME: this is currently only on aqua, check with other
        // platforms
        if( ImplGetSVData()->maNWFData.mbNoFocusRects )
        {
            // for native widget drawing we must find out what
            // control this border belongs to
            Window *pWin = NULL, *pCtrl = NULL;
            if( mpOutDev->GetOutDevType() == OUTDEV_WINDOW )
                pWin = (Window*) mpOutDev;

            ControlType aCtrlType = 0;
            if( pWin && (pCtrl = mpBorderWindow->GetWindow( WINDOW_CLIENT )) != NULL )
            {
                switch( pCtrl->GetType() )
                {
                    case WINDOW_LISTBOX:
                        if( pCtrl->GetStyle() & WB_DROPDOWN )
                        {
                            aCtrlType = CTRL_LISTBOX;
                            mbNWFBorder = true;
                        }
                        break;
                    case WINDOW_COMBOBOX:
                        if( pCtrl->GetStyle() & WB_DROPDOWN )
                        {
                            aCtrlType = CTRL_COMBOBOX;
                            mbNWFBorder = true;
                        }
                        break;
                    case WINDOW_MULTILINEEDIT:
                        aCtrlType = CTRL_MULTILINE_EDITBOX;
                        mbNWFBorder = true;
                        break;
                    case WINDOW_EDIT:
                    case WINDOW_PATTERNFIELD:
                    case WINDOW_METRICFIELD:
                    case WINDOW_CURRENCYFIELD:
                    case WINDOW_DATEFIELD:
                    case WINDOW_TIMEFIELD:
                    case WINDOW_LONGCURRENCYFIELD:
                    case WINDOW_NUMERICFIELD:
                    case WINDOW_SPINFIELD:
                        mbNWFBorder = true;
                        aCtrlType = (pCtrl->GetStyle() & WB_SPIN) ? CTRL_SPINBOX : CTRL_EDITBOX;
                        break;
                    default:
                        break;
                }
            }
            if( mbNWFBorder )
            {
                ImplControlValue aControlValue;
                Rectangle aCtrlRegion( (const Point&)Point(), Size( mnWidth < 10 ? 10 : mnWidth, mnHeight < 10 ? 10 : mnHeight ) );
                Rectangle aBounds( aCtrlRegion );
                Rectangle aContent( aCtrlRegion );
                if( pWin->GetNativeControlRegion( aCtrlType, PART_ENTIRE_CONTROL, aCtrlRegion,
                                                  CTRL_STATE_ENABLED, aControlValue, rtl::OUString(),
                                                  aBounds, aContent ) )
                {
                    mnLeftBorder    = aContent.Left() - aBounds.Left();
                    mnRightBorder   = aBounds.Right() - aContent.Right();
                    mnTopBorder     = aContent.Top() - aBounds.Top();
                    mnBottomBorder  = aBounds.Bottom() - aContent.Bottom();
                    if( mnWidth && mnHeight )
                    {

                        mpBorderWindow->SetPaintTransparent( sal_True );
                        mpBorderWindow->SetBackground();
                        pCtrl->SetPaintTransparent( sal_True );

                        Window* pCompoundParent = NULL;
                        if( pWin->GetParent() && pWin->GetParent()->IsCompoundControl() )
                            pCompoundParent = pWin->GetParent();

                        if( pCompoundParent )
                            pCompoundParent->SetPaintTransparent( sal_True );

                        if( mnWidth < aBounds.GetWidth() || mnHeight < aBounds.GetHeight() )
                        {
                            if( ! pCompoundParent ) // compound controls have to fix themselves
                            {
                                Point aPos( mpBorderWindow->GetPosPixel() );
                                if( mnWidth < aBounds.GetWidth() )
                                    aPos.X() -= (aBounds.GetWidth() - mnWidth) / 2;
                                if( mnHeight < aBounds.GetHeight() )
                                    aPos.Y() -= (aBounds.GetHeight() - mnHeight) / 2;
                                mpBorderWindow->SetPosSizePixel( aPos, aBounds.GetSize() );
                            }
                        }
                    }
                }
                else
                    mbNWFBorder = false;
            }
        }

        if( ! mbNWFBorder )
        {
            sal_uInt16 nStyle = FRAME_DRAW_NODRAW;
            // Wenn Border umgesetzt wurde oder BorderWindow ein Frame-Fenster
            // ist, dann Border nach aussen
            if ( (nBorderStyle & WINDOW_BORDER_DOUBLEOUT) || mpBorderWindow->mbSmallOutBorder )
                nStyle |= FRAME_DRAW_DOUBLEOUT;
            else
                nStyle |= FRAME_DRAW_DOUBLEIN;
            if ( nBorderStyle & WINDOW_BORDER_MONO )
                nStyle |= FRAME_DRAW_MONO;

            DecorationView  aDecoView( mpOutDev );
            Rectangle       aRect( 0, 0, 10, 10 );
            Rectangle       aCalcRect = aDecoView.DrawFrame( aRect, nStyle );
            mnLeftBorder    = aCalcRect.Left();
            mnTopBorder     = aCalcRect.Top();
            mnRightBorder   = aRect.Right()-aCalcRect.Right();
            mnBottomBorder  = aRect.Bottom()-aCalcRect.Bottom();
        }
    }
}

// -----------------------------------------------------------------------

void ImplSmallBorderWindowView::GetBorder( sal_Int32& rLeftBorder, sal_Int32& rTopBorder,
                                           sal_Int32& rRightBorder, sal_Int32& rBottomBorder ) const
{
    rLeftBorder     = mnLeftBorder;
    rTopBorder      = mnTopBorder;
    rRightBorder    = mnRightBorder;
    rBottomBorder   = mnBottomBorder;
}

// -----------------------------------------------------------------------

long ImplSmallBorderWindowView::CalcTitleWidth() const
{
    return 0;
}

// -----------------------------------------------------------------------

void ImplSmallBorderWindowView::DrawWindow( sal_uInt16 nDrawFlags, OutputDevice*, const Point* )
{
    sal_uInt16 nBorderStyle = mpBorderWindow->GetBorderStyle();
    if ( nBorderStyle & WINDOW_BORDER_NOBORDER )
        return;

    sal_Bool bNativeOK = sal_False;
    // for native widget drawing we must find out what
    // control this border belongs to
    Window *pWin = NULL, *pCtrl = NULL;
    if( mpOutDev->GetOutDevType() == OUTDEV_WINDOW )
        pWin = (Window*) mpOutDev;

    ControlType aCtrlType = 0;
    ControlPart aCtrlPart = PART_ENTIRE_CONTROL;

    if( pWin && (pCtrl = mpBorderWindow->GetWindow( WINDOW_CLIENT )) != NULL )
    {
        switch( pCtrl->GetType() )
        {
            case WINDOW_MULTILINEEDIT:
                aCtrlType = CTRL_MULTILINE_EDITBOX;
                break;
            case WINDOW_EDIT:
            case WINDOW_PATTERNFIELD:
            case WINDOW_METRICFIELD:
            case WINDOW_CURRENCYFIELD:
            case WINDOW_DATEFIELD:
            case WINDOW_TIMEFIELD:
            case WINDOW_LONGCURRENCYFIELD:
            case WINDOW_NUMERICFIELD:
            case WINDOW_SPINFIELD:
                if( pCtrl->GetStyle() & WB_SPIN )
                    aCtrlType = CTRL_SPINBOX;
                else
                    aCtrlType = CTRL_EDITBOX;
                break;

            case WINDOW_LISTBOX:
            case WINDOW_MULTILISTBOX:
            case WINDOW_TREELISTBOX:
                aCtrlType = CTRL_LISTBOX;
                if( pCtrl->GetStyle() & WB_DROPDOWN )
                    aCtrlPart = PART_ENTIRE_CONTROL;
                else
                    aCtrlPart = PART_WINDOW;
                break;

            case WINDOW_LISTBOXWINDOW:
                aCtrlType = CTRL_LISTBOX;
                aCtrlPart = PART_WINDOW;
                break;

            case WINDOW_COMBOBOX:
            case WINDOW_PATTERNBOX:
            case WINDOW_NUMERICBOX:
            case WINDOW_METRICBOX:
            case WINDOW_CURRENCYBOX:
            case WINDOW_DATEBOX:
            case WINDOW_TIMEBOX:
            case WINDOW_LONGCURRENCYBOX:
                if( pCtrl->GetStyle() & WB_DROPDOWN )
                {
                    aCtrlType = CTRL_COMBOBOX;
                    aCtrlPart = PART_ENTIRE_CONTROL;
                }
                else
                {
                    aCtrlType = CTRL_LISTBOX;
                    aCtrlPart = PART_WINDOW;
                }
                break;

            default:
                break;
        }
    }

    if ( aCtrlType && pCtrl->IsNativeControlSupported(aCtrlType, aCtrlPart) )
    {
        ImplControlValue aControlValue;
        ControlState     nState = CTRL_STATE_ENABLED;

        if ( !pWin->IsEnabled() )
            nState &= ~CTRL_STATE_ENABLED;
        if ( pWin->HasFocus() )
            nState |= CTRL_STATE_FOCUSED;
        else if( mbNWFBorder )
        {
            // FIXME: this is curently only on aqua, see if other platforms can profit

            // FIXME: for aqua focus rings all controls need to support GetNativeControlRegion
            // for the dropdown style
            if( pCtrl->HasFocus() || pCtrl->HasChildPathFocus() )
                nState |= CTRL_STATE_FOCUSED;
        }

        sal_Bool bMouseOver = sal_False;
        Window *pCtrlChild = pCtrl->GetWindow( WINDOW_FIRSTCHILD );
        while( pCtrlChild && (bMouseOver = pCtrlChild->IsMouseOver()) == sal_False )
            pCtrlChild = pCtrlChild->GetWindow( WINDOW_NEXT );

        if( bMouseOver )
            nState |= CTRL_STATE_ROLLOVER;

        Point aPoint;
        Rectangle aCtrlRegion( aPoint, Size( mnWidth, mnHeight ) );

        Rectangle aBoundingRgn( aPoint, Size( mnWidth, mnHeight ) );
        Rectangle aContentRgn( aCtrlRegion );
        if( ! ImplGetSVData()->maNWFData.mbCanDrawWidgetAnySize &&
            pWin->GetNativeControlRegion( aCtrlType, aCtrlPart, aCtrlRegion,
                                          nState, aControlValue, rtl::OUString(),
                                          aBoundingRgn, aContentRgn ))
        {
            aCtrlRegion=aContentRgn;
        }

        bNativeOK = pWin->DrawNativeControl( aCtrlType, aCtrlPart, aCtrlRegion, nState,
                aControlValue, rtl::OUString() );

        // if the native theme draws the spinbuttons in one call, make sure the proper settings
        // are passed, this might force a redraw though.... (TODO: improve)
        if ( (aCtrlType == CTRL_SPINBOX) && !pCtrl->IsNativeControlSupported( CTRL_SPINBOX, PART_BUTTON_UP ) )
        {
            Edit *pEdit = ((Edit*) pCtrl)->GetSubEdit();
            if ( pEdit )
                pCtrl->Paint( Rectangle() );  // make sure the buttons are also drawn as they might overwrite the border
        }
    }

    if( bNativeOK )
        return;

    if ( nDrawFlags & BORDERWINDOW_DRAW_FRAME )
    {
        if ( nBorderStyle & WINDOW_BORDER_ACTIVE )
        {
            Color aColor = mpOutDev->GetSettings().GetStyleSettings().GetHighlightColor();
            mpOutDev->SetLineColor();
            mpOutDev->SetFillColor( aColor );
            mpOutDev->DrawRect( Rectangle( 0, 0, mnWidth-1, mnTopBorder ) );
            mpOutDev->DrawRect( Rectangle( 0, mnHeight-mnBottomBorder, mnWidth-1, mnHeight-1 ) );
            mpOutDev->DrawRect( Rectangle( 0, 0, mnLeftBorder, mnHeight-1 ) );
            mpOutDev->DrawRect( Rectangle( mnWidth-mnRightBorder, 0, mnWidth-1, mnHeight-1 ) );
        }
        else
        {
            sal_uInt16 nStyle = 0;
            // Wenn Border umgesetzt wurde oder BorderWindow ein Frame-Fenster
            // ist, dann Border nach aussen
            if ( (nBorderStyle & WINDOW_BORDER_DOUBLEOUT) || mpBorderWindow->mbSmallOutBorder )
                nStyle |= FRAME_DRAW_DOUBLEOUT;
            else
                nStyle |= FRAME_DRAW_DOUBLEIN;
            if ( nBorderStyle & WINDOW_BORDER_MONO )
                nStyle |= FRAME_DRAW_MONO;
            if ( nBorderStyle & WINDOW_BORDER_MENU )
                nStyle |= FRAME_DRAW_MENU;
            // tell DrawFrame that we're drawing a window border of a frame window to avoid round corners
            if( pWin && pWin == pWin->ImplGetFrameWindow() )
                nStyle |= FRAME_DRAW_WINDOWBORDER;

            DecorationView  aDecoView( mpOutDev );
            Point           aTmpPoint;
            Rectangle       aInRect( aTmpPoint, Size( mnWidth, mnHeight ) );
            aDecoView.DrawFrame( aInRect, nStyle );
        }
    }
}

// =======================================================================

// ---------------------------
// - ImplStdBorderWindowView -
// ---------------------------

ImplStdBorderWindowView::ImplStdBorderWindowView( ImplBorderWindow* pBorderWindow )
{
    maFrameData.mpBorderWindow  = pBorderWindow;
    maFrameData.mbDragFull      = sal_False;
    maFrameData.mnHitTest       = 0;
    maFrameData.mnPinState      = 0;
    maFrameData.mnCloseState    = 0;
    maFrameData.mnRollState     = 0;
    maFrameData.mnDockState     = 0;
    maFrameData.mnMenuState     = 0;
    maFrameData.mnHideState     = 0;
    maFrameData.mnHelpState     = 0;
    maFrameData.mbTitleClipped  = 0;

    mpATitleVirDev              = NULL;
    mpDTitleVirDev              = NULL;
}

// -----------------------------------------------------------------------

ImplStdBorderWindowView::~ImplStdBorderWindowView()
{
    if ( mpATitleVirDev )
        delete mpATitleVirDev;
    if ( mpDTitleVirDev )
        delete mpDTitleVirDev;
}

// -----------------------------------------------------------------------

sal_Bool ImplStdBorderWindowView::MouseMove( const MouseEvent& rMEvt )
{
    return ImplMouseMove( &maFrameData, rMEvt );
}

// -----------------------------------------------------------------------

sal_Bool ImplStdBorderWindowView::MouseButtonDown( const MouseEvent& rMEvt )
{
    return ImplMouseButtonDown( &maFrameData, rMEvt );
}

// -----------------------------------------------------------------------

sal_Bool ImplStdBorderWindowView::Tracking( const TrackingEvent& rTEvt )
{
    return ImplTracking( &maFrameData, rTEvt );
}

// -----------------------------------------------------------------------

String ImplStdBorderWindowView::RequestHelp( const Point& rPos, Rectangle& rHelpRect )
{
    return ImplRequestHelp( &maFrameData, rPos, rHelpRect );
}

// -----------------------------------------------------------------------

Rectangle ImplStdBorderWindowView::GetMenuRect() const
{
    return maFrameData.maMenuRect;
}

// -----------------------------------------------------------------------

void ImplStdBorderWindowView::Init( OutputDevice* pDev, long nWidth, long nHeight )
{
    ImplBorderFrameData*    pData = &maFrameData;
    ImplBorderWindow*       pBorderWindow = maFrameData.mpBorderWindow;
    const StyleSettings&    rStyleSettings = pDev->GetSettings().GetStyleSettings();
    DecorationView          aDecoView( pDev );
    Rectangle               aRect( 0, 0, 10, 10 );
    Rectangle               aCalcRect = aDecoView.DrawFrame( aRect, FRAME_DRAW_DOUBLEOUT | FRAME_DRAW_NODRAW );

    pData->mpOutDev         = pDev;
    pData->mnWidth          = nWidth;
    pData->mnHeight         = nHeight;

    pData->mnTitleType      = pBorderWindow->mnTitleType;
    pData->mbFloatWindow    = pBorderWindow->mbFloatWindow;

    if ( !(pBorderWindow->GetStyle() & (WB_MOVEABLE | WB_POPUP)) || (pData->mnTitleType == BORDERWINDOW_TITLE_NONE) )
        pData->mnBorderSize = 0;
    else if ( pData->mnTitleType == BORDERWINDOW_TITLE_TEAROFF )
        pData->mnBorderSize = 0;
    else
        pData->mnBorderSize = rStyleSettings.GetBorderSize();
    pData->mnLeftBorder     = aCalcRect.Left();
    pData->mnTopBorder      = aCalcRect.Top();
    pData->mnRightBorder    = aRect.Right()-aCalcRect.Right();
    pData->mnBottomBorder   = aRect.Bottom()-aCalcRect.Bottom();
    pData->mnLeftBorder    += pData->mnBorderSize;
    pData->mnTopBorder     += pData->mnBorderSize;
    pData->mnRightBorder   += pData->mnBorderSize;
    pData->mnBottomBorder  += pData->mnBorderSize;
    pData->mnNoTitleTop     = pData->mnTopBorder;

    ImplInitTitle( &maFrameData );
    if ( pData->mnTitleHeight )
    {
        // to improve symbol display force a minum title height
        if( pData->mnTitleHeight < MIN_CAPTION_HEIGHT )
            pData->mnTitleHeight = MIN_CAPTION_HEIGHT;

        // set a proper background for drawing
        // highlighted buttons in the title
        pBorderWindow->SetBackground( rStyleSettings.GetFaceColor() );

        pData->maTitleRect.Left()    = pData->mnLeftBorder;
        pData->maTitleRect.Right()   = nWidth-pData->mnRightBorder-1;
        pData->maTitleRect.Top()     = pData->mnTopBorder;
        pData->maTitleRect.Bottom()  = pData->maTitleRect.Top()+pData->mnTitleHeight-1;

        if ( pData->mnTitleType & (BORDERWINDOW_TITLE_NORMAL | BORDERWINDOW_TITLE_SMALL) )
        {
            long nLeft          = pData->maTitleRect.Left();
            long nRight         = pData->maTitleRect.Right();
            long nItemTop       = pData->maTitleRect.Top();
            long nItemBottom    = pData->maTitleRect.Bottom();
            nLeft              += 1;
            nRight             -= 3;
            nItemTop           += 2;
            nItemBottom        -= 2;

            if ( pBorderWindow->GetStyle() & WB_PINABLE )
            {
                Image aImage;
                ImplGetPinImage( 0, 0, aImage );
                pData->maPinRect.Top()    = nItemTop;
                pData->maPinRect.Bottom() = nItemBottom;
                pData->maPinRect.Left()   = nLeft;
                pData->maPinRect.Right()  = pData->maPinRect.Left()+aImage.GetSizePixel().Width();
                nLeft += pData->maPinRect.GetWidth()+3;
            }

            if ( pBorderWindow->GetStyle() & WB_CLOSEABLE )
            {
                pData->maCloseRect.Top()    = nItemTop;
                pData->maCloseRect.Bottom() = nItemBottom;
                pData->maCloseRect.Right()  = nRight;
                pData->maCloseRect.Left()   = pData->maCloseRect.Right()-pData->maCloseRect.GetHeight()+1;
                nRight -= pData->maCloseRect.GetWidth()+3;
            }

            if ( pBorderWindow->mbMenuBtn )
            {
                pData->maMenuRect.Top()    = nItemTop;
                pData->maMenuRect.Bottom() = nItemBottom;
                pData->maMenuRect.Right()  = nRight;
                pData->maMenuRect.Left()   = pData->maMenuRect.Right()-pData->maMenuRect.GetHeight()+1;
                nRight -= pData->maMenuRect.GetWidth();
            }

            if ( pBorderWindow->mbDockBtn )
            {
                pData->maDockRect.Top()    = nItemTop;
                pData->maDockRect.Bottom() = nItemBottom;
                pData->maDockRect.Right()  = nRight;
                pData->maDockRect.Left()   = pData->maDockRect.Right()-pData->maDockRect.GetHeight()+1;
                nRight -= pData->maDockRect.GetWidth();
                if ( !pBorderWindow->mbHideBtn &&
                     !(pBorderWindow->GetStyle() & WB_ROLLABLE) )
                    nRight -= 3;
            }

            if ( pBorderWindow->mbHideBtn )
            {
                pData->maHideRect.Top()    = nItemTop;
                pData->maHideRect.Bottom() = nItemBottom;
                pData->maHideRect.Right()  = nRight;
                pData->maHideRect.Left()   = pData->maHideRect.Right()-pData->maHideRect.GetHeight()+1;
                nRight -= pData->maHideRect.GetWidth();
                if ( !(pBorderWindow->GetStyle() & WB_ROLLABLE) )
                    nRight -= 3;
            }

            if ( pBorderWindow->GetStyle() & WB_ROLLABLE )
            {
                pData->maRollRect.Top()    = nItemTop;
                pData->maRollRect.Bottom() = nItemBottom;
                pData->maRollRect.Right()  = nRight;
                pData->maRollRect.Left()   = pData->maRollRect.Right()-pData->maRollRect.GetHeight()+1;
                nRight -= pData->maRollRect.GetWidth();
            }

            if ( pBorderWindow->mbHelpBtn )
            {
                pData->maHelpRect.Top()    = nItemTop;
                pData->maHelpRect.Bottom() = nItemBottom;
                pData->maHelpRect.Right()  = nRight;
                pData->maHelpRect.Left()   = pData->maHelpRect.Right()-pData->maHelpRect.GetHeight()+1;
                nRight -= pData->maHelpRect.GetWidth()+3;
            }
        }
        else
        {
            pData->maPinRect.SetEmpty();
            pData->maCloseRect.SetEmpty();
            pData->maDockRect.SetEmpty();
            pData->maMenuRect.SetEmpty();
            pData->maHideRect.SetEmpty();
            pData->maRollRect.SetEmpty();
            pData->maHelpRect.SetEmpty();
        }

        pData->mnTopBorder  += pData->mnTitleHeight;
    }
    else
    {
        pData->maTitleRect.SetEmpty();
        pData->maPinRect.SetEmpty();
        pData->maCloseRect.SetEmpty();
        pData->maDockRect.SetEmpty();
        pData->maMenuRect.SetEmpty();
        pData->maHideRect.SetEmpty();
        pData->maRollRect.SetEmpty();
        pData->maHelpRect.SetEmpty();
    }
}

// -----------------------------------------------------------------------

void ImplStdBorderWindowView::GetBorder( sal_Int32& rLeftBorder, sal_Int32& rTopBorder,
                                         sal_Int32& rRightBorder, sal_Int32& rBottomBorder ) const
{
    rLeftBorder     = maFrameData.mnLeftBorder;
    rTopBorder      = maFrameData.mnTopBorder;
    rRightBorder    = maFrameData.mnRightBorder;
    rBottomBorder   = maFrameData.mnBottomBorder;
}

// -----------------------------------------------------------------------

long ImplStdBorderWindowView::CalcTitleWidth() const
{
    return ImplCalcTitleWidth( &maFrameData );
}

// -----------------------------------------------------------------------

void ImplStdBorderWindowView::DrawWindow( sal_uInt16 nDrawFlags, OutputDevice* pOutDev, const Point* pOffset )
{
    ImplBorderFrameData*    pData = &maFrameData;
    OutputDevice*           pDev = pOutDev ? pOutDev : pData->mpOutDev;
    ImplBorderWindow*       pBorderWindow = pData->mpBorderWindow;
    Point                   aTmpPoint = pOffset ? Point(*pOffset) : Point();
    Rectangle               aInRect( aTmpPoint, Size( pData->mnWidth, pData->mnHeight ) );
    const StyleSettings&    rStyleSettings = pData->mpOutDev->GetSettings().GetStyleSettings();
    DecorationView          aDecoView( pDev );
    Color                   aFaceColor( rStyleSettings.GetFaceColor() );
    Color                   aFrameColor( aFaceColor );

    aFrameColor.DecreaseContrast( (sal_uInt8) (0.50 * 255));

    // Draw Frame
    if ( nDrawFlags & BORDERWINDOW_DRAW_FRAME )
    {
        Region oldClipRgn( pDev->GetClipRegion( ) );

        // for popups, don't draw part of the frame
        if ( pData->mnTitleType == BORDERWINDOW_TITLE_POPUP )
        {
            FloatingWindow *pWin = dynamic_cast< FloatingWindow* >( pData->mpBorderWindow->GetWindow( WINDOW_CLIENT ) );
            if ( pWin )
            {
                Region aClipRgn( aInRect );
                Rectangle aItemClipRect( pWin->ImplGetItemEdgeClipRect() );
                if( !aItemClipRect.IsEmpty() )
                {
                    aItemClipRect.SetPos( pData->mpBorderWindow->AbsoluteScreenToOutputPixel( aItemClipRect.TopLeft() ) );
                    aClipRgn.Exclude( aItemClipRect );
                    pDev->SetClipRegion( aClipRgn );
                }
            }
        }

        // single line frame
        pDev->SetLineColor( aFrameColor );
        pDev->SetFillColor();
        pDev->DrawRect( aInRect );
        aInRect.nLeft++; aInRect.nRight--;
        aInRect.nTop++; aInRect.nBottom--;

        // restore
        if ( pData->mnTitleType == BORDERWINDOW_TITLE_POPUP )
            pDev->SetClipRegion( oldClipRgn );
    }
    else
        aInRect = aDecoView.DrawFrame( aInRect, FRAME_DRAW_DOUBLEOUT | FRAME_DRAW_NODRAW);

    // Draw Border
    pDev->SetLineColor();
    long nBorderSize = pData->mnBorderSize;
    if ( (nDrawFlags & BORDERWINDOW_DRAW_BORDER) && nBorderSize )
    {
        pDev->SetFillColor( rStyleSettings.GetFaceColor() );
        pDev->DrawRect( Rectangle( Point( aInRect.Left(), aInRect.Top() ),
                                   Size( aInRect.GetWidth(), nBorderSize ) ) );
        pDev->DrawRect( Rectangle( Point( aInRect.Left(), aInRect.Top()+nBorderSize ),
                                   Size( nBorderSize, aInRect.GetHeight()-nBorderSize ) ) );
        pDev->DrawRect( Rectangle( Point( aInRect.Left(), aInRect.Bottom()-nBorderSize+1 ),
                                   Size( aInRect.GetWidth(), nBorderSize ) ) );
        pDev->DrawRect( Rectangle( Point( aInRect.Right()-nBorderSize+1, aInRect.Top()+nBorderSize ),
                                   Size( nBorderSize, aInRect.GetHeight()-nBorderSize ) ) );
    }

    // Draw Title
    if ( (nDrawFlags & BORDERWINDOW_DRAW_TITLE) && !pData->maTitleRect.IsEmpty() )
    {
        aInRect = pData->maTitleRect;

        // use no gradient anymore, just a static titlecolor
        if ( pData->mnTitleType != BORDERWINDOW_TITLE_POPUP )
            pDev->SetFillColor( aFrameColor );
        else
            pDev->SetFillColor( aFaceColor );

        pDev->SetTextColor( rStyleSettings.GetButtonTextColor() );
        Rectangle aTitleRect( pData->maTitleRect );
        if( pOffset )
            aTitleRect.Move( pOffset->X(), pOffset->Y() );
        pDev->DrawRect( aTitleRect );


        if ( pData->mnTitleType != BORDERWINDOW_TITLE_TEAROFF )
        {
            aInRect.Left()  += 2;
            aInRect.Right() -= 2;

            if ( !pData->maPinRect.IsEmpty() )
                aInRect.Left() = pData->maPinRect.Right()+2;

            if ( !pData->maHelpRect.IsEmpty() )
                aInRect.Right() = pData->maHelpRect.Left()-2;
            else if ( !pData->maRollRect.IsEmpty() )
                aInRect.Right() = pData->maRollRect.Left()-2;
            else if ( !pData->maHideRect.IsEmpty() )
                aInRect.Right() = pData->maHideRect.Left()-2;
            else if ( !pData->maDockRect.IsEmpty() )
                aInRect.Right() = pData->maDockRect.Left()-2;
            else if ( !pData->maMenuRect.IsEmpty() )
                aInRect.Right() = pData->maMenuRect.Left()-2;
            else if ( !pData->maCloseRect.IsEmpty() )
                aInRect.Right() = pData->maCloseRect.Left()-2;

            if ( pOffset )
                aInRect.Move( pOffset->X(), pOffset->Y() );

            sal_uInt16 nTextStyle = TEXT_DRAW_LEFT | TEXT_DRAW_VCENTER | TEXT_DRAW_ENDELLIPSIS | TEXT_DRAW_CLIP;

            // must show tooltip ?
            TextRectInfo aInfo;
            pDev->GetTextRect( aInRect, pBorderWindow->GetText(), nTextStyle, &aInfo );
            pData->mbTitleClipped = aInfo.IsEllipses();

            pDev->DrawText( aInRect, pBorderWindow->GetText(), nTextStyle );
        }
    }

    if ( ((nDrawFlags & BORDERWINDOW_DRAW_CLOSE) || (nDrawFlags & BORDERWINDOW_DRAW_TITLE)) &&
         !pData->maCloseRect.IsEmpty() )
    {
        Rectangle aSymbolRect( pData->maCloseRect );
        if ( pOffset )
            aSymbolRect.Move( pOffset->X(), pOffset->Y() );
        ImplDrawBrdWinSymbolButton( pDev, aSymbolRect, SYMBOL_CLOSE, pData->mnCloseState );
    }
    if ( ((nDrawFlags & BORDERWINDOW_DRAW_DOCK) || (nDrawFlags & BORDERWINDOW_DRAW_TITLE)) &&
         !pData->maDockRect.IsEmpty() )
    {
        Rectangle aSymbolRect( pData->maDockRect );
        if ( pOffset )
            aSymbolRect.Move( pOffset->X(), pOffset->Y() );
        ImplDrawBrdWinSymbolButton( pDev, aSymbolRect, SYMBOL_DOCK, pData->mnDockState );
    }
    if ( ((nDrawFlags & BORDERWINDOW_DRAW_MENU) || (nDrawFlags & BORDERWINDOW_DRAW_TITLE)) &&
         !pData->maMenuRect.IsEmpty() )
    {
        Rectangle aSymbolRect( pData->maMenuRect );
        if ( pOffset )
            aSymbolRect.Move( pOffset->X(), pOffset->Y() );
        ImplDrawBrdWinSymbolButton( pDev, aSymbolRect, SYMBOL_MENU, pData->mnMenuState );
    }
    if ( ((nDrawFlags & BORDERWINDOW_DRAW_HIDE) || (nDrawFlags & BORDERWINDOW_DRAW_TITLE)) &&
         !pData->maHideRect.IsEmpty() )
    {
        Rectangle aSymbolRect( pData->maHideRect );
        if ( pOffset )
            aSymbolRect.Move( pOffset->X(), pOffset->Y() );
        ImplDrawBrdWinSymbolButton( pDev, aSymbolRect, SYMBOL_HIDE, pData->mnHideState );
    }
    if ( ((nDrawFlags & BORDERWINDOW_DRAW_ROLL) || (nDrawFlags & BORDERWINDOW_DRAW_TITLE)) &&
         !pData->maRollRect.IsEmpty() )
    {
        SymbolType eType;
        if ( pBorderWindow->mbRollUp )
            eType = SYMBOL_ROLLDOWN;
        else
            eType = SYMBOL_ROLLUP;
        Rectangle aSymbolRect( pData->maRollRect );
        if ( pOffset )
            aSymbolRect.Move( pOffset->X(), pOffset->Y() );
        ImplDrawBrdWinSymbolButton( pDev, aSymbolRect, eType, pData->mnRollState );
    }

    if ( ((nDrawFlags & BORDERWINDOW_DRAW_HELP) || (nDrawFlags & BORDERWINDOW_DRAW_TITLE)) &&
         !pData->maHelpRect.IsEmpty() )
    {
        Rectangle aSymbolRect( pData->maHelpRect );
        if ( pOffset )
            aSymbolRect.Move( pOffset->X(), pOffset->Y() );
        ImplDrawBrdWinSymbolButton( pDev, aSymbolRect, SYMBOL_HELP, pData->mnHelpState );
    }
    if ( ((nDrawFlags & BORDERWINDOW_DRAW_PIN) || (nDrawFlags & BORDERWINDOW_DRAW_TITLE)) &&
         !pData->maPinRect.IsEmpty() )
    {
        Image aImage;
        ImplGetPinImage( pData->mnPinState, pBorderWindow->mbPined, aImage );
        Size  aImageSize = aImage.GetSizePixel();
        long  nRectHeight = pData->maPinRect.GetHeight();
        Point aPos( pData->maPinRect.TopLeft() );
        if ( pOffset )
            aPos.Move( pOffset->X(), pOffset->Y() );
        if ( nRectHeight < aImageSize.Height() )
        {
            pDev->DrawImage( aPos, Size( aImageSize.Width(), nRectHeight ), aImage );
        }
        else
        {
            aPos.Y() += (nRectHeight-aImageSize.Height())/2;
            pDev->DrawImage( aPos, aImage );
        }
    }
}


// =======================================================================
void ImplBorderWindow::ImplInit( Window* pParent,
                                 WinBits nStyle, sal_uInt16 nTypeStyle,
                                 const ::com::sun::star::uno::Any& )
{
    ImplInit( pParent, nStyle, nTypeStyle, NULL );
}

void ImplBorderWindow::ImplInit( Window* pParent,
                                 WinBits nStyle, sal_uInt16 nTypeStyle,
                                 SystemParentData* pSystemParentData
                                 )
{
    // Alle WindowBits entfernen, die wir nicht haben wollen
    WinBits nOrgStyle = nStyle;
    WinBits nTestStyle = (WB_MOVEABLE | WB_SIZEABLE | WB_ROLLABLE | WB_PINABLE | WB_CLOSEABLE | WB_STANDALONE | WB_DIALOGCONTROL | WB_NODIALOGCONTROL | WB_SYSTEMFLOATWIN | WB_INTROWIN | WB_DEFAULTWIN | WB_TOOLTIPWIN | WB_NOSHADOW | WB_OWNERDRAWDECORATION | WB_SYSTEMCHILDWINDOW  | WB_NEEDSFOCUS | WB_POPUP);
    if ( nTypeStyle & BORDERWINDOW_STYLE_APP )
        nTestStyle |= WB_APP;
    nStyle &= nTestStyle;

    mpWindowImpl->mbBorderWin       = sal_True;
    mbSmallOutBorder    = sal_False;
    if ( nTypeStyle & BORDERWINDOW_STYLE_FRAME )
    {
        if( (nStyle & WB_SYSTEMCHILDWINDOW) )
        {
            mpWindowImpl->mbOverlapWin  = sal_True;
            mpWindowImpl->mbFrame       = sal_True;
            mbFrameBorder               = sal_False;
        }
        else if( (nStyle & (WB_OWNERDRAWDECORATION | WB_POPUP)) )
        {
            mpWindowImpl->mbOverlapWin  = sal_True;
            mpWindowImpl->mbFrame       = sal_True;
            mbFrameBorder   = (nOrgStyle & WB_NOBORDER) ? sal_False : sal_True;
        }
        else
        {
            mpWindowImpl->mbOverlapWin  = sal_True;
            mpWindowImpl->mbFrame       = sal_True;
            mbFrameBorder   = sal_False;
            // closeable windows may have a border as well, eg. system floating windows without caption
            if ( (nOrgStyle & (WB_BORDER | WB_NOBORDER | WB_MOVEABLE | WB_SIZEABLE/* | WB_CLOSEABLE*/)) == WB_BORDER )
                mbSmallOutBorder = sal_True;
        }
    }
    else if ( nTypeStyle & BORDERWINDOW_STYLE_OVERLAP )
    {
        mpWindowImpl->mbOverlapWin  = sal_True;
        mbFrameBorder   = sal_True;
    }
    else
        mbFrameBorder   = sal_False;

    if ( nTypeStyle & BORDERWINDOW_STYLE_FLOAT )
        mbFloatWindow = sal_True;
    else
        mbFloatWindow = sal_False;

    Window::ImplInit( pParent, nStyle, pSystemParentData );
    SetBackground();
    SetTextFillColor();

    mpMenuBarWindow = NULL;
    mnMinWidth      = 0;
    mnMinHeight     = 0;
    mnMaxWidth      = SHRT_MAX;
    mnMaxHeight     = SHRT_MAX;
    mnRollHeight    = 0;
    mnOrgMenuHeight = 0;
    mbPined         = sal_False;
    mbRollUp        = sal_False;
    mbMenuHide      = sal_False;
    mbDockBtn       = sal_False;
    mbMenuBtn       = sal_False;
    mbHideBtn       = sal_False;
    mbHelpBtn       = sal_False;
    mbDisplayActive = IsActive();

    if ( nTypeStyle & BORDERWINDOW_STYLE_FLOAT )
        mnTitleType = BORDERWINDOW_TITLE_SMALL;
    else
        mnTitleType = BORDERWINDOW_TITLE_NORMAL;
    mnBorderStyle   = WINDOW_BORDER_NORMAL;
    InitView();
}

// =======================================================================

ImplBorderWindow::ImplBorderWindow( Window* pParent,
                                    SystemParentData* pSystemParentData,
                                    WinBits nStyle, sal_uInt16 nTypeStyle
                                    ) : Window( WINDOW_BORDERWINDOW )
{
    ImplInit( pParent, nStyle, nTypeStyle, pSystemParentData );
}

// -----------------------------------------------------------------------

ImplBorderWindow::ImplBorderWindow( Window* pParent, WinBits nStyle ,
                                    sal_uInt16 nTypeStyle ) :
    Window( WINDOW_BORDERWINDOW )
{
    ImplInit( pParent, nStyle, nTypeStyle, ::com::sun::star::uno::Any() );
}

ImplBorderWindow::ImplBorderWindow( Window* pParent,
                                    WinBits nStyle, sal_uInt16 nTypeStyle,
                                    const ::com::sun::star::uno::Any& aSystemToken ) :
    Window( WINDOW_BORDERWINDOW )
{
    ImplInit( pParent, nStyle, nTypeStyle, aSystemToken );
}

// -----------------------------------------------------------------------

ImplBorderWindow::~ImplBorderWindow()
{
    delete mpBorderView;
}

// -----------------------------------------------------------------------

void ImplBorderWindow::MouseMove( const MouseEvent& rMEvt )
{
    mpBorderView->MouseMove( rMEvt );
}

// -----------------------------------------------------------------------

void ImplBorderWindow::MouseButtonDown( const MouseEvent& rMEvt )
{
    mpBorderView->MouseButtonDown( rMEvt );
}

// -----------------------------------------------------------------------

void ImplBorderWindow::Tracking( const TrackingEvent& rTEvt )
{
    mpBorderView->Tracking( rTEvt );
}

// -----------------------------------------------------------------------

void ImplBorderWindow::Paint( const Rectangle& )
{
    mpBorderView->DrawWindow( BORDERWINDOW_DRAW_ALL );
}

void ImplBorderWindow::Draw( const Rectangle&, OutputDevice* pOutDev, const Point& rPos )
{
    mpBorderView->DrawWindow( BORDERWINDOW_DRAW_ALL, pOutDev, &rPos );
}

// -----------------------------------------------------------------------

void ImplBorderWindow::Activate()
{
    SetDisplayActive( sal_True );
    Window::Activate();
}

// -----------------------------------------------------------------------

void ImplBorderWindow::Deactivate()
{
    // Fenster die immer Active sind, nehmen wir von dieser Regel aus,
    // genauso, wenn ein Menu aktiv wird, ignorieren wir das Deactivate
    if ( GetActivateMode() && !ImplGetSVData()->maWinData.mbNoDeactivate )
        SetDisplayActive( sal_False );
    Window::Deactivate();
}

// -----------------------------------------------------------------------

void ImplBorderWindow::RequestHelp( const HelpEvent& rHEvt )
{
    // no keyboard help for border win
    if ( rHEvt.GetMode() & (HELPMODE_BALLOON | HELPMODE_QUICK) && !rHEvt.KeyboardActivated() )
    {
        Point       aMousePosPixel = ScreenToOutputPixel( rHEvt.GetMousePosPixel() );
        Rectangle   aHelpRect;
        String      aHelpStr( mpBorderView->RequestHelp( aMousePosPixel, aHelpRect ) );

        // Rechteck ermitteln
        if ( aHelpStr.Len() )
        {
            aHelpRect.SetPos( OutputToScreenPixel( aHelpRect.TopLeft() ) );
            if ( rHEvt.GetMode() & HELPMODE_BALLOON )
                Help::ShowBalloon( this, aHelpRect.Center(), aHelpRect, aHelpStr );
            else
                Help::ShowQuickHelp( this, aHelpRect, aHelpStr );
            return;
        }
    }

    Window::RequestHelp( rHEvt );
}

// -----------------------------------------------------------------------

void ImplBorderWindow::Resize()
{
    Size aSize = GetOutputSizePixel();

    if ( !mbRollUp )
    {
        Window* pClientWindow = ImplGetClientWindow();

        if ( mpMenuBarWindow )
        {
            sal_Int32 nLeftBorder;
            sal_Int32 nTopBorder;
            sal_Int32 nRightBorder;
            sal_Int32 nBottomBorder;
            long nMenuHeight = mpMenuBarWindow->GetSizePixel().Height();
            if ( mbMenuHide )
            {
                if ( nMenuHeight )
                    mnOrgMenuHeight = nMenuHeight;
                nMenuHeight = 0;
            }
            else
            {
                if ( !nMenuHeight )
                    nMenuHeight = mnOrgMenuHeight;
            }
            mpBorderView->GetBorder( nLeftBorder, nTopBorder, nRightBorder, nBottomBorder );
            mpMenuBarWindow->SetPosSizePixel( nLeftBorder,
                                              nTopBorder,
                                              aSize.Width()-nLeftBorder-nRightBorder,
                                              nMenuHeight,
                                              WINDOW_POSSIZE_POS |
                                              WINDOW_POSSIZE_WIDTH | WINDOW_POSSIZE_HEIGHT );
        }

        GetBorder( pClientWindow->mpWindowImpl->mnLeftBorder, pClientWindow->mpWindowImpl->mnTopBorder,
                   pClientWindow->mpWindowImpl->mnRightBorder, pClientWindow->mpWindowImpl->mnBottomBorder );
        pClientWindow->ImplPosSizeWindow( pClientWindow->mpWindowImpl->mnLeftBorder,
                                          pClientWindow->mpWindowImpl->mnTopBorder,
                                          aSize.Width()-pClientWindow->mpWindowImpl->mnLeftBorder-pClientWindow->mpWindowImpl->mnRightBorder,
                                          aSize.Height()-pClientWindow->mpWindowImpl->mnTopBorder-pClientWindow->mpWindowImpl->mnBottomBorder,
                                          WINDOW_POSSIZE_X | WINDOW_POSSIZE_Y |
                                          WINDOW_POSSIZE_WIDTH | WINDOW_POSSIZE_HEIGHT );
    }

    // UpdateView
    mpBorderView->Init( this, aSize.Width(), aSize.Height() );
    InvalidateBorder();

    Window::Resize();
}

// -----------------------------------------------------------------------

void ImplBorderWindow::StateChanged( StateChangedType nType )
{
    if ( (nType == STATE_CHANGE_TEXT) ||
         (nType == STATE_CHANGE_IMAGE) ||
         (nType == STATE_CHANGE_DATA) )
    {
        if ( IsReallyVisible() && mbFrameBorder )
        {
            if ( HasPaintEvent() )
                InvalidateBorder();
            else
                mpBorderView->DrawWindow( BORDERWINDOW_DRAW_TITLE );
        }
    }

    Window::StateChanged( nType );
}

// -----------------------------------------------------------------------

void ImplBorderWindow::DataChanged( const DataChangedEvent& rDCEvt )
{
    if ( (rDCEvt.GetType() == DATACHANGED_FONTS) ||
         (rDCEvt.GetType() == DATACHANGED_FONTSUBSTITUTION) ||
         ((rDCEvt.GetType() == DATACHANGED_SETTINGS) &&
          (rDCEvt.GetFlags() & SETTINGS_STYLE)) )
    {
<<<<<<< HEAD
        if ( !mpWindowImpl->mbFrame || (GetStyle() & (WB_OWNERDRAWDECORATION | WB_POPUP)) )
            UpdateView( TRUE, ImplGetWindow()->GetOutputSizePixel() );
=======
        if ( !mpWindowImpl->mbFrame || (GetStyle() & WB_OWNERDRAWDECORATION) )
            UpdateView( sal_True, ImplGetWindow()->GetOutputSizePixel() );
>>>>>>> e2a3d487
    }

    Window::DataChanged( rDCEvt );
}

// -----------------------------------------------------------------------

void ImplBorderWindow::InitView()
{
    if ( mbSmallOutBorder )
        mpBorderView = new ImplSmallBorderWindowView( this );
    else if ( mpWindowImpl->mbFrame )
    {
        if( mbFrameBorder )
            mpBorderView = new ImplStdBorderWindowView( this );
        else
            mpBorderView = new ImplNoBorderWindowView( this );
    }
    else if ( !mbFrameBorder )
        mpBorderView = new ImplSmallBorderWindowView( this );
    else
        mpBorderView = new ImplStdBorderWindowView( this );
    Size aSize = GetOutputSizePixel();
    mpBorderView->Init( this, aSize.Width(), aSize.Height() );
}

// -----------------------------------------------------------------------

void ImplBorderWindow::UpdateView( sal_Bool bNewView, const Size& rNewOutSize )
{
    sal_Int32 nLeftBorder;
    sal_Int32 nTopBorder;
    sal_Int32 nRightBorder;
    sal_Int32 nBottomBorder;
    Size aOldSize = GetSizePixel();
    Size aOutputSize = rNewOutSize;

    if ( bNewView )
    {
        delete mpBorderView;
        InitView();
    }
    else
    {
        Size aSize = aOutputSize;
        mpBorderView->GetBorder( nLeftBorder, nTopBorder, nRightBorder, nBottomBorder );
        aSize.Width()  += nLeftBorder+nRightBorder;
        aSize.Height() += nTopBorder+nBottomBorder;
        mpBorderView->Init( this, aSize.Width(), aSize.Height() );
    }

    Window* pClientWindow = ImplGetClientWindow();
    if ( pClientWindow )
    {
        GetBorder( pClientWindow->mpWindowImpl->mnLeftBorder, pClientWindow->mpWindowImpl->mnTopBorder,
                   pClientWindow->mpWindowImpl->mnRightBorder, pClientWindow->mpWindowImpl->mnBottomBorder );
    }
    GetBorder( nLeftBorder, nTopBorder, nRightBorder, nBottomBorder );
    if ( aOldSize.Width() || aOldSize.Height() )
    {
        aOutputSize.Width()     += nLeftBorder+nRightBorder;
        aOutputSize.Height()    += nTopBorder+nBottomBorder;
        if ( aOutputSize == GetSizePixel() )
            InvalidateBorder();
        else
            SetSizePixel( aOutputSize );
    }
}

// -----------------------------------------------------------------------

void ImplBorderWindow::InvalidateBorder()
{
    if ( IsReallyVisible() )
    {
        // Nur wenn wir einen Border haben, muessen wir auch invalidieren
        sal_Int32 nLeftBorder;
        sal_Int32 nTopBorder;
        sal_Int32 nRightBorder;
        sal_Int32 nBottomBorder;
        mpBorderView->GetBorder( nLeftBorder, nTopBorder, nRightBorder, nBottomBorder );
        if ( nLeftBorder || nTopBorder || nRightBorder || nBottomBorder )
        {
            Rectangle   aWinRect( Point( 0, 0 ), GetOutputSizePixel() );
            Region      aRegion( aWinRect );
            aWinRect.Left()   += nLeftBorder;
            aWinRect.Top()    += nTopBorder;
            aWinRect.Right()  -= nRightBorder;
            aWinRect.Bottom() -= nBottomBorder;
            // kein Output-Bereich mehr, dann alles invalidieren
            if ( (aWinRect.Right() < aWinRect.Left()) ||
                 (aWinRect.Bottom() < aWinRect.Top()) )
                Invalidate( INVALIDATE_NOCHILDREN );
            else
            {
                aRegion.Exclude( aWinRect );
                Invalidate( aRegion, INVALIDATE_NOCHILDREN );
            }
        }
    }
}

// -----------------------------------------------------------------------

void ImplBorderWindow::SetDisplayActive( sal_Bool bActive )
{
    if ( mbDisplayActive != bActive )
    {
        mbDisplayActive = bActive;
        if ( mbFrameBorder )
            InvalidateBorder();
    }
}

// -----------------------------------------------------------------------

void ImplBorderWindow::SetTitleType( sal_uInt16 nTitleType, const Size& rSize )
{
    mnTitleType = nTitleType;
    UpdateView( sal_False, rSize );
}

// -----------------------------------------------------------------------

void ImplBorderWindow::SetBorderStyle( sal_uInt16 nStyle )
{
    if ( !mbFrameBorder && (mnBorderStyle != nStyle) )
    {
        mnBorderStyle = nStyle;
        UpdateView( sal_False, ImplGetWindow()->GetOutputSizePixel() );
    }
}

// -----------------------------------------------------------------------

void ImplBorderWindow::SetPin( sal_Bool bPin )
{
    mbPined = bPin;
    InvalidateBorder();
}

// -----------------------------------------------------------------------

void ImplBorderWindow::SetRollUp( sal_Bool bRollUp, const Size& rSize )
{
    mbRollUp = bRollUp;
    mnRollHeight = rSize.Height();
    UpdateView( sal_False, rSize );
}

// -----------------------------------------------------------------------

void ImplBorderWindow::SetCloser()
{
    SetStyle( GetStyle() | WB_CLOSEABLE );
    Size aSize = GetOutputSizePixel();
    mpBorderView->Init( this, aSize.Width(), aSize.Height() );
    InvalidateBorder();
}

// -----------------------------------------------------------------------

void ImplBorderWindow::SetDockButton( sal_Bool bDockButton )
{
    mbDockBtn = bDockButton;
    Size aSize = GetOutputSizePixel();
    mpBorderView->Init( this, aSize.Width(), aSize.Height() );
    InvalidateBorder();
}

// -----------------------------------------------------------------------

void ImplBorderWindow::SetHideButton( sal_Bool bHideButton )
{
    mbHideBtn = bHideButton;
    Size aSize = GetOutputSizePixel();
    mpBorderView->Init( this, aSize.Width(), aSize.Height() );
    InvalidateBorder();
}

// -----------------------------------------------------------------------

void ImplBorderWindow::SetHelpButton( sal_Bool bHelpButton )
{
    mbHelpBtn = bHelpButton;
    Size aSize = GetOutputSizePixel();
    mpBorderView->Init( this, aSize.Width(), aSize.Height() );
    InvalidateBorder();
}

// -----------------------------------------------------------------------

void ImplBorderWindow::SetMenuButton( sal_Bool bMenuButton )
{
    mbMenuBtn = bMenuButton;
    Size aSize = GetOutputSizePixel();
    mpBorderView->Init( this, aSize.Width(), aSize.Height() );
    InvalidateBorder();
}

// -----------------------------------------------------------------------

void ImplBorderWindow::UpdateMenuHeight()
{
    Resize();
}

// -----------------------------------------------------------------------

void ImplBorderWindow::SetMenuBarWindow( Window* pWindow )
{
    mpMenuBarWindow = pWindow;
    UpdateMenuHeight();
    if ( pWindow )
        pWindow->Show();
}

// -----------------------------------------------------------------------

void ImplBorderWindow::SetMenuBarMode( sal_Bool bHide )
{
    mbMenuHide = bHide;
    UpdateMenuHeight();
}

// -----------------------------------------------------------------------

void ImplBorderWindow::GetBorder( sal_Int32& rLeftBorder, sal_Int32& rTopBorder,
                                  sal_Int32& rRightBorder, sal_Int32& rBottomBorder ) const
{
    mpBorderView->GetBorder( rLeftBorder, rTopBorder, rRightBorder, rBottomBorder );
    if ( mpMenuBarWindow && !mbMenuHide )
        rTopBorder += mpMenuBarWindow->GetSizePixel().Height();
}

// -----------------------------------------------------------------------

long ImplBorderWindow::CalcTitleWidth() const
{
    return mpBorderView->CalcTitleWidth();
}

Rectangle ImplBorderWindow::GetMenuRect() const
{
    return mpBorderView->GetMenuRect();
}

/* vim:set shiftwidth=4 softtabstop=4 expandtab: */<|MERGE_RESOLUTION|>--- conflicted
+++ resolved
@@ -2132,13 +2132,8 @@
          ((rDCEvt.GetType() == DATACHANGED_SETTINGS) &&
           (rDCEvt.GetFlags() & SETTINGS_STYLE)) )
     {
-<<<<<<< HEAD
         if ( !mpWindowImpl->mbFrame || (GetStyle() & (WB_OWNERDRAWDECORATION | WB_POPUP)) )
-            UpdateView( TRUE, ImplGetWindow()->GetOutputSizePixel() );
-=======
-        if ( !mpWindowImpl->mbFrame || (GetStyle() & WB_OWNERDRAWDECORATION) )
             UpdateView( sal_True, ImplGetWindow()->GetOutputSizePixel() );
->>>>>>> e2a3d487
     }
 
     Window::DataChanged( rDCEvt );
