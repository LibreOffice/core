--- conflicted
+++ resolved
@@ -1642,9 +1642,8 @@
     if( maJobPage.mxPrintRange->countElements() == 0 )
     {
         maJobPage.mxPrintRange->show( false, false );
-<<<<<<< HEAD
-        maJobPage.maCopySpacer.Show( FALSE );
-        maJobPage.maReverseOrderBox.Show( FALSE );
+        maJobPage.maCopySpacer.Show( sal_False );
+        maJobPage.maReverseOrderBox.Show( sal_False );
     }
     else
     {
@@ -1653,10 +1652,7 @@
         maJobPage.mxPrintRange->addChild( pIndent );
         // and create a column inside the indent
         pIndent->setWindow( &maJobPage.maReverseOrderBox );
-        maJobPage.maReverseOrderBox.Show( TRUE );
-=======
-        maJobPage.maCopySpacer.Show( sal_False );
->>>>>>> ce5f1dd1
+        maJobPage.maReverseOrderBox.Show( sal_True );
     }
 
 #ifdef WNT
