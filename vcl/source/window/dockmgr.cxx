/* -*- Mode: C++; tab-width: 4; indent-tabs-mode: nil; c-basic-offset: 4 -*- */
/*************************************************************************
 *
 * DO NOT ALTER OR REMOVE COPYRIGHT NOTICES OR THIS FILE HEADER.
 *
 * Copyright 2000, 2010 Oracle and/or its affiliates.
 *
 * OpenOffice.org - a multi-platform office productivity suite
 *
 * This file is part of OpenOffice.org.
 *
 * OpenOffice.org is free software: you can redistribute it and/or modify
 * it under the terms of the GNU Lesser General Public License version 3
 * only, as published by the Free Software Foundation.
 *
 * OpenOffice.org is distributed in the hope that it will be useful,
 * but WITHOUT ANY WARRANTY; without even the implied warranty of
 * MERCHANTABILITY or FITNESS FOR A PARTICULAR PURPOSE.  See the
 * GNU Lesser General Public License version 3 for more details
 * (a copy is included in the LICENSE file that accompanied this code).
 *
 * You should have received a copy of the GNU Lesser General Public License
 * version 3 along with OpenOffice.org.  If not, see
 * <http://www.openoffice.org/license.html>
 * for a copy of the LGPLv3 License.
 *
 ************************************************************************/

// MARKER(update_precomp.py): autogen include statement, do not remove
#include "precompiled_vcl.hxx"

<<<<<<< HEAD
#include <svsys.h>
=======
>>>>>>> 9e849585
#include <tools/time.hxx>
#include <tools/rc.h>
<<<<<<< HEAD
=======
#endif

#include <brdwin.hxx>
#include <svdata.hxx>
#include <salframe.hxx>
#include <window.h>

>>>>>>> 9e849585
#include <vcl/event.hxx>
#include <vcl/floatwin.hxx>
#include <vcl/dockwin.hxx>
#include <vcl/toolbox.hxx>
#include <vcl/svapp.hxx>
#include <vcl/timer.hxx>
#include <vcl/lineinfo.hxx>
#include <vcl/unowrap.hxx>


// =======================================================================

#define DOCKWIN_FLOATSTYLES         (WB_SIZEABLE | WB_MOVEABLE | WB_CLOSEABLE | WB_STANDALONE | WB_PINABLE | WB_ROLLABLE )

// =======================================================================


// =======================================================================

class ImplDockFloatWin2 : public FloatingWindow
{
private:
    ImplDockingWindowWrapper*  mpDockWin;
    sal_uLong           mnLastTicks;
    Timer           maDockTimer;
    Timer           maEndDockTimer;
    Point           maDockPos;
    Rectangle       maDockRect;
    sal_Bool            mbInMove;
    sal_uLong           mnLastUserEvent;

    DECL_LINK( DockingHdl, ImplDockFloatWin2* );
    DECL_LINK( DockTimerHdl, ImplDockFloatWin2* );
    DECL_LINK( EndDockTimerHdl, ImplDockFloatWin2* );
public:
    ImplDockFloatWin2( Window* pParent, WinBits nWinBits,
                      ImplDockingWindowWrapper* pDockingWin );
    ~ImplDockFloatWin2();

    virtual void    Move();
    virtual void    Resize();
    virtual void    TitleButtonClick( sal_uInt16 nButton );
    virtual void    Pin();
    virtual void    Roll();
    virtual void    PopupModeEnd();
    virtual void    Resizing( Size& rSize );
    virtual sal_Bool    Close();
    using Window::SetPosSizePixel;
    virtual void    SetPosSizePixel( long nX, long nY,
                                     long nWidth, long nHeight,
                                     sal_uInt16 nFlags = WINDOW_POSSIZE_ALL );

    sal_uLong GetLastTicks() const { return mnLastTicks; }
};

// =======================================================================

ImplDockFloatWin2::ImplDockFloatWin2( Window* pParent, WinBits nWinBits,
                                    ImplDockingWindowWrapper* pDockingWin ) :
        FloatingWindow( pParent, nWinBits ),
        mpDockWin( pDockingWin ),
        mnLastTicks( Time::GetSystemTicks() ),
        mbInMove( sal_False ),
        mnLastUserEvent( 0 )
{
    // Daten vom DockingWindow uebernehmen
    if ( pDockingWin )
    {
        SetSettings( pDockingWin->GetWindow()->GetSettings() );
        Enable( pDockingWin->GetWindow()->IsEnabled(), sal_False );
        EnableInput( pDockingWin->GetWindow()->IsInputEnabled(), sal_False );
        AlwaysEnableInput( pDockingWin->GetWindow()->IsAlwaysEnableInput(), sal_False );
        EnableAlwaysOnTop( pDockingWin->GetWindow()->IsAlwaysOnTopEnabled() );
        SetActivateMode( pDockingWin->GetWindow()->GetActivateMode() );
    }

    SetBackground( GetSettings().GetStyleSettings().GetFaceColor() );

    maDockTimer.SetTimeoutHdl( LINK( this, ImplDockFloatWin2, DockTimerHdl ) );
    maDockTimer.SetTimeout( 50 );
    maEndDockTimer.SetTimeoutHdl( LINK( this, ImplDockFloatWin2, EndDockTimerHdl ) );
    maEndDockTimer.SetTimeout( 50 );
}

// -----------------------------------------------------------------------

ImplDockFloatWin2::~ImplDockFloatWin2()
{
    if( mnLastUserEvent )
        Application::RemoveUserEvent( mnLastUserEvent );
}

// -----------------------------------------------------------------------

IMPL_LINK( ImplDockFloatWin2, DockTimerHdl, ImplDockFloatWin2*, EMPTYARG )
{
    DBG_ASSERT( mpDockWin->IsFloatingMode(), "docktimer called but not floating" );

    maDockTimer.Stop();
    PointerState aState = GetPointerState();

    if( aState.mnState & KEY_MOD1 )
    {
        // i43499 CTRL disables docking now
        mpDockWin->GetWindow()->GetParent()->ImplGetFrameWindow()->HideTracking();
        if( aState.mnState & ( MOUSE_LEFT | MOUSE_MIDDLE | MOUSE_RIGHT ) )
            maDockTimer.Start();
    }
    else if( ! ( aState.mnState & ( MOUSE_LEFT | MOUSE_MIDDLE | MOUSE_RIGHT ) ) )
    {
        mpDockWin->GetWindow()->GetParent()->ImplGetFrameWindow()->HideTracking();
        mpDockWin->EndDocking( maDockRect, sal_False );
    }
    else
    {
        mpDockWin->GetWindow()->GetParent()->ImplGetFrameWindow()->ShowTracking( maDockRect, SHOWTRACK_BIG | SHOWTRACK_WINDOW );
        maDockTimer.Start();
    }

    return 0;
}

IMPL_LINK( ImplDockFloatWin2, EndDockTimerHdl, ImplDockFloatWin2*, EMPTYARG )
{
    DBG_ASSERT( mpDockWin->IsFloatingMode(), "enddocktimer called but not floating" );

    maEndDockTimer.Stop();
    PointerState aState = GetPointerState();
    if( ! ( aState.mnState & ( MOUSE_LEFT | MOUSE_MIDDLE | MOUSE_RIGHT ) ) )
    {
        mpDockWin->GetWindow()->GetParent()->ImplGetFrameWindow()->HideTracking();
        mpDockWin->EndDocking( maDockRect, sal_True );
    }
    else
    {
        maEndDockTimer.Start();
    }

    return 0;
}


IMPL_LINK( ImplDockFloatWin2, DockingHdl, ImplDockFloatWin2*, EMPTYARG )
{
    // called during move of a floating window
    mnLastUserEvent = 0;

    Window *pDockingArea = mpDockWin->GetWindow()->GetParent();
    PointerState aState = pDockingArea->GetPointerState();

    sal_Bool bRealMove = sal_True;
    if( GetStyle() & WB_OWNERDRAWDECORATION )
    {
        // for windows with ownerdraw decoration
        // we allow docking only when the window was moved
        // by dragging its caption
        // and ignore move request due to resizing
        Window *pBorder = GetWindow( WINDOW_BORDER );
        if( pBorder != this )
        {
            Point aPt;
            Rectangle aBorderRect( aPt, pBorder->GetSizePixel() );
            sal_Int32 nLeft, nTop, nRight, nBottom;
            GetBorder( nLeft, nTop, nRight, nBottom );
            // limit borderrect to the caption part only and without the resizing borders
            aBorderRect.nBottom = aBorderRect.nTop + nTop;
            aBorderRect.nLeft += nLeft;
            aBorderRect.nRight -= nRight;

            PointerState aBorderState = pBorder->GetPointerState();
            if( aBorderRect.IsInside( aBorderState.maPos ) )
                bRealMove = sal_True;
            else
                bRealMove = sal_False;
        }
    }

    if( mpDockWin->IsDockable() &&
        mpDockWin->GetWindow()->IsVisible() &&
        (Time::GetSystemTicks() - mnLastTicks > 500) &&
        ( aState.mnState & ( MOUSE_LEFT | MOUSE_MIDDLE | MOUSE_RIGHT ) ) &&
        !(aState.mnState & KEY_MOD1) && // i43499 CTRL disables docking now
        bRealMove )
    {
        maDockPos = Point( pDockingArea->OutputToScreenPixel( pDockingArea->AbsoluteScreenToOutputPixel( OutputToAbsoluteScreenPixel( Point() ) ) ) );
        maDockRect = Rectangle( maDockPos, mpDockWin->GetSizePixel() );

        // mouse pos in screen pixels
        Point aMousePos = pDockingArea->OutputToScreenPixel( aState.maPos );

        if( ! mpDockWin->IsDocking() )
            mpDockWin->StartDocking( aMousePos, maDockRect );

        sal_Bool bFloatMode = mpDockWin->Docking( aMousePos, maDockRect );

        if( ! bFloatMode )
        {
            // indicates that the window could be docked at maDockRect
            maDockRect.SetPos( mpDockWin->GetWindow()->GetParent()->ImplGetFrameWindow()->ScreenToOutputPixel(
                 maDockRect.TopLeft() ) );
            mpDockWin->GetWindow()->GetParent()->ImplGetFrameWindow()->ShowTracking( maDockRect, SHOWTRACK_BIG | SHOWTRACK_WINDOW );
            maEndDockTimer.Stop();
            DockTimerHdl( this );
        }
        else
        {
            mpDockWin->GetWindow()->GetParent()->ImplGetFrameWindow()->HideTracking();
            maDockTimer.Stop();
            EndDockTimerHdl( this );
        }
    }
    mbInMove = sal_False;
    return 0;
}
// -----------------------------------------------------------------------

void ImplDockFloatWin2::Move()
{
    if( mbInMove )
        return;

    mbInMove = sal_True;
    FloatingWindow::Move();
    mpDockWin->GetWindow()->Move();

    /*
     *  note: the window should only dock if KEY_MOD1 is pressed
     *  and the user releases all mouse buttons. The real problem here
     *  is that we don't get mouse events (at least not on X)
     *  if the mouse is on the decoration. So we have to start an
     *  awkward timer based process that polls the modifier/buttons
     *  to see whether they are in the right condition shortly after the
     *  last Move message.
     */
    if( ! mnLastUserEvent )
        mnLastUserEvent = Application::PostUserEvent( LINK( this, ImplDockFloatWin2, DockingHdl ) );
}

// -----------------------------------------------------------------------

void ImplDockFloatWin2::Resize()
{
    // forwarding of resize only required if we have no borderwindow ( GetWindow() then returns 'this' )
    if( GetWindow( WINDOW_BORDER ) == this )
    {
        FloatingWindow::Resize();
        Size aSize( GetSizePixel() );
        mpDockWin->GetWindow()->ImplPosSizeWindow( 0, 0, aSize.Width(), aSize.Height(), WINDOW_POSSIZE_POSSIZE ); // is this needed ???
    }
}

void ImplDockFloatWin2::SetPosSizePixel( long nX, long nY,
                                     long nWidth, long nHeight,
                                     sal_uInt16 nFlags )
{
    FloatingWindow::SetPosSizePixel( nX, nY, nWidth, nHeight, nFlags );
}

// -----------------------------------------------------------------------


void ImplDockFloatWin2::TitleButtonClick( sal_uInt16 nButton )
{
    FloatingWindow::TitleButtonClick( nButton );
    mpDockWin->TitleButtonClick( nButton );
}

// -----------------------------------------------------------------------

void ImplDockFloatWin2::Pin()
{
    FloatingWindow::Pin();
    mpDockWin->Pin();
}

// -----------------------------------------------------------------------

void ImplDockFloatWin2::Roll()
{
    FloatingWindow::Roll();
    mpDockWin->Roll();
}

// -----------------------------------------------------------------------

void ImplDockFloatWin2::PopupModeEnd()
{
    FloatingWindow::PopupModeEnd();
    mpDockWin->PopupModeEnd();
}

// -----------------------------------------------------------------------

void ImplDockFloatWin2::Resizing( Size& rSize )
{
    FloatingWindow::Resizing( rSize );
    mpDockWin->Resizing( rSize );
}

// -----------------------------------------------------------------------

sal_Bool ImplDockFloatWin2::Close()
{
    return mpDockWin->Close();
}

// =======================================================================

DockingManager::DockingManager()
{
}

DockingManager::~DockingManager()
{
    ::std::vector< ImplDockingWindowWrapper* >::iterator p;
    p = mDockingWindows.begin();
    for(; p != mDockingWindows.end(); ++p )
    {
        delete (*p);
    }
    mDockingWindows.clear();
}

ImplDockingWindowWrapper* DockingManager::GetDockingWindowWrapper( const Window *pWindow )
{
    ::std::vector< ImplDockingWindowWrapper* >::iterator p;
    p = mDockingWindows.begin();
    while( p != mDockingWindows.end() )
    {
        if( (*p)->mpDockingWindow == pWindow )
            return (*p);
        else
            p++;
    }
    return NULL;
}

sal_Bool DockingManager::IsDockable( const Window *pWindow )
{
    ImplDockingWindowWrapper* pWrapper = GetDockingWindowWrapper( pWindow );

    /*
    if( pWindow->HasDockingHandler() )
        return sal_True;
    */
    return (pWrapper != NULL);
}

sal_Bool DockingManager::IsFloating( const Window *pWindow )
{
    ImplDockingWindowWrapper* pWrapper = GetDockingWindowWrapper( pWindow );
    if( pWrapper )
        return pWrapper->IsFloatingMode();
    else
        return sal_False;
}

sal_Bool DockingManager::IsLocked( const Window *pWindow )
{
    ImplDockingWindowWrapper* pWrapper = GetDockingWindowWrapper( pWindow );
    if( pWrapper && pWrapper->IsLocked() )
        return sal_True;
    else
        return sal_False;
}

void DockingManager::Lock( const Window *pWindow )
{
    ImplDockingWindowWrapper* pWrapper = GetDockingWindowWrapper( pWindow );
    if( pWrapper )
        pWrapper->Lock();
}

void DockingManager::Unlock( const Window *pWindow )
{
    ImplDockingWindowWrapper* pWrapper = GetDockingWindowWrapper( pWindow );
    if( pWrapper )
        pWrapper->Unlock();
}

void DockingManager::SetFloatingMode( const Window *pWindow, sal_Bool bFloating )
{
    ImplDockingWindowWrapper* pWrapper = GetDockingWindowWrapper( pWindow );
    if( pWrapper )
        pWrapper->SetFloatingMode( bFloating );
}

void DockingManager::StartPopupMode( ToolBox *pParentToolBox, const Window *pWindow, sal_uLong nFlags )
{
    ImplDockingWindowWrapper* pWrapper = GetDockingWindowWrapper( pWindow );
    if( pWrapper )
        pWrapper->StartPopupMode( pParentToolBox, nFlags );
}

void DockingManager::StartPopupMode( ToolBox *pParentToolBox, const Window *pWindow )
{
    StartPopupMode( pParentToolBox, pWindow, FLOATWIN_POPUPMODE_ALLOWTEAROFF         |
                    FLOATWIN_POPUPMODE_NOFOCUSCLOSE         |
                    FLOATWIN_POPUPMODE_ALLMOUSEBUTTONCLOSE  |
                    FLOATWIN_POPUPMODE_NOMOUSEUPCLOSE );
}

sal_Bool DockingManager::IsInPopupMode( const Window *pWindow )
{
    ImplDockingWindowWrapper* pWrapper = GetDockingWindowWrapper( pWindow );
    if( pWrapper && pWrapper->IsInPopupMode() )
        return sal_True;
    else
        return sal_False;
}

// -----------------------------------------------------------------------

void DockingManager::EndPopupMode( const Window *pWin )
{
    ImplDockingWindowWrapper *pWrapper = GetDockingWindowWrapper( pWin );
    if( pWrapper && pWrapper->GetFloatingWindow() && pWrapper->GetFloatingWindow()->IsInPopupMode() )
        pWrapper->GetFloatingWindow()->EndPopupMode();
}

// -----------------------------------------------------------------------

void DockingManager::AddWindow( const Window *pWindow )
{
    ImplDockingWindowWrapper* pWrapper = GetDockingWindowWrapper( pWindow );
    if( pWrapper )
        return;
    else
        pWrapper = new ImplDockingWindowWrapper( pWindow );

    mDockingWindows.push_back( pWrapper );
}

void DockingManager::RemoveWindow( const Window *pWindow )
{
    ::std::vector< ImplDockingWindowWrapper* >::iterator p;
    p = mDockingWindows.begin();
    while( p != mDockingWindows.end() )
    {
        if( (*p)->mpDockingWindow == pWindow )
        {
            delete (*p);
            mDockingWindows.erase( p );
            break;
        }
        else
            p++;
    }
}

void DockingManager::SetPosSizePixel( Window *pWindow, long nX, long nY,
                                    long nWidth, long nHeight,
                                    sal_uInt16 nFlags )
{
    ImplDockingWindowWrapper* pWrapper = GetDockingWindowWrapper( pWindow );
    if( pWrapper )
        pWrapper->SetPosSizePixel( nX, nY, nWidth, nHeight, nFlags );
}

Rectangle DockingManager::GetPosSizePixel( const Window *pWindow )
{
    Rectangle aRect;
    ImplDockingWindowWrapper* pWrapper = GetDockingWindowWrapper( pWindow );
    if( pWrapper )
        aRect = Rectangle( pWrapper->GetPosPixel(), pWrapper->GetSizePixel() );

    return aRect;
}

// =======================================================================
// special floating window for popup mode
// main purpose: provides tear-off area for undocking
// =======================================================================

// if TEAROFF_DASHED defined a single dashed line is used
// otherwise multiple smaller lines will be painted
//#define TEAROFF_DASHED

// size of the drag area
#ifdef TEAROFF_DASHED
#define POPUP_DRAGBORDER    2
#define POPUP_DRAGGRIP      5
#else
#define POPUP_DRAGBORDER    3
#define POPUP_DRAGGRIP      5
#endif
#define POPUP_DRAGHEIGHT    (POPUP_DRAGGRIP+POPUP_DRAGBORDER+POPUP_DRAGBORDER)
#define POPUP_DRAGWIDTH     20

class ImplPopupFloatWin : public FloatingWindow
{
private:
    ImplDockingWindowWrapper*   mpDockingWin;
    sal_Bool                        mbHighlight;
    sal_Bool                        mbMoving;
    bool                        mbTrackingEnabled;
    Point                       maDelta;
    Point                       maTearOffPosition;
    bool                        mbGripAtBottom;
    bool                        mbHasGrip;
    void                        ImplSetBorder();

public:
    ImplPopupFloatWin( Window* pParent, ImplDockingWindowWrapper* pDockingWin, bool bHasGrip );
    ~ImplPopupFloatWin();

    virtual ::com::sun::star::uno::Reference< ::com::sun::star::accessibility::XAccessible > CreateAccessible();
    virtual void        Paint( const Rectangle& rRect );
    virtual void        MouseMove( const MouseEvent& rMEvt );
    virtual void        MouseButtonDown( const MouseEvent& rMEvt );
    virtual void        MouseButtonUp( const MouseEvent& rMEvt );
    virtual void        Tracking( const TrackingEvent& rTEvt );
    virtual void        Resize();
    virtual Window*     GetPreferredKeyInputWindow();

    Rectangle           GetDragRect() const;
    Point               GetToolboxPosition() const;
    Point               GetTearOffPosition() const;
    void                DrawGrip();
    void                DrawBorder();

    bool                hasGrip() const { return mbHasGrip; }
};

ImplPopupFloatWin::ImplPopupFloatWin( Window* pParent, ImplDockingWindowWrapper* pDockingWin, bool bHasGrip ) :
    FloatingWindow( pParent, WB_NOBORDER | WB_SYSTEMWINDOW | WB_NOSHADOW)
{
    mpWindowImpl->mbToolbarFloatingWindow = sal_True;   // indicate window type, required for accessibility
                                                    // which should not see this window as a toplevel window
    mpDockingWin = pDockingWin;
    mbHighlight = sal_False;
    mbMoving = sal_False;
    mbTrackingEnabled = sal_False;
    mbGripAtBottom = sal_True;
    mbHasGrip = bHasGrip;

    ImplSetBorder();
}

ImplPopupFloatWin::~ImplPopupFloatWin()
{
    mpDockingWin = NULL;
}

::com::sun::star::uno::Reference< ::com::sun::star::accessibility::XAccessible > ImplPopupFloatWin::CreateAccessible()
{
    // switch off direct accessibilty support for this window

    // this is to avoid appearance of this window as standalone window in the accessibility hierarchy
    // as this window is only used as a helper for subtoolbars that are not teared-off, the parent toolbar
    // has to provide accessibility support (as implemented in the toolkit)
    // so the contained toolbar should appear as child of the correponsing toolbar item of the parent toolbar
    return ::com::sun::star::uno::Reference< ::com::sun::star::accessibility::XAccessible >();
}

Window* ImplPopupFloatWin::GetPreferredKeyInputWindow()
{
    if( mpWindowImpl->mpClientWindow )
        return mpWindowImpl->mpClientWindow;
    else
        return FloatingWindow::GetPreferredKeyInputWindow();
}


void ImplPopupFloatWin::ImplSetBorder()
{
    // although we have no border in the sense of a borderwindow
    //  we're using a special border for the grip
    // by setting those members the method SetOutputSizePixel() can
    //  be used to set the proper window size
    mpWindowImpl->mnTopBorder     = 1;
    if( hasGrip() )
        mpWindowImpl->mnTopBorder += POPUP_DRAGHEIGHT+2;
    mpWindowImpl->mnBottomBorder  = 1;
    mpWindowImpl->mnLeftBorder    = 1;
    mpWindowImpl->mnRightBorder   = 1;
}

void ImplPopupFloatWin::Resize()
{
    // the borderview overwrites the border during resize so restore it
    ImplSetBorder();
}

Rectangle ImplPopupFloatWin::GetDragRect() const
{
    Rectangle aRect;
    if( hasGrip() )
    {
        aRect = Rectangle( 1,1, GetOutputSizePixel().Width()-1, 2+POPUP_DRAGHEIGHT );
        if( mbGripAtBottom )
        {
            int height = GetOutputSizePixel().Height();
            aRect.Top() = height - 3 - POPUP_DRAGHEIGHT;
            aRect.Bottom() = aRect.Top() + 1 + POPUP_DRAGHEIGHT;
        }
    }
    return aRect;
}

Point ImplPopupFloatWin::GetToolboxPosition() const
{
    // return inner position where a toolbox could be placed
    Point aPt( 1, 1 + ((mbGripAtBottom || !hasGrip()) ? 0 : GetDragRect().getHeight()) );    // grip + border

    return aPt;
}

Point ImplPopupFloatWin::GetTearOffPosition() const
{
    Point aPt( maTearOffPosition );
    //aPt += GetToolboxPosition();    // remove 'decoration'
    return aPt;
}

void ImplPopupFloatWin::DrawBorder()
{
    SetFillColor();
    Point aPt;
    Rectangle aRect( aPt, GetOutputSizePixel() );

    Region oldClipRgn( GetClipRegion( ) );
    Region aClipRgn( aRect );
    Rectangle aItemClipRect( ImplGetItemEdgeClipRect() );
    if( !aItemClipRect.IsEmpty() )
    {
        aItemClipRect.SetPos( AbsoluteScreenToOutputPixel( aItemClipRect.TopLeft() ) );

        // draw the excluded border part with the background color of a toolbox
        SetClipRegion( Region( aItemClipRect ) );
        SetLineColor( GetSettings().GetStyleSettings().GetFaceColor() );
        DrawRect( aRect );

        aClipRgn.Exclude( aItemClipRect );
        SetClipRegion( aClipRgn );
    }
    SetLineColor( GetSettings().GetStyleSettings().GetShadowColor() );
    DrawRect( aRect );
    SetClipRegion( oldClipRgn );
}

void ImplPopupFloatWin::DrawGrip()
{
    sal_Bool bLinecolor     = IsLineColor();
    Color aLinecolor    = GetLineColor();
    sal_Bool bFillcolor     = IsFillColor();
    Color aFillcolor    = GetFillColor();

    // draw background
    Rectangle aRect( GetDragRect() );
    aRect.nTop      += POPUP_DRAGBORDER;
    aRect.nBottom   -= POPUP_DRAGBORDER;
    aRect.nLeft+=3;
    aRect.nRight-=3;

    if( mbHighlight )
    {
        Erase( aRect );
        DrawSelectionBackground( aRect, 2, sal_False, sal_True, sal_False );
    }
    else
    {
        SetFillColor( GetSettings().GetStyleSettings().GetFaceColor() );
        SetLineColor();
        DrawRect( aRect );
    }

    if( !ToolBox::AlwaysLocked() )  // no grip if toolboxes are locked
    {
#ifdef TEAROFF_DASHED
        // draw single dashed line
        LineInfo aLineInfo( LINE_DASH );
        aLineInfo.SetDistance( 4 );
        aLineInfo.SetDashLen( 12 );
        aLineInfo.SetDashCount( 1 );

        aRect.nLeft+=2; aRect.nRight-=2;

        aRect.nTop+=2;
        aRect.nBottom = aRect.nTop;
        SetLineColor( GetSettings().GetStyleSettings().GetDarkShadowColor() );
        DrawLine( aRect.TopLeft(), aRect.TopRight(), aLineInfo );

        if( !mbHighlight )
        {
            aRect.nTop++; aRect.nBottom++;
            SetLineColor( GetSettings().GetStyleSettings().GetLightColor() );
            DrawLine( aRect.TopLeft(), aRect.TopRight(), aLineInfo );
        }

#else
        // draw several grip lines
        SetFillColor( GetSettings().GetStyleSettings().GetShadowColor() );
        aRect.nTop++;
        aRect.nBottom = aRect.nTop;

        int width = POPUP_DRAGWIDTH;
        while( width >= aRect.getWidth() )
            width -= 4;
        if( width <= 0 )
            width = aRect.getWidth();
        //aRect.nLeft = aRect.nLeft + (aRect.getWidth() - width) / 2;
        aRect.nLeft = (aRect.nLeft + aRect.nRight - width) / 2;
        aRect.nRight = aRect.nLeft + width;

        int i=0;
        while( i< POPUP_DRAGGRIP )
        {
            DrawRect( aRect );
            aRect.nTop+=2;
            aRect.nBottom+=2;
            i+=2;
        }
#endif
    }

    if( bLinecolor )
        SetLineColor( aLinecolor );
    else
        SetLineColor();
    if( bFillcolor )
        SetFillColor( aFillcolor );
    else
        SetFillColor();
}

void ImplPopupFloatWin::Paint( const Rectangle& )
{
    Point aPt;
    Rectangle aRect( aPt, GetOutputSizePixel() );
    DrawWallpaper( aRect, Wallpaper( GetSettings().GetStyleSettings().GetFaceGradientColor() ) );
    DrawBorder();
    if( hasGrip() )
        DrawGrip();
}

void ImplPopupFloatWin::MouseMove( const MouseEvent& rMEvt )
{
    Point aMousePos = rMEvt.GetPosPixel();

    if( !ToolBox::AlwaysLocked() )  // no tear off if locking is enabled
    {
        if( mbTrackingEnabled && rMEvt.IsLeft() && GetDragRect().IsInside( aMousePos ) )
        {
            // start window move
            mbMoving = sal_True;
            StartTracking( STARTTRACK_NOKEYCANCEL );
            return;
        }
        if( !mbHighlight && GetDragRect().IsInside( aMousePos ) )
        {
            mbHighlight = sal_True;
            DrawGrip();
        }
        if( mbHighlight && ( rMEvt.IsLeaveWindow() || !GetDragRect().IsInside( aMousePos ) ) )
        {
            mbHighlight = sal_False;
            DrawGrip();
        }
    }
}

void ImplPopupFloatWin::MouseButtonUp( const MouseEvent& rMEvt )
{
    mbTrackingEnabled = false;
    FloatingWindow::MouseButtonUp( rMEvt );
}

void ImplPopupFloatWin::MouseButtonDown( const MouseEvent& rMEvt )
{
    Point aMousePos = rMEvt.GetPosPixel();
    if( GetDragRect().IsInside( aMousePos ) )
    {
        // get mouse pos at a static window to have a fixed reference point
        PointerState aState = GetParent()->GetPointerState();
        if (ImplHasMirroredGraphics() && IsRTLEnabled())
            ImplMirrorFramePos(aState.maPos);
        maTearOffPosition = GetWindow( WINDOW_BORDER )->GetPosPixel();
        maDelta = aState.maPos - maTearOffPosition;
        mbTrackingEnabled = true;
    }
    else
    {
        mbTrackingEnabled = false;
    }
}

void ImplPopupFloatWin::Tracking( const TrackingEvent& rTEvt )
{
    if( mbMoving )
    {
        if ( rTEvt.IsTrackingEnded() )
        {
            mbMoving = sal_False;
            EndPopupMode( FLOATWIN_POPUPMODEEND_TEAROFF );
        }
        else if ( !rTEvt.GetMouseEvent().IsSynthetic() )
        {
            // move the window according to mouse pos
            PointerState aState = GetParent()->GetPointerState();
            if (ImplHasMirroredGraphics() && IsRTLEnabled())
                ImplMirrorFramePos(aState.maPos);
            maTearOffPosition = aState.maPos - maDelta;
            GetWindow( WINDOW_BORDER )->SetPosPixel( maTearOffPosition );
        }
    }
}


// =======================================================================

ImplDockingWindowWrapper::ImplDockingWindowWrapper( const Window *pWindow )
{
    ImplInitData();

    mpDockingWindow = (Window*) pWindow;
    mpParent        = pWindow->GetParent();
    mbDockable      = sal_True;
    mbLocked        = sal_False;
    mnFloatBits     = WB_BORDER | WB_CLOSEABLE | WB_SIZEABLE | (pWindow->GetStyle() & DOCKWIN_FLOATSTYLES);
    DockingWindow *pDockWin = dynamic_cast< DockingWindow* > ( mpDockingWindow );
    if( pDockWin )
        mnFloatBits = pDockWin->GetFloatStyle();

    // must be enabled in Window::Notify to prevent permanent docking during mouse move
    mbStartDockingEnabled = sal_False;
}

ImplDockingWindowWrapper::~ImplDockingWindowWrapper()
{
    if ( IsFloatingMode() )
    {
        GetWindow()->Show( sal_False, SHOW_NOFOCUSCHANGE );
        SetFloatingMode( sal_False );
    }
}

// -----------------------------------------------------------------------

sal_Bool ImplDockingWindowWrapper::ImplStartDocking( const Point& rPos )
{
    if ( !mbDockable )
        return sal_False;

    if( !mbStartDockingEnabled )
        return sal_False;

    maMouseOff      = rPos;
    maMouseStart    = maMouseOff;
    mbDocking       = sal_True;
    mbLastFloatMode = IsFloatingMode();
    mbStartFloat    = mbLastFloatMode;

    // FloatingBorder berechnen
    FloatingWindow* pWin;
    if ( mpFloatWin )
        pWin = mpFloatWin;
    else
        pWin = new ImplDockFloatWin2( mpParent, mnFloatBits, NULL );
    pWin->GetBorder( mnDockLeft, mnDockTop, mnDockRight, mnDockBottom );
    if ( !mpFloatWin )
        delete pWin;

    Point   aPos    = GetWindow()->ImplOutputToFrame( Point() );
    Size    aSize   = GetWindow()->GetOutputSizePixel();
    mnTrackX        = aPos.X();
    mnTrackY        = aPos.Y();
    mnTrackWidth    = aSize.Width();
    mnTrackHeight   = aSize.Height();

    if ( mbLastFloatMode )
    {
        maMouseOff.X()  += mnDockLeft;
        maMouseOff.Y()  += mnDockTop;
        mnTrackX        -= mnDockLeft;
        mnTrackY        -= mnDockTop;
        mnTrackWidth    += mnDockLeft+mnDockRight;
        mnTrackHeight   += mnDockTop+mnDockBottom;
    }

    Window *pDockingArea = GetWindow()->GetParent();
    Window::PointerState aState = pDockingArea->GetPointerState();

    // mouse pos in screen pixels
    Point aMousePos = pDockingArea->OutputToScreenPixel( aState.maPos );
    Point aDockPos = Point( pDockingArea->AbsoluteScreenToOutputPixel( GetWindow()->OutputToAbsoluteScreenPixel( GetWindow()->GetPosPixel() ) ) );
    Rectangle aDockRect( aDockPos, GetWindow()->GetSizePixel() );
    StartDocking( aMousePos, aDockRect );

    GetWindow()->ImplUpdateAll();
    GetWindow()->ImplGetFrameWindow()->ImplUpdateAll();

    GetWindow()->StartTracking( STARTTRACK_KEYMOD );
    return sal_True;
}

// =======================================================================

void ImplDockingWindowWrapper::ImplInitData()
{
    mpDockingWindow     = NULL;

    //GetWindow()->mpWindowImpl->mbDockWin  = sal_True;     // TODO: must be eliminated
    mpFloatWin          = NULL;
    mbDockCanceled      = sal_False;
    mbFloatPrevented    = sal_False;
    mbDocking           = sal_False;
    mbPined             = sal_False;
    mbRollUp            = sal_False;
    mbDockBtn           = sal_False;
    mbHideBtn           = sal_False;
    maMaxOutSize        = Size( SHRT_MAX, SHRT_MAX );
}

// -----------------------------------------------------------------------

void ImplDockingWindowWrapper::Tracking( const TrackingEvent& rTEvt )
{
    // used during docking of a currently docked window
    if ( mbDocking )
    {
        if ( rTEvt.IsTrackingEnded() )
        {
            mbDocking = sal_False;
            GetWindow()->HideTracking();
            if ( rTEvt.IsTrackingCanceled() )
            {
                mbDockCanceled = sal_True;
                EndDocking( Rectangle( Point( mnTrackX, mnTrackY ), Size( mnTrackWidth, mnTrackHeight ) ), mbLastFloatMode );
                mbDockCanceled = sal_False;
            }
            else
                EndDocking( Rectangle( Point( mnTrackX, mnTrackY ), Size( mnTrackWidth, mnTrackHeight ) ), mbLastFloatMode );
        }
        // Docking only upon non-synthetic MouseEvents
        else if ( !rTEvt.GetMouseEvent().IsSynthetic() || rTEvt.GetMouseEvent().IsModifierChanged() )
        {
            Point   aMousePos = rTEvt.GetMouseEvent().GetPosPixel();
            Point   aFrameMousePos = GetWindow()->ImplOutputToFrame( aMousePos );
            Size    aFrameSize = GetWindow()->ImplGetFrameWindow()->GetOutputSizePixel();
            if ( aFrameMousePos.X() < 0 )
                aFrameMousePos.X() = 0;
            if ( aFrameMousePos.Y() < 0 )
                aFrameMousePos.Y() = 0;
            if ( aFrameMousePos.X() > aFrameSize.Width()-1 )
                aFrameMousePos.X() = aFrameSize.Width()-1;
            if ( aFrameMousePos.Y() > aFrameSize.Height()-1 )
                aFrameMousePos.Y() = aFrameSize.Height()-1;
            aMousePos = GetWindow()->ImplFrameToOutput( aFrameMousePos );
            aMousePos.X() -= maMouseOff.X();
            aMousePos.Y() -= maMouseOff.Y();
            Point aPos = GetWindow()->ImplOutputToFrame( aMousePos );
            Rectangle aTrackRect( aPos, Size( mnTrackWidth, mnTrackHeight ) );
            Rectangle aCompRect = aTrackRect;
            aPos.X()    += maMouseOff.X();
            aPos.Y()    += maMouseOff.Y();

            sal_Bool bFloatMode = Docking( aPos, aTrackRect );

            mbFloatPrevented = sal_False;
            if ( mbLastFloatMode != bFloatMode )
            {
                if ( bFloatMode )
                {
                    aTrackRect.Left()   -= mnDockLeft;
                    aTrackRect.Top()    -= mnDockTop;
                    aTrackRect.Right()  += mnDockRight;
                    aTrackRect.Bottom() += mnDockBottom;
                }
                else
                {
                    if ( aCompRect == aTrackRect )
                    {
                        aTrackRect.Left()   += mnDockLeft;
                        aTrackRect.Top()    += mnDockTop;
                        aTrackRect.Right()  -= mnDockRight;
                        aTrackRect.Bottom() -= mnDockBottom;
                    }
                }
                mbLastFloatMode = bFloatMode;
            }

            sal_uInt16 nTrackStyle;
            if ( bFloatMode )
                nTrackStyle = SHOWTRACK_OBJECT;
            else
                nTrackStyle = SHOWTRACK_BIG;
            Rectangle aShowTrackRect = aTrackRect;
            aShowTrackRect.SetPos( GetWindow()->ImplFrameToOutput( aShowTrackRect.TopLeft() ) );
            //if( bFloatMode )
                GetWindow()->ShowTracking( aShowTrackRect, nTrackStyle );
            /*else
            {
                GetWindow()->HideTracking();
                Point aPt( GetWindow()->GetParent()->ScreenToOutputPixel( aTrackRect.TopLeft() ) );
                GetWindow()->SetPosPixel( aPt );
            }*/

            // Maus-Offset neu berechnen, da Rechteck veraendert werden
            // konnte
            maMouseOff.X()  = aPos.X() - aTrackRect.Left();
            maMouseOff.Y()  = aPos.Y() - aTrackRect.Top();

            mnTrackX        = aTrackRect.Left();
            mnTrackY        = aTrackRect.Top();
            mnTrackWidth    = aTrackRect.GetWidth();
            mnTrackHeight   = aTrackRect.GetHeight();
        }
    }
}


// -----------------------------------------------------------------------

void ImplDockingWindowWrapper::StartDocking( const Point& rPoint, Rectangle& rRect )
{
    DockingData data( rPoint, rRect, IsFloatingMode() );

    GetWindow()->ImplCallEventListeners( VCLEVENT_WINDOW_STARTDOCKING, &data );
    mbDocking = sal_True;
}

// -----------------------------------------------------------------------

sal_Bool ImplDockingWindowWrapper::Docking( const Point& rPoint, Rectangle& rRect )
{
    DockingData data( rPoint, rRect, IsFloatingMode() );

    GetWindow()->ImplCallEventListeners( VCLEVENT_WINDOW_DOCKING, &data );
    rRect = data.maTrackRect;
    return data.mbFloating;
}

// -----------------------------------------------------------------------

void ImplDockingWindowWrapper::EndDocking( const Rectangle& rRect, sal_Bool bFloatMode )
{
    Rectangle aRect( rRect );

    if ( !IsDockingCanceled() )
    {
        sal_Bool bShow = sal_False;
        if ( bFloatMode != IsFloatingMode() )
        {
            GetWindow()->Show( sal_False, SHOW_NOFOCUSCHANGE );
            SetFloatingMode( bFloatMode );
            bShow = sal_True;
            if ( bFloatMode )
            {
                // #i44800# always use outputsize - as in all other places
                mpFloatWin->SetOutputSizePixel( aRect.GetSize() );
                mpFloatWin->SetPosPixel( aRect.TopLeft() );
            }
        }
        if ( !bFloatMode )
        {
            Point aPos = aRect.TopLeft();
            aPos = GetWindow()->GetParent()->ScreenToOutputPixel( aPos );
            GetWindow()->SetPosSizePixel( aPos, aRect.GetSize() );
        }

        if ( bShow )
            GetWindow()->Show( sal_True, SHOW_NOFOCUSCHANGE | SHOW_NOACTIVATE );
    }

    EndDockingData data( aRect, IsFloatingMode(), IsDockingCanceled() );
    GetWindow()->ImplCallEventListeners( VCLEVENT_WINDOW_ENDDOCKING, &data );

    mbDocking = sal_False;

    // must be enabled in Window::Notify to prevent permanent docking during mouse move
    mbStartDockingEnabled = sal_False;
}

// -----------------------------------------------------------------------

sal_Bool ImplDockingWindowWrapper::PrepareToggleFloatingMode()
{
    sal_Bool bFloating = sal_True;
    GetWindow()->ImplCallEventListeners( VCLEVENT_WINDOW_PREPARETOGGLEFLOATING, &bFloating );
    return bFloating;
}

// -----------------------------------------------------------------------

sal_Bool ImplDockingWindowWrapper::Close()
{
    // TODO: send event
/*
    ImplDelData aDelData;
    ImplAddDel( &aDelData );
    GetWindow()->ImplCallEventListeners( VCLEVENT_WINDOW_CLOSE );
    if ( aDelData.IsDelete() )
        return sal_False;
    ImplRemoveDel( &aDelData );

    if ( mpWindowImpl->mxWindowPeer.is() && IsCreatedWithToolkit() )
        return sal_False;

    GetWindow()->Show( sal_False, SHOW_NOFOCUSCHANGE );
    */
    return sal_True;
}

// -----------------------------------------------------------------------

void ImplDockingWindowWrapper::ToggleFloatingMode()
{
    // notify dockingwindow/toolbox
    // note: this must be done *before* notifying the
    //       listeners to have the toolbox in the proper state
    if( GetWindow()->ImplIsDockingWindow() )
        ((DockingWindow*) GetWindow())->ToggleFloatingMode();

    // now notify listeners
    GetWindow()->ImplCallEventListeners( VCLEVENT_WINDOW_TOGGLEFLOATING );

    // must be enabled in Window::Notify to prevent permanent docking during mouse move
    mbStartDockingEnabled = sal_False;
}

// -----------------------------------------------------------------------

void ImplDockingWindowWrapper::TitleButtonClick( sal_uInt16 nType )
{
    if( nType == TITLE_BUTTON_MENU )
    {
        ToolBox *pToolBox = dynamic_cast< ToolBox* >( GetWindow() );
        if( pToolBox )
        {
            pToolBox->ExecuteCustomMenu();
        }
    }
    if( nType == TITLE_BUTTON_DOCKING )
    {
        SetFloatingMode( !IsFloatingMode() );
    }
}

// -----------------------------------------------------------------------

void ImplDockingWindowWrapper::Pin()
{
    // TODO: send event
}

// -----------------------------------------------------------------------

void ImplDockingWindowWrapper::Roll()
{
    // TODO: send event
}

// -----------------------------------------------------------------------

void ImplDockingWindowWrapper::PopupModeEnd()
{
    // TODO: send event
}

// -----------------------------------------------------------------------

void ImplDockingWindowWrapper::Resizing( Size& rSize )
{
    // TODO: add virtual Resizing() to class Window, so we can get rid of class DockingWindow
    DockingWindow *pDockingWindow = dynamic_cast< DockingWindow* >( GetWindow() );
    if( pDockingWindow )
        pDockingWindow->Resizing( rSize );
}

// -----------------------------------------------------------------------

void ImplDockingWindowWrapper::ShowTitleButton( sal_uInt16 nButton, sal_Bool bVisible )
{
    if ( mpFloatWin )
        mpFloatWin->ShowTitleButton( nButton, bVisible );
    else
    {
        if ( nButton == TITLE_BUTTON_DOCKING )
            mbDockBtn = bVisible;
        else // if ( nButton == TITLE_BUTTON_HIDE )
            mbHideBtn = bVisible;
    }
}

// -----------------------------------------------------------------------

sal_Bool ImplDockingWindowWrapper::IsTitleButtonVisible( sal_uInt16 nButton ) const
{
    if ( mpFloatWin )
        return mpFloatWin->IsTitleButtonVisible( nButton );
    else
    {
        if ( nButton == TITLE_BUTTON_DOCKING )
            return mbDockBtn;
        else // if ( nButton == TITLE_BUTTON_HIDE )
            return mbHideBtn;
    }
}

// -----------------------------------------------------------------------

void ImplDockingWindowWrapper::StartPopupMode( ToolBox *pParentToolBox, sal_uLong nFlags )
{
    // do nothing if window is floating
    if( IsFloatingMode() )
        return;

    GetWindow()->Show( sal_False, SHOW_NOFOCUSCHANGE );

    // prepare reparenting
    Window* pRealParent = GetWindow()->GetWindow( WINDOW_PARENT );
    mpOldBorderWin = GetWindow()->GetWindow( WINDOW_BORDER );
    if( mpOldBorderWin == GetWindow() )
        mpOldBorderWin = NULL;  // no border window found

    // the new parent for popup mode
    ImplPopupFloatWin* pWin = new ImplPopupFloatWin( mpParent, this, (nFlags & FLOATWIN_POPUPMODE_ALLOWTEAROFF) != 0 );

    pWin->SetPopupModeEndHdl( LINK( this, ImplDockingWindowWrapper, PopupModeEnd ) );
    pWin->SetText( GetWindow()->GetText() );

    pWin->SetOutputSizePixel( GetWindow()->GetSizePixel() );

    GetWindow()->mpWindowImpl->mpBorderWindow  = NULL;
    GetWindow()->mpWindowImpl->mnLeftBorder    = 0;
    GetWindow()->mpWindowImpl->mnTopBorder     = 0;
    GetWindow()->mpWindowImpl->mnRightBorder   = 0;
    GetWindow()->mpWindowImpl->mnBottomBorder  = 0;

    // position toolbox below dragrect
    GetWindow()->SetPosPixel( pWin->GetToolboxPosition() );

    // reparent borderwindow and window
    if ( mpOldBorderWin )
        mpOldBorderWin->SetParent( pWin );
    GetWindow()->SetParent( pWin );

    // correct border window pointers
    GetWindow()->mpWindowImpl->mpBorderWindow = pWin;
    pWin->mpWindowImpl->mpClientWindow = GetWindow();
    GetWindow()->mpWindowImpl->mpRealParent = pRealParent;

    // set mpFloatWin not until all window positioning is done !!!
    // (SetPosPixel etc. check for valid mpFloatWin pointer)
    mpFloatWin = pWin;

    // if the subtoolbar was opened via keyboard make sure that key events
    // will go into subtoolbar
    if( pParentToolBox->IsKeyEvent() )
        nFlags |= FLOATWIN_POPUPMODE_GRABFOCUS;

    mpFloatWin->StartPopupMode( pParentToolBox, nFlags );
    GetWindow()->Show();

    if( pParentToolBox->IsKeyEvent() )
    {
        // send HOME key to subtoolbar in order to select first item
        KeyEvent aEvent( 0, KeyCode( KEY_HOME ) );
        mpFloatWin->GetPreferredKeyInputWindow()->KeyInput( aEvent );
    }
}

IMPL_LINK( ImplDockingWindowWrapper, PopupModeEnd, void*, EMPTYARG )
{
    GetWindow()->Show( sal_False, SHOW_NOFOCUSCHANGE );

    // set parameter for handler before destroying floating window
    ImplPopupFloatWin *pPopupFloatWin = (ImplPopupFloatWin*) mpFloatWin;
    EndPopupModeData aData( pPopupFloatWin->GetTearOffPosition(), mpFloatWin->IsPopupModeTearOff() );

    // before deleting change parent back, so we can delete the floating window alone
    Window* pRealParent = GetWindow()->GetWindow( WINDOW_PARENT );
    GetWindow()->mpWindowImpl->mpBorderWindow = NULL;
    if ( mpOldBorderWin )
    {
        GetWindow()->SetParent( mpOldBorderWin );
        ((ImplBorderWindow*)mpOldBorderWin)->GetBorder(
            GetWindow()->mpWindowImpl->mnLeftBorder, GetWindow()->mpWindowImpl->mnTopBorder,
            GetWindow()->mpWindowImpl->mnRightBorder, GetWindow()->mpWindowImpl->mnBottomBorder );
        mpOldBorderWin->Resize();
    }
    GetWindow()->mpWindowImpl->mpBorderWindow = mpOldBorderWin;
    GetWindow()->SetParent( pRealParent );
    GetWindow()->mpWindowImpl->mpRealParent = pRealParent;

    delete mpFloatWin;
    mpFloatWin = NULL;

    // call handler - which will destroy the window and thus the wrapper as well !
    GetWindow()->ImplCallEventListeners( VCLEVENT_WINDOW_ENDPOPUPMODE, &aData );

    return 0;
}


sal_Bool ImplDockingWindowWrapper::IsInPopupMode() const
{
    if( GetFloatingWindow() )
        return GetFloatingWindow()->IsInPopupMode();
    else
        return sal_False;
}

// -----------------------------------------------------------------------

void ImplDockingWindowWrapper::SetFloatingMode( sal_Bool bFloatMode )
{
    // do nothing if window is docked and locked
    if( !IsFloatingMode() && IsLocked() )
        return;

    if ( IsFloatingMode() != bFloatMode )
    {
        if ( PrepareToggleFloatingMode() )
        {
            sal_Bool bVisible = GetWindow()->IsVisible();

            if ( bFloatMode )
            {
                GetWindow()->Show( sal_False, SHOW_NOFOCUSCHANGE );

                maDockPos = GetWindow()->GetPosPixel();

                Window* pRealParent = GetWindow()->GetWindow( WINDOW_PARENT );
                mpOldBorderWin = GetWindow()->GetWindow( WINDOW_BORDER );
                if( mpOldBorderWin == mpDockingWindow )
                    mpOldBorderWin = NULL;  // no border window found

                ImplDockFloatWin2* pWin =
                    new ImplDockFloatWin2(
                                         mpParent,
                                         mnFloatBits & ( WB_MOVEABLE | WB_SIZEABLE | WB_CLOSEABLE ) ?
                                          mnFloatBits | WB_SYSTEMWINDOW
//#ifdef __USE_OWNERDRAWDECORATION__
                                          | WB_OWNERDRAWDECORATION
//#endif
                                          : mnFloatBits,
                                         this );

                // reduce the border width for seamless NWF painting
                // (especially for the toolbar gradient on Windows XP)
                /*AllSettings aSettings( pWin->GetSettings() );
                StyleSettings aStyleSettings( aSettings.GetStyleSettings() );
                aStyleSettings.SetBorderSize( 0 );
                aSettings.SetStyleSettings( aStyleSettings );
                pWin->SetSettings( aSettings );*/

//                mpFloatWin      = pWin;


                GetWindow()->mpWindowImpl->mpBorderWindow  = NULL;
                GetWindow()->mpWindowImpl->mnLeftBorder    = 0;
                GetWindow()->mpWindowImpl->mnTopBorder     = 0;
                GetWindow()->mpWindowImpl->mnRightBorder   = 0;
                GetWindow()->mpWindowImpl->mnBottomBorder  = 0;

                // Falls Parent zerstoert wird, muessen wir auch vom
                // BorderWindow den Parent umsetzen
                if ( mpOldBorderWin )
                    mpOldBorderWin->SetParent( pWin );
                GetWindow()->SetParent( pWin );
                pWin->SetPosPixel( Point() );

                GetWindow()->mpWindowImpl->mpBorderWindow = pWin;
                pWin->mpWindowImpl->mpClientWindow = mpDockingWindow;
                GetWindow()->mpWindowImpl->mpRealParent = pRealParent;

                pWin->SetText( GetWindow()->GetText() );
                pWin->SetOutputSizePixel( GetWindow()->GetSizePixel() );
                pWin->SetPosPixel( maFloatPos );
                // DockingDaten ans FloatingWindow weiterreichen
                pWin->ShowTitleButton( TITLE_BUTTON_DOCKING, mbDockBtn );
                pWin->ShowTitleButton( TITLE_BUTTON_HIDE, mbHideBtn );
                pWin->SetPin( mbPined );
                if ( mbRollUp )
                    pWin->RollUp();
                else
                    pWin->RollDown();
                pWin->SetRollUpOutputSizePixel( maRollUpOutSize );
                pWin->SetMinOutputSizePixel( maMinOutSize );
                pWin->SetMaxOutputSizePixel( maMaxOutSize );

                mpFloatWin      = pWin;

                if ( bVisible )
                    GetWindow()->Show( sal_True, SHOW_NOFOCUSCHANGE | SHOW_NOACTIVATE );

                ToggleFloatingMode();
            }
            else
            {
                GetWindow()->Show( sal_False, SHOW_NOFOCUSCHANGE );

                // FloatingDaten wird im FloatingWindow speichern
                maFloatPos      = mpFloatWin->GetPosPixel();
                mbDockBtn       = mpFloatWin->IsTitleButtonVisible( TITLE_BUTTON_DOCKING );
                mbHideBtn       = mpFloatWin->IsTitleButtonVisible( TITLE_BUTTON_HIDE );
                mbPined         = mpFloatWin->IsPined();
                mbRollUp        = mpFloatWin->IsRollUp();
                maRollUpOutSize = mpFloatWin->GetRollUpOutputSizePixel();
                maMinOutSize    = mpFloatWin->GetMinOutputSizePixel();
                maMaxOutSize    = mpFloatWin->GetMaxOutputSizePixel();

                Window* pRealParent = GetWindow()->GetWindow( WINDOW_PARENT ); //mpWindowImpl->mpRealParent;
                GetWindow()->mpWindowImpl->mpBorderWindow = NULL;
                if ( mpOldBorderWin )
                {
                    GetWindow()->SetParent( mpOldBorderWin );
                    ((ImplBorderWindow*)mpOldBorderWin)->GetBorder(
                        GetWindow()->mpWindowImpl->mnLeftBorder, GetWindow()->mpWindowImpl->mnTopBorder,
                        GetWindow()->mpWindowImpl->mnRightBorder, GetWindow()->mpWindowImpl->mnBottomBorder );
                    mpOldBorderWin->Resize();
                }
                GetWindow()->mpWindowImpl->mpBorderWindow = mpOldBorderWin;
                GetWindow()->SetParent( pRealParent );
                GetWindow()->mpWindowImpl->mpRealParent = pRealParent;

                delete static_cast<ImplDockFloatWin2*>(mpFloatWin);
                mpFloatWin = NULL;
                GetWindow()->SetPosPixel( maDockPos );

                if ( bVisible )
                    GetWindow()->Show();

                ToggleFloatingMode();

            }
        }
    }
}

// -----------------------------------------------------------------------

void ImplDockingWindowWrapper::SetFloatStyle( WinBits nStyle )
{
    mnFloatBits = nStyle;
}

// -----------------------------------------------------------------------

WinBits ImplDockingWindowWrapper::GetFloatStyle() const
{
    return mnFloatBits;
}

// -----------------------------------------------------------------------

void ImplDockingWindowWrapper::SetTabStop()
{
    GetWindow()->SetStyle( GetWindow()->GetStyle() | (WB_GROUP | WB_TABSTOP) );
}

// -----------------------------------------------------------------------

void ImplDockingWindowWrapper::SetPosSizePixel( long nX, long nY,
                                     long nWidth, long nHeight,
                                     sal_uInt16 nFlags )
{
    if ( mpFloatWin )
        mpFloatWin->SetPosSizePixel( nX, nY, nWidth, nHeight, nFlags );
    else
        GetWindow()->SetPosSizePixel( nX, nY, nWidth, nHeight, nFlags );
}

// -----------------------------------------------------------------------

Point ImplDockingWindowWrapper::GetPosPixel() const
{
    if ( mpFloatWin )
        return mpFloatWin->GetPosPixel();
    else
        return mpDockingWindow->GetPosPixel();
}

// -----------------------------------------------------------------------

Size ImplDockingWindowWrapper::GetSizePixel() const
{
    if ( mpFloatWin )
        return mpFloatWin->GetSizePixel();
    else
        return mpDockingWindow->GetSizePixel();
}

// -----------------------------------------------------------------------

void ImplDockingWindowWrapper::SetOutputSizePixel( const Size& rNewSize )
{
    if ( mpFloatWin )
        mpFloatWin->SetOutputSizePixel( rNewSize );
    else
        GetWindow()->SetOutputSizePixel( rNewSize );
}

// -----------------------------------------------------------------------

Size ImplDockingWindowWrapper::GetOutputSizePixel() const
{
    if ( mpFloatWin )
        return mpFloatWin->GetOutputSizePixel();
    else
        return mpDockingWindow->GetOutputSizePixel();
}

Point ImplDockingWindowWrapper::GetFloatingPos() const
{
    if ( mpFloatWin )
    {
        //Rectangle aRect = mpFloatWin->GetWindow( WINDOW_CLIENT)->GetWindowExtentsRelative( mpFloatWin->GetParent() );
        WindowStateData aData;
        aData.SetMask( WINDOWSTATE_MASK_POS );
        mpFloatWin->GetWindowStateData( aData );
        Point aPos( aData.GetX(), aData.GetY() );
        aPos = mpFloatWin->GetParent()->ImplGetFrameWindow()->AbsoluteScreenToOutputPixel( aPos );
        return aPos;
    }
    else
        return maFloatPos;
}

// -----------------------------------------------------------------------
// old inlines from DockingWindow
// -----------------------------------------------------------------------

void ImplDockingWindowWrapper::SetPin( sal_Bool bPin )
{
    if ( mpFloatWin )
        mpFloatWin->SetPin( bPin );
    mbPined = bPin;
}

sal_Bool ImplDockingWindowWrapper::IsPined() const
{
    if ( mpFloatWin )
        return mpFloatWin->IsPined();
    return mbPined;
}

void ImplDockingWindowWrapper::RollUp()
{
    if ( mpFloatWin )
        mpFloatWin->RollUp();
    mbRollUp = sal_True;
}

void ImplDockingWindowWrapper::RollDown()
{
    if ( mpFloatWin )
        mpFloatWin->RollDown();
    mbRollUp = sal_False;
}

sal_Bool ImplDockingWindowWrapper::IsRollUp() const
{
    if ( mpFloatWin )
        return mpFloatWin->IsRollUp();
    return mbRollUp;
}

void ImplDockingWindowWrapper::SetRollUpOutputSizePixel( const Size& rSize )
{
    if ( mpFloatWin )
        mpFloatWin->SetRollUpOutputSizePixel( rSize );
    maRollUpOutSize = rSize;
}

Size ImplDockingWindowWrapper::GetRollUpOutputSizePixel() const
{
    if ( mpFloatWin )
        return mpFloatWin->GetRollUpOutputSizePixel();
    return maRollUpOutSize;
}

void ImplDockingWindowWrapper::SetMinOutputSizePixel( const Size& rSize )
{
    if ( mpFloatWin )
        mpFloatWin->SetMinOutputSizePixel( rSize );
    maMinOutSize = rSize;
}

void ImplDockingWindowWrapper::SetMaxOutputSizePixel( const Size& rSize )
{
    if ( mpFloatWin )
        mpFloatWin->SetMaxOutputSizePixel( rSize );
    maMaxOutSize = rSize;
}

const Size& ImplDockingWindowWrapper::GetMinOutputSizePixel() const
{
    if ( mpFloatWin )
        return mpFloatWin->GetMinOutputSizePixel();
    return maMinOutSize;
}

const Size& ImplDockingWindowWrapper::GetMaxOutputSizePixel() const
{
    if ( mpFloatWin )
        return mpFloatWin->GetMaxOutputSizePixel();
    return maMaxOutSize;
}

void ImplDockingWindowWrapper::SetFloatingPos( const Point& rNewPos )
{
    if ( mpFloatWin )
        mpFloatWin->SetPosPixel( rNewPos );
    else
        maFloatPos = rNewPos;
}

sal_Bool ImplDockingWindowWrapper::IsFloatingMode() const
{
    return (mpFloatWin != NULL);
}


void    ImplDockingWindowWrapper::SetDragArea( const Rectangle& rRect )
{
    maDragArea = rRect;
}

Rectangle  ImplDockingWindowWrapper::GetDragArea() const
{
    return maDragArea;
}

void ImplDockingWindowWrapper::Lock()
{
    mbLocked = sal_True;
    // only toolbars support locking
    ToolBox *pToolBox = dynamic_cast< ToolBox * >( GetWindow() );
    if( pToolBox )
        pToolBox->Lock( mbLocked );
}

void ImplDockingWindowWrapper::Unlock()
{
    mbLocked = sal_False;
    // only toolbars support locking
    ToolBox *pToolBox = dynamic_cast< ToolBox * >( GetWindow() );
    if( pToolBox )
        pToolBox->Lock( mbLocked );
}

sal_Bool ImplDockingWindowWrapper::IsLocked() const
{
    return mbLocked;
}

/* vim:set shiftwidth=4 softtabstop=4 expandtab: */<|MERGE_RESOLUTION|>--- conflicted
+++ resolved
@@ -29,22 +29,14 @@
 // MARKER(update_precomp.py): autogen include statement, do not remove
 #include "precompiled_vcl.hxx"
 
-<<<<<<< HEAD
-#include <svsys.h>
-=======
->>>>>>> 9e849585
 #include <tools/time.hxx>
 #include <tools/rc.h>
-<<<<<<< HEAD
-=======
-#endif
 
 #include <brdwin.hxx>
 #include <svdata.hxx>
 #include <salframe.hxx>
 #include <window.h>
 
->>>>>>> 9e849585
 #include <vcl/event.hxx>
 #include <vcl/floatwin.hxx>
 #include <vcl/dockwin.hxx>
