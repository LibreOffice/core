--- conflicted
+++ resolved
@@ -459,12 +459,7 @@
          (mbVisible     == rCursor.mbVisible) )
         return sal_True;
     else
-<<<<<<< HEAD
-        return FALSE;
-}
-
-/* vim:set shiftwidth=4 softtabstop=4 expandtab: */
-=======
         return sal_False;
 }
->>>>>>> e2a3d487
+
+/* vim:set shiftwidth=4 softtabstop=4 expandtab: */