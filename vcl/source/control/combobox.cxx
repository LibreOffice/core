--- conflicted
+++ resolved
@@ -652,11 +652,7 @@
     else if ( nType == StateChangedType::STYLE )
     {
         SetStyle( ImplInitStyle( GetStyle() ) );
-<<<<<<< HEAD
-        mpImplLB->GetMainWindow().EnableSort( ( GetStyle() & WB_SORT ) != 0 );
-=======
-        mpImplLB->GetMainWindow()->EnableSort( ( GetStyle() & WB_SORT ) ? true : false );
->>>>>>> 0cde74f7
+        mpImplLB->GetMainWindow()->EnableSort( ( GetStyle() & WB_SORT ) != 0 );
     }
     else if( nType == StateChangedType::MIRRORING )
     {
