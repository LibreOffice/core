--- conflicted
+++ resolved
@@ -123,16 +123,7 @@
     Reference< lang::XMultiComponentFactory > xSMgr(
         xContext->getServiceManager() );
 
-<<<<<<< HEAD
-    Reference< xml::sax::XParser > xParser(
-        xSMgr->createInstanceWithContext(
-            OUString( RTL_CONSTASCII_USTRINGPARAM(
-                "com.sun.star.xml.sax.Parser" ) ),
-            xContext ),
-        UNO_QUERY );
-=======
     Reference< xml::sax::XParser > xParser =  xml::sax::Parser::create(xContext);
->>>>>>> e74fc93e
 
     Reference< xml::sax::XExtendedDocumentHandler > xWriter(
         xSMgr->createInstanceWithContext(
