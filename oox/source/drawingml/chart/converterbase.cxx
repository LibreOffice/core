/*************************************************************************
 *
 * DO NOT ALTER OR REMOVE COPYRIGHT NOTICES OR THIS FILE HEADER.
 *
 * Copyright 2000, 2010 Oracle and/or its affiliates.
 *
 * OpenOffice.org - a multi-platform office productivity suite
 *
 * This file is part of OpenOffice.org.
 *
 * OpenOffice.org is free software: you can redistribute it and/or modify
 * it under the terms of the GNU Lesser General Public License version 3
 * only, as published by the Free Software Foundation.
 *
 * OpenOffice.org is distributed in the hope that it will be useful,
 * but WITHOUT ANY WARRANTY; without even the implied warranty of
 * MERCHANTABILITY or FITNESS FOR A PARTICULAR PURPOSE.  See the
 * GNU Lesser General Public License version 3 for more details
 * (a copy is included in the LICENSE file that accompanied this code).
 *
 * You should have received a copy of the GNU Lesser General Public License
 * version 3 along with OpenOffice.org.  If not, see
 * <http://www.openoffice.org/license.html>
 * for a copy of the LGPLv3 License.
 *
 ************************************************************************/

#include "oox/drawingml/chart/converterbase.hxx"
#include <com/sun/star/lang/XMultiServiceFactory.hpp>
#include <com/sun/star/frame/XModel.hpp>
#include <com/sun/star/drawing/FillStyle.hpp>
#include <com/sun/star/drawing/LineStyle.hpp>
#include <com/sun/star/chart/XAxisXSupplier.hpp>
#include <com/sun/star/chart/XAxisYSupplier.hpp>
#include <com/sun/star/chart/XAxisZSupplier.hpp>
#include <com/sun/star/chart/XChartDocument.hpp>
#include <com/sun/star/chart/XSecondAxisTitleSupplier.hpp>
#include <com/sun/star/chart2/RelativePosition.hpp>
#include <tools/solar.h>    // for F_PI180
#include "properties.hxx"
#include "oox/core/xmlfilterbase.hxx"
#include "oox/drawingml/theme.hxx"

using ::rtl::OUString;
using ::com::sun::star::uno::Reference;
using ::com::sun::star::uno::XInterface;
using ::com::sun::star::uno::Exception;
using ::com::sun::star::uno::RuntimeException;
using ::com::sun::star::uno::UNO_QUERY;
using ::com::sun::star::uno::UNO_QUERY_THROW;
using ::com::sun::star::uno::UNO_SET_THROW;
using ::com::sun::star::lang::XMultiServiceFactory;
using ::com::sun::star::frame::XModel;
<<<<<<< HEAD
using ::com::sun::star::awt::Point;
using ::com::sun::star::awt::Rectangle;
using ::com::sun::star::awt::Size;
using ::com::sun::star::chart2::RelativePosition;
=======
using ::com::sun::star::awt::Size;
>>>>>>> 47d83021
using ::com::sun::star::chart2::XChartDocument;
using ::com::sun::star::chart2::XTitle;
using ::com::sun::star::drawing::XShape;
using ::oox::core::XmlFilterBase;

namespace cssc = ::com::sun::star::chart;

namespace oox {
namespace drawingml {
namespace chart {

// ============================================================================

namespace {

struct TitleKey : public ::std::pair< ObjectType, ::std::pair< sal_Int32, sal_Int32 > >
{
    inline explicit     TitleKey( ObjectType eObjType, sal_Int32 nMainIdx = -1, sal_Int32 nSubIdx = -1 )
                            { first = eObjType; second.first = nMainIdx; second.second = nSubIdx; }
};

// ----------------------------------------------------------------------------

/** A helper structure to store all data related to title objects. Needed for
    the conversion of manual title positions that needs the old Chart1 API.
 */
struct TitleLayoutInfo
{
    typedef Reference< XShape > (*GetShapeFunc)( const Reference< cssc::XChartDocument >& );

    ::com::sun::star::uno::Reference< ::com::sun::star::chart2::XTitle >
                        mxTitle;        /// The API title object.
    ModelRef< LayoutModel > mxLayout;   /// The layout model, if existing.
    GetShapeFunc        mpGetShape;     /// Helper function to receive the title shape.

    inline explicit     TitleLayoutInfo() : mpGetShape( 0 ) {}

    void                convertTitlePos(
                            ConverterRoot& rRoot,
                            const Reference< cssc::XChartDocument >& rxChart1Doc );
};

void TitleLayoutInfo::convertTitlePos( ConverterRoot& rRoot, const Reference< cssc::XChartDocument >& rxChart1Doc )
{
    if( mxTitle.is() && mpGetShape ) try
    {
        // try to get the title shape
        Reference< XShape > xTitleShape( mpGetShape( rxChart1Doc ), UNO_SET_THROW );
        // get title rotation angle, needed for correction of position of top-left edge
        double fAngle = 0.0;
        PropertySet aTitleProp( mxTitle );
        aTitleProp.getProperty( fAngle, PROP_TextRotation );
        // convert the position
        LayoutModel& rLayout = mxLayout.getOrCreate();
        LayoutConverter aLayoutConv( rRoot, rLayout );
        aLayoutConv.convertFromModel( xTitleShape, fAngle );
    }
    catch( Exception& )
    {
    }
}

// ----------------------------------------------------------------------------

/*  The following local functions implement getting the XShape interface of all
    supported title objects (chart and axes). This needs some effort due to the
    design of the old Chart1 API used to access these objects. */

/** A code fragment that returns a shape object from the passed shape supplier
    using the specified interface function. Checks a boolean property first. */
#define OOX_FRAGMENT_GETTITLESHAPE( shape_supplier, supplier_func, property_name ) \
    PropertySet aPropSet( shape_supplier ); \
    if( shape_supplier.is() && aPropSet.getBoolProperty( PROP_##property_name ) ) \
        return shape_supplier->supplier_func(); \
    return Reference< XShape >(); \

/** Implements a function returning the drawing shape of an axis title, if
    existing, using the specified API interface and its function. */
#define OOX_DEFINEFUNC_GETAXISTITLESHAPE( func_name, interface_type, supplier_func, property_name ) \
Reference< XShape > func_name( const Reference< cssc::XChartDocument >& rxChart1Doc ) \
{ \
    Reference< cssc::interface_type > xAxisSupp( rxChart1Doc->getDiagram(), UNO_QUERY ); \
    OOX_FRAGMENT_GETTITLESHAPE( xAxisSupp, supplier_func, property_name ) \
}

/** Returns the drawing shape of the main title, if existing. */
Reference< XShape > lclGetMainTitleShape( const Reference< cssc::XChartDocument >& rxChart1Doc )
{
    OOX_FRAGMENT_GETTITLESHAPE( rxChart1Doc, getTitle, HasMainTitle )
}

OOX_DEFINEFUNC_GETAXISTITLESHAPE( lclGetXAxisTitleShape, XAxisXSupplier, getXAxisTitle, HasXAxisTitle )
OOX_DEFINEFUNC_GETAXISTITLESHAPE( lclGetYAxisTitleShape, XAxisYSupplier, getYAxisTitle, HasYAxisTitle )
OOX_DEFINEFUNC_GETAXISTITLESHAPE( lclGetZAxisTitleShape, XAxisZSupplier, getZAxisTitle, HasZAxisTitle )
OOX_DEFINEFUNC_GETAXISTITLESHAPE( lclGetSecXAxisTitleShape, XSecondAxisTitleSupplier, getSecondXAxisTitle, HasSecondaryXAxisTitle )
OOX_DEFINEFUNC_GETAXISTITLESHAPE( lclGetSecYAxisTitleShape, XSecondAxisTitleSupplier, getSecondYAxisTitle, HasSecondaryYAxisTitle )

#undef OOX_DEFINEFUNC_GETAXISTITLESHAPE
#undef OOX_IMPLEMENT_GETTITLESHAPE

} // namespace

// ============================================================================

struct ConverterData
{
<<<<<<< HEAD
    typedef ::std::map< TitleKey, TitleLayoutInfo > TitleMap;

=======
>>>>>>> 47d83021
    ObjectFormatter     maFormatter;
    XmlFilterBase&      mrFilter;
    ChartConverter&     mrConverter;
    Reference< XChartDocument > mxDoc;
    Size                maSize;
<<<<<<< HEAD
    TitleMap            maTitles;
=======
>>>>>>> 47d83021

    explicit            ConverterData(
                            XmlFilterBase& rFilter,
                            ChartConverter& rChartConverter,
                            const ChartSpaceModel& rChartModel,
                            const Reference< XChartDocument >& rxChartDoc,
                            const Size& rChartSize );
                        ~ConverterData();
};

// ----------------------------------------------------------------------------

ConverterData::ConverterData(
        XmlFilterBase& rFilter,
        ChartConverter& rChartConverter,
        const ChartSpaceModel& rChartModel,
        const Reference< XChartDocument >& rxChartDoc,
        const Size& rChartSize ) :
    maFormatter( rFilter, rxChartDoc, rChartModel ),
    mrFilter( rFilter ),
    mrConverter( rChartConverter ),
    mxDoc( rxChartDoc ),
    maSize( rChartSize )
{
    OSL_ENSURE( mxDoc.is(), "ConverterData::ConverterData - missing chart document" );
    // lock the model to suppress internal updates during conversion
    try
    {
        Reference< XModel > xModel( mxDoc, UNO_QUERY_THROW );
        xModel->lockControllers();
    }
    catch( Exception& )
    {
    }

    // prepare conversion of title positions
    maTitles[ TitleKey( OBJECTTYPE_CHARTTITLE ) ].mpGetShape = lclGetMainTitleShape;
    maTitles[ TitleKey( OBJECTTYPE_AXISTITLE, API_PRIM_AXESSET, API_X_AXIS ) ].mpGetShape = lclGetXAxisTitleShape;
    maTitles[ TitleKey( OBJECTTYPE_AXISTITLE, API_PRIM_AXESSET, API_Y_AXIS ) ].mpGetShape = lclGetYAxisTitleShape;
    maTitles[ TitleKey( OBJECTTYPE_AXISTITLE, API_PRIM_AXESSET, API_Z_AXIS ) ].mpGetShape = lclGetZAxisTitleShape;
    maTitles[ TitleKey( OBJECTTYPE_AXISTITLE, API_SECN_AXESSET, API_X_AXIS ) ].mpGetShape = lclGetSecXAxisTitleShape;
    maTitles[ TitleKey( OBJECTTYPE_AXISTITLE, API_SECN_AXESSET, API_Y_AXIS ) ].mpGetShape = lclGetSecYAxisTitleShape;
}

ConverterData::~ConverterData()
{
    // unlock the model
    try
    {
        Reference< XModel > xModel( mxDoc, UNO_QUERY_THROW );
        xModel->unlockControllers();
    }
    catch( Exception& )
    {
    }
}

// ============================================================================

ConverterRoot::ConverterRoot(
        XmlFilterBase& rFilter,
        ChartConverter& rChartConverter,
        const ChartSpaceModel& rChartModel,
        const Reference< XChartDocument >& rxChartDoc,
        const Size& rChartSize ) :
    mxData( new ConverterData( rFilter, rChartConverter, rChartModel, rxChartDoc, rChartSize ) )
{
}

ConverterRoot::~ConverterRoot()
{
}

Reference< XInterface > ConverterRoot::createInstance( const OUString& rServiceName ) const
{
    Reference< XInterface > xInt;
    try
    {
        xInt = mxData->mrFilter.getGlobalFactory()->createInstance( rServiceName );
    }
    catch( Exception& )
    {
    }
    OSL_ENSURE( xInt.is(), "ConverterRoot::createInstance - cannot create instance" );
    return xInt;
}

XmlFilterBase& ConverterRoot::getFilter() const
{
    return mxData->mrFilter;
}

ChartConverter& ConverterRoot::getChartConverter() const
{
    return mxData->mrConverter;
}

Reference< XChartDocument > ConverterRoot::getChartDocument() const
{
    return mxData->mxDoc;
}

const Size& ConverterRoot::getChartSize() const
{
    return mxData->maSize;
}

ObjectFormatter& ConverterRoot::getFormatter() const
{
    return mxData->maFormatter;
}

void ConverterRoot::registerTitleLayout( const Reference< XTitle >& rxTitle,
        const ModelRef< LayoutModel >& rxLayout, ObjectType eObjType, sal_Int32 nMainIdx, sal_Int32 nSubIdx )
{
    OSL_ENSURE( rxTitle.is(), "ConverterRoot::registerTitleLayout - missing title object" );
    TitleLayoutInfo& rTitleInfo = mxData->maTitles[ TitleKey( eObjType, nMainIdx, nSubIdx ) ];
    OSL_ENSURE( rTitleInfo.mpGetShape, "ConverterRoot::registerTitleLayout - invalid title key" );
    rTitleInfo.mxTitle = rxTitle;
    rTitleInfo.mxLayout = rxLayout;
}

void ConverterRoot::convertTitlePositions()
{
    try
    {
        Reference< cssc::XChartDocument > xChart1Doc( mxData->mxDoc, UNO_QUERY_THROW );
        for( ConverterData::TitleMap::iterator aIt = mxData->maTitles.begin(), aEnd = mxData->maTitles.end(); aIt != aEnd; ++aIt )
            aIt->second.convertTitlePos( *this, xChart1Doc );
    }
    catch( Exception& )
    {
    }
}

// ============================================================================

namespace {

/** Returns a position value in the chart area in 1/100 mm. */
sal_Int32 lclCalcPosition( sal_Int32 nChartSize, double fPos, sal_Int32 nPosMode )
{
    switch( nPosMode )
    {
        case XML_edge:      // absolute start position as factor of chart size
            return getLimitedValue< sal_Int32, double >( nChartSize * fPos + 0.5, 0, nChartSize );
        case XML_factor:    // position relative to object default position
            OSL_ENSURE( false, "lclCalcPosition - relative positioning not supported" );
            return -1;
    };

    OSL_ENSURE( false, "lclCalcPosition - unknown positioning mode" );
    return -1;
}

/** Returns a size value in the chart area in 1/100 mm. */
sal_Int32 lclCalcSize( sal_Int32 nPos, sal_Int32 nChartSize, double fSize, sal_Int32 nSizeMode )
{
    sal_Int32 nValue = getLimitedValue< sal_Int32, double >( nChartSize * fSize + 0.5, 0, nChartSize );
    switch( nSizeMode )
    {
        case XML_factor:    // size as factor of chart size
            return nValue;
        case XML_edge:      // absolute end position as factor of chart size
            return nValue - nPos + 1;
    };

    OSL_ENSURE( false, "lclCalcSize - unknown size mode" );
    return -1;
}

} // namespace

// ----------------------------------------------------------------------------

LayoutConverter::LayoutConverter( const ConverterRoot& rParent, LayoutModel& rModel ) :
    ConverterBase< LayoutModel >( rParent, rModel )
{
}

LayoutConverter::~LayoutConverter()
{
}

bool LayoutConverter::calcAbsRectangle( Rectangle& orRect ) const
{
    if( !mrModel.mbAutoLayout )
    {
        const Size& rChartSize = getChartSize();
        orRect.X = lclCalcPosition( rChartSize.Width,  mrModel.mfX, mrModel.mnXMode );
        orRect.Y = lclCalcPosition( rChartSize.Height, mrModel.mfY, mrModel.mnYMode );
        if( (orRect.X >= 0) && (orRect.Y >= 0) )
        {
            orRect.Width  = lclCalcSize( orRect.X, rChartSize.Width,  mrModel.mfW, mrModel.mnWMode );
            orRect.Height = lclCalcSize( orRect.Y, rChartSize.Height, mrModel.mfH, mrModel.mnHMode );
            return (orRect.Width > 0) && (orRect.Height > 0);
        }
    }
    return false;
}

bool LayoutConverter::convertFromModel( PropertySet& rPropSet )
{
    if( !mrModel.mbAutoLayout &&
        (mrModel.mnXMode == XML_edge) && (mrModel.mfX >= 0.0) &&
        (mrModel.mnYMode == XML_edge) && (mrModel.mfY >= 0.0) )
    {
        RelativePosition aPos;
        aPos.Primary = getLimitedValue< double, double >( mrModel.mfX, 0.0, 1.0 );
        aPos.Secondary = getLimitedValue< double, double >( mrModel.mfY, 0.0, 1.0 );
        aPos.Anchor = ::com::sun::star::drawing::Alignment_TOP_LEFT;
        rPropSet.setProperty( PROP_RelativePosition, aPos );
        return true;
    }
    return false;
}

bool LayoutConverter::convertFromModel( const Reference< XShape >& rxShape, double fRotationAngle )
{
    if( !mrModel.mbAutoLayout )
    {
        const Size& rChartSize = getChartSize();
        Point aShapePos(
            lclCalcPosition( rChartSize.Width,  mrModel.mfX, mrModel.mnXMode ),
            lclCalcPosition( rChartSize.Height, mrModel.mfY, mrModel.mnYMode ) );
        if( (aShapePos.X >= 0) && (aShapePos.Y >= 0) )
        {
            // the call to XShape.getSize() may recalc the chart view
            Size aShapeSize = rxShape->getSize();
            // rotated shapes need special handling...
            double fSin = fabs( sin( fRotationAngle * F_PI180 ) );
            // add part of height to X direction, if title is rotated down
            if( fRotationAngle > 180.0 )
                aShapePos.X += static_cast< sal_Int32 >( fSin * aShapeSize.Height + 0.5 );
            // add part of width to Y direction, if title is rotated up
            else if( fRotationAngle > 0.0 )
                aShapePos.Y += static_cast< sal_Int32 >( fSin * aShapeSize.Width + 0.5 );
            // set the resulting position at the shape
            rxShape->setPosition( aShapePos );
            return true;
        }
    }
    return false;
}

// ============================================================================

} // namespace chart
} // namespace drawingml
} // namespace oox
<|MERGE_RESOLUTION|>--- conflicted
+++ resolved
@@ -51,14 +51,10 @@
 using ::com::sun::star::uno::UNO_SET_THROW;
 using ::com::sun::star::lang::XMultiServiceFactory;
 using ::com::sun::star::frame::XModel;
-<<<<<<< HEAD
 using ::com::sun::star::awt::Point;
 using ::com::sun::star::awt::Rectangle;
 using ::com::sun::star::awt::Size;
 using ::com::sun::star::chart2::RelativePosition;
-=======
-using ::com::sun::star::awt::Size;
->>>>>>> 47d83021
 using ::com::sun::star::chart2::XChartDocument;
 using ::com::sun::star::chart2::XTitle;
 using ::com::sun::star::drawing::XShape;
@@ -165,20 +161,14 @@
 
 struct ConverterData
 {
-<<<<<<< HEAD
     typedef ::std::map< TitleKey, TitleLayoutInfo > TitleMap;
 
-=======
->>>>>>> 47d83021
     ObjectFormatter     maFormatter;
+    TitleMap            maTitles;
     XmlFilterBase&      mrFilter;
     ChartConverter&     mrConverter;
     Reference< XChartDocument > mxDoc;
     Size                maSize;
-<<<<<<< HEAD
-    TitleMap            maTitles;
-=======
->>>>>>> 47d83021
 
     explicit            ConverterData(
                             XmlFilterBase& rFilter,
