--- conflicted
+++ resolved
@@ -796,31 +796,6 @@
             switch( nRecId )
             {
                 // records in all BIFF versions
-<<<<<<< HEAD
-                case BIFF_ID_BOTTOMMARGIN:      rPageSett.importBottomMargin( mrStrm );     break;
-                case BIFF_ID_CALCCOUNT:         rWorkbookSett.importCalcCount( mrStrm );    break;
-                case BIFF_ID_CALCMODE:          rWorkbookSett.importCalcMode( mrStrm );     break;
-                case BIFF_ID_DEFCOLWIDTH:       importDefColWidth();                        break;
-                case BIFF_ID_DELTA:             rWorkbookSett.importDelta( mrStrm );        break;
-                case BIFF2_ID_DIMENSION:        importDimension();                          break;
-                case BIFF3_ID_DIMENSION:        importDimension();                          break;
-                case BIFF_ID_FOOTER:            rPageSett.importFooter( mrStrm );           break;
-                case BIFF_ID_HEADER:            rPageSett.importHeader( mrStrm );           break;
-                case BIFF_ID_HORPAGEBREAKS:     importPageBreaks( true );                   break;
-                case BIFF_ID_ITERATION:         rWorkbookSett.importIteration( mrStrm );    break;
-                case BIFF_ID_LEFTMARGIN:        rPageSett.importLeftMargin( mrStrm );       break;
-                case BIFF_ID_NOTE:              importNote();                               break;
-                case BIFF_ID_PANE:              rSheetViewSett.importPane( mrStrm );        break;
-                case BIFF_ID_PASSWORD:          rWorksheetSett.importPassword( mrStrm );    break;
-                case BIFF_ID_PRINTGRIDLINES:    rPageSett.importPrintGridLines( mrStrm );   break;
-                case BIFF_ID_PRINTHEADERS:      rPageSett.importPrintHeaders( mrStrm );     break;
-                case BIFF_ID_PROTECT:           rWorksheetSett.importProtect( mrStrm );     break;
-                case BIFF_ID_REFMODE:           rWorkbookSett.importRefMode( mrStrm );      break;
-                case BIFF_ID_RIGHTMARGIN:       rPageSett.importRightMargin( mrStrm );      break;
-                case BIFF_ID_SELECTION:         rSheetViewSett.importSelection( mrStrm );   break;
-                case BIFF_ID_TOPMARGIN:         rPageSett.importTopMargin( mrStrm );        break;
-                case BIFF_ID_VERPAGEBREAKS:     importPageBreaks( false );                  break;
-=======
                 case BIFF_ID_BOTTOMMARGIN:      rPageSett.importBottomMargin( rStrm );      break;
                 case BIFF_ID_CALCCOUNT:         rWorkbookSett.importCalcCount( rStrm );     break;
                 case BIFF_ID_CALCMODE:          rWorkbookSett.importCalcMode( rStrm );      break;
@@ -833,6 +808,7 @@
                 case BIFF_ID_HORPAGEBREAKS:     importPageBreaks( rStrm, true );            break;
                 case BIFF_ID_ITERATION:         rWorkbookSett.importIteration( rStrm );     break;
                 case BIFF_ID_LEFTMARGIN:        rPageSett.importLeftMargin( rStrm );        break;
+                case BIFF_ID_NOTE:              importNote( rStrm );                        break;
                 case BIFF_ID_PANE:              rSheetViewSett.importPane( rStrm );         break;
                 case BIFF_ID_PASSWORD:          rWorksheetSett.importPassword( rStrm );     break;
                 case BIFF_ID_PRINTGRIDLINES:    rPageSett.importPrintGridLines( rStrm );    break;
@@ -843,7 +819,6 @@
                 case BIFF_ID_SELECTION:         rSheetViewSett.importSelection( rStrm );    break;
                 case BIFF_ID_TOPMARGIN:         rPageSett.importTopMargin( rStrm );         break;
                 case BIFF_ID_VERPAGEBREAKS:     importPageBreaks( rStrm, false );           break;
->>>>>>> db5c7145
 
                 // BIFF specific records
                 default: switch( getBiff() )
@@ -859,53 +834,26 @@
 
                     case BIFF3: switch( nRecId )
                     {
-<<<<<<< HEAD
-                        case BIFF_ID_COLINFO:       importColInfo();                                break;
-                        case BIFF_ID_DEFCOLWIDTH:   importDefColWidth();                            break;
-                        case BIFF3_ID_DEFROWHEIGHT: importDefRowHeight();                           break;
-                        case BIFF_ID_HCENTER:       rPageSett.importHorCenter( mrStrm );            break;
-                        case BIFF_ID_OBJ:           rDrawing.importObj( mrStrm );                   break;
-                        case BIFF_ID_OBJECTPROTECT: rWorksheetSett.importObjectProtect( mrStrm );   break;
-                        case BIFF_ID_SAVERECALC:    rWorkbookSett.importSaveRecalc( mrStrm );       break;
-                        case BIFF_ID_SHEETPR:       rWorksheetSett.importSheetPr( mrStrm );         break;
-                        case BIFF_ID_UNCALCED:      rWorkbookSett.importUncalced( mrStrm );         break;
-                        case BIFF_ID_VCENTER:       rPageSett.importVerCenter( mrStrm );            break;
-                        case BIFF3_ID_WINDOW2:      rSheetViewSett.importWindow2( mrStrm );         break;
-=======
                         case BIFF_ID_COLINFO:       importColInfo( rStrm );                         break;
                         case BIFF_ID_DEFCOLWIDTH:   importDefColWidth( rStrm );                     break;
                         case BIFF3_ID_DEFROWHEIGHT: importDefRowHeight( rStrm );                    break;
                         case BIFF_ID_HCENTER:       rPageSett.importHorCenter( rStrm );             break;
+                        case BIFF_ID_OBJ:           rDrawing.importObj( rStrm );                    break;
                         case BIFF_ID_OBJECTPROTECT: rWorksheetSett.importObjectProtect( rStrm );    break;
                         case BIFF_ID_SAVERECALC:    rWorkbookSett.importSaveRecalc( rStrm );        break;
                         case BIFF_ID_SHEETPR:       rWorksheetSett.importSheetPr( rStrm );          break;
                         case BIFF_ID_UNCALCED:      rWorkbookSett.importUncalced( rStrm );          break;
                         case BIFF_ID_VCENTER:       rPageSett.importVerCenter( rStrm );             break;
                         case BIFF3_ID_WINDOW2:      rSheetViewSett.importWindow2( rStrm );          break;
->>>>>>> db5c7145
-
                     }
                     break;
 
                     case BIFF4: switch( nRecId )
                     {
-<<<<<<< HEAD
-                        case BIFF_ID_COLINFO:       importColInfo();                                break;
-                        case BIFF3_ID_DEFROWHEIGHT: importDefRowHeight();                           break;
-                        case BIFF_ID_HCENTER:       rPageSett.importHorCenter( mrStrm );            break;
-                        case BIFF_ID_OBJ:           rDrawing.importObj( mrStrm );                   break;
-                        case BIFF_ID_OBJECTPROTECT: rWorksheetSett.importObjectProtect( mrStrm );   break;
-                        case BIFF_ID_PAGESETUP:     rPageSett.importPageSetup( mrStrm );            break;
-                        case BIFF_ID_SAVERECALC:    rWorkbookSett.importSaveRecalc( mrStrm );       break;
-                        case BIFF_ID_SHEETPR:       rWorksheetSett.importSheetPr( mrStrm );         break;
-                        case BIFF_ID_STANDARDWIDTH: importStandardWidth();                          break;
-                        case BIFF_ID_UNCALCED:      rWorkbookSett.importUncalced( mrStrm );         break;
-                        case BIFF_ID_VCENTER:       rPageSett.importVerCenter( mrStrm );            break;
-                        case BIFF3_ID_WINDOW2:      rSheetViewSett.importWindow2( mrStrm );         break;
-=======
                         case BIFF_ID_COLINFO:       importColInfo( rStrm );                         break;
                         case BIFF3_ID_DEFROWHEIGHT: importDefRowHeight( rStrm );                    break;
                         case BIFF_ID_HCENTER:       rPageSett.importHorCenter( rStrm );             break;
+                        case BIFF_ID_OBJ:           rDrawing.importObj( rStrm );                    break;
                         case BIFF_ID_OBJECTPROTECT: rWorksheetSett.importObjectProtect( rStrm );    break;
                         case BIFF_ID_PAGESETUP:     rPageSett.importPageSetup( rStrm );             break;
                         case BIFF_ID_SAVERECALC:    rWorkbookSett.importSaveRecalc( rStrm );        break;
@@ -914,35 +862,17 @@
                         case BIFF_ID_UNCALCED:      rWorkbookSett.importUncalced( rStrm );          break;
                         case BIFF_ID_VCENTER:       rPageSett.importVerCenter( rStrm );             break;
                         case BIFF3_ID_WINDOW2:      rSheetViewSett.importWindow2( rStrm );          break;
->>>>>>> db5c7145
                     }
                     break;
 
                     case BIFF5: switch( nRecId )
                     {
-<<<<<<< HEAD
-                        case BIFF_ID_COLINFO:       importColInfo();                                break;
-                        case BIFF3_ID_DEFROWHEIGHT: importDefRowHeight();                           break;
-                        case BIFF_ID_HCENTER:       rPageSett.importHorCenter( mrStrm );            break;
-                        case BIFF_ID_MERGEDCELLS:   importMergedCells();                            break;  // #i62300# also in BIFF5
-                        case BIFF_ID_OBJ:           rDrawing.importObj( mrStrm );                   break;
-                        case BIFF_ID_OBJECTPROTECT: rWorksheetSett.importObjectProtect( mrStrm );   break;
-                        case BIFF_ID_PAGESETUP:     rPageSett.importPageSetup( mrStrm );            break;
-                        case BIFF_ID_PTDEFINITION:  importPTDefinition();                           break;
-                        case BIFF_ID_SAVERECALC:    rWorkbookSett.importSaveRecalc( mrStrm );       break;
-                        case BIFF_ID_SCENPROTECT:   rWorksheetSett.importScenProtect( mrStrm );     break;
-                        case BIFF_ID_SCL:           rSheetViewSett.importScl( mrStrm );             break;
-                        case BIFF_ID_SHEETPR:       rWorksheetSett.importSheetPr( mrStrm );         break;
-                        case BIFF_ID_STANDARDWIDTH: importStandardWidth();                          break;
-                        case BIFF_ID_UNCALCED:      rWorkbookSett.importUncalced( mrStrm );         break;
-                        case BIFF_ID_VCENTER:       rPageSett.importVerCenter( mrStrm );            break;
-                        case BIFF3_ID_WINDOW2:      rSheetViewSett.importWindow2( mrStrm );         break;
-=======
                         case BIFF_ID_AUTOFILTER:    importAutoFilter( rStrm );                      break;
                         case BIFF_ID_COLINFO:       importColInfo( rStrm );                         break;
                         case BIFF3_ID_DEFROWHEIGHT: importDefRowHeight( rStrm );                    break;
                         case BIFF_ID_HCENTER:       rPageSett.importHorCenter( rStrm );             break;
                         case BIFF_ID_MERGEDCELLS:   importMergedCells( rStrm );                     break;  // #i62300# also in BIFF5
+                        case BIFF_ID_OBJ:           rDrawing.importObj( rStrm );                    break;
                         case BIFF_ID_OBJECTPROTECT: rWorksheetSett.importObjectProtect( rStrm );    break;
                         case BIFF_ID_PAGESETUP:     rPageSett.importPageSetup( rStrm );             break;
                         case BIFF_ID_PTDEFINITION:  importPTDefinition( rStrm );                    break;
@@ -954,40 +884,11 @@
                         case BIFF_ID_UNCALCED:      rWorkbookSett.importUncalced( rStrm );          break;
                         case BIFF_ID_VCENTER:       rPageSett.importVerCenter( rStrm );             break;
                         case BIFF3_ID_WINDOW2:      rSheetViewSett.importWindow2( rStrm );          break;
->>>>>>> db5c7145
                     }
                     break;
 
                     case BIFF8: switch( nRecId )
                     {
-<<<<<<< HEAD
-                        case BIFF_ID_CFHEADER:          rCondFormats.importCfHeader( mrStrm );          break;
-                        case BIFF_ID_CODENAME:          rWorksheetSett.importCodeName( mrStrm );        break;
-                        case BIFF_ID_COLINFO:           importColInfo();                                break;
-                        case BIFF_ID_DATAVALIDATION:    importDataValidation();                         break;
-                        case BIFF_ID_DATAVALIDATIONS:   importDataValidations();                        break;
-                        case BIFF3_ID_DEFROWHEIGHT:     importDefRowHeight();                           break;
-                        case BIFF_ID_HCENTER:           rPageSett.importHorCenter( mrStrm );            break;
-                        case BIFF_ID_HYPERLINK:         importHyperlink();                              break;
-                        case BIFF_ID_LABELRANGES:       importLabelRanges();                            break;
-                        case BIFF_ID_MERGEDCELLS:       importMergedCells();                            break;
-                        case BIFF_ID_OBJ:               rDrawing.importObj( mrStrm );                   break;
-                        case BIFF_ID_OBJECTPROTECT:     rWorksheetSett.importObjectProtect( mrStrm );   break;
-                        case BIFF_ID_PAGESETUP:         rPageSett.importPageSetup( mrStrm );            break;
-                        case BIFF_ID_PHONETICPR:        rWorksheetSett.importPhoneticPr( mrStrm );      break;
-                        case BIFF_ID_PICTURE:           rPageSett.importPicture( mrStrm );              break;
-                        case BIFF_ID_PTDEFINITION:      importPTDefinition();                           break;
-                        case BIFF_ID_SAVERECALC:        rWorkbookSett.importSaveRecalc( mrStrm );       break;
-                        case BIFF_ID_SCENARIOS:         importScenarios();                              break;
-                        case BIFF_ID_SCENPROTECT:       rWorksheetSett.importScenProtect( mrStrm );     break;
-                        case BIFF_ID_SCL:               rSheetViewSett.importScl( mrStrm );             break;
-                        case BIFF_ID_SHEETPR:           rWorksheetSett.importSheetPr( mrStrm );         break;
-                        case BIFF_ID_SHAREDFEATHEAD:    importSharedFeatHead();                         break;
-                        case BIFF_ID_STANDARDWIDTH:     importStandardWidth();                          break;
-                        case BIFF_ID_UNCALCED:          rWorkbookSett.importUncalced( mrStrm );         break;
-                        case BIFF_ID_VCENTER:           rPageSett.importVerCenter( mrStrm );            break;
-                        case BIFF3_ID_WINDOW2:          rSheetViewSett.importWindow2( mrStrm );         break;
-=======
                         case BIFF_ID_AUTOFILTER:        importAutoFilter( rStrm );                      break;
                         case BIFF_ID_CFHEADER:          rCondFormats.importCfHeader( rStrm );           break;
                         case BIFF_ID_CODENAME:          rWorksheetSett.importCodeName( rStrm );         break;
@@ -999,6 +900,7 @@
                         case BIFF_ID_HYPERLINK:         importHyperlink( rStrm );                       break;
                         case BIFF_ID_LABELRANGES:       importLabelRanges( rStrm );                     break;
                         case BIFF_ID_MERGEDCELLS:       importMergedCells( rStrm );                     break;
+                        case BIFF_ID_OBJ:               rDrawing.importObj( rStrm );                    break;
                         case BIFF_ID_OBJECTPROTECT:     rWorksheetSett.importObjectProtect( rStrm );    break;
                         case BIFF_ID_PAGESETUP:         rPageSett.importPageSetup( rStrm );             break;
                         case BIFF_ID_PHONETICPR:        rWorksheetSett.importPhoneticPr( rStrm );       break;
@@ -1016,7 +918,6 @@
                         case BIFF_ID_UNCALCED:          rWorkbookSett.importUncalced( rStrm );          break;
                         case BIFF_ID_VCENTER:           rPageSett.importVerCenter( rStrm );             break;
                         case BIFF3_ID_WINDOW2:          rSheetViewSett.importWindow2( rStrm );          break;
->>>>>>> db5c7145
                     }
                     break;
 
@@ -1271,16 +1172,12 @@
         setMergedRange( *aIt );
 }
 
-<<<<<<< HEAD
-void BiffWorksheetFragment::importNote()
-{
-    getComments().createComment()->importNote( mrStrm );
-}
-
-void BiffWorksheetFragment::importPageBreaks( bool bRowBreak )
-=======
+void BiffWorksheetFragment::importNote( BiffInputStream& rStrm )
+{
+    getComments().createComment()->importNote( rStrm );
+}
+
 void BiffWorksheetFragment::importPageBreaks( BiffInputStream& rStrm, bool bRowBreak )
->>>>>>> db5c7145
 {
     PageBreakModel aModel;
     aModel.mbManual = true;             // only manual breaks stored in BIFF
