/*************************************************************************
 *
 * DO NOT ALTER OR REMOVE COPYRIGHT NOTICES OR THIS FILE HEADER.
 *
 * Copyright 2000, 2010 Oracle and/or its affiliates.
 *
 * OpenOffice.org - a multi-platform office productivity suite
 *
 * This file is part of OpenOffice.org.
 *
 * OpenOffice.org is free software: you can redistribute it and/or modify
 * it under the terms of the GNU Lesser General Public License version 3
 * only, as published by the Free Software Foundation.
 *
 * OpenOffice.org is distributed in the hope that it will be useful,
 * but WITHOUT ANY WARRANTY; without even the implied warranty of
 * MERCHANTABILITY or FITNESS FOR A PARTICULAR PURPOSE.  See the
 * GNU Lesser General Public License version 3 for more details
 * (a copy is included in the LICENSE file that accompanied this code).
 *
 * You should have received a copy of the GNU Lesser General Public License
 * version 3 along with OpenOffice.org.  If not, see
 * <http://www.openoffice.org/license.html>
 * for a copy of the LGPLv3 License.
 *
 ************************************************************************/

#include "oox/xls/biffcodec.hxx"

#include <osl/thread.h>
#include <string.h>
#include "oox/core/filterbase.hxx"
#include "oox/xls/biffinputstream.hxx"

namespace oox {
namespace xls {

// ============================================================================

using ::oox::core::FilterBase;
using ::rtl::OString;
using ::rtl::OUString;
using ::rtl::OStringToOUString;
<<<<<<< HEAD
=======
using ::oox::core::FilterBase;

using namespace ::com::sun::star;

namespace oox {
namespace xls {
>>>>>>> 220821e1

// ============================================================================

BiffDecoderBase::BiffDecoderBase() :
    mbValid( false )
{
}

BiffDecoderBase::~BiffDecoderBase()
{
}

::comphelper::DocPasswordVerifierResult BiffDecoderBase::verifyPassword( const ::rtl::OUString& rPassword, uno::Sequence< beans::NamedValue >& o_rEncryptionData )
{
    o_rEncryptionData = implVerifyPassword( rPassword );
    mbValid = ( o_rEncryptionData.getLength() > 0 );
    return mbValid ? ::comphelper::DocPasswordVerifierResult_OK : ::comphelper::DocPasswordVerifierResult_WRONG_PASSWORD;
}

::comphelper::DocPasswordVerifierResult BiffDecoderBase::verifyEncryptionData( const uno::Sequence< beans::NamedValue >& rEncryptionData )
{
    mbValid = implVerifyEncryptionData( rEncryptionData );
    return mbValid ? ::comphelper::DocPasswordVerifierResult_OK : ::comphelper::DocPasswordVerifierResult_WRONG_PASSWORD;
}

void BiffDecoderBase::decode( sal_uInt8* pnDestData, const sal_uInt8* pnSrcData, sal_Int64 nStreamPos, sal_uInt16 nBytes )
{
    if( pnDestData && pnSrcData && (nBytes > 0) )
    {
        if( mbValid )
            implDecode( pnDestData, pnSrcData, nStreamPos, nBytes );
        else
            memcpy( pnDestData, pnSrcData, nBytes );
    }
}

// ============================================================================

BiffDecoder_XOR::BiffDecoder_XOR( sal_uInt16 nKey, sal_uInt16 nHash ) :
    maCodec( ::oox::core::BinaryCodec_XOR::CODEC_EXCEL ),
    mnKey( nKey ),
    mnHash( nHash )
{
}

BiffDecoder_XOR::BiffDecoder_XOR( const BiffDecoder_XOR& rDecoder ) :
    BiffDecoderBase(),  // must be called to prevent compiler warning
    maCodec( ::oox::core::BinaryCodec_XOR::CODEC_EXCEL ),
    maEncryptionData( rDecoder.maEncryptionData ),
    mnKey( rDecoder.mnKey ),
    mnHash( rDecoder.mnHash )
{
    if( isValid() )
        maCodec.initCodec( maEncryptionData );
}

BiffDecoder_XOR* BiffDecoder_XOR::implClone()
{
    return new BiffDecoder_XOR( *this );
}

uno::Sequence< beans::NamedValue > BiffDecoder_XOR::implVerifyPassword( const ::rtl::OUString& rPassword )
{
    maEncryptionData.realloc( 0 );

    /*  Convert password to a byte string. TODO: this needs some finetuning
        according to the spec... */
    OString aBytePassword = OUStringToOString( rPassword, osl_getThreadTextEncoding() );
    sal_Int32 nLen = aBytePassword.getLength();
    if( (0 < nLen) && (nLen < 16) )
    {
        // init codec
        maCodec.initKey( (sal_uInt8*)aBytePassword.getStr() );

        if ( maCodec.verifyKey( mnKey, mnHash ) )
            maEncryptionData = maCodec.getEncryptionData();
    }

    return maEncryptionData;
}

bool BiffDecoder_XOR::implVerifyEncryptionData( const uno::Sequence< beans::NamedValue >& rEncryptionData )
{
    maEncryptionData.realloc( 0 );

    if( rEncryptionData.getLength() )
    {
        // init codec
        maCodec.initCodec( rEncryptionData );

        if ( maCodec.verifyKey( mnKey, mnHash ) )
            maEncryptionData = rEncryptionData;
    }

    return maEncryptionData.getLength();
}

void BiffDecoder_XOR::implDecode( sal_uInt8* pnDestData, const sal_uInt8* pnSrcData, sal_Int64 nStreamPos, sal_uInt16 nBytes )
{
    maCodec.startBlock();
    maCodec.skip( static_cast< sal_Int32 >( (nStreamPos + nBytes) & 0x0F ) );
    maCodec.decode( pnDestData, pnSrcData, nBytes );
}

// ============================================================================

namespace {

/** Returns the block index of the passed stream position for RCF decryption. */
sal_Int32 lclGetRcfBlock( sal_Int64 nStreamPos )
{
    return static_cast< sal_Int32 >( nStreamPos / BIFF_RCF_BLOCKSIZE );
}

/** Returns the offset of the passed stream position in a block for RCF decryption. */
sal_Int32 lclGetRcfOffset( sal_Int64 nStreamPos )
{
    return static_cast< sal_Int32 >( nStreamPos % BIFF_RCF_BLOCKSIZE );
}

} // namespace

// ----------------------------------------------------------------------------

BiffDecoder_RCF::BiffDecoder_RCF( sal_uInt8 pnSalt[ 16 ], sal_uInt8 pnVerifier[ 16 ], sal_uInt8 pnVerifierHash[ 16 ] ) :
    maSalt( pnSalt, pnSalt + 16 ),
    maVerifier( pnVerifier, pnVerifier + 16 ),
    maVerifierHash( pnVerifierHash, pnVerifierHash + 16 )
{
}

BiffDecoder_RCF::BiffDecoder_RCF( const BiffDecoder_RCF& rDecoder ) :
    BiffDecoderBase(),  // must be called to prevent compiler warning
    maEncryptionData( rDecoder.maEncryptionData ),
    maSalt( rDecoder.maSalt ),
    maVerifier( rDecoder.maVerifier ),
    maVerifierHash( rDecoder.maVerifierHash )
{
    if( isValid() )
        maCodec.initCodec( maEncryptionData );
}

BiffDecoder_RCF* BiffDecoder_RCF::implClone()
{
    return new BiffDecoder_RCF( *this );
}

uno::Sequence< beans::NamedValue > BiffDecoder_RCF::implVerifyPassword( const ::rtl::OUString& rPassword )
{
    maEncryptionData.realloc( 0 );

    sal_Int32 nLen = rPassword.getLength();
    if( (0 < nLen) && (nLen < 16) )
    {
        // copy string to sal_uInt16 array
        ::std::vector< sal_uInt16 > aPassVect( 16 );
        const sal_Unicode* pcChar = rPassword.getStr();
        const sal_Unicode* pcCharEnd = pcChar + nLen;
        ::std::vector< sal_uInt16 >::iterator aIt = aPassVect.begin();
        for( ; pcChar < pcCharEnd; ++pcChar, ++aIt )
            *aIt = static_cast< sal_uInt16 >( *pcChar );

        // init codec
        maCodec.initKey( &aPassVect.front(), &maSalt.front() );
        if ( maCodec.verifyKey( &maVerifier.front(), &maVerifierHash.front() ) )
            maEncryptionData = maCodec.getEncryptionData();
    }

    return maEncryptionData;
}

bool BiffDecoder_RCF::implVerifyEncryptionData( const uno::Sequence< beans::NamedValue >& rEncryptionData )
{
    maEncryptionData.realloc( 0 );

    if( rEncryptionData.getLength() )
    {
        // init codec
        maCodec.initCodec( rEncryptionData );

        if ( maCodec.verifyKey( &maVerifier.front(), &maVerifierHash.front() ) )
            maEncryptionData = rEncryptionData;
    }

    return maEncryptionData.getLength();
}



void BiffDecoder_RCF::implDecode( sal_uInt8* pnDestData, const sal_uInt8* pnSrcData, sal_Int64 nStreamPos, sal_uInt16 nBytes )
{
    sal_uInt8* pnCurrDest = pnDestData;
    const sal_uInt8* pnCurrSrc = pnSrcData;
    sal_Int64 nCurrPos = nStreamPos;
    sal_uInt16 nBytesLeft = nBytes;
    while( nBytesLeft > 0 )
    {
        // initialize codec for current stream position
        maCodec.startBlock( lclGetRcfBlock( nCurrPos ) );
        maCodec.skip( lclGetRcfOffset( nCurrPos ) );

        // decode the block
        sal_uInt16 nBlockLeft = static_cast< sal_uInt16 >( BIFF_RCF_BLOCKSIZE - lclGetRcfOffset( nCurrPos ) );
        sal_uInt16 nDecBytes = ::std::min( nBytesLeft, nBlockLeft );
        maCodec.decode( pnCurrDest, pnCurrSrc, static_cast< sal_Int32 >( nDecBytes ) );

        // prepare for next block
        pnCurrDest += nDecBytes;
        pnCurrSrc += nDecBytes;
        nCurrPos += nDecBytes;
        nBytesLeft = nBytesLeft - nDecBytes;
    }
}

// ============================================================================

namespace {

const sal_uInt16 BIFF_FILEPASS_XOR                  = 0;
const sal_uInt16 BIFF_FILEPASS_RCF                  = 1;

const sal_uInt16 BIFF_FILEPASS_BIFF8_RCF            = 1;
const sal_uInt16 BIFF_FILEPASS_BIFF8_CRYPTOAPI_2003 = 2;
const sal_uInt16 BIFF_FILEPASS_BIFF8_CRYPTOAPI_2007 = 3;

// ----------------------------------------------------------------------------

BiffDecoderRef lclReadFilePass_XOR( BiffInputStream& rStrm )
{
    BiffDecoderRef xDecoder;
    OSL_ENSURE( rStrm.getRemaining() == 4, "lclReadFilePass_XOR - wrong record size" );
    if( rStrm.getRemaining() == 4 )
    {
        sal_uInt16 nBaseKey, nHash;
        rStrm >> nBaseKey >> nHash;
        xDecoder.reset( new BiffDecoder_XOR( nBaseKey, nHash ) );
    }
    return xDecoder;
}

BiffDecoderRef lclReadFilePass_RCF( BiffInputStream& rStrm )
{
    BiffDecoderRef xDecoder;
    OSL_ENSURE( rStrm.getRemaining() == 48, "lclReadFilePass_RCF - wrong record size" );
    if( rStrm.getRemaining() == 48 )
    {
        sal_uInt8 pnSalt[ 16 ];
        sal_uInt8 pnVerifier[ 16 ];
        sal_uInt8 pnVerifierHash[ 16 ];
        rStrm.readMemory( pnSalt, 16 );
        rStrm.readMemory( pnVerifier, 16 );
        rStrm.readMemory( pnVerifierHash, 16 );
        xDecoder.reset( new BiffDecoder_RCF( pnSalt, pnVerifier, pnVerifierHash ) );
    }
    return xDecoder;
}

BiffDecoderRef lclReadFilePass_CryptoApi( BiffInputStream& /*rStrm*/ )
{
    // not supported
    return BiffDecoderRef();
}

BiffDecoderRef lclReadFilePassBiff8( BiffInputStream& rStrm )
{
    BiffDecoderRef xDecoder;
    switch( rStrm.readuInt16() )
    {
        case BIFF_FILEPASS_XOR:
            xDecoder = lclReadFilePass_XOR( rStrm );
        break;

        case BIFF_FILEPASS_RCF:
        {
            sal_uInt16 nMajor = rStrm.readuInt16();
            rStrm.skip( 2 );
            switch( nMajor )
            {
                case BIFF_FILEPASS_BIFF8_RCF:
                    xDecoder = lclReadFilePass_RCF( rStrm );
                break;
                case BIFF_FILEPASS_BIFF8_CRYPTOAPI_2003:
                case BIFF_FILEPASS_BIFF8_CRYPTOAPI_2007:
                    xDecoder = lclReadFilePass_CryptoApi( rStrm );
                break;
                default:
                    OSL_ENSURE( false, "lclReadFilePassBiff8 - unknown BIFF8 encryption sub mode" );
            }
        }
        break;

        default:
            OSL_ENSURE( false, "lclReadFilePassBiff8 - unknown encryption mode" );
    }
    return xDecoder;
}

} // namespace

// ----------------------------------------------------------------------------

BiffCodecHelper::BiffCodecHelper( const WorkbookHelper& rHelper ) :
    WorkbookHelper( rHelper )
{
}

/*static*/ BiffDecoderRef BiffCodecHelper::implReadFilePass( BiffInputStream& rStrm, BiffType eBiff )
{
    rStrm.enableDecoder( false );
    BiffDecoderRef xDecoder = (eBiff == BIFF8) ? lclReadFilePassBiff8( rStrm ) : lclReadFilePass_XOR( rStrm );
    rStrm.setDecoder( xDecoder );
    return xDecoder;
}

bool BiffCodecHelper::importFilePass( BiffInputStream& rStrm )
{
    OSL_ENSURE( !mxDecoder, "BiffCodecHelper::importFilePass - multiple FILEPASS records" );
    mxDecoder = implReadFilePass( rStrm, getBiff() );
    // request and verify a password (decoder implements IDocPasswordVerifier)
    if( mxDecoder.get() )
        getBaseFilter().requestEncryptionData( *mxDecoder );
    // correct password is indicated by isValid() function of decoder
    return mxDecoder.get() && mxDecoder->isValid();
}

void BiffCodecHelper::cloneDecoder( BiffInputStream& rStrm )
{
    if( mxDecoder.get() )
        rStrm.setDecoder( BiffDecoderRef( mxDecoder->clone() ) );
}

// ============================================================================

} // namespace xls
} // namespace oox<|MERGE_RESOLUTION|>--- conflicted
+++ resolved
@@ -41,15 +41,6 @@
 using ::rtl::OString;
 using ::rtl::OUString;
 using ::rtl::OStringToOUString;
-<<<<<<< HEAD
-=======
-using ::oox::core::FilterBase;
-
-using namespace ::com::sun::star;
-
-namespace oox {
-namespace xls {
->>>>>>> 220821e1
 
 // ============================================================================
 
@@ -62,14 +53,14 @@
 {
 }
 
-::comphelper::DocPasswordVerifierResult BiffDecoderBase::verifyPassword( const ::rtl::OUString& rPassword, uno::Sequence< beans::NamedValue >& o_rEncryptionData )
+::comphelper::DocPasswordVerifierResult BiffDecoderBase::verifyPassword( const OUString& rPassword, Sequence< NamedValue >& o_rEncryptionData )
 {
     o_rEncryptionData = implVerifyPassword( rPassword );
-    mbValid = ( o_rEncryptionData.getLength() > 0 );
+    mbValid = o_rEncryptionData.hasElements();
     return mbValid ? ::comphelper::DocPasswordVerifierResult_OK : ::comphelper::DocPasswordVerifierResult_WRONG_PASSWORD;
 }
 
-::comphelper::DocPasswordVerifierResult BiffDecoderBase::verifyEncryptionData( const uno::Sequence< beans::NamedValue >& rEncryptionData )
+::comphelper::DocPasswordVerifierResult BiffDecoderBase::verifyEncryptionData( const Sequence< NamedValue >& rEncryptionData )
 {
     mbValid = implVerifyEncryptionData( rEncryptionData );
     return mbValid ? ::comphelper::DocPasswordVerifierResult_OK : ::comphelper::DocPasswordVerifierResult_WRONG_PASSWORD;
@@ -111,7 +102,7 @@
     return new BiffDecoder_XOR( *this );
 }
 
-uno::Sequence< beans::NamedValue > BiffDecoder_XOR::implVerifyPassword( const ::rtl::OUString& rPassword )
+Sequence< NamedValue > BiffDecoder_XOR::implVerifyPassword( const OUString& rPassword )
 {
     maEncryptionData.realloc( 0 );
 
@@ -122,29 +113,29 @@
     if( (0 < nLen) && (nLen < 16) )
     {
         // init codec
-        maCodec.initKey( (sal_uInt8*)aBytePassword.getStr() );
-
-        if ( maCodec.verifyKey( mnKey, mnHash ) )
+        maCodec.initKey( reinterpret_cast< const sal_uInt8* >( aBytePassword.getStr() ) );
+
+        if( maCodec.verifyKey( mnKey, mnHash ) )
             maEncryptionData = maCodec.getEncryptionData();
     }
 
     return maEncryptionData;
 }
 
-bool BiffDecoder_XOR::implVerifyEncryptionData( const uno::Sequence< beans::NamedValue >& rEncryptionData )
+bool BiffDecoder_XOR::implVerifyEncryptionData( const Sequence< NamedValue >& rEncryptionData )
 {
     maEncryptionData.realloc( 0 );
 
-    if( rEncryptionData.getLength() )
+    if( rEncryptionData.hasElements() )
     {
         // init codec
         maCodec.initCodec( rEncryptionData );
 
-        if ( maCodec.verifyKey( mnKey, mnHash ) )
+        if( maCodec.verifyKey( mnKey, mnHash ) )
             maEncryptionData = rEncryptionData;
     }
 
-    return maEncryptionData.getLength();
+    return maEncryptionData.hasElements();
 }
 
 void BiffDecoder_XOR::implDecode( sal_uInt8* pnDestData, const sal_uInt8* pnSrcData, sal_Int64 nStreamPos, sal_uInt16 nBytes )
@@ -197,7 +188,7 @@
     return new BiffDecoder_RCF( *this );
 }
 
-uno::Sequence< beans::NamedValue > BiffDecoder_RCF::implVerifyPassword( const ::rtl::OUString& rPassword )
+Sequence< NamedValue > BiffDecoder_RCF::implVerifyPassword( const OUString& rPassword )
 {
     maEncryptionData.realloc( 0 );
 
@@ -214,30 +205,28 @@
 
         // init codec
         maCodec.initKey( &aPassVect.front(), &maSalt.front() );
-        if ( maCodec.verifyKey( &maVerifier.front(), &maVerifierHash.front() ) )
+        if( maCodec.verifyKey( &maVerifier.front(), &maVerifierHash.front() ) )
             maEncryptionData = maCodec.getEncryptionData();
     }
 
     return maEncryptionData;
 }
 
-bool BiffDecoder_RCF::implVerifyEncryptionData( const uno::Sequence< beans::NamedValue >& rEncryptionData )
+bool BiffDecoder_RCF::implVerifyEncryptionData( const Sequence< NamedValue >& rEncryptionData )
 {
     maEncryptionData.realloc( 0 );
 
-    if( rEncryptionData.getLength() )
+    if( rEncryptionData.hasElements() )
     {
         // init codec
         maCodec.initCodec( rEncryptionData );
 
-        if ( maCodec.verifyKey( &maVerifier.front(), &maVerifierHash.front() ) )
+        if( maCodec.verifyKey( &maVerifier.front(), &maVerifierHash.front() ) )
             maEncryptionData = rEncryptionData;
     }
 
-    return maEncryptionData.getLength();
-}
-
-
+    return maEncryptionData.hasElements();
+}
 
 void BiffDecoder_RCF::implDecode( sal_uInt8* pnDestData, const sal_uInt8* pnSrcData, sal_Int64 nStreamPos, sal_uInt16 nBytes )
 {
