--- conflicted
+++ resolved
@@ -404,8 +404,7 @@
     return xDatabaseRange;
 }
 
-<<<<<<< HEAD
-Reference< XDatabaseRange > WorkbookData::createUnnamedDatabaseRangeObject( const CellRangeAddress& rRangeAddr ) const
+Reference< XDatabaseRange > WorkbookGlobals::createUnnamedDatabaseRangeObject( const CellRangeAddress& rRangeAddr ) const
 {
     // validate cell range
     CellRangeAddress aDestRange = rRangeAddr;
@@ -427,10 +426,7 @@
     return xDatabaseRange;
 }
 
-Reference< XStyle > WorkbookData::createStyleObject( OUString& orStyleName, bool bPageStyle ) const
-=======
 Reference< XStyle > WorkbookGlobals::createStyleObject( OUString& orStyleName, bool bPageStyle ) const
->>>>>>> 256c9ce0
 {
     Reference< XStyle > xStyle;
     try
@@ -784,7 +780,7 @@
 
 Reference< XDatabaseRange > WorkbookHelper::createUnnamedDatabaseRangeObject( const CellRangeAddress& rRangeAddr ) const
 {
-    return mrBookData.createUnnamedDatabaseRangeObject( rRangeAddr );
+    return mrBookGlob.createUnnamedDatabaseRangeObject( rRangeAddr );
 }
 
 Reference< XStyle > WorkbookHelper::createStyleObject( OUString& orStyleName, bool bPageStyle ) const
