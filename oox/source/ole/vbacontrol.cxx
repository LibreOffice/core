--- conflicted
+++ resolved
@@ -876,11 +876,7 @@
         if( convertProperties( xDialogModel, maConverter, 0 ) )
         {
             // export the dialog to XML and insert it into the dialog library
-<<<<<<< HEAD
             Reference< XInputStreamProvider > xDialogSource( ::xmlscript::exportDialogModel( xDialogNC, mxCompContext, rxDocModel ), UNO_SET_THROW );
-=======
-            Reference< XInputStreamProvider > xDialogSource( ::xmlscript::exportDialogModel( xDialogNC, mxContext ), UNO_SET_THROW );
->>>>>>> 275e5c65
             OSL_ENSURE( !rxDialogLib->hasByName( aFormName ), "VbaUserForm::importForm - multiple dialogs with equal name" );
             ContainerHelper::insertByName( rxDialogLib, aFormName, Any( xDialogSource ) );
         }
