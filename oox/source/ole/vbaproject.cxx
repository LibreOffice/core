/* -*- Mode: C++; tab-width: 4; indent-tabs-mode: nil; c-basic-offset: 4 -*- */
/*************************************************************************
 *
 * DO NOT ALTER OR REMOVE COPYRIGHT NOTICES OR THIS FILE HEADER.
 *
 * Copyright 2000, 2010 Oracle and/or its affiliates.
 *
 * OpenOffice.org - a multi-platform office productivity suite
 *
 * This file is part of OpenOffice.org.
 *
 * OpenOffice.org is free software: you can redistribute it and/or modify
 * it under the terms of the GNU Lesser General Public License version 3
 * only, as published by the Free Software Foundation.
 *
 * OpenOffice.org is distributed in the hope that it will be useful,
 * but WITHOUT ANY WARRANTY; without even the implied warranty of
 * MERCHANTABILITY or FITNESS FOR A PARTICULAR PURPOSE.  See the
 * GNU Lesser General Public License version 3 for more details
 * (a copy is included in the LICENSE file that accompanied this code).
 *
 * You should have received a copy of the GNU Lesser General Public License
 * version 3 along with OpenOffice.org.  If not, see
 * <http://www.openoffice.org/license.html>
 * for a copy of the LGPLv3 License.
 *
 ************************************************************************/

#include "oox/ole/vbaproject.hxx"

#include <com/sun/star/document/XStorageBasedDocument.hpp>
#include <com/sun/star/embed/ElementModes.hpp>
#include <com/sun/star/embed/XTransactedObject.hpp>
#include <com/sun/star/frame/XModel.hpp>
#include <com/sun/star/lang/XMultiServiceFactory.hpp>
#include <com/sun/star/script/ModuleType.hpp>
#include <com/sun/star/script/XLibraryContainer.hpp>
#include <com/sun/star/script/vba/XVBACompatibility.hpp>
#include <com/sun/star/script/vba/XVBAMacroResolver.hpp>
#include <com/sun/star/uno/XComponentContext.hpp>
#include <comphelper/configurationhelper.hxx>
#include <comphelper/string.hxx>
#include <rtl/tencinfo.h>
#include <rtl/ustrbuf.h>
#include "oox/helper/binaryinputstream.hxx"
#include "oox/helper/containerhelper.hxx"
#include "oox/helper/propertyset.hxx"
#include "oox/helper/textinputstream.hxx"
#include "oox/ole/olestorage.hxx"
#include "oox/ole/vbacontrol.hxx"
#include "oox/ole/vbahelper.hxx"
#include "oox/ole/vbainputstream.hxx"
#include "oox/ole/vbamodule.hxx"

namespace oox {
namespace ole {

// ============================================================================

using namespace ::com::sun::star::container;
using namespace ::com::sun::star::document;
using namespace ::com::sun::star::embed;
using namespace ::com::sun::star::frame;
using namespace ::com::sun::star::io;
using namespace ::com::sun::star::lang;
using namespace ::com::sun::star::script;
using namespace ::com::sun::star::script::vba;
using namespace ::com::sun::star::uno;

using ::comphelper::ConfigurationHelper;
using ::rtl::OUString;
using ::rtl::OUStringBuffer;

// ============================================================================

namespace {

bool lclReadConfigItem( const Reference< XInterface >& rxConfigAccess, const OUString& rItemName )
{
    // some applications do not support all configuration items, assume 'false' in this case
    try
    {
        Any aItem = ConfigurationHelper::readRelativeKey( rxConfigAccess, CREATE_OUSTRING( "Filter/Import/VBA" ), rItemName );
        return aItem.has< bool >() && aItem.get< bool >();
    }
    catch( Exception& )
    {
    }
    return false;
}

} // namespace

// ----------------------------------------------------------------------------

VbaFilterConfig::VbaFilterConfig( const Reference< XComponentContext >& rxContext, const OUString& rConfigCompName )
{
    OSL_ENSURE( rxContext.is(), "VbaFilterConfig::VbaFilterConfig - missing component context" );
    if( rxContext.is() ) try
    {
        OSL_ENSURE( rConfigCompName.getLength() > 0, "VbaFilterConfig::VbaFilterConfig - invalid configuration component name" );
        OUString aConfigPackage = CREATE_OUSTRING( "org.openoffice.Office." ) + rConfigCompName;
        Reference< XMultiServiceFactory > xFactory( rxContext->getServiceManager(), UNO_QUERY_THROW );
        mxConfigAccess = ConfigurationHelper::openConfig( xFactory, aConfigPackage, ConfigurationHelper::E_READONLY );
    }
    catch( Exception& )
    {
    }
    OSL_ENSURE( mxConfigAccess.is(), "VbaFilterConfig::VbaFilterConfig - cannot open configuration" );
}

VbaFilterConfig::~VbaFilterConfig()
{
}

bool VbaFilterConfig::isImportVba() const
{
    return lclReadConfigItem( mxConfigAccess, CREATE_OUSTRING( "Load" ) );
}

bool VbaFilterConfig::isImportVbaExecutable() const
{
    return lclReadConfigItem( mxConfigAccess, CREATE_OUSTRING( "Executable" ) );
}

bool VbaFilterConfig::isExportVba() const
{
    return lclReadConfigItem( mxConfigAccess, CREATE_OUSTRING( "Save" ) );
}

// ============================================================================

VbaMacroAttacherBase::VbaMacroAttacherBase( const OUString& rMacroName ) :
    maMacroName( rMacroName )
{
    OSL_ENSURE( maMacroName.getLength() > 0, "VbaMacroAttacherBase::VbaMacroAttacherBase - empty macro name" );
}

VbaMacroAttacherBase::~VbaMacroAttacherBase()
{
}

void VbaMacroAttacherBase::resolveAndAttachMacro( const Reference< XVBAMacroResolver >& rxResolver )
{
    try
    {
        attachMacro( rxResolver->resolveVBAMacroToScriptURL( maMacroName ) );
    }
    catch( Exception& )
    {
    }
}

// ============================================================================

VbaProject::VbaProject( const Reference< XComponentContext >& rxContext,
        const Reference< XModel >& rxDocModel, const OUString& rConfigCompName ) :
    VbaFilterConfig( rxContext, rConfigCompName ),
    mxContext( rxContext ),
    mxDocModel( rxDocModel ),
    maPrjName( CREATE_OUSTRING( "Standard" ) )
{
    OSL_ENSURE( mxContext.is(), "VbaProject::VbaProject - missing component context" );
    OSL_ENSURE( mxDocModel.is(), "VbaProject::VbaProject - missing document model" );
}

VbaProject::~VbaProject()
{
}

void VbaProject::importVbaProject( StorageBase& rVbaPrjStrg, const GraphicHelper& rGraphicHelper, bool bDefaultColorBgr )
{
    if( rVbaPrjStrg.isStorage() )
    {
        // load the code modules and forms
        if( isImportVba() )
            importVba( rVbaPrjStrg, rGraphicHelper, bDefaultColorBgr );
        // copy entire storage into model
        if( isExportVba() )
            copyStorage( rVbaPrjStrg );
    }
}

void VbaProject::registerMacroAttacher( const VbaMacroAttacherRef& rxAttacher )
{
    OSL_ENSURE( rxAttacher.get(), "VbaProject::registerMacroAttacher - unexpected empty reference" );
    maMacroAttachers.push_back( rxAttacher );
}

bool VbaProject::hasModules() const
{
    return mxBasicLib.is() && mxBasicLib->hasElements();
}

bool VbaProject::hasModule( const OUString& rModuleName ) const
{
    return mxBasicLib.is() && mxBasicLib->hasByName( rModuleName );
}

bool VbaProject::hasDialogs() const
{
    return mxDialogLib.is() && mxDialogLib->hasElements();
}

bool VbaProject::hasDialog( const OUString& rDialogName ) const
{
    return mxDialogLib.is() && mxDialogLib->hasByName( rDialogName );
}

// protected ------------------------------------------------------------------

void VbaProject::addDummyModule( const OUString& rName, sal_Int32 nType )
{
    OSL_ENSURE( rName.getLength() > 0, "VbaProject::addDummyModule - missing module name" );
    maDummyModules[ rName ] = nType;
}

void VbaProject::prepareImport()
{
}

void VbaProject::finalizeImport()
{
}

// private --------------------------------------------------------------------

Reference< XLibraryContainer > VbaProject::getLibraryContainer( sal_Int32 nPropId )
{
    PropertySet aDocProp( mxDocModel );
    Reference< XLibraryContainer > xLibContainer( aDocProp.getAnyProperty( nPropId ), UNO_QUERY );
    return xLibContainer;
}

Reference< XNameContainer > VbaProject::openLibrary( sal_Int32 nPropId, bool bCreateMissing )
{
    Reference< XNameContainer > xLibrary;
    try
    {
        Reference< XLibraryContainer > xLibContainer( getLibraryContainer( nPropId ), UNO_SET_THROW );
        if( bCreateMissing && !xLibContainer->hasByName( maPrjName ) )
            xLibContainer->createLibrary( maPrjName );
        xLibrary.set( xLibContainer->getByName( maPrjName ), UNO_QUERY_THROW );
    }
    catch( Exception& )
    {
    }
    OSL_ENSURE( !bCreateMissing || xLibrary.is(), "VbaProject::openLibrary - cannot create library" );
    return xLibrary;
}

Reference< XNameContainer > VbaProject::createBasicLibrary()
{
    if( !mxBasicLib.is() )
        mxBasicLib = openLibrary( PROP_BasicLibraries, true );
    return mxBasicLib;
}

Reference< XNameContainer > VbaProject::createDialogLibrary()
{
    if( !mxDialogLib.is() )
        mxDialogLib = openLibrary( PROP_DialogLibraries, true );
    return mxDialogLib;
}

void VbaProject::importVba( StorageBase& rVbaPrjStrg, const GraphicHelper& rGraphicHelper, bool bDefaultColorBgr )
{
    StorageRef xVbaStrg = rVbaPrjStrg.openSubStorage( CREATE_OUSTRING( "VBA" ), false );
    OSL_ENSURE( xVbaStrg.get(), "VbaProject::importVba - cannot open 'VBA' substorage" );
    if( !xVbaStrg )
        return;

    /*  Read the 'VBA/dir' stream which contains general settings of the VBA
        project such as the text encoding used throughout several streams, and
        a list of all code modules.
     */
    BinaryXInputStream aInStrm( xVbaStrg->openInputStream( CREATE_OUSTRING( "dir" ) ), true );
    // VbaInputStream implements decompression
    VbaInputStream aDirStrm( aInStrm );
    OSL_ENSURE( !aDirStrm.isEof(), "VbaProject::importVba - cannot open 'dir' stream" );
    if( aDirStrm.isEof() )
        return;

    // virtual call, derived classes may do some preparations
    prepareImport();

    // read all records of the directory
    rtl_TextEncoding eTextEnc = RTL_TEXTENCODING_MS_1252;
    sal_uInt16 nModuleCount = 0;
    bool bExecutable = isImportVbaExecutable();

    typedef RefMap< OUString, VbaModule > VbaModuleMap;
    VbaModuleMap aModules, aModulesByStrm;

    sal_uInt16 nRecId = 0;
    StreamDataSequence aRecData;
    while( VbaHelper::readDirRecord( nRecId, aRecData, aDirStrm ) && (nRecId != VBA_ID_PROJECTEND) )
    {
        // create record stream object from imported record data
        SequenceInputStream aRecStrm( aRecData );
        sal_Int32 nRecSize = aRecData.getLength();
        switch( nRecId )
        {
#define OOX_ENSURE_RECORDSIZE( cond ) OSL_ENSURE( cond, "VbaProject::importVba - invalid record size" )
            case VBA_ID_PROJECTCODEPAGE:
            {
                OOX_ENSURE_RECORDSIZE( nRecSize == 2 );
                OSL_ENSURE( aModules.empty(), "VbaProject::importVba - unexpected PROJECTCODEPAGE record" );
                rtl_TextEncoding eNewTextEnc = rtl_getTextEncodingFromWindowsCodePage( aRecStrm.readuInt16() );
                OSL_ENSURE( eNewTextEnc != RTL_TEXTENCODING_DONTKNOW, "VbaProject::importVba - unknown text encoding" );
                if( eNewTextEnc != RTL_TEXTENCODING_DONTKNOW )
                    eTextEnc = eNewTextEnc;
            }
            break;
            case VBA_ID_PROJECTNAME:
            {
                OUString aPrjName = aRecStrm.readCharArrayUC( nRecSize, eTextEnc );
                OSL_ENSURE( aPrjName.getLength() > 0, "VbaProject::importVba - invalid project name" );
                if( aPrjName.getLength() > 0 )
                    maPrjName = aPrjName;
            }
            break;
            case VBA_ID_PROJECTMODULES:
                OOX_ENSURE_RECORDSIZE( nRecSize == 2 );
                OSL_ENSURE( aModules.empty(), "VbaProject::importVba - unexpected PROJECTMODULES record" );
                aRecStrm >> nModuleCount;
            break;
            case VBA_ID_MODULENAME:
            {
                OUString aName = aRecStrm.readCharArrayUC( nRecSize, eTextEnc );
                OSL_ENSURE( aName.getLength() > 0, "VbaProject::importVba - invalid module name" );
                OSL_ENSURE( !aModules.has( aName ), "VbaProject::importVba - multiple modules with the same name" );
                VbaModuleMap::mapped_type& rxModule = aModules[ aName ];
                rxModule.reset( new VbaModule( mxContext, mxDocModel, aName, eTextEnc, bExecutable ) );
                // read all remaining records until the MODULEEND record
                rxModule->importDirRecords( aDirStrm );
                OSL_ENSURE( !aModulesByStrm.has( rxModule->getStreamName() ), "VbaProject::importVba - multiple modules with the same stream name" );
                aModulesByStrm[ rxModule->getStreamName() ] = rxModule;
            }
            break;
#undef OOX_ENSURE_RECORDSIZE
        }
    }
    OSL_ENSURE( nModuleCount == aModules.size(), "VbaProject::importVba - invalid module count" );

    /*  The directory does not contain the real type of the modules, it
        distinguishes only between 'procedural' and 'document' (the latter
        includes class and form modules). Now, the exact type of all modules
        will be read from the 'PROJECT' stream. It consists of text lines in
        'key=value' format which list the code modules by type.

        -   The line 'document=<modulename>/&HXXXXXXXX' declares document
            modules. These are attached to the Word document (usually called
            'ThisDocument'), the Excel workbook (usually called
            'ThisWorkbook'), or single Excel worksheets or chartsheets (usually
            called 'SheetX' or 'ChartX', X being a decimal number). Of course,
            users may rename all these modules. The slash character separates
            an automation server version number (hexadecimal 'XXXXXXXX') from
            the module name.
        -   The line 'Module=<modulename>' declares common procedural code
            modules.
        -   The line 'Class=<modulename>' declares a class module.
        -   The line 'BaseClass=<modulename>' declares a code module attached
            to a user form with the same name.
     */
    BinaryXInputStream aPrjStrm( rVbaPrjStrg.openInputStream( CREATE_OUSTRING( "PROJECT" ) ), true );
    OSL_ENSURE( !aPrjStrm.isEof(), "VbaProject::importVba - cannot open 'PROJECT' stream" );
    // do not exit if this stream does not exist, but proceed to load the modules below
    if( !aPrjStrm.isEof() )
    {
        TextInputStream aPrjTextStrm( mxContext, aPrjStrm, eTextEnc );
        OUString aKey, aValue;
        bool bExitLoop = false;
        while( !bExitLoop && !aPrjTextStrm.isEof() )
        {
            // read a text line from the stream
            OUString aLine = aPrjTextStrm.readLine().trim();
            sal_Int32 nLineLen = aLine.getLength();
            // exit if a subsection starts (section name is given in brackets)
            bExitLoop = (nLineLen >= 2) && (aLine[ 0 ] == '[') && (aLine[ nLineLen - 1 ] == ']');
            if( !bExitLoop && VbaHelper::extractKeyValue( aKey, aValue, aLine ) )
            {
                sal_Int32 nType = ModuleType::UNKNOWN;
                if( aKey.equalsIgnoreAsciiCaseAsciiL( RTL_CONSTASCII_STRINGPARAM( "Document" ) ) )
                {
                    nType = ModuleType::DOCUMENT;
                    // strip automation server version from module names
                    sal_Int32 nSlashPos = aValue.indexOf( '/' );
                    if( nSlashPos >= 0 )
                        aValue = aValue.copy( 0, nSlashPos );
                }
                else if( aKey.equalsIgnoreAsciiCaseAsciiL( RTL_CONSTASCII_STRINGPARAM( "Module" ) ) )
                    nType = ModuleType::NORMAL;
                else if( aKey.equalsIgnoreAsciiCaseAsciiL( RTL_CONSTASCII_STRINGPARAM( "Class" ) ) )
                    nType = ModuleType::CLASS;
                else if( aKey.equalsIgnoreAsciiCaseAsciiL( RTL_CONSTASCII_STRINGPARAM( "BaseClass" ) ) )
                    nType = ModuleType::FORM;

                if( (nType != ModuleType::UNKNOWN) && (aValue.getLength() > 0) )
                {
                    OSL_ENSURE( aModules.has( aValue ), "VbaProject::importVba - module not found" );
                    if( VbaModule* pModule = aModules.get( aValue ).get() )
                        pModule->setType( nType );
                }
            }
        }
    }

    // create empty dummy modules
    VbaModuleMap aDummyModules;
    for( DummyModuleMap::iterator aIt = maDummyModules.begin(), aEnd = maDummyModules.end(); aIt != aEnd; ++aIt )
    {
        OSL_ENSURE( !aModules.has( aIt->first ) && !aDummyModules.has( aIt->first ), "VbaProject::importVba - multiple modules with the same name" );
        VbaModuleMap::mapped_type& rxModule = aDummyModules[ aIt->first ];
        rxModule.reset( new VbaModule( mxContext, mxDocModel, aIt->first, eTextEnc, bExecutable ) );
        rxModule->setType( aIt->second );
    }

    /*  Now it is time to load the source code. All modules will be inserted
        into the Basic library of the document specified by the 'maPrjName'
        member. Do not create the Basic library, if there are no modules
        specified. */
    if( !aModules.empty() || !aDummyModules.empty() ) try
    {
        // get the model factory and the basic library
        Reference< XMultiServiceFactory > xModelFactory( mxDocModel, UNO_QUERY_THROW );
        Reference< XNameContainer > xBasicLib( createBasicLibrary(), UNO_SET_THROW );

        /*  Set library container to VBA compatibility mode. This will create
            the VBA Globals object and store it in the Basic manager of the
            document. */
        try
        {
            Reference< XVBACompatibility > xVBACompat( getLibraryContainer( PROP_BasicLibraries ), UNO_QUERY_THROW );
            xVBACompat->setVBACompatibilityMode( sal_True );
            xVBACompat->setProjectName( maPrjName );

        }
        catch( Exception& )
        {
        }

        // try to get access to document objects related to code modules
        Reference< XNameAccess > xDocObjectNA;
        try
        {
            xDocObjectNA.set( xModelFactory->createInstance( CREATE_OUSTRING( "ooo.vba.VBAObjectModuleObjectProvider" ) ), UNO_QUERY );
        }
        catch( Exception& )
        {
            // not all documents support this
        }

        if( xBasicLib.is() )
        {
            // call Basic source code import for each module, boost::[c]ref enforces pass-by-ref
            aModules.forEachMem( &VbaModule::createAndImportModule,
                ::boost::ref( *xVbaStrg ), ::boost::cref( xBasicLib ),
                ::boost::cref( xDocObjectNA ), ::boost::cref( mxOleOverridesSink ) );

            // create empty dummy modules
            aDummyModules.forEachMem( &VbaModule::createEmptyModule,
                ::boost::cref( xBasicLib ), ::boost::cref( xDocObjectNA ) );
        }
    }
    catch( Exception& )
    {
    }

    /*  Load the forms. The file format specification requires that a module
        must exist for every form. We are a bit more tolerant and scan the
        project storage for all form substorages. This may 'repair' broken VBA
        storages that misses to mention a module for an existing form. */
    ::std::vector< OUString > aElements;
    rVbaPrjStrg.getElementNames( aElements );
    for( ::std::vector< OUString >::iterator aIt = aElements.begin(), aEnd = aElements.end(); aIt != aEnd; ++aIt )
    {
        // try to open the element as storage
        if( !aIt->equalsAsciiL( RTL_CONSTASCII_STRINGPARAM( "VBA" ) ) )
        {
            StorageRef xSubStrg = rVbaPrjStrg.openSubStorage( *aIt, false );
            if( xSubStrg.get() ) try
            {
                // resolve module name from storage name (which equals the module stream name)
                VbaModule* pModule = aModulesByStrm.get( *aIt ).get();
                OSL_ENSURE( pModule && (pModule->getType() == ModuleType::FORM),
                    "VbaProject::importVba - form substorage without form module" );
                OUString aModuleName;
                if( pModule )
                    aModuleName = pModule->getName();

                // create and import the form
                Reference< XNameContainer > xDialogLib( createDialogLibrary(), UNO_SET_THROW );
<<<<<<< HEAD
                VbaUserForm aForm( mxCompContext, mxDocModel, rGraphicHelper, bDefaultColorBgr );
                aForm.importForm( mxDocModel, xDialogLib, *xSubStrg, aModuleName, eTextEnc );
=======
                VbaUserForm aForm( mxContext, mxDocModel, rGraphicHelper, bDefaultColorBgr );
                aForm.importForm( xDialogLib, *xSubStrg, aModuleName, eTextEnc );
>>>>>>> 275e5c65
            }
            catch( Exception& )
            {
            }
        }
    }

    // attach macros to registered objects
    attachMacros();
    // virtual call, derived classes may do some more processing
    finalizeImport();
}

void VbaProject::attachMacros()
{
    if( !maMacroAttachers.empty() && mxContext.is() ) try
    {
        Reference< XMultiComponentFactory > xFactory( mxContext->getServiceManager(), UNO_SET_THROW );
        Sequence< Any > aArgs( 2 );
        aArgs[ 0 ] <<= mxDocModel;
        aArgs[ 1 ] <<= maPrjName;
        Reference< XVBAMacroResolver > xResolver( xFactory->createInstanceWithArgumentsAndContext(
            CREATE_OUSTRING( "com.sun.star.script.vba.VBAMacroResolver" ), aArgs, mxContext ), UNO_QUERY_THROW );
        maMacroAttachers.forEachMem( &VbaMacroAttacherBase::resolveAndAttachMacro, ::boost::cref( xResolver ) );
    }
    catch( Exception& )
    {
    }
}

void VbaProject::copyStorage( StorageBase& rVbaPrjStrg )
{
    if( mxContext.is() ) try
    {
        Reference< XStorageBasedDocument > xStorageBasedDoc( mxDocModel, UNO_QUERY_THROW );
        Reference< XStorage > xDocStorage( xStorageBasedDoc->getDocumentStorage(), UNO_QUERY_THROW );
        {
            const sal_Int32 nOpenMode = ElementModes::SEEKABLE | ElementModes::WRITE | ElementModes::TRUNCATE;
            Reference< XStream > xDocStream( xDocStorage->openStreamElement( CREATE_OUSTRING( "_MS_VBA_Macros" ), nOpenMode ), UNO_SET_THROW );
            OleStorage aDestStorage( mxContext, xDocStream, false );
            rVbaPrjStrg.copyStorageToStorage( aDestStorage );
            aDestStorage.commit();
        }
        Reference< XTransactedObject >( xDocStorage, UNO_QUERY_THROW )->commit();
    }
    catch( Exception& )
    {
    }
}

// ============================================================================

} // namespace ole
} // namespace oox

/* vim:set shiftwidth=4 softtabstop=4 expandtab: */<|MERGE_RESOLUTION|>--- conflicted
+++ resolved
@@ -491,13 +491,8 @@
 
                 // create and import the form
                 Reference< XNameContainer > xDialogLib( createDialogLibrary(), UNO_SET_THROW );
-<<<<<<< HEAD
-                VbaUserForm aForm( mxCompContext, mxDocModel, rGraphicHelper, bDefaultColorBgr );
+                VbaUserForm aForm( mxContext, mxDocModel, rGraphicHelper, bDefaultColorBgr );
                 aForm.importForm( mxDocModel, xDialogLib, *xSubStrg, aModuleName, eTextEnc );
-=======
-                VbaUserForm aForm( mxContext, mxDocModel, rGraphicHelper, bDefaultColorBgr );
-                aForm.importForm( xDialogLib, *xSubStrg, aModuleName, eTextEnc );
->>>>>>> 275e5c65
             }
             catch( Exception& )
             {
