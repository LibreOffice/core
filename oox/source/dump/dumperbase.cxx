--- conflicted
+++ resolved
@@ -3215,10 +3215,6 @@
 } // namespace dump
 } // namespace oox
 
-<<<<<<< HEAD
 #endif
 
-/* vim:set shiftwidth=4 softtabstop=4 expandtab: */
-=======
-#endif
->>>>>>> 818573bf
+/* vim:set shiftwidth=4 softtabstop=4 expandtab: */