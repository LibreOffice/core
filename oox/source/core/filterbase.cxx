--- conflicted
+++ resolved
@@ -59,16 +59,8 @@
 using ::comphelper::MediaDescriptor;
 using ::comphelper::SequenceAsHashMap;
 using ::oox::ole::OleObjectHelper;
-<<<<<<< HEAD
 using ::oox::ole::VbaProject;
 using ::rtl::OUString;
-=======
-
-using namespace ::com::sun::star;
-
-namespace oox {
-namespace core {
->>>>>>> 220821e1
 
 // ============================================================================
 
@@ -415,7 +407,6 @@
     return *mxImpl->mxOleObjHelper;
 }
 
-<<<<<<< HEAD
 VbaProject& FilterBase::getVbaProject() const
 {
     if( !mxImpl->mxVbaProject )
@@ -423,10 +414,7 @@
     return *mxImpl->mxVbaProject;
 }
 
-OUString FilterBase::requestPassword( ::comphelper::IDocPasswordVerifier& rVerifier ) const
-=======
-uno::Sequence< beans::NamedValue >  FilterBase::requestEncryptionData( ::comphelper::IDocPasswordVerifier& rVerifier ) const
->>>>>>> 220821e1
+Sequence< NamedValue > FilterBase::requestEncryptionData( ::comphelper::IDocPasswordVerifier& rVerifier ) const
 {
     ::std::vector< OUString > aDefaultPasswords;
     aDefaultPasswords.push_back( CREATE_OUSTRING( "VelvetSweatshop" ) );
