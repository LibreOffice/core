--- conflicted
+++ resolved
@@ -63,13 +63,8 @@
     {
         // DOCX filter handles plain shape elements with this fragment handler
         case VMLDRAWING_WORD:
-<<<<<<< HEAD
             if ( getNamespace( nElement ) == NMSP_VML )
-                return ShapeContextBase::createShapeContext( *this, nElement, rAttribs, mrDrawing.getShapes() );
-=======
-            if( isRootElement() )
                 return ShapeContextBase::createShapeContext( *this, mrDrawing.getShapes(), nElement, rAttribs );
->>>>>>> 818573bf
         break;
 
         // XLSX and PPTX filters load the entire VML fragment
@@ -97,10 +92,6 @@
 // ============================================================================
 
 } // namespace vml
-<<<<<<< HEAD
 } // namespace oox
 
-/* vim:set shiftwidth=4 softtabstop=4 expandtab: */
-=======
-} // namespace oox
->>>>>>> 818573bf
+/* vim:set shiftwidth=4 softtabstop=4 expandtab: */