/*************************************************************************
 *
 * DO NOT ALTER OR REMOVE COPYRIGHT NOTICES OR THIS FILE HEADER.
 *
 * Copyright 2008 by Sun Microsystems, Inc.
 *
 * OpenOffice.org - a multi-platform office productivity suite
 *
 * $RCSfile: pptshape.cxx,v $
 * $Revision: 1.6 $
 *
 * This file is part of OpenOffice.org.
 *
 * OpenOffice.org is free software: you can redistribute it and/or modify
 * it under the terms of the GNU Lesser General Public License version 3
 * only, as published by the Free Software Foundation.
 *
 * OpenOffice.org is distributed in the hope that it will be useful,
 * but WITHOUT ANY WARRANTY; without even the implied warranty of
 * MERCHANTABILITY or FITNESS FOR A PARTICULAR PURPOSE.  See the
 * GNU Lesser General Public License version 3 for more details
 * (a copy is included in the LICENSE file that accompanied this code).
 *
 * You should have received a copy of the GNU Lesser General Public License
 * version 3 along with OpenOffice.org.  If not, see
 * <http://www.openoffice.org/license.html>
 * for a copy of the LGPLv3 License.
 *
 ************************************************************************/

#include "oox/ppt/pptshape.hxx"
#include "oox/core/namespaces.hxx"
#include "oox/core/xmlfilterbase.hxx"
#include "tokens.hxx"

#include <com/sun/star/container/XNamed.hpp>
#include <com/sun/star/beans/XMultiPropertySet.hpp>
#include <com/sun/star/lang/XMultiServiceFactory.hpp>
#include <com/sun/star/drawing/HomogenMatrix3.hpp>
#include <com/sun/star/text/XText.hpp>
#include <basegfx/matrix/b2dhommatrix.hxx>
#include "oox/ppt/slidepersist.hxx"

using rtl::OUString;
using namespace ::oox::core;
using namespace ::com::sun::star;
using namespace ::com::sun::star::awt;
using namespace ::com::sun::star::uno;
using namespace ::com::sun::star::beans;
using namespace ::com::sun::star::frame;
using namespace ::com::sun::star::text;
using namespace ::com::sun::star::drawing;

namespace oox { namespace ppt {

PPTShape::PPTShape( const oox::ppt::ShapeLocation eShapeLocation, const sal_Char* pServiceName )
: Shape( pServiceName )
, meShapeLocation( eShapeLocation )
, mbReferenced( sal_False )
{
}

PPTShape::~PPTShape()
{
}

void PPTShape::addShape(
        const oox::core::XmlFilterBase& rFilterBase,
        const SlidePersist& rSlidePersist,
        const oox::drawingml::Theme* pTheme,
        const Reference< XShapes >& rxShapes,
        const awt::Rectangle* pShapeRect,
        ::oox::drawingml::ShapeIdMap* pShapeMap )
{
    // only placeholder from layout are being inserted
    if ( mnSubType && ( meShapeLocation == Master ) )
        return;
    try
    {
        rtl::OUString sServiceName( msServiceName );
        if( sServiceName.getLength() )
        {
            oox::drawingml::TextListStylePtr aMasterTextListStyle;
            Reference< lang::XMultiServiceFactory > xServiceFact( rFilterBase.getModel(), UNO_QUERY_THROW );
            sal_Bool bClearText = sal_False;

            if ( sServiceName != OUString::createFromAscii( "com.sun.star.drawing.GraphicObjectShape" ) )
            {
                switch( mnSubType )
                {
                    case XML_ctrTitle :
                    case XML_title :
                    {
                        const rtl::OUString sTitleShapeService( RTL_CONSTASCII_USTRINGPARAM( "com.sun.star.presentation.TitleTextShape" ) );
                        sServiceName = sTitleShapeService;
                        aMasterTextListStyle = rSlidePersist.getMasterPersist().get() ? rSlidePersist.getMasterPersist()->getTitleTextStyle() : rSlidePersist.getTitleTextStyle();
                    }
                    break;
                    case XML_obj :
                    {
                        const rtl::OUString sOutlinerShapeService( RTL_CONSTASCII_USTRINGPARAM( "com.sun.star.presentation.OutlinerShape" ) );
                        sServiceName = sOutlinerShapeService;
                        aMasterTextListStyle = rSlidePersist.getMasterPersist().get() ? rSlidePersist.getMasterPersist()->getBodyTextStyle() : rSlidePersist.getBodyTextStyle();
                    }
                    break;
                    case XML_body :
                    {
                        const rtl::OUString sNotesShapeService( RTL_CONSTASCII_USTRINGPARAM( "com.sun.star.presentation.NotesShape" ) );
                        const rtl::OUString sOutlinerShapeService( RTL_CONSTASCII_USTRINGPARAM( "com.sun.star.presentation.OutlinerShape" ) );
                        if ( rSlidePersist.isNotesPage() )
                        {
                            sServiceName = sNotesShapeService;
                            aMasterTextListStyle = rSlidePersist.getMasterPersist().get() ? rSlidePersist.getMasterPersist()->getNotesTextStyle() : rSlidePersist.getNotesTextStyle();
                        }
                        else
                        {
                            sServiceName = sOutlinerShapeService;
                            aMasterTextListStyle = rSlidePersist.getMasterPersist().get() ? rSlidePersist.getMasterPersist()->getBodyTextStyle() : rSlidePersist.getBodyTextStyle();
                        }
                    }
                    break;
                    case XML_dt :
                    {
                        const rtl::OUString sDateTimeShapeService( RTL_CONSTASCII_USTRINGPARAM( "com.sun.star.presentation.DateTimeShape" ) );
                        sServiceName = sDateTimeShapeService;
                        bClearText = sal_True;
                    }
                    break;
                    case XML_hdr :
                    {
                        const rtl::OUString sHeaderShapeService( RTL_CONSTASCII_USTRINGPARAM( "com.sun.star.presentation.HeaderShape" ) );
                        sServiceName = sHeaderShapeService;
                        bClearText = sal_True;
                    }
                    break;
                    case XML_ftr :
                    {
                        const rtl::OUString sFooterShapeService( RTL_CONSTASCII_USTRINGPARAM( "com.sun.star.presentation.FooterShape" ) );
                        sServiceName = sFooterShapeService;
                        bClearText = sal_True;
                    }
                    break;
                    case XML_sldNum :
                    {
                        const rtl::OUString sSlideNumberShapeService( RTL_CONSTASCII_USTRINGPARAM( "com.sun.star.presentation.SlideNumberShape" ) );
                        sServiceName = sSlideNumberShapeService;
                        bClearText = sal_True;
                    }
                    break;
                    case XML_sldImg :
                    {
                        const rtl::OUString sPageShapeService( RTL_CONSTASCII_USTRINGPARAM( "com.sun.star.presentation.PageShape" ) );
                        sServiceName = sPageShapeService;
                    }
                    break;

                    default:
                    break;
                }
            }
            if ( !aMasterTextListStyle.get() )
                aMasterTextListStyle = rSlidePersist.getMasterPersist().get() ? rSlidePersist.getMasterPersist()->getOtherTextStyle() : rSlidePersist.getOtherTextStyle();
            setMasterTextListStyle( aMasterTextListStyle );

<<<<<<< HEAD
            Reference< XShape > xShape( createAndInsert( rFilterBase, sServiceName, pTheme, rxShapes, pShapeRect ) );

=======
            Reference< XShape > xShape( createAndInsert( rFilterBase, sServiceName, rxTheme, rxShapes, pShapeRect, bClearText ) );
            if ( !rSlidePersist.isMasterPage() && rSlidePersist.getPage().is() && ( (sal_Int32)mnSubType == XML_title ) )
            {
                try
                {
                    rtl::OUString aTitleText;
                    Reference< XTextRange > xText( xShape, UNO_QUERY_THROW );
                    aTitleText = xText->getString();
                    if ( aTitleText.getLength() && ( aTitleText.getLength() < 64 ) )    // just a magic value, but we don't want to set slide names which are too long
                    {
                        Reference< container::XNamed > xName( rSlidePersist.getPage(), UNO_QUERY_THROW );
                        xName->setName( aTitleText );
                    }
                }
                catch( uno::Exception& )
                {
                }
            }
>>>>>>> 60be2a0e
            if( pShapeMap && msId.getLength() )
            {
                (*pShapeMap)[ msId ] = shared_from_this();
            }

            // if this is a group shape, we have to add also each child shape
            Reference< XShapes > xShapes( xShape, UNO_QUERY );
            if ( xShapes.is() )
                addChildren( rFilterBase, *this, pTheme, xShapes, pShapeRect ? *pShapeRect : awt::Rectangle( maPosition.X, maPosition.Y, maSize.Width, maSize.Height ), pShapeMap );
        }
    }
    catch( const Exception&  )
    {
    }
}

void PPTShape::applyShapeReference( const oox::drawingml::Shape& rReferencedShape )
{
    Shape::applyShapeReference( rReferencedShape );
}

} }<|MERGE_RESOLUTION|>--- conflicted
+++ resolved
@@ -162,11 +162,7 @@
                 aMasterTextListStyle = rSlidePersist.getMasterPersist().get() ? rSlidePersist.getMasterPersist()->getOtherTextStyle() : rSlidePersist.getOtherTextStyle();
             setMasterTextListStyle( aMasterTextListStyle );
 
-<<<<<<< HEAD
-            Reference< XShape > xShape( createAndInsert( rFilterBase, sServiceName, pTheme, rxShapes, pShapeRect ) );
-
-=======
-            Reference< XShape > xShape( createAndInsert( rFilterBase, sServiceName, rxTheme, rxShapes, pShapeRect, bClearText ) );
+            Reference< XShape > xShape( createAndInsert( rFilterBase, sServiceName, pTheme, rxShapes, pShapeRect, bClearText ) );
             if ( !rSlidePersist.isMasterPage() && rSlidePersist.getPage().is() && ( (sal_Int32)mnSubType == XML_title ) )
             {
                 try
@@ -184,7 +180,6 @@
                 {
                 }
             }
->>>>>>> 60be2a0e
             if( pShapeMap && msId.getLength() )
             {
                 (*pShapeMap)[ msId ] = shared_from_this();
