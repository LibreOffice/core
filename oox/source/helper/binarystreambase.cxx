--- conflicted
+++ resolved
@@ -86,11 +86,7 @@
     }
     catch( Exception& )
     {
-<<<<<<< HEAD
-        OSL_FAIL( "BinaryXSeekableStream::getLength - exception caught" );
-=======
-        OSL_ENSURE( false, "BinaryXSeekableStream::size - exception caught" );
->>>>>>> 275e5c65
+        OSL_FAIL( "BinaryXSeekableStream::size - exception caught" );
     }
     return -1;
 }
