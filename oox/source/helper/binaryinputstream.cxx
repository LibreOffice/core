/* -*- Mode: C++; tab-width: 4; indent-tabs-mode: nil; c-basic-offset: 4 -*- */
/*************************************************************************
 *
 * DO NOT ALTER OR REMOVE COPYRIGHT NOTICES OR THIS FILE HEADER.
 *
 * Copyright 2000, 2010 Oracle and/or its affiliates.
 *
 * OpenOffice.org - a multi-platform office productivity suite
 *
 * This file is part of OpenOffice.org.
 *
 * OpenOffice.org is free software: you can redistribute it and/or modify
 * it under the terms of the GNU Lesser General Public License version 3
 * only, as published by the Free Software Foundation.
 *
 * OpenOffice.org is distributed in the hope that it will be useful,
 * but WITHOUT ANY WARRANTY; without even the implied warranty of
 * MERCHANTABILITY or FITNESS FOR A PARTICULAR PURPOSE.  See the
 * GNU Lesser General Public License version 3 for more details
 * (a copy is included in the LICENSE file that accompanied this code).
 *
 * You should have received a copy of the GNU Lesser General Public License
 * version 3 along with OpenOffice.org.  If not, see
 * <http://www.openoffice.org/license.html>
 * for a copy of the LGPLv3 License.
 *
 ************************************************************************/

#include "oox/helper/binaryinputstream.hxx"

#include <com/sun/star/io/XInputStream.hpp>
#include <com/sun/star/io/XSeekable.hpp>
#include <string.h>
#include <vector>
#include <rtl/strbuf.hxx>
#include <rtl/ustrbuf.hxx>
#include "oox/helper/binaryoutputstream.hxx"

namespace oox {

// ============================================================================

using namespace ::com::sun::star::io;
using namespace ::com::sun::star::uno;

using ::rtl::OString;
using ::rtl::OStringBuffer;
using ::rtl::OStringToOUString;
using ::rtl::OUString;
using ::rtl::OUStringBuffer;

namespace {

const sal_Int32 INPUTSTREAM_BUFFERSIZE      = 0x8000;

} // namespace

// ============================================================================

OString BinaryInputStream::readNulCharArray()
{
    OStringBuffer aBuffer;
    for( sal_uInt8 nChar = readuInt8(); !mbEof && (nChar > 0); readValue( nChar ) )
        aBuffer.append( static_cast< sal_Char >( nChar ) );
    return aBuffer.makeStringAndClear();
}

OUString BinaryInputStream::readNulCharArrayUC( rtl_TextEncoding eTextEnc )
{
    return OStringToOUString( readNulCharArray(), eTextEnc );
}

OUString BinaryInputStream::readNulUnicodeArray()
{
    OUStringBuffer aBuffer;
    for( sal_uInt16 nChar = readuInt16(); !mbEof && (nChar > 0); readValue( nChar ) )
        aBuffer.append( static_cast< sal_Unicode >( nChar ) );
    return aBuffer.makeStringAndClear();
}

OString BinaryInputStream::readCharArray( sal_Int32 nChars, bool bAllowNulChars )
{
    if( nChars <= 0 )
        return OString();

    ::std::vector< sal_uInt8 > aBuffer;
    sal_Int32 nCharsRead = readArray( aBuffer, nChars );
    if( nCharsRead <= 0 )
        return OString();

    aBuffer.resize( static_cast< size_t >( nCharsRead ) );
    if( !bAllowNulChars )
        ::std::replace( aBuffer.begin(), aBuffer.end(), '\0', '?' );

    return OString( reinterpret_cast< sal_Char* >( &aBuffer.front() ), nCharsRead );
}

OUString BinaryInputStream::readCharArrayUC( sal_Int32 nChars, rtl_TextEncoding eTextEnc, bool bAllowNulChars )
{
    return OStringToOUString( readCharArray( nChars, bAllowNulChars ), eTextEnc );
}

OUString BinaryInputStream::readUnicodeArray( sal_Int32 nChars, bool bAllowNulChars )
{
    if( nChars <= 0 )
        return OUString();

    ::std::vector< sal_uInt16 > aBuffer;
    sal_Int32 nCharsRead = readArray( aBuffer, nChars );
    if( nCharsRead <= 0 )
        return OUString();

    aBuffer.resize( static_cast< size_t >( nCharsRead ) );
    if( !bAllowNulChars )
        ::std::replace( aBuffer.begin(), aBuffer.begin() + nCharsRead, '\0', '?' );

    OUStringBuffer aStringBuffer;
    aStringBuffer.ensureCapacity( nCharsRead );
    for( ::std::vector< sal_uInt16 >::iterator aIt = aBuffer.begin(), aEnd = aBuffer.end(); aIt != aEnd; ++aIt )
        aStringBuffer.append( static_cast< sal_Unicode >( *aIt ) );
    return aStringBuffer.makeStringAndClear();
}

OUString BinaryInputStream::readCompressedUnicodeArray( sal_Int32 nChars, bool bCompressed, bool bAllowNulChars )
{
    return bCompressed ?
         // ISO-8859-1 maps all byte values 0xHH to the same Unicode code point U+00HH
        readCharArrayUC( nChars, RTL_TEXTENCODING_ISO_8859_1, bAllowNulChars ) :
        readUnicodeArray( nChars, bAllowNulChars );
}

void BinaryInputStream::copyToStream( BinaryOutputStream& rOutStrm, sal_Int64 nBytes, sal_Int32 nAtomSize )
{
    if( nBytes > 0 )
    {
        // make buffer size a multiple of the passed atom size
        sal_Int32 nBufferSize = getLimitedValue< sal_Int32, sal_Int64 >( nBytes, 0, (INPUTSTREAM_BUFFERSIZE / nAtomSize) * nAtomSize );
        StreamDataSequence aBuffer( nBufferSize );
        while( nBytes > 0 )
        {
            sal_Int32 nReadSize = getLimitedValue< sal_Int32, sal_Int64 >( nBytes, 0, nBufferSize );
            sal_Int32 nBytesRead = readData( aBuffer, nReadSize, nAtomSize );
            rOutStrm.writeData( aBuffer );
            if( nReadSize == nBytesRead )
                nBytes -= nReadSize;
            else
                nBytes = 0;
        }
    }
}

// ============================================================================

BinaryXInputStream::BinaryXInputStream( const Reference< XInputStream >& rxInStrm, bool bAutoClose ) :
    BinaryStreamBase( Reference< XSeekable >( rxInStrm, UNO_QUERY ).is() ),
    BinaryXSeekableStream( Reference< XSeekable >( rxInStrm, UNO_QUERY ) ),
    maBuffer( INPUTSTREAM_BUFFERSIZE ),
    mxInStrm( rxInStrm ),
    mbAutoClose( bAutoClose && rxInStrm.is() )
{
    mbEof = !mxInStrm.is();
}

BinaryXInputStream::~BinaryXInputStream()
{
    close();
}

void BinaryXInputStream::close()
{
    OSL_ENSURE( !mbAutoClose || mxInStrm.is(), "BinaryXInputStream::close - invalid call" );
    if( mbAutoClose && mxInStrm.is() ) try
    {
        mxInStrm->closeInput();
    }
    catch( Exception& )
    {
        OSL_ENSURE( false, "BinaryXInputStream::close - closing input stream failed" );
    }
    mxInStrm.clear();
    mbAutoClose = false;
    BinaryXSeekableStream::close();
}

sal_Int32 BinaryXInputStream::readData( StreamDataSequence& orData, sal_Int32 nBytes, size_t /*nAtomSize*/ )
{
    sal_Int32 nRet = 0;
    if( !mbEof && (nBytes > 0) ) try
    {
        nRet = mxInStrm->readBytes( orData, nBytes );
        mbEof = nRet != nBytes;
    }
    catch( Exception& )
    {
        mbEof = true;
    }
    return nRet;
}

sal_Int32 BinaryXInputStream::readMemory( void* opMem, sal_Int32 nBytes, size_t nAtomSize )
{
    sal_Int32 nRet = 0;
    if( !mbEof && (nBytes > 0) )
    {
        sal_Int32 nBufferSize = getLimitedValue< sal_Int32, sal_Int32 >( nBytes, 0, INPUTSTREAM_BUFFERSIZE );
        sal_uInt8* opnMem = reinterpret_cast< sal_uInt8* >( opMem );
        while( !mbEof && (nBytes > 0) )
        {
            sal_Int32 nReadSize = getLimitedValue< sal_Int32, sal_Int32 >( nBytes, 0, nBufferSize );
            sal_Int32 nBytesRead = readData( maBuffer, nReadSize, nAtomSize );
            if( nBytesRead > 0 )
                memcpy( opnMem, maBuffer.getConstArray(), static_cast< size_t >( nBytesRead ) );
            opnMem += nBytesRead;
            nBytes -= nBytesRead;
            nRet += nBytesRead;
        }
    }
    return nRet;
}

void BinaryXInputStream::skip( sal_Int32 nBytes, size_t /*nAtomSize*/ )
{
    if( !mbEof ) try
    {
        mxInStrm->skipBytes( nBytes );
    }
    catch( Exception& )
    {
        mbEof = true;
    }
}

<<<<<<< HEAD
void BinaryXInputStream::close()
{
    if( mxInStrm.is() ) try
    {
        mxInStrm->closeInput();
        mxInStrm.clear();
    }
    catch( Exception& )
    {
        OSL_FAIL( "BinaryXInputStream::close - closing input stream failed" );
    }
}

=======
>>>>>>> 275e5c65
// ============================================================================

SequenceInputStream::SequenceInputStream( const StreamDataSequence& rData ) :
    BinaryStreamBase( true ),
    SequenceSeekableStream( rData )
{
}

sal_Int32 SequenceInputStream::readData( StreamDataSequence& orData, sal_Int32 nBytes, size_t /*nAtomSize*/ )
{
    sal_Int32 nReadBytes = 0;
    if( !mbEof )
    {
        nReadBytes = getMaxBytes( nBytes );
        orData.realloc( nReadBytes );
        if( nReadBytes > 0 )
            memcpy( orData.getArray(), mpData->getConstArray() + mnPos, static_cast< size_t >( nReadBytes ) );
        mnPos += nReadBytes;
        mbEof = nReadBytes < nBytes;
    }
    return nReadBytes;
}

sal_Int32 SequenceInputStream::readMemory( void* opMem, sal_Int32 nBytes, size_t /*nAtomSize*/ )
{
    sal_Int32 nReadBytes = 0;
    if( !mbEof )
    {
        nReadBytes = getMaxBytes( nBytes );
        if( nReadBytes > 0 )
            memcpy( opMem, mpData->getConstArray() + mnPos, static_cast< size_t >( nReadBytes ) );
        mnPos += nReadBytes;
        mbEof = nReadBytes < nBytes;
    }
    return nReadBytes;
}

void SequenceInputStream::skip( sal_Int32 nBytes, size_t /*nAtomSize*/ )
{
    if( !mbEof )
    {
        sal_Int32 nSkipBytes = getMaxBytes( nBytes );
        mnPos += nSkipBytes;
        mbEof = nSkipBytes < nBytes;
    }
}

// ============================================================================

RelativeInputStream::RelativeInputStream( BinaryInputStream& rInStrm, sal_Int64 nSize ) :
    BinaryStreamBase( rInStrm.isSeekable() ),
    mpInStrm( &rInStrm ),
    mnStartPos( rInStrm.tell() ),
    mnRelPos( 0 )
{
    sal_Int64 nRemaining = rInStrm.getRemaining();
    mnSize = (nRemaining >= 0) ? ::std::min( nSize, nRemaining ) : nSize;
    mbEof = mbEof || rInStrm.isEof() || (mnSize < 0);
}

sal_Int64 RelativeInputStream::size() const
{
    return mpInStrm ? mnSize : -1;
}

sal_Int64 RelativeInputStream::tell() const
{
    return mpInStrm ? mnRelPos : -1;
}

void RelativeInputStream::seek( sal_Int64 nPos )
{
    if( mpInStrm && isSeekable() && (mnStartPos >= 0) )
    {
        mnRelPos = getLimitedValue< sal_Int64, sal_Int64 >( nPos, 0, mnSize );
        mpInStrm->seek( mnStartPos + mnRelPos );
        mbEof = (mnRelPos != nPos) || mpInStrm->isEof();
    }
}

void RelativeInputStream::close()
{
    mpInStrm = 0;
    mbEof = true;
}

sal_Int32 RelativeInputStream::readData( StreamDataSequence& orData, sal_Int32 nBytes, size_t nAtomSize )
{
    sal_Int32 nReadBytes = 0;
    if( !mbEof )
    {
        sal_Int32 nMaxBytes = getMaxBytes( nBytes );
        nReadBytes = mpInStrm->readData( orData, nMaxBytes, nAtomSize );
        mnRelPos += nReadBytes;
        mbEof = (nMaxBytes < nBytes) || mpInStrm->isEof();
    }
    return nReadBytes;
}

sal_Int32 RelativeInputStream::readMemory( void* opMem, sal_Int32 nBytes, size_t nAtomSize )
{
    sal_Int32 nReadBytes = 0;
    if( !mbEof )
    {
        sal_Int32 nMaxBytes = getMaxBytes( nBytes );
        nReadBytes = mpInStrm->readMemory( opMem, nMaxBytes, nAtomSize );
        mnRelPos += nReadBytes;
        mbEof = (nMaxBytes < nBytes) || mpInStrm->isEof();
    }
    return nReadBytes;
}

void RelativeInputStream::skip( sal_Int32 nBytes, size_t nAtomSize )
{
    if( !mbEof )
    {
        sal_Int32 nSkipBytes = getMaxBytes( nBytes );
        mpInStrm->skip( nSkipBytes, nAtomSize );
        mnRelPos += nSkipBytes;
        mbEof = nSkipBytes < nBytes;
    }
}

// ============================================================================

} // namespace oox

/* vim:set shiftwidth=4 softtabstop=4 expandtab: */<|MERGE_RESOLUTION|>--- conflicted
+++ resolved
@@ -169,13 +169,13 @@
 void BinaryXInputStream::close()
 {
     OSL_ENSURE( !mbAutoClose || mxInStrm.is(), "BinaryXInputStream::close - invalid call" );
-    if( mbAutoClose && mxInStrm.is() ) try
+    if( mxInStrm.is() ) try
     {
         mxInStrm->closeInput();
     }
     catch( Exception& )
     {
-        OSL_ENSURE( false, "BinaryXInputStream::close - closing input stream failed" );
+        OSL_FAIL( "BinaryXInputStream::close - closing input stream failed" );
     }
     mxInStrm.clear();
     mbAutoClose = false;
@@ -230,22 +230,6 @@
     }
 }
 
-<<<<<<< HEAD
-void BinaryXInputStream::close()
-{
-    if( mxInStrm.is() ) try
-    {
-        mxInStrm->closeInput();
-        mxInStrm.clear();
-    }
-    catch( Exception& )
-    {
-        OSL_FAIL( "BinaryXInputStream::close - closing input stream failed" );
-    }
-}
-
-=======
->>>>>>> 275e5c65
 // ============================================================================
 
 SequenceInputStream::SequenceInputStream( const StreamDataSequence& rData ) :
