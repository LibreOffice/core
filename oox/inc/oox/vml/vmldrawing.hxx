--- conflicted
+++ resolved
@@ -148,19 +148,12 @@
                             const ::com::sun::star::uno::Reference< ::com::sun::star::awt::XControlModel >& rxCtrlModel,
                             const ShapeClientData& rClientData ) const;
 
-<<<<<<< HEAD
     /** Derived classes may want to know that a shape has been inserted. Will
         be called from the convertAndInsert() implementation. */
     virtual void        notifyShapeInserted(
                             const ::com::sun::star::uno::Reference< ::com::sun::star::drawing::XShape >& rxShape,
                             const ::com::sun::star::awt::Rectangle& rShapeRect );
 
-protected:
-    /** Derived classes may create a specialized form control helper object. */
-    virtual ::oox::ole::AxControlHelper* createControlHelper() const;
-
-=======
->>>>>>> f98601b6
 private:
     typedef ::std::auto_ptr< ::oox::ole::EmbeddedForm >     EmbeddedFormPtr;
     typedef ::std::auto_ptr< ShapeContainer >               ShapeContainerPtr;
