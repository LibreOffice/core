/* -*- Mode: C++; tab-width: 4; indent-tabs-mode: nil; c-basic-offset: 4 -*- */
/*************************************************************************
 *
 * DO NOT ALTER OR REMOVE COPYRIGHT NOTICES OR THIS FILE HEADER.
 *
 * Copyright 2000, 2010 Oracle and/or its affiliates.
 *
 * OpenOffice.org - a multi-platform office productivity suite
 *
 * This file is part of OpenOffice.org.
 *
 * OpenOffice.org is free software: you can redistribute it and/or modify
 * it under the terms of the GNU Lesser General Public License version 3
 * only, as published by the Free Software Foundation.
 *
 * OpenOffice.org is distributed in the hope that it will be useful,
 * but WITHOUT ANY WARRANTY; without even the implied warranty of
 * MERCHANTABILITY or FITNESS FOR A PARTICULAR PURPOSE.  See the
 * GNU Lesser General Public License version 3 for more details
 * (a copy is included in the LICENSE file that accompanied this code).
 *
 * You should have received a copy of the GNU Lesser General Public License
 * version 3 along with OpenOffice.org.  If not, see
 * <http://www.openoffice.org/license.html>
 * for a copy of the LGPLv3 License.
 *
 ************************************************************************/

#ifndef OOX_DUMP_DUMPERBASE_HXX
#define OOX_DUMP_DUMPERBASE_HXX

#include <math.h>
#include <vector>
#include <stack>
#include <set>
#include <map>
#include <boost/shared_ptr.hpp>
#include <rtl/strbuf.hxx>
#include <rtl/ustrbuf.hxx>
#include <com/sun/star/uno/Reference.hxx>
#include <com/sun/star/util/DateTime.hpp>
#include <comphelper/mediadescriptor.hxx>
#include "oox/helper/binaryinputstream.hxx"
#include "oox/helper/helper.hxx"
#include "oox/helper/storagebase.hxx"

#define OOX_INCLUDE_DUMPER (OSL_DEBUG_LEVEL > 0)

#if OOX_INCLUDE_DUMPER

namespace com { namespace sun { namespace star {
    namespace io { class XInputStream; }
    namespace io { class XOutputStream; }
    namespace io { class XTextOutputStream; }
    namespace uno { class XComponentContext; }
} } }

namespace comphelper {
    class IDocPasswordVerifier;
}

namespace oox {
    class BinaryOutputStream;
    class TextInputStream;
}

namespace oox { namespace core {
    class FilterBase;
} }

namespace oox {
namespace dump {

// ============================================================================

#define OOX_DUMP_UNUSED                     "unused"
#define OOX_DUMP_UNKNOWN                    "?unknown"

#define OOX_DUMP_ERRASCII( ascii )          "?err:" ascii
#define OOX_DUMP_ERRSTRING( ascii )         CREATE_OUSTRING( OOX_DUMP_ERRASCII( ascii ) )

#define OOX_DUMP_ERR_NOMAP                  OOX_DUMP_ERRSTRING( "no-map" )
#define OOX_DUMP_ERR_NONAME                 OOX_DUMP_ERRSTRING( "no-name" )
#define OOX_DUMP_ERR_STREAM                 OOX_DUMP_ERRSTRING( "stream-error" )

#define OOX_DUMP_DUMPEXT                    CREATE_OUSTRING( ".dump" )

const sal_Unicode OOX_DUMP_STRQUOTE         = '\'';
const sal_Unicode OOX_DUMP_FMLASTRQUOTE     = '"';
const sal_Unicode OOX_DUMP_ADDRABS          = '$';
const sal_Unicode OOX_DUMP_R1C1ROW          = 'R';
const sal_Unicode OOX_DUMP_R1C1COL          = 'C';
const sal_Unicode OOX_DUMP_R1C1OPEN         = '[';
const sal_Unicode OOX_DUMP_R1C1CLOSE        = ']';
const sal_Unicode OOX_DUMP_RANGESEP         = ':';
const sal_Unicode OOX_DUMP_BASECLASS        = 'B';
const sal_Unicode OOX_DUMP_FUNCSEP          = ',';
const sal_Unicode OOX_DUMP_LISTSEP          = ',';
const sal_Unicode OOX_DUMP_TABSEP           = '!';
const sal_Unicode OOX_DUMP_ARRAYSEP         = ';';
const sal_Unicode OOX_DUMP_EMPTYVALUE       = '~';
const sal_Unicode OOX_DUMP_CMDPROMPT        = '?';
const sal_Unicode OOX_DUMP_PLACEHOLDER      = '\x01';

typedef ::std::pair< ::rtl::OUString, ::rtl::OUString > OUStringPair;
typedef ::std::pair< sal_Int64, sal_Int64 >             Int64Pair;

typedef ::std::vector< ::rtl::OUString >    OUStringVector;
typedef ::std::vector< sal_Int64 >          Int64Vector;

// ============================================================================
// ============================================================================

/** Static helper functions for system file and stream access. */
class InputOutputHelper
{
public:
    // file names -------------------------------------------------------------

    static ::rtl::OUString convertFileNameToUrl( const ::rtl::OUString& rFileName );
    static sal_Int32    getFileNamePos( const ::rtl::OUString& rFileUrl );
    static ::rtl::OUString getFileNameExtension( const ::rtl::OUString& rFileUrl );

    // input streams ----------------------------------------------------------

    static ::com::sun::star::uno::Reference< ::com::sun::star::io::XInputStream >
                        openInputStream(
                            const ::com::sun::star::uno::Reference< ::com::sun::star::uno::XComponentContext >& rxContext,
                            const ::rtl::OUString& rFileName );

    // output streams ---------------------------------------------------------

    static ::com::sun::star::uno::Reference< ::com::sun::star::io::XOutputStream >
                        openOutputStream(
                            const ::com::sun::star::uno::Reference< ::com::sun::star::uno::XComponentContext >& rxContext,
                            const ::rtl::OUString& rFileName );

    static ::com::sun::star::uno::Reference< ::com::sun::star::io::XTextOutputStream >
                        openTextOutputStream(
                            const ::com::sun::star::uno::Reference< ::com::sun::star::uno::XComponentContext >& rxContext,
                            const ::com::sun::star::uno::Reference< ::com::sun::star::io::XOutputStream >& rxOutStrm,
                            rtl_TextEncoding eTextEnc );

    static ::com::sun::star::uno::Reference< ::com::sun::star::io::XTextOutputStream >
                        openTextOutputStream(
                            const ::com::sun::star::uno::Reference< ::com::sun::star::uno::XComponentContext >& rxContext,
                            const ::rtl::OUString& rFileName,
                            rtl_TextEncoding eTextEnc );
};

// ============================================================================

class BinaryInputStreamRef : public ::oox::BinaryInputStreamRef
{
public:
    inline              BinaryInputStreamRef() {}

    inline /*implicit*/ BinaryInputStreamRef( BinaryInputStream* pInStrm ) :
                            ::oox::BinaryInputStreamRef( pInStrm ) {}

    inline /*implicit*/ BinaryInputStreamRef( const ::com::sun::star::uno::Reference< ::com::sun::star::io::XInputStream >& rxInStrm ) :
                            ::oox::BinaryInputStreamRef( new BinaryXInputStream( rxInStrm, true ) ) {}

    template< typename StreamType >
    inline /*implicit*/ BinaryInputStreamRef( const ::boost::shared_ptr< StreamType >& rxInStrm ) :
                            ::oox::BinaryInputStreamRef( rxInStrm ) {}
};

// ============================================================================
// ============================================================================

/** Specifiers for atomic data types. */
enum DataType
{
    DATATYPE_VOID,              /// No data type.
    DATATYPE_INT8,              /// Signed 8-bit integer.
    DATATYPE_UINT8,             /// Unsigned 8-bit integer.
    DATATYPE_INT16,             /// Signed 16-bit integer.
    DATATYPE_UINT16,            /// Unsigned 16-bit integer.
    DATATYPE_INT32,             /// Signed 32-bit integer.
    DATATYPE_UINT32,            /// Unsigned 32-bit integer.
    DATATYPE_INT64,             /// Signed 64-bit integer.
    DATATYPE_UINT64,            /// Unsigned 64-bit integer.
    DATATYPE_FLOAT,             /// Floating-point, single precision.
    DATATYPE_DOUBLE             /// Floating-point, double precision.
};

// ----------------------------------------------------------------------------

/** Specifiers for the output format of values. */
enum FormatType
{
    FORMATTYPE_NONE,            /// No numeric format (e.g. show name only).
    FORMATTYPE_DEC,             /// Decimal.
    FORMATTYPE_HEX,             /// Hexadecimal.
    FORMATTYPE_SHORTHEX,        /// Hexadecimal, as short as possible (no leading zeros).
    FORMATTYPE_BIN,             /// Binary.
    FORMATTYPE_FIX,             /// Fixed-point.
    FORMATTYPE_BOOL             /// Boolean ('true' or 'false').
};

// ----------------------------------------------------------------------------

/** Describes the output format of a data item.

    Data items are written in the following format:

    <NAME>=<VALUE>=<NAME-FROM-LIST>

    NAME is the name of the data item. The name is contained in the member
    maItemName. If the name is empty, only the value is written (without a
    leading equality sign).

    VALUE is the numeric value of the data item. Its format is dependent on the
    output format given in the member meFmtType. If the format type is
    FORMATTYPE_NONE, no value is written.

    NAME-FROM-LIST is a symbolic name for the current value of the data item.
    Various types of name lists produce different names for values, which can
    be used for enumerations or names for single bits in bitfields (see class
    NameListBase and derived classes). The name of the list is given in the
    member maListName. If it is empty, no name is written for the value.
 */
struct ItemFormat
{
    DataType            meDataType;         /// Data type of the item.
    FormatType          meFmtType;          /// Output format for the value.
    ::rtl::OUString     maItemName;         /// Name of the item.
    ::rtl::OUString     maListName;         /// Name of a name list to be used for this item.

    explicit            ItemFormat();

    void                set( DataType eDataType, FormatType eFmtType, const ::rtl::OUString& rItemName );
    void                set( DataType eDataType, FormatType eFmtType, const ::rtl::OUString& rItemName, const ::rtl::OUString& rListName );

    /** Initializes the struct from a vector of strings containing the item format.

        The vector must contain at least 2 strings. The struct is filled from
        the strings in the vector in the following order:
        1) Data type (one of: [u]int8, [u]int16, [u]int32, [u]int64, float, double).
        2) Format type (one of: dec, hex, shorthex, bin, fix, bool, unused, unknown).
        3) Item name (optional).
        4) Name list name (optional).

        @return  Iterator pointing to the first unhandled string.
     */
    OUStringVector::const_iterator parse( const OUStringVector& rFormatVec );

    /** Initializes the struct from a string containing the item format.

        The string must have the following format:
        DATATYPE,FORMATTYPE[,ITEMNAME[,LISTNAME]]

        DATATYPE is the data type of the item (see above for possible values).
        FORMATTYPE is the format type of the item (see above for possible values).
        ITEMNAME is the name of the item (optional).
        LISTNAME is the name of a name list (optional).

        @return  List containing remaining unhandled format strings.
     */
    OUStringVector      parse( const ::rtl::OUString& rFormatStr );
};

// ============================================================================
// ============================================================================

struct Address
{
    sal_Int32           mnCol;
    sal_Int32           mnRow;
    inline explicit     Address() : mnCol( 0 ), mnRow( 0 ) {}
    inline explicit     Address( sal_Int32 nCol, sal_Int32 nRow ) : mnCol( nCol ), mnRow( nRow ) {}
};

// ----------------------------------------------------------------------------

struct Range
{
    Address             maFirst;
    Address             maLast;
    inline explicit     Range() {}
};

// ----------------------------------------------------------------------------

typedef ::std::vector< Range > RangeList;

// ============================================================================

struct TokenAddress : public Address
{
    bool                mbRelCol;
    bool                mbRelRow;
    inline explicit     TokenAddress() : mbRelCol( false ), mbRelRow( false ) {}
};

// ----------------------------------------------------------------------------

struct TokenRange
{
    TokenAddress        maFirst;
    TokenAddress        maLast;
    inline explicit     TokenRange() {}
};

// ============================================================================
// ============================================================================

/** Static helper functions for formatted output to strings. */
class StringHelper
{
public:
    // append string to string ------------------------------------------------

    static void         appendChar( ::rtl::OUStringBuffer& rStr, sal_Unicode cChar, sal_Int32 nCount = 1 );
    static void         appendString( ::rtl::OUStringBuffer& rStr, const ::rtl::OUString& rData, sal_Int32 nWidth = 0, sal_Unicode cFill = ' ' );

    // append decimal ---------------------------------------------------------

    static void         appendDec( ::rtl::OUStringBuffer& rStr, sal_uInt8  nData, sal_Int32 nWidth = 0, sal_Unicode cFill = ' ' );
    static void         appendDec( ::rtl::OUStringBuffer& rStr, sal_Int8   nData, sal_Int32 nWidth = 0, sal_Unicode cFill = ' ' );
    static void         appendDec( ::rtl::OUStringBuffer& rStr, sal_uInt16 nData, sal_Int32 nWidth = 0, sal_Unicode cFill = ' ' );
    static void         appendDec( ::rtl::OUStringBuffer& rStr, sal_Int16  nData, sal_Int32 nWidth = 0, sal_Unicode cFill = ' ' );
    static void         appendDec( ::rtl::OUStringBuffer& rStr, sal_uInt32 nData, sal_Int32 nWidth = 0, sal_Unicode cFill = ' ' );
    static void         appendDec( ::rtl::OUStringBuffer& rStr, sal_Int32  nData, sal_Int32 nWidth = 0, sal_Unicode cFill = ' ' );
    static void         appendDec( ::rtl::OUStringBuffer& rStr, sal_uInt64 nData, sal_Int32 nWidth = 0, sal_Unicode cFill = ' ' );
    static void         appendDec( ::rtl::OUStringBuffer& rStr, sal_Int64  nData, sal_Int32 nWidth = 0, sal_Unicode cFill = ' ' );
    static void         appendDec( ::rtl::OUStringBuffer& rStr, double     fData, sal_Int32 nWidth = 0, sal_Unicode cFill = ' ' );

    // append hexadecimal -----------------------------------------------------

    static void         appendHex( ::rtl::OUStringBuffer& rStr, sal_uInt8  nData, bool bPrefix = true );
    static void         appendHex( ::rtl::OUStringBuffer& rStr, sal_Int8   nData, bool bPrefix = true );
    static void         appendHex( ::rtl::OUStringBuffer& rStr, sal_uInt16 nData, bool bPrefix = true );
    static void         appendHex( ::rtl::OUStringBuffer& rStr, sal_Int16  nData, bool bPrefix = true );
    static void         appendHex( ::rtl::OUStringBuffer& rStr, sal_uInt32 nData, bool bPrefix = true );
    static void         appendHex( ::rtl::OUStringBuffer& rStr, sal_Int32  nData, bool bPrefix = true );
    static void         appendHex( ::rtl::OUStringBuffer& rStr, sal_uInt64 nData, bool bPrefix = true );
    static void         appendHex( ::rtl::OUStringBuffer& rStr, sal_Int64  nData, bool bPrefix = true );
    static void         appendHex( ::rtl::OUStringBuffer& rStr, double     fData, bool bPrefix = true );

    // append shortened hexadecimal -------------------------------------------

    static void         appendShortHex( ::rtl::OUStringBuffer& rStr, sal_uInt8  nData, bool bPrefix = true );
    static void         appendShortHex( ::rtl::OUStringBuffer& rStr, sal_Int8   nData, bool bPrefix = true );
    static void         appendShortHex( ::rtl::OUStringBuffer& rStr, sal_uInt16 nData, bool bPrefix = true );
    static void         appendShortHex( ::rtl::OUStringBuffer& rStr, sal_Int16  nData, bool bPrefix = true );
    static void         appendShortHex( ::rtl::OUStringBuffer& rStr, sal_uInt32 nData, bool bPrefix = true );
    static void         appendShortHex( ::rtl::OUStringBuffer& rStr, sal_Int32  nData, bool bPrefix = true );
    static void         appendShortHex( ::rtl::OUStringBuffer& rStr, sal_uInt64 nData, bool bPrefix = true );
    static void         appendShortHex( ::rtl::OUStringBuffer& rStr, sal_Int64  nData, bool bPrefix = true );
    static void         appendShortHex( ::rtl::OUStringBuffer& rStr, double     fData, bool bPrefix = true );

    // append binary ----------------------------------------------------------

    static void         appendBin( ::rtl::OUStringBuffer& rStr, sal_uInt8  nData, bool bDots = true );
    static void         appendBin( ::rtl::OUStringBuffer& rStr, sal_Int8   nData, bool bDots = true );
    static void         appendBin( ::rtl::OUStringBuffer& rStr, sal_uInt16 nData, bool bDots = true );
    static void         appendBin( ::rtl::OUStringBuffer& rStr, sal_Int16  nData, bool bDots = true );
    static void         appendBin( ::rtl::OUStringBuffer& rStr, sal_uInt32 nData, bool bDots = true );
    static void         appendBin( ::rtl::OUStringBuffer& rStr, sal_Int32  nData, bool bDots = true );
    static void         appendBin( ::rtl::OUStringBuffer& rStr, sal_uInt64 nData, bool bDots = true );
    static void         appendBin( ::rtl::OUStringBuffer& rStr, sal_Int64  nData, bool bDots = true );
    static void         appendBin( ::rtl::OUStringBuffer& rStr, double     fData, bool bDots = true );

    // append fixed-point decimal ---------------------------------------------

    template< typename Type >
    static void         appendFix( ::rtl::OUStringBuffer& rStr, Type nData, sal_Int32 nWidth = 0 );

    // append formatted value -------------------------------------------------

    static void         appendBool( ::rtl::OUStringBuffer& rStr, bool bData );
    template< typename Type >
    static void         appendValue( ::rtl::OUStringBuffer& rStr, Type nData, FormatType eFmtType );

    // append columns, rows, addresses ----------------------------------------

    static void         appendAddrCol( ::rtl::OUStringBuffer& rStr, sal_Int32 nCol, bool bRel );
    static void         appendAddrRow( ::rtl::OUStringBuffer& rStr, sal_Int32 nRow, bool bRel );
    static void         appendAddrName( ::rtl::OUStringBuffer& rStr, sal_Unicode cPrefix, sal_Int32 nColRow, bool bRel );

    static void         appendAddress( ::rtl::OUStringBuffer& rStr, const Address& rPos );
    static void         appendRange( ::rtl::OUStringBuffer& rStr, const Range& rRange );
    static void         appendRangeList( ::rtl::OUStringBuffer& rStr, const RangeList& rRanges );

    static void         appendAddress( ::rtl::OUStringBuffer& rStr, const TokenAddress& rPos, bool bR1C1 );
    static void         appendRange( ::rtl::OUStringBuffer& rStr, const TokenRange& rRange, bool bR1C1 );

    // encoded text output ----------------------------------------------------

    static void         appendCChar( ::rtl::OUStringBuffer& rStr, sal_Unicode cChar, bool bPrefix = true );
    static void         appendEncChar( ::rtl::OUStringBuffer& rStr, sal_Unicode cChar, sal_Int32 nCount = 1, bool bPrefix = true );
    static void         appendEncString( ::rtl::OUStringBuffer& rStr, const ::rtl::OUString& rData, bool bPrefix = true );

    // token list -------------------------------------------------------------

    static void         appendToken( ::rtl::OUStringBuffer& rStr, const ::rtl::OUString& rToken, sal_Unicode cSep = OOX_DUMP_LISTSEP );
    static void         appendToken( ::rtl::OUStringBuffer& rStr, sal_Int64 nToken, sal_Unicode cSep = OOX_DUMP_LISTSEP );
    static void         prependToken( ::rtl::OUStringBuffer& rStr, const ::rtl::OUString& rToken, sal_Unicode cSep = OOX_DUMP_LISTSEP );
    static void         prependToken( ::rtl::OUStringBuffer& rStr, sal_Int64 nToken, sal_Unicode cSep = OOX_DUMP_LISTSEP );

    static void         appendIndex( ::rtl::OUStringBuffer& rStr, const ::rtl::OUString& rIdx );
    static void         appendIndex( ::rtl::OUStringBuffer& rStr, sal_Int64 nIdx );
    static void         appendIndexedText( ::rtl::OUStringBuffer& rStr, const ::rtl::OUString& rData, const ::rtl::OUString& rIdx );
    static void         appendIndexedText( ::rtl::OUStringBuffer& rStr, const ::rtl::OUString& rData, sal_Int64 nIdx );

    static ::rtl::OUString getToken( const ::rtl::OUString& rData, sal_Int32& rnPos, sal_Unicode cSep = OOX_DUMP_LISTSEP );

    /** Encloses the passed string with the passed characters. Uses cOpen, if cClose is NUL. */
    static void         enclose( ::rtl::OUStringBuffer& rStr, sal_Unicode cOpen, sal_Unicode cClose = '\0' );

    // string conversion ------------------------------------------------------

    static ::rtl::OUString trimSpaces( const ::rtl::OUString& rStr );
    static ::rtl::OUString trimTrailingNul( const ::rtl::OUString& rStr );

    static ::rtl::OString convertToUtf8( const ::rtl::OUString& rStr );
    static DataType     convertToDataType( const ::rtl::OUString& rStr );
    static FormatType   convertToFormatType( const ::rtl::OUString& rStr );

    static bool         convertFromDec( sal_Int64& ornData, const ::rtl::OUString& rData );
    static bool         convertFromHex( sal_Int64& ornData, const ::rtl::OUString& rData );

    static bool         convertStringToInt( sal_Int64& ornData, const ::rtl::OUString& rData );
    static bool         convertStringToDouble( double& orfData, const ::rtl::OUString& rData );
    static bool         convertStringToBool( const ::rtl::OUString& rData );

    static OUStringPair convertStringToPair( const ::rtl::OUString& rString, sal_Unicode cSep = '=' );

    // string to list conversion ----------------------------------------------

    static void         convertStringToStringList( OUStringVector& orVec, const ::rtl::OUString& rData, bool bIgnoreEmpty );
    static void         convertStringToIntList( Int64Vector& orVec, const ::rtl::OUString& rData, bool bIgnoreEmpty );
};

// ----------------------------------------------------------------------------

template< typename Type >
void StringHelper::appendFix( ::rtl::OUStringBuffer& rStr, Type nData, sal_Int32 nWidth )
{
    appendDec( rStr, static_cast< double >( nData ) / pow( 2.0, 4.0 * sizeof( Type ) ), nWidth );
}

template< typename Type >
void StringHelper::appendValue( ::rtl::OUStringBuffer& rStr, Type nData, FormatType eFmtType )
{
    switch( eFmtType )
    {
        case FORMATTYPE_DEC:        appendDec( rStr, nData );       break;
        case FORMATTYPE_HEX:        appendHex( rStr, nData );       break;
        case FORMATTYPE_SHORTHEX:   appendShortHex( rStr, nData );  break;
        case FORMATTYPE_BIN:        appendBin( rStr, nData );       break;
        case FORMATTYPE_FIX:        appendFix( rStr, nData );       break;
        case FORMATTYPE_BOOL:       appendBool( rStr, nData );      break;
        default:;
    }
}

// ============================================================================

class String : public ::rtl::OUString
{
public:
    inline              String() {}
    inline /*implicit*/ String( const ::rtl::OUString& rStr ) : ::rtl::OUString( rStr ) {}
    inline /*implicit*/ String( const sal_Char* pcStr ) : ::rtl::OUString( ::rtl::OUString::createFromAscii( pcStr ? pcStr : "" ) ) {}
    inline /*implicit*/ String( sal_Unicode cChar ) : ::rtl::OUString( cChar ) {}

    inline bool         has() const { return getLength() > 0; }
    inline ::rtl::OUString operator()( const sal_Char* pcDefault ) const { if( has() ) return *this; return String( pcDefault ); }
};

static const String EMPTY_STRING;

// ============================================================================
// ============================================================================

/** Stack to create a human readable formula string from a UPN token array. */
class FormulaStack
{
public:
    explicit            FormulaStack();

    inline const ::rtl::OUString& getFormulaString() const { return getString( maFmlaStack ); }
    inline const ::rtl::OUString& getClassesString() const { return getString( maClassStack ); }

    void                pushOperand( const String& rOp, const ::rtl::OUString& rTokClass );
    void                pushOperand( const String& rOp );
    void                pushUnaryOp( const String& rLOp, const String& rROp );
    void                pushBinaryOp( const String& rOp );
    void                pushFuncOp( const String& rFunc, const ::rtl::OUString& rTokClass, sal_uInt8 nParamCount );

    inline void         setError() { mbError = true; }
    void                replaceOnTop( const ::rtl::OUString& rOld, const ::rtl::OUString& rNew );

private:
    typedef ::std::stack< ::rtl::OUString > StringStack;

    inline bool         check( bool bCond ) { return (mbError |= !bCond) == false; }

    const ::rtl::OUString& getString( const StringStack& rStack ) const;
    void                pushUnaryOp( StringStack& rStack, const ::rtl::OUString& rLOp, const ::rtl::OUString& rROp );
    void                pushBinaryOp( StringStack& rStack, const ::rtl::OUString& rOp );
    void                pushFuncOp( StringStack& rStack, const ::rtl::OUString& rOp, sal_uInt8 nParamCount );

private:
    StringStack         maFmlaStack;
    StringStack         maClassStack;
    bool                mbError;
};

// ============================================================================
// ============================================================================

class Base;
typedef ::boost::shared_ptr< Base > BaseRef;

/** Base class for all dumper classes.

    Derived classes implement the virtual function implIsValid(). It should
    check all members the other functions rely on. If the function
    implIsValid() returns true, all references and pointers can be used without
    further checking.

    Overview of all classes in this header file based on this Base class:

    Base
    |
    +---->  NameListBase
    |       |
    |       +---->  ConstList  ------>  MultiList
    |       |
    |       +---->  FlagsList  ------>  CombiList
    |       |
    |       +---->  UnitConverter
    |
    +---->  SharedConfigData
    |
    +---->  Config
    |
    +---->  Output
    |
    +---->  StorageIterator
    |
    +---->  ObjectBase
            |
            +---->  StorageObjectBase
            |
            +---->  OutputObjectBase
            |       |
            |       +---->  InputObjectBase
            |               |
            |               +---->  BinaryStreamObject
            |               |
            |               +---->  TextStreamObjectBase
            |               |       |
            |               |       +---->  TextStreamObject
            |               |       |
            |               |       +---->  XmlStreamObject
            |               |
            |               +---->  RecordObjectBase
            |                       |
            |                       +---->  SequenceRecordObjectBase
            |
            +---->  DumperBase
 */
class Base
{
public:
    virtual             ~Base();

    inline bool         isValid() const { return implIsValid(); }
    inline static bool  isValid( const BaseRef& rxBase ) { return rxBase.get() && rxBase->isValid(); }

protected:
    inline explicit     Base() {}

    virtual bool        implIsValid() const = 0;
};

// ============================================================================
// ============================================================================

class ConfigItemBase
{
public:
    virtual             ~ConfigItemBase();
    void                readConfigBlock( TextInputStream& rStrm );

protected:
    inline explicit     ConfigItemBase() {}

    virtual void        implProcessConfigItemStr(
                            TextInputStream& rStrm,
                            const ::rtl::OUString& rKey,
                            const ::rtl::OUString& rData );

    virtual void        implProcessConfigItemInt(
                            TextInputStream& rStrm,
                            sal_Int64 nKey,
                            const ::rtl::OUString& rData );

    void                readConfigBlockContents(
                            TextInputStream& rStrm );

private:
    enum LineType { LINETYPE_DATA, LINETYPE_END };

    LineType            readConfigLine(
                            TextInputStream& rStrm,
                            ::rtl::OUString& orKey,
                            ::rtl::OUString& orData ) const;

    LineType            readConfigLine(
                            TextInputStream& rStrm ) const;

    void                processConfigItem(
                            TextInputStream& rStrm,
                            const ::rtl::OUString& rKey,
                            const ::rtl::OUString& rData );
};

// ============================================================================

class SharedConfigData;
class Config;

class NameListBase;
typedef ::boost::shared_ptr< NameListBase > NameListRef;

/** Base class of all classes providing names for specific values (name lists).

    The idea is to provide a unique interfase for all different methods to
    write specific names for any values. This can be enumerations (dedicated
    names for a subset of values), or names for bits in bit fields. Classes
    derived from this base class implement the specific behaviour for the
    desired purpose.
 */
class NameListBase : public Base, public ConfigItemBase
{
public:
    typedef ::std::map< sal_Int64, ::rtl::OUString >    OUStringMap;
    typedef OUStringMap::const_iterator                 const_iterator;

public:
    virtual             ~NameListBase();

    /** Sets a name for the specified key. */
    void                setName( sal_Int64 nKey, const String& rName );

    /** Include all names of the passed list. */
    void                includeList( const NameListRef& rxList );

    /** Returns true, if the map contains an entry for the passed key. */
    template< typename Type >
    inline bool         hasName( Type nKey ) const
        { return maMap.count( static_cast< sal_Int64 >( nKey ) ) != 0; }

    /** Returns the name for the passed key. */
    template< typename Type >
    inline ::rtl::OUString getName( const Config& rCfg, Type nKey ) const
        { return implGetName( rCfg, static_cast< sal_Int64 >( nKey ) ); }

    /** Returns a display name for the passed double value. */
    inline ::rtl::OUString getName( const Config& rCfg, double fValue ) const
        { return implGetNameDbl( rCfg, fValue ); }

    /** Returns a map iterator pointing to the first contained name. */
    inline const_iterator begin() const { return maMap.begin(); }
    /** Returns a map iterator pointing one past the last contained name. */
    inline const_iterator end() const { return maMap.end(); }

protected:
    inline explicit     NameListBase( const SharedConfigData& rCfgData ) : mrCfgData( rCfgData ) {}

    virtual bool        implIsValid() const;

    virtual void        implProcessConfigItemStr(
                            TextInputStream& rStrm,
                            const ::rtl::OUString& rKey,
                            const ::rtl::OUString& rData );

    virtual void        implProcessConfigItemInt(
                            TextInputStream& rStrm,
                            sal_Int64 nKey,
                            const ::rtl::OUString& rData );

    /** Derived classes set the name for the passed key. */
    virtual void        implSetName( sal_Int64 nKey, const ::rtl::OUString& rName ) = 0;
    /** Derived classes generate and return the name for the passed key. */
    virtual ::rtl::OUString implGetName( const Config& rCfg, sal_Int64 nKey ) const = 0;
    /** Derived classes generate and return the name for the passed double value. */
    virtual ::rtl::OUString implGetNameDbl( const Config& rCfg, double fValue ) const = 0;
    /** Derived classes insert all names and other settings from the passed list. */
    virtual void        implIncludeList( const NameListBase& rList ) = 0;

    /** Inserts the passed name into the internal map. */
    void                insertRawName( sal_Int64 nKey, const ::rtl::OUString& rName );
    /** Returns the name for the passed key, or 0, if nothing found. */
    const ::rtl::OUString* findRawName( sal_Int64 nKey ) const;

private:
    /** Includes name lists, given in a comma separated list of names of the lists. */
    void                include( const ::rtl::OUString& rListKeys );
    /** Excludes names from the list, given in a comma separated list of their keys. */
    void                exclude( const ::rtl::OUString& rKeys );

private:
    OUStringMap         maMap;
    const SharedConfigData& mrCfgData;
};

// ============================================================================

class ConstList : public NameListBase
{
public:
    explicit            ConstList( const SharedConfigData& rCfgData );

    /** Sets a default name for unknown keys. */
    inline void         setDefaultName( const String& rDefName ) { maDefName = rDefName; }
    /** Enables or disables automatic quotation of returned names. */
    inline void         setQuoteNames( bool bQuoteNames ) { mbQuoteNames = bQuoteNames; }

protected:
    virtual void        implProcessConfigItemStr(
                            TextInputStream& rStrm,
                            const ::rtl::OUString& rKey,
                            const ::rtl::OUString& rData );

    /** Sets the name for the passed key. */
    virtual void        implSetName( sal_Int64 nKey, const ::rtl::OUString& rName );
    /** Returns the name for the passed key, or the default name, if key is not contained. */
    virtual ::rtl::OUString implGetName( const Config& rCfg, sal_Int64 nKey ) const;
    /** Returns the name for the passed double value. */
    virtual ::rtl::OUString implGetNameDbl( const Config& rCfg, double fValue ) const;
    /** Inserts all names from the passed list. */
    virtual void        implIncludeList( const NameListBase& rList );

private:
    ::rtl::OUString     maDefName;
    bool                mbQuoteNames;
};

// ============================================================================

class MultiList : public ConstList
{
public:
    explicit            MultiList( const SharedConfigData& rCfgData );

    void                setNamesFromVec( sal_Int64 nStartKey, const OUStringVector& rNames );

protected:
    virtual void        implProcessConfigItemStr(
                            TextInputStream& rStrm,
                            const ::rtl::OUString& rKey,
                            const ::rtl::OUString& rData );

    virtual void        implSetName( sal_Int64 nKey, const ::rtl::OUString& rName );

private:
    void                insertNames( sal_Int64 nStartKey, const ::rtl::OUString& rData );

private:
    bool                mbIgnoreEmpty;
};

// ============================================================================

class FlagsList : public NameListBase
{
public:
    explicit            FlagsList( const SharedConfigData& rCfgData );

    /** Returns the flags to be ignored on output. */
    inline sal_Int64    getIgnoreFlags() const { return mnIgnore; }
    /** Sets flags to be ignored on output. */
    inline void         setIgnoreFlags( sal_Int64 nIgnore ) { mnIgnore = nIgnore; }

protected:
    virtual void        implProcessConfigItemStr(
                            TextInputStream& rStrm,
                            const ::rtl::OUString& rKey,
                            const ::rtl::OUString& rData );

    /** Sets the name for the passed key. */
    virtual void        implSetName( sal_Int64 nKey, const ::rtl::OUString& rName );
    /** Returns the name for the passed key. */
    virtual ::rtl::OUString implGetName( const Config& rCfg, sal_Int64 nKey ) const;
    /** Returns the name for the passed double value. */
    virtual ::rtl::OUString implGetNameDbl( const Config& rCfg, double fValue ) const;
    /** Inserts all flags from the passed list. */
    virtual void        implIncludeList( const NameListBase& rList );

private:
    sal_Int64           mnIgnore;
};

// ============================================================================

class CombiList : public FlagsList
{
public:
    explicit            CombiList( const SharedConfigData& rCfgData );

protected:
    /** Sets the name for the passed key. */
    virtual void        implSetName( sal_Int64 nKey, const ::rtl::OUString& rName );
    /** Returns the name for the passed key. */
    virtual ::rtl::OUString implGetName( const Config& rCfg, sal_Int64 nKey ) const;
    /** Inserts all flags from the passed list. */
    virtual void        implIncludeList( const NameListBase& rList );

private:
    struct ExtItemFormatKey
    {
        sal_Int64           mnKey;
        Int64Pair           maFilter;
        inline explicit     ExtItemFormatKey( sal_Int64 nKey ) : mnKey( nKey ), maFilter( 0, 0 ) {}
        bool                operator<( const ExtItemFormatKey& rRight ) const;

    };
    struct ExtItemFormat : public ItemFormat
    {
        bool                mbShiftValue;
        inline explicit     ExtItemFormat() : mbShiftValue( true ) {}
    };
    typedef ::std::map< ExtItemFormatKey, ExtItemFormat > ExtItemFormatMap;
    ExtItemFormatMap    maFmtMap;
};

// ============================================================================

class UnitConverter : public NameListBase
{
public:
    explicit            UnitConverter( const SharedConfigData& rCfgData );

    inline void         setUnitName( const String& rUnitName ) { maUnitName = rUnitName; }
    inline void         setFactor( double fFactor ) { mfFactor = fFactor; }

protected:
    /** Sets the name for the passed key. */
    virtual void        implSetName( sal_Int64 nKey, const ::rtl::OUString& rName );
    /** Returns the converted value with appended unit name. */
    virtual ::rtl::OUString implGetName( const Config& rCfg, sal_Int64 nKey ) const;
    /** Returns the converted value with appended unit name. */
    virtual ::rtl::OUString implGetNameDbl( const Config& rCfg, double fValue ) const;
    /** Empty implementation. */
    virtual void        implIncludeList( const NameListBase& rList );

private:
    ::rtl::OUString     maUnitName;
    double              mfFactor;
};

// ============================================================================

class NameListWrapper
{
public:
    inline              NameListWrapper() {}
    inline /*implicit*/ NameListWrapper( const ::rtl::OUString& rListName ) : maName( rListName ) {}
    inline /*implicit*/ NameListWrapper( const sal_Char* pcListName ) : maName( pcListName ) {}
    inline /*implicit*/ NameListWrapper( const NameListRef& rxList ) : mxList( rxList ) {}

    inline bool         isEmpty() const { return !mxList && !maName.has(); }
    NameListRef         getNameList( const Config& rCfg ) const;

private:
    String              maName;
    mutable NameListRef mxList;
};

static const NameListWrapper NO_LIST;

// ============================================================================

class ItemFormatMap : public ::std::map< sal_Int64, ItemFormat >
{
public:
    inline explicit     ItemFormatMap() {}
    inline explicit     ItemFormatMap( const NameListRef& rxNameList ) { insertFormats( rxNameList ); }

    void                insertFormats( const NameListRef& rxNameList );
};

// ============================================================================
// ============================================================================

class SharedConfigData : public Base, public ConfigItemBase
{
public:
    explicit            SharedConfigData(
                            const ::rtl::OUString& rFileName,
                            const ::com::sun::star::uno::Reference< ::com::sun::star::uno::XComponentContext >& rxContext,
                            const StorageRef& rxRootStrg,
                            const ::rtl::OUString& rSysFileName,
                            ::comphelper::MediaDescriptor& rMediaDesc );

    virtual             ~SharedConfigData();

    inline const ::com::sun::star::uno::Reference< ::com::sun::star::uno::XComponentContext >& getContext() const { return mxContext; }
    inline const StorageRef& getRootStorage() const { return mxRootStrg; }
    inline const ::rtl::OUString& getSysFileName() const { return maSysFileName; }

    void                setOption( const ::rtl::OUString& rKey, const ::rtl::OUString& rData );
    const ::rtl::OUString* getOption( const ::rtl::OUString& rKey ) const;

    template< typename ListType >
    ::boost::shared_ptr< ListType > createNameList( const ::rtl::OUString& rListName );
    void                setNameList( const ::rtl::OUString& rListName, const NameListRef& rxList );
    void                eraseNameList( const ::rtl::OUString& rListName );
    NameListRef         getNameList( const ::rtl::OUString& rListName ) const;

    ::com::sun::star::uno::Sequence< ::com::sun::star::beans::NamedValue > requestEncryptionData( ::comphelper::IDocPasswordVerifier& rVerifier );
    inline bool         isPasswordCancelled() const { return mbPwCancelled; }

protected:
    virtual bool        implIsValid() const;
    virtual void        implProcessConfigItemStr(
                            TextInputStream& rStrm,
                            const ::rtl::OUString& rKey,
                            const ::rtl::OUString& rData );

private:
    bool                readConfigFile( const ::rtl::OUString& rFileUrl );
    template< typename ListType >
    void                readNameList( TextInputStream& rStrm, const ::rtl::OUString& rListName );
    void                createShortList( const ::rtl::OUString& rData );
    void                createUnitConverter( const ::rtl::OUString& rData );

private:
    typedef ::std::set< ::rtl::OUString >                   ConfigFileSet;
    typedef ::std::map< ::rtl::OUString, ::rtl::OUString >  ConfigDataMap;
    typedef ::std::map< ::rtl::OUString, NameListRef >      NameListMap;

    ::com::sun::star::uno::Reference< ::com::sun::star::uno::XComponentContext > mxContext;
    StorageRef          mxRootStrg;
    ::rtl::OUString     maSysFileName;
    ::comphelper::MediaDescriptor& mrMediaDesc;
    ConfigFileSet       maConfigFiles;
    ConfigDataMap       maConfigData;
    NameListMap         maNameLists;
    ::rtl::OUString     maConfigPath;
    bool                mbLoaded;
    bool                mbPwCancelled;
};

// ----------------------------------------------------------------------------

template< typename ListType >
::boost::shared_ptr< ListType > SharedConfigData::createNameList( const ::rtl::OUString& rListName )
{
    ::boost::shared_ptr< ListType > xList;
    if( rListName.getLength() > 0 )
    {
        xList.reset( new ListType( *this ) );
        setNameList( rListName, xList );
    }
    return xList;
}

template< typename ListType >
void SharedConfigData::readNameList( TextInputStream& rStrm, const ::rtl::OUString& rListName )
{
    NameListRef xList = createNameList< ListType >( rListName );
    if( xList.get() )
        xList->readConfigBlock( rStrm );
}

// ============================================================================

class Config : public Base
{
public:
    explicit            Config( const Config& rParent );
    explicit            Config(
                            const sal_Char* pcEnvVar,
                            const ::oox::core::FilterBase& rFilter );
    explicit            Config(
                            const sal_Char* pcEnvVar,
                            const ::com::sun::star::uno::Reference< ::com::sun::star::uno::XComponentContext >& rxContext,
                            const StorageRef& rxRootStrg,
                            const ::rtl::OUString& rSysFileName,
                            ::comphelper::MediaDescriptor& rMediaDesc );

    virtual             ~Config();

    inline const ::com::sun::star::uno::Reference< ::com::sun::star::uno::XComponentContext >& getContext() const { return mxCfgData->getContext(); }
    inline const StorageRef& getRootStorage() const { return mxCfgData->getRootStorage(); }
    inline const ::rtl::OUString& getSysFileName() const { return mxCfgData->getSysFileName(); }

    void                setStringOption( const String& rKey, const String& rData );

    const ::rtl::OUString& getStringOption( const String& rKey, const ::rtl::OUString& rDefault ) const;
    bool                getBoolOption( const String& rKey, bool bDefault ) const;
    template< typename Type >
    Type                getIntOption( const String& rKey, Type nDefault ) const;

    bool                isDumperEnabled() const;
    bool                isImportEnabled() const;

    template< typename ListType >
    ::boost::shared_ptr< ListType > createNameList( const String& rListName );
    void                setNameList( const String& rListName, const NameListRef& rxList );
    void                eraseNameList( const String& rListName );
    NameListRef         getNameList( const String& rListName ) const;

    /** Returns the name for the passed key from the passed name list. */
    template< typename Type >
    ::rtl::OUString     getName( const NameListWrapper& rListWrp, Type nKey ) const;
    /** Returns true, if the passed name list contains an entry for the passed key. */
    template< typename Type >
    bool                hasName( const NameListWrapper& rListWrp, Type nKey ) const;

    ::com::sun::star::uno::Sequence< ::com::sun::star::beans::NamedValue > requestEncryptionData( ::comphelper::IDocPasswordVerifier& rVerifier );
    bool                isPasswordCancelled() const;

protected:
    inline explicit     Config() {}
    void                construct( const Config& rParent );
    void                construct(
                            const sal_Char* pcEnvVar,
                            const ::oox::core::FilterBase& rFilter );
    void                construct(
                            const sal_Char* pcEnvVar,
                            const ::com::sun::star::uno::Reference< ::com::sun::star::uno::XComponentContext >& rxContext,
                            const StorageRef& rxRootStrg,
                            const ::rtl::OUString& rSysFileName,
                            ::comphelper::MediaDescriptor& rMediaDesc );

    virtual bool        implIsValid() const;
    virtual const ::rtl::OUString* implGetOption( const ::rtl::OUString& rKey ) const;
    virtual NameListRef implGetNameList( const ::rtl::OUString& rListName ) const;

private:
    typedef ::boost::shared_ptr< SharedConfigData > SharedConfigDataRef;
    SharedConfigDataRef mxCfgData;
};

typedef ::boost::shared_ptr< Config > ConfigRef;

// ----------------------------------------------------------------------------

template< typename Type >
Type Config::getIntOption( const String& rKey, Type nDefault ) const
{
    sal_Int64 nRawData;
    const ::rtl::OUString* pData = implGetOption( rKey );
    return (pData && StringHelper::convertStringToInt( nRawData, *pData )) ?
        static_cast< Type >( nRawData ) : nDefault;
}

template< typename ListType >
::boost::shared_ptr< ListType > Config::createNameList( const String& rListName )
{
    return mxCfgData->createNameList< ListType >( rListName );
}

template< typename Type >
::rtl::OUString Config::getName( const NameListWrapper& rListWrp, Type nKey ) const
{
    NameListRef xList = rListWrp.getNameList( *this );
    return xList.get() ? xList->getName( *this, nKey ) : OOX_DUMP_ERR_NOMAP;
}

template< typename Type >
bool Config::hasName( const NameListWrapper& rListWrp, Type nKey ) const
{
    NameListRef xList = rListWrp.getNameList( *this );
    return xList.get() && xList->hasName( nKey );
}

// ============================================================================
// ============================================================================

class Output : public Base
{
public:
    explicit            Output(
                            const ::com::sun::star::uno::Reference< ::com::sun::star::uno::XComponentContext >& rxContext,
                            const ::rtl::OUString& rFileName );

    // ------------------------------------------------------------------------

    void                newLine();
    void                emptyLine( size_t nCount = 1 );
    inline ::rtl::OUStringBuffer& getLine() { return maLine; }

    void                incIndent();
    void                decIndent();
    void                resetIndent();

    void                startTable( sal_Int32 nW1 );
    void                startTable( sal_Int32 nW1, sal_Int32 nW2 );
    void                startTable( sal_Int32 nW1, sal_Int32 nW2, sal_Int32 nW3 );
    void                startTable( sal_Int32 nW1, sal_Int32 nW2, sal_Int32 nW3, sal_Int32 nW4 );
    void                startTable( size_t nColCount, const sal_Int32* pnColWidths );
    void                tab();
    void                tab( size_t nCol );
    void                endTable();

    void                resetItemIndex( sal_Int64 nIdx = 0 );
    void                startItem( const String& rItemName );
    void                contItem();
    void                endItem();
    inline const ::rtl::OUString& getLastItemValue() const { return maLastItem; }

    void                startMultiItems();
    void                endMultiItems();

    // ------------------------------------------------------------------------

    void                writeChar( sal_Unicode cChar, sal_Int32 nCount = 1 );
    void                writeAscii( const sal_Char* pcStr );
    void                writeString( const ::rtl::OUString& rStr );
    void                writeArray( const sal_uInt8* pnData, sal_Size nSize, sal_Unicode cSep = OOX_DUMP_LISTSEP );
    void                writeBool( bool bData );
    void                writeColorABGR( sal_Int32 nColor );
    void                writeDateTime( const ::com::sun::star::util::DateTime& rDateTime );
    void                writeColIndex( sal_Int32 nCol );
    void                writeRowIndex( sal_Int32 nRow );
    void                writeColRowRange( sal_Int32 nColRow1, sal_Int32 nColRow2 );
    void                writeColRange( sal_Int32 nCol1, sal_Int32 nCol2 );
    void                writeRowRange( sal_Int32 nRow1, sal_Int32 nRow2 );
    void                writeAddress( const Address& rPos );
    void                writeRange( const Range& rRange );
    void                writeRangeList( const RangeList& rRanges );

    template< typename Type >
    inline void         writeDec( Type nData, sal_Int32 nWidth = 0, sal_Unicode cFill = ' ' )
                            { StringHelper::appendDec( maLine, nData, nWidth, cFill ); }
    template< typename Type >
    inline void         writeHex( Type nData, bool bPrefix = true )
                            { StringHelper::appendHex( maLine, nData, bPrefix ); }
    template< typename Type >
    inline void         writeShortHex( Type nData, bool bPrefix = true )
                            { StringHelper::appendShortHex( maLine, nData, bPrefix ); }
    template< typename Type >
    inline void         writeBin( Type nData, bool bDots = true )
                            { StringHelper::appendBin( maLine, nData, bDots ); }
    template< typename Type >
    inline void         writeFix( Type nData, sal_Int32 nWidth = 0 )
                            { StringHelper::appendFix( maLine, nData, nWidth ); }
    template< typename Type >
    inline void         writeValue( Type nData, FormatType eFmtType )
                            { StringHelper::appendValue( maLine, nData, eFmtType ); }
    template< typename Type >
    inline void         writeName( const Config& rCfg, Type nData, const NameListWrapper& rListWrp )
                            { writeString( rCfg.getName( rListWrp, nData ) ); }

    // ------------------------------------------------------------------------
protected:
    virtual bool        implIsValid() const;

private:
    void                writeItemName( const String& rItemName );

private:
    typedef ::std::vector< sal_Int32 > StringLenVec;

    ::com::sun::star::uno::Reference< ::com::sun::star::io::XTextOutputStream > mxStrm;
    ::rtl::OUString     maIndent;
    ::rtl::OUStringBuffer maLine;
    ::rtl::OUString     maLastItem;
    StringLenVec        maColPos;
    size_t              mnCol;
    size_t              mnItemLevel;
    size_t              mnMultiLevel;
    sal_Int64           mnItemIdx;
    sal_Int32           mnLastItem;
};

typedef ::boost::shared_ptr< Output > OutputRef;

// ============================================================================

class IndentGuard
{
public:
    inline explicit     IndentGuard( const OutputRef& rxOut ) : mrOut( *rxOut ) { mrOut.incIndent(); }
    inline              ~IndentGuard() { mrOut.decIndent(); }
private:
                        IndentGuard( const IndentGuard& );
    IndentGuard&        operator=( const IndentGuard& );
private:
    Output&             mrOut;
};

// ----------------------------------------------------------------------------

class TableGuard
{
public:
    inline explicit     TableGuard( const OutputRef& rxOut, sal_Int32 nW1 ) :
                            mrOut( *rxOut ) { mrOut.startTable( nW1 ); }
    inline explicit     TableGuard( const OutputRef& rxOut, sal_Int32 nW1, sal_Int32 nW2 ) :
                            mrOut( *rxOut ) { mrOut.startTable( nW1, nW2 ); }
    inline explicit     TableGuard( const OutputRef& rxOut, sal_Int32 nW1, sal_Int32 nW2, sal_Int32 nW3 ) :
                            mrOut( *rxOut ) { mrOut.startTable( nW1, nW2, nW3 ); }
    inline explicit     TableGuard( const OutputRef& rxOut, sal_Int32 nW1, sal_Int32 nW2, sal_Int32 nW3, sal_Int32 nW4 ) :
                            mrOut( *rxOut ) { mrOut.startTable( nW1, nW2, nW3, nW4 ); }
    inline explicit     TableGuard( const OutputRef& rxOut, size_t nColCount,
                                const sal_Int32* pnColWidths ) :
                            mrOut( *rxOut ) { mrOut.startTable( nColCount, pnColWidths ); }
    inline              ~TableGuard() { mrOut.endTable(); }
    inline void         tab() { mrOut.tab(); }
    inline void         tab( size_t nCol ) { mrOut.tab( nCol ); }
private:
                        TableGuard( const TableGuard& );
    TableGuard&         operator=( const TableGuard& );
private:
    Output&             mrOut;
};

// ----------------------------------------------------------------------------

class ItemGuard
{
public:
    inline explicit     ItemGuard( const OutputRef& rxOut, const String& rName = EMPTY_STRING ) :
                            mrOut( *rxOut ) { mrOut.startItem( rName ); }
    inline              ~ItemGuard() { mrOut.endItem(); }
    inline void         cont() { mrOut.contItem(); }
private:
                        ItemGuard( const ItemGuard& );
    ItemGuard&          operator=( const ItemGuard& );
private:
    Output&             mrOut;
};

// ----------------------------------------------------------------------------

class MultiItemsGuard
{
public:
    inline explicit     MultiItemsGuard( const OutputRef& rxOut ) : mrOut( *rxOut ) { mrOut.startMultiItems(); }
    inline              ~MultiItemsGuard() { mrOut.endMultiItems(); }
private:
                        MultiItemsGuard( const MultiItemsGuard& );
    MultiItemsGuard&    operator=( const MultiItemsGuard& );
private:
    Output&             mrOut;
};

// ============================================================================

class StorageIterator : public Base
{
public:
    explicit            StorageIterator( const StorageRef& rxStrg );
    virtual             ~StorageIterator();

    size_t              getElementCount() const;

    StorageIterator&    operator++();

    ::rtl::OUString     getName() const;
    bool                isStream() const;
    bool                isStorage() const;

private:
    virtual bool        implIsValid() const;

private:
    StorageRef          mxStrg;
    OUStringVector      maNames;
    OUStringVector::const_iterator maIt;
};

// ============================================================================
// ============================================================================

class ObjectBase : public Base
{
public:
    virtual             ~ObjectBase();

    inline const ::com::sun::star::uno::Reference< ::com::sun::star::uno::XComponentContext >&
                        getContext() const { return mxConfig->getContext(); }

    void                dump();

    // ------------------------------------------------------------------------
protected:
    inline explicit     ObjectBase() {}

    void                construct( const ConfigRef& rxConfig );
    void                construct( const ObjectBase& rParent );

    virtual bool        implIsValid() const;
    virtual void        implDump();

    // ------------------------------------------------------------------------

    void                reconstructConfig( const ConfigRef& rxConfig );

    inline Config&      cfg() const { return *mxConfig; }

private:
    ConfigRef           mxConfig;
};

typedef ::boost::shared_ptr< ObjectBase > ObjectRef;

// ============================================================================
// ============================================================================

class StorageObjectBase : public ObjectBase
{
protected:
    inline explicit     StorageObjectBase() {}

protected:
    using               ObjectBase::construct;
    void                construct( const ObjectBase& rParent, const StorageRef& rxStrg, const ::rtl::OUString& rSysPath );
    void                construct( const ObjectBase& rParent );

    virtual bool        implIsValid() const;
    virtual void        implDump();

    virtual void        implDumpStream(
                            const ::com::sun::star::uno::Reference< ::com::sun::star::io::XInputStream >& rxStrm,
                            const ::rtl::OUString& rStrgPath,
                            const ::rtl::OUString& rStrmName,
                            const ::rtl::OUString& rSysFileName );

    virtual void        implDumpStorage(
                            const StorageRef& rxStrg,
                            const ::rtl::OUString& rStrgPath,
                            const ::rtl::OUString& rSysPath );

    virtual void        implDumpBaseStream(
                            const BinaryInputStreamRef& rxStrm,
                            const ::rtl::OUString& rSysFileName );

    void                addPreferredStream( const String& rStrmName );
    void                addPreferredStorage( const String& rStrgPath );

private:
    ::rtl::OUString     getSysFileName(
                            const ::rtl::OUString& rStrmName,
                            const ::rtl::OUString& rSysOutPath );

    void                extractStream(
                            StorageBase& rStrg,
                            const ::rtl::OUString& rStrgPath,
                            const ::rtl::OUString& rStrmName,
                            const ::rtl::OUString& rSysFileName );
    void                extractStorage(
                            const StorageRef& rxStrg,
                            const ::rtl::OUString& rStrgPath,
                            const ::rtl::OUString& rSysPath );

    void                extractItem(
                            const StorageRef& rxStrg,
                            const ::rtl::OUString& rStrgPath,
                            const ::rtl::OUString& rItemName,
                            const ::rtl::OUString& rSysPath,
                            bool bIsStrg, bool bIsStrm );

private:
    struct PreferredItem
    {
        ::rtl::OUString     maName;
        bool                mbStorage;

        inline explicit     PreferredItem( const ::rtl::OUString rName, bool bStorage ) :
                                maName( rName ), mbStorage( bStorage ) {}
    };
    typedef ::std::vector< PreferredItem > PreferredItemVector;

    StorageRef          mxStrg;
    ::rtl::OUString     maSysPath;
    PreferredItemVector maPreferred;
};

typedef ::boost::shared_ptr< StorageObjectBase > StorageObjectRef;

// ============================================================================
// ============================================================================

class OutputObjectBase : public ObjectBase
{
public:
    virtual             ~OutputObjectBase();

    // ------------------------------------------------------------------------
protected:
    inline explicit     OutputObjectBase() {}

    using               ObjectBase::construct;
    void                construct( const ObjectBase& rParent, const ::rtl::OUString& rSysFileName );
    void                construct( const OutputObjectBase& rParent );

    virtual bool        implIsValid() const;

    // ------------------------------------------------------------------------

    void                writeEmptyItem( const String& rName );
    void                writeInfoItem( const String& rName, const String& rData );
    void                writeCharItem( const String& rName, sal_Unicode cData );
    void                writeStringItem( const String& rName, const ::rtl::OUString& rData );
    void                writeArrayItem( const String& rName, const sal_uInt8* pnData, sal_Size nSize, sal_Unicode cSep = OOX_DUMP_LISTSEP );
    void                writeBoolItem( const String& rName, bool bData );
    double              writeRkItem( const String& rName, sal_Int32 nRk );
    void                writeColorABGRItem( const String& rName, sal_Int32 nColor );
    void                writeDateTimeItem( const String& rName, const ::com::sun::star::util::DateTime& rDateTime );
    void                writeGuidItem( const String& rName, const ::rtl::OUString& rGuid );
    void                writeColIndexItem( const String& rName, sal_Int32 nCol );
    void                writeRowIndexItem( const String& rName, sal_Int32 nRow );
    void                writeColRangeItem( const String& rName, sal_Int32 nCol1, sal_Int32 nCol2 );
    void                writeRowRangeItem( const String& rName, sal_Int32 nRow1, sal_Int32 nRow2 );
    void                writeAddressItem( const String& rName, const Address& rPos );
    void                writeRangeItem( const String& rName, const Range& rRange );
    void                writeRangeListItem( const String& rName, const RangeList& rRanges );
    void                writeTokenAddressItem( const String& rName, const TokenAddress& rPos, bool bNameMode );
    void                writeTokenAddress3dItem( const String& rName, const ::rtl::OUString& rRef, const TokenAddress& rPos, bool bNameMode );
    void                writeTokenRangeItem( const String& rName, const TokenRange& rRange, bool bNameMode );
    void                writeTokenRange3dItem( const String& rName, const ::rtl::OUString& rRef, const TokenRange& rRange, bool bNameMode );

    template< typename Type >
    void                addNameToItem( Type nData, const NameListWrapper& rListWrp );

    template< typename Type >
    void                writeNameItem( const String& rName, Type nData, const NameListWrapper& rListWrp );
    template< typename Type >
    void                writeDecItem( const String& rName, Type nData, const NameListWrapper& rListWrp = NO_LIST );
    template< typename Type >
    void                writeHexItem( const String& rName, Type nData, const NameListWrapper& rListWrp = NO_LIST );
    template< typename Type >
    void                writeShortHexItem( const String& rName, Type nData, const NameListWrapper& rListWrp = NO_LIST );
    template< typename Type >
    void                writeBinItem( const String& rName, Type nData, const NameListWrapper& rListWrp = NO_LIST );
    template< typename Type >
    void                writeFixItem( const String& rName, Type nData, const NameListWrapper& rListWrp = NO_LIST );
    template< typename Type >
    void                writeDecBoolItem( const String& rName, Type nData, const NameListWrapper& rListWrp = NO_LIST );
    template< typename Type >
    void                writeValueItem( const String& rName, Type nData, FormatType eFmtType, const NameListWrapper& rListWrp = NO_LIST );

    template< typename Type >
    void                writeValueItem( const ItemFormat& rItemFmt, Type nData );

    template< typename Type >
    void                writeDecPairItem( const String& rName, Type nData1, Type nData2, sal_Unicode cSep = ',' );
    template< typename Type >
    void                writeHexPairItem( const String& rName, Type nData1, Type nData2, sal_Unicode cSep = ',' );

protected:
    OutputRef           mxOut;
    ::rtl::OUString     maSysFileName;
};

typedef ::boost::shared_ptr< OutputObjectBase > OutputObjectRef;

// ----------------------------------------------------------------------------

template< typename Type >
void OutputObjectBase::addNameToItem( Type nData, const NameListWrapper& rListWrp )
{
    if( !rListWrp.isEmpty() )
    {
        mxOut->contItem();
        mxOut->writeName( cfg(), nData, rListWrp );
    }
}

template< typename Type >
void OutputObjectBase::writeNameItem( const String& rName, Type nData, const NameListWrapper& rListWrp )
{
    ItemGuard aItem( mxOut, rName );
    mxOut->writeName( cfg(), nData, rListWrp );
}

template< typename Type >
void OutputObjectBase::writeDecItem( const String& rName, Type nData, const NameListWrapper& rListWrp )
{
    ItemGuard aItem( mxOut, rName );
    mxOut->writeDec( nData );
    addNameToItem( nData, rListWrp );
}

template< typename Type >
void OutputObjectBase::writeHexItem( const String& rName, Type nData, const NameListWrapper& rListWrp )
{
    ItemGuard aItem( mxOut, rName );
    mxOut->writeHex( nData );
    addNameToItem( nData, rListWrp );
}

template< typename Type >
void OutputObjectBase::writeShortHexItem( const String& rName, Type nData, const NameListWrapper& rListWrp )
{
    ItemGuard aItem( mxOut, rName );
    mxOut->writeShortHex( nData );
    addNameToItem( nData, rListWrp );
}

template< typename Type >
void OutputObjectBase::writeBinItem( const String& rName, Type nData, const NameListWrapper& rListWrp )
{
    ItemGuard aItem( mxOut, rName );
    mxOut->writeBin( nData );
    addNameToItem( nData, rListWrp );
}

template< typename Type >
void OutputObjectBase::writeFixItem( const String& rName, Type nData, const NameListWrapper& rListWrp )
{
    ItemGuard aItem( mxOut, rName );
    mxOut->writeFix( nData );
    addNameToItem( nData, rListWrp );
}

template< typename Type >
void OutputObjectBase::writeDecBoolItem( const String& rName, Type nData, const NameListWrapper& rListWrp )
{
    ItemGuard aItem( mxOut, rName );
    mxOut->writeDec( nData );
    aItem.cont();
    mxOut->writeBool( nData != 0 );
    addNameToItem( nData, rListWrp );
}

template< typename Type >
void OutputObjectBase::writeValueItem( const String& rName, Type nData, FormatType eFmtType, const NameListWrapper& rListWrp )
{
    if( eFmtType == FORMATTYPE_BOOL )
        writeDecBoolItem( rName, nData, rListWrp );
    else
    {
        ItemGuard aItem( mxOut, rName );
        mxOut->writeValue( nData, eFmtType );
        addNameToItem( nData, rListWrp );
    }
}

template< typename Type >
void OutputObjectBase::writeValueItem( const ItemFormat& rItemFmt, Type nData )
{
    ::rtl::OString aNameUtf8 = StringHelper::convertToUtf8( rItemFmt.maItemName );
    writeValueItem( aNameUtf8.getStr(), nData, rItemFmt.meFmtType, rItemFmt.maListName );
}

template< typename Type >
void OutputObjectBase::writeDecPairItem( const String& rName, Type nData1, Type nData2, sal_Unicode cSep )
{
    ItemGuard aItem( mxOut, rName );
    mxOut->writeDec( nData1 );
    mxOut->writeChar( cSep );
    mxOut->writeDec( nData2 );
}

template< typename Type >
void OutputObjectBase::writeHexPairItem( const String& rName, Type nData1, Type nData2, sal_Unicode cSep )
{
    ItemGuard aItem( mxOut, rName );
    mxOut->writeHex( nData1 );
    mxOut->writeChar( cSep );
    mxOut->writeHex( nData2 );
}

// ============================================================================
// ============================================================================

class InputObjectBase : public OutputObjectBase
{
public:
    virtual             ~InputObjectBase();

    // ------------------------------------------------------------------------
protected:
    inline explicit     InputObjectBase() {}

    using               OutputObjectBase::construct;
    void                construct( const ObjectBase& rParent, const BinaryInputStreamRef& rxStrm, const ::rtl::OUString& rSysFileName );
    void                construct( const OutputObjectBase& rParent, const BinaryInputStreamRef& rxStrm );
    void                construct( const InputObjectBase& rParent );

    virtual bool        implIsValid() const;

    // ------------------------------------------------------------------------

    ::com::sun::star::uno::Reference< ::com::sun::star::io::XInputStream >
                        getXInputStream() const;

    // ------------------------------------------------------------------------

    void                skipBlock( sal_Int64 nBytes, bool bShowSize = true );
    void                dumpRawBinary( sal_Int64 nBytes, bool bShowOffset = true, bool bStream = false );

    void                dumpBinary( const String& rName, sal_Int64 nBytes, bool bShowOffset = true );
    void                dumpRemaining( sal_Int64 nBytes );
    void                dumpRemainingTo( sal_Int64 nPos );
    void                dumpRemainingStream();

    void                dumpArray( const String& rName, sal_Int32 nBytes, sal_Unicode cSep = OOX_DUMP_LISTSEP );
    inline void         dumpUnused( sal_Int32 nBytes ) { dumpArray( OOX_DUMP_UNUSED, nBytes ); }
    inline void         dumpUnknown( sal_Int32 nBytes ) { dumpArray( OOX_DUMP_UNKNOWN, nBytes ); }

    sal_Unicode         dumpChar( const String& rName, rtl_TextEncoding eTextEnc );
    sal_Unicode         dumpUnicode( const String& rName );

    ::rtl::OUString     dumpCharArray( const String& rName, sal_Int32 nLen, rtl_TextEncoding eTextEnc, bool bHideTrailingNul = false );
    ::rtl::OUString     dumpUnicodeArray( const String& rName, sal_Int32 nLen, bool bHideTrailingNul = false );

    ::rtl::OUString     dumpNullCharArray( const String& rName, rtl_TextEncoding eTextEnc );
    ::rtl::OUString     dumpNullUnicodeArray( const String& rName );

    double              dumpRk( const String& rName = EMPTY_STRING );
    sal_Int32           dumpColorABGR( const String& rName = EMPTY_STRING );
    ::com::sun::star::util::DateTime dumpFileTime( const String& rName = EMPTY_STRING );
    ::rtl::OUString     dumpGuid( const String& rName = EMPTY_STRING );

    void                dumpItem( const ItemFormat& rItemFmt );

    template< typename Type >
    Type                dumpName( const String& rName, const NameListWrapper& rListWrp );
    template< typename Type >
    Type                dumpDec( const String& rName, const NameListWrapper& rListWrp = NO_LIST );
    template< typename Type >
    Type                dumpHex( const String& rName, const NameListWrapper& rListWrp = NO_LIST );
    template< typename Type >
    Type                dumpBin( const String& rName, const NameListWrapper& rListWrp = NO_LIST );
    template< typename Type >
    Type                dumpFix( const String& rName, const NameListWrapper& rListWrp = NO_LIST );
    template< typename Type >
    Type                dumpBool( const String& rName, const NameListWrapper& rListWrp = NO_LIST );
    template< typename Type >
    Type                dumpValue( const ItemFormat& rItemFmt );

    template< typename Type1, typename Type2 >
    Type1               dumpName( bool bType1, const String& rName, const NameListWrapper& rListWrp = NO_LIST );
    template< typename Type1, typename Type2 >
    Type1               dumpDec( bool bType1, const String& rName, const NameListWrapper& rListWrp = NO_LIST );
    template< typename Type1, typename Type2 >
    Type1               dumpHex( bool bType1, const String& rName, const NameListWrapper& rListWrp = NO_LIST );
    template< typename Type1, typename Type2 >
    Type1               dumpBin( bool bType1, const String& rName, const NameListWrapper& rListWrp = NO_LIST );
    template< typename Type1, typename Type2 >
    Type1               dumpFix( bool bType1, const String& rName, const NameListWrapper& rListWrp = NO_LIST );
    template< typename Type1, typename Type2 >
    Type1               dumpBool( bool bType1, const String& rName, const NameListWrapper& rListWrp = NO_LIST );
    template< typename Type1, typename Type2 >
    Type1               dumpValue( bool bType1, const ItemFormat& rItemFmt );

    template< typename Type >
    void                dumpDecPair( const String& rName, sal_Unicode cSep = ',' );
    template< typename Type >
    void                dumpHexPair( const String& rName, sal_Unicode cSep = ',' );

protected:
    BinaryInputStreamRef mxStrm;
};

typedef ::boost::shared_ptr< InputObjectBase > InputObjectRef;

// ----------------------------------------------------------------------------

template< typename Type >
Type InputObjectBase::dumpName( const String& rName, const NameListWrapper& rListWrp )
{
    Type nData;
    *mxStrm >> nData;
    writeNameItem( rName, nData, rListWrp );
    return nData;
}

template< typename Type >
Type InputObjectBase::dumpDec( const String& rName, const NameListWrapper& rListWrp )
{
    Type nData;
    *mxStrm >> nData;
    writeDecItem( rName, nData, rListWrp );
    return nData;
}

template< typename Type >
Type InputObjectBase::dumpHex( const String& rName, const NameListWrapper& rListWrp )
{
    Type nData;
    *mxStrm >> nData;
    writeHexItem( rName, nData, rListWrp );
    return nData;
}

template< typename Type >
Type InputObjectBase::dumpBin( const String& rName, const NameListWrapper& rListWrp )
{
    Type nData;
    *mxStrm >> nData;
    writeBinItem( rName, nData, rListWrp );
    return nData;
}

template< typename Type >
Type InputObjectBase::dumpFix( const String& rName, const NameListWrapper& rListWrp )
{
    Type nData;
    *mxStrm >> nData;
    writeFixItem( rName, nData, rListWrp );
    return nData;
}

template< typename Type >
Type InputObjectBase::dumpBool( const String& rName, const NameListWrapper& rListWrp )
{
    Type nData;
    *mxStrm >> nData;
    writeDecBoolItem( rName, nData, rListWrp );
    return nData;
}

template< typename Type >
Type InputObjectBase::dumpValue( const ItemFormat& rItemFmt )
{
    Type nData;
    *mxStrm >> nData;
    writeValueItem( rItemFmt, nData );
    return nData;
}

template< typename Type1, typename Type2 >
Type1 InputObjectBase::dumpName( bool bType1, const String& rName, const NameListWrapper& rListWrp )
{
    return bType1 ? dumpName< Type1 >( rName, rListWrp ) : static_cast< Type1 >( dumpName< Type2 >( rName, rListWrp ) );
}

template< typename Type1, typename Type2 >
Type1 InputObjectBase::dumpDec( bool bType1, const String& rName, const NameListWrapper& rListWrp )
{
    return bType1 ? dumpDec< Type1 >( rName, rListWrp ) : static_cast< Type1 >( dumpDec< Type2 >( rName, rListWrp ) );
}

template< typename Type1, typename Type2 >
Type1 InputObjectBase::dumpHex( bool bType1, const String& rName, const NameListWrapper& rListWrp )
{
    return bType1 ? dumpHex< Type1 >( rName, rListWrp ) : static_cast< Type1 >( dumpHex< Type2 >( rName, rListWrp ) );
}

template< typename Type1, typename Type2 >
Type1 InputObjectBase::dumpBin( bool bType1, const String& rName, const NameListWrapper& rListWrp )
{
    return bType1 ? dumpBin< Type1 >( rName, rListWrp ) : static_cast< Type1 >( dumpBin< Type2 >( rName, rListWrp ) );
}

template< typename Type1, typename Type2 >
Type1 InputObjectBase::dumpFix( bool bType1, const String& rName, const NameListWrapper& rListWrp )
{
    return bType1 ? dumpFix< Type1 >( rName, rListWrp ) : static_cast< Type1 >( dumpFix< Type2 >( rName, rListWrp ) );
}

template< typename Type1, typename Type2 >
Type1 InputObjectBase::dumpBool( bool bType1, const String& rName, const NameListWrapper& rListWrp )
{
    return bType1 ? dumpBool< Type1 >( rName, rListWrp ) : static_cast< Type1 >( dumpBool< Type2 >( rName, rListWrp ) );
}

template< typename Type1, typename Type2 >
Type1 InputObjectBase::dumpValue( bool bType1, const ItemFormat& rItemFmt )
{
    return bType1 ? dumpValue< Type1 >( rItemFmt ) : static_cast< Type1 >( dumpValue< Type2 >( rItemFmt ) );
}

template< typename Type >
void InputObjectBase::dumpDecPair( const String& rName, sal_Unicode cSep )
{
    Type nData1, nData2;
    *mxStrm >> nData1 >> nData2;
    writeDecPairItem( rName, nData1, nData2, cSep );
}

template< typename Type >
void InputObjectBase::dumpHexPair( const String& rName, sal_Unicode cSep )
{
    Type nData1, nData2;
    *mxStrm >> nData1 >> nData2;
    writeHexPairItem( rName, nData1, nData2, cSep );
}

// ============================================================================
// ============================================================================

class BinaryStreamObject : public InputObjectBase
{
public:
    explicit            BinaryStreamObject(
                            const ObjectBase& rParent,
                            const BinaryInputStreamRef& rxStrm,
                            const ::rtl::OUString& rSysFileName );

    explicit            BinaryStreamObject(
                            const OutputObjectBase& rParent,
                            const BinaryInputStreamRef& rxStrm );

protected:
    void                dumpBinaryStream( bool bShowOffset = true );

    virtual void        implDump();
};

// ============================================================================
// ============================================================================

class TextStreamObjectBase : public InputObjectBase
{
protected:
    inline              TextStreamObjectBase() {}

    using               InputObjectBase::construct;
    void                construct(
                            const ObjectBase& rParent,
                            const BinaryInputStreamRef& rxStrm,
                            rtl_TextEncoding eTextEnc,
                            const ::rtl::OUString& rSysFileName );
    void                construct(
                            const OutputObjectBase& rParent,
                            const BinaryInputStreamRef& rxStrm,
                            rtl_TextEncoding eTextEnc );
    void                construct(
                            const InputObjectBase& rParent,
                            rtl_TextEncoding eTextEnc );

    virtual bool        implIsValid() const;
    virtual void        implDump();

    virtual void        implDumpText( TextInputStream& rTextStrm ) = 0;

private:
    void                constructTextStrmObj( rtl_TextEncoding eTextEnc );

protected:
    ::boost::shared_ptr< TextInputStream > mxTextStrm;
};

// ============================================================================

class TextLineStreamObject : public TextStreamObjectBase
{
public:
    explicit            TextLineStreamObject(
                            const ObjectBase& rParent,
                            const BinaryInputStreamRef& rxStrm,
                            rtl_TextEncoding eTextEnc,
                            const ::rtl::OUString& rSysFileName );

    explicit            TextLineStreamObject(
                            const OutputObjectBase& rParent,
                            const BinaryInputStreamRef& rxStrm,
                            rtl_TextEncoding eTextEnc );

protected:
    virtual void        implDumpText( TextInputStream& rTextStrm );
    virtual void        implDumpLine( const ::rtl::OUString& rLine, sal_uInt32 nLine );
};

// ============================================================================

class XmlStreamObject : public TextStreamObjectBase
{
public:
    explicit            XmlStreamObject(
                            const ObjectBase& rParent,
                            const BinaryInputStreamRef& rxStrm,
                            const ::rtl::OUString& rSysFileName );

    explicit            XmlStreamObject(
                            const OutputObjectBase& rParent,
                            const BinaryInputStreamRef& rxStrm );

protected:
    virtual void        implDumpText( TextInputStream& rTextStrm );
};

// ============================================================================
// ============================================================================

class RecordObjectBase : public InputObjectBase
{
protected:
    inline explicit     RecordObjectBase() {}

    using               InputObjectBase::construct;
    void                construct(
                            const ObjectBase& rParent,
                            const BinaryInputStreamRef& rxBaseStrm,
                            const ::rtl::OUString& rSysFileName,
                            const BinaryInputStreamRef& rxRecStrm,
                            const String& rRecNames,
                            const String& rSimpleRecs = EMPTY_STRING );
    void                construct(
                            const OutputObjectBase& rParent,
                            const BinaryInputStreamRef& rxBaseStrm,
                            const BinaryInputStreamRef& rxRecStrm,
                            const String& rRecNames,
                            const String& rSimpleRecs = EMPTY_STRING );

    inline sal_Int64    getRecPos() const { return mnRecPos; }
    inline sal_Int64    getRecId() const { return mnRecId; }
    inline sal_Int64    getRecSize() const { return mnRecSize; }
    inline NameListRef  getRecNames() const { return maRecNames.getNameList( cfg() ); }

    inline void         setBinaryOnlyMode( bool bBinaryOnly ) { mbBinaryOnly = bBinaryOnly; }
    inline bool         isBinaryOnlyMode() const { return mbBinaryOnly; }

    virtual bool        implIsValid() const;
    virtual void        implDump();

    virtual bool        implStartRecord( BinaryInputStream& rBaseStrm, sal_Int64& ornRecPos, sal_Int64& ornRecId, sal_Int64& ornRecSize ) = 0;
    virtual void        implWriteExtHeader();
    virtual void        implDumpRecordBody();

private:
    void                constructRecObjBase(
                            const BinaryInputStreamRef& rxBaseStrm,
                            const String& rRecNames,
                            const String& rSimpleRecs );

    void                writeHeader();

private:
    BinaryInputStreamRef mxBaseStrm;
    NameListWrapper     maRecNames;
    NameListWrapper     maSimpleRecs;
    sal_Int64           mnRecPos;
    sal_Int64           mnRecId;
    sal_Int64           mnRecSize;
    bool                mbShowRecPos;
    bool                mbBinaryOnly;
};

// ============================================================================

class SequenceRecordObjectBase : public RecordObjectBase
{
protected:
    inline explicit     SequenceRecordObjectBase() : mxRecData( new StreamDataSequence ) {}

    inline StreamDataSequence& getRecordDataSequence() { return *mxRecData; }

    using               RecordObjectBase::construct;
    void                construct(
                            const ObjectBase& rParent,
                            const BinaryInputStreamRef& rxBaseStrm,
                            const ::rtl::OUString& rSysFileName,
                            const String& rRecNames,
                            const String& rSimpleRecs = EMPTY_STRING );
    void                construct(
                            const OutputObjectBase& rParent,
                            const BinaryInputStreamRef& rxBaseStrm,
                            const String& rRecNames,
                            const String& rSimpleRecs = EMPTY_STRING );

    virtual bool        implStartRecord( BinaryInputStream& rBaseStrm, sal_Int64& ornRecPos, sal_Int64& ornRecId, sal_Int64& ornRecSize );
    virtual bool        implReadRecordHeader( BinaryInputStream& rBaseStrm, sal_Int64& ornRecId, sal_Int64& ornRecSize ) = 0;

private:
    typedef ::boost::shared_ptr< StreamDataSequence > StreamDataSeqRef;
    StreamDataSeqRef    mxRecData;
};

// ============================================================================
// ============================================================================

/** Base class for a file dumper. Derived classes implement the implDump()
    function to add functionality.
 */
class DumperBase : public ObjectBase
{
public:
    virtual             ~DumperBase();

    bool                isImportEnabled() const;
    bool                isImportCancelled() const;

protected:
    inline explicit     DumperBase() {}

    using               ObjectBase::construct;
    void                construct( const ConfigRef& rxConfig );
};

// ============================================================================
// ============================================================================

} // namespace dump
} // namespace oox

#define OOX_DUMP_FILE( DumperClassName )            \
do {                                                \
    DumperClassName aDumper( *this );               \
    aDumper.dump();                                 \
    bool bCancelled = aDumper.isImportCancelled();  \
    if( !aDumper.isImportEnabled() || bCancelled )  \
        return aDumper.isValid() && !bCancelled;    \
} while( false )

#else   // OOX_INCLUDE_DUMPER

#define OOX_DUMP_FILE( DumperClassName ) (void)0

#endif  // OOX_INCLUDE_DUMPER
<<<<<<< HEAD
#endif

/* vim:set shiftwidth=4 softtabstop=4 expandtab: */
=======
#endif
>>>>>>> 275e5c65
<|MERGE_RESOLUTION|>--- conflicted
+++ resolved
@@ -2004,10 +2004,6 @@
 #define OOX_DUMP_FILE( DumperClassName ) (void)0
 
 #endif  // OOX_INCLUDE_DUMPER
-<<<<<<< HEAD
 #endif
 
-/* vim:set shiftwidth=4 softtabstop=4 expandtab: */
-=======
-#endif
->>>>>>> 275e5c65
+/* vim:set shiftwidth=4 softtabstop=4 expandtab: */