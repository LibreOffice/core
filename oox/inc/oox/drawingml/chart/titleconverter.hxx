--- conflicted
+++ resolved
@@ -110,10 +110,6 @@
 } // namespace drawingml
 } // namespace oox
 
-<<<<<<< HEAD
 #endif
 
-/* vim:set shiftwidth=4 softtabstop=4 expandtab: */
-=======
-#endif
->>>>>>> 818573bf
+/* vim:set shiftwidth=4 softtabstop=4 expandtab: */