/*************************************************************************
 *
 * DO NOT ALTER OR REMOVE COPYRIGHT NOTICES OR THIS FILE HEADER.
 *
 * Copyright 2000, 2010 Oracle andor its affiliates.
 *
 * OpenOffice.org - a multi-platform office productivity suite
 *
 * This file is part of OpenOffice.org.
 *
 * OpenOffice.org is free software: you can redistribute it and/or modify
 * it under the terms of the GNU Lesser General Public License version 3
 * only, as published by the Free Software Foundation.
 *
 * OpenOffice.org is distributed in the hope that it will be useful,
 * but WITHOUT ANY WARRANTY; without even the implied warranty of
 * MERCHANTABILITY or FITNESS FOR A PARTICULAR PURPOSE.  See the
 * GNU Lesser General Public License version 3 for more details
 * (a copy is included in the LICENSE file that accompanied this code).
 *
 * You should have received a copy of the GNU Lesser General Public License
 * version 3 along with OpenOffice.org.  If not, see
 * <http://www.openoffice.org/license.html>
 * for a copy of the LGPLv3 License.
 *
 ************************************************************************/

// MARKER(update_precomp.py): autogen include statement, do not remove
#include "precompiled_dbaccess.hxx"

#ifndef DBACCESS_CORE_API_KEYSET_HXX
#include "KeySet.hxx"
#endif
#ifndef _DBA_CORE_RESOURCE_HXX_
#include "core_resource.hxx"
#endif
#ifndef _DBA_CORE_RESOURCE_HRC_
#include "core_resource.hrc"
#endif
#ifndef _COM_SUN_STAR_BEANS_XPROPERTYSET_HPP_
#include <com/sun/star/beans/XPropertySet.hpp>
#endif
#ifndef _COM_SUN_STAR_SDBC_XDATABASEMETADATA_HPP_
#include <com/sun/star/sdbc/XDatabaseMetaData.hpp>
#endif
#include <com/sun/star/sdbc/ColumnValue.hpp>
#ifndef _COM_SUN_STAR_SDBC_XPREPAREDSTATEMENT_HPP_
#include <com/sun/star/sdbc/XPreparedStatement.hpp>
#endif
#ifndef _COM_SUN_STAR_SDBCxParameterS_HPP_
#include <com/sun/star/sdbc/XParameters.hpp>
#endif
#ifndef _COM_SUN_STAR_SDBC_XGENERATEDRESULTSET_HPP_
#include <com/sun/star/sdbc/XGeneratedResultSet.hpp>
#endif
#ifndef _COM_SUN_STAR_SDBC_XCOLUMNLOCATE_HPP_
#include <com/sun/star/sdbc/XColumnLocate.hpp>
#endif
#ifndef _COM_SUN_STAR_CONTAINER_XINDEXACCESS_HPP_
#include <com/sun/star/container/XIndexAccess.hpp>
#endif
#ifndef DBACCESS_SHARED_DBASTRINGS_HRC
#include "dbastrings.hrc"
#endif
#ifndef _DBASHARED_APITOOLS_HXX_
#include "apitools.hxx"
#endif
#ifndef _COM_SUN_STAR_SDBCX_XKEYSSUPPLIER_HPP_
#include <com/sun/star/sdbcx/XKeysSupplier.hpp>
#endif
#ifndef _COM_SUN_STAR_SDB_XSINGLESELECTQUERYCOMPOSER_HPP_
#include <com/sun/star/sdb/XSingleSelectQueryComposer.hpp>
#endif
#ifndef _COM_SUN_STAR_SDBCX_XINDEXESSUPPLIER_HPP_
#include <com/sun/star/sdbcx/XIndexesSupplier.hpp>
#endif
#ifndef _CPPUHELPER_TYPEPROVIDER_HXX_
#include <cppuhelper/typeprovider.hxx>
#endif
#ifndef _COMPHELPER_TYPES_HXX_
#include <comphelper/types.hxx>
#endif
#ifndef _COM_SUN_STAR_SDBCX_KEYTYPE_HPP_
#include <com/sun/star/sdbcx/KeyType.hpp>
#endif
#ifndef _CONNECTIVITY_DBTOOLS_HXX_
#include <connectivity/dbtools.hxx>
#endif
#ifndef _DBHELPER_DBEXCEPTION_HXX_
#include <connectivity/dbexception.hxx>
#endif
#include <list>
#include <algorithm>
#include <string.h>
#ifndef _COM_SUN_STAR_IO_XINPUTSTREAM_HPP_
#include <com/sun/star/io/XInputStream.hpp>
#endif
#ifndef _COM_SUN_STAR_SDBCX_XTABLESSUPPLIER_HPP_
#include <com/sun/star/sdbcx/XTablesSupplier.hpp>
#endif
#ifndef DBACCESS_CORE_API_QUERYCOMPOSER_HXX
#include "querycomposer.hxx"
#endif
#ifndef DBACCESS_SOURCE_CORE_INC_COMPOSERTOOLS_HXX
#include "composertools.hxx"
#endif
#ifndef _TOOLS_DEBUG_HXX
#include <tools/debug.hxx>
#endif
#include <string.h>
#include <rtl/logfile.hxx>
#include "PrivateRow.hxx"

using namespace dbaccess;
using namespace ::connectivity;
using namespace ::dbtools;
using namespace ::com::sun::star::uno;
using namespace ::com::sun::star::beans;
using namespace ::com::sun::star::sdbc;
using namespace ::com::sun::star::sdb;
using namespace ::com::sun::star::sdbcx;
using namespace ::com::sun::star::container;
using namespace ::com::sun::star::lang;
using namespace ::com::sun::star::util;
using namespace ::com::sun::star::io;
using namespace ::com::sun::star;
using namespace ::cppu;
using namespace ::osl;

namespace
{
    void lcl_fillIndexColumns(const Reference<XIndexAccess>& _xIndexes, ::std::vector< Reference<XNameAccess> >& _rAllIndexColumns)
    {
        if ( _xIndexes.is() )
        {
            Reference<XPropertySet> xIndexColsSup;
            sal_Int32 nCount = _xIndexes->getCount();
            for(sal_Int32 j = 0 ; j < nCount ; ++j)
            {
                xIndexColsSup.set(_xIndexes->getByIndex(j),UNO_QUERY);
                if( xIndexColsSup.is()
                    && comphelper::getBOOL(xIndexColsSup->getPropertyValue(PROPERTY_ISUNIQUE))
                    && !comphelper::getBOOL(xIndexColsSup->getPropertyValue(PROPERTY_ISPRIMARYKEYINDEX))
                )
                    _rAllIndexColumns.push_back(Reference<XColumnsSupplier>(xIndexColsSup,UNO_QUERY)->getColumns());
            }
        }
    }
}
DBG_NAME(OKeySet)
// -------------------------------------------------------------------------
OKeySet::OKeySet(const connectivity::OSQLTable& _xTable,
                 const Reference< XIndexAccess>& _xTableKeys,
                 const ::rtl::OUString& _rUpdateTableName,    // this can be the alias or the full qualified name
                 const Reference< XSingleSelectQueryAnalyzer >& _xComposer,
                 const ORowSetValueVector& _aParameterValueForCache)
            :m_aParameterValueForCache(_aParameterValueForCache)
            ,m_pKeyColumnNames(NULL)
            ,m_pColumnNames(NULL)
            ,m_pParameterNames(NULL)
            ,m_pForeignColumnNames(NULL)
            ,m_xTable(_xTable)
            ,m_xTableKeys(_xTableKeys)
            ,m_xComposer(_xComposer)
            ,m_sUpdateTableName(_rUpdateTableName)
            ,m_bRowCountFinal(sal_False)
{
    RTL_LOGFILE_CONTEXT_AUTHOR( aLogger, "dbaccess", "Ocke.Janssen@sun.com", "OKeySet::OKeySet" );
    DBG_CTOR(OKeySet,NULL);

}
// -----------------------------------------------------------------------------
OKeySet::~OKeySet()
{
    try
    {
        ::comphelper::disposeComponent(m_xStatement);
    }
    catch(Exception&)
    {
        m_xStatement = NULL;
    }
    catch(...)
    {
        OSL_ENSURE(0,"Unknown Exception occured");
    }
    m_xComposer = NULL;

    DBG_DTOR(OKeySet,NULL);
}
void OKeySet::initColumns()
{
    Reference<XDatabaseMetaData> xMeta = m_xConnection->getMetaData();
    bool bCase = (xMeta.is() && xMeta->storesMixedCaseQuotedIdentifiers()) ? true : false;
    m_pKeyColumnNames.reset( new SelectColumnsMetaData(bCase) );
    m_pColumnNames.reset( new SelectColumnsMetaData(bCase) );
    m_pParameterNames.reset( new SelectColumnsMetaData(bCase) );
    m_pForeignColumnNames.reset( new SelectColumnsMetaData(bCase) );
}
void OKeySet::findTableColumnsMatching_throw(const Any& i_aTable
                                                   ,const Reference<XDatabaseMetaData>& i_xMeta
                                                   ,const Reference<XNameAccess>& i_xQueryColumns)
{
    // first ask the database itself for the best columns which can be used
    Sequence< ::rtl::OUString> aBestColumnNames;
    Reference<XNameAccess> xKeyColumns  = getPrimaryKeyColumns_throw(i_aTable);
    if ( xKeyColumns.is() )
        aBestColumnNames = xKeyColumns->getElementNames();

    const Reference<XColumnsSupplier> xTblColSup(i_aTable,UNO_QUERY_THROW);
    const Reference<XNameAccess> xTblColumns = xTblColSup->getColumns();
    // locate parameter in select columns
    Reference<XParametersSupplier> xParaSup(m_xComposer,UNO_QUERY);
    Reference<XIndexAccess> xQueryParameters = xParaSup->getParameters();
    const sal_Int32 nParaCount = xQueryParameters->getCount();
    Sequence< ::rtl::OUString> aParameterColumns(nParaCount);
    for(sal_Int32 i = 0; i< nParaCount;++i)
    {
        Reference<XPropertySet> xPara(xQueryParameters->getByIndex(i),UNO_QUERY_THROW);
        xPara->getPropertyValue(PROPERTY_REALNAME) >>= aParameterColumns[i];
    }

    if ( m_sUpdateTableName.getLength() )
    {
        ::dbaccess::getColumnPositions(i_xQueryColumns,aBestColumnNames,m_sUpdateTableName,(*m_pKeyColumnNames),true);
        ::dbaccess::getColumnPositions(i_xQueryColumns,xTblColumns->getElementNames(),m_sUpdateTableName,(*m_pColumnNames),true);
        ::dbaccess::getColumnPositions(i_xQueryColumns,aParameterColumns,m_sUpdateTableName,(*m_pParameterNames),true);
    }
    else
    {
        ::rtl::OUString sCatalog,sSchema,sTable;
        Reference<XPropertySet> xTableProp(i_aTable,UNO_QUERY);
        Any aCatalog = xTableProp->getPropertyValue(PROPERTY_CATALOGNAME);
        aCatalog >>= sCatalog;
        xTableProp->getPropertyValue(PROPERTY_SCHEMANAME)   >>= sSchema;
        xTableProp->getPropertyValue(PROPERTY_NAME)         >>= sTable;
        const ::rtl::OUString sComposedUpdateTableName = dbtools::composeTableName( i_xMeta, sCatalog, sSchema, sTable, sal_False, ::dbtools::eInDataManipulation );
        ::dbaccess::getColumnPositions(i_xQueryColumns,aBestColumnNames,sComposedUpdateTableName,(*m_pKeyColumnNames),true);
        ::dbaccess::getColumnPositions(i_xQueryColumns,xTblColumns->getElementNames(),sComposedUpdateTableName,(*m_pColumnNames),true);
        ::dbaccess::getColumnPositions(i_xQueryColumns,aParameterColumns,sComposedUpdateTableName,(*m_pParameterNames),true);
    }

    SelectColumnsMetaData::const_iterator aPosIter = m_pKeyColumnNames->begin();
    SelectColumnsMetaData::const_iterator aPosEnd = m_pKeyColumnNames->end();
    for(;aPosIter != aPosEnd;++aPosIter)
    {
        if ( xTblColumns->hasByName(aPosIter->second.sRealName) )
        {
            Reference<XPropertySet> xProp(xTblColumns->getByName(aPosIter->second.sRealName),UNO_QUERY);
            sal_Bool bAuto = sal_False;
            if( (xProp->getPropertyValue(PROPERTY_ISAUTOINCREMENT) >>= bAuto) && bAuto)
                m_aAutoColumns.push_back(aPosIter->first);
        }
    }
}
::rtl::OUStringBuffer OKeySet::createKeyFilter()
{
    static ::rtl::OUString aAnd     = ::rtl::OUString::createFromAscii(" AND ");
    const ::rtl::OUString aQuote    = getIdentifierQuoteString();
    ::rtl::OUStringBuffer aFilter;
    static ::rtl::OUString s_sDot(RTL_CONSTASCII_USTRINGPARAM("."));
    static ::rtl::OUString s_sParam(RTL_CONSTASCII_USTRINGPARAM(" = ?"));
    // create the where clause
    Reference<XDatabaseMetaData> xMeta = m_xConnection->getMetaData();
    SelectColumnsMetaData::iterator aPosEnd = m_pKeyColumnNames->end();
    for(SelectColumnsMetaData::iterator aPosIter = m_pKeyColumnNames->begin();aPosIter != aPosEnd;)
    {
        aFilter.append(::dbtools::quoteTableName( xMeta,aPosIter->second.sTableName,::dbtools::eInDataManipulation));
        aFilter.append(s_sDot);
        aFilter.append(::dbtools::quoteName( aQuote,aPosIter->second.sRealName));
        aFilter.append(s_sParam);
        ++aPosIter;
        if(aPosIter != aPosEnd)
            aFilter.append(aAnd);
    }
    return aFilter;
}
// -----------------------------------------------------------------------------
void OKeySet::construct(const Reference< XResultSet>& _xDriverSet,const ::rtl::OUString& i_sRowSetFilter)
{
    RTL_LOGFILE_CONTEXT_AUTHOR( aLogger, "dbaccess", "Ocke.Janssen@sun.com", "OKeySet::construct" );
    OCacheSet::construct(_xDriverSet,i_sRowSetFilter);
    initColumns();

    Reference<XNameAccess> xKeyColumns  = getKeyColumns();
    Reference<XDatabaseMetaData> xMeta = m_xConnection->getMetaData();
    Reference<XColumnsSupplier> xQueryColSup(m_xComposer,UNO_QUERY);
    const Reference<XNameAccess> xQueryColumns = xQueryColSup->getColumns();
    findTableColumnsMatching_throw(makeAny(m_xTable),xMeta,xQueryColumns);

    // the first row is empty because it's now easier for us to distinguish when we are beforefirst or first
    // without extra varaible to be set
    m_aKeyMap.insert(OKeySetMatrix::value_type(0,OKeySetValue(NULL,::std::pair<sal_Int32,Reference<XRow> >(0,NULL))));
    m_aKeyIter = m_aKeyMap.begin();

    ::rtl::OUStringBuffer aFilter = createKeyFilter();

    Reference< XSingleSelectQueryComposer> xSourceComposer(m_xComposer,UNO_QUERY);
    Reference< XMultiServiceFactory >  xFactory(m_xConnection, UNO_QUERY_THROW);
    Reference<XSingleSelectQueryComposer> xAnalyzer(xFactory->createInstance(SERVICE_NAME_SINGLESELECTQUERYCOMPOSER),UNO_QUERY);
    xAnalyzer->setElementaryQuery(xSourceComposer->getElementaryQuery());
    Reference<XTablesSupplier> xTabSup(xAnalyzer,uno::UNO_QUERY);
    Reference<XNameAccess> xSelectTables(xTabSup->getTables(),uno::UNO_QUERY);
    const Sequence< ::rtl::OUString> aSeq = xSelectTables->getElementNames();
    if ( aSeq.getLength() > 1 ) // special handling for join
    {
        static ::rtl::OUString aAnd     = ::rtl::OUString::createFromAscii(" AND ");
        const ::rtl::OUString aQuote    = getIdentifierQuoteString();
        static ::rtl::OUString s_sDot(RTL_CONSTASCII_USTRINGPARAM("."));
        static ::rtl::OUString s_sParam(RTL_CONSTASCII_USTRINGPARAM(" = ?"));
        const ::rtl::OUString* pIter = aSeq.getConstArray();
        const ::rtl::OUString* pEnd   = pIter + aSeq.getLength();
        for(;pIter != pEnd;++pIter)
        {
            if ( *pIter != m_sUpdateTableName )
            {
                connectivity::OSQLTable xSelColSup(xSelectTables->getByName(*pIter),uno::UNO_QUERY);
                Reference<XPropertySet> xProp(xSelColSup,uno::UNO_QUERY);
                ::rtl::OUString sSelectTableName = ::dbtools::composeTableName( xMeta, xProp, ::dbtools::eInDataManipulation, false, false, false );

                ::dbaccess::getColumnPositions(xQueryColumns,xSelColSup->getColumns()->getElementNames(),sSelectTableName,(*m_pForeignColumnNames));

                SelectColumnsMetaData::iterator aPosEnd = (*m_pForeignColumnNames).end();
                for(SelectColumnsMetaData::iterator aPosIter = (*m_pForeignColumnNames).begin();aPosIter != aPosEnd;++aPosIter)
                {
                    // look for columns not in the source columns to use them as filter as well
                    // if ( !xSourceColumns->hasByName(aPosIter->first) )
                    {
                        if ( aFilter.getLength() )
                            aFilter.append(aAnd);
                        aFilter.append(::dbtools::quoteName( aQuote,sSelectTableName));
                        aFilter.append(s_sDot);
                        aFilter.append(::dbtools::quoteName( aQuote,aPosIter->second.sRealName));
                        aFilter.append(s_sParam);
                    }
                }
                break;
            }
        }
    } // if ( aSeq.getLength() > 1 ) // special handling for join
    executeStatement(aFilter,i_sRowSetFilter,xAnalyzer);
}
void OKeySet::executeStatement(::rtl::OUStringBuffer& io_aFilter,const ::rtl::OUString& i_sRowSetFilter,Reference<XSingleSelectQueryComposer>& io_xAnalyzer)
{
    bool bFilterSet = i_sRowSetFilter.getLength() != 0;
    if ( bFilterSet )
    {
        FilterCreator aFilterCreator;
        aFilterCreator.append( i_sRowSetFilter );
        aFilterCreator.append( io_aFilter.makeStringAndClear() );
        io_aFilter = aFilterCreator.getComposedAndClear();
    }
    io_xAnalyzer->setFilter(io_aFilter.makeStringAndClear());
    if ( bFilterSet )
    {
        Sequence< Sequence< PropertyValue > > aFilter2 = io_xAnalyzer->getStructuredFilter();
        const Sequence< PropertyValue >* pOr = aFilter2.getConstArray();
        const Sequence< PropertyValue >* pOrEnd = pOr + aFilter2.getLength();
        for(;pOr != pOrEnd;++pOr)
        {
            const PropertyValue* pAnd = pOr->getConstArray();
            const PropertyValue* pAndEnd = pAnd + pOr->getLength();
            for(;pAnd != pAndEnd;++pAnd)
            {
                ::rtl::OUString sValue;
                if ( !(pAnd->Value >>= sValue) || !(sValue.equalsAscii("?") || sValue.matchAsciiL(":",1,0)) )
                { // we have a criteria which has to be taken into account for updates
                    m_aFilterColumns.push_back(pAnd->Name);
                }
            }
        }
    }
    m_xStatement = m_xConnection->prepareStatement(io_xAnalyzer->getQueryWithSubstitution());
    ::comphelper::disposeComponent(io_xAnalyzer);
}
// -------------------------------------------------------------------------
Any SAL_CALL OKeySet::getBookmark() throw(SQLException, RuntimeException)
{
    RTL_LOGFILE_CONTEXT_AUTHOR( aLogger, "dbaccess", "Ocke.Janssen@sun.com", "OKeySet::getBookmark" );
    OSL_ENSURE(m_aKeyIter != m_aKeyMap.end() && m_aKeyIter != m_aKeyMap.begin(),
        "getBookmark is only possible when we stand on a valid row!");
    return makeAny(m_aKeyIter->first);
}

// -------------------------------------------------------------------------
sal_Bool SAL_CALL OKeySet::moveToBookmark( const Any& bookmark ) throw(SQLException, RuntimeException)
{
    RTL_LOGFILE_CONTEXT_AUTHOR( aLogger, "dbaccess", "Ocke.Janssen@sun.com", "OKeySet::moveToBookmark" );
    m_bInserted = m_bUpdated = m_bDeleted = sal_False;
    m_aKeyIter = m_aKeyMap.find(::comphelper::getINT32(bookmark));
    return m_aKeyIter != m_aKeyMap.end();
}
// -------------------------------------------------------------------------
sal_Bool SAL_CALL OKeySet::moveRelativeToBookmark( const Any& bookmark, sal_Int32 rows ) throw(SQLException, RuntimeException)
{
    RTL_LOGFILE_CONTEXT_AUTHOR( aLogger, "dbaccess", "Ocke.Janssen@sun.com", "OKeySet::moveRelativeToBookmark" );
    m_bInserted = m_bUpdated = m_bDeleted = sal_False;
    m_aKeyIter = m_aKeyMap.find(::comphelper::getINT32(bookmark));
    if(m_aKeyIter != m_aKeyMap.end())
    {
        relative(rows);
    }

    return !isBeforeFirst() && !isAfterLast();
}
// -------------------------------------------------------------------------
sal_Int32 SAL_CALL OKeySet::compareBookmarks( const Any& _first, const Any& _second ) throw(SQLException, RuntimeException)
{
    RTL_LOGFILE_CONTEXT_AUTHOR( aLogger, "dbaccess", "Ocke.Janssen@sun.com", "OKeySet::compareBookmarks" );
    sal_Int32 nFirst = 0, nSecond = 0;
    _first >>= nFirst;
    _second >>= nSecond;

    return (nFirst != nSecond) ? CompareBookmark::NOT_EQUAL : CompareBookmark::EQUAL;
}
// -------------------------------------------------------------------------
sal_Bool SAL_CALL OKeySet::hasOrderedBookmarks(  ) throw(SQLException, RuntimeException)
{
    RTL_LOGFILE_CONTEXT_AUTHOR( aLogger, "dbaccess", "Ocke.Janssen@sun.com", "OKeySet::hasOrderedBookmarks" );
    return sal_True;
}
// -------------------------------------------------------------------------
sal_Int32 SAL_CALL OKeySet::hashBookmark( const Any& bookmark ) throw(SQLException, RuntimeException)
{
    RTL_LOGFILE_CONTEXT_AUTHOR( aLogger, "dbaccess", "Ocke.Janssen@sun.com", "OKeySet::hashBookmark" );
    return ::comphelper::getINT32(bookmark);
}
// -------------------------------------------------------------------------
// ::com::sun::star::sdbcx::XDeleteRows
Sequence< sal_Int32 > SAL_CALL OKeySet::deleteRows( const Sequence< Any >& rows ,const connectivity::OSQLTable& _xTable) throw(SQLException, RuntimeException)
{
    RTL_LOGFILE_CONTEXT_AUTHOR( aLogger, "dbaccess", "Ocke.Janssen@sun.com", "OKeySet::deleteRows" );
    Reference<XPropertySet> xSet(_xTable,UNO_QUERY);
    fillTableName(xSet);

    ::rtl::OUStringBuffer aSql = ::rtl::OUString::createFromAscii("DELETE FROM ");
    aSql.append(m_aComposedTableName);
    aSql.append(::rtl::OUString::createFromAscii(" WHERE "));

    // list all cloumns that should be set
    const ::rtl::OUString aQuote    = getIdentifierQuoteString();
    static ::rtl::OUString aAnd     = ::rtl::OUString::createFromAscii(" AND ");
    static ::rtl::OUString aOr      = ::rtl::OUString::createFromAscii(" OR ");
    static ::rtl::OUString aEqual   = ::rtl::OUString::createFromAscii(" = ?");


    // use keys and indexes for excat postioning
    // first the keys
    Reference<XNameAccess> xKeyColumns = getKeyColumns();

    ::rtl::OUStringBuffer aCondition = ::rtl::OUString::createFromAscii("( ");

    SelectColumnsMetaData::const_iterator aIter = (*m_pKeyColumnNames).begin();
    SelectColumnsMetaData::const_iterator aPosEnd = (*m_pKeyColumnNames).end();
    for(;aIter != aPosEnd;++aIter)
    {
        aCondition.append(::dbtools::quoteName( aQuote,aIter->second.sRealName));
        aCondition.append(aEqual);
        aCondition.append(aAnd);
    }
    aCondition.setLength(aCondition.getLength()-5);
    const ::rtl::OUString sCon( aCondition.makeStringAndClear() );

    const Any* pBegin   = rows.getConstArray();
    const Any* pEnd     = pBegin + rows.getLength();

    Sequence< Any > aKeys;
    for(;pBegin != pEnd;++pBegin)
    {
        aSql.append(sCon);
        aSql.append(aOr);
    }
    aSql.setLength(aSql.getLength()-3);

    // now create end execute the prepared statement

    Reference< XPreparedStatement > xPrep(m_xConnection->prepareStatement(aSql.makeStringAndClear()));
    Reference< XParameters > xParameter(xPrep,UNO_QUERY);

    pBegin  = rows.getConstArray();
    sal_Int32 i=1;
    for(;pBegin != pEnd;++pBegin)
    {
        m_aKeyIter = m_aKeyMap.find(::comphelper::getINT32(*pBegin));
        if(m_aKeyIter != m_aKeyMap.end())
        {
            connectivity::ORowVector< ORowSetValue >::Vector::iterator aKeyIter = m_aKeyIter->second.first->get().begin();
            connectivity::ORowVector< ORowSetValue >::Vector::iterator aKeyEnd = m_aKeyIter->second.first->get().end();
            SelectColumnsMetaData::const_iterator aPosIter = (*m_pKeyColumnNames).begin();
            for(sal_uInt16 j = 0;aKeyIter != aKeyEnd;++aKeyIter,++j,++aPosIter)
            {
                setParameter(i++,xParameter,*aKeyIter,aPosIter->second.nType,aPosIter->second.nScale);
            }
        }
    }

    sal_Bool bOk = xPrep->executeUpdate() > 0;
    Sequence< sal_Int32 > aRet(rows.getLength());
    memset(aRet.getArray(),bOk,sizeof(sal_Int32)*aRet.getLength());
    if(bOk)
    {
        pBegin  = rows.getConstArray();
        pEnd    = pBegin + rows.getLength();

        for(;pBegin != pEnd;++pBegin)
        {
            sal_Int32 nPos = 0;
            *pBegin >>= nPos;
            if(m_aKeyIter == m_aKeyMap.find(nPos) && m_aKeyIter != m_aKeyMap.end())
                ++m_aKeyIter;
            m_aKeyMap.erase(nPos);
            m_bDeleted = sal_True;
        }
    }
    return aRet;
}
// -------------------------------------------------------------------------
void SAL_CALL OKeySet::updateRow(const ORowSetRow& _rInsertRow ,const ORowSetRow& _rOrginalRow,const connectivity::OSQLTable& _xTable  ) throw(SQLException, RuntimeException)
{
    RTL_LOGFILE_CONTEXT_AUTHOR( aLogger, "dbaccess", "Ocke.Janssen@sun.com", "OKeySet::updateRow" );
    Reference<XPropertySet> xSet(_xTable,UNO_QUERY);
    fillTableName(xSet);

    ::rtl::OUStringBuffer aSql = ::rtl::OUString::createFromAscii("UPDATE ");
    aSql.append(m_aComposedTableName);
    aSql.append(::rtl::OUString::createFromAscii(" SET "));
    // list all cloumns that should be set
    static ::rtl::OUString aPara    = ::rtl::OUString::createFromAscii(" = ?,");
    ::rtl::OUString aQuote  = getIdentifierQuoteString();
    static ::rtl::OUString aAnd     = ::rtl::OUString::createFromAscii(" AND ");
    ::rtl::OUString sIsNull(RTL_CONSTASCII_USTRINGPARAM(" IS NULL"));
    ::rtl::OUString sParam(RTL_CONSTASCII_USTRINGPARAM(" = ?"));

    // use keys and indexes for excat postioning
    // first the keys
    Reference<XNameAccess> xKeyColumns = getKeyColumns();

    // second the indexes
    Reference<XIndexesSupplier> xIndexSup(_xTable,UNO_QUERY);
    Reference<XIndexAccess> xIndexes;
    if ( xIndexSup.is() )
        xIndexes.set(xIndexSup->getIndexes(),UNO_QUERY);


    ::std::vector< Reference<XNameAccess> > aAllIndexColumns;
    lcl_fillIndexColumns(xIndexes,aAllIndexColumns);

    ::rtl::OUString aColumnName;
    ::rtl::OUStringBuffer sKeyCondition,sIndexCondition;
    ::std::vector<sal_Int32> aIndexColumnPositions;

    const sal_Int32 nOldLength = aSql.getLength();
    sal_Int32 i = 1;
    // here we build the condition part for the update statement
    SelectColumnsMetaData::const_iterator aIter = m_pColumnNames->begin();
    SelectColumnsMetaData::const_iterator aEnd = m_pColumnNames->end();
    for(;aIter != aEnd;++aIter,++i)
    {
        //if(xKeyColumns.is() && xKeyColumns->hasByName(aIter->first))
        if ( m_pKeyColumnNames->find(aIter->first) != m_pKeyColumnNames->end() )
        {
            sKeyCondition.append(::dbtools::quoteName( aQuote,aIter->second.sRealName));
            if((_rOrginalRow->get())[aIter->second.nPosition].isNull())
                sKeyCondition.append(sIsNull);
            else
                sKeyCondition.append(sParam);
            sKeyCondition.append(aAnd);
        }
        else
        {
            ::std::vector< Reference<XNameAccess> >::const_iterator aIndexEnd = aAllIndexColumns.end();
            for( ::std::vector< Reference<XNameAccess> >::const_iterator aIndexIter = aAllIndexColumns.begin();
                aIndexIter != aIndexEnd;++aIndexIter)
            {
                if((*aIndexIter)->hasByName(aIter->first))
                {
                    sIndexCondition.append(::dbtools::quoteName( aQuote,aIter->second.sRealName));
                    if((_rOrginalRow->get())[aIter->second.nPosition].isNull())
                        sIndexCondition.append(sIsNull);
                    else
                    {
                        sIndexCondition.append(sParam);
                        aIndexColumnPositions.push_back(aIter->second.nPosition);
                    }
                    sIndexCondition.append(aAnd);
                    break;
                }
            }
        }
        if((_rInsertRow->get())[aIter->second.nPosition].isModified())
        {
            aSql.append(::dbtools::quoteName( aQuote,aIter->second.sRealName));
            aSql.append(aPara);
        }
    }

    if( aSql.getLength() != nOldLength )
    {
        aSql.setLength(aSql.getLength()-1);
    }
    else
        ::dbtools::throwSQLException( DBACORE_RESSTRING( RID_STR_NO_VALUE_CHANGED ), SQL_GENERAL_ERROR, m_xConnection );

    if(sKeyCondition.getLength() || sIndexCondition.getLength())
    {
        aSql.append(::rtl::OUString::createFromAscii(" WHERE "));
        if(sKeyCondition.getLength() && sIndexCondition.getLength())
        {
            aSql.append(sKeyCondition.makeStringAndClear());
            aSql.append(sIndexCondition.makeStringAndClear());
        }
        else if(sKeyCondition.getLength())
        {
            aSql.append(sKeyCondition.makeStringAndClear());
        }
        else if(sIndexCondition.getLength())
        {
            aSql.append(sIndexCondition.makeStringAndClear());
        }
        aSql.setLength(aSql.getLength()-5); // remove the last AND
    }
    else
        ::dbtools::throwSQLException( DBACORE_RESSTRING( RID_STR_NO_CONDITION_FOR_PK ), SQL_GENERAL_ERROR, m_xConnection );

    // now create end execute the prepared statement

    ::rtl::OUString sEmpty;
    executeUpdate(_rInsertRow ,_rOrginalRow,aSql.makeStringAndClear(),sEmpty,aIndexColumnPositions);
}
// -----------------------------------------------------------------------------
void OKeySet::executeUpdate(const ORowSetRow& _rInsertRow ,const ORowSetRow& _rOrginalRow,const ::rtl::OUString& i_sSQL,const ::rtl::OUString& i_sTableName,const ::std::vector<sal_Int32>& _aIndexColumnPositions)
{
    // now create end execute the prepared statement
    Reference< XPreparedStatement > xPrep(m_xConnection->prepareStatement(i_sSQL));
    Reference< XParameters > xParameter(xPrep,UNO_QUERY);

    bool bRefetch = true;
    Reference<XRow> xRow;
    sal_Int32 i = 1;
    // first the set values
    SelectColumnsMetaData::const_iterator aIter = m_pColumnNames->begin();
    SelectColumnsMetaData::const_iterator aEnd = m_pColumnNames->end();
    sal_uInt16 j = 0;
    for(;aIter != aEnd;++aIter,++j)
    {
        if ( !i_sTableName.getLength() || aIter->second.sTableName == i_sTableName )
        {
            sal_Int32 nPos = aIter->second.nPosition;
            if((_rInsertRow->get())[nPos].isModified())
            {
                if ( bRefetch )
                {
                    bRefetch = ::std::find(m_aFilterColumns.begin(),m_aFilterColumns.end(),aIter->second.sRealName) == m_aFilterColumns.end();
                }
                impl_convertValue_throw(_rInsertRow,aIter->second);
                (_rInsertRow->get())[nPos].setSigned((_rOrginalRow->get())[nPos].isSigned());
                setParameter(i++,xParameter,(_rInsertRow->get())[nPos],aIter->second.nType,aIter->second.nScale);
            }
        }
    }
    // and then the values of the where condition
    aIter = m_pKeyColumnNames->begin();
    aEnd = m_pKeyColumnNames->end();
    j = 0;
    for(;aIter != aEnd;++aIter,++j)
    {
        if ( !i_sTableName.getLength() || aIter->second.sTableName == i_sTableName )
        {
            setParameter(i++,xParameter,(_rOrginalRow->get())[aIter->second.nPosition],aIter->second.nType,aIter->second.nScale);
        }
    }
    if ( !_aIndexColumnPositions.empty() )
    {
        // now we have to set the index values
        ::std::vector<sal_Int32>::const_iterator aIdxColIter = _aIndexColumnPositions.begin();
        ::std::vector<sal_Int32>::const_iterator aIdxColEnd = _aIndexColumnPositions.end();
        j = 0;
        aIter = m_pColumnNames->begin();
        for(;aIdxColIter != aIdxColEnd;++aIdxColIter,++i,++j,++aIter)
        {
            setParameter(i,xParameter,(_rOrginalRow->get())[*aIdxColIter],(_rOrginalRow->get())[*aIdxColIter].getTypeKind(),aIter->second.nScale);
        }
    }
    const sal_Int32 nRowsUpdated = xPrep->executeUpdate();
     m_bUpdated =  nRowsUpdated > 0;
    if(m_bUpdated)
    {
        const sal_Int32 nBookmark = ::comphelper::getINT32((_rInsertRow->get())[0].getAny());
        m_aKeyIter = m_aKeyMap.find(nBookmark);
        m_aKeyIter->second.second.first = 2;
        m_aKeyIter->second.second.second = xRow;
        copyRowValue(_rInsertRow,m_aKeyIter->second.first,nBookmark);
        tryRefetch(_rInsertRow,bRefetch);
    }
}
// -------------------------------------------------------------------------
void SAL_CALL OKeySet::insertRow( const ORowSetRow& _rInsertRow,const connectivity::OSQLTable& _xTable ) throw(SQLException, RuntimeException)
{
    RTL_LOGFILE_CONTEXT_AUTHOR( aLogger, "dbaccess", "Ocke.Janssen@sun.com", "OKeySet::insertRow" );
    ::rtl::OUStringBuffer aSql(::rtl::OUString::createFromAscii("INSERT INTO "));
    Reference<XPropertySet> xSet(_xTable,UNO_QUERY);
    fillTableName(xSet);

    aSql.append(m_aComposedTableName);
    aSql.append(::rtl::OUString::createFromAscii(" ( "));
    // set values and column names
    ::rtl::OUStringBuffer aValues(::rtl::OUString(RTL_CONSTASCII_USTRINGPARAM(" VALUES ( ")));
    static ::rtl::OUString aPara(RTL_CONSTASCII_USTRINGPARAM("?,"));
    ::rtl::OUString aQuote = getIdentifierQuoteString();
    static ::rtl::OUString aComma(RTL_CONSTASCII_USTRINGPARAM(","));

    SelectColumnsMetaData::const_iterator aIter = m_pColumnNames->begin();
    SelectColumnsMetaData::const_iterator aEnd = m_pColumnNames->end();
    sal_Int32 j = 1;
    bool bRefetch = true;
    sal_Bool bModified = sal_False;
    for(;aIter != aEnd;++aIter,++j)
    {
        if((_rInsertRow->get())[aIter->second.nPosition].isModified())
        {
            if ( bRefetch )
            {
                bRefetch = ::std::find(m_aFilterColumns.begin(),m_aFilterColumns.end(),aIter->second.sRealName) == m_aFilterColumns.end();
            }
            aSql.append(::dbtools::quoteName( aQuote,aIter->second.sRealName));
            aSql.append(aComma);
            aValues.append(aPara);
            bModified = sal_True;
        }
    }
    if ( !bModified )
        ::dbtools::throwSQLException( DBACORE_RESSTRING( RID_STR_NO_VALUE_CHANGED ), SQL_GENERAL_ERROR, m_xConnection );

    aSql.setCharAt(aSql.getLength()-1,')');
    aValues.setCharAt(aValues.getLength()-1,')');
    aSql.append(aValues.makeStringAndClear());
    // now create,fill and execute the prepared statement
    ::rtl::OUString sEmpty;
    executeInsert(_rInsertRow,aSql.makeStringAndClear(),sEmpty,bRefetch);
}
// -------------------------------------------------------------------------
void OKeySet::executeInsert( const ORowSetRow& _rInsertRow,const ::rtl::OUString& i_sSQL,const ::rtl::OUString& i_sTableName,bool bRefetch )
{
    // now create,fill and execute the prepared statement
    Reference< XPreparedStatement > xPrep(m_xConnection->prepareStatement(i_sSQL));
    Reference< XParameters > xParameter(xPrep,UNO_QUERY);

    SelectColumnsMetaData::const_iterator aIter = m_pColumnNames->begin();
    SelectColumnsMetaData::const_iterator aEnd = m_pColumnNames->end();
    for(sal_Int32 i = 1;aIter != aEnd;++aIter)
    {
        if ( !i_sTableName.getLength() || aIter->second.sTableName == i_sTableName )
        {
            const sal_Int32 nPos = aIter->second.nPosition;
            if((_rInsertRow->get())[nPos].isModified())
            {
                if((_rInsertRow->get())[nPos].isNull())
                    xParameter->setNull(i++,(_rInsertRow->get())[nPos].getTypeKind());
                else
                {
                    impl_convertValue_throw(_rInsertRow,aIter->second);
                    (_rInsertRow->get())[nPos].setSigned(m_aSignedFlags[nPos-1]);
                    setParameter(i++,xParameter,(_rInsertRow->get())[nPos],aIter->second.nType,aIter->second.nScale);
                }
            }
        }
    }

    m_bInserted = xPrep->executeUpdate() > 0;
    sal_Bool bAutoValuesFetched = sal_False;
    if ( m_bInserted )
    {
        // first insert the default values into the insertrow
        aIter = m_pColumnNames->begin();
        for(;aIter != aEnd;++aIter)
        {
            if ( !(_rInsertRow->get())[aIter->second.nPosition].isModified() )
                (_rInsertRow->get())[aIter->second.nPosition] = aIter->second.sDefaultValue;
        }
        try
        {
            Reference< XGeneratedResultSet > xGRes(xPrep, UNO_QUERY);
            if ( xGRes.is() )
            {
                Reference< XResultSet > xRes = xGRes->getGeneratedValues();
                Reference< XRow > xRow(xRes,UNO_QUERY);
                if ( xRow.is() && xRes->next() )
                {
                    Reference< XResultSetMetaDataSupplier > xMdSup(xRes,UNO_QUERY);
                    Reference< XResultSetMetaData > xMd = xMdSup->getMetaData();
                    sal_Int32 nColumnCount = xMd->getColumnCount();
                    ::std::vector< ::rtl::OUString >::iterator aAutoIter = m_aAutoColumns.begin();
                    ::std::vector< ::rtl::OUString >::iterator aAutoEnd = m_aAutoColumns.end();
                    for (sal_Int32 i = 1;aAutoIter !=  aAutoEnd && i <= nColumnCount; ++aAutoIter,++i)
                    {
#if OSL_DEBUG_LEVEL > 1
                        ::rtl::OUString sColumnName( xMd->getColumnName(i) );
#endif
                        SelectColumnsMetaData::iterator aFind = m_pKeyColumnNames->find(*aAutoIter);
                        if ( aFind != m_pKeyColumnNames->end() )
                            (_rInsertRow->get())[aFind->second.nPosition].fill(i,aFind->second.nType,aFind->second.bNullable,xRow);
                    }
                    bAutoValuesFetched = sal_True;
                }
            }
        }
        catch(Exception&)
        {
            OSL_ENSURE(0,"Could not execute GeneratedKeys() stmt");
        }
    }

    ::comphelper::disposeComponent(xPrep);

    if ( !i_sTableName.getLength() && !bAutoValuesFetched && m_bInserted )
    {
        // first check if all key column values were set
        const ::rtl::OUString sMax(RTL_CONSTASCII_USTRINGPARAM(" MAX("));
        const ::rtl::OUString sMaxEnd(RTL_CONSTASCII_USTRINGPARAM("),"));
        const ::rtl::OUString sQuote = getIdentifierQuoteString();
        ::rtl::OUString sMaxStmt;
        aEnd = m_pKeyColumnNames->end();
        ::std::vector< ::rtl::OUString >::iterator aAutoIter = m_aAutoColumns.begin();
        ::std::vector< ::rtl::OUString >::iterator aAutoEnd = m_aAutoColumns.end();
        for (;aAutoIter !=  aAutoEnd; ++aAutoIter)
        {
            // we will only fetch values which are keycolumns
            SelectColumnsMetaData::iterator aFind = m_pKeyColumnNames->find(*aAutoIter);
            if ( aFind != aEnd )
            {
                sMaxStmt += sMax;
                sMaxStmt += ::dbtools::quoteName( sQuote,aFind->second.sRealName
);
                sMaxStmt += sMaxEnd;
            }
        }

        if(sMaxStmt.getLength())
        {
            sMaxStmt = sMaxStmt.replaceAt(sMaxStmt.getLength()-1,1,::rtl::OUString::createFromAscii(" "));
            ::rtl::OUString sStmt = ::rtl::OUString::createFromAscii("SELECT ");
            sStmt += sMaxStmt;
            sStmt += ::rtl::OUString::createFromAscii("FROM ");
            ::rtl::OUString sCatalog,sSchema,sTable;
            ::dbtools::qualifiedNameComponents(m_xConnection->getMetaData(),m_sUpdateTableName,sCatalog,sSchema,sTable,::dbtools::eInDataManipulation);
            sStmt += ::dbtools::composeTableNameForSelect( m_xConnection, sCatalog, sSchema, sTable );
<<<<<<< HEAD
=======
            //sStmt += m_aSelectComposedTableName;
>>>>>>> 0999deb9
            try
            {
                // now fetch the autoincrement values
                Reference<XStatement> xStatement = m_xConnection->createStatement();
                Reference<XResultSet> xRes = xStatement->executeQuery(sStmt);
                Reference<XRow> xRow(xRes,UNO_QUERY);
                if(xRow.is() && xRes->next())
                {
                    aAutoIter = m_aAutoColumns.begin();
                    for (sal_Int32 i=1;aAutoIter != aAutoEnd; ++aAutoIter,++i)
                    {
                        // we will only fetch values which are keycolumns
                        SelectColumnsMetaData::iterator aFind = m_pKeyColumnNames->find(*aAutoIter);
                        if ( aFind != aEnd )
                            (_rInsertRow->get())[aFind->second.nPosition].fill(i,aFind->second.nType,aFind->second.bNullable,xRow);
                    }
                }
                ::comphelper::disposeComponent(xStatement);
            }
            catch(SQLException&)
            {
                OSL_ENSURE(0,"Could not fetch with MAX() ");
            }
        }
    }
    if ( m_bInserted )
    {
        OKeySetMatrix::iterator aKeyIter = m_aKeyMap.end();
        --aKeyIter;
        ORowSetRow aKeyRow = new connectivity::ORowVector< ORowSetValue >(m_pKeyColumnNames->size());
        copyRowValue(_rInsertRow,aKeyRow,aKeyIter->first + 1);

        m_aKeyIter = m_aKeyMap.insert(OKeySetMatrix::value_type(aKeyIter->first + 1,OKeySetValue(aKeyRow,::std::pair<sal_Int32,Reference<XRow> >(1,NULL)))).first;
        // now we set the bookmark for this row
        (_rInsertRow->get())[0] = makeAny((sal_Int32)m_aKeyIter->first);
        tryRefetch(_rInsertRow,bRefetch);
    }
}
void OKeySet::tryRefetch(const ORowSetRow& _rInsertRow,bool bRefetch)
{
    if ( bRefetch )
    {
        // we just areassign the base members
        try
        {
            Reference< XParameters > xParameter(m_xStatement,UNO_QUERY);
            OSL_ENSURE(xParameter.is(),"No Parameter interface!");
            xParameter->clearParameters();

            sal_Int32 nPos=1;
            connectivity::ORowVector< ORowSetValue >::Vector::const_iterator aParaIter;
            connectivity::ORowVector< ORowSetValue >::Vector::const_iterator aParaEnd;
            OUpdatedParameter::iterator aUpdateFind = m_aUpdatedParameter.find(m_aKeyIter->first);
            if ( aUpdateFind == m_aUpdatedParameter.end() )
            {
                aParaIter = m_aParameterValueForCache.get().begin();
                aParaEnd = m_aParameterValueForCache.get().end();
            }
            else
            {
                aParaIter = aUpdateFind->second.get().begin();
                aParaEnd = aUpdateFind->second.get().end();
            }

            for(++aParaIter;aParaIter != aParaEnd;++aParaIter,++nPos)
            {
                ::dbtools::setObjectWithInfo( xParameter, nPos, aParaIter->makeAny(), aParaIter->getTypeKind() );
            }
            connectivity::ORowVector< ORowSetValue >::Vector::const_iterator aIter2 = m_aKeyIter->second.first->get().begin();
            SelectColumnsMetaData::const_iterator aPosIter = (*m_pKeyColumnNames).begin();
            SelectColumnsMetaData::const_iterator aPosEnd = (*m_pKeyColumnNames).end();
            for(;aPosIter != aPosEnd;++aPosIter,++aIter2,++nPos)
                setParameter(nPos,xParameter,*aIter2,aPosIter->second.nType,aPosIter->second.nScale);
            aPosIter = (*m_pForeignColumnNames).begin();
            aPosEnd = (*m_pForeignColumnNames).end();
            for(;aPosIter != aPosEnd;++aPosIter,++aIter2,++nPos)
                setParameter(nPos,xParameter,*aIter2,aPosIter->second.nType,aPosIter->second.nScale);

            m_xSet = m_xStatement->executeQuery();
            OSL_ENSURE(m_xSet.is(),"No resultset form statement!");
            bRefetch = m_xSet->next();
        }
        catch(Exception)
        {
            bRefetch = false;
        }
    }
    if ( !bRefetch )
    {
        m_aKeyIter->second.second.second = new OPrivateRow(_rInsertRow->get());
    }
}
// -----------------------------------------------------------------------------
void OKeySet::copyRowValue(const ORowSetRow& _rInsertRow,ORowSetRow& _rKeyRow,sal_Int32 i_nBookmark)
{
    RTL_LOGFILE_CONTEXT_AUTHOR( aLogger, "dbaccess", "Ocke.Janssen@sun.com", "OKeySet::copyRowValue" );
    connectivity::ORowVector< ORowSetValue >::Vector::iterator aIter = _rKeyRow->get().begin();

    // check the if the parameter values have been changed
    OSL_ENSURE((m_aParameterValueForCache.get().size()-1) == m_pParameterNames->size(),"OKeySet::copyRowValue: Parameter values and names differ!");
    connectivity::ORowVector< ORowSetValue >::Vector::const_iterator aParaValuesIter = m_aParameterValueForCache.get().begin() +1;

    bool bChanged = false;
    SelectColumnsMetaData::const_iterator aParaIter = (*m_pParameterNames).begin();
    SelectColumnsMetaData::const_iterator aParaEnd = (*m_pParameterNames).end();
    for(sal_Int32 i = 1;aParaIter != aParaEnd;++aParaIter,++aParaValuesIter,++i)
    {
        ORowSetValue aValue(*aParaValuesIter);
        aValue.setSigned(m_aSignedFlags[aParaIter->second.nPosition]);
        if ( (_rInsertRow->get())[aParaIter->second.nPosition] != aValue )
        {
            ORowSetValueVector aCopy(m_aParameterValueForCache);
            (aCopy.get())[i] = (_rInsertRow->get())[aParaIter->second.nPosition];
            m_aUpdatedParameter[i_nBookmark] = aCopy;
            bChanged = true;
        }
    }
    if ( !bChanged )
    {
        m_aUpdatedParameter.erase(i_nBookmark);
    }

    // update the key values
    SelectColumnsMetaData::const_iterator aPosIter = (*m_pKeyColumnNames).begin();
    SelectColumnsMetaData::const_iterator aPosEnd = (*m_pKeyColumnNames).end();
    for(;aPosIter != aPosEnd;++aPosIter,++aIter)
    {
        *aIter = (_rInsertRow->get())[aPosIter->second.nPosition];
        impl_convertValue_throw(_rKeyRow,aPosIter->second);
        aIter->setTypeKind(aPosIter->second.nType);
    }
}
// -------------------------------------------------------------------------
void SAL_CALL OKeySet::deleteRow(const ORowSetRow& _rDeleteRow,const connectivity::OSQLTable& _xTable   ) throw(SQLException, RuntimeException)
{
    RTL_LOGFILE_CONTEXT_AUTHOR( aLogger, "dbaccess", "Ocke.Janssen@sun.com", "OKeySet::deleteRow" );
    Reference<XPropertySet> xSet(_xTable,UNO_QUERY);
    fillTableName(xSet);

    ::rtl::OUStringBuffer aSql = ::rtl::OUString::createFromAscii("DELETE FROM ");
    aSql.append(m_aComposedTableName);
    aSql.append(::rtl::OUString::createFromAscii(" WHERE "));

    // list all cloumns that should be set
    ::rtl::OUString aQuote  = getIdentifierQuoteString();
    static ::rtl::OUString aAnd     = ::rtl::OUString::createFromAscii(" AND ");

    // use keys and indexes for excat postioning
    Reference<XNameAccess> xKeyColumns = getKeyColumns();
    // second the indexes
    Reference<XIndexesSupplier> xIndexSup(_xTable,UNO_QUERY);
    Reference<XIndexAccess> xIndexes;
    if ( xIndexSup.is() )
        xIndexes.set(xIndexSup->getIndexes(),UNO_QUERY);

    //  Reference<XColumnsSupplier>
    ::std::vector< Reference<XNameAccess> > aAllIndexColumns;
    lcl_fillIndexColumns(xIndexes,aAllIndexColumns);

    ::rtl::OUString aColumnName;
    ::rtl::OUStringBuffer sIndexCondition;
    ::std::vector<sal_Int32> aIndexColumnPositions;
    SelectColumnsMetaData::const_iterator aIter = m_pColumnNames->begin();
    SelectColumnsMetaData::const_iterator aEnd = m_pColumnNames->end();

    sal_Int32 i = 1;
    for(i = 1;aIter != aEnd;++aIter,++i)
    {
        if ( m_pKeyColumnNames->find(aIter->first) != m_pKeyColumnNames->end() )
        {
            aSql.append(::dbtools::quoteName( aQuote,aIter->second.sRealName));
            if((_rDeleteRow->get())[aIter->second.nPosition].isNull())
            {
                OSL_ENSURE(0,"can a primary key be null");
                aSql.append(::rtl::OUString::createFromAscii(" IS NULL"));
            }
            else
                aSql.append(::rtl::OUString::createFromAscii(" = ?"));
            aSql.append(aAnd);
        }
        else
        {
            ::std::vector< Reference<XNameAccess> >::const_iterator aIndexEnd = aAllIndexColumns.end();
            for( ::std::vector< Reference<XNameAccess> >::const_iterator aIndexIter = aAllIndexColumns.begin();
                    aIndexIter != aIndexEnd;++aIndexIter)
            {
                if((*aIndexIter)->hasByName(aIter->first))
                {
                    sIndexCondition.append(::dbtools::quoteName( aQuote,aIter->second.sRealName));
                    if((_rDeleteRow->get())[aIter->second.nPosition].isNull())
                        sIndexCondition.append(::rtl::OUString::createFromAscii(" IS NULL"));
                    else
                    {
                        sIndexCondition.append(::rtl::OUString::createFromAscii(" = ?"));
                        aIndexColumnPositions.push_back(aIter->second.nPosition);
                    }
                    sIndexCondition.append(aAnd);

                    break;
                }
            }
        }
    }
    aSql.append(sIndexCondition.makeStringAndClear());
    aSql.setLength(aSql.getLength()-5);

    // now create end execute the prepared statement
    Reference< XPreparedStatement > xPrep(m_xConnection->prepareStatement(aSql.makeStringAndClear()));
    Reference< XParameters > xParameter(xPrep,UNO_QUERY);

    aIter = (*m_pKeyColumnNames).begin();
    aEnd = (*m_pKeyColumnNames).end();
    i = 1;
    for(;aIter != aEnd;++aIter,++i)
    {
        setParameter(i,xParameter,(_rDeleteRow->get())[aIter->second.nPosition],aIter->second.nType,aIter->second.nScale);
    }

    // now we have to set the index values
    ::std::vector<sal_Int32>::iterator aIdxColIter = aIndexColumnPositions.begin();
    ::std::vector<sal_Int32>::iterator aIdxColEnd = aIndexColumnPositions.end();
    aIter = m_pColumnNames->begin();
    for(;aIdxColIter != aIdxColEnd;++aIdxColIter,++i,++aIter)
    {
        setParameter(i,xParameter,(_rDeleteRow->get())[*aIdxColIter],(_rDeleteRow->get())[*aIdxColIter].getTypeKind(),aIter->second.nScale);
    }

    m_bDeleted = xPrep->executeUpdate() > 0;

    if(m_bDeleted)
    {
        sal_Int32 nBookmark = ::comphelper::getINT32((_rDeleteRow->get())[0].getAny());
        if(m_aKeyIter == m_aKeyMap.find(nBookmark) && m_aKeyIter != m_aKeyMap.end())
            ++m_aKeyIter;
        m_aKeyMap.erase(nBookmark);
        m_bDeleted = sal_True;
    }
}
// -------------------------------------------------------------------------
void SAL_CALL OKeySet::cancelRowUpdates(  ) throw(SQLException, RuntimeException)
{
    RTL_LOGFILE_CONTEXT_AUTHOR( aLogger, "dbaccess", "Ocke.Janssen@sun.com", "OKeySet::cancelRowUpdates" );
    m_bInserted = m_bUpdated = m_bDeleted = sal_False;
}
// -------------------------------------------------------------------------
void SAL_CALL OKeySet::moveToInsertRow(  ) throw(SQLException, RuntimeException)
{
    RTL_LOGFILE_CONTEXT_AUTHOR( aLogger, "dbaccess", "Ocke.Janssen@sun.com", "OKeySet::moveToInsertRow" );
}
// -------------------------------------------------------------------------
void SAL_CALL OKeySet::moveToCurrentRow(  ) throw(SQLException, RuntimeException)
{
    RTL_LOGFILE_CONTEXT_AUTHOR( aLogger, "dbaccess", "Ocke.Janssen@sun.com", "OKeySet::moveToCurrentRow" );
}
// -------------------------------------------------------------------------
Reference<XNameAccess> OKeySet::getKeyColumns() const
{
    RTL_LOGFILE_CONTEXT_AUTHOR( aLogger, "dbaccess", "Ocke.Janssen@sun.com", "OKeySet::getKeyColumns" );
    // use keys and indexes for excat postioning
    // first the keys

    Reference<XIndexAccess> xKeys = m_xTableKeys;
    if ( !xKeys.is() )
    {
        Reference<XPropertySet> xSet(m_xTable,UNO_QUERY);
        const Reference<XNameAccess> xPrimaryKeyColumns = getPrimaryKeyColumns_throw(xSet);
        return xPrimaryKeyColumns;
    }

    Reference<XColumnsSupplier> xKeyColsSup;
    Reference<XNameAccess> xKeyColumns;
    if(xKeys.is())
    {
        Reference<XPropertySet> xProp;
        sal_Int32 nCount = xKeys->getCount();
        for(sal_Int32 i = 0;i< nCount;++i)
        {
            xProp.set(xKeys->getByIndex(i),UNO_QUERY);
            if ( xProp.is() )
            {
                sal_Int32 nKeyType = 0;
                xProp->getPropertyValue(PROPERTY_TYPE) >>= nKeyType;
                if(KeyType::PRIMARY == nKeyType)
                {
                    xKeyColsSup.set(xProp,UNO_QUERY);
                    OSL_ENSURE(xKeyColsSup.is(),"Columnsupplier is null!");
                    xKeyColumns = xKeyColsSup->getColumns();
                    break;
                }
            }
        }
    }

    return xKeyColumns;
}
// -----------------------------------------------------------------------------
sal_Bool SAL_CALL OKeySet::next(  ) throw(SQLException, RuntimeException)
{
    RTL_LOGFILE_CONTEXT_AUTHOR( aLogger, "dbaccess", "Ocke.Janssen@sun.com", "OKeySet::next" );
    m_bInserted = m_bUpdated = m_bDeleted = sal_False;

    if(isAfterLast())
        return sal_False;
    if(!m_bRowCountFinal) // not yet all records fetched
    {
        ++m_aKeyIter; // this is possible because we stand on begin() and this is the "beforefirst" row
        if(m_aKeyIter == m_aKeyMap.end() && !fetchRow())
            m_aKeyIter = m_aKeyMap.end();
    }
    else if(!isAfterLast())
        ++m_aKeyIter;

    refreshRow();
    return !isAfterLast();
}
// -----------------------------------------------------------------------------
sal_Bool SAL_CALL OKeySet::isBeforeFirst(  ) throw(SQLException, RuntimeException)
{
    RTL_LOGFILE_CONTEXT_AUTHOR( aLogger, "dbaccess", "Ocke.Janssen@sun.com", "OKeySet::isBeforeFirst" );
    return m_aKeyIter == m_aKeyMap.begin();
}
// -----------------------------------------------------------------------------
sal_Bool SAL_CALL OKeySet::isAfterLast(  ) throw(SQLException, RuntimeException)
{
    RTL_LOGFILE_CONTEXT_AUTHOR( aLogger, "dbaccess", "Ocke.Janssen@sun.com", "OKeySet::isAfterLast" );
    return  m_bRowCountFinal && m_aKeyIter == m_aKeyMap.end();
}
// -----------------------------------------------------------------------------
sal_Bool SAL_CALL OKeySet::isFirst(  ) throw(SQLException, RuntimeException)
{
    RTL_LOGFILE_CONTEXT_AUTHOR( aLogger, "dbaccess", "Ocke.Janssen@sun.com", "OKeySet::isFirst" );
    OKeySetMatrix::iterator aTemp = m_aKeyMap.begin();
    ++aTemp;
    return m_aKeyIter == aTemp && m_aKeyIter != m_aKeyMap.end();
}
// -----------------------------------------------------------------------------
sal_Bool SAL_CALL OKeySet::isLast(  ) throw(SQLException, RuntimeException)
{
    RTL_LOGFILE_CONTEXT_AUTHOR( aLogger, "dbaccess", "Ocke.Janssen@sun.com", "OKeySet::isLast" );
    if(!m_bRowCountFinal)
        return sal_False;

    OKeySetMatrix::iterator aTemp = m_aKeyMap.end();
    --aTemp;
    return m_aKeyIter == aTemp;
}
// -----------------------------------------------------------------------------
void SAL_CALL OKeySet::beforeFirst(  ) throw(SQLException, RuntimeException)
{
    RTL_LOGFILE_CONTEXT_AUTHOR( aLogger, "dbaccess", "Ocke.Janssen@sun.com", "OKeySet::beforeFirst" );
    m_bInserted = m_bUpdated = m_bDeleted = sal_False;
    m_aKeyIter = m_aKeyMap.begin();
    m_xRow = NULL;
    ::comphelper::disposeComponent(m_xSet);
}
// -----------------------------------------------------------------------------
void SAL_CALL OKeySet::afterLast(  ) throw(SQLException, RuntimeException)
{
    RTL_LOGFILE_CONTEXT_AUTHOR( aLogger, "dbaccess", "Ocke.Janssen@sun.com", "OKeySet::afterLast" );
    m_bInserted = m_bUpdated = m_bDeleted = sal_False;
    fillAllRows();
    m_aKeyIter = m_aKeyMap.end();
    m_xRow = NULL;
    ::comphelper::disposeComponent(m_xSet);
}
// -----------------------------------------------------------------------------
sal_Bool SAL_CALL OKeySet::first(  ) throw(SQLException, RuntimeException)
{
    RTL_LOGFILE_CONTEXT_AUTHOR( aLogger, "dbaccess", "Ocke.Janssen@sun.com", "OKeySet::first" );
    m_bInserted = m_bUpdated = m_bDeleted = sal_False;
    m_aKeyIter = m_aKeyMap.begin();
    ++m_aKeyIter;
    if(m_aKeyIter == m_aKeyMap.end() && !fetchRow())
        m_aKeyIter = m_aKeyMap.end();

    refreshRow();
    return m_aKeyIter != m_aKeyMap.end() && m_aKeyIter != m_aKeyMap.begin();
}
// -----------------------------------------------------------------------------
sal_Bool SAL_CALL OKeySet::last(  ) throw(SQLException, RuntimeException)
{
    RTL_LOGFILE_CONTEXT_AUTHOR( aLogger, "dbaccess", "Ocke.Janssen@sun.com", "OKeySet::last" );
    m_bInserted = m_bUpdated = m_bDeleted = sal_False;
    fillAllRows();

    m_aKeyIter = m_aKeyMap.end();
    --m_aKeyIter;
    refreshRow();
    return m_aKeyIter != m_aKeyMap.end() && m_aKeyIter != m_aKeyMap.begin();
}
// -----------------------------------------------------------------------------
sal_Int32 SAL_CALL OKeySet::getRow(  ) throw(SQLException, RuntimeException)
{
    RTL_LOGFILE_CONTEXT_AUTHOR( aLogger, "dbaccess", "Ocke.Janssen@sun.com", "OKeySet::getRow" );
    OSL_ENSURE(!isAfterLast(),"getRow is not allowed when afterlast record!");
    OSL_ENSURE(!isBeforeFirst(),"getRow is not allowed when beforefirst record!");

    return ::std::distance(m_aKeyMap.begin(),m_aKeyIter);
}
// -----------------------------------------------------------------------------
sal_Bool SAL_CALL OKeySet::absolute( sal_Int32 row ) throw(SQLException, RuntimeException)
{
    RTL_LOGFILE_CONTEXT_AUTHOR( aLogger, "dbaccess", "Ocke.Janssen@sun.com", "OKeySet::absolute" );
    m_bInserted = m_bUpdated = m_bDeleted = sal_False;
    OSL_ENSURE(row,"absolute(0) isn't allowed!");
    if(row < 0)
    {
        if(!m_bRowCountFinal)
            fillAllRows();

        for(;row < 0 && m_aKeyIter != m_aKeyMap.begin();++row)
            m_aKeyIter--;
    }
    else
    {
        if(row >= (sal_Int32)m_aKeyMap.size())
        {
            if(!m_bRowCountFinal)
            {
                sal_Bool bNext = sal_True;
                for(sal_Int32 i=m_aKeyMap.size()-1;i < row && bNext;++i)
                    bNext = fetchRow();
            }
            else
                m_aKeyIter = m_aKeyMap.end();
        }
        else
        {
            m_aKeyIter = m_aKeyMap.begin();
            for(;row > 0 && m_aKeyIter != m_aKeyMap.end();--row)
                ++m_aKeyIter;
        }
    }
    refreshRow();

    return m_aKeyIter != m_aKeyMap.end() && m_aKeyIter != m_aKeyMap.begin();
}
// -----------------------------------------------------------------------------
sal_Bool SAL_CALL OKeySet::relative( sal_Int32 rows ) throw(SQLException, RuntimeException)
{
    RTL_LOGFILE_CONTEXT_AUTHOR( aLogger, "dbaccess", "Ocke.Janssen@sun.com", "OKeySet::relative" );
    if(!rows)
    {
        refreshRow();
        return sal_True;
    }
    return absolute(getRow()+rows);
}
// -----------------------------------------------------------------------------
sal_Bool SAL_CALL OKeySet::previous(  ) throw(SQLException, RuntimeException)
{
    RTL_LOGFILE_CONTEXT_AUTHOR( aLogger, "dbaccess", "Ocke.Janssen@sun.com", "OKeySet::previous" );
    m_bInserted = m_bUpdated = m_bDeleted = sal_False;
    if(m_aKeyIter != m_aKeyMap.begin())
    {
        --m_aKeyIter;
        refreshRow();
    }
    return m_aKeyIter != m_aKeyMap.begin();
}
// -----------------------------------------------------------------------------
void SAL_CALL OKeySet::refreshRow() throw(SQLException, RuntimeException)
{
    RTL_LOGFILE_CONTEXT_AUTHOR( aLogger, "dbaccess", "Ocke.Janssen@sun.com", "OKeySet::refreshRow" );
    if(isBeforeFirst() || isAfterLast() || !m_xStatement.is())
        return;

    m_xRow = NULL;
    ::comphelper::disposeComponent(m_xSet);

    if ( m_aKeyIter->second.second.second.is() )
    {
        m_xRow = m_aKeyIter->second.second.second;
        return;
    }
    // we just areassign the base members
    Reference< XParameters > xParameter(m_xStatement,UNO_QUERY);
    OSL_ENSURE(xParameter.is(),"No Parameter interface!");
    xParameter->clearParameters();

    sal_Int32 nPos=1;
    connectivity::ORowVector< ORowSetValue >::Vector::const_iterator aParaIter;
    connectivity::ORowVector< ORowSetValue >::Vector::const_iterator aParaEnd;
    OUpdatedParameter::iterator aUpdateFind = m_aUpdatedParameter.find(m_aKeyIter->first);
    if ( aUpdateFind == m_aUpdatedParameter.end() )
    {
        aParaIter = m_aParameterValueForCache.get().begin();
        aParaEnd = m_aParameterValueForCache.get().end();
    }
    else
    {
        aParaIter = aUpdateFind->second.get().begin();
        aParaEnd = aUpdateFind->second.get().end();
    }

    for(++aParaIter;aParaIter != aParaEnd;++aParaIter,++nPos)
    {
        ::dbtools::setObjectWithInfo( xParameter, nPos, aParaIter->makeAny(), aParaIter->getTypeKind() );
    }

    // now set the primary key column values
    connectivity::ORowVector< ORowSetValue >::Vector::const_iterator aIter = m_aKeyIter->second.first->get().begin();
    SelectColumnsMetaData::const_iterator aPosIter = (*m_pKeyColumnNames).begin();
    SelectColumnsMetaData::const_iterator aPosEnd = (*m_pKeyColumnNames).end();
    for(;aPosIter != aPosEnd;++aPosIter,++aIter,++nPos)
        setParameter(nPos,xParameter,*aIter,aPosIter->second.nType,aPosIter->second.nScale);
    aPosIter = (*m_pForeignColumnNames).begin();
    aPosEnd = (*m_pForeignColumnNames).end();
    for(;aPosIter != aPosEnd;++aPosIter,++aIter,++nPos)
        setParameter(nPos,xParameter,*aIter,aPosIter->second.nType,aPosIter->second.nScale);

    m_xSet = m_xStatement->executeQuery();
    OSL_ENSURE(m_xSet.is(),"No resultset form statement!");
    sal_Bool bOK = m_xSet->next();
    if ( !bOK )
        m_aKeyIter = m_aKeyMap.end();
    m_xRow.set(m_xSet,UNO_QUERY);
    OSL_ENSURE(m_xRow.is(),"No row form statement!");
}
// -----------------------------------------------------------------------------
sal_Bool OKeySet::fetchRow()
{
    RTL_LOGFILE_CONTEXT_AUTHOR( aLogger, "dbaccess", "Ocke.Janssen@sun.com", "OKeySet::fetchRow" );
    // fetch the next row and append on the keyset
    sal_Bool bRet = sal_False;
    if ( !m_bRowCountFinal )
        bRet = m_xDriverSet->next();
    if ( bRet )
    {
        ORowSetRow aKeyRow = new connectivity::ORowVector< ORowSetValue >((*m_pKeyColumnNames).size() + m_pForeignColumnNames->size());
        connectivity::ORowVector< ORowSetValue >::Vector::iterator aIter = aKeyRow->get().begin();
        // first fetch the values needed for the key column
        SelectColumnsMetaData::const_iterator aPosIter = (*m_pKeyColumnNames).begin();
        SelectColumnsMetaData::const_iterator aPosEnd = (*m_pKeyColumnNames).end();
        for(;aPosIter != aPosEnd;++aPosIter,++aIter)
        {
            const SelectColumnDescription& rColDesc = aPosIter->second;
            aIter->fill(rColDesc.nPosition,rColDesc.nType,rColDesc.bNullable,m_xDriverRow);
        }
        // now fetch the values from the missing columns from other tables
        aPosIter = (*m_pForeignColumnNames).begin();
        aPosEnd  = (*m_pForeignColumnNames).end();
        for(;aPosIter != aPosEnd;++aPosIter,++aIter)
        {
            const SelectColumnDescription& rColDesc = aPosIter->second;
            aIter->fill(rColDesc.nPosition,rColDesc.nType,rColDesc.bNullable,m_xDriverRow);
        }
        m_aKeyIter = m_aKeyMap.insert(OKeySetMatrix::value_type(m_aKeyMap.rbegin()->first+1,OKeySetValue(aKeyRow,::std::pair<sal_Int32,Reference<XRow> >(0,NULL)))).first;
    }
    else
        m_bRowCountFinal = sal_True;
    return bRet;
}
// -------------------------------------------------------------------------
void OKeySet::fillAllRows()
{
    RTL_LOGFILE_CONTEXT_AUTHOR( aLogger, "dbaccess", "Ocke.Janssen@sun.com", "OKeySet::fillAllRows" );
    if(!m_bRowCountFinal)
    {
        while(fetchRow())
            ;
    }
}
// XRow
sal_Bool SAL_CALL OKeySet::wasNull(  ) throw(SQLException, RuntimeException)
{
    RTL_LOGFILE_CONTEXT_AUTHOR( aLogger, "dbaccess", "Ocke.Janssen@sun.com", "OKeySet::wasNull" );
    return m_xRow->wasNull();
}
// -------------------------------------------------------------------------
::rtl::OUString SAL_CALL OKeySet::getString( sal_Int32 columnIndex ) throw(SQLException, RuntimeException)
{
    RTL_LOGFILE_CONTEXT_AUTHOR( aLogger, "dbaccess", "Ocke.Janssen@sun.com", "OKeySet::getString" );
    OSL_ENSURE(m_xRow.is(),"m_xRow is null!");
    return m_xRow->getString(columnIndex);
}
// -------------------------------------------------------------------------
sal_Bool SAL_CALL OKeySet::getBoolean( sal_Int32 columnIndex ) throw(SQLException, RuntimeException)
{
    RTL_LOGFILE_CONTEXT_AUTHOR( aLogger, "dbaccess", "Ocke.Janssen@sun.com", "OKeySet::getBoolean" );
    OSL_ENSURE(m_xRow.is(),"m_xRow is null!");
    return m_xRow->getBoolean(columnIndex);
}
// -------------------------------------------------------------------------
sal_Int8 SAL_CALL OKeySet::getByte( sal_Int32 columnIndex ) throw(SQLException, RuntimeException)
{
    RTL_LOGFILE_CONTEXT_AUTHOR( aLogger, "dbaccess", "Ocke.Janssen@sun.com", "OKeySet::getByte" );
    OSL_ENSURE(m_xRow.is(),"m_xRow is null!");
    return m_xRow->getByte(columnIndex);
}
// -------------------------------------------------------------------------
sal_Int16 SAL_CALL OKeySet::getShort( sal_Int32 columnIndex ) throw(SQLException, RuntimeException)
{
    RTL_LOGFILE_CONTEXT_AUTHOR( aLogger, "dbaccess", "Ocke.Janssen@sun.com", "OKeySet::getShort" );
    OSL_ENSURE(m_xRow.is(),"m_xRow is null!");
    return m_xRow->getShort(columnIndex);
}
// -------------------------------------------------------------------------
sal_Int32 SAL_CALL OKeySet::getInt( sal_Int32 columnIndex ) throw(SQLException, RuntimeException)
{
    RTL_LOGFILE_CONTEXT_AUTHOR( aLogger, "dbaccess", "Ocke.Janssen@sun.com", "OKeySet::getInt" );
    OSL_ENSURE(m_xRow.is(),"m_xRow is null!");
    return m_xRow->getInt(columnIndex);
}
// -------------------------------------------------------------------------
sal_Int64 SAL_CALL OKeySet::getLong( sal_Int32 columnIndex ) throw(SQLException, RuntimeException)
{
    RTL_LOGFILE_CONTEXT_AUTHOR( aLogger, "dbaccess", "Ocke.Janssen@sun.com", "OKeySet::getLong" );
    OSL_ENSURE(m_xRow.is(),"m_xRow is null!");
    return m_xRow->getLong(columnIndex);
}
// -------------------------------------------------------------------------
float SAL_CALL OKeySet::getFloat( sal_Int32 columnIndex ) throw(SQLException, RuntimeException)
{
    RTL_LOGFILE_CONTEXT_AUTHOR( aLogger, "dbaccess", "Ocke.Janssen@sun.com", "OKeySet::getFloat" );
    OSL_ENSURE(m_xRow.is(),"m_xRow is null!");
    return m_xRow->getFloat(columnIndex);
}
// -------------------------------------------------------------------------
double SAL_CALL OKeySet::getDouble( sal_Int32 columnIndex ) throw(SQLException, RuntimeException)
{
    RTL_LOGFILE_CONTEXT_AUTHOR( aLogger, "dbaccess", "Ocke.Janssen@sun.com", "OKeySet::getDouble" );
    OSL_ENSURE(m_xRow.is(),"m_xRow is null!");
    return m_xRow->getDouble(columnIndex);
}
// -------------------------------------------------------------------------
Sequence< sal_Int8 > SAL_CALL OKeySet::getBytes( sal_Int32 columnIndex ) throw(SQLException, RuntimeException)
{
    RTL_LOGFILE_CONTEXT_AUTHOR( aLogger, "dbaccess", "Ocke.Janssen@sun.com", "OKeySet::getBytes" );
    OSL_ENSURE(m_xRow.is(),"m_xRow is null!");
    return m_xRow->getBytes(columnIndex);
}
// -------------------------------------------------------------------------
::com::sun::star::util::Date SAL_CALL OKeySet::getDate( sal_Int32 columnIndex ) throw(SQLException, RuntimeException)
{
    RTL_LOGFILE_CONTEXT_AUTHOR( aLogger, "dbaccess", "Ocke.Janssen@sun.com", "OKeySet::getDate" );
    OSL_ENSURE(m_xRow.is(),"m_xRow is null!");
    return m_xRow->getDate(columnIndex);
}
// -------------------------------------------------------------------------
::com::sun::star::util::Time SAL_CALL OKeySet::getTime( sal_Int32 columnIndex ) throw(SQLException, RuntimeException)
{
    RTL_LOGFILE_CONTEXT_AUTHOR( aLogger, "dbaccess", "Ocke.Janssen@sun.com", "OKeySet::getTime" );
    OSL_ENSURE(m_xRow.is(),"m_xRow is null!");
    return m_xRow->getTime(columnIndex);
}
// -------------------------------------------------------------------------
::com::sun::star::util::DateTime SAL_CALL OKeySet::getTimestamp( sal_Int32 columnIndex ) throw(SQLException, RuntimeException)
{
    RTL_LOGFILE_CONTEXT_AUTHOR( aLogger, "dbaccess", "Ocke.Janssen@sun.com", "OKeySet::getTimestamp" );
    OSL_ENSURE(m_xRow.is(),"m_xRow is null!");
    return m_xRow->getTimestamp(columnIndex);
}
// -------------------------------------------------------------------------
Reference< ::com::sun::star::io::XInputStream > SAL_CALL OKeySet::getBinaryStream( sal_Int32 columnIndex ) throw(SQLException, RuntimeException)
{
    RTL_LOGFILE_CONTEXT_AUTHOR( aLogger, "dbaccess", "Ocke.Janssen@sun.com", "OKeySet::getBinaryStream" );
    OSL_ENSURE(m_xRow.is(),"m_xRow is null!");
    return m_xRow->getBinaryStream(columnIndex);
}
// -------------------------------------------------------------------------
Reference< ::com::sun::star::io::XInputStream > SAL_CALL OKeySet::getCharacterStream( sal_Int32 columnIndex ) throw(SQLException, RuntimeException)
{
    RTL_LOGFILE_CONTEXT_AUTHOR( aLogger, "dbaccess", "Ocke.Janssen@sun.com", "OKeySet::getCharacterStream" );
    OSL_ENSURE(m_xRow.is(),"m_xRow is null!");
    return m_xRow->getCharacterStream(columnIndex);
}
// -------------------------------------------------------------------------
Any SAL_CALL OKeySet::getObject( sal_Int32 columnIndex, const Reference< ::com::sun::star::container::XNameAccess >& typeMap ) throw(SQLException, RuntimeException)
{
    RTL_LOGFILE_CONTEXT_AUTHOR( aLogger, "dbaccess", "Ocke.Janssen@sun.com", "OKeySet::getObject" );
    OSL_ENSURE(m_xRow.is(),"m_xRow is null!");
    return m_xRow->getObject(columnIndex,typeMap);
}
// -------------------------------------------------------------------------
Reference< XRef > SAL_CALL OKeySet::getRef( sal_Int32 columnIndex ) throw(SQLException, RuntimeException)
{
    RTL_LOGFILE_CONTEXT_AUTHOR( aLogger, "dbaccess", "Ocke.Janssen@sun.com", "OKeySet::getRef" );
    OSL_ENSURE(m_xRow.is(),"m_xRow is null!");
    return m_xRow->getRef(columnIndex);
}
// -------------------------------------------------------------------------
Reference< XBlob > SAL_CALL OKeySet::getBlob( sal_Int32 columnIndex ) throw(SQLException, RuntimeException)
{
    RTL_LOGFILE_CONTEXT_AUTHOR( aLogger, "dbaccess", "Ocke.Janssen@sun.com", "OKeySet::getBlob" );
    OSL_ENSURE(m_xRow.is(),"m_xRow is null!");
    return m_xRow->getBlob(columnIndex);
}
// -------------------------------------------------------------------------
Reference< XClob > SAL_CALL OKeySet::getClob( sal_Int32 columnIndex ) throw(SQLException, RuntimeException)
{
    RTL_LOGFILE_CONTEXT_AUTHOR( aLogger, "dbaccess", "Ocke.Janssen@sun.com", "OKeySet::getClob" );
    OSL_ENSURE(m_xRow.is(),"m_xRow is null!");
    return m_xRow->getClob(columnIndex);
}
// -------------------------------------------------------------------------
Reference< XArray > SAL_CALL OKeySet::getArray( sal_Int32 columnIndex ) throw(SQLException, RuntimeException)
{
    RTL_LOGFILE_CONTEXT_AUTHOR( aLogger, "dbaccess", "Ocke.Janssen@sun.com", "OKeySet::getArray" );
    OSL_ENSURE(m_xRow.is(),"m_xRow is null!");
    return m_xRow->getArray(columnIndex);
}
// -------------------------------------------------------------------------
sal_Bool SAL_CALL OKeySet::rowUpdated(  ) throw(SQLException, RuntimeException)
{
    RTL_LOGFILE_CONTEXT_AUTHOR( aLogger, "dbaccess", "Ocke.Janssen@sun.com", "OKeySet::rowUpdated" );
    return m_aKeyIter != m_aKeyMap.begin() && m_aKeyIter != m_aKeyMap.end() && m_aKeyIter->second.second.first == 2;
}
// -------------------------------------------------------------------------
sal_Bool SAL_CALL OKeySet::rowInserted(  ) throw(SQLException, RuntimeException)
{
    RTL_LOGFILE_CONTEXT_AUTHOR( aLogger, "dbaccess", "Ocke.Janssen@sun.com", "OKeySet::rowInserted" );
    return m_aKeyIter != m_aKeyMap.begin() && m_aKeyIter != m_aKeyMap.end() && m_aKeyIter->second.second.first == 1;
}
// -------------------------------------------------------------------------
sal_Bool SAL_CALL OKeySet::rowDeleted(  ) throw(SQLException, RuntimeException)
{
    RTL_LOGFILE_CONTEXT_AUTHOR( aLogger, "dbaccess", "Ocke.Janssen@sun.com", "OKeySet::rowDeleted" );
    sal_Bool bDeleted = m_bDeleted;
    m_bDeleted = sal_False;
    return bDeleted;
}
// -----------------------------------------------------------------------------
::rtl::OUString OKeySet::getComposedTableName(const ::rtl::OUString& _sCatalog,
                                              const ::rtl::OUString& _sSchema,
                                              const ::rtl::OUString& _sTable)
{
    RTL_LOGFILE_CONTEXT_AUTHOR( aLogger, "dbaccess", "Ocke.Janssen@sun.com", "OKeySet::getComposedTableName" );
    ::rtl::OUString aComposedName;
    Reference<XDatabaseMetaData> xMetaData = m_xConnection->getMetaData();

    if( xMetaData.is() && xMetaData->supportsTableCorrelationNames() )
    {
        aComposedName = ::dbtools::composeTableName( xMetaData, _sCatalog, _sSchema, _sTable, sal_False, ::dbtools::eInDataManipulation );
        // first we have to check if the composed tablename is in the select clause or if an alias is used
        Reference<XTablesSupplier> xTabSup(m_xComposer,UNO_QUERY);
        Reference<XNameAccess> xSelectTables = xTabSup->getTables();
        OSL_ENSURE(xSelectTables.is(),"No Select tables!");
        if(xSelectTables.is())
        {
            if(!xSelectTables->hasByName(aComposedName))
            { // the composed name isn't used in the select clause so we have to find out which name is used instead
                ::rtl::OUString sCatalog,sSchema,sTable;
                ::dbtools::qualifiedNameComponents(xMetaData,m_sUpdateTableName,sCatalog,sSchema,sTable,::dbtools::eInDataManipulation);
                aComposedName = ::dbtools::composeTableNameForSelect( m_xConnection, sCatalog, sSchema, sTable );
            }
            else
                aComposedName = ::dbtools::composeTableNameForSelect( m_xConnection, _sCatalog, _sSchema, _sTable );
        }
    }
    else
        aComposedName = ::dbtools::composeTableNameForSelect( m_xConnection, _sCatalog, _sSchema, _sTable );

    return aComposedName;
}
// -----------------------------------------------------------------------------
namespace dbaccess
{

void getColumnPositions(const Reference<XNameAccess>& _rxQueryColumns,
                            const ::com::sun::star::uno::Sequence< ::rtl::OUString >& _aColumnNames,
                            const ::rtl::OUString& _rsUpdateTableName,
                            SelectColumnsMetaData& o_rColumnNames,
                            bool i_bAppendTableName)
    {
        // get the real name of the columns
        Sequence< ::rtl::OUString> aSelNames(_rxQueryColumns->getElementNames());
        const ::rtl::OUString* pSelIter     = aSelNames.getConstArray();
        const ::rtl::OUString* pSelEnd      = pSelIter + aSelNames.getLength();

        const ::rtl::OUString* pTblColumnIter   = _aColumnNames.getConstArray();
        const ::rtl::OUString* pTblColumnEnd    = pTblColumnIter + _aColumnNames.getLength();


        ::comphelper::UStringMixLess aTmp(o_rColumnNames.key_comp());
        ::comphelper::UStringMixEqual bCase(static_cast< ::comphelper::UStringMixLess*>(&aTmp)->isCaseSensitive());

        for(sal_Int32 nPos = 1;pSelIter != pSelEnd;++pSelIter,++nPos)
        {
            Reference<XPropertySet> xQueryColumnProp(_rxQueryColumns->getByName(*pSelIter),UNO_QUERY_THROW);
            ::rtl::OUString sRealName,sTableName;
            OSL_ENSURE(xQueryColumnProp->getPropertySetInfo()->hasPropertyByName(PROPERTY_REALNAME),"Property REALNAME not available!");
            OSL_ENSURE(xQueryColumnProp->getPropertySetInfo()->hasPropertyByName(PROPERTY_TABLENAME),"Property TABLENAME not available!");
            xQueryColumnProp->getPropertyValue(PROPERTY_REALNAME)   >>= sRealName;
            xQueryColumnProp->getPropertyValue(PROPERTY_TABLENAME)  >>= sTableName;

            for(;pTblColumnIter != pTblColumnEnd;++pTblColumnIter)
            {
                if(bCase(sRealName,*pTblColumnIter) && bCase(_rsUpdateTableName,sTableName) && o_rColumnNames.find(*pTblColumnIter) == o_rColumnNames.end())
                {
                    sal_Int32 nType = 0;
                    xQueryColumnProp->getPropertyValue(PROPERTY_TYPE)   >>= nType;
                    sal_Int32 nScale = 0;
                    xQueryColumnProp->getPropertyValue(PROPERTY_SCALE)  >>= nScale;
                    ::rtl::OUString sColumnDefault;
                    if ( xQueryColumnProp->getPropertySetInfo()->hasPropertyByName(PROPERTY_DEFAULTVALUE) )
                        xQueryColumnProp->getPropertyValue(PROPERTY_DEFAULTVALUE) >>= sColumnDefault;

                    sal_Int32 nNullable = ColumnValue::NULLABLE_UNKNOWN;
                    OSL_VERIFY( xQueryColumnProp->getPropertyValue( PROPERTY_ISNULLABLE ) >>= nNullable );

                    if ( i_bAppendTableName )
                    {
                        ::rtl::OUStringBuffer sName;
                        sName.append(sTableName);
                        sName.appendAscii(".");
                        sName.append(sRealName);
                        SelectColumnDescription aColDesc( nPos, nType,nScale,nNullable != sdbc::ColumnValue::NO_NULLS, sColumnDefault );
                        aColDesc.sRealName = sRealName;
                        aColDesc.sTableName = sTableName;
                        o_rColumnNames[sName.makeStringAndClear()] = aColDesc;
                    }
                    else
                        o_rColumnNames[sRealName] = SelectColumnDescription( nPos, nType,nScale,nNullable != sdbc::ColumnValue::NO_NULLS, sColumnDefault );

                    break;
                }
            }
            pTblColumnIter = _aColumnNames.getConstArray();
        }
    }
}
// -----------------------------------------------------------------------------
void OKeySet::impl_convertValue_throw(const ORowSetRow& _rInsertRow,const SelectColumnDescription& i_aMetaData)
{
    ORowSetValue& aValue((_rInsertRow->get())[i_aMetaData.nPosition]);
    switch(i_aMetaData.nType)
    {
        case DataType::DECIMAL:
        case DataType::NUMERIC:
            {
                ::rtl::OUString sValue = aValue.getString();
                sal_Int32 nIndex = sValue.indexOf('.');
                if ( nIndex != -1 )
                {
                    aValue = sValue.copy(0,::std::min(sValue.getLength(),nIndex + (i_aMetaData.nScale > 0 ? i_aMetaData.nScale + 1 : 0)));
                }
            }
            break;
        default:
            break;
    }
}
// -----------------------------------------------------------------------------
<|MERGE_RESOLUTION|>--- conflicted
+++ resolved
@@ -844,10 +844,6 @@
             ::rtl::OUString sCatalog,sSchema,sTable;
             ::dbtools::qualifiedNameComponents(m_xConnection->getMetaData(),m_sUpdateTableName,sCatalog,sSchema,sTable,::dbtools::eInDataManipulation);
             sStmt += ::dbtools::composeTableNameForSelect( m_xConnection, sCatalog, sSchema, sTable );
-<<<<<<< HEAD
-=======
-            //sStmt += m_aSelectComposedTableName;
->>>>>>> 0999deb9
             try
             {
                 // now fetch the autoincrement values
