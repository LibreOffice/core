--- conflicted
+++ resolved
@@ -95,31 +95,6 @@
 }
 
 //---------------------------------------------------------------------------------------
-<<<<<<< HEAD
-extern "C" OOO_DLLPUBLIC_DBA sal_Bool SAL_CALL component_writeInfo(
-                void* pServiceManager,
-                void* pRegistryKey
-            )
-{
-    if (pRegistryKey)
-    try
-    {
-        return ::dba::DbaModule::getInstance().writeComponentInfos(
-            static_cast< XMultiServiceFactory* >( pServiceManager ),
-            static_cast< XRegistryKey* >( pRegistryKey ) )
-            && cppu::component_writeInfoHelper(pServiceManager, pRegistryKey, dba::entries);
-    }
-    catch (InvalidRegistryException& )
-    {
-        OSL_FAIL( "DBA::component_writeInfo : could not create a registry key ! ## InvalidRegistryException !" );
-    }
-
-    return sal_False;
-}
-
-//---------------------------------------------------------------------------------------
-=======
->>>>>>> e35c5681
 extern "C" OOO_DLLPUBLIC_DBA void* SAL_CALL component_getFactory(
                     const sal_Char* pImplementationName,
                     void* pServiceManager,
