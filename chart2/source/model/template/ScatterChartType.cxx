--- conflicted
+++ resolved
@@ -107,10 +107,6 @@
 {
 };
 
-<<<<<<< HEAD
-    ::osl::MutexGuard aGuard( ::osl::Mutex::getGlobalMutex() );
-    if( 0 == aPropSeq.getLength() )
-=======
 struct StaticScatterChartTypeInfoHelper_Initializer
 {
     ::cppu::OPropertyArrayHelper* operator()()
@@ -121,7 +117,6 @@
 
 private:
     Sequence< Property > lcl_GetPropertySequence()
->>>>>>> ce6308e4
     {
         ::std::vector< ::com::sun::star::beans::Property > aProperties;
         lcl_AddPropertiesToVector( aProperties );
@@ -259,25 +254,9 @@
 uno::Any ScatterChartType::GetDefaultValue( sal_Int32 nHandle ) const
     throw(beans::UnknownPropertyException)
 {
-<<<<<<< HEAD
-    static tPropertyValueMap aStaticDefaults;
-
-    ::osl::MutexGuard aGuard( ::osl::Mutex::getGlobalMutex() );
-    if( 0 == aStaticDefaults.size() )
-    {
-        // initialize defaults
-        lcl_AddDefaultsToMap( aStaticDefaults );
-    }
-
-    tPropertyValueMap::const_iterator aFound(
-        aStaticDefaults.find( nHandle ));
-
-    if( aFound == aStaticDefaults.end())
-=======
     const tPropertyValueMap& rStaticDefaults = *StaticScatterChartTypeDefaults::get();
     tPropertyValueMap::const_iterator aFound( rStaticDefaults.find( nHandle ) );
     if( aFound == rStaticDefaults.end() )
->>>>>>> ce6308e4
         return uno::Any();
     return (*aFound).second;
 }
@@ -292,20 +271,7 @@
 uno::Reference< beans::XPropertySetInfo > SAL_CALL ScatterChartType::getPropertySetInfo()
     throw (uno::RuntimeException)
 {
-<<<<<<< HEAD
-    static uno::Reference< beans::XPropertySetInfo > xInfo;
-
-    ::osl::MutexGuard aGuard( ::osl::Mutex::getGlobalMutex() );
-    if( !xInfo.is())
-    {
-        xInfo = ::cppu::OPropertySetHelper::createPropertySetInfo(
-            getInfoHelper());
-    }
-
-    return xInfo;
-=======
     return *StaticScatterChartTypeInfo::get();
->>>>>>> ce6308e4
 }
 
 uno::Sequence< ::rtl::OUString > ScatterChartType::getSupportedServiceNames_Static()
