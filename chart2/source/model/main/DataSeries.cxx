--- conflicted
+++ resolved
@@ -82,10 +82,6 @@
 {
 };
 
-<<<<<<< HEAD
-    ::osl::MutexGuard aGuard( ::osl::Mutex::getGlobalMutex() );
-    if( 0 == aPropSeq.getLength() )
-=======
 struct StaticDataSeriesInfoHelper_Initializer
 {
     ::cppu::OPropertyArrayHelper* operator()()
@@ -96,7 +92,6 @@
 
 private:
     uno::Sequence< Property > lcl_GetPropertySequence()
->>>>>>> ce6308e4
     {
         ::std::vector< ::com::sun::star::beans::Property > aProperties;
         ::chart::DataSeriesProperties::AddPropertiesToVector( aProperties );
@@ -294,34 +289,10 @@
 uno::Any DataSeries::GetDefaultValue( sal_Int32 nHandle ) const
     throw(beans::UnknownPropertyException)
 {
-<<<<<<< HEAD
-    static tPropertyValueMap aStaticDefaults;
-
-    ::osl::MutexGuard aGuard( ::osl::Mutex::getGlobalMutex() );
-    if( 0 == aStaticDefaults.size() )
-    {
-        // initialize defaults
-        DataSeriesProperties::AddDefaultsToMap( aStaticDefaults );
-        CharacterProperties::AddDefaultsToMap( aStaticDefaults );
-
-        float fDefaultCharHeight = 10.0;
-        ::chart::PropertyHelper::setPropertyValue( aStaticDefaults, ::chart::CharacterProperties::PROP_CHAR_CHAR_HEIGHT, fDefaultCharHeight );
-        ::chart::PropertyHelper::setPropertyValue( aStaticDefaults, ::chart::CharacterProperties::PROP_CHAR_ASIAN_CHAR_HEIGHT, fDefaultCharHeight );
-        ::chart::PropertyHelper::setPropertyValue( aStaticDefaults, ::chart::CharacterProperties::PROP_CHAR_COMPLEX_CHAR_HEIGHT, fDefaultCharHeight );
-    }
-
-    tPropertyValueMap::const_iterator aFound(
-        aStaticDefaults.find( nHandle ));
-
-    if( aFound == aStaticDefaults.end())
-        throw beans::UnknownPropertyException();
-
-=======
     const tPropertyValueMap& rStaticDefaults = *StaticDataSeriesDefaults::get();
     tPropertyValueMap::const_iterator aFound( rStaticDefaults.find( nHandle ) );
     if( aFound == rStaticDefaults.end() )
         return uno::Any();
->>>>>>> ce6308e4
     return (*aFound).second;
 }
 
@@ -335,20 +306,7 @@
 uno::Reference< beans::XPropertySetInfo > SAL_CALL DataSeries::getPropertySetInfo()
     throw (uno::RuntimeException)
 {
-<<<<<<< HEAD
-    static uno::Reference< beans::XPropertySetInfo > xInfo;
-
-    ::osl::MutexGuard aGuard( ::osl::Mutex::getGlobalMutex() );
-    if( !xInfo.is())
-    {
-        xInfo = ::cppu::OPropertySetHelper::createPropertySetInfo(
-            getInfoHelper());
-    }
-
-    return xInfo;
-=======
     return *StaticDataSeriesInfo::get();
->>>>>>> ce6308e4
 }
 
 void SAL_CALL DataSeries::getFastPropertyValue
