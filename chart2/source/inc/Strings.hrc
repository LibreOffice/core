--- conflicted
+++ resolved
@@ -30,12 +30,7 @@
 // this includes no link dependency
 #include <svl/solar.hrc>
 
-<<<<<<< HEAD
-//next free is 290
-=======
 //next free is 291
-//single free is: 134
->>>>>>> f2cf0b3f
 
 //#define RID_APP_START 30000
 ////#define STR_NULL                            (RID_APP_START +  1)
