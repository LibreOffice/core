--- conflicted
+++ resolved
@@ -204,99 +204,10 @@
                 lcl_setPropetiesToShape( xLegendEntryProperties, xShape, ePropertyType ); // PROP_TYPE_FILLED_SERIES );
             }
         }
-<<<<<<< HEAD
-
-        case chart2::LegendSymbolStyle_LINE_WITH_BOX:
-            bUseBox = true;
-            // fall-through intended
-        case chart2::LegendSymbolStyle_LINE_WITH_SYMBOL:
-            try
-            {
-                Reference< drawing::XShape > xLine(
-                    xShapeFactory->createInstance(
-                        C2U( "com.sun.star.drawing.LineShape" )), uno::UNO_QUERY );
-                if( xLine.is())
-                {
-                    xResultGroup->add( xLine );
-                    xLine->setSize(  awt::Size( 3000, 0 ));
-                    xLine->setPosition( awt::Point( 0, 1000 ));
-
-                    lcl_setPropetiesToShape( xLegendEntryProperties, xLine, ePropertyType );
-                }
-
-                Reference< drawing::XShape > xSymbol;
-                const sal_Int32 nSize = 1500;
-                if( bUseBox )
-                {
-                    xSymbol.set( xShapeFactory->createInstance(
-                                     C2U( "com.sun.star.drawing.RectangleShape" )), uno::UNO_QUERY );
-                    xResultGroup->add( xSymbol );
-
-                    if( xSymbol.is())
-                    {
-                        xSymbol->setSize( awt::Size( nSize, nSize ));
-                        xSymbol->setPosition( awt::Point( 1500 - nSize/2, 1000 - nSize/2 ));
-
-                        lcl_setPropetiesToShape( xLegendEntryProperties, xSymbol, ePropertyType );
-                    }
-                }
-                else
-                {
-                    chart2::Symbol aSymbol;
-
-                    if( rExplicitSymbol >>= aSymbol )
-                    {
-                        drawing::Direction3D aSymbolSize( nSize, nSize, 0 );
-                        drawing::Position3D aPos( 1500, 1000, 0 );
-                        ShapeFactory aFactory( xShapeFactory );
-                        if( aSymbol.Style == chart2::SymbolStyle_STANDARD )
-                        {
-                            // take series color as fill color
-                            xLegendEntryProperties->getPropertyValue( C2U("Color")) >>= aSymbol.FillColor;
-                            // border of symbols always same as fill color
-                            aSymbol.BorderColor = aSymbol.FillColor;
-
-                            xSymbol.set( aFactory.createSymbol2D(
-                                             xResultGroup,
-                                             aPos,
-                                             aSymbolSize,
-                                             aSymbol.StandardSymbol,
-                                             aSymbol.BorderColor,
-                                             aSymbol.FillColor ));
-                        }
-                        else if( aSymbol.Style == chart2::SymbolStyle_GRAPHIC )
-                        {
-                            xSymbol.set( aFactory.createGraphic2D(
-                                             xResultGroup,
-                                             aPos,
-                                             aSymbolSize,
-                                             aSymbol.Graphic ));
-                        }
-                        else if( aSymbol.Style == chart2::SymbolStyle_AUTO )
-                        {
-                            OSL_FAIL("the given parameter is not allowed to contain an automatic symbol style");
-                        }
-                    }
-                }
-            }
-            catch( uno::Exception & ex )
-            {
-                ASSERT_EXCEPTION( ex );
-            }
-            break;
-
-        case chart2::LegendSymbolStyle_USER_DEFINED:
-            break;
-
-        default:
-            // just to remove warning (there is an auto-generated extra label)
-            break;
-=======
     }
     catch( uno::Exception & ex )
     {
         ASSERT_EXCEPTION( ex );
->>>>>>> ce6308e4
     }
 
     return xResult;
