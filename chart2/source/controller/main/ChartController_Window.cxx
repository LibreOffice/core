/* -*- Mode: C++; tab-width: 4; indent-tabs-mode: nil; c-basic-offset: 4 -*- */
/*************************************************************************
 *
 * DO NOT ALTER OR REMOVE COPYRIGHT NOTICES OR THIS FILE HEADER.
 *
 * Copyright 2000, 2010 Oracle and/or its affiliates.
 *
 * OpenOffice.org - a multi-platform office productivity suite
 *
 * This file is part of OpenOffice.org.
 *
 * OpenOffice.org is free software: you can redistribute it and/or modify
 * it under the terms of the GNU Lesser General Public License version 3
 * only, as published by the Free Software Foundation.
 *
 * OpenOffice.org is distributed in the hope that it will be useful,
 * but WITHOUT ANY WARRANTY; without even the implied warranty of
 * MERCHANTABILITY or FITNESS FOR A PARTICULAR PURPOSE.  See the
 * GNU Lesser General Public License version 3 for more details
 * (a copy is included in the LICENSE file that accompanied this code).
 *
 * You should have received a copy of the GNU Lesser General Public License
 * version 3 along with OpenOffice.org.  If not, see
 * <http://www.openoffice.org/license.html>
 * for a copy of the LGPLv3 License.
 *
 ************************************************************************/

// MARKER(update_precomp.py): autogen include statement, do not remove
#include "precompiled_chart2.hxx"
#include "ChartController.hxx"
#include "PositionAndSizeHelper.hxx"
#include "ObjectIdentifier.hxx"
#include "ChartWindow.hxx"
#include "ResId.hxx"
#include "CommonConverters.hxx"
#include "ChartModelHelper.hxx"
#include "DiagramHelper.hxx"
#include "TitleHelper.hxx"
#include "UndoGuard.hxx"
#include "ControllerLockGuard.hxx"
#include "ObjectNameProvider.hxx"
#include "Strings.hrc"
#include "SchSlotIds.hxx"
#include "macros.hxx"
#include "DragMethod_PieSegment.hxx"
#include "DragMethod_RotateDiagram.hxx"
#include "ObjectHierarchy.hxx"
#include "chartview/ExplicitValueProvider.hxx"
#include "RelativePositionHelper.hxx"
#include "chartview/DrawModelWrapper.hxx"
#include "RegressionCurveHelper.hxx"
#include "StatisticsHelper.hxx"
#include "DataSeriesHelper.hxx"
#include "ContainerHelper.hxx"
#include "AxisHelper.hxx"
#include "LegendHelper.hxx"
#include "servicenames_charttypes.hxx"
#include "MenuResIds.hrc"
#include "DrawCommandDispatch.hxx"

#include <com/sun/star/chart2/RelativePosition.hpp>
#include <com/sun/star/chart2/RelativeSize.hpp>
#include <com/sun/star/chart2/XRegressionCurveContainer.hpp>

#include <com/sun/star/frame/XDispatchHelper.hpp>
#include <com/sun/star/frame/FrameSearchFlag.hpp>
#include <com/sun/star/util/XUpdatable.hpp>
#include <comphelper/InlineContainer.hxx>

#include <svtools/contextmenuhelper.hxx>
#include <toolkit/awt/vclxmenu.hxx>

#include <svx/svxids.hrc>
#include <svx/ActionDescriptionProvider.hxx>

// header for class E3dObject
#include <svx/obj3d.hxx>
// header for class E3dScene
#include <svx/scene3d.hxx>
// header for class SdrDragMethod
#include <svx/svddrgmt.hxx>
#include <vcl/svapp.hxx>
#include <osl/mutex.hxx>

// for InfoBox
#include <vcl/msgbox.hxx>

#include <rtl/math.hxx>
#include <svtools/acceleratorexecute.hxx>

#define DRGPIX    2     // Drag MinMove in Pixel

using namespace ::com::sun::star;
using namespace ::com::sun::star::chart2;
using ::com::sun::star::uno::Reference;
using ::rtl::OUString;

//.............................................................................
namespace chart
{
//.............................................................................

namespace
{
bool lcl_GrowAndShiftLogic(
    RelativePosition &  rInOutRelPos,
    RelativeSize &      rInOutRelSize,
    const awt::Size &   rRefSize,
    double              fGrowLogicX,
    double              fGrowLogicY )
{
    if( rRefSize.Width == 0 ||
        rRefSize.Height == 0 )
        return false;

    double fRelativeGrowX = fGrowLogicX / rRefSize.Width;
    double fRelativeGrowY = fGrowLogicY / rRefSize.Height;

    return ::chart::RelativePositionHelper::centerGrow(
        rInOutRelPos, rInOutRelSize,
        fRelativeGrowX, fRelativeGrowY,
        /* bCheck = */ true );
}

bool lcl_MoveObjectLogic(
    RelativePosition &  rInOutRelPos,
    RelativeSize &      rObjectSize,
    const awt::Size &   rRefSize,
    double              fShiftLogicX,
    double              fShiftLogicY )
{
    if( rRefSize.Width == 0 ||
        rRefSize.Height == 0 )
        return false;

    double fRelativeShiftX = fShiftLogicX / rRefSize.Width;
    double fRelativeShiftY = fShiftLogicY / rRefSize.Height;

    return ::chart::RelativePositionHelper::moveObject(
        rInOutRelPos, rObjectSize,
        fRelativeShiftX, fRelativeShiftY,
        /* bCheck = */ true );
}

void lcl_insertMenuCommand(
    const uno::Reference< awt::XPopupMenu > & xMenu,
    const uno::Reference< awt::XMenuExtended > & xMenuEx,
    sal_Int16 nId, const ::rtl::OUString & rCommand )
{
    static ::rtl::OUString aEmptyString;
    xMenu->insertItem( nId, aEmptyString, 0, -1 );
    xMenuEx->setCommand( nId, rCommand );
}

OUString lcl_getFormatCommandForObjectCID( const OUString& rCID )
{
    OUString aDispatchCommand( C2U(".uno:FormatSelection") );

    ObjectType eObjectType = ObjectIdentifier::getObjectType( rCID );

    switch(eObjectType)
    {
        case OBJECTTYPE_DIAGRAM:
        case OBJECTTYPE_DIAGRAM_WALL:
            aDispatchCommand = C2U(".uno:FormatWall");
            break;
        case OBJECTTYPE_DIAGRAM_FLOOR:
            aDispatchCommand = C2U(".uno:FormatFloor");
            break;
        case OBJECTTYPE_PAGE:
            aDispatchCommand = C2U(".uno:FormatChartArea");
            break;
        case OBJECTTYPE_LEGEND:
            aDispatchCommand = C2U(".uno:FormatLegend");
            break;
        case OBJECTTYPE_TITLE:
            aDispatchCommand = C2U(".uno:FormatTitle");
            break;
        case OBJECTTYPE_LEGEND_ENTRY:
            aDispatchCommand = C2U(".uno:FormatDataSeries");
            break;
        case OBJECTTYPE_AXIS:
        case OBJECTTYPE_AXIS_UNITLABEL:
            aDispatchCommand = C2U(".uno:FormatAxis");
            break;
        case OBJECTTYPE_GRID:
            aDispatchCommand = C2U(".uno:FormatMajorGrid");
            break;
        case OBJECTTYPE_SUBGRID:
            aDispatchCommand = C2U(".uno:FormatMinorGrid");
            break;
        case OBJECTTYPE_DATA_LABELS:
            aDispatchCommand = C2U(".uno:FormatDataLabels");
            break;
        case OBJECTTYPE_DATA_SERIES:
            aDispatchCommand = C2U(".uno:FormatDataSeries");
            break;
        case OBJECTTYPE_DATA_LABEL:
            aDispatchCommand = C2U(".uno:FormatDataLabel");
            break;
        case OBJECTTYPE_DATA_POINT:
            aDispatchCommand = C2U(".uno:FormatDataPoint");
            break;
        case OBJECTTYPE_DATA_AVERAGE_LINE:
            aDispatchCommand = C2U(".uno:FormatMeanValue");
            break;
        case OBJECTTYPE_DATA_ERRORS:
        case OBJECTTYPE_DATA_ERRORS_X:
        case OBJECTTYPE_DATA_ERRORS_Y:
        case OBJECTTYPE_DATA_ERRORS_Z:
            aDispatchCommand = C2U(".uno:FormatYErrorBars");
            break;
        case OBJECTTYPE_DATA_CURVE:
            aDispatchCommand = C2U(".uno:FormatTrendline");
            break;
        case OBJECTTYPE_DATA_CURVE_EQUATION:
            aDispatchCommand = C2U(".uno:FormatTrendlineEquation");
            break;
        case OBJECTTYPE_DATA_STOCK_RANGE:
            aDispatchCommand = C2U(".uno:FormatSelection");
            break;
        case OBJECTTYPE_DATA_STOCK_LOSS:
            aDispatchCommand = C2U(".uno:FormatStockLoss");
            break;
        case OBJECTTYPE_DATA_STOCK_GAIN:
            aDispatchCommand = C2U(".uno:FormatStockGain");
            break;
        default: //OBJECTTYPE_UNKNOWN
            break;
    }
    return aDispatchCommand;
}

} // anonymous namespace

const short HITPIX=2; //hit-tolerance in pixel

//-----------------------------------------------------------------
// awt::XWindow
//-----------------------------------------------------------------
    void SAL_CALL ChartController
::setPosSize( sal_Int32 X, sal_Int32 Y
            , sal_Int32 Width, sal_Int32 Height, sal_Int16 Flags )
            throw (uno::RuntimeException)
{
    ::vos::OGuard aGuard( Application::GetSolarMutex() );
    uno::Reference<awt::XWindow> xWindow = m_xViewWindow;

    if(xWindow.is() && m_pChartWindow)
    {
        Size aLogicSize = m_pChartWindow->PixelToLogic( Size( Width, Height ), MapMode( MAP_100TH_MM )  );

        bool bIsEmbedded = true;
        //todo: for standalone chart: detect wether we are standalone
        if( bIsEmbedded )
        {
            //change map mode to fit new size
            awt::Size aModelPageSize = ChartModelHelper::getPageSize( getModel() );
            sal_Int32 nScaleXNumerator = aLogicSize.Width();
            sal_Int32 nScaleXDenominator = aModelPageSize.Width;
            sal_Int32 nScaleYNumerator = aLogicSize.Height();
            sal_Int32 nScaleYDenominator = aModelPageSize.Height;
            MapMode aNewMapMode( MAP_100TH_MM, Point(0,0)
            , Fraction(nScaleXNumerator,nScaleXDenominator)
            , Fraction(nScaleYNumerator,nScaleYDenominator) );
            m_pChartWindow->SetMapMode(aNewMapMode);
            m_pChartWindow->SetPosSizePixel( X, Y, Width, Height, Flags );

            //#i75867# poor quality of ole's alternative view with 3D scenes and zoomfactors besides 100%
            uno::Reference< beans::XPropertySet > xProp( m_xChartView, uno::UNO_QUERY );
            if( xProp.is() )
            {
                uno::Sequence< beans::PropertyValue > aZoomFactors(4);
                aZoomFactors[0].Name = C2U("ScaleXNumerator");
                aZoomFactors[0].Value = uno::makeAny( nScaleXNumerator );
                aZoomFactors[1].Name = C2U("ScaleXDenominator");
                aZoomFactors[1].Value = uno::makeAny( nScaleXDenominator );
                aZoomFactors[2].Name = C2U("ScaleYNumerator");
                aZoomFactors[2].Value = uno::makeAny( nScaleYNumerator );
                aZoomFactors[3].Name = C2U("ScaleYDenominator");
                aZoomFactors[3].Value = uno::makeAny( nScaleYDenominator );
                xProp->setPropertyValue( C2U("ZoomFactors"), uno::makeAny( aZoomFactors ));
            }

            //a correct work area is at least necessary for correct values in the position and  size dialog and for dragging area
            if(m_pDrawViewWrapper)
            {
                Rectangle aRect(Point(0,0), m_pChartWindow->GetOutputSize());
                m_pDrawViewWrapper->SetWorkArea( aRect );
            }
        }
        else
        {
            //change visarea
            ChartModelHelper::setPageSize( awt::Size( aLogicSize.Width(), aLogicSize.Height() ), getModel() );
            m_pChartWindow->SetPosSizePixel( X, Y, Width, Height, Flags );
        }
        m_pChartWindow->Invalidate();
    }
}

    awt::Rectangle SAL_CALL ChartController
::getPosSize()
            throw (uno::RuntimeException)
{
    //@todo
    awt::Rectangle aRet(0,0,0,0);

    uno::Reference<awt::XWindow> xWindow = m_xViewWindow;
    if(xWindow.is())
        aRet = xWindow->getPosSize();

    return aRet;
}

    void SAL_CALL ChartController
::setVisible( sal_Bool Visible )
            throw (uno::RuntimeException)
{
    //@todo
    uno::Reference<awt::XWindow> xWindow = m_xViewWindow;

    if(xWindow.is())
        xWindow->setVisible( Visible );
}

    void SAL_CALL ChartController
::setEnable( sal_Bool Enable )
            throw (uno::RuntimeException)
{
    //@todo
    uno::Reference<awt::XWindow> xWindow = m_xViewWindow;

    if(xWindow.is())
        xWindow->setEnable( Enable );
}

    void SAL_CALL ChartController
::setFocus()    throw (uno::RuntimeException)
{
    //@todo
    uno::Reference<awt::XWindow> xWindow = m_xViewWindow;

    if(xWindow.is())
        xWindow->setFocus();
}

    void SAL_CALL ChartController
::addWindowListener( const uno::Reference<
            awt::XWindowListener >& xListener )
            throw (uno::RuntimeException)
{
    //@todo
    uno::Reference<awt::XWindow> xWindow = m_xViewWindow;

    if(xWindow.is())
        xWindow->addWindowListener( xListener );
}

    void SAL_CALL ChartController
::removeWindowListener( const uno::Reference<
            awt::XWindowListener >& xListener )
            throw (uno::RuntimeException)
{
    //@todo
    uno::Reference<awt::XWindow> xWindow = m_xViewWindow;

    if(xWindow.is())
        xWindow->removeWindowListener( xListener );
}

    void SAL_CALL ChartController
::addFocusListener( const uno::Reference<
            awt::XFocusListener >& xListener )
            throw (uno::RuntimeException)
{
    //@todo
    uno::Reference<awt::XWindow> xWindow = m_xViewWindow;

    if(xWindow.is())
        xWindow->addFocusListener( xListener );
}

    void SAL_CALL ChartController
::removeFocusListener( const uno::Reference<
            awt::XFocusListener >& xListener )
            throw (uno::RuntimeException)
{
    //@todo
    uno::Reference<awt::XWindow> xWindow = m_xViewWindow;

    if(xWindow.is())
        xWindow->removeFocusListener( xListener );
}

    void SAL_CALL ChartController
::addKeyListener( const uno::Reference<
            awt::XKeyListener >& xListener )
            throw (uno::RuntimeException)
{
    //@todo
    uno::Reference<awt::XWindow> xWindow = m_xViewWindow;

    if(xWindow.is())
        xWindow->addKeyListener( xListener );
}

    void SAL_CALL ChartController
::removeKeyListener( const uno::Reference<
            awt::XKeyListener >& xListener )
            throw (uno::RuntimeException)
{
    //@todo
    uno::Reference<awt::XWindow> xWindow = m_xViewWindow;

    if(xWindow.is())
        xWindow->removeKeyListener( xListener );
}

    void SAL_CALL ChartController
::addMouseListener( const uno::Reference<
            awt::XMouseListener >& xListener )
            throw (uno::RuntimeException)
{
    //@todo
    uno::Reference<awt::XWindow> xWindow = m_xViewWindow;

    if(xWindow.is())
        xWindow->addMouseListener( xListener );
}

    void SAL_CALL ChartController
::removeMouseListener( const uno::Reference<
            awt::XMouseListener >& xListener )
            throw (uno::RuntimeException)
{
    //@todo
    uno::Reference<awt::XWindow> xWindow = m_xViewWindow;

    if(xWindow.is())
        xWindow->removeMouseListener( xListener );
}

    void SAL_CALL ChartController
::addMouseMotionListener( const uno::Reference<
            awt::XMouseMotionListener >& xListener )
            throw (uno::RuntimeException)
{
    //@todo
    uno::Reference<awt::XWindow> xWindow = m_xViewWindow;

    if(xWindow.is())
        xWindow->addMouseMotionListener( xListener );
}

    void SAL_CALL ChartController
::removeMouseMotionListener( const uno::Reference<
            awt::XMouseMotionListener >& xListener )
            throw (uno::RuntimeException)
{
    //@todo
    uno::Reference<awt::XWindow> xWindow = m_xViewWindow;

    if(xWindow.is())
        xWindow->removeMouseMotionListener( xListener );
}

    void SAL_CALL ChartController
::addPaintListener( const uno::Reference<
            awt::XPaintListener >& xListener )
            throw (uno::RuntimeException)
{
    //@todo
    uno::Reference<awt::XWindow> xWindow = m_xViewWindow;

    if(xWindow.is())
        xWindow->addPaintListener( xListener );
}

    void SAL_CALL ChartController
::removePaintListener( const uno::Reference<
            awt::XPaintListener >& xListener )
            throw (uno::RuntimeException)
{
    //@todo
    uno::Reference<awt::XWindow> xWindow = m_xViewWindow;

    if(xWindow.is())
        xWindow->removePaintListener( xListener );
}

//-----------------------------------------------------------------
// impl vcl window controller methods
//-----------------------------------------------------------------
void ChartController::PrePaint()
{
    // forward VCLs PrePaint window event to DrawingLayer
    DrawViewWrapper* pDrawViewWrapper = m_pDrawViewWrapper;

    if(pDrawViewWrapper)
    {
        pDrawViewWrapper->PrePaint();
    }
}

void ChartController::execute_Paint( const Rectangle& rRect )
{
    try
    {
        uno::Reference< frame::XModel > xModel( getModel() );
        //DBG_ASSERT( xModel.is(), "ChartController::execute_Paint: have no model to paint");
        if( !xModel.is() )
            return;

        //better performance for big data
        uno::Reference< beans::XPropertySet > xProp( m_xChartView, uno::UNO_QUERY );
        if( xProp.is() )
        {
            awt::Size aResolution(1000,1000);
            {
                SolarMutexGuard aGuard;
                if( m_pChartWindow )
                {
                    aResolution.Width = m_pChartWindow->GetSizePixel().Width();
                    aResolution.Height = m_pChartWindow->GetSizePixel().Height();
                }
            }
            xProp->setPropertyValue( C2U("Resolution"), uno::makeAny( aResolution ));
        }
        //

        uno::Reference< util::XUpdatable > xUpdatable( m_xChartView, uno::UNO_QUERY );
        if( xUpdatable.is() )
            xUpdatable->update();

        {
            SolarMutexGuard aGuard;
            DrawViewWrapper* pDrawViewWrapper = m_pDrawViewWrapper;
            if(pDrawViewWrapper)
                pDrawViewWrapper->CompleteRedraw(m_pChartWindow, Region(rRect) );
        }
    }
    catch( uno::Exception & ex )
    {
        ASSERT_EXCEPTION( ex );
    }
    catch( ... )
    {
    }
}

bool isDoubleClick( const MouseEvent& rMEvt )
{
    return rMEvt.GetClicks() == 2 && rMEvt.IsLeft() &&
        !rMEvt.IsMod1() && !rMEvt.IsMod2() && !rMEvt.IsShift();
}

//-----------------------------------------------------------------------------
//-----------------------------------------------------------------------------
//-----------------------------------------------------------------------------

void ChartController::startDoubleClickWaiting()
{
    ::vos::OGuard aGuard( Application::GetSolarMutex() );

    m_bWaitingForDoubleClick = true;

    sal_uLong nDblClkTime = 500;
    if( m_pChartWindow )
    {
        const MouseSettings& rMSettings = m_pChartWindow->GetSettings().GetMouseSettings();
        nDblClkTime = rMSettings.GetDoubleClickTime();
    }
    m_aDoubleClickTimer.SetTimeout( nDblClkTime );
    m_aDoubleClickTimer.Start();
}

void ChartController::stopDoubleClickWaiting()
{
    m_aDoubleClickTimer.Stop();
    m_bWaitingForDoubleClick = false;
}

IMPL_LINK( ChartController, DoubleClickWaitingHdl, void*, EMPTYARG )
{
    m_bWaitingForDoubleClick = false;

    if( !m_bWaitingForMouseUp && m_aSelection.maybeSwitchSelectionAfterSingleClickWasEnsured() )
    {
        this->impl_selectObjectAndNotiy();
        ::vos::OGuard aGuard( Application::GetSolarMutex() );
        if( m_pChartWindow )
        {
            Window::PointerState aPointerState( m_pChartWindow->GetPointerState() );
            MouseEvent aMouseEvent( aPointerState.maPos,1/*nClicks*/,
                                    0/*nMode*/, static_cast< sal_uInt16 >( aPointerState.mnState )/*nButtons*/,
                                    0/*nModifier*/ );
            impl_SetMousePointer( aMouseEvent );
        }
    }

    return 0;
}

//------------------------------------------------------------------------

void ChartController::execute_MouseButtonDown( const MouseEvent& rMEvt )
{
    SolarMutexGuard aGuard;

    m_bWaitingForMouseUp = true;

    if( isDoubleClick(rMEvt) )
        stopDoubleClickWaiting();
    else
        startDoubleClickWaiting();

    m_aSelection.remindSelectionBeforeMouseDown();

    DrawViewWrapper* pDrawViewWrapper = m_pDrawViewWrapper;
    if(!m_pChartWindow || !pDrawViewWrapper )
        return;

    Point   aMPos   = m_pChartWindow->PixelToLogic(rMEvt.GetPosPixel());

    if ( MOUSE_LEFT == rMEvt.GetButtons() )
    {
        m_pChartWindow->GrabFocus();
        m_pChartWindow->CaptureMouse();
    }

    if( pDrawViewWrapper->IsTextEdit() )
    {
        SdrViewEvent aVEvt;
        if ( pDrawViewWrapper->IsTextEditHit( aMPos, HITPIX ) ||
             // #i12587# support for shapes in chart
             ( rMEvt.IsRight() && pDrawViewWrapper->PickAnything( rMEvt, SDRMOUSEBUTTONDOWN, aVEvt ) == SDRHIT_MARKEDOBJECT ) )
        {
            pDrawViewWrapper->MouseButtonDown(rMEvt,m_pChartWindow);
            return;
        }
        else
        {
            this->EndTextEdit();
        }
    }

    //abort running action
    if( pDrawViewWrapper->IsAction() )
    {
        if( rMEvt.IsRight() )
            pDrawViewWrapper->BckAction();
        return;
    }

    if( isDoubleClick(rMEvt) ) //do not change selection if double click
        return;//double click is handled further in mousebutton up

    SdrHdl* pHitSelectionHdl = 0;
    //switch from move to resize if handle is hit on a resizeable object
    if( m_aSelection.isResizeableObjectSelected() )
        pHitSelectionHdl = pDrawViewWrapper->PickHandle( aMPos );
    //only change selection if no selection handles are hit
    if( !pHitSelectionHdl )
    {
        // #i12587# support for shapes in chart
        if ( m_eDrawMode == CHARTDRAW_INSERT &&
             ( !pDrawViewWrapper->IsMarkedHit( aMPos ) || !m_aSelection.isDragableObjectSelected() ) )
        {
            if ( m_aSelection.hasSelection() )
            {
                m_aSelection.clearSelection();
            }
            if ( !pDrawViewWrapper->IsAction() )
            {
                if ( pDrawViewWrapper->GetCurrentObjIdentifier() == OBJ_CAPTION )
                {
                    Size aCaptionSize( 2268, 1134 );
                    pDrawViewWrapper->BegCreateCaptionObj( aMPos, aCaptionSize );
                }
                else
                {
                    pDrawViewWrapper->BegCreateObj( aMPos);
                }
                SdrObject* pObj = pDrawViewWrapper->GetCreateObj();
                DrawCommandDispatch* pDrawCommandDispatch = m_aDispatchContainer.getDrawCommandDispatch();
                if ( pObj && m_pDrawModelWrapper && pDrawCommandDispatch )
                {
                    SfxItemSet aSet( m_pDrawModelWrapper->GetItemPool() );
                    pDrawCommandDispatch->setAttributes( pObj );
                    pDrawCommandDispatch->setLineEnds( aSet );
                    pObj->SetMergedItemSet( aSet );
                }
            }
            impl_SetMousePointer( rMEvt );
            return;
        }

        m_aSelection.adaptSelectionToNewPos( aMPos, pDrawViewWrapper
            , rMEvt.IsRight(), m_bWaitingForDoubleClick );

        if( !m_aSelection.isRotateableObjectSelected( getModel() ) )
        {
                m_eDragMode = SDRDRAG_MOVE;
                pDrawViewWrapper->SetDragMode(m_eDragMode);
        }

        m_aSelection.applySelection(pDrawViewWrapper);
    }
    if( m_aSelection.isDragableObjectSelected()
         && !rMEvt.IsRight() )
    {
        //start drag
        sal_uInt16  nDrgLog = (sal_uInt16)m_pChartWindow->PixelToLogic(Size(DRGPIX,0)).Width();
        SdrDragMethod* pDragMethod = NULL;

        //change selection to 3D scene if rotate mode
        SdrDragMode eDragMode = pDrawViewWrapper->GetDragMode();
        if( SDRDRAG_ROTATE==eDragMode )
        {
            E3dScene* pScene = SelectionHelper::getSceneToRotate( pDrawViewWrapper->getNamedSdrObject( m_aSelection.getSelectedCID() ) );
            if( pScene )
            {
                DragMethod_RotateDiagram::RotationDirection eRotationDirection(DragMethod_RotateDiagram::ROTATIONDIRECTION_FREE);
                if(pHitSelectionHdl)
                {
                    SdrHdlKind eKind = pHitSelectionHdl->GetKind();
                    if( eKind==HDL_UPPER || eKind==HDL_LOWER )
                        eRotationDirection = DragMethod_RotateDiagram::ROTATIONDIRECTION_X;
                    else if( eKind==HDL_LEFT || eKind==HDL_RIGHT )
                        eRotationDirection = DragMethod_RotateDiagram::ROTATIONDIRECTION_Y;
                    else if( eKind==HDL_UPLFT || eKind==HDL_UPRGT || eKind==HDL_LWLFT || eKind==HDL_LWRGT )
                        eRotationDirection = DragMethod_RotateDiagram::ROTATIONDIRECTION_Z;
                }
                pDragMethod = new DragMethod_RotateDiagram( *pDrawViewWrapper, m_aSelection.getSelectedCID(), getModel(), eRotationDirection );
            }
        }
        else
        {
            rtl::OUString aDragMethodServiceName( ObjectIdentifier::getDragMethodServiceName( m_aSelection.getSelectedCID() ) );
            if( aDragMethodServiceName.equals( ObjectIdentifier::getPieSegmentDragMethodServiceName() ) )
                pDragMethod = new DragMethod_PieSegment( *pDrawViewWrapper, m_aSelection.getSelectedCID(), getModel() );
        }
        pDrawViewWrapper->SdrView::BegDragObj(aMPos, NULL, pHitSelectionHdl, nDrgLog, pDragMethod);
    }

    impl_SetMousePointer( rMEvt );
}

void ChartController::execute_MouseMove( const MouseEvent& rMEvt )
{
    SolarMutexGuard aGuard;

    DrawViewWrapper* pDrawViewWrapper = m_pDrawViewWrapper;
    if(!m_pChartWindow || !pDrawViewWrapper)
        return;

    if( m_pDrawViewWrapper->IsTextEdit() )
    {
        if( m_pDrawViewWrapper->MouseMove(rMEvt,m_pChartWindow) )
            return;
    }

    if(pDrawViewWrapper->IsAction())
    {
        pDrawViewWrapper->MovAction( m_pChartWindow->PixelToLogic( rMEvt.GetPosPixel() ) );
    }

    impl_SetMousePointer( rMEvt );
}
void ChartController::execute_Tracking( const TrackingEvent& /* rTEvt */ )
{
}

//-----------------

void ChartController::execute_MouseButtonUp( const MouseEvent& rMEvt )
{
    ControllerLockGuard aCLGuard( getModel() );
    bool bMouseUpWithoutMouseDown = !m_bWaitingForMouseUp;
    m_bWaitingForMouseUp = false;
    bool bNotifySelectionChange = false;
    {
        SolarMutexGuard aGuard;

        DrawViewWrapper* pDrawViewWrapper = m_pDrawViewWrapper;
        if(!m_pChartWindow || !pDrawViewWrapper)
            return;

        Point   aMPos   = m_pChartWindow->PixelToLogic(rMEvt.GetPosPixel());

        if(pDrawViewWrapper->IsTextEdit())
        {
            if( pDrawViewWrapper->MouseButtonUp(rMEvt,m_pChartWindow) )
                return;
        }

        // #i12587# support for shapes in chart
        if ( m_eDrawMode == CHARTDRAW_INSERT && pDrawViewWrapper->IsCreateObj() )
        {
            pDrawViewWrapper->EndCreateObj( SDRCREATE_FORCEEND );
            {
                HiddenUndoContext aUndoContext( m_xUndoManager );
                    // don't want the positioning Undo action to appear in the UI
                impl_switchDiagramPositioningToExcludingPositioning();
            }
            if ( pDrawViewWrapper->AreObjectsMarked() )
            {
                if ( pDrawViewWrapper->GetCurrentObjIdentifier() == OBJ_TEXT )
                {
                    executeDispatch_EditText();
                }
                else
                {
                    SdrObject* pObj = pDrawViewWrapper->getSelectedObject();
                    if ( pObj )
                    {
                        uno::Reference< drawing::XShape > xShape( pObj->getUnoShape(), uno::UNO_QUERY );
                        if ( xShape.is() )
                        {
                            m_aSelection.setSelection( xShape );
                            m_aSelection.applySelection( pDrawViewWrapper );
                        }
                    }
                }
            }
            else
            {
                m_aSelection.adaptSelectionToNewPos( aMPos, pDrawViewWrapper, rMEvt.IsRight(), m_bWaitingForDoubleClick );
                m_aSelection.applySelection( pDrawViewWrapper );
                setDrawMode( CHARTDRAW_SELECT );
            }
        }
        else if ( pDrawViewWrapper->IsDragObj() )
        {
            bool bDraggingDone = false;
            SdrDragMethod* pDragMethod = pDrawViewWrapper->SdrView::GetDragMethod();
            bool bIsMoveOnly = pDragMethod ? pDragMethod->getMoveOnly() : false;
            DragMethod_Base* pChartDragMethod = dynamic_cast< DragMethod_Base* >(pDragMethod);
            if( pChartDragMethod )
            {
                UndoGuard aUndoGuard( pChartDragMethod->getUndoDescription(),
                        m_xUndoManager );

                if( pDrawViewWrapper->EndDragObj(false) )
                {
                    bDraggingDone = true;
                    aUndoGuard.commit();
                }
            }

            if( !bDraggingDone && pDrawViewWrapper->EndDragObj(false) )
            {
                try
                {
                    //end move or size
                    SdrObject* pObj = pDrawViewWrapper->getSelectedObject();
                    if( pObj )
                    {
                        Rectangle aObjectRect = pObj->GetSnapRect();
                        awt::Size aPageSize( ChartModelHelper::getPageSize( getModel() ) );
                        Rectangle aPageRect( 0,0,aPageSize.Width,aPageSize.Height );

                        const E3dObject* pE3dObject = dynamic_cast< const E3dObject*>( pObj );
                        if( pE3dObject )
                            aObjectRect = pE3dObject->GetScene()->GetSnapRect();

                        ActionDescriptionProvider::ActionType eActionType(ActionDescriptionProvider::MOVE);
                        if( !bIsMoveOnly && m_aSelection.isResizeableObjectSelected() )
                            eActionType = ActionDescriptionProvider::RESIZE;

                        ObjectType eObjectType = ObjectIdentifier::getObjectType( m_aSelection.getSelectedCID() );

                        UndoGuard aUndoGuard(
                            ActionDescriptionProvider::createDescription( eActionType, ObjectNameProvider::getName( eObjectType)),
                            m_xUndoManager );

                        bool bChanged = false;
                        if ( eObjectType == OBJECTTYPE_LEGEND )
                            bChanged = DiagramHelper::switchDiagramPositioningToExcludingPositioning( getModel(), false , true );

                        bool bMoved = PositionAndSizeHelper::moveObject( m_aSelection.getSelectedCID()
                                        , getModel()
                                        , awt::Rectangle(aObjectRect.getX(),aObjectRect.getY(),aObjectRect.getWidth(),aObjectRect.getHeight())
                                        , awt::Rectangle(aPageRect.getX(),aPageRect.getY(),aPageRect.getWidth(),aPageRect.getHeight()) );

                        if( bMoved || bChanged )
                        {
                            bDraggingDone = true;
                            aUndoGuard.commit();
                        }
                    }
                }
                catch( uno::Exception & ex )
                {
                    ASSERT_EXCEPTION( ex );
                }
                //all wanted model changes will take effect
                //and all unwanted view modifications are cleaned
            }

            if( !bDraggingDone ) //mouse wasn't moved while dragging
            {
                bool bClickedTwiceOnDragableObject = SelectionHelper::isDragableObjectHitTwice( aMPos, m_aSelection.getSelectedCID(), *pDrawViewWrapper );
                bool bIsRotateable = m_aSelection.isRotateableObjectSelected( getModel() );

                //toggel between move and rotate
                if( bIsRotateable && bClickedTwiceOnDragableObject && SDRDRAG_MOVE==m_eDragMode )
                    m_eDragMode=SDRDRAG_ROTATE;
                else
                    m_eDragMode=SDRDRAG_MOVE;

                pDrawViewWrapper->SetDragMode(m_eDragMode);

                if( !m_bWaitingForDoubleClick && m_aSelection.maybeSwitchSelectionAfterSingleClickWasEnsured() )
                {
                    this->impl_selectObjectAndNotiy();
                }
            }
            else
                m_aSelection.resetPossibleSelectionAfterSingleClickWasEnsured();
        }
        else if( isDoubleClick(rMEvt) && !bMouseUpWithoutMouseDown /*#i106966#*/ )
        {
            Point aMousePixel = rMEvt.GetPosPixel();
            execute_DoubleClick( &aMousePixel );
        }

        //@todo ForcePointer(&rMEvt);
        m_pChartWindow->ReleaseMouse();

        if( m_aSelection.isSelectionDifferentFromBeforeMouseDown() )
            bNotifySelectionChange = true;
    }

    impl_SetMousePointer( rMEvt );

    if(bNotifySelectionChange)
        impl_notifySelectionChangeListeners();
}

void ChartController::execute_DoubleClick( const Point* pMousePixel )
{
    bool bEditText = false;
    if ( m_aSelection.hasSelection() )
    {
        ::rtl::OUString aCID( m_aSelection.getSelectedCID() );
        if ( aCID.getLength() )
        {
            ObjectType eObjectType = ObjectIdentifier::getObjectType( aCID );
            if ( OBJECTTYPE_TITLE == eObjectType )
            {
                bEditText = true;
            }
        }
        else
        {
            // #i12587# support for shapes in chart
            SdrObject* pObj = DrawViewWrapper::getSdrObject( m_aSelection.getSelectedAdditionalShape() );
            if ( pObj && pObj->ISA( SdrTextObj ) )
            {
                bEditText = true;
            }
        }
    }

    if ( bEditText )
    {
        executeDispatch_EditText( pMousePixel );
    }
    else
    {
        executeDispatch_ObjectProperties();
    }
}

void ChartController::execute_Resize()
{
    ::vos::OGuard aGuard( Application::GetSolarMutex() );
    if(m_pChartWindow)
        m_pChartWindow->Invalidate();
}
void ChartController::execute_Activate()
{
    ///// pDrawViewWrapper->SetEditMode(sal_True);
}
void ChartController::execute_Deactivate()
{
    /*
    pDrawViewWrapper->SetEditMode(sal_False);
    this->ReleaseMouse();
    */
}
void ChartController::execute_GetFocus()
{
}
void ChartController::execute_LoseFocus()
{
    //this->ReleaseMouse();
}

void ChartController::execute_Command( const CommandEvent& rCEvt )
{
    bool bIsAction = false;
    {
        SolarMutexGuard aGuard;
        DrawViewWrapper* pDrawViewWrapper = m_pDrawViewWrapper;
        if(!m_pChartWindow || !pDrawViewWrapper)
            return;
        bIsAction = m_pDrawViewWrapper->IsAction();
    }

    // pop-up menu
    if(rCEvt.GetCommand() == COMMAND_CONTEXTMENU && !bIsAction)
    {
        {
            ::vos::OGuard aGuard( Application::GetSolarMutex() );
            if(m_pChartWindow)
                m_pChartWindow->ReleaseMouse();
        }

        if( m_aSelection.isSelectionDifferentFromBeforeMouseDown() )
            impl_notifySelectionChangeListeners();

        if ( isShapeContext() )
        {
            // #i12587# support for shapes in chart
            PopupMenu aContextMenu( SchResId( m_pDrawViewWrapper->IsTextEdit() ?
                RID_CONTEXTMENU_SHAPEEDIT : RID_CONTEXTMENU_SHAPE ) );
            ::svt::ContextMenuHelper aContextMenuHelper( m_xFrame );
            Point aPos( rCEvt.GetMousePosPixel() );
            if( !rCEvt.IsMouseEvent() )
            {
                ::vos::OGuard aGuard( Application::GetSolarMutex() );
                if(m_pChartWindow)
                    aPos = m_pChartWindow->GetPointerState().maPos;
            }
            aContextMenuHelper.completeAndExecute( aPos, aContextMenu );
        }
        else
        {
            // todo: the context menu should be specified by an xml file in uiconfig
            uno::Reference< awt::XPopupMenu > xPopupMenu(
                m_xCC->getServiceManager()->createInstanceWithContext(
                    C2U("com.sun.star.awt.PopupMenu"), m_xCC ), uno::UNO_QUERY );
            uno::Reference< awt::XMenuExtended > xMenuEx( xPopupMenu, uno::UNO_QUERY );
            if( xPopupMenu.is() && xMenuEx.is())
            {
                sal_Int16 nUniqueId = 1;
                ObjectType eObjectType = ObjectIdentifier::getObjectType( m_aSelection.getSelectedCID() );
                Reference< XDiagram > xDiagram = ChartModelHelper::findDiagram( getModel() );

                OUString aFormatCommand( lcl_getFormatCommandForObjectCID( m_aSelection.getSelectedCID() ) );
                lcl_insertMenuCommand( xPopupMenu, xMenuEx, nUniqueId++, aFormatCommand );

                //some commands for dataseries and points:
                //-----
                if( OBJECTTYPE_DATA_SERIES == eObjectType || OBJECTTYPE_DATA_POINT == eObjectType )
                {
                    bool bIsPoint = ( OBJECTTYPE_DATA_POINT == eObjectType );
                    uno::Reference< XDataSeries > xSeries = ObjectIdentifier::getDataSeriesForCID( m_aSelection.getSelectedCID(), getModel() );
                    uno::Reference< chart2::XRegressionCurveContainer > xCurveCnt( xSeries, uno::UNO_QUERY );
                    Reference< chart2::XRegressionCurve > xTrendline( RegressionCurveHelper::getFirstCurveNotMeanValueLine( xCurveCnt ) );
                    bool bHasEquation = RegressionCurveHelper::hasEquation( xTrendline );
                    Reference< chart2::XRegressionCurve > xMeanValue( RegressionCurveHelper::getMeanValueLine( xCurveCnt ) );
                    bool bHasYErrorBars = StatisticsHelper::hasErrorBars( xSeries, true );
                    bool bHasDataLabelsAtSeries = DataSeriesHelper::hasDataLabelsAtSeries( xSeries );
                    bool bHasDataLabelsAtPoints = DataSeriesHelper::hasDataLabelsAtPoints( xSeries );
                    bool bHasDataLabelAtPoint = false;
                    sal_Int32 nPointIndex = -1;
                    if( bIsPoint )
                    {
                        nPointIndex = ObjectIdentifier::getIndexFromParticleOrCID( m_aSelection.getSelectedCID() );
                        bHasDataLabelAtPoint = DataSeriesHelper::hasDataLabelAtPoint( xSeries, nPointIndex );
                    }
                    bool bSelectedPointIsFormatted = false;
                    bool bHasFormattedDataPointsOtherThanSelected = false;

                    Reference< beans::XPropertySet > xSeriesProperties( xSeries, uno::UNO_QUERY );
                    if( xSeriesProperties.is() )
                    {
                        uno::Sequence< sal_Int32 > aAttributedDataPointIndexList;
                        if( xSeriesProperties->getPropertyValue( C2U( "AttributedDataPoints" ) ) >>= aAttributedDataPointIndexList )
                        {
                            if( aAttributedDataPointIndexList.hasElements() )
                            {
                                if( bIsPoint )
                                {
                                    ::std::vector< sal_Int32 > aIndices( ContainerHelper::SequenceToVector( aAttributedDataPointIndexList ) );
                                    ::std::vector< sal_Int32 >::iterator aIt = ::std::find( aIndices.begin(), aIndices.end(), nPointIndex );
                                    if( aIt != aIndices.end())
                                        bSelectedPointIsFormatted = true;
                                    else
                                        bHasFormattedDataPointsOtherThanSelected = true;
                                }
                                else
                                    bHasFormattedDataPointsOtherThanSelected = true;
                            }
                        }
                    }

                    if( bIsPoint )
                    {
                        if( bHasDataLabelAtPoint )
                            lcl_insertMenuCommand( xPopupMenu, xMenuEx, nUniqueId++, C2U(".uno:FormatDataLabel") );
                        if( !bHasDataLabelAtPoint )
                            lcl_insertMenuCommand( xPopupMenu, xMenuEx, nUniqueId++, C2U(".uno:InsertDataLabel") );
                        else
                            lcl_insertMenuCommand( xPopupMenu, xMenuEx, nUniqueId++, C2U(".uno:DeleteDataLabel") );
                        if( bSelectedPointIsFormatted )
                            lcl_insertMenuCommand( xPopupMenu, xMenuEx, nUniqueId++, C2U(".uno:ResetDataPoint"));

                        xPopupMenu->insertSeparator( -1 );

                        lcl_insertMenuCommand( xPopupMenu, xMenuEx, nUniqueId++, C2U(".uno:FormatDataSeries") );
                    }

                    Reference< chart2::XChartType > xChartType( DiagramHelper::getChartTypeOfSeries( xDiagram, xSeries ) );
                    if( xChartType->getChartType().equals(CHART2_SERVICE_NAME_CHARTTYPE_CANDLESTICK) )
                    {
                        try
                        {
                            Reference< beans::XPropertySet > xChartTypeProp( xChartType, uno::UNO_QUERY );
                            if( xChartTypeProp.is() )
                            {
                                bool bJapaneseStyle = false;
                                xChartTypeProp->getPropertyValue( C2U( "Japanese" ) ) >>= bJapaneseStyle;

                                if( bJapaneseStyle )
                                {
                                    lcl_insertMenuCommand( xPopupMenu, xMenuEx, nUniqueId++, C2U(".uno:FormatStockLoss") );
                                    lcl_insertMenuCommand( xPopupMenu, xMenuEx, nUniqueId++, C2U(".uno:FormatStockGain") );
                                }
                            }
                        }
                        catch( const uno::Exception & ex )
                        {
                            ASSERT_EXCEPTION( ex );
                        }
                    }

                    if( bHasDataLabelsAtSeries )
                        lcl_insertMenuCommand( xPopupMenu, xMenuEx, nUniqueId++, C2U(".uno:FormatDataLabels") );
                    if( xTrendline.is() )
                        lcl_insertMenuCommand( xPopupMenu, xMenuEx, nUniqueId++, C2U(".uno:FormatTrendline") );
                    if( bHasEquation )
                        lcl_insertMenuCommand( xPopupMenu, xMenuEx, nUniqueId++, C2U(".uno:FormatTrendlineEquation") );
                    if( xMeanValue.is() )
                        lcl_insertMenuCommand( xPopupMenu, xMenuEx, nUniqueId++, C2U(".uno:FormatMeanValue") );
                    if( bHasYErrorBars )
                        lcl_insertMenuCommand( xPopupMenu, xMenuEx, nUniqueId++, C2U(".uno:FormatYErrorBars") );

                    xPopupMenu->insertSeparator( -1 );

                    if( !bHasDataLabelsAtSeries )
                        lcl_insertMenuCommand( xPopupMenu, xMenuEx, nUniqueId++, C2U(".uno:InsertDataLabels") );
                    if( !xTrendline.is() )
                        lcl_insertMenuCommand( xPopupMenu, xMenuEx, nUniqueId++, C2U(".uno:InsertTrendline") );
                    else if( !bHasEquation )
                        lcl_insertMenuCommand( xPopupMenu, xMenuEx, nUniqueId++, C2U(".uno:InsertTrendlineEquation") );
                    if( !xMeanValue.is() )
                        lcl_insertMenuCommand( xPopupMenu, xMenuEx, nUniqueId++, C2U(".uno:InsertMeanValue") );
                    if( !bHasYErrorBars )
                        lcl_insertMenuCommand( xPopupMenu, xMenuEx, nUniqueId++, C2U(".uno:InsertYErrorBars") );


                    if( bHasDataLabelsAtSeries || ( bHasDataLabelsAtPoints && bHasFormattedDataPointsOtherThanSelected ) )
                        lcl_insertMenuCommand( xPopupMenu, xMenuEx, nUniqueId++, C2U(".uno:DeleteDataLabels") );
                    if( xTrendline.is() )
                        lcl_insertMenuCommand( xPopupMenu, xMenuEx, nUniqueId++, C2U(".uno:DeleteTrendline") );
                    if( bHasEquation )
                        lcl_insertMenuCommand( xPopupMenu, xMenuEx, nUniqueId++, C2U(".uno:DeleteTrendlineEquation") );
                    if( xMeanValue.is() )
                        lcl_insertMenuCommand( xPopupMenu, xMenuEx, nUniqueId++, C2U(".uno:DeleteMeanValue") );
                    if( bHasYErrorBars )
                        lcl_insertMenuCommand( xPopupMenu, xMenuEx, nUniqueId++, C2U(".uno:DeleteYErrorBars") );

                    if( bHasFormattedDataPointsOtherThanSelected )
                        lcl_insertMenuCommand( xPopupMenu, xMenuEx, nUniqueId++, C2U(".uno:ResetAllDataPoints"));

                    xPopupMenu->insertSeparator( -1 );

                    lcl_insertMenuCommand( xPopupMenu, xMenuEx, nUniqueId, C2U(".uno:ArrangeRow"));
                    uno::Reference< awt::XPopupMenu > xArrangePopupMenu(
                        m_xCC->getServiceManager()->createInstanceWithContext(
                            C2U("com.sun.star.awt.PopupMenu"), m_xCC ), uno::UNO_QUERY );
                    uno::Reference< awt::XMenuExtended > xArrangeMenuEx( xArrangePopupMenu, uno::UNO_QUERY );
                    if( xArrangePopupMenu.is() && xArrangeMenuEx.is())
                    {
                        sal_Int16 nSubId = nUniqueId + 1;
                        lcl_insertMenuCommand( xArrangePopupMenu, xArrangeMenuEx, nSubId++, C2U(".uno:Forward") );
                        lcl_insertMenuCommand( xArrangePopupMenu, xArrangeMenuEx, nSubId, C2U(".uno:Backward") );
                        xPopupMenu->setPopupMenu( nUniqueId, xArrangePopupMenu );
                        nUniqueId = nSubId;
                    }
                    ++nUniqueId;
                }
                else if( OBJECTTYPE_DATA_CURVE == eObjectType )
                {
                    lcl_insertMenuCommand( xPopupMenu, xMenuEx, nUniqueId++, C2U(".uno:FormatTrendlineEquation") );
                    lcl_insertMenuCommand( xPopupMenu, xMenuEx, nUniqueId++, C2U(".uno:InsertTrendlineEquation") );
                    lcl_insertMenuCommand( xPopupMenu, xMenuEx, nUniqueId++, C2U(".uno:InsertTrendlineEquationAndR2") );
                    lcl_insertMenuCommand( xPopupMenu, xMenuEx, nUniqueId++, C2U(".uno:InsertR2Value") );
                    lcl_insertMenuCommand( xPopupMenu, xMenuEx, nUniqueId++, C2U(".uno:DeleteTrendlineEquation") );
                    lcl_insertMenuCommand( xPopupMenu, xMenuEx, nUniqueId++, C2U(".uno:DeleteR2Value") );
                }
                else if( OBJECTTYPE_DATA_CURVE_EQUATION == eObjectType )
                {
                    lcl_insertMenuCommand( xPopupMenu, xMenuEx, nUniqueId++, C2U(".uno:InsertR2Value") );
                    lcl_insertMenuCommand( xPopupMenu, xMenuEx, nUniqueId++, C2U(".uno:DeleteR2Value") );
                }

                //some commands for axes: and grids
                //-----
                else if( OBJECTTYPE_AXIS  == eObjectType || OBJECTTYPE_GRID == eObjectType || OBJECTTYPE_SUBGRID == eObjectType )
                {
                    Reference< XAxis > xAxis = ObjectIdentifier::getAxisForCID( m_aSelection.getSelectedCID(), getModel() );
                    if( xAxis.is() && xDiagram.is() )
                    {
                        sal_Int32 nDimensionIndex = -1;
                        sal_Int32 nCooSysIndex = -1;
                        sal_Int32 nAxisIndex = -1;
                        AxisHelper::getIndicesForAxis( xAxis, xDiagram, nCooSysIndex, nDimensionIndex, nAxisIndex );
                        bool bIsSecondaryAxis = nAxisIndex!=0;
                        bool bIsAxisVisible = AxisHelper::isAxisVisible( xAxis );
                        bool bIsMajorGridVisible = AxisHelper::isGridShown( nDimensionIndex, nCooSysIndex, true /*bMainGrid*/, xDiagram );
                        bool bIsMinorGridVisible = AxisHelper::isGridShown( nDimensionIndex, nCooSysIndex, false /*bMainGrid*/, xDiagram );
                        bool bHasTitle = false;
                        uno::Reference< XTitled > xTitled( xAxis, uno::UNO_QUERY );
                        if( xTitled.is())
                            bHasTitle = TitleHelper::getCompleteString( xTitled->getTitleObject() ).getLength()>0;

                        if( OBJECTTYPE_AXIS  != eObjectType && bIsAxisVisible )
                            lcl_insertMenuCommand( xPopupMenu, xMenuEx, nUniqueId++, C2U(".uno:FormatAxis") );
                        if( OBJECTTYPE_GRID != eObjectType && bIsMajorGridVisible && !bIsSecondaryAxis )
                            lcl_insertMenuCommand( xPopupMenu, xMenuEx, nUniqueId++, C2U(".uno:FormatMajorGrid") );
                        if( OBJECTTYPE_SUBGRID != eObjectType && bIsMinorGridVisible && !bIsSecondaryAxis )
                            lcl_insertMenuCommand( xPopupMenu, xMenuEx, nUniqueId++, C2U(".uno:FormatMinorGrid") );

                        xPopupMenu->insertSeparator( -1 );

                        if( OBJECTTYPE_AXIS  != eObjectType && !bIsAxisVisible )
                            lcl_insertMenuCommand( xPopupMenu, xMenuEx, nUniqueId++, C2U(".uno:InsertAxis") );
                        if( OBJECTTYPE_GRID != eObjectType && !bIsMajorGridVisible && !bIsSecondaryAxis )
                            lcl_insertMenuCommand( xPopupMenu, xMenuEx, nUniqueId++, C2U(".uno:InsertMajorGrid") );
                        if( OBJECTTYPE_SUBGRID != eObjectType && !bIsMinorGridVisible && !bIsSecondaryAxis )
                            lcl_insertMenuCommand( xPopupMenu, xMenuEx, nUniqueId++, C2U(".uno:InsertMinorGrid") );
                        if( !bHasTitle )
                            lcl_insertMenuCommand( xPopupMenu, xMenuEx, nUniqueId++, C2U(".uno:InsertAxisTitle") );

                        if( bIsAxisVisible )
                            lcl_insertMenuCommand( xPopupMenu, xMenuEx, nUniqueId++, C2U(".uno:DeleteAxis") );
                        if( bIsMajorGridVisible && !bIsSecondaryAxis )
                            lcl_insertMenuCommand( xPopupMenu, xMenuEx, nUniqueId++, C2U(".uno:DeleteMajorGrid") );
                        if( bIsMinorGridVisible && !bIsSecondaryAxis )
                            lcl_insertMenuCommand( xPopupMenu, xMenuEx, nUniqueId++, C2U(".uno:DeleteMinorGrid") );
                    }
                }

                if( OBJECTTYPE_DATA_STOCK_LOSS == eObjectType )
                    lcl_insertMenuCommand( xPopupMenu, xMenuEx, nUniqueId++, C2U(".uno:FormatStockGain") );
                else if( OBJECTTYPE_DATA_STOCK_GAIN == eObjectType )
                    lcl_insertMenuCommand( xPopupMenu, xMenuEx, nUniqueId++, C2U(".uno:FormatStockLoss") );

                lcl_insertMenuCommand( xPopupMenu, xMenuEx, nUniqueId++, C2U(".uno:TransformDialog"));

                if( OBJECTTYPE_PAGE == eObjectType || OBJECTTYPE_DIAGRAM == eObjectType
                    || OBJECTTYPE_DIAGRAM_WALL == eObjectType
                    || OBJECTTYPE_DIAGRAM_FLOOR == eObjectType
                    || OBJECTTYPE_UNKNOWN == eObjectType )
                {
                    if( OBJECTTYPE_UNKNOWN != eObjectType )
                        xPopupMenu->insertSeparator( -1 );
                    bool bHasLegend = LegendHelper::hasLegend( xDiagram );
                    lcl_insertMenuCommand( xPopupMenu, xMenuEx, nUniqueId++, C2U(".uno:InsertTitles") );
                    if( !bHasLegend )
                        lcl_insertMenuCommand( xPopupMenu, xMenuEx, nUniqueId++, C2U(".uno:InsertLegend") );
                    lcl_insertMenuCommand( xPopupMenu, xMenuEx, nUniqueId++, C2U(".uno:InsertRemoveAxes") );
                    if( bHasLegend )
                        lcl_insertMenuCommand( xPopupMenu, xMenuEx, nUniqueId++, C2U(".uno:DeleteLegend") );
                }
                //-----

                xPopupMenu->insertSeparator( -1 );
                lcl_insertMenuCommand( xPopupMenu, xMenuEx, nUniqueId++, C2U(".uno:DiagramType"));
                lcl_insertMenuCommand( xPopupMenu, xMenuEx, nUniqueId++, C2U(".uno:DataRanges"));
                lcl_insertMenuCommand( xPopupMenu, xMenuEx, nUniqueId++, C2U(".uno:DiagramData"));
                lcl_insertMenuCommand( xPopupMenu, xMenuEx, nUniqueId++, C2U(".uno:View3D"));
                xPopupMenu->insertSeparator( -1 );
                lcl_insertMenuCommand( xPopupMenu, xMenuEx, nUniqueId++, C2U(".uno:Cut"));
                lcl_insertMenuCommand( xPopupMenu, xMenuEx, nUniqueId++, C2U(".uno:Copy"));
                lcl_insertMenuCommand( xPopupMenu, xMenuEx, nUniqueId++, C2U(".uno:Paste"));

                ::svt::ContextMenuHelper aContextMenuHelper( m_xFrame );
                Point aPos( rCEvt.GetMousePosPixel() );
                if( !rCEvt.IsMouseEvent() )
                {
                    ::vos::OGuard aGuard( Application::GetSolarMutex() );
                    if(m_pChartWindow)
                        aPos = m_pChartWindow->GetPointerState().maPos;
                }
                aContextMenuHelper.completeAndExecute( aPos, xPopupMenu );
            }
        }
    }
    else if( ( rCEvt.GetCommand() == COMMAND_STARTEXTTEXTINPUT ) ||
             ( rCEvt.GetCommand() == COMMAND_EXTTEXTINPUT ) ||
             ( rCEvt.GetCommand() == COMMAND_ENDEXTTEXTINPUT ) ||
             ( rCEvt.GetCommand() == COMMAND_INPUTCONTEXTCHANGE ) )
    {
        //#i84417# enable editing with IME
        ::vos::OGuard aGuard( Application::GetSolarMutex() );
        if( m_pDrawViewWrapper )
            m_pDrawViewWrapper->Command( rCEvt, m_pChartWindow );
    }
}

bool ChartController::execute_KeyInput( const KeyEvent& rKEvt )
{
    bool bReturn=false;

    DrawViewWrapper* pDrawViewWrapper = m_pDrawViewWrapper;
    if(!m_pChartWindow || !pDrawViewWrapper)
        return bReturn;

    // handle accelerators
    if( ! m_apAccelExecute.get() && m_xFrame.is() && m_xCC.is() && m_xCC->getServiceManager().is() )
    {
        m_apAccelExecute.reset( ::svt::AcceleratorExecute::createAcceleratorHelper());
        OSL_ASSERT( m_apAccelExecute.get());
        if( m_apAccelExecute.get() )
            m_apAccelExecute->init(
                uno::Reference< lang::XMultiServiceFactory >( m_xCC->getServiceManager(), uno::UNO_QUERY ), m_xFrame );
    }

    KeyCode aKeyCode( rKEvt.GetKeyCode());
    sal_uInt16 nCode = aKeyCode.GetCode();
    bool bAlternate = aKeyCode.IsMod2();

    if( m_apAccelExecute.get() )
        bReturn = m_apAccelExecute->execute( aKeyCode );
    if( bReturn )
        return bReturn;

    {
        ::vos::OGuard aGuard( Application::GetSolarMutex() );
        if( pDrawViewWrapper->IsTextEdit() )
        {
            if( pDrawViewWrapper->KeyInput(rKEvt,m_pChartWindow) )
            {
                bReturn = true;
                if( nCode == KEY_ESCAPE )
                {
                    this->EndTextEdit();
                }
            }
        }
    }

    // keyboard accessibility
    ObjectType eObjectType = ObjectIdentifier::getObjectType( m_aSelection.getSelectedCID() );
    if( ! bReturn )
    {
        // Natvigation (Tab/F3/Home/End)
        uno::Reference< XChartDocument > xChartDoc( getModel(), uno::UNO_QUERY );
        ObjectKeyNavigation aObjNav( m_aSelection.getSelectedOID(), xChartDoc, ExplicitValueProvider::getExplicitValueProvider( m_xChartView ));
        awt::KeyEvent aKeyEvent( ::svt::AcceleratorExecute::st_VCLKey2AWTKey( aKeyCode ));
        bReturn = aObjNav.handleKeyEvent( aKeyEvent );
        if( bReturn )
        {
            ObjectIdentifier aNewOID = aObjNav.getCurrentSelection();
            uno::Any aNewSelection;
            if ( aNewOID.isValid() && !ObjectHierarchy::isRootNode( aNewOID ) )
            {
                aNewSelection = aNewOID.getAny();
            }
            if ( m_eDragMode == SDRDRAG_ROTATE && !SelectionHelper::isRotateableObject( aNewOID.getObjectCID(), getModel() ) )
            {
                m_eDragMode = SDRDRAG_MOVE;
            }
            bReturn = select( aNewSelection );
        }
    }

    // Position and Size (+/-/arrow-keys) or pie segment dragging
    if( ! bReturn  )
    {
        // pie segment dragging
        // note: could also be done for data series
        if( eObjectType == OBJECTTYPE_DATA_POINT &&
            ObjectIdentifier::getDragMethodServiceName( m_aSelection.getSelectedCID() ).equals(
                ObjectIdentifier::getPieSegmentDragMethodServiceName()))
        {
            bool bDrag = false;
            bool bDragInside = false;
            if( nCode == KEY_ADD ||
                nCode == KEY_SUBTRACT )
            {
                bDrag = true;
                bDragInside = ( nCode == KEY_SUBTRACT );
            }
            else if(
                nCode == KEY_LEFT ||
                nCode == KEY_RIGHT ||
                nCode == KEY_UP ||
                nCode == KEY_DOWN )
            {
                bDrag = true;
                rtl::OUString aParameter( ObjectIdentifier::getDragParameterString( m_aSelection.getSelectedCID() ));
                sal_Int32 nOffsetPercentDummy( 0 );
                awt::Point aMinimumPosition( 0, 0 );
                awt::Point aMaximumPosition( 0, 0 );
                ObjectIdentifier::parsePieSegmentDragParameterString(
                    aParameter, nOffsetPercentDummy, aMinimumPosition, aMaximumPosition );
                aMaximumPosition.Y -= aMinimumPosition.Y;
                aMaximumPosition.X -= aMinimumPosition.X;

                bDragInside =
                    (nCode == KEY_RIGHT && (aMaximumPosition.X < 0)) ||
                    (nCode == KEY_LEFT  && (aMaximumPosition.X > 0)) ||
                    (nCode == KEY_DOWN  && (aMaximumPosition.Y < 0)) ||
                    (nCode == KEY_UP    && (aMaximumPosition.Y > 0));
            }

            if( bDrag )
            {
                double fAmount = bAlternate ? 0.01 : 0.05;
                if( bDragInside )
                    fAmount *= -1.0;

                bReturn = impl_DragDataPoint( m_aSelection.getSelectedCID(), fAmount );
            }
        }
        else
        {
            // size
            if( nCode == KEY_ADD ||
                nCode == KEY_SUBTRACT )
            {
                if( eObjectType == OBJECTTYPE_DIAGRAM )
                {
                    // default 1 mm in each direction
                    double fGrowAmountX = 200.0;
                    double fGrowAmountY = 200.0;
                    if( bAlternate && m_pChartWindow )
                    {
                        // together with Alt-key: 1 px in each direction
                        ::vos::OGuard aGuard( Application::GetSolarMutex() );
                        if( m_pChartWindow )
                        {
                            Size aPixelSize = m_pChartWindow->PixelToLogic( Size( 2, 2 ));
                            fGrowAmountX = static_cast< double >( aPixelSize.Width());
                            fGrowAmountY = static_cast< double >( aPixelSize.Height());
                        }
                    }
                    if( nCode == KEY_SUBTRACT )
                    {
                        fGrowAmountX = -fGrowAmountX;
                        fGrowAmountY = -fGrowAmountY;
                    }
                    bReturn = impl_moveOrResizeObject(
                        m_aSelection.getSelectedCID(), CENTERED_RESIZE_OBJECT, fGrowAmountX, fGrowAmountY );
                }
            }
            // position
            else if( nCode == KEY_LEFT  ||
                     nCode == KEY_RIGHT ||
                     nCode == KEY_UP ||
                     nCode == KEY_DOWN )
            {
                if( m_aSelection.isDragableObjectSelected() )
                {
                    // default 1 mm
                    double fShiftAmountX = 100.0;
                    double fShiftAmountY = 100.0;
                    if( bAlternate && m_pChartWindow )
                    {
                        // together with Alt-key: 1 px
                        ::vos::OGuard aGuard( Application::GetSolarMutex() );
                        if(m_pChartWindow)
                        {
                            Size aPixelSize = m_pChartWindow->PixelToLogic( Size( 1, 1 ));
                            fShiftAmountX = static_cast< double >( aPixelSize.Width());
                            fShiftAmountY = static_cast< double >( aPixelSize.Height());
                        }
                    }
                    switch( nCode )
                    {
                        case KEY_LEFT:
                            fShiftAmountX = -fShiftAmountX;
                            fShiftAmountY = 0.0;
                            break;
                        case KEY_RIGHT:
                            fShiftAmountY = 0.0;
                            break;
                        case KEY_UP:
                            fShiftAmountX = 0.0;
                            fShiftAmountY = -fShiftAmountY;
                            break;
                        case KEY_DOWN:
                            fShiftAmountX = 0.0;
                            break;
                    }
                    if( m_aSelection.getSelectedCID().getLength() )
                    {
                        //move chart objects
                        bReturn = impl_moveOrResizeObject(
                            m_aSelection.getSelectedCID(), MOVE_OBJECT, fShiftAmountX, fShiftAmountY );
                    }
                    else
                    {
                        //move additional shapes
                        uno::Reference< drawing::XShape > xShape( m_aSelection.getSelectedAdditionalShape() );
                        if( xShape.is() )
                        {
                            awt::Point aPos( xShape->getPosition() );
                            awt::Size aSize( xShape->getSize() );
                            awt::Size aPageSize( ChartModelHelper::getPageSize( getModel() ) );
                            aPos.X = static_cast< long >( static_cast< double >( aPos.X ) + fShiftAmountX );
                            aPos.Y = static_cast< long >( static_cast< double >( aPos.Y ) + fShiftAmountY );
                            if( aPos.X + aSize.Width > aPageSize.Width )
                                aPos.X = aPageSize.Width - aSize.Width;
                            if( aPos.X < 0 )
                                aPos.X = 0;
                            if( aPos.Y + aSize.Height > aPageSize.Height )
                                aPos.Y = aPageSize.Height - aSize.Height;
                            if( aPos.Y < 0 )
                                aPos.Y = 0;

                            xShape->setPosition( aPos );
                        }
                    }
                }
            }
        }
    }

    // text edit
    if( ! bReturn &&
        nCode == KEY_F2 )
    {
        if( OBJECTTYPE_TITLE == eObjectType )
        {
            executeDispatch_EditText();
            bReturn = true;
        }
    }

    // deactivate inplace mode (this code should be unnecessary, but
    // unfortunately is not)
    if( ! bReturn &&
        nCode == KEY_ESCAPE )
    {
        uno::Reference< frame::XDispatchHelper > xDispatchHelper(
            m_xCC->getServiceManager()->createInstanceWithContext(
                C2U("com.sun.star.frame.DispatchHelper"), m_xCC ), uno::UNO_QUERY );
        if( xDispatchHelper.is())
        {
            uno::Sequence< beans::PropertyValue > aArgs;
            xDispatchHelper->executeDispatch(
                uno::Reference< frame::XDispatchProvider >( m_xFrame, uno::UNO_QUERY ),
                C2U(".uno:TerminateInplaceActivation"),
                C2U("_parent"),
                frame::FrameSearchFlag::PARENT,
                aArgs );
            bReturn = true;
        }
    }

    if( ! bReturn &&
        (nCode == KEY_DELETE || nCode == KEY_BACKSPACE ))
    {
        bReturn = executeDispatch_Delete();
        if( ! bReturn )
        {
            ::vos::OGuard aGuard( Application::GetSolarMutex() );
            InfoBox( m_pChartWindow, String(SchResId( STR_ACTION_NOTPOSSIBLE ))).Execute();
        }
    }

<<<<<<< HEAD
=======
    /* old chart:
    // Ctrl-Shift-R: Repaint
    if (!bReturn && GetWindow())
    {
        KeyCode aKeyCode = rKEvt.GetKeyCode();

        if (aKeyCode.IsMod1() && aKeyCode.IsShift()
            && aKeyCode.GetCode() == KEY_R)
        {
                // 3D-Kontext wieder zerstoeren
            GetWindow()->Invalidate();
            bReturn = sal_True;
        }
    }
    */
>>>>>>> ce6308e4
    return bReturn;
}

bool ChartController::requestQuickHelp(
    ::Point aAtLogicPosition,
    bool bIsBalloonHelp,
    ::rtl::OUString & rOutQuickHelpText,
    awt::Rectangle & rOutEqualRect )
{
    uno::Reference< frame::XModel > xChartModel;
    if( m_aModel.is())
        xChartModel.set( getModel() );
    if( !xChartModel.is())
        return false;

    // help text
    ::rtl::OUString aCID;
    if( m_pDrawViewWrapper )
    {
        aCID = SelectionHelper::getHitObjectCID(
            aAtLogicPosition, *m_pDrawViewWrapper );
    }
    bool bResult( aCID.getLength());

    if( bResult )
    {
        // get help text
        rOutQuickHelpText = ObjectNameProvider::getHelpText( aCID, xChartModel, bIsBalloonHelp /* bVerbose */ );

        // set rectangle
        ExplicitValueProvider * pValueProvider(
            ExplicitValueProvider::getExplicitValueProvider( m_xChartView ));
        if( pValueProvider )
            rOutEqualRect = pValueProvider->getRectangleOfObject( aCID, true );
    }

    return bResult;
}

//-----------------------------------------------------------------
// XSelectionSupplier (optional interface)
//-----------------------------------------------------------------
        sal_Bool SAL_CALL ChartController
::select( const uno::Any& rSelection )
        throw( lang::IllegalArgumentException )
{
    bool bSuccess = false;

    if ( rSelection.hasValue() )
    {
        const uno::Type& rType = rSelection.getValueType();
        if ( rType == ::getCppuType( static_cast< const ::rtl::OUString* >( 0 ) ) )
        {
            ::rtl::OUString aNewCID;
            if ( ( rSelection >>= aNewCID ) && m_aSelection.setSelection( aNewCID ) )
            {
                bSuccess = true;
            }
        }
        else if ( rType == ::getCppuType( static_cast< const uno::Reference< drawing::XShape >* >( 0 ) ) )
        {
            uno::Reference< drawing::XShape > xShape;
            if ( ( rSelection >>= xShape ) && m_aSelection.setSelection( xShape ) )
            {
                bSuccess = true;
            }
        }
    }
    else
    {
        if ( m_aSelection.hasSelection() )
        {
            m_aSelection.clearSelection();
            bSuccess = true;
        }
    }

    if ( bSuccess )
    {
        this->impl_selectObjectAndNotiy();
        return sal_True;
    }

    return sal_False;
}

        uno::Any SAL_CALL ChartController
::getSelection() throw(uno::RuntimeException)
{
    uno::Any aReturn;
    if ( m_aSelection.hasSelection() )
    {
        ::rtl::OUString aCID( m_aSelection.getSelectedCID() );
        if ( aCID.getLength() )
        {
            aReturn = uno::makeAny( aCID );
        }
        else
        {
            // #i12587# support for shapes in chart
            aReturn = uno::makeAny( m_aSelection.getSelectedAdditionalShape() );
        }
    }
    return aReturn;
}

        void SAL_CALL ChartController
::addSelectionChangeListener( const uno::Reference<
        view::XSelectionChangeListener > & xListener )
        throw(uno::RuntimeException)
{
    SolarMutexGuard aGuard;
    if( impl_isDisposedOrSuspended() )//@todo? allow adding of listeners in suspend mode?
        return; //behave passive if already disposed or suspended

    //--add listener
    m_aLifeTimeManager.m_aListenerContainer.addInterface( ::getCppuType((const uno::Reference< view::XSelectionChangeListener >*)0), xListener );
}

        void SAL_CALL ChartController
::removeSelectionChangeListener( const uno::Reference<
        view::XSelectionChangeListener > & xListener )
        throw(uno::RuntimeException)
{
    SolarMutexGuard aGuard;
    if( impl_isDisposedOrSuspended() ) //@todo? allow removing of listeners in suspend mode?
        return; //behave passive if already disposed or suspended

    //--remove listener
    m_aLifeTimeManager.m_aListenerContainer.removeInterface( ::getCppuType((const uno::Reference< view::XSelectionChangeListener >*)0), xListener );
}

        void ChartController
::impl_notifySelectionChangeListeners()
{
    ::cppu::OInterfaceContainerHelper* pIC = m_aLifeTimeManager.m_aListenerContainer
        .getContainer( ::getCppuType((const uno::Reference< view::XSelectionChangeListener >*)0) );
    if( pIC )
    {
        uno::Reference< view::XSelectionSupplier > xSelectionSupplier(this);
        lang::EventObject aEvent( xSelectionSupplier );
        ::cppu::OInterfaceIteratorHelper aIt( *pIC );
        while( aIt.hasMoreElements() )
        {
            uno::Reference< view::XSelectionChangeListener > xListener( aIt.next(), uno::UNO_QUERY );
            if( xListener.is() )
                xListener->selectionChanged( aEvent );
        }
    }
}

void ChartController::impl_selectObjectAndNotiy()
{
    {
        ::vos::OGuard aGuard( Application::GetSolarMutex() );
        DrawViewWrapper* pDrawViewWrapper = m_pDrawViewWrapper;
        if( pDrawViewWrapper )
        {
            pDrawViewWrapper->SetDragMode( m_eDragMode );
            m_aSelection.applySelection( m_pDrawViewWrapper );
        }
    }
    impl_notifySelectionChangeListeners();
}

bool ChartController::impl_moveOrResizeObject(
    const ::rtl::OUString & rCID,
    eMoveOrResizeType eType,
    double fAmountLogicX,
    double fAmountLogicY )
{
    bool bResult = false;
    bool bNeedShift = true;
    bool bNeedResize = ( eType == CENTERED_RESIZE_OBJECT );

    uno::Reference< frame::XModel > xChartModel( getModel() );
    uno::Reference< beans::XPropertySet > xObjProp(
        ObjectIdentifier::getObjectPropertySet( rCID, xChartModel ));
    if( xObjProp.is())
    {
        awt::Size aRefSize = ChartModelHelper::getPageSize( xChartModel );

        chart2::RelativePosition aRelPos;
        chart2::RelativeSize     aRelSize;
        bool bDeterminePos  = !(xObjProp->getPropertyValue( C2U("RelativePosition")) >>= aRelPos);
        bool bDetermineSize = !bNeedResize || !(xObjProp->getPropertyValue( C2U("RelativeSize")) >>= aRelSize);

        if( ( bDeterminePos || bDetermineSize ) &&
            ( aRefSize.Width > 0 && aRefSize.Height > 0 ) )
        {
            ExplicitValueProvider * pValueProvider(
                ExplicitValueProvider::getExplicitValueProvider( m_xChartView ));
            if( pValueProvider )
            {
                awt::Rectangle aRect( pValueProvider->getRectangleOfObject( rCID ));
                double fWidth = static_cast< double >( aRefSize.Width );
                double fHeight = static_cast< double >( aRefSize.Height );
                if( bDetermineSize )
                {
                    aRelSize.Primary   = static_cast< double >( aRect.Width ) / fWidth;
                    aRelSize.Secondary = static_cast< double >( aRect.Height ) / fHeight;
                }
                if( bDeterminePos )
                {
                    if( bNeedResize && aRelSize.Primary > 0.0 && aRelSize.Secondary > 0.0 )
                    {
                        aRelPos.Primary   = (static_cast< double >( aRect.X ) / fWidth) +
                            (aRelSize.Primary / 2.0);
                        aRelPos.Secondary = (static_cast< double >( aRect.Y ) / fHeight) +
                            (aRelSize.Secondary / 2.0);
                        aRelPos.Anchor = drawing::Alignment_CENTER;
                    }
                    else
                    {
                        aRelPos.Primary   = static_cast< double >( aRect.X ) / fWidth;
                        aRelPos.Secondary = static_cast< double >( aRect.Y ) / fHeight;
                        aRelPos.Anchor = drawing::Alignment_TOP_LEFT;
                    }
                }
            }
        }

        if( eType == CENTERED_RESIZE_OBJECT )
            bResult = lcl_GrowAndShiftLogic( aRelPos, aRelSize, aRefSize, fAmountLogicX, fAmountLogicY );
        else if( eType == MOVE_OBJECT )
            bResult = lcl_MoveObjectLogic( aRelPos, aRelSize, aRefSize, fAmountLogicX, fAmountLogicY );

        if( bResult )
        {
            ActionDescriptionProvider::ActionType eActionType(ActionDescriptionProvider::MOVE);
            if( bNeedResize )
                eActionType = ActionDescriptionProvider::RESIZE;

            ObjectType eObjectType = ObjectIdentifier::getObjectType( rCID );
            UndoGuard aUndoGuard( ActionDescriptionProvider::createDescription(
                    eActionType, ObjectNameProvider::getName( eObjectType )), m_xUndoManager );
            {
                ControllerLockGuard aCLGuard( xChartModel );
                if( bNeedShift )
                    xObjProp->setPropertyValue( C2U("RelativePosition"), uno::makeAny( aRelPos ));
                if( bNeedResize || (eObjectType == OBJECTTYPE_DIAGRAM) )//Also set an explicat size at the diagram when an explicit position is set
                    xObjProp->setPropertyValue( C2U("RelativeSize"), uno::makeAny( aRelSize ));
            }
            aUndoGuard.commit();
        }
    }
    return bResult;
}

bool ChartController::impl_DragDataPoint( const ::rtl::OUString & rCID, double fAdditionalOffset )
{
    bool bResult = false;
    if( fAdditionalOffset < -1.0 || fAdditionalOffset > 1.0 || fAdditionalOffset == 0.0 )
        return bResult;

    sal_Int32 nDataPointIndex = ObjectIdentifier::getIndexFromParticleOrCID( rCID );
    uno::Reference< chart2::XDataSeries > xSeries(
        ObjectIdentifier::getDataSeriesForCID( rCID, getModel() ));
    if( xSeries.is())
    {
        try
        {
            uno::Reference< beans::XPropertySet > xPointProp( xSeries->getDataPointByIndex( nDataPointIndex ));
            double fOffset = 0.0;
            if( xPointProp.is() &&
                (xPointProp->getPropertyValue( C2U("Offset" )) >>= fOffset ) &&
                (( fAdditionalOffset > 0.0 && fOffset < 1.0 ) || (fOffset > 0.0)) )
            {
                fOffset += fAdditionalOffset;
                if( fOffset > 1.0 )
                    fOffset = 1.0;
                else if( fOffset < 0.0 )
                    fOffset = 0.0;
                xPointProp->setPropertyValue( C2U("Offset"), uno::makeAny( fOffset ));
                bResult = true;
            }
        }
        catch( const uno::Exception & ex )
        {
            ASSERT_EXCEPTION( ex );
        }
    }

    return bResult;
}

void ChartController::impl_SetMousePointer( const MouseEvent & rEvent )
{
<<<<<<< HEAD
    SolarMutexGuard aGuard;
    Window* pWindow = m_pChartWindow;
    if( m_pDrawViewWrapper && pWindow )
=======
    ::vos::OGuard aGuard( Application::GetSolarMutex());
    if( m_pDrawViewWrapper && m_pChartWindow )
>>>>>>> ce6308e4
    {
        Point aMousePos( m_pChartWindow->PixelToLogic( rEvent.GetPosPixel()));
        sal_uInt16 nModifier = rEvent.GetModifier();
        sal_Bool bLeftDown = rEvent.IsLeft();

        if ( m_pDrawViewWrapper->IsTextEdit() )
        {
            if( m_pDrawViewWrapper->IsTextEditHit( aMousePos, HITPIX) )
            {
                m_pChartWindow->SetPointer( m_pDrawViewWrapper->GetPreferedPointer(
                    aMousePos, m_pChartWindow, nModifier, bLeftDown ) );
                return;
            }
        }
        else if( m_pDrawViewWrapper->IsAction() )
        {
            return;//don't change pointer during running action
        }

        SdrHdl* pHitSelectionHdl = 0;
        if( m_aSelection.isResizeableObjectSelected() )
            pHitSelectionHdl = m_pDrawViewWrapper->PickHandle( aMousePos );

        if( pHitSelectionHdl )
        {

            Pointer aPointer = m_pDrawViewWrapper->GetPreferedPointer(
                aMousePos, m_pChartWindow, nModifier, bLeftDown );
            bool bForceArrowPointer = false;

            ObjectIdentifier aOID( m_aSelection.getSelectedOID() );

            switch( aPointer.GetStyle())
            {
                case POINTER_NSIZE:
                case POINTER_SSIZE:
                case POINTER_WSIZE:
                case POINTER_ESIZE:
                case POINTER_NWSIZE:
                case POINTER_NESIZE:
                case POINTER_SWSIZE:
                case POINTER_SESIZE:
                    if( ! m_aSelection.isResizeableObjectSelected() )
                        bForceArrowPointer = true;
                    break;
                case POINTER_MOVE:
                    if ( !aOID.isDragableObject() )
                        bForceArrowPointer = true;
                    break;
                case POINTER_MOVEPOINT:
                case POINTER_MOVEBEZIERWEIGHT:
                    // there is no point-editing in a chart
                    // the POINTER_MOVEBEZIERWEIGHT appears in 3d data points
                    bForceArrowPointer = true;
                    break;
                default:
                    break;
            }

            if( bForceArrowPointer )
                m_pChartWindow->SetPointer( Pointer( POINTER_ARROW ));
            else
                m_pChartWindow->SetPointer( aPointer );
        }
        else
        {
            // #i12587# support for shapes in chart
            if ( m_eDrawMode == CHARTDRAW_INSERT &&
                 ( !m_pDrawViewWrapper->IsMarkedHit( aMousePos ) || !m_aSelection.isDragableObjectSelected() ) )
            {
                PointerStyle ePointerStyle = POINTER_DRAW_RECT;
                SdrObjKind eKind = static_cast< SdrObjKind >( m_pDrawViewWrapper->GetCurrentObjIdentifier() );
                switch ( eKind )
                {
                    case OBJ_LINE:
                        {
                            ePointerStyle = POINTER_DRAW_LINE;
                        }
                        break;
                    case OBJ_RECT:
                    case OBJ_CUSTOMSHAPE:
                        {
                            ePointerStyle = POINTER_DRAW_RECT;
                        }
                        break;
                    case OBJ_CIRC:
                        {
                            ePointerStyle = POINTER_DRAW_ELLIPSE;
                        }
                        break;
                    case OBJ_FREELINE:
                        {
                            ePointerStyle = POINTER_DRAW_POLYGON;
                        }
                        break;
                    case OBJ_TEXT:
                        {
                            ePointerStyle = POINTER_DRAW_TEXT;
                        }
                        break;
                    case OBJ_CAPTION:
                        {
                            ePointerStyle = POINTER_DRAW_CAPTION;
                        }
                        break;
                    default:
                        {
                            ePointerStyle = POINTER_DRAW_RECT;
                        }
                        break;
                }
                m_pChartWindow->SetPointer( Pointer( ePointerStyle ) );
                return;
            }

            ::rtl::OUString aHitObjectCID(
                SelectionHelper::getHitObjectCID(
                    aMousePos, *m_pDrawViewWrapper, true /*bGetDiagramInsteadOf_Wall*/ ));

            if( m_pDrawViewWrapper->IsTextEdit() )
            {
                if( aHitObjectCID.equals(m_aSelection.getSelectedCID()) )
                {
                    m_pChartWindow->SetPointer( Pointer( POINTER_ARROW ));
                    return;
                }
            }

            if( !aHitObjectCID.getLength() )
            {
                //additional shape was hit
                m_pChartWindow->SetPointer( POINTER_MOVE );
            }
            else if( ObjectIdentifier::isDragableObject( aHitObjectCID ) )
            {
                if( (m_eDragMode == SDRDRAG_ROTATE)
                    && SelectionHelper::isRotateableObject( aHitObjectCID
                        , getModel() ) )
                    m_pChartWindow->SetPointer( Pointer( POINTER_ROTATE ) );
                else
                {
                    ObjectType eHitObjectType = ObjectIdentifier::getObjectType( aHitObjectCID );
                    if( eHitObjectType == OBJECTTYPE_DATA_POINT )
                    {
                        if( !ObjectIdentifier::areSiblings(aHitObjectCID,m_aSelection.getSelectedCID())
                            && !ObjectIdentifier::areIdenticalObjects(aHitObjectCID,m_aSelection.getSelectedCID()) )
                        {
                            m_pChartWindow->SetPointer( Pointer( POINTER_ARROW ));
                            return;
                        }
                    }
                    m_pChartWindow->SetPointer( POINTER_MOVE );
                }
            }
            else
                m_pChartWindow->SetPointer( Pointer( POINTER_ARROW ));
        }
    }
}

//.............................................................................
} //namespace chart
//.............................................................................

/* vim:set shiftwidth=4 softtabstop=4 expandtab: */<|MERGE_RESOLUTION|>--- conflicted
+++ resolved
@@ -1579,24 +1579,6 @@
         }
     }
 
-<<<<<<< HEAD
-=======
-    /* old chart:
-    // Ctrl-Shift-R: Repaint
-    if (!bReturn && GetWindow())
-    {
-        KeyCode aKeyCode = rKEvt.GetKeyCode();
-
-        if (aKeyCode.IsMod1() && aKeyCode.IsShift()
-            && aKeyCode.GetCode() == KEY_R)
-        {
-                // 3D-Kontext wieder zerstoeren
-            GetWindow()->Invalidate();
-            bReturn = sal_True;
-        }
-    }
-    */
->>>>>>> ce6308e4
     return bReturn;
 }
 
@@ -1885,14 +1867,8 @@
 
 void ChartController::impl_SetMousePointer( const MouseEvent & rEvent )
 {
-<<<<<<< HEAD
     SolarMutexGuard aGuard;
-    Window* pWindow = m_pChartWindow;
-    if( m_pDrawViewWrapper && pWindow )
-=======
-    ::vos::OGuard aGuard( Application::GetSolarMutex());
     if( m_pDrawViewWrapper && m_pChartWindow )
->>>>>>> ce6308e4
     {
         Point aMousePos( m_pChartWindow->PixelToLogic( rEvent.GetPosPixel()));
         sal_uInt16 nModifier = rEvent.GetModifier();
