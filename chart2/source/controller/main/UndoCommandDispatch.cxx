/* -*- Mode: C++; tab-width: 4; indent-tabs-mode: nil; c-basic-offset: 4 -*- */
/*************************************************************************
 *
 * DO NOT ALTER OR REMOVE COPYRIGHT NOTICES OR THIS FILE HEADER.
 *
 * Copyright 2000, 2010 Oracle and/or its affiliates.
 *
 * OpenOffice.org - a multi-platform office productivity suite
 *
 * This file is part of OpenOffice.org.
 *
 * OpenOffice.org is free software: you can redistribute it and/or modify
 * it under the terms of the GNU Lesser General Public License version 3
 * only, as published by the Free Software Foundation.
 *
 * OpenOffice.org is distributed in the hope that it will be useful,
 * but WITHOUT ANY WARRANTY; without even the implied warranty of
 * MERCHANTABILITY or FITNESS FOR A PARTICULAR PURPOSE.  See the
 * GNU Lesser General Public License version 3 for more details
 * (a copy is included in the LICENSE file that accompanied this code).
 *
 * You should have received a copy of the GNU Lesser General Public License
 * version 3 along with OpenOffice.org.  If not, see
 * <http://www.openoffice.org/license.html>
 * for a copy of the LGPLv3 License.
 *
 ************************************************************************/

// MARKER(update_precomp.py): autogen include statement, do not remove
#include "precompiled_chart2.hxx"

#include "UndoCommandDispatch.hxx"
#include "ResId.hxx"
#include "macros.hxx"

#include <com/sun/star/util/XModifyBroadcaster.hpp>
#include <com/sun/star/document/XUndoManagerSupplier.hpp>

#include <osl/mutex.hxx>
#include <vcl/svapp.hxx>
#include <tools/diagnose_ex.h>

// for ressource strings STR_UNDO and STR_REDO
#include <svtools/svtools.hrc>
#include <svtools/svtdata.hxx>

using namespace ::com::sun::star;

using ::com::sun::star::uno::Reference;
using ::com::sun::star::uno::Sequence;
using ::rtl::OUString;

namespace chart
{

UndoCommandDispatch::UndoCommandDispatch(
    const Reference< uno::XComponentContext > & xContext,
    const Reference< frame::XModel > & xModel ) :
        CommandDispatch( xContext ),
        m_xModel( xModel )
{
    uno::Reference< document::XUndoManagerSupplier > xSuppUndo( m_xModel, uno::UNO_QUERY_THROW );
    m_xUndoManager.set( xSuppUndo->getUndoManager(), uno::UNO_QUERY_THROW );
}

UndoCommandDispatch::~UndoCommandDispatch()
{}

void UndoCommandDispatch::initialize()
{
    Reference< util::XModifyBroadcaster > xBroadcaster( m_xUndoManager, uno::UNO_QUERY );
    ENSURE_OR_RETURN_VOID( xBroadcaster.is(), "UndoCommandDispatch::initialize: missing modification broadcaster interface!" );
    xBroadcaster->addModifyListener( this );
}

void UndoCommandDispatch::fireStatusEvent(
    const OUString & rURL,
    const Reference< frame::XStatusListener > & xSingleListener /* = 0 */ )
{
    if( m_xUndoManager.is() )
    {
        bool bFireAll = (rURL.getLength() == 0);
        uno::Any aUndoState, aRedoState;
        if( m_xUndoManager->isUndoPossible())
        {
            // using assignment for broken gcc 3.3
            OUString aUndo = OUString( String( SvtResId( STR_UNDO )));
            aUndoState <<= ( aUndo + m_xUndoManager->getCurrentUndoActionTitle());
        }
        if( m_xUndoManager->isRedoPossible())
        {
            // using assignment for broken gcc 3.3
            OUString aRedo = OUString( String( SvtResId( STR_REDO )));
            aRedoState <<= ( aRedo + m_xUndoManager->getCurrentRedoActionTitle());
        }

        if( bFireAll || rURL.equalsAsciiL( RTL_CONSTASCII_STRINGPARAM(".uno:Undo")))
            fireStatusEventForURL( C2U(".uno:Undo"), aUndoState, m_xUndoManager->isUndoPossible(), xSingleListener );
        if( bFireAll || rURL.equalsAsciiL( RTL_CONSTASCII_STRINGPARAM(".uno:Redo")))
            fireStatusEventForURL( C2U(".uno:Redo"), aRedoState, m_xUndoManager->isRedoPossible(), xSingleListener );
    }
}

// ____ XDispatch ____
void SAL_CALL UndoCommandDispatch::dispatch(
    const util::URL& URL,
    const Sequence< beans::PropertyValue >& /* Arguments */ )
    throw (uno::RuntimeException)
{
    if( m_xUndoManager.is() )
    {
        // why is it necessary to lock the solar mutex here?
<<<<<<< HEAD
        SolarMutexGuard aSolarGuard;
        if( URL.Path.equalsAsciiL( RTL_CONSTASCII_STRINGPARAM( "Undo" )))
            m_xUndoManager->undo( m_xModel );
        else
            m_xUndoManager->redo( m_xModel );
=======
        // /--
        ::vos::OGuard aSolarGuard( Application::GetSolarMutex());
        try
        {
            if( URL.Path.equalsAsciiL( RTL_CONSTASCII_STRINGPARAM( "Undo" )))
                m_xUndoManager->undo();
            else
                m_xUndoManager->redo();
        }
        catch( const document::UndoFailedException& )
        {
            // silently ignore
        }
        catch( const uno::Exception& )
        {
            DBG_UNHANDLED_EXCEPTION();
        }
        // \--
>>>>>>> ce6308e4
    }
}

// ____ WeakComponentImplHelperBase ____
/// is called when this is disposed
void SAL_CALL UndoCommandDispatch::disposing()
{
    Reference< util::XModifyBroadcaster > xBroadcaster( m_xUndoManager, uno::UNO_QUERY );
    OSL_ENSURE( xBroadcaster.is(), "UndoCommandDispatch::initialize: missing modification broadcaster interface!" );
    if( xBroadcaster.is() )
    {
        xBroadcaster->removeModifyListener( this );
    }

    m_xUndoManager.clear();
    m_xModel.clear();
}

// ____ XEventListener (base of XModifyListener) ____
void SAL_CALL UndoCommandDispatch::disposing( const lang::EventObject& /* Source */ )
    throw (uno::RuntimeException)
{
    m_xUndoManager.clear();
    m_xModel.clear();
}

} //  namespace chart

/* vim:set shiftwidth=4 softtabstop=4 expandtab: */<|MERGE_RESOLUTION|>--- conflicted
+++ resolved
@@ -110,15 +110,7 @@
     if( m_xUndoManager.is() )
     {
         // why is it necessary to lock the solar mutex here?
-<<<<<<< HEAD
         SolarMutexGuard aSolarGuard;
-        if( URL.Path.equalsAsciiL( RTL_CONSTASCII_STRINGPARAM( "Undo" )))
-            m_xUndoManager->undo( m_xModel );
-        else
-            m_xUndoManager->redo( m_xModel );
-=======
-        // /--
-        ::vos::OGuard aSolarGuard( Application::GetSolarMutex());
         try
         {
             if( URL.Path.equalsAsciiL( RTL_CONSTASCII_STRINGPARAM( "Undo" )))
@@ -135,7 +127,6 @@
             DBG_UNHANDLED_EXCEPTION();
         }
         // \--
->>>>>>> ce6308e4
     }
 }
 
