/* -*- Mode: C++; tab-width: 4; indent-tabs-mode: nil; c-basic-offset: 4 -*- */
/*************************************************************************
 *
 * DO NOT ALTER OR REMOVE COPYRIGHT NOTICES OR THIS FILE HEADER.
 *
 * Copyright 2000, 2010 Oracle and/or its affiliates.
 *
 * OpenOffice.org - a multi-platform office productivity suite
 *
 * This file is part of OpenOffice.org.
 *
 * OpenOffice.org is free software: you can redistribute it and/or modify
 * it under the terms of the GNU Lesser General Public License version 3
 * only, as published by the Free Software Foundation.
 *
 * OpenOffice.org is distributed in the hope that it will be useful,
 * but WITHOUT ANY WARRANTY; without even the implied warranty of
 * MERCHANTABILITY or FITNESS FOR A PARTICULAR PURPOSE.  See the
 * GNU Lesser General Public License version 3 for more details
 * (a copy is included in the LICENSE file that accompanied this code).
 *
 * You should have received a copy of the GNU Lesser General Public License
 * version 3 along with OpenOffice.org.  If not, see
 * <http://www.openoffice.org/license.html>
 * for a copy of the LGPLv3 License.
 *
 ************************************************************************/

// MARKER(update_precomp.py): autogen include statement, do not remove
#include "precompiled_chart2.hxx"
#include "ViewElementListProvider.hxx"
#include "chartview/DrawModelWrapper.hxx"
#include "chartview/DataPointSymbolSupplier.hxx"
#include "macros.hxx"
#include "DrawViewWrapper.hxx"
#include <svx/xtable.hxx>
#include <svx/XPropertyTable.hxx>
#include <svx/unofill.hxx>
#include <svx/unoapi.hxx>

// header for class NameOrIndex
#include <svx/xit.hxx>
// header for class XFillBitmapItem
#include <svx/xbtmpit.hxx>
#include <svx/xflftrit.hxx>
#include <svx/xlndsit.hxx>
#include <svx/xflhtit.hxx>
#include <svx/xflgrit.hxx>
// header for class XLineStartItem
#include <svx/xlnstit.hxx>
// header for class XLineEndItem
#include <svx/xlnedit.hxx>

//------------
//oldChartModelWrapper

// header for class SfxItemPool
#include <svl/itempool.hxx>
// header for class FontList
#include <svtools/ctrltool.hxx>
// header for class Application
#include <vcl/svapp.hxx>
//------------
// header for class SdrObject
#include <svx/svdobj.hxx>


//---------------
//for creation of a symbol Graphic
// header for class VirtualDevice
#include <vcl/virdev.hxx>
// header for class SdrView
#include <svx/svdview.hxx>
//---------------

//.............................................................................
namespace chart
{
//.............................................................................
using namespace ::com::sun::star;

ViewElementListProvider::ViewElementListProvider( DrawModelWrapper* pDrawModelWrapper )
                        : m_pDrawModelWrapper( pDrawModelWrapper )
                        , m_pFontList(NULL)
{
}

ViewElementListProvider::~ViewElementListProvider()
{
    if(m_pFontList)
        delete m_pFontList;
}

//-----------------------------------------------------------------------------
//-----------------------------------------------------------------------------

XColorTable*   ViewElementListProvider::GetColorTable() const
{
    if(m_pDrawModelWrapper)
        return m_pDrawModelWrapper->GetColorTable();
    return NULL;
}
XDashList*     ViewElementListProvider::GetDashList() const
{
    if(m_pDrawModelWrapper)
        return m_pDrawModelWrapper->GetDashList();
    return NULL;
}
XLineEndList*  ViewElementListProvider::GetLineEndList() const
{
    if(m_pDrawModelWrapper)
        return m_pDrawModelWrapper->GetLineEndList();
    return NULL;
}
XGradientList* ViewElementListProvider::GetGradientList() const
{
    if(m_pDrawModelWrapper)
        return m_pDrawModelWrapper->GetGradientList();
    return NULL;
}
XHatchList*    ViewElementListProvider::GetHatchList() const
{
    if(m_pDrawModelWrapper)
        return m_pDrawModelWrapper->GetHatchList();
    return NULL;
}
XBitmapList*   ViewElementListProvider::GetBitmapList() const
{
    if(m_pDrawModelWrapper)
        return m_pDrawModelWrapper->GetBitmapList();
    return NULL;
}

//-----------------------------------------------------------------------------
//-----------------------------------------------------------------------------

//create chartspecific symbols for linecharts
SdrObjList* ViewElementListProvider::GetSymbolList() const
{
    SdrObjList* m_pSymbolList = NULL;
    uno::Reference< drawing::XShapes > m_xSymbols(NULL);//@todo this keeps the first drawinglayer alive ...
    try
    {
        if(!m_pSymbolList || !m_pSymbolList->GetObjCount())
        {
            //@todo use mutex

            //get shape factory
            uno::Reference< lang::XMultiServiceFactory > xShapeFactory( m_pDrawModelWrapper->getShapeFactory() );

            //get hidden draw page (target):
            uno::Reference<drawing::XShapes> xTarget( m_pDrawModelWrapper->getHiddenDrawPage(), uno::UNO_QUERY );

            //create symbols via uno and convert to native sdr objects
            drawing::Direction3D aSymbolSize(220,220,0); // should be 250, but 250 -> 280 ??
            m_xSymbols =  DataPointSymbolSupplier::create2DSymbolList( xShapeFactory, xTarget, aSymbolSize );

            SdrObject* pSdrObject = DrawViewWrapper::getSdrObject( uno::Reference< drawing::XShape >( m_xSymbols, uno::UNO_QUERY ) );
            if(pSdrObject)
                m_pSymbolList = pSdrObject->GetSubList();
        }
    }
    catch( uno::Exception& e )
    {
        ASSERT_EXCEPTION( e );
    }
    return m_pSymbolList;
}

Graphic ViewElementListProvider::GetSymbolGraphic( sal_Int32 nStandardSymbol, const SfxItemSet* pSymbolShapeProperties ) const
{
    SdrObjList* pSymbolList = this->GetSymbolList();
    if( !pSymbolList->GetObjCount() )
        return Graphic();
    if(nStandardSymbol<0)
        nStandardSymbol*=-1;
    if( nStandardSymbol >= static_cast<sal_Int32>(pSymbolList->GetObjCount()) )
        nStandardSymbol %= pSymbolList->GetObjCount();
    SdrObject* pObj = pSymbolList->GetObj(nStandardSymbol);

    VirtualDevice aVDev;
    aVDev.SetMapMode(MapMode(MAP_100TH_MM));
    SdrModel* pModel = new SdrModel();
    pModel->GetItemPool().FreezeIdRanges();
    SdrPage* pPage = new SdrPage( *pModel, sal_False );
    pPage->SetSize(Size(1000,1000));
    pModel->InsertPage( pPage, 0 );
    SdrView* pView = new SdrView( pModel, &aVDev );
    pView->hideMarkHandles();
    SdrPageView* pPageView = pView->ShowSdrPage(pPage);

    pObj=pObj->Clone();
    pPage->NbcInsertObject(pObj);
    pView->MarkObj(pObj,pPageView);
    if( pSymbolShapeProperties )
        pObj->SetMergedItemSet(*pSymbolShapeProperties);

    GDIMetaFile aMeta(pView->GetAllMarkedMetaFile());

    Graphic aGraph(aMeta);
    Size aSize = pObj->GetSnapRect().GetSize();
    aGraph.SetPrefSize(aSize);
    aGraph.SetPrefMapMode(MAP_100TH_MM);

    pView->UnmarkAll();
    pObj=pPage->RemoveObject(0);
    SdrObject::Free( pObj );
    delete pView;
    delete pModel;

    return aGraph;
}

//-----------------------------------------------------------------------------
//-----------------------------------------------------------------------------

FontList* ViewElementListProvider::getFontList() const
{
    //was old chart:
    //SvxFontListItem* SfxObjectShell::.GetItem(SID_ATTR_CHAR_FONTLIST)

    if(!m_pFontList)
    {
        OutputDevice* pRefDev    = m_pDrawModelWrapper ? m_pDrawModelWrapper->getReferenceDevice() : NULL;
        OutputDevice* pDefaultOut = Application::GetDefaultDevice();
        m_pFontList = new FontList( pRefDev ? pRefDev    : pDefaultOut
                                , pRefDev ? pDefaultOut : NULL
                                , sal_False );
    }
    return m_pFontList;
}
<<<<<<< HEAD
=======

/*
SfxPrinter* ObjectPropertiesDialogParameter::getPrinter()
{
    //was old chart:
    //SfxPrinter* SchChartDocShell::GetPrinter()

    // OLE-Objekt: kein Printer anlegen ??? see old chart: :UpdateTablePointers
    //@todo get printer from calc or other container
    //return NULL;

    SfxPrinter* pPrinter = NULL;
    bool bOwnPrinter = true;
    if (!pPrinter)
    {
        SfxBoolItem aItem(SID_PRINTER_NOTFOUND_WARN, sal_True);
        // ItemSet mit speziellem Poolbereich anlegen
        SfxItemSet* pSet = new SfxItemSet(GetPool(),
                                          SID_PRINTER_NOTFOUND_WARN,
                                          SID_PRINTER_NOTFOUND_WARN, 0);
        pSet->Put(aItem);
        pPrinter = new SfxPrinter(pSet); //@todo ->need to remember and delete
        bOwnPrinter = sal_True;

        MapMode aMapMode = pPrinter->GetMapMode();
        aMapMode.SetMapUnit(MAP_100TH_MM);
        pPrinter->SetMapMode(aMapMode);

        if (pChDoc)
        {
            if (pPrinter != pChDoc->GetRefDevice())
                pChDoc->SetRefDevice(pPrinter);

            if (pPrinter != pChDoc->GetOutliner()->GetRefDevice())
                pChDoc->GetOutliner()->SetRefDevice(pPrinter);
        }
    }
    return pPrinter;
}
*/

>>>>>>> ce6308e4
//.............................................................................
} //namespace chart
//.............................................................................

/* vim:set shiftwidth=4 softtabstop=4 expandtab: */<|MERGE_RESOLUTION|>--- conflicted
+++ resolved
@@ -229,50 +229,6 @@
     }
     return m_pFontList;
 }
-<<<<<<< HEAD
-=======
-
-/*
-SfxPrinter* ObjectPropertiesDialogParameter::getPrinter()
-{
-    //was old chart:
-    //SfxPrinter* SchChartDocShell::GetPrinter()
-
-    // OLE-Objekt: kein Printer anlegen ??? see old chart: :UpdateTablePointers
-    //@todo get printer from calc or other container
-    //return NULL;
-
-    SfxPrinter* pPrinter = NULL;
-    bool bOwnPrinter = true;
-    if (!pPrinter)
-    {
-        SfxBoolItem aItem(SID_PRINTER_NOTFOUND_WARN, sal_True);
-        // ItemSet mit speziellem Poolbereich anlegen
-        SfxItemSet* pSet = new SfxItemSet(GetPool(),
-                                          SID_PRINTER_NOTFOUND_WARN,
-                                          SID_PRINTER_NOTFOUND_WARN, 0);
-        pSet->Put(aItem);
-        pPrinter = new SfxPrinter(pSet); //@todo ->need to remember and delete
-        bOwnPrinter = sal_True;
-
-        MapMode aMapMode = pPrinter->GetMapMode();
-        aMapMode.SetMapUnit(MAP_100TH_MM);
-        pPrinter->SetMapMode(aMapMode);
-
-        if (pChDoc)
-        {
-            if (pPrinter != pChDoc->GetRefDevice())
-                pChDoc->SetRefDevice(pPrinter);
-
-            if (pPrinter != pChDoc->GetOutliner()->GetRefDevice())
-                pChDoc->GetOutliner()->SetRefDevice(pPrinter);
-        }
-    }
-    return pPrinter;
-}
-*/
-
->>>>>>> ce6308e4
 //.............................................................................
 } //namespace chart
 //.............................................................................
