/*************************************************************************
 *
 * DO NOT ALTER OR REMOVE COPYRIGHT NOTICES OR THIS FILE HEADER.
 *
 * Copyright 2000, 2010 Oracle and/or its affiliates.
 *
 * OpenOffice.org - a multi-platform office productivity suite
 *
 * This file is part of OpenOffice.org.
 *
 * OpenOffice.org is free software: you can redistribute it and/or modify
 * it under the terms of the GNU Lesser General Public License version 3
 * only, as published by the Free Software Foundation.
 *
 * OpenOffice.org is distributed in the hope that it will be useful,
 * but WITHOUT ANY WARRANTY; without even the implied warranty of
 * MERCHANTABILITY or FITNESS FOR A PARTICULAR PURPOSE.  See the
 * GNU Lesser General Public License version 3 for more details
 * (a copy is included in the LICENSE file that accompanied this code).
 *
 * You should have received a copy of the GNU Lesser General Public License
 * version 3 along with OpenOffice.org.  If not, see
 * <http://www.openoffice.org/license.html>
 * for a copy of the LGPLv3 License.
 *
 ************************************************************************/

// MARKER(update_precomp.py): autogen include statement, do not remove
#include "precompiled_chart2.hxx"
#include "tp_Scale.hxx"
#include "tp_Scale.hrc"

#include "ResId.hxx"
#include "Strings.hrc"
#include "chartview/ChartSfxItemIds.hxx"
#include "NoWarningThisInCTOR.hxx"
#include "AxisHelper.hxx"

#ifndef _SVX_SVXIDS_HRC
#include <svx/svxids.hrc>
#endif
#include <rtl/math.hxx>
// header for class SvxDoubleItem
#include <svx/chrtitem.hxx>
// header for class SfxBoolItem
#include <svl/eitem.hxx>
// header for SfxInt32Item
#include <svl/intitem.hxx>

// header for class WarningBox
#include <vcl/msgbox.hxx>

// header for class SvNumberformat
#ifndef _ZFORMAT_HXX
#ifndef _ZFORLIST_DECLARE_TABLE
#define _ZFORLIST_DECLARE_TABLE
#endif
#include <svl/zformat.hxx>
#endif

#include <svtools/controldims.hrc>

#include <com/sun/star/chart2/AxisType.hpp>

using namespace ::com::sun::star;

//.............................................................................
namespace chart
{
//.............................................................................

namespace
{

void lcl_placeControlAtX( Control& rControl, long nNewXPos )
{
    Point aPos( rControl.GetPosPixel() );
    aPos.X() = nNewXPos;
    rControl.SetPosPixel(aPos);
}

void lcl_placeControlAtY( Control& rControl, long nNewYPos )
{
    Point aPos( rControl.GetPosPixel() );
    aPos.Y() = nNewYPos;
    rControl.SetPosPixel(aPos);
}

void lcl_shiftControls( Control& rEdit, Control& rAuto, long nNewXPos )
{
    Point aPos( rEdit.GetPosPixel() );
    long nShift = nNewXPos - aPos.X();
    aPos.X() = nNewXPos;
    rEdit.SetPosPixel(aPos);

    aPos = rAuto.GetPosPixel();
    aPos.X() += nShift;
    rAuto.SetPosPixel(aPos);
}

long lcl_getLabelDistance( Control& rControl )
{
    return rControl.LogicToPixel( Size(RSC_SP_CTRL_DESC_X, 0), MapMode(MAP_APPFONT) ).Width();
}

void lcl_setValue( FormattedField& rFmtField, double fValue )
{
    rFmtField.SetValue( fValue );
    rFmtField.SetDefaultValue( fValue );
}

}

ScaleTabPage::ScaleTabPage(Window* pWindow,const SfxItemSet& rInAttrs) :
    SfxTabPage(pWindow, SchResId(TP_SCALE), rInAttrs),

    aFlScale(this, SchResId(FL_SCALE)),

    aCbxReverse(this, SchResId(CBX_REVERSE)),
    aCbxLogarithm(this, SchResId(CBX_LOGARITHM)),

    m_aTxt_AxisType(this, SchResId (TXT_AXIS_TYPE)),
    m_aLB_AxisType(this, SchResId(LB_AXIS_TYPE)),

    aTxtMin (this, SchResId (TXT_MIN)),
    aFmtFldMin(this, SchResId(EDT_MIN)),
    aCbxAutoMin(this, SchResId(CBX_AUTO_MIN)),

    aTxtMax(this, SchResId (TXT_MAX)),
    aFmtFldMax(this, SchResId(EDT_MAX)),
    aCbxAutoMax(this, SchResId(CBX_AUTO_MAX)),

    m_aTxt_TimeResolution(this, SchResId (TXT_TIME_RESOLUTION)),
    m_aLB_TimeResolution(this, SchResId(LB_TIME_RESOLUTION)),
    m_aCbx_AutoTimeResolution(this, SchResId(CBX_AUTO_TIME_RESOLUTION)),

    aTxtMain (this, SchResId (TXT_STEP_MAIN)),
    aFmtFldStepMain(this, SchResId(EDT_STEP_MAIN)),
    m_aMt_MainDateStep(this, SchResId(MT_MAIN_DATE_STEP)),
    m_aLB_MainTimeUnit(this, SchResId(LB_MAIN_TIME_UNIT)),
    aCbxAutoStepMain(this, SchResId(CBX_AUTO_STEP_MAIN)),

    aTxtHelpCount (this, SchResId (TXT_STEP_HELP_COUNT)),
    aTxtHelp (this, SchResId (TXT_STEP_HELP)),
    aMtStepHelp (this, SchResId (MT_STEPHELP)),
    m_aLB_HelpTimeUnit(this, SchResId(LB_HELP_TIME_UNIT)),
    aCbxAutoStepHelp(this, SchResId(CBX_AUTO_STEP_HELP)),

    aTxtOrigin (this, SchResId (TXT_ORIGIN)),
    aFmtFldOrigin(this, SchResId(EDT_ORIGIN)),
    aCbxAutoOrigin(this, SchResId(CBX_AUTO_ORIGIN)),

    fMin(0.0),
    fMax(0.0),
    fStepMain(0.0),
    nStepHelp(0),
    fOrigin(0.0),
    m_nTimeResolution(1),
    m_nMainTimeUnit(1),
    m_nHelpTimeUnit(1),
    m_nAxisType(chart2::AxisType::REALNUMBER),
    m_bAllowDateAxis(false),
    pNumFormatter(NULL),
    m_bShowAxisOrigin(false)
{
    FreeResource();
    SetExchangeSupport();

    aCbxAutoMin.SetClickHdl(LINK(this, ScaleTabPage, EnableValueHdl));
    aCbxAutoMax.SetClickHdl(LINK(this, ScaleTabPage, EnableValueHdl));
    aCbxAutoStepMain.SetClickHdl(LINK(this, ScaleTabPage, EnableValueHdl));
    aCbxAutoStepHelp.SetClickHdl(LINK(this, ScaleTabPage, EnableValueHdl));
    aCbxAutoOrigin.SetClickHdl(LINK(this, ScaleTabPage, EnableValueHdl));
    m_aCbx_AutoTimeResolution.SetClickHdl(LINK(this, ScaleTabPage, EnableValueHdl));

    m_aLB_AxisType.SetDropDownLineCount(3);
    m_aLB_AxisType.SetSelectHdl(LINK(this, ScaleTabPage, SelectAxisTypeHdl));

    m_aLB_TimeResolution.SetDropDownLineCount(3);
    m_aLB_MainTimeUnit.SetDropDownLineCount(3);
    m_aLB_HelpTimeUnit.SetDropDownLineCount(3);

    aFmtFldMin.SetModifyHdl(LINK(this, ScaleTabPage, FmtFieldModifiedHdl));
    aFmtFldMax.SetModifyHdl(LINK(this, ScaleTabPage, FmtFieldModifiedHdl));
    aFmtFldStepMain.SetModifyHdl(LINK(this, ScaleTabPage, FmtFieldModifiedHdl));
    aFmtFldOrigin.SetModifyHdl(LINK(this, ScaleTabPage, FmtFieldModifiedHdl));
}

IMPL_LINK( ScaleTabPage, FmtFieldModifiedHdl, FormattedField*, pFmtFied )
{
    if( pFmtFied )
        pFmtFied->SetDefaultValue( pFmtFied->GetValue() );
    return 0;
}

void ScaleTabPage::StateChanged( StateChangedType nType )
{
    TabPage::StateChanged( nType );

    if( nType == STATE_CHANGE_INITSHOW )
        AdjustControlPositions();
}

void ScaleTabPage::AdjustControlPositions()
{
    //optimize position of the controls
    long nLabelWidth = ::std::max( aTxtMin.CalcMinimumSize().Width(), aTxtMax.CalcMinimumSize().Width() );
    nLabelWidth = ::std::max( aTxtMain.CalcMinimumSize().Width(), nLabelWidth );
    nLabelWidth = ::std::max( aTxtHelp.CalcMinimumSize().Width(), nLabelWidth );
    nLabelWidth = ::std::max( aTxtHelpCount.CalcMinimumSize().Width(), nLabelWidth );
    nLabelWidth = ::std::max( aTxtOrigin.CalcMinimumSize().Width(), nLabelWidth );
    nLabelWidth = ::std::max( m_aTxt_TimeResolution.CalcMinimumSize().Width(), nLabelWidth );
    nLabelWidth = ::std::max( m_aTxt_AxisType.CalcMinimumSize().Width(), nLabelWidth );
    nLabelWidth+=1;

    long nLabelDistance = lcl_getLabelDistance(aTxtMin);
    long nNewXPos = aTxtMin.GetPosPixel().X() + nLabelWidth + nLabelDistance;

    //ensure that the auto checkboxes are wide enough and have correct size for calculation
    aCbxAutoMin.SetSizePixel( aCbxAutoMin.CalcMinimumSize() );
    aCbxAutoMax.SetSizePixel( aCbxAutoMax.CalcMinimumSize() );
    aCbxAutoStepMain.SetSizePixel( aCbxAutoStepMain.CalcMinimumSize() );
    aCbxAutoStepHelp.SetSizePixel( aCbxAutoStepHelp.CalcMinimumSize() );
    aCbxAutoOrigin.SetSizePixel( aCbxAutoOrigin.CalcMinimumSize() );
    m_aCbx_AutoTimeResolution.SetSizePixel( m_aCbx_AutoTimeResolution.CalcMinimumSize() );

    //ensure new pos is ok
    long nWidthOfOtherControls = m_aLB_MainTimeUnit.GetPosPixel().X() + m_aLB_MainTimeUnit.GetSizePixel().Width() - aFmtFldMin.GetPosPixel().X();
    long nDialogWidth = GetSizePixel().Width();

    long nLeftSpace = nDialogWidth - nNewXPos - nWidthOfOtherControls;
    if(nLeftSpace>=0)
    {
        Size aSize( aTxtMin.GetSizePixel() );
        aSize.Width() = nLabelWidth;
        aTxtMin.SetSizePixel(aSize);
        aTxtMax.SetSizePixel(aSize);
        aTxtMain.SetSizePixel(aSize);
        aTxtHelp.SetSizePixel(aSize);
        aTxtHelpCount.SetSizePixel(aSize);
        aTxtOrigin.SetSizePixel(aSize);
        m_aTxt_TimeResolution.SetSizePixel(aSize);
        m_aTxt_AxisType.SetSizePixel(aSize);

        long nOrgAutoCheckX = aCbxAutoMin.GetPosPixel().X();
        lcl_placeControlAtX( aCbxAutoStepMain, nOrgAutoCheckX );
        lcl_placeControlAtX( aCbxAutoStepHelp, nOrgAutoCheckX );

        lcl_shiftControls( aFmtFldMin, aCbxAutoMin, nNewXPos );
        lcl_shiftControls( aFmtFldMax, aCbxAutoMax, nNewXPos );
        lcl_shiftControls( aFmtFldStepMain, aCbxAutoStepMain, nNewXPos );
        lcl_placeControlAtX( m_aMt_MainDateStep, aFmtFldStepMain.GetPosPixel().X() );
        lcl_shiftControls( aMtStepHelp, aCbxAutoStepHelp, nNewXPos );
        lcl_shiftControls( aFmtFldOrigin, aCbxAutoOrigin, nNewXPos );
        lcl_shiftControls( m_aLB_TimeResolution, m_aCbx_AutoTimeResolution, nNewXPos );
        lcl_placeControlAtX( m_aLB_AxisType, nNewXPos );

        nNewXPos = aCbxAutoStepMain.GetPosPixel().X() + aCbxAutoStepMain.GetSizePixel().Width() + nLabelDistance;
        lcl_placeControlAtX( m_aLB_MainTimeUnit, nNewXPos );
        lcl_placeControlAtX( m_aLB_HelpTimeUnit, nNewXPos );
    }
    PlaceIntervalControlsAccordingToAxisType();
}

void ScaleTabPage::PlaceIntervalControlsAccordingToAxisType()
{
    long nMinX = std::min( aCbxAutoStepMain.GetPosPixel().X(), m_aLB_MainTimeUnit.GetPosPixel().X() );
    long nLabelDistance = lcl_getLabelDistance(aTxtMin);
    long nListWidth = m_aLB_MainTimeUnit.GetSizePixel().Width();

    if( chart2::AxisType::DATE == m_nAxisType )
    {
        lcl_placeControlAtX( m_aLB_MainTimeUnit, nMinX );
        lcl_placeControlAtX( m_aLB_HelpTimeUnit, nMinX );
        long nSecondX = nMinX + nListWidth + nLabelDistance;
        lcl_placeControlAtX( aCbxAutoStepMain, nSecondX );
        lcl_placeControlAtX( aCbxAutoStepHelp, nSecondX );

        long nOne = m_aMt_MainDateStep.LogicToPixel( Size(0, 1), MapMode(MAP_APPFONT) ).Height();

        long nYMajor = m_aMt_MainDateStep.GetPosPixel().Y();
        lcl_placeControlAtY( aCbxAutoStepMain , nYMajor+(3*nOne));
        lcl_placeControlAtY( aTxtMain , nYMajor+nOne+nOne);

        long nYMinor = m_aLB_HelpTimeUnit.GetPosPixel().Y();
        lcl_placeControlAtY( aMtStepHelp , nYMinor );
        lcl_placeControlAtY( aCbxAutoStepHelp , nYMinor+(3*nOne));
    }
    else
    {
        lcl_placeControlAtX( aCbxAutoStepMain, nMinX );
        lcl_placeControlAtX( aCbxAutoStepHelp, nMinX );
        long nSecondX = nMinX + aCbxAutoStepMain.GetSizePixel().Width() + nLabelDistance;
        long nSecondXMax = GetSizePixel().Width() - nListWidth;
        if( nSecondX > nSecondXMax )
            nSecondX = nSecondXMax;
        lcl_placeControlAtX( m_aLB_MainTimeUnit, nSecondX );
        lcl_placeControlAtX( m_aLB_HelpTimeUnit, nSecondX );
    }
}

void ScaleTabPage::EnableControls()
{
    bool bValueAxis = chart2::AxisType::REALNUMBER == m_nAxisType || chart2::AxisType::PERCENT == m_nAxisType || chart2::AxisType::DATE == m_nAxisType;
    bool bDateAxis = chart2::AxisType::DATE == m_nAxisType;

    m_aTxt_AxisType.Show(m_bAllowDateAxis);
    m_aLB_AxisType.Show(m_bAllowDateAxis);

    aCbxLogarithm.Show( bValueAxis && !bDateAxis );
    aTxtMin.Show( bValueAxis );
    aFmtFldMin.Show( bValueAxis );
    aCbxAutoMin.Show( bValueAxis );
    aTxtMax.Show( bValueAxis );
    aFmtFldMax.Show( bValueAxis );
    aCbxAutoMax.Show( bValueAxis );
    aTxtMain.Show( bValueAxis );
    aFmtFldStepMain.Show( bValueAxis );
    aCbxAutoStepMain.Show( bValueAxis );
    aTxtHelp.Show( bValueAxis );
    aTxtHelpCount.Show( bValueAxis );
    aMtStepHelp.Show( bValueAxis );
    aCbxAutoStepHelp.Show( bValueAxis );

    aTxtOrigin.Show( m_bShowAxisOrigin && bValueAxis );
    aFmtFldOrigin.Show( m_bShowAxisOrigin && bValueAxis );
    aCbxAutoOrigin.Show( m_bShowAxisOrigin && bValueAxis );

    aTxtHelpCount.Show( bValueAxis && !bDateAxis );
    aTxtHelp.Show( bDateAxis );

    m_aTxt_TimeResolution.Show( bDateAxis );
    m_aLB_TimeResolution.Show( bDateAxis );
    m_aCbx_AutoTimeResolution.Show( bDateAxis );

    bool bWasDateAxis = m_aMt_MainDateStep.IsVisible();
    if( bWasDateAxis != bDateAxis )
    {
        //transport value from one to other control
        if( bWasDateAxis )
            lcl_setValue( aFmtFldStepMain, m_aMt_MainDateStep.GetValue() );
        else
            m_aMt_MainDateStep.SetValue( static_cast<sal_Int32>(aFmtFldStepMain.GetValue()) );
    }
    aFmtFldStepMain.Show( bValueAxis && !bDateAxis );
    m_aMt_MainDateStep.Show( bDateAxis );

    m_aLB_MainTimeUnit.Show( bDateAxis );
    m_aLB_HelpTimeUnit.Show( bDateAxis );

    EnableValueHdl(&aCbxAutoMin);
    EnableValueHdl(&aCbxAutoMax);
    EnableValueHdl(&aCbxAutoStepMain);
    EnableValueHdl(&aCbxAutoStepHelp);
    EnableValueHdl(&aCbxAutoOrigin);
    EnableValueHdl(&m_aCbx_AutoTimeResolution);
}

IMPL_LINK( ScaleTabPage, EnableValueHdl, CheckBox *, pCbx )
{
    bool bEnable = pCbx && !pCbx->IsChecked() && pCbx->IsEnabled();
    if (pCbx == &aCbxAutoMin)
    {
        aFmtFldMin.Enable( bEnable );
    }
    else if (pCbx == &aCbxAutoMax)
    {
        aFmtFldMax.Enable( bEnable );
    }
    else if (pCbx == &aCbxAutoStepMain)
    {
        aFmtFldStepMain.Enable( bEnable );
        m_aMt_MainDateStep.Enable( bEnable );
        m_aLB_MainTimeUnit.Enable( bEnable );
    }
    else if (pCbx == &aCbxAutoStepHelp)
    {
        aMtStepHelp.Enable( bEnable );
        m_aLB_HelpTimeUnit.Enable( bEnable );
    }
    else if (pCbx == &m_aCbx_AutoTimeResolution)
    {
        m_aLB_TimeResolution.Enable( bEnable );
    }
    else if (pCbx == &aCbxAutoOrigin)
    {
        aFmtFldOrigin.Enable( bEnable );
    }
    return 0;
}

enum AxisTypeListBoxEntry
{
    TYPE_AUTO=0,
    TYPE_TEXT=1,
    TYPE_DATE=2
};

IMPL_LINK( ScaleTabPage, SelectAxisTypeHdl, void *, EMPTYARG )
{
    USHORT nPos = m_aLB_AxisType.GetSelectEntryPos();
    if( nPos==TYPE_DATE )
        m_nAxisType = chart2::AxisType::DATE;
    else
        m_nAxisType = chart2::AxisType::CATEGORY;
    if( chart2::AxisType::DATE == m_nAxisType )
        aCbxLogarithm.Check(false);
    EnableControls();
    PlaceIntervalControlsAccordingToAxisType();
    SetNumFormat();
    return 0;
}

SfxTabPage* ScaleTabPage::Create(Window* pWindow,const SfxItemSet& rOutAttrs)
{
    return new ScaleTabPage(pWindow, rOutAttrs);
}

sal_Bool ScaleTabPage::FillItemSet(SfxItemSet& rOutAttrs)
{
    DBG_ASSERT( pNumFormatter, "No NumberFormatter available" );

    rOutAttrs.Put(SfxInt32Item(SCHATTR_AXISTYPE, m_nAxisType));
    if(m_bAllowDateAxis)
        rOutAttrs.Put(SfxBoolItem(SCHATTR_AXIS_AUTO_DATEAXIS, TYPE_AUTO==m_aLB_AxisType.GetSelectEntryPos()));

    bool bAutoScale = false;
    if( m_nAxisType==chart2::AxisType::CATEGORY )
        bAutoScale = true;//reset scaling for category charts

    rOutAttrs.Put(SfxBoolItem(SCHATTR_AXIS_AUTO_MIN      ,bAutoScale || aCbxAutoMin.IsChecked()));
    rOutAttrs.Put(SfxBoolItem(SCHATTR_AXIS_AUTO_MAX      ,bAutoScale || aCbxAutoMax.IsChecked()));
    rOutAttrs.Put(SfxBoolItem(SCHATTR_AXIS_AUTO_STEP_HELP,bAutoScale || aCbxAutoStepHelp.IsChecked()));
    rOutAttrs.Put(SfxBoolItem(SCHATTR_AXIS_AUTO_ORIGIN   ,bAutoScale || aCbxAutoOrigin.IsChecked()));
    rOutAttrs.Put(SfxBoolItem(SCHATTR_AXIS_LOGARITHM     ,aCbxLogarithm.IsChecked()));
    rOutAttrs.Put(SfxBoolItem(SCHATTR_AXIS_REVERSE       ,aCbxReverse.IsChecked()));
    rOutAttrs.Put(SvxDoubleItem(fMax     , SCHATTR_AXIS_MAX));
    rOutAttrs.Put(SvxDoubleItem(fMin     , SCHATTR_AXIS_MIN));
    rOutAttrs.Put(SfxInt32Item(SCHATTR_AXIS_STEP_HELP, nStepHelp));
    rOutAttrs.Put(SvxDoubleItem(fOrigin  , SCHATTR_AXIS_ORIGIN));

    rOutAttrs.Put(SfxBoolItem(SCHATTR_AXIS_AUTO_STEP_MAIN,bAutoScale || aCbxAutoStepMain.IsChecked()));
    rOutAttrs.Put(SvxDoubleItem(fStepMain,SCHATTR_AXIS_STEP_MAIN));

<<<<<<< HEAD
    return sal_True;
=======
    rOutAttrs.Put(SfxBoolItem(SCHATTR_AXIS_AUTO_TIME_RESOLUTION,bAutoScale || m_aCbx_AutoTimeResolution.IsChecked()));
    rOutAttrs.Put(SfxInt32Item(SCHATTR_AXIS_TIME_RESOLUTION,m_nTimeResolution));

    rOutAttrs.Put(SfxInt32Item(SCHATTR_AXIS_MAIN_TIME_UNIT,m_nMainTimeUnit));
    rOutAttrs.Put(SfxInt32Item(SCHATTR_AXIS_HELP_TIME_UNIT,m_nHelpTimeUnit));

    return TRUE;
>>>>>>> 0ceb085e
}

void ScaleTabPage::Reset(const SfxItemSet& rInAttrs)
{
    DBG_ASSERT( pNumFormatter, "No NumberFormatter available" );
    if(!pNumFormatter)
        return;

    const SfxPoolItem *pPoolItem = NULL;
<<<<<<< HEAD
    nAxisType=chart2::AxisType::REALNUMBER;
    if (rInAttrs.GetItemState(SCHATTR_AXISTYPE, sal_True, &pPoolItem) == SFX_ITEM_SET)
=======
    if (rInAttrs.GetItemState(SCHATTR_AXIS_ALLOW_DATEAXIS, TRUE, &pPoolItem) == SFX_ITEM_SET)
        m_bAllowDateAxis = (bool) ((const SfxBoolItem*)pPoolItem)->GetValue();
    m_nAxisType=chart2::AxisType::REALNUMBER;
    if (rInAttrs.GetItemState(SCHATTR_AXISTYPE, TRUE, &pPoolItem) == SFX_ITEM_SET)
        m_nAxisType = (int) ((const SfxInt32Item*)pPoolItem)->GetValue();
    if( m_nAxisType==chart2::AxisType::DATE && !m_bAllowDateAxis )
        m_nAxisType=chart2::AxisType::CATEGORY;
    if( m_bAllowDateAxis )
>>>>>>> 0ceb085e
    {
        bool bAutoDateAxis = false;
        if (rInAttrs.GetItemState(SCHATTR_AXIS_AUTO_DATEAXIS, TRUE, &pPoolItem) == SFX_ITEM_SET)
            bAutoDateAxis = (bool) ((const SfxBoolItem*)pPoolItem)->GetValue();

        USHORT nPos = 0;
        if( m_nAxisType==chart2::AxisType::DATE )
            nPos=TYPE_DATE;
        else if( bAutoDateAxis )
            nPos=TYPE_AUTO;
        else
            nPos=TYPE_TEXT;
        m_aLB_AxisType.SelectEntryPos( nPos );
    }

<<<<<<< HEAD
    if (rInAttrs.GetItemState(SCHATTR_AXIS_AUTO_MIN,sal_True,&pPoolItem) == SFX_ITEM_SET)
=======
    if( m_bAllowDateAxis )
        aCbxReverse.SetHelpId("chart2:CheckBox:TP_SCALE:CBX_REVERSE:MayBeDateAxis");
    else if( m_nAxisType==chart2::AxisType::CATEGORY || m_nAxisType==chart2::AxisType::SERIES )
        aCbxReverse.SetHelpId("chart2:CheckBox:TP_SCALE:CBX_REVERSE:Category");

    PlaceIntervalControlsAccordingToAxisType();

    aCbxAutoMin.Check( true );
    aCbxAutoMax.Check( true );
    aCbxAutoStepMain.Check( true );
    aCbxAutoStepHelp.Check( true );
    aCbxAutoOrigin.Check( true );
    m_aCbx_AutoTimeResolution.Check( true );

    if (rInAttrs.GetItemState(SCHATTR_AXIS_AUTO_MIN,TRUE,&pPoolItem) == SFX_ITEM_SET)
>>>>>>> 0ceb085e
        aCbxAutoMin.Check(((const SfxBoolItem*)pPoolItem)->GetValue());

    if (rInAttrs.GetItemState(SCHATTR_AXIS_MIN,sal_True, &pPoolItem) == SFX_ITEM_SET)
    {
        fMin = ((const SvxDoubleItem*)pPoolItem)->GetValue();
        lcl_setValue( aFmtFldMin, fMin );
    }

    if (rInAttrs.GetItemState(SCHATTR_AXIS_AUTO_MAX,sal_True, &pPoolItem) == SFX_ITEM_SET)
        aCbxAutoMax.Check(((const SfxBoolItem*)pPoolItem)->GetValue());

    if (rInAttrs.GetItemState(SCHATTR_AXIS_MAX,sal_True, &pPoolItem) == SFX_ITEM_SET)
    {
        fMax = ((const SvxDoubleItem*)pPoolItem)->GetValue();
        lcl_setValue( aFmtFldMax, fMax );
    }

    if (rInAttrs.GetItemState(SCHATTR_AXIS_AUTO_STEP_MAIN,sal_True, &pPoolItem) == SFX_ITEM_SET)
        aCbxAutoStepMain.Check(((const SfxBoolItem*)pPoolItem)->GetValue());

    if (rInAttrs.GetItemState(SCHATTR_AXIS_STEP_MAIN,sal_True, &pPoolItem) == SFX_ITEM_SET)
    {
        fStepMain = ((const SvxDoubleItem*)pPoolItem)->GetValue();
        lcl_setValue( aFmtFldStepMain, fStepMain );
        m_aMt_MainDateStep.SetValue( static_cast<sal_Int32>(fStepMain) );
    }
    if (rInAttrs.GetItemState(SCHATTR_AXIS_AUTO_STEP_HELP,sal_True, &pPoolItem) == SFX_ITEM_SET)
        aCbxAutoStepHelp.Check(((const SfxBoolItem*)pPoolItem)->GetValue());
    if (rInAttrs.GetItemState(SCHATTR_AXIS_LOGARITHM,sal_True, &pPoolItem) == SFX_ITEM_SET)
        aCbxLogarithm.Check(((const SfxBoolItem*)pPoolItem)->GetValue());
    if (rInAttrs.GetItemState(SCHATTR_AXIS_REVERSE,sal_True, &pPoolItem) == SFX_ITEM_SET)
        aCbxReverse.Check(((const SfxBoolItem*)pPoolItem)->GetValue());
    if (rInAttrs.GetItemState(SCHATTR_AXIS_STEP_HELP,sal_True, &pPoolItem) == SFX_ITEM_SET)
    {
        nStepHelp = ((const SfxInt32Item*)pPoolItem)->GetValue();
        aMtStepHelp.SetValue( nStepHelp );
    }
    if (rInAttrs.GetItemState(SCHATTR_AXIS_AUTO_ORIGIN,sal_True, &pPoolItem) == SFX_ITEM_SET)
        aCbxAutoOrigin.Check(((const SfxBoolItem*)pPoolItem)->GetValue());
    if (rInAttrs.GetItemState(SCHATTR_AXIS_ORIGIN,sal_True, &pPoolItem) == SFX_ITEM_SET)
    {
        fOrigin = ((const SvxDoubleItem*)pPoolItem)->GetValue();
        lcl_setValue( aFmtFldOrigin, fOrigin );
    }

    if (rInAttrs.GetItemState(SCHATTR_AXIS_AUTO_TIME_RESOLUTION,TRUE, &pPoolItem) == SFX_ITEM_SET)
        m_aCbx_AutoTimeResolution.Check(((const SfxBoolItem*)pPoolItem)->GetValue());
    if (rInAttrs.GetItemState(SCHATTR_AXIS_TIME_RESOLUTION,TRUE, &pPoolItem) == SFX_ITEM_SET)
    {
        m_nTimeResolution = ((const SfxInt32Item*)pPoolItem)->GetValue();
        m_aLB_TimeResolution.SelectEntryPos( m_nTimeResolution );
    }

    if (rInAttrs.GetItemState(SCHATTR_AXIS_MAIN_TIME_UNIT,TRUE, &pPoolItem) == SFX_ITEM_SET)
    {
        m_nMainTimeUnit = ((const SfxInt32Item*)pPoolItem)->GetValue();
        m_aLB_MainTimeUnit.SelectEntryPos( m_nMainTimeUnit );
    }
    if (rInAttrs.GetItemState(SCHATTR_AXIS_HELP_TIME_UNIT,TRUE, &pPoolItem) == SFX_ITEM_SET)
    {
        m_nHelpTimeUnit = ((const SfxInt32Item*)pPoolItem)->GetValue();
        m_aLB_HelpTimeUnit.SelectEntryPos( m_nHelpTimeUnit );
    }

    EnableControls();
    SetNumFormat();
}

int ScaleTabPage::DeactivatePage(SfxItemSet* pItemSet)
{
    if( !pNumFormatter )
    {
        DBG_ERROR( "No NumberFormatter available" );
        return LEAVE_PAGE;
    }

    bool bDateAxis = chart2::AxisType::DATE == m_nAxisType;

    sal_uInt32 nIndex = pNumFormatter->GetStandardIndex(LANGUAGE_SYSTEM);
    const SfxPoolItem *pPoolItem = NULL;
    if( GetItemSet().GetItemState( SID_ATTR_NUMBERFORMAT_VALUE, sal_True, &pPoolItem ) == SFX_ITEM_SET )
        nIndex = static_cast< sal_uInt32 >( static_cast< const SfxInt32Item* >(pPoolItem)->GetValue());
    else
    {
        OSL_ENSURE( false, "Using Standard Language" );
    }

<<<<<<< HEAD
    Edit* pEdit = NULL;
    sal_uInt16 nErrStrId = 0;
=======
    Control* pControl = NULL;
    USHORT nErrStrId = 0;
>>>>>>> 0ceb085e
    double fDummy;

    fMax = aFmtFldMax.GetValue();
    fMin = aFmtFldMin.GetValue();
    fOrigin = aFmtFldOrigin.GetValue();
    fStepMain = bDateAxis ? m_aMt_MainDateStep.GetValue() : aFmtFldStepMain.GetValue();
    nStepHelp = static_cast< sal_Int32 >( aMtStepHelp.GetValue());
    m_nTimeResolution = m_aLB_TimeResolution.GetSelectEntryPos();
    m_nMainTimeUnit = m_aLB_MainTimeUnit.GetSelectEntryPos();
    m_nHelpTimeUnit = m_aLB_HelpTimeUnit.GetSelectEntryPos();

    if( chart2::AxisType::REALNUMBER != m_nAxisType )
        aCbxLogarithm.Show( false );

    //check wich entries need user action

    if ( aCbxLogarithm.IsChecked() &&
            ( ( !aCbxAutoMin.IsChecked() && fMin <= 0.0 )
             || ( !aCbxAutoMax.IsChecked() && fMax <= 0.0 ) ) )
    {
        pControl = &aFmtFldMin;
        nErrStrId = STR_BAD_LOGARITHM;
    }
    else if (!aCbxAutoMax.IsChecked() && !aCbxAutoMin.IsChecked() &&
             fMin >= fMax)
    {
        pControl = &aFmtFldMin;
        nErrStrId = STR_MIN_GREATER_MAX;
    }
    else if (!aCbxAutoStepMain.IsChecked() && fStepMain <= 0)
    {
        pControl = &aFmtFldStepMain;
        nErrStrId = STR_STEP_GT_ZERO;
    }
    // check for entries that cannot be parsed for the current number format
    else if ( aFmtFldMin.IsModified()
        && !aCbxAutoMin.IsChecked()
        && !pNumFormatter->IsNumberFormat(aFmtFldMin.GetText(), nIndex, fDummy))
    {
        pControl = &aFmtFldMin;
        nErrStrId = STR_INVALID_NUMBER;
    }
    else if (aFmtFldMax.IsModified() && !aCbxAutoMax.IsChecked() &&
             !pNumFormatter->IsNumberFormat(aFmtFldMax.GetText(),
                                            nIndex, fDummy))
    {
        pControl = &aFmtFldMax;
        nErrStrId = STR_INVALID_NUMBER;
    }
    else if ( !bDateAxis && aFmtFldStepMain.IsModified() && !aCbxAutoStepMain.IsChecked() &&
             !pNumFormatter->IsNumberFormat(aFmtFldStepMain.GetText(),
                                            nIndex, fDummy))
    {
        pControl = &aFmtFldStepMain;
        nErrStrId = STR_STEP_GT_ZERO;
    }
    else if (aFmtFldOrigin.IsModified() && !aCbxAutoOrigin.IsChecked() &&
             !pNumFormatter->IsNumberFormat(aFmtFldOrigin.GetText(),
                                            nIndex, fDummy))
    {
        pControl = &aFmtFldOrigin;
        nErrStrId = STR_INVALID_NUMBER;
    }
    else if (!aCbxAutoStepMain.IsChecked() && fStepMain <= 0.0)
    {
        pControl = &aFmtFldStepMain;
        nErrStrId = STR_STEP_GT_ZERO;
    }
    else if( bDateAxis )
    {
        if( !aCbxAutoStepMain.IsChecked() && !aCbxAutoStepHelp.IsChecked() )
        {
            if( m_nHelpTimeUnit > m_nMainTimeUnit )
            {
                pControl = &m_aLB_MainTimeUnit;
                nErrStrId = STR_INVALID_INTERVALS;
            }
            else if( m_nHelpTimeUnit == m_nMainTimeUnit && nStepHelp > fStepMain )
            {
                pControl = &m_aLB_MainTimeUnit;
                nErrStrId = STR_INVALID_INTERVALS;
            }
        }
        if( !nErrStrId && !m_aCbx_AutoTimeResolution.IsChecked() )
        {
            if( (!aCbxAutoStepMain.IsChecked() && m_nTimeResolution > m_nMainTimeUnit )
                ||
                (!aCbxAutoStepHelp.IsChecked() && m_nTimeResolution > m_nHelpTimeUnit )
                )
            {
                pControl = &m_aLB_TimeResolution;
                nErrStrId = STR_INVALID_TIME_UNIT;
            }
        }
    }

    if( ShowWarning( nErrStrId, pControl ) )
        return KEEP_PAGE;

    if( pItemSet )
        FillItemSet( *pItemSet );

    return LEAVE_PAGE;
}

void ScaleTabPage::SetNumFormatter( SvNumberFormatter* pFormatter )
{
    pNumFormatter = pFormatter;
    aFmtFldMax.SetFormatter( pNumFormatter );
    aFmtFldMin.SetFormatter( pNumFormatter );
    aFmtFldStepMain.SetFormatter( pNumFormatter );
    aFmtFldOrigin.SetFormatter( pNumFormatter );

    // #101318#, #i6278# allow more decimal places than the output format.  As
    // the numbers shown in the edit fields are used for input, it makes more
    // sense to display the values in the input format rather than the output
    // format.
    aFmtFldMax.UseInputStringForFormatting();
    aFmtFldMin.UseInputStringForFormatting();
    aFmtFldStepMain.UseInputStringForFormatting();
    aFmtFldOrigin.UseInputStringForFormatting();

    SetNumFormat();
}

void ScaleTabPage::SetNumFormat()
{
    const SfxPoolItem *pPoolItem = NULL;

    if( GetItemSet().GetItemState( SID_ATTR_NUMBERFORMAT_VALUE, sal_True, &pPoolItem ) == SFX_ITEM_SET )
    {
        sal_uLong nFmt = (sal_uLong)((const SfxInt32Item*)pPoolItem)->GetValue();

        aFmtFldMax.SetFormatKey( nFmt );
        aFmtFldMin.SetFormatKey( nFmt );
        aFmtFldOrigin.SetFormatKey( nFmt );

        if( pNumFormatter )
        {
            short eType = pNumFormatter->GetType( nFmt );
            if( eType == NUMBERFORMAT_DATE )
            {
                // for intervals use standard format for dates (so you can enter a number of days)
                const SvNumberformat* pFormat = pNumFormatter->GetEntry( nFmt );
                if( pFormat )
                    nFmt = pNumFormatter->GetStandardIndex( pFormat->GetLanguage());
                else
                    nFmt = pNumFormatter->GetStandardIndex();
            }
            else if( eType == NUMBERFORMAT_DATETIME )
            {
                // for intervals use time format for date times
                const SvNumberformat* pFormat = pNumFormatter->GetEntry( nFmt );
                if( pFormat )
                    nFmt = pNumFormatter->GetStandardFormat( NUMBERFORMAT_TIME, pFormat->GetLanguage() );
                else
                    nFmt = pNumFormatter->GetStandardFormat( NUMBERFORMAT_TIME );
            }

            if( chart2::AxisType::DATE == m_nAxisType && ( eType != NUMBERFORMAT_DATE && eType != NUMBERFORMAT_DATETIME) )
            {
                const SvNumberformat* pFormat = pNumFormatter->GetEntry( nFmt );
                if( pFormat )
                    nFmt = pNumFormatter->GetStandardFormat( NUMBERFORMAT_DATE, pFormat->GetLanguage() );
                else
                    nFmt = pNumFormatter->GetStandardFormat( NUMBERFORMAT_DATE );

                aFmtFldMax.SetFormatKey( nFmt );
                aFmtFldMin.SetFormatKey( nFmt );
                aFmtFldOrigin.SetFormatKey( nFmt );
            }
        }

        aFmtFldStepMain.SetFormatKey( nFmt );
    }
}

void ScaleTabPage::ShowAxisOrigin( bool bShowOrigin )
{
    m_bShowAxisOrigin = bShowOrigin;
    if( !AxisHelper::isAxisPositioningEnabled() )
        m_bShowAxisOrigin = true;
}

<<<<<<< HEAD
bool ScaleTabPage::ShowWarning( sal_uInt16 nResIdMessage, Edit * pControl /* = NULL */ )
=======
bool ScaleTabPage::ShowWarning( USHORT nResIdMessage, Control* pControl /* = NULL */ )
>>>>>>> 0ceb085e
{
    if( nResIdMessage == 0 )
        return false;

    WarningBox( this, WinBits( WB_OK ), String( SchResId( nResIdMessage ))).Execute();
    if( pControl )
    {
        pControl->GrabFocus();
        Edit* pEdit = dynamic_cast<Edit*>(pControl);
        if(pEdit)
            pEdit->SetSelection( Selection( 0, SELECTION_MAX ));
    }
    return true;
}

//.............................................................................
} //namespace chart
//.............................................................................<|MERGE_RESOLUTION|>--- conflicted
+++ resolved
@@ -442,17 +442,13 @@
     rOutAttrs.Put(SfxBoolItem(SCHATTR_AXIS_AUTO_STEP_MAIN,bAutoScale || aCbxAutoStepMain.IsChecked()));
     rOutAttrs.Put(SvxDoubleItem(fStepMain,SCHATTR_AXIS_STEP_MAIN));
 
-<<<<<<< HEAD
-    return sal_True;
-=======
     rOutAttrs.Put(SfxBoolItem(SCHATTR_AXIS_AUTO_TIME_RESOLUTION,bAutoScale || m_aCbx_AutoTimeResolution.IsChecked()));
     rOutAttrs.Put(SfxInt32Item(SCHATTR_AXIS_TIME_RESOLUTION,m_nTimeResolution));
 
     rOutAttrs.Put(SfxInt32Item(SCHATTR_AXIS_MAIN_TIME_UNIT,m_nMainTimeUnit));
     rOutAttrs.Put(SfxInt32Item(SCHATTR_AXIS_HELP_TIME_UNIT,m_nHelpTimeUnit));
 
-    return TRUE;
->>>>>>> 0ceb085e
+    return sal_True;
 }
 
 void ScaleTabPage::Reset(const SfxItemSet& rInAttrs)
@@ -462,10 +458,6 @@
         return;
 
     const SfxPoolItem *pPoolItem = NULL;
-<<<<<<< HEAD
-    nAxisType=chart2::AxisType::REALNUMBER;
-    if (rInAttrs.GetItemState(SCHATTR_AXISTYPE, sal_True, &pPoolItem) == SFX_ITEM_SET)
-=======
     if (rInAttrs.GetItemState(SCHATTR_AXIS_ALLOW_DATEAXIS, TRUE, &pPoolItem) == SFX_ITEM_SET)
         m_bAllowDateAxis = (bool) ((const SfxBoolItem*)pPoolItem)->GetValue();
     m_nAxisType=chart2::AxisType::REALNUMBER;
@@ -474,13 +466,12 @@
     if( m_nAxisType==chart2::AxisType::DATE && !m_bAllowDateAxis )
         m_nAxisType=chart2::AxisType::CATEGORY;
     if( m_bAllowDateAxis )
->>>>>>> 0ceb085e
     {
         bool bAutoDateAxis = false;
         if (rInAttrs.GetItemState(SCHATTR_AXIS_AUTO_DATEAXIS, TRUE, &pPoolItem) == SFX_ITEM_SET)
             bAutoDateAxis = (bool) ((const SfxBoolItem*)pPoolItem)->GetValue();
 
-        USHORT nPos = 0;
+        sal_uInt16 nPos = 0;
         if( m_nAxisType==chart2::AxisType::DATE )
             nPos=TYPE_DATE;
         else if( bAutoDateAxis )
@@ -490,9 +481,6 @@
         m_aLB_AxisType.SelectEntryPos( nPos );
     }
 
-<<<<<<< HEAD
-    if (rInAttrs.GetItemState(SCHATTR_AXIS_AUTO_MIN,sal_True,&pPoolItem) == SFX_ITEM_SET)
-=======
     if( m_bAllowDateAxis )
         aCbxReverse.SetHelpId("chart2:CheckBox:TP_SCALE:CBX_REVERSE:MayBeDateAxis");
     else if( m_nAxisType==chart2::AxisType::CATEGORY || m_nAxisType==chart2::AxisType::SERIES )
@@ -508,7 +496,6 @@
     m_aCbx_AutoTimeResolution.Check( true );
 
     if (rInAttrs.GetItemState(SCHATTR_AXIS_AUTO_MIN,TRUE,&pPoolItem) == SFX_ITEM_SET)
->>>>>>> 0ceb085e
         aCbxAutoMin.Check(((const SfxBoolItem*)pPoolItem)->GetValue());
 
     if (rInAttrs.GetItemState(SCHATTR_AXIS_MIN,sal_True, &pPoolItem) == SFX_ITEM_SET)
@@ -596,13 +583,8 @@
         OSL_ENSURE( false, "Using Standard Language" );
     }
 
-<<<<<<< HEAD
-    Edit* pEdit = NULL;
+    Control* pControl = NULL;
     sal_uInt16 nErrStrId = 0;
-=======
-    Control* pControl = NULL;
-    USHORT nErrStrId = 0;
->>>>>>> 0ceb085e
     double fDummy;
 
     fMax = aFmtFldMax.GetValue();
@@ -787,11 +769,7 @@
         m_bShowAxisOrigin = true;
 }
 
-<<<<<<< HEAD
-bool ScaleTabPage::ShowWarning( sal_uInt16 nResIdMessage, Edit * pControl /* = NULL */ )
-=======
-bool ScaleTabPage::ShowWarning( USHORT nResIdMessage, Control* pControl /* = NULL */ )
->>>>>>> 0ceb085e
+bool ScaleTabPage::ShowWarning( sal_uInt16 nResIdMessage, Control* pControl /* = NULL */ )
 {
     if( nResIdMessage == 0 )
         return false;
