--- conflicted
+++ resolved
@@ -218,69 +218,6 @@
     m_apBrwData->SetDataFromModel( m_xChartDoc, m_xContext );
 }
 
-<<<<<<< HEAD
-=======
-// react on the change of the underlying document by displaying the new data
-// void DataEditor::SFX_NOTIFY(
-//     SfxBroadcaster& rBC,
-//     const TypeId& rBCType,
-//     const SfxHint& rHint,
-//     const TypeId& rHintType )
-// {
-//     if( rHint.Type() == TYPE(SfxSimpleHint) )
-//     {
-//         // note: if dynamic_cast works this should be changed
-//         switch( static_cast< const SfxSimpleHint & >( rHint ).GetId())
-//         {
-//             case SFX_HINT_DOCCHANGED:
-//                 UpdateData();
-//                 break;
-
-//             case SFX_HINT_DYING:
-//                 break;
-//         }
-//     }
-// }
-
-// {
-//     sal_Bool bRet = sal_True;
-
-//     // confirm changes currently made and not saved
-//     m_apBrwData->EndEditing();
-
-//     if( m_apBrwData->IsDirty() )
-//     {
-//         QueryBox aSafetyQuery( this, WB_YES_NO_CANCEL | WB_DEF_YES,
-//                                String( SchResId( STR_DIAGRAM_DATA_SAFETY_QUERY )));
-//         long nQueryResult = aSafetyQuery.Execute();
-
-//         bRet = ( nQueryResult != RET_CANCEL );
-
-//         if( nQueryResult == RET_YES )
-//         {
-//             // save changes
-//             ApplyChangesToModel();
-//         }
-//     }
-
-//     if( bRet )
-//     {
-//         // close child window
-//         SfxBoolItem aItem( SID_DIAGRAM_DATA, sal_False );
-//         if( m_pBindings )
-//         {
-//             SfxDispatcher* pDisp = m_pBindings->GetDispatcher();
-//             if( pDisp )
-//                 pDisp->Execute( SID_DIAGRAM_DATA, SFX_CALLMODE_ASYNCHRON, &aItem, 0L);
-//             else
-//                 DBG_ERROR( "Couldn't dispatch command" );
-//         }
-//     }
-
-//     return ( bRet? SfxFloatingWindow::Close(): sal_False );
-// }
-
->>>>>>> ce6308e4
 void DataEditor::AdaptBrowseBoxSize()
 {
     Size aSize( PixelToLogic( GetResizeOutputSizePixel(), MAP_APPFONT ));
