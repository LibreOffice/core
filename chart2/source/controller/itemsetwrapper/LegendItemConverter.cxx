/*************************************************************************
 *
 * DO NOT ALTER OR REMOVE COPYRIGHT NOTICES OR THIS FILE HEADER.
 *
 * Copyright 2000, 2010 Oracle and/or its affiliates.
 *
 * OpenOffice.org - a multi-platform office productivity suite
 *
 * This file is part of OpenOffice.org.
 *
 * OpenOffice.org is free software: you can redistribute it and/or modify
 * it under the terms of the GNU Lesser General Public License version 3
 * only, as published by the Free Software Foundation.
 *
 * OpenOffice.org is distributed in the hope that it will be useful,
 * but WITHOUT ANY WARRANTY; without even the implied warranty of
 * MERCHANTABILITY or FITNESS FOR A PARTICULAR PURPOSE.  See the
 * GNU Lesser General Public License version 3 for more details
 * (a copy is included in the LICENSE file that accompanied this code).
 *
 * You should have received a copy of the GNU Lesser General Public License
 * version 3 along with OpenOffice.org.  If not, see
 * <http://www.openoffice.org/license.html>
 * for a copy of the LGPLv3 License.
 *
 ************************************************************************/

// MARKER(update_precomp.py): autogen include statement, do not remove
#include "precompiled_chart2.hxx"
#include "LegendItemConverter.hxx"
#include "SchWhichPairs.hxx"
#include "macros.hxx"
#include "ItemPropertyMap.hxx"
#include "GraphicPropertyItemConverter.hxx"
#include "CharacterPropertyItemConverter.hxx"
#include <com/sun/star/chart2/XLegend.hpp>
#include <com/sun/star/chart2/LegendPosition.hpp>
#include <com/sun/star/chart/ChartLegendExpansion.hpp>

#include <svl/intitem.hxx>
#include <svl/eitem.hxx>

#include <functional>
#include <algorithm>

using namespace ::com::sun::star;

namespace chart
{
namespace wrapper
{

LegendItemConverter::LegendItemConverter(
    const ::com::sun::star::uno::Reference<
    ::com::sun::star::beans::XPropertySet > & rPropertySet,
    SfxItemPool& rItemPool,
    SdrModel& rDrawModel,
    const uno::Reference< lang::XMultiServiceFactory > & xNamedPropertyContainerFactory,
    ::std::auto_ptr< ::com::sun::star::awt::Size > pRefSize ) :
        ItemConverter( rPropertySet, rItemPool )
{
    m_aConverters.push_back( new GraphicPropertyItemConverter(
                                 rPropertySet, rItemPool, rDrawModel, xNamedPropertyContainerFactory,
                                 GraphicPropertyItemConverter::LINE_AND_FILL_PROPERTIES ));
    m_aConverters.push_back( new CharacterPropertyItemConverter(
                                 rPropertySet, rItemPool, pRefSize,
                                 C2U( "ReferencePageSize" ) ));
}

LegendItemConverter::~LegendItemConverter()
{
    ::std::for_each( m_aConverters.begin(), m_aConverters.end(),
                     ::comphelper::DeleteItemConverterPtr() );
}

void LegendItemConverter::FillItemSet( SfxItemSet & rOutItemSet ) const
{
    ::std::for_each( m_aConverters.begin(), m_aConverters.end(),
                     ::comphelper::FillItemSetFunc( rOutItemSet ));

    // own items
    ItemConverter::FillItemSet( rOutItemSet );
}

bool LegendItemConverter::ApplyItemSet( const SfxItemSet & rItemSet )
{
    bool bResult = false;

    ::std::for_each( m_aConverters.begin(), m_aConverters.end(),
                     ::comphelper::ApplyItemSetFunc( rItemSet, bResult ));

    // own items
    return ItemConverter::ApplyItemSet( rItemSet ) || bResult;
}

const sal_uInt16 * LegendItemConverter::GetWhichPairs() const
{
    // must span all used items!
    return nLegendWhichPairs;
}

bool LegendItemConverter::GetItemProperty( tWhichIdType /*nWhichId*/, tPropertyNameWithMemberId & /*rOutProperty*/ ) const
{
    // No own (non-special) properties
    return false;
}


<<<<<<< HEAD
bool LegendItemConverter::ApplySpecialItem( USHORT nWhichId, const SfxItemSet& rInItemSet )
=======
bool LegendItemConverter::ApplySpecialItem(
    sal_uInt16 nWhichId, const SfxItemSet & rItemSet )
>>>>>>> d0ce561b
    throw( uno::Exception )
{
    bool bChanged = false;

    switch( nWhichId )
    {
        case SCHATTR_LEGEND_SHOW:
        {
            const SfxPoolItem* pPoolItem = NULL;
            if( rInItemSet.GetItemState( SCHATTR_LEGEND_SHOW, TRUE, &pPoolItem ) == SFX_ITEM_SET )
            {
                sal_Bool bShow = static_cast< const SfxBoolItem * >( pPoolItem )->GetValue();
                sal_Bool bWasShown = sal_True;
                if( ! (GetPropertySet()->getPropertyValue( C2U("Show")) >>= bWasShown) ||
                    ( bWasShown != bShow ))
                {
                    GetPropertySet()->setPropertyValue( C2U("Show"), uno::makeAny( bShow ));
                    bChanged = true;
                }
            }

        }
        break;
        case SCHATTR_LEGEND_POS:
        {
            const SfxPoolItem* pPoolItem = NULL;
            if( rInItemSet.GetItemState( SCHATTR_LEGEND_POS, TRUE, &pPoolItem ) == SFX_ITEM_SET )
            {
                chart2::LegendPosition eNewPos = static_cast<chart2::LegendPosition>(((const SfxInt32Item*)pPoolItem)->GetValue());

                ::com::sun::star::chart::ChartLegendExpansion eExpansion = ::com::sun::star::chart::ChartLegendExpansion_HIGH;
                switch( eNewPos )
                {
                    case chart2::LegendPosition_LINE_START:
                    case chart2::LegendPosition_LINE_END:
                        eExpansion = ::com::sun::star::chart::ChartLegendExpansion_HIGH;
                        break;
                    case chart2::LegendPosition_PAGE_START:
                    case chart2::LegendPosition_PAGE_END:
                        eExpansion = ::com::sun::star::chart::ChartLegendExpansion_WIDE;
                        break;
                    default:
                        break;
                }

                try
                {
                    chart2::LegendPosition eOldPos;
                    if( ! ( GetPropertySet()->getPropertyValue( C2U( "AnchorPosition" )) >>= eOldPos ) ||
                        ( eOldPos != eNewPos ))
                    {
                        GetPropertySet()->setPropertyValue( C2U( "AnchorPosition" ), uno::makeAny( eNewPos ));
                        GetPropertySet()->setPropertyValue( C2U( "Expansion" ), uno::makeAny( eExpansion ));
                        GetPropertySet()->setPropertyValue( C2U( "RelativePosition" ), uno::Any());
                        bChanged = true;
                    }
                }
                catch( uno::Exception & ex )
                {
                    ASSERT_EXCEPTION( ex );
                }
            }
        }
        break;
    }

    return bChanged;
}

void LegendItemConverter::FillSpecialItem(
    sal_uInt16 nWhichId, SfxItemSet & rOutItemSet ) const
    throw( uno::Exception )
{
    switch( nWhichId )
    {
        case SCHATTR_LEGEND_SHOW:
        {
            sal_Bool bShow = sal_True;
            GetPropertySet()->getPropertyValue( C2U( "Show" )) >>= bShow;
            rOutItemSet.Put( SfxBoolItem(SCHATTR_LEGEND_SHOW, bShow) );
        }
        break;
        case SCHATTR_LEGEND_POS:
        {
            chart2::LegendPosition eLegendPos( chart2::LegendPosition_LINE_END );
            GetPropertySet()->getPropertyValue( C2U( "AnchorPosition" )) >>= eLegendPos;
            rOutItemSet.Put( SfxInt32Item(SCHATTR_LEGEND_POS, eLegendPos ) );
        }
        break;
   }
}

} //  namespace wrapper
} //  namespace chart<|MERGE_RESOLUTION|>--- conflicted
+++ resolved
@@ -106,12 +106,7 @@
 }
 
 
-<<<<<<< HEAD
-bool LegendItemConverter::ApplySpecialItem( USHORT nWhichId, const SfxItemSet& rInItemSet )
-=======
-bool LegendItemConverter::ApplySpecialItem(
-    sal_uInt16 nWhichId, const SfxItemSet & rItemSet )
->>>>>>> d0ce561b
+bool LegendItemConverter::ApplySpecialItem( sal_uInt16 nWhichId, const SfxItemSet& rInItemSet )
     throw( uno::Exception )
 {
     bool bChanged = false;
