/* -*- Mode: C++; tab-width: 4; indent-tabs-mode: nil; c-basic-offset: 4 -*- */
/*************************************************************************
 *
 * DO NOT ALTER OR REMOVE COPYRIGHT NOTICES OR THIS FILE HEADER.
 *
 * Copyright 2000, 2010 Oracle and/or its affiliates.
 *
 * OpenOffice.org - a multi-platform office productivity suite
 *
 * This file is part of OpenOffice.org.
 *
 * OpenOffice.org is free software: you can redistribute it and/or modify
 * it under the terms of the GNU Lesser General Public License version 3
 * only, as published by the Free Software Foundation.
 *
 * OpenOffice.org is distributed in the hope that it will be useful,
 * but WITHOUT ANY WARRANTY; without even the implied warranty of
 * MERCHANTABILITY or FITNESS FOR A PARTICULAR PURPOSE.  See the
 * GNU Lesser General Public License version 3 for more details
 * (a copy is included in the LICENSE file that accompanied this code).
 *
 * You should have received a copy of the GNU Lesser General Public License
 * version 3 along with OpenOffice.org.  If not, see
 * <http://www.openoffice.org/license.html>
 * for a copy of the LGPLv3 License.
 *
 ************************************************************************/

// MARKER(update_precomp.py): autogen include statement, do not remove
#include "precompiled_chart2.hxx"
#include "AxisWrapper.hxx"
#include "AxisHelper.hxx"
#include "TitleHelper.hxx"
#include "Chart2ModelContact.hxx"
#include "ContainerHelper.hxx"
#include "macros.hxx"
#include "WrappedDirectStateProperty.hxx"
#include "GridWrapper.hxx"
#include "TitleWrapper.hxx"
#include "DisposeHelper.hxx"

#include <comphelper/InlineContainer.hxx>
#include <com/sun/star/beans/PropertyAttribute.hpp>
#include <com/sun/star/chart/ChartAxisArrangeOrderType.hpp>
#include <com/sun/star/chart/ChartAxisPosition.hpp>
#include <com/sun/star/chart/ChartAxisLabelPosition.hpp>
#include <com/sun/star/chart/ChartAxisMarkPosition.hpp>

#include "CharacterProperties.hxx"
#include "LineProperties.hxx"
#include "UserDefinedProperties.hxx"
#include "WrappedCharacterHeightProperty.hxx"
#include "WrappedTextRotationProperty.hxx"
#include "WrappedGapwidthProperty.hxx"
#include "WrappedScaleProperty.hxx"
#include "WrappedDefaultProperty.hxx"
#include "WrappedNumberFormatProperty.hxx"
#include "WrappedScaleTextProperties.hxx"

#include <algorithm>
#include <rtl/ustrbuf.hxx>
#include <rtl/math.hxx>

using namespace ::com::sun::star;
using namespace ::com::sun::star::chart2;
using namespace ::chart::ContainerHelper;

using ::com::sun::star::beans::Property;
using ::osl::MutexGuard;
using ::com::sun::star::uno::Reference;
using ::com::sun::star::uno::Sequence;
using ::com::sun::star::uno::Any;
using ::rtl::OUString;

namespace
{
static const OUString lcl_aServiceName(
    RTL_CONSTASCII_USTRINGPARAM( "com.sun.star.comp.chart.Axis" ));

enum
{
    PROP_AXIS_MAX,
    PROP_AXIS_MIN,
    PROP_AXIS_STEPMAIN,
    PROP_AXIS_STEPHELP, //deprecated property use 'StepHelpCount' instead
    PROP_AXIS_STEPHELP_COUNT,
    PROP_AXIS_AUTO_MAX,
    PROP_AXIS_AUTO_MIN,
    PROP_AXIS_AUTO_STEPMAIN,
    PROP_AXIS_AUTO_STEPHELP,
    PROP_AXIS_TYPE,
    PROP_AXIS_TIME_INCREMENT,
    PROP_AXIS_EXPLICIT_TIME_INCREMENT,
    PROP_AXIS_LOGARITHMIC,
    PROP_AXIS_REVERSEDIRECTION,
    PROP_AXIS_VISIBLE,
    PROP_AXIS_CROSSOVER_POSITION,
    PROP_AXIS_CROSSOVER_VALUE,
    PROP_AXIS_ORIGIN,
    PROP_AXIS_AUTO_ORIGIN,
    PROP_AXIS_MARKS,
    PROP_AXIS_HELPMARKS,
    PROP_AXIS_MARK_POSITION,
    PROP_AXIS_DISPLAY_LABELS,
    PROP_AXIS_NUMBERFORMAT,
    PROP_AXIS_LINK_NUMBERFORMAT_TO_SOURCE,
    PROP_AXIS_LABEL_POSITION,
    PROP_AXIS_TEXT_ROTATION,
    PROP_AXIS_ARRANGE_ORDER,
    PROP_AXIS_TEXTBREAK,
    PROP_AXIS_CAN_OVERLAP,
    PROP_AXIS_STACKEDTEXT,
    PROP_AXIS_OVERLAP,
    PROP_AXIS_GAP_WIDTH
};

void lcl_AddPropertiesToVector(
    ::std::vector< Property > & rOutProperties )
{
    //Properties for scaling:
    rOutProperties.push_back(
        Property( C2U( "Max" ),
                  PROP_AXIS_MAX,
                  ::getCppuType( reinterpret_cast< const double * >(0)),
                  beans::PropertyAttribute::BOUND
                  | beans::PropertyAttribute::MAYBEVOID ));

    rOutProperties.push_back(
        Property( C2U( "Min" ),
                  PROP_AXIS_MIN,
                  ::getCppuType( reinterpret_cast< const double * >(0)),
                  beans::PropertyAttribute::BOUND
                  | beans::PropertyAttribute::MAYBEVOID ));

    rOutProperties.push_back(
        Property( C2U( "StepMain" ),
                  PROP_AXIS_STEPMAIN,
                  ::getCppuType( reinterpret_cast< const double * >(0)),
                  beans::PropertyAttribute::BOUND
                  | beans::PropertyAttribute::MAYBEVOID ));

    rOutProperties.push_back(
        Property( C2U( "StepHelpCount" ),
                  PROP_AXIS_STEPHELP_COUNT,
                  ::getCppuType( reinterpret_cast< const sal_Int32 * >(0)),
                  beans::PropertyAttribute::BOUND
                  | beans::PropertyAttribute::MAYBEVOID ));

    //deprecated property use 'StepHelpCount' instead
    rOutProperties.push_back(
        Property( C2U( "StepHelp" ),
                  PROP_AXIS_STEPHELP,
                  ::getCppuType( reinterpret_cast< const double * >(0)),
                  beans::PropertyAttribute::BOUND
                  | beans::PropertyAttribute::MAYBEVOID ));

    rOutProperties.push_back(
        Property( C2U( "AutoMax" ),
                  PROP_AXIS_AUTO_MAX,
                  ::getBooleanCppuType(),
                  //#i111967# no PropertyChangeEvent is fired on change so far
                  beans::PropertyAttribute::MAYBEDEFAULT ));

    rOutProperties.push_back(
        Property( C2U( "AutoMin" ),
                  PROP_AXIS_AUTO_MIN,
                  ::getBooleanCppuType(),
                  //#i111967# no PropertyChangeEvent is fired on change so far
                  beans::PropertyAttribute::MAYBEDEFAULT ));

    rOutProperties.push_back(
        Property( C2U( "AutoStepMain" ),
                  PROP_AXIS_AUTO_STEPMAIN,
                  ::getBooleanCppuType(),
                  //#i111967# no PropertyChangeEvent is fired on change so far
                  beans::PropertyAttribute::MAYBEDEFAULT ));

    rOutProperties.push_back(
        Property( C2U( "AutoStepHelp" ),
                  PROP_AXIS_AUTO_STEPHELP,
                  ::getBooleanCppuType(),
                  //#i111967# no PropertyChangeEvent is fired on change so far
                  beans::PropertyAttribute::MAYBEDEFAULT ));

    rOutProperties.push_back(
        Property( C2U( "AxisType" ),
                  PROP_AXIS_TYPE,
                  ::getCppuType( reinterpret_cast< const sal_Int32 * >(0)), //type com::sun::star::chart::ChartAxisType
                  //#i111967# no PropertyChangeEvent is fired on change so far
                  beans::PropertyAttribute::MAYBEDEFAULT ));

    rOutProperties.push_back(
        Property( C2U( "TimeIncrement" ),
                  PROP_AXIS_TIME_INCREMENT,
                  ::getCppuType( reinterpret_cast< const ::com::sun::star::chart::TimeIncrement * >(0)),
                  //#i111967# no PropertyChangeEvent is fired on change so far
                  beans::PropertyAttribute::MAYBEVOID ));

    rOutProperties.push_back(
        Property( C2U( "ExplicitTimeIncrement" ),
                  PROP_AXIS_EXPLICIT_TIME_INCREMENT,
                  ::getCppuType( reinterpret_cast< const ::com::sun::star::chart::TimeIncrement * >(0)),
                  beans::PropertyAttribute::READONLY |
                  beans::PropertyAttribute::MAYBEVOID ));

    rOutProperties.push_back(
        Property( C2U( "Logarithmic" ),
                  PROP_AXIS_LOGARITHMIC,
                  ::getBooleanCppuType(),
                  //#i111967# no PropertyChangeEvent is fired on change so far
                  beans::PropertyAttribute::MAYBEDEFAULT ));

    rOutProperties.push_back(
        Property( C2U( "ReverseDirection" ),
                  PROP_AXIS_REVERSEDIRECTION,
                  ::getBooleanCppuType(),
                  //#i111967# no PropertyChangeEvent is fired on change so far
                  beans::PropertyAttribute::MAYBEDEFAULT ));

    //todo: this property is missing in the API
    rOutProperties.push_back(
        Property( C2U( "Visible" ),
                  PROP_AXIS_VISIBLE,
                  ::getBooleanCppuType(),
                  beans::PropertyAttribute::BOUND
                  | beans::PropertyAttribute::MAYBEDEFAULT ));

    rOutProperties.push_back(
        Property( C2U( "CrossoverPosition" ),
                  PROP_AXIS_CROSSOVER_POSITION,
                  ::getCppuType( reinterpret_cast< const ::com::sun::star::chart::ChartAxisPosition * >(0)),
                  beans::PropertyAttribute::MAYBEDEFAULT ));

    rOutProperties.push_back(
        Property( C2U( "CrossoverValue" ),
                  PROP_AXIS_CROSSOVER_VALUE,
                  ::getCppuType( reinterpret_cast< const double * >(0)),
                  beans::PropertyAttribute::MAYBEVOID ));


    rOutProperties.push_back(
        Property( C2U( "Origin" ),
                  PROP_AXIS_ORIGIN,
                  ::getCppuType( reinterpret_cast< const double * >(0)),
                  beans::PropertyAttribute::BOUND
                  | beans::PropertyAttribute::MAYBEVOID ));

    rOutProperties.push_back(
        Property( C2U( "AutoOrigin" ),
                  PROP_AXIS_AUTO_ORIGIN,
                  ::getBooleanCppuType(),
                  //#i111967# no PropertyChangeEvent is fired on change so far
                  beans::PropertyAttribute::MAYBEDEFAULT ));

    //Properties for interval marks:
    rOutProperties.push_back(
        Property( C2U( "Marks" ),
                  PROP_AXIS_MARKS,
                  ::getCppuType( reinterpret_cast< const sal_Int32 * >(0)),
                  beans::PropertyAttribute::BOUND
                  | beans::PropertyAttribute::MAYBEDEFAULT ));

    rOutProperties.push_back(
        Property( C2U( "HelpMarks" ),
                  PROP_AXIS_HELPMARKS,
                  ::getCppuType( reinterpret_cast< const sal_Int32 * >(0)),
                  beans::PropertyAttribute::BOUND
                  | beans::PropertyAttribute::MAYBEDEFAULT ));

    rOutProperties.push_back(
        Property( C2U( "MarkPosition" ),
                  PROP_AXIS_MARK_POSITION,
                  ::getCppuType( reinterpret_cast< const ::com::sun::star::chart::ChartAxisMarkPosition * >(0)),
                  beans::PropertyAttribute::MAYBEDEFAULT ));


    //Properties for labels:
    rOutProperties.push_back(
        Property( C2U( "DisplayLabels" ),
                  PROP_AXIS_DISPLAY_LABELS,
                  ::getBooleanCppuType(),
                  beans::PropertyAttribute::BOUND
                  | beans::PropertyAttribute::MAYBEDEFAULT ));

    rOutProperties.push_back(
        Property( C2U( "NumberFormat" ),
                  PROP_AXIS_NUMBERFORMAT,
                  ::getCppuType( reinterpret_cast< const sal_Int32 * >(0)),
                  beans::PropertyAttribute::BOUND
                  | beans::PropertyAttribute::MAYBEDEFAULT ));

    rOutProperties.push_back(
        Property( C2U( "LinkNumberFormatToSource" ),
                  PROP_AXIS_LINK_NUMBERFORMAT_TO_SOURCE,
                  ::getBooleanCppuType(),
                  beans::PropertyAttribute::BOUND
                  | beans::PropertyAttribute::MAYBEDEFAULT ));

    rOutProperties.push_back(
        Property( C2U( "LabelPosition" ),
                  PROP_AXIS_LABEL_POSITION,
                  ::getCppuType( reinterpret_cast< const ::com::sun::star::chart::ChartAxisLabelPosition * >(0)),
                  beans::PropertyAttribute::MAYBEDEFAULT ));

    rOutProperties.push_back(
        Property( C2U( "TextRotation" ),
                  PROP_AXIS_TEXT_ROTATION,
                  ::getCppuType( reinterpret_cast< const sal_Int32 * >(0)),
                  beans::PropertyAttribute::BOUND
                  | beans::PropertyAttribute::MAYBEDEFAULT ));

    rOutProperties.push_back(
        Property( C2U( "ArrangeOrder" ),
                  PROP_AXIS_ARRANGE_ORDER,
                  ::getCppuType( reinterpret_cast< const ::com::sun::star::chart::ChartAxisArrangeOrderType * >(0)),
                  beans::PropertyAttribute::BOUND
                  | beans::PropertyAttribute::MAYBEDEFAULT ));

    rOutProperties.push_back(
        Property( C2U( "TextBreak" ),
                  PROP_AXIS_TEXTBREAK,
                  ::getBooleanCppuType(),
                  beans::PropertyAttribute::BOUND
                  | beans::PropertyAttribute::MAYBEDEFAULT ));

    rOutProperties.push_back(
        Property( C2U( "TextCanOverlap" ),
                  PROP_AXIS_CAN_OVERLAP,
                  ::getBooleanCppuType(),
                  beans::PropertyAttribute::BOUND
                  | beans::PropertyAttribute::MAYBEDEFAULT ));

    rOutProperties.push_back(
        Property( C2U( "StackedText" ),
                  PROP_AXIS_STACKEDTEXT,
                  ::getBooleanCppuType(),
                  beans::PropertyAttribute::BOUND
                  | beans::PropertyAttribute::MAYBEDEFAULT ));

    // Properties related to bar charts:
    rOutProperties.push_back(
        Property( C2U( "Overlap" ),
                  PROP_AXIS_OVERLAP,
                  ::getCppuType( reinterpret_cast< const sal_Int32 * >(0)),
                  //#i111967# no PropertyChangeEvent is fired on change so far
                  beans::PropertyAttribute::MAYBEDEFAULT ));

    rOutProperties.push_back(
        Property( C2U( "GapWidth" ),
                  PROP_AXIS_GAP_WIDTH,
                  ::getCppuType( reinterpret_cast< const sal_Int32 * >(0)),
                  //#i111967# no PropertyChangeEvent is fired on change so far
                  beans::PropertyAttribute::MAYBEDEFAULT ));
}

struct StaticAxisWrapperPropertyArray_Initializer
{
    Sequence< Property >* operator()()
    {
        static Sequence< Property > aPropSeq( lcl_GetPropertySequence() );
        return &aPropSeq;
    }

<<<<<<< HEAD
    MutexGuard aGuard( ::osl::Mutex::getGlobalMutex() );
    if( 0 == aPropSeq.getLength() )
=======
private:
    Sequence< Property > lcl_GetPropertySequence()
>>>>>>> ce6308e4
    {
        ::std::vector< ::com::sun::star::beans::Property > aProperties;
        lcl_AddPropertiesToVector( aProperties );
        ::chart::CharacterProperties::AddPropertiesToVector( aProperties );
        ::chart::LineProperties::AddPropertiesToVector( aProperties );
<<<<<<< HEAD
=======
        //::chart::NamedLineProperties::AddPropertiesToVector( aProperties );
>>>>>>> ce6308e4
        ::chart::UserDefinedProperties::AddPropertiesToVector( aProperties );
        ::chart::wrapper::WrappedScaleTextProperties::addProperties( aProperties );

        ::std::sort( aProperties.begin(), aProperties.end(),
                     ::chart::PropertyNameLess() );

        return ::chart::ContainerHelper::ContainerToSequence( aProperties );
    }
};

struct StaticAxisWrapperPropertyArray : public rtl::StaticAggregate< Sequence< Property >, StaticAxisWrapperPropertyArray_Initializer >
{
};

} // anonymous namespace

// --------------------------------------------------------------------------------

namespace chart
{
namespace wrapper
{

AxisWrapper::AxisWrapper(
    tAxisType eType, ::boost::shared_ptr< Chart2ModelContact > spChart2ModelContact ) :
        m_spChart2ModelContact( spChart2ModelContact ),
        m_aEventListenerContainer( m_aMutex ),
        m_eType( eType )
{
}

AxisWrapper::~AxisWrapper()
{
}

// ____ chart::XAxis ____
Reference< beans::XPropertySet > SAL_CALL AxisWrapper::getAxisTitle() throw (uno::RuntimeException)
{
    if( !m_xAxisTitle.is() )
    {
        TitleHelper::eTitleType eTitleType( TitleHelper::X_AXIS_TITLE    );
        switch( m_eType )
        {
            case X_AXIS:
                eTitleType = TitleHelper::X_AXIS_TITLE;
                break;
            case Y_AXIS:
                eTitleType = TitleHelper::Y_AXIS_TITLE;
                break;
            case Z_AXIS:
                eTitleType = TitleHelper::Z_AXIS_TITLE;
                break;
            case SECOND_X_AXIS:
                eTitleType = TitleHelper::SECONDARY_X_AXIS_TITLE;
                break;
            case SECOND_Y_AXIS:
                eTitleType = TitleHelper::SECONDARY_Y_AXIS_TITLE;
                break;
            default:
                return 0;
        }
        m_xAxisTitle = new TitleWrapper( eTitleType, m_spChart2ModelContact );
    }
    return m_xAxisTitle;
}
Reference< beans::XPropertySet > SAL_CALL AxisWrapper::getMajorGrid() throw (uno::RuntimeException)
{
    if( !m_xMajorGrid.is() )
    {
        GridWrapper::tGridType eGridType( GridWrapper::X_MAJOR_GRID );
        switch( m_eType )
        {
            case X_AXIS:
                eGridType = GridWrapper::X_MAJOR_GRID;
                break;
            case Y_AXIS:
                eGridType = GridWrapper::Y_MAJOR_GRID;
                break;
            case Z_AXIS:
                eGridType = GridWrapper::Z_MAJOR_GRID;
                break;
            default:
                return 0;
        }
        m_xMajorGrid = new GridWrapper( eGridType, m_spChart2ModelContact );
    }
    return m_xMajorGrid;
}
Reference< beans::XPropertySet > SAL_CALL AxisWrapper::getMinorGrid() throw (uno::RuntimeException)
{
    if( !m_xMinorGrid.is() )
    {
        GridWrapper::tGridType eGridType( GridWrapper::X_MAJOR_GRID );
        switch( m_eType )
        {
            case X_AXIS:
                eGridType = GridWrapper::X_MINOR_GRID;
                break;
            case Y_AXIS:
                eGridType = GridWrapper::Y_MINOR_GRID;
                break;
            case Z_AXIS:
                eGridType = GridWrapper::Z_MINOR_GRID;
                break;
            default:
                return 0;
        }
        m_xMinorGrid = new GridWrapper( eGridType, m_spChart2ModelContact );
    }
    return m_xMinorGrid;
}

// ____ XShape ____
awt::Point SAL_CALL AxisWrapper::getPosition()
    throw (uno::RuntimeException)
{
    awt::Point aResult( m_spChart2ModelContact->GetAxisPosition( this->getAxis() ) );
    return aResult;
}

void SAL_CALL AxisWrapper::setPosition( const awt::Point& /*aPosition*/ )
    throw (uno::RuntimeException)
{
    OSL_ENSURE( false, "trying to set position of Axis" );
}

awt::Size SAL_CALL AxisWrapper::getSize()
    throw (uno::RuntimeException)
{
    awt::Size aSize( m_spChart2ModelContact->GetAxisSize( this->getAxis() ) );
    return aSize;
}

void SAL_CALL AxisWrapper::setSize( const awt::Size& /*aSize*/ )
    throw (beans::PropertyVetoException,
           uno::RuntimeException)
{
    OSL_ENSURE( false, "trying to set size of Axis" );
}

// ____ XShapeDescriptor (base of XShape) ____
OUString SAL_CALL AxisWrapper::getShapeType()
    throw (uno::RuntimeException)
{
    return C2U( "com.sun.star.chart.ChartAxis" );
}

// ____ XNumberFormatsSupplier ____
uno::Reference< beans::XPropertySet > SAL_CALL AxisWrapper::getNumberFormatSettings()
    throw (uno::RuntimeException)
{
    Reference< util::XNumberFormatsSupplier > xNumSuppl( m_spChart2ModelContact->getChartModel(), uno::UNO_QUERY );
    if( xNumSuppl.is() )
        return xNumSuppl->getNumberFormatSettings();

    return uno::Reference< beans::XPropertySet >();
}

uno::Reference< util::XNumberFormats > SAL_CALL AxisWrapper::getNumberFormats()
    throw (uno::RuntimeException)
{
    Reference< util::XNumberFormatsSupplier > xNumSuppl( m_spChart2ModelContact->getChartModel(), uno::UNO_QUERY );
    if( xNumSuppl.is() )
        return xNumSuppl->getNumberFormats();

    return uno::Reference< util::XNumberFormats >();
}

void AxisWrapper::getDimensionAndMainAxisBool( tAxisType eType, sal_Int32& rnDimensionIndex, sal_Bool& rbMainAxis )
{
    switch( eType )
    {
        case X_AXIS:
            rnDimensionIndex = 0; rbMainAxis = sal_True; break;
        case Y_AXIS:
            rnDimensionIndex = 1; rbMainAxis = sal_True; break;
        case Z_AXIS:
            rnDimensionIndex = 2; rbMainAxis = sal_True; break;
        case SECOND_X_AXIS:
            rnDimensionIndex = 0; rbMainAxis = sal_False; break;
        case SECOND_Y_AXIS:
            rnDimensionIndex = 1; rbMainAxis = sal_False; break;
    }
}

// ____ XComponent ____
void SAL_CALL AxisWrapper::dispose()
    throw (uno::RuntimeException)
{
    Reference< uno::XInterface > xSource( static_cast< ::cppu::OWeakObject* >( this ) );
    m_aEventListenerContainer.disposeAndClear( lang::EventObject( xSource ) );

    DisposeHelper::DisposeAndClear( m_xAxisTitle );
    DisposeHelper::DisposeAndClear( m_xMajorGrid );
    DisposeHelper::DisposeAndClear( m_xMinorGrid );

    clearWrappedPropertySet();
}

void SAL_CALL AxisWrapper::addEventListener(
    const Reference< lang::XEventListener >& xListener )
    throw (uno::RuntimeException)
{
    m_aEventListenerContainer.addInterface( xListener );
}

void SAL_CALL AxisWrapper::removeEventListener(
    const Reference< lang::XEventListener >& aListener )
    throw (uno::RuntimeException)
{
    m_aEventListenerContainer.removeInterface( aListener );
}

// ================================================================================

//ReferenceSizePropertyProvider
void AxisWrapper::updateReferenceSize()
{
    Reference< beans::XPropertySet > xProp( this->getAxis(), uno::UNO_QUERY );
    if( xProp.is() )
    {
        if( xProp->getPropertyValue( C2U("ReferencePageSize") ).hasValue() )
            xProp->setPropertyValue( C2U("ReferencePageSize"), uno::makeAny(
            m_spChart2ModelContact->GetPageSize() ));
    }
}
Any AxisWrapper::getReferenceSize()
{
    Any aRet;
    Reference< beans::XPropertySet > xProp( this->getAxis(), uno::UNO_QUERY );
    if( xProp.is() )
        aRet = xProp->getPropertyValue( C2U("ReferencePageSize") );
    return aRet;
}
awt::Size AxisWrapper::getCurrentSizeForReference()
{
    return m_spChart2ModelContact->GetPageSize();
}

// ================================================================================

Reference< chart2::XAxis > AxisWrapper::getAxis()
{
    Reference< chart2::XAxis > xAxis;
    try
    {
        sal_Int32 nDimensionIndex = 0;
        sal_Bool  bMainAxis = sal_True;
        AxisWrapper::getDimensionAndMainAxisBool( m_eType, nDimensionIndex, bMainAxis );

        Reference< XDiagram > xDiagram( m_spChart2ModelContact->getChart2Diagram() );
        xAxis = AxisHelper::getAxis( nDimensionIndex, bMainAxis, xDiagram );
        if( !xAxis.is() )
        {
            xAxis = AxisHelper::createAxis( nDimensionIndex, bMainAxis, xDiagram, m_spChart2ModelContact->m_xContext );
            Reference< beans::XPropertySet > xProp( xAxis, uno::UNO_QUERY );
            if( xProp.is() )
                xProp->setPropertyValue( C2U( "Show" ), uno::makeAny( sal_False ) );
        }
    }
    catch( uno::Exception & ex )
    {
        ASSERT_EXCEPTION( ex );
    }
    return xAxis;
}

// WrappedPropertySet
Reference< beans::XPropertySet > AxisWrapper::getInnerPropertySet()
{
    return Reference< beans::XPropertySet >( this->getAxis(), uno::UNO_QUERY );
}

const Sequence< beans::Property >& AxisWrapper::getPropertySequence()
{
    return *StaticAxisWrapperPropertyArray::get();
}

const std::vector< WrappedProperty* > AxisWrapper::createWrappedProperties()
{
    ::std::vector< ::chart::WrappedProperty* > aWrappedProperties;

    aWrappedProperties.push_back( new WrappedTextRotationProperty() );
    aWrappedProperties.push_back( new WrappedProperty( C2U( "Marks" ), C2U( "MajorTickmarks" ) ) );
    aWrappedProperties.push_back( new WrappedProperty( C2U( "HelpMarks" ), C2U( "MinorTickmarks" ) ) );
    aWrappedProperties.push_back( new WrappedProperty( C2U( "TextCanOverlap" ), C2U( "TextOverlap" ) ) );
    aWrappedProperties.push_back( new WrappedProperty( C2U( "ArrangeOrder" ), C2U( "ArrangeOrder" ) ) );
    aWrappedProperties.push_back( new WrappedProperty( C2U( "Visible" ), C2U( "Show" ) ) );
    aWrappedProperties.push_back( new WrappedDirectStateProperty( C2U( "DisplayLabels" ), C2U( "DisplayLabels" ) ) );
    aWrappedProperties.push_back( new WrappedDirectStateProperty( C2U( "TextBreak" ), C2U( "TextBreak" ) ) );
    WrappedNumberFormatProperty* pWrappedNumberFormatProperty = new WrappedNumberFormatProperty( m_spChart2ModelContact );
    aWrappedProperties.push_back( pWrappedNumberFormatProperty );
    aWrappedProperties.push_back( new WrappedLinkNumberFormatProperty(pWrappedNumberFormatProperty) );
    aWrappedProperties.push_back( new WrappedProperty( C2U( "StackedText" ), C2U( "StackCharacters" ) ) );
    aWrappedProperties.push_back( new WrappedDirectStateProperty( C2U( "CrossoverPosition" ), C2U( "CrossoverPosition" ) ) );
    {
        WrappedGapwidthProperty* pWrappedGapwidthProperty( new WrappedGapwidthProperty( m_spChart2ModelContact ) );
        WrappedBarOverlapProperty* pWrappedBarOverlapProperty( new WrappedBarOverlapProperty( m_spChart2ModelContact ) );
        sal_Int32 nDimensionIndex = 0;
        sal_Bool  bMainAxis = sal_True;
        sal_Int32 nAxisIndex = 0;
        AxisWrapper::getDimensionAndMainAxisBool( m_eType, nDimensionIndex, bMainAxis );
        if( !bMainAxis )
            nAxisIndex = 1;
        pWrappedGapwidthProperty->setDimensionAndAxisIndex( nDimensionIndex, nAxisIndex );
        pWrappedBarOverlapProperty->setDimensionAndAxisIndex( nDimensionIndex, nAxisIndex );
        aWrappedProperties.push_back( pWrappedGapwidthProperty );
        aWrappedProperties.push_back( pWrappedBarOverlapProperty );
    }

    WrappedScaleProperty::addWrappedProperties( aWrappedProperties, m_spChart2ModelContact );

    WrappedCharacterHeightProperty::addWrappedProperties( aWrappedProperties, this );
    WrappedScaleTextProperties::addWrappedProperties( aWrappedProperties, m_spChart2ModelContact );

    return aWrappedProperties;
}

// ================================================================================

Sequence< OUString > AxisWrapper::getSupportedServiceNames_Static()
{
    Sequence< OUString > aServices( 3 );
    aServices[ 0 ] = C2U( "com.sun.star.chart.ChartAxis" );
    aServices[ 1 ] = C2U( "com.sun.star.xml.UserDefinedAttributeSupplier" );
    aServices[ 2 ] = C2U( "com.sun.star.style.CharacterProperties" );

    return aServices;
}

// implement XServiceInfo methods basing upon getSupportedServiceNames_Static
APPHELPER_XSERVICEINFO_IMPL( AxisWrapper, lcl_aServiceName );

} //  namespace wrapper
} //  namespace chart

/* vim:set shiftwidth=4 softtabstop=4 expandtab: */<|MERGE_RESOLUTION|>--- conflicted
+++ resolved
@@ -361,22 +361,13 @@
         return &aPropSeq;
     }
 
-<<<<<<< HEAD
-    MutexGuard aGuard( ::osl::Mutex::getGlobalMutex() );
-    if( 0 == aPropSeq.getLength() )
-=======
 private:
     Sequence< Property > lcl_GetPropertySequence()
->>>>>>> ce6308e4
     {
         ::std::vector< ::com::sun::star::beans::Property > aProperties;
         lcl_AddPropertiesToVector( aProperties );
         ::chart::CharacterProperties::AddPropertiesToVector( aProperties );
         ::chart::LineProperties::AddPropertiesToVector( aProperties );
-<<<<<<< HEAD
-=======
-        //::chart::NamedLineProperties::AddPropertiesToVector( aProperties );
->>>>>>> ce6308e4
         ::chart::UserDefinedProperties::AddPropertiesToVector( aProperties );
         ::chart::wrapper::WrappedScaleTextProperties::addProperties( aProperties );
 
