--- conflicted
+++ resolved
@@ -3054,35 +3054,6 @@
     *ppEnvTypeName = CPPU_CURRENT_LANGUAGE_BINDING_NAME;
 }
 //==================================================================================================
-<<<<<<< HEAD
-sal_Bool SAL_CALL component_writeInfo( void *, void * pRegistryKey )
-{
-    if (pRegistryKey)
-    {
-        try
-        {
-            Reference< XRegistryKey > xNewKey(
-                reinterpret_cast< XRegistryKey * >( pRegistryKey )->createKey(
-                    OUString(RTL_CONSTASCII_USTRINGPARAM("/" IMPLEMENTATION_NAME "/UNO/SERVICES" )) ) );
-
-            const Sequence< OUString > & rSNL =
-                stoc_inspect::ImplIntrospection::getSupportedServiceNames_Static();
-            const OUString * pArray = rSNL.getConstArray();
-            for ( sal_Int32 nPos = rSNL.getLength(); nPos--; )
-                xNewKey->createKey( pArray[nPos] );
-
-            return sal_True;
-        }
-        catch (InvalidRegistryException &)
-        {
-            OSL_ENSURE( sal_False, "### InvalidRegistryException!" );
-        }
-    }
-    return sal_False;
-}
-//==================================================================================================
-=======
->>>>>>> ea713649
 void * SAL_CALL component_getFactory(
     const sal_Char * pImplName, void * pServiceManager, void * )
 {
