--- conflicted
+++ resolved
@@ -64,14 +64,8 @@
 
 // Please look at sfx2/inc/sfxsids.hrc the values are defined there. Due to build dependencies
 // we cannot include the header file.
-<<<<<<< HEAD
-#define SID_SFX_START           5000
-#define SID_HELPMENU            (SID_SFX_START + 410)
-#define SID_ONLINE_REGISTRATION (SID_SFX_START + 1537)
-=======
 const USHORT SID_HELPMENU            = (SID_SFX_START + 410);
 const USHORT SID_ONLINE_REGISTRATION = (SID_SFX_START + 1537);
->>>>>>> 8d8c7153
 
 namespace framework
 {
