--- conflicted
+++ resolved
@@ -107,15 +107,9 @@
 DEFINE_INIT_SERVICE                     (   LanguageSelectionMenuController, {} )
 
 LanguageSelectionMenuController::LanguageSelectionMenuController( const ::com::sun::star::uno::Reference< ::com::sun::star::lang::XMultiServiceFactory >& xServiceManager ) :
-<<<<<<< HEAD
-    PopupMenuControllerBase( xServiceManager ),
+    svt::PopupMenuControllerBase( xServiceManager ),
     m_bShowMenu( sal_True ),
-    m_aLangGuessHelper(xServiceManager)
-=======
-    svt::PopupMenuControllerBase( xServiceManager ),
-    m_bShowMenu( sal_True )
-    ,m_aLangGuessHelper(xServiceManager)
->>>>>>> e03596ea
+    m_aLangGuessHelper( xServiceManager )
 {
 }
 
@@ -286,7 +280,6 @@
     std::set< OUString >::const_iterator it;
     for (it = aLangItems.begin(); it != aLangItems.end(); ++it)
     {
-<<<<<<< HEAD
         const OUString & rStr( *it );
         if (rStr != OUString( aLanguageTable.GetString( LANGUAGE_NONE ) )&&
             rStr != sAsterix &&
@@ -300,119 +293,15 @@
             {
                 //make a sign for the current language
                 pPopupMenu->CheckItem( nItemId, TRUE );
-=======
-        LangItems[m_aCurLang]=m_aCurLang;
-    }
-
-    SvtLanguageTable aLangTable;
-    //2--System
-    const AllSettings& rAllSettings=Application::GetSettings();
-    LanguageType rSystemLanguage = rAllSettings.GetLanguage();
-    if(rSystemLanguage!=LANGUAGE_DONTKNOW)
-    {
-        if (IsScriptTypeMatchingToLanguage(m_nScriptType,rSystemLanguage ))
-            LangItems[::rtl::OUString(aLangTable.GetString(rSystemLanguage))]=::rtl::OUString(aLangTable.GetString(rSystemLanguage));
-    }
-
-    //3--UI
-    LanguageType rUILanguage = rAllSettings.GetUILanguage();
-    if(rUILanguage!=LANGUAGE_DONTKNOW)
-    {
-        if (IsScriptTypeMatchingToLanguage(m_nScriptType, rUILanguage ))
-            LangItems[::rtl::OUString(aLangTable.GetString(rUILanguage))]=::rtl::OUString(aLangTable.GetString(rUILanguage));
-    }
-
-    //4--guessed language
-    uno::Reference< linguistic2::XLanguageGuessing > xLangGuesser( m_aLangGuessHelper.GetGuesser() );
-    if (xLangGuesser.is() && m_aGuessedText.getLength() > 0)
-    {
-        ::com::sun::star::lang::Locale aLocale(xLangGuesser->guessPrimaryLanguage( m_aGuessedText, 0, m_aGuessedText.getLength()) );
-        LanguageType nLang = MsLangId::convertLocaleToLanguageWithFallback( aLocale );
-        if (nLang != LANGUAGE_DONTKNOW && nLang != LANGUAGE_NONE && nLang != LANGUAGE_SYSTEM
-            && IsScriptTypeMatchingToLanguage( m_nScriptType, nLang ))
-            LangItems[aLangTable.GetString(nLang)]=aLangTable.GetString(nLang);
-    }
-
-    //5--keyboard language
-    if(m_aKeyboardLang!=::rtl::OUString::createFromAscii(""))
-    {
-        if (IsScriptTypeMatchingToLanguage(m_nScriptType, aLanguageTable.GetType(m_aKeyboardLang)))
-            LangItems[m_aKeyboardLang] = m_aKeyboardLang;
-    }
-
-    //6--all languages used in current document
-    Reference< com::sun::star::frame::XModel > xModel;
-    if ( m_xFrame.is() )
-    {
-       Reference< com::sun::star::frame::XController > xController( m_xFrame->getController(), UNO_QUERY );
-       if ( xController.is() )
-           xModel = xController->getModel();
-    }
-    Reference< document::XDocumentLanguages > xDocumentLanguages( xModel, UNO_QUERY );
-    /*the description of m_nScriptType
-      LATIN : 1
-      ASIAN : 2
-      COMPLEX:4
-      LATIN  + ASIAN : 3
-      LATIN  + COMPLEX : 5
-      ASIAN + COMPLEX : 6
-      LATIN + ASIAN + COMPLEX : 7
-    */
-
-    sal_Int16 nCount=7;
-    if(xDocumentLanguages.is())
-    {
-        Sequence< Locale > rLocales(xDocumentLanguages->getDocumentLanguages(m_nScriptType,nCount));
-        if(rLocales.getLength()>0)
-        {
-            for(USHORT i = 0; i<rLocales.getLength();++i)
-            {
-                if (LangItems.size()==7)
-                    break;
-                const Locale& rLocale=rLocales[i];
-                if(IsScriptTypeMatchingToLanguage(m_nScriptType, aLanguageTable.GetType(rLocale.Language)))
-                    LangItems[rLocale.Language] = rLocale.Language;
-            }
-        }
-    }
-    std::map< sal_Int16, ::rtl::OUString > LangTable;
-
-    const ::rtl::OUString sAsterix(RTL_CONSTASCII_USTRINGPARAM("*"));
-    bool bMultipleLanguages = (eMode != MODE_SetLanguageSelectionMenu) || m_aCurLang.compareToAscii( "*" ) == 0;
-    bool bNothingSelected = true;
-    MenuItemBits nItemBits = !bMultipleLanguages ? MIB_RADIOCHECK : 0;
-    for(std::map< ::rtl::OUString, ::rtl::OUString >::const_iterator it = LangItems.begin(); it != LangItems.end(); ++it)
-    {
-        if(it->first != ::rtl::OUString( aLangTable.GetString( LANGUAGE_NONE ) )&&
-           it->first != sAsterix &&
-           it->first.getLength())
-        {
-            ++nItemId;
-            pPopupMenu->InsertItem( nItemId,it->first,nItemBits );
-            LangTable[nItemId] = it->first;
-            if(it->first == m_aCurLang && eMode == MODE_SetLanguageSelectionMenu )
-            {
-                //make a sign for the current language
-                pPopupMenu->CheckItem(nItemId,TRUE);
-                bNothingSelected = false;
->>>>>>> e03596ea
             }
             aLangMap[ nItemId ] = rStr;
             ++nItemId;
         }
     }
 
-<<<<<<< HEAD
     // entry for LANGUAGE_NONE
     ++nItemId;
     pPopupMenu->InsertItem( nItemId, String(FwlResId( STR_LANGSTATUS_NONE )) );
-=======
-    //7--none
-    nItemId++;
-    pPopupMenu->InsertItem( nItemId, String(FwlResId( STR_LANGSTATUS_NONE )), nItemBits );
-    if (bNothingSelected && !bMultipleLanguages)
-        pPopupMenu->CheckItem(nItemId,TRUE);
->>>>>>> e03596ea
     aCmd=aCmd_Language;
     aCmd.AppendAscii("LANGUAGE_NONE");
     pPopupMenu->SetItemCommand( nItemId, aCmd );
