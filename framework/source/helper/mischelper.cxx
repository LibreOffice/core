<<<<<<< HEAD
/*************************************************************************
 *
 * DO NOT ALTER OR REMOVE COPYRIGHT NOTICES OR THIS FILE HEADER.
 *
 * Copyright 2008 by Sun Microsystems, Inc.
 *
 * OpenOffice.org - a multi-platform office productivity suite
 *
 * $RCSfile: langselectionstatusbarcontroller.cxx,v $
 * $Revision: 1.6.40.1 $
 *
 * This file is part of OpenOffice.org.
 *
 * OpenOffice.org is free software: you can redistribute it and/or modify
 * it under the terms of the GNU Lesser General Public License version 3
 * only, as published by the Free Software Foundation.
 *
 * OpenOffice.org is distributed in the hope that it will be useful,
 * but WITHOUT ANY WARRANTY; without even the implied warranty of
 * MERCHANTABILITY or FITNESS FOR A PARTICULAR PURPOSE.  See the
 * GNU Lesser General Public License version 3 for more details
 * (a copy is included in the LICENSE file that accompanied this code).
 *
 * You should have received a copy of the GNU Lesser General Public License
 * version 3 along with OpenOffice.org.  If not, see
 * <http://www.openoffice.org/license.html>
 * for a copy of the LGPLv3 License.
 *
 ************************************************************************/

// MARKER(update_precomp.py): autogen include statement, do not remove
#include "precompiled_framework.hxx"

#include <com/sun/star/lang/XMultiServiceFactory.hpp>
#include <com/sun/star/document/XDocumentLanguages.hpp>
#include <com/sun/star/frame/XModuleManager.hpp>
#include <com/sun/star/beans/PropertyValue.hpp>

#include <tools/debug.hxx>
#include <vcl/settings.hxx>
#include <vcl/svapp.hxx>
#include <i18npool/mslangid.hxx>
#include <svtools/langtab.hxx>
#include <comphelper/processfactory.hxx>
#include <helper/mischelper.hxx>
#include <services.h>


using namespace ::com::sun::star;
using namespace ::com::sun::star::uno;
using namespace ::com::sun::star::frame;
using namespace ::com::sun::star::beans;
using namespace ::com::sun::star::container;
using namespace ::com::sun::star::lang;

using ::rtl::OUString;


namespace framework
{

uno::Reference< linguistic2::XLanguageGuessing > LanguageGuessingHelper::GetGuesser() const
{
    if (!m_xLanguageGuesser.is())
    {
        try
        {
            m_xLanguageGuesser = uno::Reference< linguistic2::XLanguageGuessing >(
                    m_xServiceManager->createInstance(
                        rtl::OUString::createFromAscii( "com.sun.star.linguistic2.LanguageGuessing" ) ),
                        uno::UNO_QUERY );
        }
        catch (uno::Exception &r)
        {
            (void) r;
            DBG_ASSERT( 0, "failed to get language guessing component" );
        }    
    }
    return m_xLanguageGuesser;
}

////////////////////////////////////////////////////////////

::rtl::OUString RetrieveLabelFromCommand( 
    const ::rtl::OUString& aCmdURL,
    const uno::Reference< lang::XMultiServiceFactory >& _xServiceFactory,
    uno::Reference< container::XNameAccess >& _xUICommandLabels,
    const uno::Reference< frame::XFrame >& _xFrame,
    ::rtl::OUString& _rModuleIdentifier,
    sal_Bool& _rIni,
    const sal_Char* _pName)
{
    ::rtl::OUString aLabel;

    // Retrieve popup menu labels
    if ( !_xUICommandLabels.is() )
    {
      try
        {
            if ( !_rIni )
            {
                _rIni = sal_True;
                Reference< XModuleManager > xModuleManager( _xServiceFactory->createInstance( SERVICENAME_MODULEMANAGER ), UNO_QUERY_THROW );

                try
                {
                    _rModuleIdentifier = xModuleManager->identify( _xFrame );
                }
                catch( Exception& )
                {
                }
            }

            Reference< XNameAccess > xNameAccess( _xServiceFactory->createInstance( SERVICENAME_UICOMMANDDESCRIPTION ), UNO_QUERY );
            if ( xNameAccess.is() )
            {
                xNameAccess->getByName( _rModuleIdentifier ) >>= _xUICommandLabels;
            }
        }
        catch ( Exception& )
        {
        }
    }

    if ( _xUICommandLabels.is() )
    {
        try
        {
            if ( aCmdURL.getLength() > 0 )
            {
                rtl::OUString aStr;
                Sequence< PropertyValue > aPropSeq;
                if ( _xUICommandLabels->getByName( aCmdURL ) >>= aPropSeq )
                {
                    for ( sal_Int32 i = 0; i < aPropSeq.getLength(); i++ )
                    {
                        if ( aPropSeq[i].Name.equalsAscii( _pName/*"Label"*/ ))
                        {
                            aPropSeq[i].Value >>= aStr;
                            break;
                        }
                    }
                }
                aLabel = aStr;
            }
        }
        catch ( com::sun::star::uno::Exception& )
        {
        }
    }

    return aLabel;
}
    
////////////////////////////////////////////////////////////

void FillLangItems( std::set< OUString > &rLangItems, 
        const SvtLanguageTable &    rLanguageTable,
        const uno::Reference< frame::XFrame > & rxFrame,
        const LanguageGuessingHelper & rLangGuessHelper,
        sal_Int16        nScriptType,
        const OUString & rCurLang,
        const OUString & rKeyboardLang,
        const OUString & rGuessedTextLang )
{
    rLangItems.clear();

    //1--add current language
    if( rCurLang != OUString() &&
        LANGUAGE_DONTKNOW != rLanguageTable.GetType( rCurLang ))
        rLangItems.insert( rCurLang );

    //2--System
    const AllSettings& rAllSettings = Application::GetSettings();
    LanguageType rSystemLanguage = rAllSettings.GetLanguage();
    if( rSystemLanguage != LANGUAGE_DONTKNOW )
    {
        if ( IsScriptTypeMatchingToLanguage( nScriptType, rSystemLanguage ))
            rLangItems.insert( OUString( rLanguageTable.GetString( rSystemLanguage )) );
    }

    //3--UI
    LanguageType rUILanguage = rAllSettings.GetUILanguage();
    if( rUILanguage != LANGUAGE_DONTKNOW )
    {
        if ( IsScriptTypeMatchingToLanguage( nScriptType, rUILanguage ))
            rLangItems.insert( OUString( rLanguageTable.GetString( rUILanguage )) );
    }

    //4--guessed language
    uno::Reference< linguistic2::XLanguageGuessing > xLangGuesser( rLangGuessHelper.GetGuesser() );
    if ( xLangGuesser.is() && rGuessedTextLang.getLength() > 0)
    {
        ::com::sun::star::lang::Locale aLocale(xLangGuesser->guessPrimaryLanguage( rGuessedTextLang, 0, rGuessedTextLang.getLength()) );
        LanguageType nLang = MsLangId::convertLocaleToLanguageWithFallback( aLocale );
        if (nLang != LANGUAGE_DONTKNOW && nLang != LANGUAGE_NONE && nLang != LANGUAGE_SYSTEM
            && IsScriptTypeMatchingToLanguage( nScriptType, nLang ))
            rLangItems.insert( rLanguageTable.GetString( nLang ));
    }

    //5--keyboard language
    if( rKeyboardLang != OUString())
    {
        if ( IsScriptTypeMatchingToLanguage( nScriptType, rLanguageTable.GetType( rKeyboardLang )))
            rLangItems.insert( rKeyboardLang );
    }

    //6--all languages used in current document
    Reference< com::sun::star::frame::XModel > xModel;
    if ( rxFrame.is() )
    {
       Reference< com::sun::star::frame::XController > xController( rxFrame->getController(), UNO_QUERY );
       if ( xController.is() )
           xModel = xController->getModel();
    }
    Reference< document::XDocumentLanguages > xDocumentLanguages( xModel, UNO_QUERY );
    /*the description of nScriptType
      LATIN :   0x001
      ASIAN :   0x002
      COMPLEX:  0x004
    */
    const sal_Int16 nMaxCount = 7;
    if ( xDocumentLanguages.is() )
    {
        Sequence< Locale > rLocales( xDocumentLanguages->getDocumentLanguages( nScriptType, nMaxCount ));
        if ( rLocales.getLength() > 0 )
        {
            for ( USHORT i = 0; i < rLocales.getLength(); ++i )
            {
                if ( rLangItems.size() == static_cast< size_t >(nMaxCount) )
                    break;
                const Locale& rLocale=rLocales[i];
                if( IsScriptTypeMatchingToLanguage( nScriptType, rLanguageTable.GetType( rLocale.Language )))
                    rLangItems.insert( OUString( rLocale.Language ) );
            }
        }
    }
}
    
} // namespace framework

=======
/*************************************************************************
 *
 * DO NOT ALTER OR REMOVE COPYRIGHT NOTICES OR THIS FILE HEADER.
 *
 * Copyright 2000, 2010 Oracle and/or its affiliates.
 *
 * OpenOffice.org - a multi-platform office productivity suite
 *
 * This file is part of OpenOffice.org.
 *
 * OpenOffice.org is free software: you can redistribute it and/or modify
 * it under the terms of the GNU Lesser General Public License version 3
 * only, as published by the Free Software Foundation.
 *
 * OpenOffice.org is distributed in the hope that it will be useful,
 * but WITHOUT ANY WARRANTY; without even the implied warranty of
 * MERCHANTABILITY or FITNESS FOR A PARTICULAR PURPOSE.  See the
 * GNU Lesser General Public License version 3 for more details
 * (a copy is included in the LICENSE file that accompanied this code).
 *
 * You should have received a copy of the GNU Lesser General Public License
 * version 3 along with OpenOffice.org.  If not, see
 * <http://www.openoffice.org/license.html>
 * for a copy of the LGPLv3 License.
 *
 ************************************************************************/

// MARKER(update_precomp.py): autogen include statement, do not remove
#include "precompiled_framework.hxx"

#include <com/sun/star/lang/XMultiServiceFactory.hpp>
#include <com/sun/star/frame/XModuleManager.hpp>
#include <com/sun/star/beans/PropertyValue.hpp>

#include <tools/debug.hxx>
#include <comphelper/processfactory.hxx>
#include <helper/mischelper.hxx>
#include <services.h>


using namespace ::com::sun::star;
using namespace ::com::sun::star::uno;
using namespace ::com::sun::star::frame;
using namespace ::com::sun::star::beans;
using namespace ::com::sun::star::container;
using namespace ::com::sun::star::lang;

namespace framework
{

uno::Reference< linguistic2::XLanguageGuessing > LanguageGuessingHelper::GetGuesser() const
{
    if (!m_xLanguageGuesser.is())
    {
        try
        {
            m_xLanguageGuesser = uno::Reference< linguistic2::XLanguageGuessing >(
                    m_xServiceManager->createInstance(
                        rtl::OUString::createFromAscii( "com.sun.star.linguistic2.LanguageGuessing" ) ),
                        uno::UNO_QUERY );
        }
        catch (uno::Exception &r)
        {
            (void) r;
            DBG_ASSERT( 0, "failed to get language guessing component" );
        }
    }
    return m_xLanguageGuesser;
}

::rtl::OUString RetrieveLabelFromCommand( const ::rtl::OUString& aCmdURL
            ,const ::com::sun::star::uno::Reference< ::com::sun::star::lang::XMultiServiceFactory >&    _xServiceFactory
            ,::com::sun::star::uno::Reference< ::com::sun::star::container::XNameAccess >&        _xUICommandLabels
            ,const ::com::sun::star::uno::Reference< ::com::sun::star::frame::XFrame >& _xFrame
            ,::rtl::OUString& _rModuleIdentifier
            ,sal_Bool& _rIni
            ,const sal_Char* _pName)
{
    ::rtl::OUString aLabel;

    // Retrieve popup menu labels
    if ( !_xUICommandLabels.is() )
    {
        try
        {
            if ( !_rIni )
            {
                _rIni = sal_True;
                Reference< XModuleManager > xModuleManager( _xServiceFactory->createInstance( SERVICENAME_MODULEMANAGER ), UNO_QUERY_THROW );

                try
                {
                    _rModuleIdentifier = xModuleManager->identify( _xFrame );
                }
                catch( Exception& )
                {
                }
            }

            Reference< XNameAccess > xNameAccess( _xServiceFactory->createInstance( SERVICENAME_UICOMMANDDESCRIPTION ), UNO_QUERY );
            if ( xNameAccess.is() )
            {
                xNameAccess->getByName( _rModuleIdentifier ) >>= _xUICommandLabels;
            }
        }
        catch ( Exception& )
        {
        }
    }

    if ( _xUICommandLabels.is() )
    {
        try
        {
            if ( aCmdURL.getLength() > 0 )
            {
                rtl::OUString aStr;
                Sequence< PropertyValue > aPropSeq;
                if ( _xUICommandLabels->getByName( aCmdURL ) >>= aPropSeq )
                {
                    for ( sal_Int32 i = 0; i < aPropSeq.getLength(); i++ )
                    {
                        if ( aPropSeq[i].Name.equalsAscii( _pName/*"Label"*/ ))
                        {
                            aPropSeq[i].Value >>= aStr;
                            break;
                        }
                    }
                }
                aLabel = aStr;
            }
        }
        catch ( com::sun::star::uno::Exception& )
        {
        }
    }

    return aLabel;
}

} // namespace framework
>>>>>>> 4d817559
<|MERGE_RESOLUTION|>--- conflicted
+++ resolved
@@ -1,14 +1,10 @@
-<<<<<<< HEAD
 /*************************************************************************
  *
  * DO NOT ALTER OR REMOVE COPYRIGHT NOTICES OR THIS FILE HEADER.
  *
- * Copyright 2008 by Sun Microsystems, Inc.
+ * Copyright 2000, 2010 Oracle and/or its affiliates.
  *
  * OpenOffice.org - a multi-platform office productivity suite
- *
- * $RCSfile: langselectionstatusbarcontroller.cxx,v $
- * $Revision: 1.6.40.1 $
  *
  * This file is part of OpenOffice.org.
  *
@@ -75,14 +71,14 @@
         {
             (void) r;
             DBG_ASSERT( 0, "failed to get language guessing component" );
-        }    
+        }
     }
     return m_xLanguageGuesser;
 }
 
 ////////////////////////////////////////////////////////////
 
-::rtl::OUString RetrieveLabelFromCommand( 
+::rtl::OUString RetrieveLabelFromCommand(
     const ::rtl::OUString& aCmdURL,
     const uno::Reference< lang::XMultiServiceFactory >& _xServiceFactory,
     uno::Reference< container::XNameAccess >& _xUICommandLabels,
@@ -152,10 +148,10 @@
 
     return aLabel;
 }
-    
+
 ////////////////////////////////////////////////////////////
 
-void FillLangItems( std::set< OUString > &rLangItems, 
+void FillLangItems( std::set< OUString > &rLangItems,
         const SvtLanguageTable &    rLanguageTable,
         const uno::Reference< frame::XFrame > & rxFrame,
         const LanguageGuessingHelper & rLangGuessHelper,
@@ -237,149 +233,6 @@
         }
     }
 }
-    
+
 } // namespace framework
 
-=======
-/*************************************************************************
- *
- * DO NOT ALTER OR REMOVE COPYRIGHT NOTICES OR THIS FILE HEADER.
- *
- * Copyright 2000, 2010 Oracle and/or its affiliates.
- *
- * OpenOffice.org - a multi-platform office productivity suite
- *
- * This file is part of OpenOffice.org.
- *
- * OpenOffice.org is free software: you can redistribute it and/or modify
- * it under the terms of the GNU Lesser General Public License version 3
- * only, as published by the Free Software Foundation.
- *
- * OpenOffice.org is distributed in the hope that it will be useful,
- * but WITHOUT ANY WARRANTY; without even the implied warranty of
- * MERCHANTABILITY or FITNESS FOR A PARTICULAR PURPOSE.  See the
- * GNU Lesser General Public License version 3 for more details
- * (a copy is included in the LICENSE file that accompanied this code).
- *
- * You should have received a copy of the GNU Lesser General Public License
- * version 3 along with OpenOffice.org.  If not, see
- * <http://www.openoffice.org/license.html>
- * for a copy of the LGPLv3 License.
- *
- ************************************************************************/
-
-// MARKER(update_precomp.py): autogen include statement, do not remove
-#include "precompiled_framework.hxx"
-
-#include <com/sun/star/lang/XMultiServiceFactory.hpp>
-#include <com/sun/star/frame/XModuleManager.hpp>
-#include <com/sun/star/beans/PropertyValue.hpp>
-
-#include <tools/debug.hxx>
-#include <comphelper/processfactory.hxx>
-#include <helper/mischelper.hxx>
-#include <services.h>
-
-
-using namespace ::com::sun::star;
-using namespace ::com::sun::star::uno;
-using namespace ::com::sun::star::frame;
-using namespace ::com::sun::star::beans;
-using namespace ::com::sun::star::container;
-using namespace ::com::sun::star::lang;
-
-namespace framework
-{
-
-uno::Reference< linguistic2::XLanguageGuessing > LanguageGuessingHelper::GetGuesser() const
-{
-    if (!m_xLanguageGuesser.is())
-    {
-        try
-        {
-            m_xLanguageGuesser = uno::Reference< linguistic2::XLanguageGuessing >(
-                    m_xServiceManager->createInstance(
-                        rtl::OUString::createFromAscii( "com.sun.star.linguistic2.LanguageGuessing" ) ),
-                        uno::UNO_QUERY );
-        }
-        catch (uno::Exception &r)
-        {
-            (void) r;
-            DBG_ASSERT( 0, "failed to get language guessing component" );
-        }
-    }
-    return m_xLanguageGuesser;
-}
-
-::rtl::OUString RetrieveLabelFromCommand( const ::rtl::OUString& aCmdURL
-            ,const ::com::sun::star::uno::Reference< ::com::sun::star::lang::XMultiServiceFactory >&    _xServiceFactory
-            ,::com::sun::star::uno::Reference< ::com::sun::star::container::XNameAccess >&        _xUICommandLabels
-            ,const ::com::sun::star::uno::Reference< ::com::sun::star::frame::XFrame >& _xFrame
-            ,::rtl::OUString& _rModuleIdentifier
-            ,sal_Bool& _rIni
-            ,const sal_Char* _pName)
-{
-    ::rtl::OUString aLabel;
-
-    // Retrieve popup menu labels
-    if ( !_xUICommandLabels.is() )
-    {
-        try
-        {
-            if ( !_rIni )
-            {
-                _rIni = sal_True;
-                Reference< XModuleManager > xModuleManager( _xServiceFactory->createInstance( SERVICENAME_MODULEMANAGER ), UNO_QUERY_THROW );
-
-                try
-                {
-                    _rModuleIdentifier = xModuleManager->identify( _xFrame );
-                }
-                catch( Exception& )
-                {
-                }
-            }
-
-            Reference< XNameAccess > xNameAccess( _xServiceFactory->createInstance( SERVICENAME_UICOMMANDDESCRIPTION ), UNO_QUERY );
-            if ( xNameAccess.is() )
-            {
-                xNameAccess->getByName( _rModuleIdentifier ) >>= _xUICommandLabels;
-            }
-        }
-        catch ( Exception& )
-        {
-        }
-    }
-
-    if ( _xUICommandLabels.is() )
-    {
-        try
-        {
-            if ( aCmdURL.getLength() > 0 )
-            {
-                rtl::OUString aStr;
-                Sequence< PropertyValue > aPropSeq;
-                if ( _xUICommandLabels->getByName( aCmdURL ) >>= aPropSeq )
-                {
-                    for ( sal_Int32 i = 0; i < aPropSeq.getLength(); i++ )
-                    {
-                        if ( aPropSeq[i].Name.equalsAscii( _pName/*"Label"*/ ))
-                        {
-                            aPropSeq[i].Value >>= aStr;
-                            break;
-                        }
-                    }
-                }
-                aLabel = aStr;
-            }
-        }
-        catch ( com::sun::star::uno::Exception& )
-        {
-        }
-    }
-
-    return aLabel;
-}
-
-} // namespace framework
->>>>>>> 4d817559
