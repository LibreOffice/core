--- conflicted
+++ resolved
@@ -90,12 +90,5 @@
     framework/source/fwe/xml/xmlnamespaces \
 ))
 
-<<<<<<< HEAD
-=======
-#todo: ImageListDescriptor can't be exported completely without exporting everything
 ifneq (,$(filter LINUX DRAGONFLY OPENBSD FREEBSD NETBSD, $(OS)))
-$(eval $(call gb_Library_set_cxxflags,fwe,$$(filter-out -fvisibility=hidden,$$(CXXFLAGS))))
-endif
-
->>>>>>> 48b4a99c
 # vim: set noet sw=4 ts=4: