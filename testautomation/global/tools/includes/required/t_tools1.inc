--- conflicted
+++ resolved
@@ -1211,54 +1211,6 @@
         try
             select case ( lcase( cSlot ) )
             case "fileclose"                      : FileClose
-<<<<<<< HEAD
-            case "filesaveas"                     : FileSaveAs
-            case "filesaveall"                    : FileSaveAll
-            case "fileexport"                     : FileExport
-            case "filereload"                     : FileReload
-            
-            case "editcopy"                       : EditCopy
-            case "editchangesrecord"              : EditChangesRecord
-            case "editchangesshow"                : EditChangesShow
-            case "editchangesprotecttrace"        : EditChangesProtectTrace
-            case "editchangescomment"             : EditChangesComment
-
-            case "editpaste"                      : EditPaste
-            case "editcut"                        : EditCut
-            case "editselectall"                  : EditSelectAll
-            case "editselectallmath"              : EditSelectAllMath
-            case "editselectionmodeblock"         : EditSelectionModeBlock
-            case "editselectionmodestandard"      : EditSelectionModeStandard
-            case "editdeletecontents"             : EditDeleteContents
-            case "editundo"                       : EditUndo
-            case "editredo"                       : EditRedo
-            case "editrepeat"                     : EditRepeat
-            case "editpastespecial"               : EditPasteSpecial
-            case "editpastespecialwriter"         : EditPasteSpecialWriter
-            case "editsearchandreplace"           : EditSearchAndReplace
-            case "editduplicate"                  : EditDuplicate
-            case "editgluepoints"                 : EditGluePoints
-            case "editdeleteslide"                : EditDeleteSlide
-            case "editobjectproperties"           : EditObjectProperties
-            case "editobjectedit"                 : EditObjectEdit
-            case "editobjectsavecopyas"           : EditObjectSaveCopyAs
-            
-            case "formatcontrol"                  : FormatControl
-            case "formateditpoints"               : FormatEditPoints
-            case "formatsections"                 : FormatSections
-            case "formatchangecaseupper"          : FormatChangeCaseUpper
-            case "formatchangecaselower"          : FormatChangeCaseLower
-            case "formatarea"                     : FormatArea
-            case "formatarrangebringtofrontcalc"  : FormatArrangeBringToFrontCalc
-            case "formatflipvertically"           : FormatFlipVertically
-            case "formatfliphorizontally"         : FormatFlipHorizontally
-            case "formatline"                     : FormatLine
-            case "formatpositionandsize"          : FormatPositionAndSize
-            
-            case "insertindexesbibliographyentry" : InsertIndexesBibliographyEntry
-            
-            case "contextpositionandsize"         : ContextPositionAndSize
-=======
             case "filesaveas"                     : FileSaveAs( "SynchronMode", TRUE )
             case "filesaveall"                    : FileSaveAll( "SynchronMode", TRUE )
             case "fileexport"                     : FileExport
@@ -1325,7 +1277,6 @@
             case "toolsupdatefields"              : ToolsUpdateFields
             case "toolsupdatelinks"               : ToolsUpdateLinks
             case "toolslanguagehangulhanjaconversion" : ToolsLanguageHangulHanjaConversion
->>>>>>> e1d136dc
             
             case else : warnlog( "Unknown slot called: " & cSlot )
             end select
