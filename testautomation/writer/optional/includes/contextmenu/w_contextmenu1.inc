--- conflicted
+++ resolved
@@ -194,9 +194,6 @@
 	Call wOpenContextMenu(true)
 
 	printlog "   Select 'ImageMap' in context menu"
-<<<<<<< HEAD
-        Call hMenuSelectNr(9)
-=======
 	try
             CALL hMenuFindSelect (".uno:ImageMapDialog", true, 11, true)   'Find "ImageMap" and call the slot.
             wait 500
@@ -205,7 +202,6 @@
             Call hCloseDocument
             goto endsub
 	endcatch
->>>>>>> 46996f04
 	Printlog "   The graphic has to be selected and the context menu has to show graphics related commands"
 	Kontext "ImageMapEditor"
 	if Not ImageMapEditor.Exists(3) then
@@ -293,15 +289,9 @@
     printlog "   Check if the Hyperlink-dialogue comes up correctly."
     kontext "HyperlinkDialog"
     if NOT HyperlinkDialog.Exists(3) then
-<<<<<<< HEAD
         Warnlog "No Hyperlink-Dialog visible!"
 	else
 	    HyperlinkDialog.Close
-=======
-            Warnlog "No Hyperlink-Dialog visible!"
-	else
-	    CloseButton.Click
->>>>>>> 46996f04
     end if
     printlog "   Close text document"
     CALL hCloseDocument
