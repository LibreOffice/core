--- conflicted
+++ resolved
@@ -904,16 +904,6 @@
                 endcatch
             end if
         end if
-<<<<<<< HEAD
-        Kontext "Autotext"
-        PrintLog "Close 'Autotext' dialog"
-        Autotext.Close
-        if wDeleteAutotext("DummyAutotext") = false then
-            Warnlog "Unable to delete created autotext"
-        end if
-        
-=======
->>>>>>> 378ae8ee
     endcatch
 
     PrintLog "Close 'Autotext' dialog"
