--- conflicted
+++ resolved
@@ -1207,10 +1207,7 @@
     Dim LingFile as string
 
     gApplication = "MASTERDOCUMENT"
-<<<<<<< HEAD
-=======
-    
->>>>>>> e1d136dc
+    
     PrintLog "- Tools / Hyphenation"
     
     ' As long as OOo has no modules for that, disabled
@@ -1267,10 +1264,6 @@
 
     
     printlog " Tools / Hyphenate"
-<<<<<<< HEAD
-    
-    ' This is probably a workaround to make the hyphenation dialog work in any case.
-=======
     hUseAsyncSlot( "ToolsLanguageHyphenate" )
     
     ' This is probably a workaround to make the hyphenation dialog work in any case.
@@ -1282,7 +1275,6 @@
     
     ' I have not changed the code, only beautified it a little but i feel the outcome of
     ' this test is somewhat random.
->>>>>>> e1d136dc
     Kontext "Active"
     if ( Active.exists( 1 ) ) then
     
@@ -1296,25 +1288,11 @@
             printlog( "<YES> failed... (Whatever that means)" )
         endcatch
         
-<<<<<<< HEAD
-        
-=======
->>>>>>> e1d136dc
         if ( Active.Exists() ) then
             printlog( "Messagebx: " & Active.getText() )
             if ( Active.GetRT() = 304 ) then
                 Active.Ok
                 ' Force pagesize change to bringup Hyphenation-dialog
-<<<<<<< HEAD
-                FormatPageWriter
-                Kontext
-                active.SetPage TabSeite
-                Kontext "TabSeite"
-                Breite.Settext "15"
-                TabSeite.Ok
-                WaitSlot()
-                ToolsLanguageHyphenate
-=======
                 hUseAsyncSlot( "FormatPageWriter" )
                 
                 Kontext
@@ -1324,18 +1302,13 @@
                 Breite.Settext "15"
                 TabSeite.Ok
                 hUseAsyncSlot( "ToolsLanguageHyphenate" )
->>>>>>> e1d136dc
             end if
         end if
     endif
 
     Kontext "Silbentrennung"
     printlog " Close upcoming 'Hyphenation' dialog"
-<<<<<<< HEAD
-    if ( Silbentrennung.Exists( 2 ) ) then
-=======
     if ( Silbentrennung.Exists() ) then
->>>>>>> e1d136dc
         Call DialogTest ( Silbentrennung )
         Silbentrennung.Cancel
     else
