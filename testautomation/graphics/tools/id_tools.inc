'encoding UTF-8  Do not remove or change this line!
'**************************************************************************
'* DO NOT ALTER OR REMOVE COPYRIGHT NOTICES OR THIS FILE HEADER.
'* 
'* Copyright 2008 by Sun Microsystems, Inc.
'*
'* OpenOffice.org - a multi-platform office productivity suite
'*
'* $RCSfile: id_tools.inc,v $
'*
'* $Revision: 1.1 $
'*
'* last change: $Author: jsi $ $Date: 2008-06-16 10:43:16 $
'*
'* This file is part of OpenOffice.org.
'*
'* OpenOffice.org is free software: you can redistribute it and/or modify
'* it under the terms of the GNU Lesser General Public License version 3
'* only, as published by the Free Software Foundation.
'*
'* OpenOffice.org is distributed in the hope that it will be useful,
'* but WITHOUT ANY WARRANTY; without even the implied warranty of
'* MERCHANTABILITY or FITNESS FOR A PARTICULAR PURPOSE.  See the
'* GNU Lesser General Public License version 3 for more details
'* (a copy is included in the LICENSE file that accompanied this code).
'*
'* You should have received a copy of the GNU Lesser General Public License
'* version 3 along with OpenOffice.org.  If not, see
'* <http://www.openoffice.org/license.html>
'* for a copy of the LGPLv3 License.
'*
'/************************************************************************
'*
'* Owner : wolfram.garten@sun.com
'*
'* short description : some tools (Functions)
'*
'******************************************************************

'Functions:
' #1 hFindSpellHypLanguage
' #1 GetDecimalSeperator
' #1 LiberalMeasurement
' #1 GetMeasUnit
' #1 StrToDouble
' #1 fGetPositionX
' #1 setStartCurrentPage
' #1 fIsDocumentWritable
' #1 fIsDocumentWritable
' #1 fGetSizeXY
' #1 hCallExport
' #1 checkexppdfwaitmax10sec
' #1 fCompareTwoValues
' #1 fConvertBackslashToSlash
' #1 hScreenFontAntialiasing
' #1 fSaveLoadAllFormats
' #1 setCharacterLanguage
' #1 toggleGermanSpellchecking
' #1 sAnalyseContextMenu
' #1 sLongToBinary
' #1 sBinaryToLong
' #1 fGetIntoDictionary
' #1 hSelectInList
' #1 hWalkTheStyles2
' #1 fGetSlideNumber
' #1 fGetSlideCount
' #1 fGetSlideName
' #1 fGetSetPageBackground
' #1 CreateTextSetEffectAndAngle
' #1 fGetPresentationStyle
' #1 hPrepareSearchBUG
' #1 makeNumOutOfText
' #1 wIgnorierenlisteLoeschen
' #1 optionstest
' #1 optionstest2


'\*****************************************************************

function hFindSpellHypLanguage (optional sBooks()) as string
    printlog "print all available languages that have a language module"
    dim iListLength as integer
    dim i as integer
    dim sTemp as string

    printlog "only necessary for asian languages"
    if (bAsianLan or (iSprache=55)) then
        printlog "Tools->Options"
        ToolsOptions
        printlog "select from section 'Language Settings' the item 'Writing Aids'"
        hToolsOptions ("LANGUAGESETTINGS","WRITINGAIDS")
        printlog "click button 'Edit...' in section 'Available language modules'"
        SprachmoduleBearbeiten.click
        kontext "ModuleBearbeiten"
        printlog "print all entries from listbox 'Language'"
        for i = 1 to Sprache.GetItemCount
            sTemp = Sprache.GetItemText(i)
            if (NOT isMissing(sBooks())) then
                listAppend(sBooks(), sTemp)
            endif
            printlog " return the first entry in the listbox "
            if i = 1 then hFindSpellHypLanguage = sTemp
        next i
        printlog "close dialog 'Edit Modules'"
        ModuleBearbeiten.Close
        Kontext "ExtrasOptionenDlg"
        printlog "close dialog 'Options - '"
        ExtrasOptionenDlg.OK
        sleep 1
    endif
end function

'-------------------------------------------------------------------------------
function GetDecimalSeperator ( sDummy$ ) as String

    printlog "Input : number with fractionmark from 'NumericField' as String "
    printlog "+ Output: '.' or ',' as String                                  "
    dim i1, i2 as integer
    
    printlog "get position of fraction mark / get IT"
    i1 = instr (sDummy$, ",")
    i2 = instr (sDummy$, ".")
    if i1 > i2 then GetDecimalSeperator = "," else GetDecimalSeperator = "."
end function

'-------------------------------------------------------------------------------
function LiberalMeasurement ( sShould$, sActual$) as Boolean

    printlog " Input : (1. Should, 2. Actual) as Number with or without MeasurementUnit 'NumericField' as String "
    printlog "+          if input has no MeasurementUnit i take it as 'cm' (was the default in old tests) "
    printlog "+ Output: Boolean are they likely the same?"
    printlog " NEEDED: mathematical proofment of iTolerance, by now just some guesses :-| "
    printlog " reason for this function:"
    printlog "+   because SO counts internaly in 'twip???s' 'twentieth of a point' there are some rounding errors "
    printlog "+ there are also some rounding errors because of the internal representatio of floating point numbers in computers "
    printlog "+   now lets try to get rid of them and have a nicer output in tests... "
    printlog " measurement units are defined in http://gsl.openoffice.org/source/browse/gsl/vcl/source/src/units.src "
   
    dim iTolerance as Double

    LiberalMeasurement = False 

    if (sShould$ = sActual$) then
        LiberalMeasurement = True
    else
        printlog "check if measunit is the same"
        if (GetMeasUnit(sShould$) <> GetMeasUnit(sActual$) ) then
            warnlog "In function LiberalMeasurement the measUnit is different, compare not possible yet"
        else
            printlog "set factor for liberality ;-)
            printlog "took units from http://gsl.openoffice.org/source/browse/gsl/vcl/source/src/units.src"
            select case GetMeasUnit(sShould$)
                case "mm", "ミリ", "公厘" : iTolerance = 2.0             '01, 81,     88
                case "cm","センチ","厘米","公分"  : iTolerance = 0.5       '01, 81, 86, 88
                case chr$(34) : iTolerance = 2.5
                case "pi","ピクセル" : iTolerance = 2.5                 '01, 81
                case "pt",  "ポイント" : iTolerance = 2.5                '01, 81
                case "" : iTolerance = 1.5 ' cm is presubposition in old functions
            case else
                iTolerance = 2.5
                qaErrorLog "This Unit is not available in this function. '" + GetMeasUnit(sShould$) + "'"
            end select
            printlog "have to get the measurem unit, cause the offset is different for each"
            printlog "!!! val(str()) is important because of double calculating actions !!! #110996#"
            if ( val(str(StrToDouble(sShould$)+iTolerance)) >= StrToDouble(sActual$) ) AND (val(str(StrToDouble ( sShould$ )-iTolerance)) <= StrToDouble ( sActual$ )) then
                 LiberalMeasurement = True
            else
                LiberalMeasurement = False
            end if
        end if
    end if
end function

'-------------------------------------------------------------------------------
function GetMeasUnit ( sWert$ ) as String

    dim iBounder as integer
    printlog " Input : Number with or without MeasurementUnit 'NumericField' as String "
    printlog "+ Output: Initials of MeasurementUnit as String or "" when only a number "

    iBounder = -1
    do
        inc iBounder
    loop until ( isNumeric(mid (sWert$, len(sWert$)-iBounder, 1)) OR (len(sWert$) <= (iBounder + 1)) )

    if (len(sWert$) <= (iBounder + 1)) then
        if isNumeric(left (sWert$, 1)) then
            GetMeasUnit = right (sWert$, iBounder)
        else
            GetMeasUnit = sWert$
        endif
    else
        GetMeasUnit = right (sWert$, iBounder)
    endif
end function

'-------------------------------------------------------------------------------
function StrToDouble ( sWert$ ) as Double

    Dim sDummy$
    dim i, i1, i2 as integer
    dim a as integer
    dim b as integer
    dim c as double
    dim n as integer

    printlog " Input : {'a[. ,]b[mm cm  pi pt]' with a, b as integer} as String "
    printlog "+ Output: a[. , ]b as double "

    printlog "get rid of measure unit, the only single character is '' all others are two chars"
    printlog "there was a problem, if there is NO meas.unit!!"
        if (isNumeric (sWert$) = FALSE) then
            if (  StrComp (right (sWert$, 1), chr$(34) ) = 0 ) then
                sDummy$ = Left ( sWert$, Len(sWert$)-1 )
            else
                sDummy$ = Left ( sWert$, Len(sWert$)-2 )
            endif
        else
            sDummy$ = sWert$
        endif
    printlog "get position of fraction mark"
    i1 = instr (sDummy$, ",")  ' wrong output
    i2 = instr (sDummy$, ".")
    if i1 > i2 then i = i1 else i = i2
        printlog " in front of decimal seperator:"
        try
            a = val (left (sDummy$,i-1))
        catch
        'printlog sWert$ + ":" + sDummy$ + ":" + i + ":" + i1+ ":" + i2
        endcatch
        printlog "after the decimal seperator"
        n = (len (sDummy$)-i)
        b = val (right (sDummy$, n) )
        c = b * 10 ^ -n
        'printlog "-------------- :"+sWert$ +" :'"+a+"' :"+n+" :"+b+" :'"+c+"':"
        ' !!! val(str()) is important because of double calculating actions !!! #110996#
        StrToDouble = val(str(a + c))
end function

'-------------------------------------------------------------------------------
function fGetPositionX () as string

   fGetPositionX = ""
   try
      ContextPositionAndSize
   catch
      warnlog "couldn't call 'ContextPositionAndSize' no object selected ?"
   endcatch
   kontext
   active.SetPage TabPositionAndSize
   kontext "TabPositionAndSize"
   if TabPositionAndSize.exists (5) then
      fGetPositionX = PositionX.GetText
      TabPositionAndSize.OK
   else
      warnlog "Couldn't switch tab page :-( "
   endif
end function

'-------------------------------------------------------------------------------
function setStartCurrentPage(optional bState as boolean) as boolean

    printlog " tools->options "
    ToolsOptions
<<<<<<< HEAD
    '///+ select in section 'Presentation' tabpage 'general' ///'
    hToolsOptions ("IMPRESS","General")
        '///+ check the checkbox 'Always with current page' ///'
=======
    printlog "+ select in section 'Presentation' tabpage 'general' "
    hToolsOptions ("IMPRESS","General")
        printlog "+ check the checkbox 'Always with current page' "
>>>>>>> e1d136dc
        setStartCurrentPage = MitAktuellerSeite.isChecked
        if bState then
            MitAktuellerSeite.Check
        else
            MitAktuellerSeite.UnCheck
        endif
    Kontext "ExtrasOptionenDlg"
    printlog "+ close dialog 'Options - Presenation - General' with OK "
    ExtrasOptionenDlg.OK
end function

'-------------------------------------------------------------------------------
function fIsDocumentWritable() as boolean

    printlog " check if a document is writeable
    printlog " <u>parameter:</u>
    printlog " <u>return:</u>
    printlog " true if the document is writeable otherwise false

    Kontext "Standardbar"
        if Bearbeiten.GetState(2) <> 1 then
            fIsDocumentWritable = false
        else
            fIsDocumentWritable = true
        endif

end function

'-------------------------------------------------------------------------------
function fMakeDocumentWritable() as boolean

    printlog " make a document is writeable
    printlog " <u>parameter:</u>
    printlog " <u>return:</u>
    printlog " true if the document can make writeable otherwise false

    Kontext "Standardbar"
    sleep (1)
        if Bearbeiten.GetState(2) <> 1 then
            Bearbeiten.Click
            Kontext
                if Active.Exists(1) then
                    Active.Yes
                    fMakeDocumentWritable = true
                else
                    warnlog "No messagebox after making document editable?"
                    fMakeDocumentWritable = false
                endif
        else
            printlog "Document is allready writable."
            fMakeDocumentWritable = true
        endif

end function

'-------------------------------------------------------------------------------

function fGetSizeXY (sX as string, sY as string, bGet as boolean) as Boolean
   dim sTx as string
   dim sTy as string
   dim bReturn as boolean

   bReturn = True
   try
      ContextPositionAndSize
   catch
      warnlog "couldn't call 'ContextPositionAndSize' no object selected ?"
   endcatch
   kontext
   active.SetPage TabPositionAndSize
   kontext "TabPositionAndSize"
   if TabPositionAndSize.exists (5) then
      sTx = Width.GetText
      sTy = Height.GetText
      TabPositionAndSize.OK
   else
      warnlog "Couldn't switch tab page :-( "
   endif
   if bGet then  ' Get the Values only
      sY = sTy
      sX = sTx
   else          ' Get the Values and COMPARE them
      if (LiberalMeasurement (sX,sTx) <> TRUE) then
         warnlog "width is different :-( should: '"+sX+"' is: '"+sTx+"'" + "eventually a result of i35519"
         bReturn = False
      endif
      if (LiberalMeasurement (sY,sTy) <> TRUE) then
         warnlog "hight is different :-( should: '"+sY+"' is: '"+sTy+"'" + "eventually a result of i35519"
         bReturn = False
      endif
      bGet = bReturn
   endif
end function

'-------------------------------------------------------------------------

function hCallExport ( HyWhatsYourName as String , sFilter as String, optional bSelection as boolean ) as Boolean
   hCallExport = TRUE
   Printlog "Will try to select export filter: '" + sFilter + "'" + ""
   try
      FileExport
   catch
      Sleep 10
      Warnlog "It takes to much time to export the graphic (>10 sec.). Please check the problem, maybe it's a bug!"
      FileExport
   endcatch

   Sleep (3)
   Kontext "ExportierenDlg"
   try
      Dateityp.Select sFilter
   catch
      Warnlog "'" + sFilter + "' is missing!"
      dim iAll, counter as integer
      iAll = Dateityp.GetItemCount
      printlog "   List of entries in the menu:"
      for counter = 1 to iAll
          printlog "   " + counter + "/" + iAll + ": " + Dateityp.GetItemText(counter)
      next counter
      hCallExport = FALSE
      ExportierenDlg.Cancel
      exit function
   endcatch
   if ((IsMissing(bSelection) = FALSE) AND (bSelection = TRUE)) then
      sleep 2
      Selektion.Check
   else
      if (Selektion.isEnabled) then
         Selektion.UnCheck
      endif
   endif

   if AutomatischeDateinamenserweiterung.Exists then
       QAErrorLog "OBSOLETE: Automatic file extension check-box in file dialog will be removed soon!"
       AutomatischeDateinamenserweiterung.check
   endif

   Dateiname.SetText ( HyWhatsYourName )
   sleep 2
   Speichern.Click
   sleep 2
   kontext "AlienWarning"
      if AlienWarning.exists(5) then
         warnlog "#i41983# Alien Warning on export not allowed"
         AlienWarning.OK
      endif
   Kontext "Active"
   if Active.Exists then Active.Yes
   Sleep 3
end function

'-------------------------------------------------------------------------
function checkexppdfwaitmax10sec

 dim i as integer
    kontext "Standardbar"
       i = 0
       do
         i = i + 1
	 sleep 1
         if (ExportAsPDF.isEnabled = TRUE) then i = 15
	 loop while ((i < 15))
       if (ExportAsPDF.isEnabled = FALSE) then
          Warnlog "ExportAsPDF was NOT ok. Waited " + i + " seconds."
       endif
       sleep (3)
end function

'-------------------------------------------------------------------------------
function fCompareTwoValues(a as string, b as string) as boolean

    dim c as boolean

    c = val(str(StrToDouble(a))) <> val(str(StrToDouble(b)))
    c = c AND (GetMeasUnit(a) <> GetMeasUnit(b))
    fCompareTwoValues = c
end function

'-------------------------------------------------------------------------------
function fConvertBackslashToSlash (sInput as string) as string

   dim i as integer
   dim sTemp as string
   dim sI as string
   dim x as integer

   sTemp = ""
   x = len (sInput)
   for i = 1 to x
      sI = mid(sInput, i, 1)
      if (sI = "\") then
         sI = "/"
      endif
      sTemp = sTemp + sI
   next i
   fConvertBackslashToSlash = sTemp
end function

'-------------------------------------------------------------------------------
function hScreenFontAntialiasing (bEnable as boolean) as boolean

    ToolsOptions
    hToolsOptions ("STAROFFICE", "VIEW")
    hScreenFontAntialiasing = FontAntiAliasing.IsChecked
    if (bEnable) then
        FontAntiAliasing.Check
    else
        FontAntiAliasing.Uncheck
    endif
    Kontext "ExtrasOptionenDlg"
    ExtrasOptionenDlg.OK
end function

'-------------------------------------------------------------------------------
function fSaveLoadAllFormats (NewFileDir as String)

    Dim iFileTypeCounter as Integer
    Dim SavedFile(30) as String
    Dim iCounter as Integer
   
    printlog "Save the document in different formats..."
    FileSaveAs
    kontext "ExportierenDlg"
    For iFileTypeCounter = 1 to Dateityp.GetItemCount
        sleep (1)
        if iFileTypeCounter > 1 then 
            WaitSlot (2000)
            FileSaveAs
            kontext "ExportierenDlg"
        endif
        Dateiname.SetText (ConvertPath (NewFileDir) + "file" + iFileTypeCounter)
        Dateityp.Select (iFileTypeCounter)
        sleep (1)
        Printlog "   Saving file: " + (ConvertPath (NewFileDir) + ("file" + (iFileTypeCounter) + "." + left(right(Dateityp.GetSelText,4),3)))
        SavedFile(iFileTypeCounter) = ("file" + (iFileTypeCounter) + "." + left(right(Dateityp.GetSelText,4),3))
        Speichern.Click
        Kontext "Active"
        if Active.Exists(2) then Active.Yes ' File already exists, overwrite?
        'printlog " Saved file ( SavedFile(" + iFileTypeCounter + ") ) as: '" + SavedFile(iFileTypeCounter) +"'."
        Kontext "AlienWarning"
        if AlienWarning.Exists(2) then AlienWarning.OK
        kontext "DocumentImpress"
    Next iFileTypeCounter
    printlog "Close the file."
    FileClose

    printlog "Load the different files."
    iCounter = 0
    For iCounter = 1 to (iFileTypeCounter-1)
        Printlog "   Will try to open: " + (ConvertPath (NewFileDir) + SavedFile(iCounter))
        CALL hFileOpen(ConvertPath (NewFileDir) + SavedFile(iCounter))
        CALL hCloseDocument
        printlog "   Will try to delete: " + (ConvertPath (NewFileDir) + SavedFile(iCounter))
        app.Kill (ConvertPath (NewFileDir) + SavedFile(iCounter))
    Next iCounter

end function
'-------------------------------------------------------------------------------
function setCharacterLanguage(sLanguage as string) as boolean

    setCharacterLanguage = FALSE
    FormatCharacter
    WaitSlot (1000)
    Kontext
    Messagebox.SetPage TabFont
    kontext "TabFont"
        sleep 1
        printlog "sLanguage = " + sLanguage
        if (bAsianLan) then  'Eastern languages  'OR 
            try
                printlog "LanguageWest.GetSelText = " + LanguageWest.GetSelText
                LanguageWest.select (sLanguage) 'East
            catch
                printlog "Language.GetSelText = " + Language.GetSelText
                Language.select (sLanguage) 'East
            endcatch

            setCharacterLanguage = TRUE
        elseif (iSprache = 07) then 
            printlog "LanguageWest.GetSelText = " + LanguageWest.GetSelText
            LanguageWest.select (sLanguage)
        else
            try
                printlog "LanguageWest.GetSelText = " + LanguageWest.GetSelText
                LanguageWest.select (sLanguage)
            catch
                printlog "Language.GetSelText = " + Language.GetSelText
                Language.select (sLanguage)
            endcatch
            setCharacterLanguage = TRUE
        end if
    TabFont.Ok
    sleep 1
end function

'-------------------------------------------------------------------------------
function toggleGermanSpellchecking as string
    
    printlog " activate old german spellchecking "
    printlog "+ Tools->Options "
    ToolsOptions
    printlog "+ select tabpage 'writing aids' in category 'Languagesettings' "
    hToolsOptions("LANGUAGESETTINGS","WRITINGAIDS")
    kontext "TabLinguistik"
    printlog "+ hopefully it never changes for any reason between the languages!: select the 8th entry 'German spelling - old' "
    printlog " - 'German Spelling - old' ?= " + Optionen.getItemText(8)
    Optionen.select(8)
    printlog "+ default is 'unselected' - i can't check it automatically - so i depend on it! "
    printlog "+ press [space] to select it"
    Optionen.typeKeys "<space>"
    Kontext "ExtrasOptionenDlg"
    printlog "+ close options with OK button "
    ExtrasOptionenDlg.OK
end function

'-------------------------------------------------------------------------------
function sAnalyseContextMenu(iItems as integer, optional iError as long) as integer

    dim i as integer
    dim y as integer
    dim w as integer
    dim x as integer
    dim z as integer
    dim f as string
    dim iSlot as integer
    dim iSpecialCharacterEntry as integer
    dim bNoContextMenu as boolean
    dim iTemp as long
    dim sCandidates(5) as string
    dim bDifferent as boolean
    dim iInternError as long
    dim iError1 as long  ' misplaced
    'i22192: context menu opens not on cursor position
    dim iError2 as long  ' no context menu

    printlog "goto start of textbox "
    call hTypeKeys "<mod1 home>"
    printlog "for every word, check the context menu to get suggestions for correction "
    for i = 0 to (iItems-1)
        printlog " copy current word to clipboard "
        call hTypeKeys "<Shift mod1 right>"
        EditCopy
        sCandidates(1) = getClipboardText()
        if (" " = right(sCandidates(1),1)) then
            sCandidates(1) = left(sCandidates(1),len(sCandidates(1))-1)
        end if
        call hTypeKeys "<mod1 left>"
        printlog " open context menu "
        printlog "   About to call the ContextMenu."
        call hOpenContextMenu()
        sleep 3
        printlog "   Just opened ContextMenu."
        ' collecting criteria for underlining:
        ' 1st one: is word selected? yes: underlined;

        printlog " If the string "vnd.sun.search:SubMenu" (the SunSearch-menu) is found in the menu, we'll skip that word. "

        'Get first entry. 
        f = MenuGetItemCommand (MenuGetItemID (1))
        printlog "f = '" + f + "'."
        'If it's "vnd.sun.search:SubMenu" , then skip the word. Printlog "Word not underlined, Search-Toolbar active."
        if f <> "vnd.sun.search:SubMenu" then 
            try          ' WorkAround ##
                editcopy
                sCandidates(2) = getClipboardText()
    '            printlog "******************* " + getclipboardtext()
            catch
                sCandidates(2) = ""
    '            printlog "###################################################"
            endcatch
            ' if (1) is different from nonempty (2) then the wrong word is selected
            if (sCandidates(1) <> sCandidates(2)) then
                if ("" <> sCandidates(2)) then
    '                printlog "############ " + sCandidates(1) + " ################## " + sCandidates(2) + " #####################"
                    bDifferent = TRUE
                    iError1 = iError1 + (2^i)
                else
                    bDifferent = false
                    ' no word is selected... a) not underlined b) no context menu open
                end if
            else
        '        printlog "******************* " + sCandidates(1)
                bDifferent = FALSE
            end if
            ' check if context menu opened
            try
                x = hMenuItemGetCount
                ' successfully opened context menu
                bNoContextMenu = false
            catch
                ' context menu not open
                bNoContextMenu = true
                iError2 = iError2 + (2^i)
                ' in writer it would work... :-( #i23568#
        '       warnlog ""+i+" C: " + x + ";------ " + getClipboardText + " -------- "
            endcatch
            ' if context menu open do....
            if (not bNoContextMenu) then
        '        printlog ""+i+" C: " + x + ";------ " + getClipboardText + " -------- " + hMenuItemGetText(1)
                printlog " analyze context menu entries "
                for y = 1 to x
                    z = hMenuGetItemId(y)
                    if (1 = y) then iSlot = z  ' criteria for WorkAround
                    if (z = 27019) then iSpecialCharacterEntry = y    ' entry to select for WorkAround
                    Printlog ("---i: "+ y +"; " + z + "  ; " +hMenuItemGetText(y) + " ; " + hMenuGetItemCommand(y))
                next y
                printlog " if first slot not a spelling suggestion -> WorkAround 112919 "
                printlog " close Context Menu "
                if (iSlot <> 10456) then
                    if (not bDifferent) then  ' WorkAround ##
    '                qaerrorlog "" + iSlot + " UNDERLINED"
                        iTemp = iTemp + (2^i)
                    end if
                    call hMenuClose()
                else
    '                printlog "" + iSlot + " not underlined"
                    'InsertSpecialCharacterDraw
                    hMenuSelectNr(iSpecialCharacterEntry)  ' because of bug #112919#
                    kontext "Sonderzeichen"
                    Sonderzeichen.Cancel '
                end if
            end if
        else
            Printlog "Word not underlined, Search-Toolbar active."
            call hMenuClose()
        end if
        Sleep (1)
        printlog " goto next word with keys [strg]+[right] "
        call hTypeKeys "<mod1 right>"
    next i
    printlog " leave textbox edit mode "

    iInternError = iError1 OR iError2
    if (iError1 > 0) then
        qaErrorLog "#i22192#: context menu opens not on cursor position"
        printlog "" + sLongToBinary(iError1, 11)
    end if
    if (iError2 > 0) then
        qaErrorLog "#i23568# context menu doesn't open in redlining mode before a punctuation mark"
        printlog "" + sLongToBinary(iError2, 11)
    end if
    if (not isMissing(iError)) then
        iError = iInternError
    end if
    sAnalyseContextMenu = iTemp
end function

'-------------------------------------------------------------------------------
function sLongToBinary(iTempIn as long, iCount as integer) as string

    ' lsb left !
    dim sTemp as string
    dim i as integer
    dim iMask as long
    dim itemp as long

    itemp = itempin

    for i = 1 to iCount
        iMask = iMask + (2^(i-1))
    next i

    sTemp = ""
    iTemp = Itemp AND iMask
    for i = 1 to iCount
        if ((iTemp MOD 2) = 1) then
            sTemp = sTemp + "1"
        else
            sTemp = sTemp + "0"
        end if
        iTemp = INT (iTemp / 2)
    next i
    sLongToBinary = sTemp
end function

'-------------------------------------------------------------------------------
function sBinaryToLong(sTempIn as String) as long

    ' lsb left !
    dim iTemp as long
    dim i as integer
    dim sTemp as string

    sTemp = sTempin

    for i = 1 to len(sTemp)
        if (mid(sTemp, i, 1) = "1") then
            iTemp = itemp + (2^(i-1))
        end if
    next i
    sBinaryToLong = iTemp
end function

'-------------------------------------------------------------------------------
function fGetIntoDictionary as boolean
    dim bFound as boolean
    dim iBooks as integer
    dim i as integer
    
    iBooks = Benutzerwoerterbuch.GetItemCount
    i=0
    bFound=TRUE
    while (bFound AND (i < iBooks))
    inc i
    Benutzerwoerterbuch.select i
    printlog Benutzerwoerterbuch.getSelText + i
    try
        Bearbeiten.Click
        bFound = FALSE
    catch
        printLog "wIgLi" + i
    endcatch
    wend
    fGetIntoDictionary = bFound
end function

'-------------------------------------------------------------------------------
function hSelectInList (window, sEntry as String) as Boolean

printlog " alternativ method to 'hDoubleClickInList' (without mouse) "
printlog "+ window: name of list "
printlog "+ sEntry: string to find in list "
printlog "+ ReturnValue: if found: TRUE; else FALSE "
    Dim i as Integer
    Dim sTemp as String
    Dim sLastTemp as String

    printlog " go through list from bottom and stop on the entry sEntry "
    window.TypeKeys "<End>"
    sTemp = ""
    do
        sLastTemp = sTemp
        sTemp = window.GetText
        window.TypeKeys "<Up>"
    loop while ((sEntry <> sTemp) AND (sLastTemp <> sTemp))
    printlog " press key [Return] "
    if (sEntry = sTemp) then
        window.TypeKeys "<Return>"
        hSelectInList = TRUE
    else
        hSelectInList = FALSE
    endif
end function

'-------------------------------------------------------------------------------
function hWalkTheStyles2 (atemp)

    'function hWalkTheStyles2 (bSet as boolean, aSettings(), atemp as variant) as string
    dim i as integer
    dim x as integer
    dim itemp
    dim bSet
    dim aSettings(5,5)
'    dim atemp

    printlog " Organizer "
    i=1
    Kontext
    printlog aSettings(i,3)
    printlog aSettings(i,2)
    printlog val(aSettings(i,1))
    printlog atemp
    Messagebox.SetPage TabArea
    kontext "TabArea"
    atemp = Hatching
    printlog atemp

    if aSettings(i,3) then
        itemp = val(aSettings(i,1))
        printlog isobject(atemp)
        printlog isNumeric(atemp)
        Hatching.check
        atemp.check

    else
'        aSettings(i,1).Uncheck
    endif
    i=2
    Kontext
    Messagebox.SetPage TabSchatten
    kontext "TabSchatten"

    Kontext
    Messagebox.SetPage TabVerwalten
    kontext "TabVerwalten"
    printlog " Line "
    i=2
    Kontext
    Messagebox.SetPage TabLinie
    kontext "TabLinie"
    'Context: *Line; Line Styles; Arrow Styles
    printlog " Area "
    i=3
    Kontext
    Messagebox.SetPage TabArea
    kontext "TabArea"
    'Context: *Area; *Shadow; Transparency; Colors; Gradients; Hatching; Bitmaps
    printlog " Shadowing "
    i=4
    Kontext
    Messagebox.SetPage TabSchatten
    kontext "TabSchatten"
    printlog " Transparency "
    i=5
    Kontext
    Messagebox.SetPage TabTransparenz
    kontext "TabTransparenz"
    printlog " Font "
    i=6
    Kontext
    Messagebox.SetPage TabFont
    kontext "TabFont"
    'Context: *Font; *Font Effect; Position
    printlog " Font Effect "
    i=7
    Kontext
    Messagebox.SetPage TabFontEffects
    kontext "TabFontEffects"
    printlog " Indents & Spacing "
    i=8
    Kontext
    Messagebox.SetPage TabEinzuegeUndAbstaende
    kontext "TabEinzuegeUndAbstaende"
    'Context: *Indents & Spacing; *Alignment; *Tabs
    printlog " Text "
    i=9
    Kontext
    Messagebox.SetPage TabText
    Kontext "TabText"
    'Context: *Text; *Text Animation
    printlog " Text Animation "
    i=10
    Kontext
    Messagebox.SetPage TabLauftext
    Kontext "TabLauftext"
    printlog " Dimensioning "
    i=11
    Kontext
    Messagebox.SetPage TabBemassung
    Kontext "TabBemassung"
    printlog " Connector "
    i=12
    Kontext
    Messagebox.setpage TabVerbinder
    Kontext "TabVerbinder"
    printlog " Alignment "
    i=13
    Kontext
    Messagebox.setpage TabAusrichtungAbsatz
    Kontext "TabAusrichtungAbsatz"
    printlog " Tabs "
    i=14
    Kontext
    Messagebox.setpage TabTabulator
    Kontext "TabTabulator"

'    printlog " switch to tabpage 'Bullets' "
'      Messagebox.SetPage TabBullet
'      Kontext "TabBullet"
'      sleep 1
'      Call DialogTest (TabBullet)
'      sleep 1
'      Kontext
'    printlog " switch to tabpage 'Numbering Type' "
'      Messagebox.SetPage TabNumerierungsart
'      Kontext "TabNumerierungsart"
'      sleep 1
'      Call DialogTest (TabNumerierungsart)
'      sleep 1
'      Kontext
'    printlog " switch to tabpage 'Graphics' "
'      Messagebox.SetPage TabGrafiken
'      Kontext "TabGrafiken"
'      sleep 1
'      Call DialogTest (TabGrafiken)
'      sleep 1
'      Kontext
'    printlog " switch to tabpage 'Customize' "
'      Messagebox.SetPage TabOptionenNumerierung
'      Kontext "TabOptionenNumerierung"
'      sleep 1
'      Call DialogTest (TabOptionenNumerierung)
'      sleep 1
end function

'-------------------------------------------------------------------------------
function fGetSlideNumber (optional sCompare as integer) as integer

    printlog " PRESUPPOSITION: open Navigator "
    printlog "+ ENTRY: with or without a string "
    printlog "+ if string is given, it is compared with the actual selected slidename in the navigator, if not equal print warnlog "
    printlog "+ RETURN:  selected slidename in the navigator / empty string if navvigator is not open "
    printlog "+ EXIT: kontext on  DocumentPresentation "

    Kontext "NavigatorDraw"
    printlog "Checking if navigator is open, closing and opening for updating.."
    if NavigatorDraw.exists (5) then
        ViewNavigator ' to Workaround not updated navi :-(
        sleep 3
        ViewNavigator
        sleep 3
        printlog " check in list, if the page changed "
        
    else
        printlog "If Navigator is not open, opening it now."
        ViewNavigator
    endif
    WaitSlot (2000)
    printlog "Getting current slide number from navigator."
    fGetSlideNumber = val (right (Liste.GetSelText, 1))
    printlog "fGetSlideNumber has the value " & fGetSlideNumber
    printlog "Checking if slidenumber fits to Compare number, if this is given behind procedure call."
    if (isMissing (sCompare) = False) then ' if optional parameter exists
        if fGetSlideNumber <> sCompare then
            printlog "Warnlog if Slidenumber is not what it should be."
            Warnlog "Slide Number is '" + fGetSlideNumber + "'; should: '" + sCompare + "'"
        endif
    endif
    Kontext "DocumentPresentation"
end function

'-------------------------------------------------------------------------------
function fGetSlideCount (optional iCount as integer) as integer

    printlog " purpose: open navigator in impress and check/get number of slides from listbox "
    printlog "+ input  : optional number of slides, to compare to: if different warnlog "
    printlog "+ output : number of slides in presentation "
    dim i as integer

   printlog " open navigator "
   Kontext "Navigator"
   if Navigator.exists then
      Printlog "Navigator: open :-)"
   else
      Printlog "Navigator: NOT available :-( will be opened now!"
      ViewNavigator
   endif
   Sleep 1
   printlog " count rows in list of navigator: usually number of slides "
   Kontext "NavigatorDraw"
   i = Liste.GetItemCount
   if (isMissing(iCount) = FALSE) then
      if (i <> iCount) then
         Warnlog "Error! Expected slides: '" + iCount + "'; but are '" + i +"'"
      else
         Printlog "ok"
      endif
   endif
   printlog " close navigator "
   ViewNavigator
   fGetSlideCount = i
end function

'-------------------------------------------------------------------------------
function fGetSlideName (optional sCompare as string) as string

    printlog " PRESUPPOSITION: open Navigator "
    printlog "+ ENTRY: with or without a string "
    printlog "+ if string is given, it is compared with the actual selected slidename in the navigator, if not equal print warnlog "
    printlog "+ RETURN:  selected slidename in the navigator / empty string if navvigator is not open "
    printlog "+ EXIT: kontext on  DocumentPresentation "

    Kontext "NavigatorDraw"
   if NavigatorDraw.exists (5) then
      sleep 3
      printlog "check in list, if the page changed"
      fGetSlideName = Liste.GetSelText
   else
      warnlog "Navigator not open! in function fGetSlideName TBO"
      Kontext "NavigatorDraw"
      fGetSlideName = ""
   endif
   if (isMissing (sCompare) = False) then ' if optional parameter exists
   printlog "fGetSlideName is: " & fGetSlideName
   printlog "sCompare is: " & sCompare
      if fGetSlideName <> sCompare then
         warnlog "   Slide Name is '" + fGetSlideName + "'; should be: '" + sCompare + "'"
      endif
   endif
   Kontext "DocumentPresentation"
end function

'------------------------------------------------------------------------------
function fGetSetPageBackground (iSelect as integer, iWhere as integer) as integer
    
    printlog " Get or Set the Page Background via stylist (iWhere = 0) or format menue (...= 1) "
    printlog "+ if iSelect > 0 then set, else get "
    printlog "+ return selected color number or -1 on error "

    if (iWhere = 0) then
    printlog " Stylist -> Background -> Kontext menu -> modify -> Area -> Color "
      fGetSetPageBackground = -1 ' worst case
      Kontext "Stylist"
      if Stylist.NotExists (5) then
         FormatStylist
        Kontext "Stylist"
        if Stylist.NotExists (5) then warnlog "Could not open stylist :-("
      end if
      Praesentationsvorlagen.Click
      sleep 1
      Vorlagenliste.TypeKeys "<PAGEDOWN>"
      hDoubleClickInList (vorlagenliste, glLocale(5), TRUE)
      sleep 1
      vorlagenliste.OpenContextMenu
      sleep 1
      hMenuSelectNr (1)
   else
      printlog " Format -> Page -> Background -> Color "'FormatPage
      sleep 1
      try          ' this was just paranoia to find a not mentioned messagebox
         FormatSlideDraw
        catch
        warnlog "slooooow slot TBO :-("
        exit function
      endcatch
      sleep 1
      Kontext
      if (active.getrt = 373) then
        Active.SetPage TabArea
      else
         warnlog active.getrt
         if (active.getrt = 304) then
         warnlog active.gettext
         endif
      endif        ' paranoia end ----------------------------------------------
   endif

   kontext "TabArea"
   if TabArea.exists then
      FillOptions.Select 2 ' Select "Colour"
      if (iSelect > 1) then   ' Select the entry
'         Color.Check
         if (iSelect < ColourList.GetItemCount) then
            ColourList.Select iSelect
         else
            warnlog "Select entry is larger than list :-("
         endif
         fGetSetPageBackground = ColourList.GetSelIndex
         if fGetSetPageBackground = 0 then
            warnlog "There were no color selected in the list."
         endif
         TabArea.OK
         sleep 2
         kontext
         if (active.exists (2)) then
            warnlog "active about <changing the background for all pages ?>: '" + active.gettext + "'"
            active.yes
         else
            printlog "No message about 'changing the background for all pages ?' :-("
         endif
      else ' yust read the selected entry
         if FillOptions.GetSelIndex = 2 then
            fGetSetPageBackground = ColourList.GetSelIndex
            TabArea.Cancel
         else
            warnlog "Can't get value, because something different than color is selected :-("
         endif
      endif
   else
   kontext "TabFont"
      if TabFont.exists then
         Warnlog "Something wrong with the word " + glLocale(5) + ". It was either not found or wrong."
      else
	 warnlog "Error: Can't get context menu ?"
      endif
   endif

   if (iWhere = 0) then
        sleep 1 ' ABSOLUT NECESSARY !!! (TBO) else crash on UNIX on following command!!!!
        FormatStylist ' closing
   endif
   sleep 4
end function

'------------------------------------------------------------------------------
function CreateTextSetEffectAndAngle

    kontext "DocumentImpress"
    SetClipBoard "Revenue"
    DocumentImpress.TypeKeys "<MOD1 V>"
    SlideShowCustomAnimation
        Kontext "Tasks"
        WaitSlot (1000)
        EffectAdd.Click
        kontext
        printlog " Switch to TabPage: Entrance "
        active.setPage(TabEntrance)
        kontext "TabEntrance"
            if TabEntrance.exists(5) then
                printlog " select in the listbox 'Effects' the second entry"
                Effects.select (24)
                printlog " select speed 'Fast' -> fourth item in list "
                Speed.Select 2
                TabEntrance.OK
            end if
        kontext "tasks"
        EffectStart.TypeKeys "<HOME><DOWN>" 'Select the second entry.

        kontext "DocumentImpress"
        FormatPositionAndSize
        WaitSlot (1000)
        kontext
        active.setPage(TabDrehung)
        kontext "TabDrehung"

        Winkel.TypeKeys "45"
    TabDrehung.OK
    WaitSlot (1000)
    kontext "DocumentImpress"
end function

'-------------------------------------------------------------------------------
function fGetPresentationStyle (optional sCompare as integer) as integer

    printlog "+ ENTRY: with or without a string "
    printlog "+ if string is given, it is compared with the LAST CHARACTER of the actual selected style in the stylist, if not equal print warnlog "
    printlog "+ RETURN:  LAST CHARACTER of the actual selected style in the stylist "
    dim sTemp as integer
    dim sTemp0 as string
    
    sTemp = (-1)
    printlog " open stylist if not already open: Format->Stylist "
    kontext "Stylist"
    if (Stylist.exists = FALSE) then
      try
         FormatStylist
      catch
         sleep 1
      endcatch
    endif
    kontext "Stylist"
    if Stylist.exists(5) then
      sTemp0 = Vorlagenliste.GetSeltext
      sTemp = val(right (sTemp0, 1))
      if (isMissing (sCompare) = False) then ' if optional parameter exists
         if sTemp <> sCompare then
            Warnlog "Style Name's last character is '" + sTemp + "'; should be: '" + sCompare + "'"
         endif
      endif
      FormatStylist
    else
      Warnlog "The Stylist could not be opened for unknown reasons  :-("
    endif
    fGetPresentationStyle = sTemp
end function

'-------------------------------------------------------------------------------
function hPrepareSearchBUG

    '   warnlog "TBO: WA for bug #101974#"
    '      Kontext "DocumentImpressOutlineView"
    '      DocumentImpressOutlineView.TypeKeys ("<mod1 home>")
end function

'-------------------------------------------------------------------------------
function makeNumOutOfText ( sNum as String ) as String

    Dim sDummy as String
    Dim iComma as Integer

    iComma = Instr ( sNum, "," )
    if iComma <> 0 then
        sDummy = Left ( sNum, iComma-1 ) + "." + Mid ( sNum, iComma+1, len ( sNum )-2 )
    else
        sDummy = Left ( sNum, len (sNum)-2 )
    end if
    makeNumOutOfText = sDummy
end function

'-------------------------------------------------------------------------
function wIgnorierenlisteLoeschen as boolean

    Dim i as integer
    Dim j as integer
    dim iBooks as integer

    ToolsOptions
    Call hToolsOptions("LANGUAGESETTINGS","WRITINGAIDS")
    Sleep 3
    if (fGetIntoDictionary) then
        qaErrorLog "wIgLi"
        wIgnorierenlisteLoeschen = FALSE
        exit function
    end if
    Kontext "BenutzerwoerterbuchBearbeiten"
        sleep 1
        iBooks = Buch.GetItemCount
        for i = 1 to iBooks
            Buch.Select i
            if Left$(Buch.GetSelText,13)="IgnoreAllList" then
                sleep 2
                while (Loeschen.IsEnabled)
                    Loeschen.Click
                    sleep 1
                wend
            end if
        next i
    Kontext "BenutzerwoerterbuchBearbeiten"
        BenutzerwoerterbuchBearbeiten.Cancel
    Kontext "ExtrasOptionenDlg"
        ExtrasOptionenDlg.OK
        wIgnorierenlisteLoeschen = TRUE
end function

'-------------------------------------------------------------------------------
function optionstest

    dim filedialogue as boolean
    dim lala as integer
    dim optsound as integer
    dim os as integer
    dim oa as integer
    dim odc as integer
    dim ota as integer
    dim ets as integer
    dim etspeed as integer
    dim etrep as integer
    dim etshap as integer
    dim etgt as integer

     Kontext "Tasks"
        EffectOptions.Click
        kontext "TabEffect"
        if TabEffect.Exists(5) then
           optsound = Sound.GetItemCount
           for os = 1 to optsound
               Sound.Select os
               kontext "OeffnenDlg"
               if OeffnenDlg.Exists (5) then
                  filedialogue = TRUE
                  OeffnenDlg.Close
                  kontext "TabEffect"
               else
                  kontext "TabEffect"
               endif
           next os
           if AfterAnimation.isEnabled AND AfterAnimation.isVisible then
              for oa = 1 to AfterAnimation.GetItemCount
                  AfterAnimation.Select oa
                  if DimColor.isEnabled then
                     for odc = 1 to DimColor.GetItemCount
                         DimColor.Select odc
                     next odc
                  endif
                  if DelayBetweenCharacters.isEnabled then
                     for odc = 1 to DelayBetweenCharacters.GetItemCount
                         DelayBetweenCharacters.Select odc
                     next odc
                  endif
              next oa
           else
              if DelayBetweenCharacters.isEnabled then
                 for odc = 1 to DelayBetweenCharacters.GetItemCount
                     DelayBetweenCharacters.Select odc
                 next odc
              endif
           endif
           for ota = 1 to TextAnimation.GetItemCount
               TextAnimation.Select ota
           next ota
           printlog " switch to TabPage 'Timing' "
           Kontext
           Active.SetPage TabTiming
           kontext "TabTiming"
           if TabTiming.Exists(5) then
              for ets = 1 to TimingStart.GetItemCount
                  TimingStart.Select ets
              next ets
              if Delay.isVisible AND Delay.isEnabled then
                 Delay.GetText
              else
                 Warnlog "Delay in Effect Options were not to be found."
              endif
              if Speed.isVisible AND Speed.isEnabled then
                 for etspeed = 1 to Speed.GetItemCount
                     Speed.Select etspeed
                 next etspeed
              else
                 printlog " No Speed-entry for this effect."
              endif
              if Repeat.isVisible AND Repeat.isEnabled then
                 for etrep = 1 to Speed.GetItemCount
                 Repeat.Select etrep
                 next etrep
              else
                 Printlog "Repeat in Effect Options were not to be found."
              endif
              Rewind.Check
              Rewind.UnCheck
              TriggerAnimate.IsChecked
              TriggerStart.IsChecked
              if Shape.isVisible AND Shape.isEnabled then
                 for etshap = 1 to Shape.GetItemCount
                 Shape.Select etshap
                 next etshap
              else
                 Warnlog "Shape in Effect Options were not to be found."
              endif
           else
              warnlog "Impress:Tasks Pane:Custom Animation:Effect Options: Timing TabPage didn't work."
           endif
           printlog " switch to TabPage 'Timing' "
           Kontext
           active.setPage TabTextAnimation
           kontext "TabTextAnimation"
           if TabTextAnimation.Exists(5) then
              lala = GroupText.GetItemCount
              for etgt = 1 to lala
                  GroupText.Select etgt
                  if AutomaticallyAfter.IsEnabled then
                     AutomaticallyAfter.Check
                     AutomaticallyAfter.TypeKeys "<UP>"
                  endif
                  if AnimateAttachedShape.IsEnabled then
                     AnimateAttachedShape.Check
                     if AnimateAttachedShape.IsChecked = FALSE then
                        Warnlog "AnimateAttachedShape should have been checked"
                     endif
                  endif
                  if InreverseOrder.IsEnabled then
                     InreverseOrder.Check
                     if InreverseOrder.IsChecked = FALSE then
                        Warnlog "InreverseOrder should have been checked"
                     endif
                  endif
              next etgt
              TabTextAnimation.Cancel
           else
              warnlog "Impress:Tasks Pane:Custom Animation:Effect Options: TextAnimation TabPage didn't work."
           endif
        else
           warnlog "Impress:Tasks Pane:Custom Animation:... button didn't work."
        endif
        Kontext "Tasks"
        
end function

'-------------------------------------------------------------------------------
function optionstest2

    dim filedialogue as boolean
    dim lala as integer
    dim optsound as integer
    dim os as integer
    dim oa as integer
    dim odc as integer
    dim ota as integer
    dim ets as integer
    dim etspeed as integer
    dim etrep as integer
    dim etshap as integer
    dim etgt as integer

     Kontext "Tasks"
        EffectOptions.Click
        kontext "TabEffect"
        if TabEffect.Exists(5) then
           Sound.Select 5
           sleep 4
           if Play.IsEnabled then
              Play.Click
           else
              warnlog "Play should have been enabled after selecting a sound."
           endif
           AfterAnimation.Select 2
           if DimColor.isEnabled then
              DimColor.Select 5
           else
              Warnlog "DimColor should have been enabled"
           endif
           TextAnimation.Select 3
           if DelayBetweenCharacters.isEnabled then
              DelayBetweenCharacters.More 5
           else
              Warnlog "DelayBetweenCharacters should have been enabled"
           endif
           printlog " switch to TabPage 'Timing' "
           Kontext
           Active.SetPage TabTiming
           kontext "TabTiming"
           if TabTiming.Exists(5) then
              TimingStart.Select 2
              if Delay.isVisible AND Delay.isEnabled then
                 Delay.More 5
              else
                 Warnlog "Delay in Effect Options were not to be found."
              endif
              if Speed.isVisible AND Speed.isEnabled then
                 Speed.Select 3
              else
                 Printlog "Speed in Effect Options were not to be found."
              endif
              if Repeat.isVisible then
                 if Repeat.isEnabled then
                    for etrep = 1 to Speed.GetItemCount
                        Repeat.Select etrep
                    next etrep
                 else
                    Warnlog "Repeat in Effect Options were not enabled."
                 endif
              else
                 Warnlog "Repeat in Effect Options were not visible."
              endif
              if Rewind.isVisible then
                 if Rewind.isEnabled then
                    Rewind.Check
                 else
                    Printlog "Rewind in Effect Options were not to be found."
                 endif
              else
                 Printlog "Rewind in Effect Options were not to be found."
              endif
              if Rewind.isVisible then
                 if Rewind.isEnabled then
                    Rewind.Check
                    Rewind.UnCheck
                 else
                    Warnlog "Rewind in Effect Options were not enabled."
                 endif
              else
                 Warnlog "Rewind in Effect Options were not visible."
              endif
              TriggerAnimate.IsChecked
              TriggerStart.IsChecked
              if Shape.isVisible then
                 if Shape.isEnabled then
                    for etshap = 1 to Shape.GetItemCount
                        Shape.Select etshap
                    next etshap
                 else
                    Warnlog "Shape in Effect Options were not to be found."
                 endif
              else
                 Warnlog "Shape in Effect Options were not to be found."
              endif
           else
              warnlog "Impress:Tasks Pane:Custom Animation:Effect Options: Timing TabPage didn't work."
           endif
           printlog " switch to TabPage 'Timing' "
           Kontext
           active.setPage TabTextAnimation
           kontext "TabTextAnimation"
           if TabTextAnimation.Exists(5) then
              lala = GroupText.GetItemCount
              for etgt = 1 to lala
                  GroupText.Select etgt
                  if AutomaticallyAfter.IsEnabled then
                     AutomaticallyAfter.Check
                     AutomaticallyAfter.TypeKeys "<UP>"
                  endif
                  if AnimateAttachedShape.IsEnabled then
                     AnimateAttachedShape.Check
                     if AnimateAttachedShape.IsChecked = FALSE then
                        Warnlog "AnimateAttachedShape should have been checked"
                     endif
                  endif
                  if InreverseOrder.IsEnabled then
                     InreverseOrder.Check
                     if InreverseOrder.IsChecked = FALSE then
                        Warnlog "InreverseOrder should have been checked"
                     endif
                  endif
              next etgt
              TabTextAnimation.Cancel
           else
              warnlog "Impress:Tasks Pane:Custom Animation:Effect Options: TextAnimation TabPage didn't work."
           endif
        else
           warnlog "Impress:Tasks Pane:Custom Animation:... button didn't work."
        endif
        Kontext "Tasks"
        
end function
'-------------------------------------------------------------------------------<|MERGE_RESOLUTION|>--- conflicted
+++ resolved
@@ -262,15 +262,9 @@
 
     printlog " tools->options "
     ToolsOptions
-<<<<<<< HEAD
-    '///+ select in section 'Presentation' tabpage 'general' ///'
-    hToolsOptions ("IMPRESS","General")
-        '///+ check the checkbox 'Always with current page' ///'
-=======
     printlog "+ select in section 'Presentation' tabpage 'general' "
     hToolsOptions ("IMPRESS","General")
         printlog "+ check the checkbox 'Always with current page' "
->>>>>>> e1d136dc
         setStartCurrentPage = MitAktuellerSeite.isChecked
         if bState then
             MitAktuellerSeite.Check
