'encoding UTF-8  Do not remove or change this line!
'**************************************************************************
' DO NOT ALTER OR REMOVE COPYRIGHT NOTICES OR THIS FILE HEADER.
'
' Copyright 2000, 2010 Oracle and/or its affiliates.
'
' OpenOffice.org - a multi-platform office productivity suite
'
' This file is part of OpenOffice.org.
'
' OpenOffice.org is free software: you can redistribute it and/or modify
' it under the terms of the GNU Lesser General Public License version 3
' only, as published by the Free Software Foundation.
'
' OpenOffice.org is distributed in the hope that it will be useful,
' but WITHOUT ANY WARRANTY; without even the implied warranty of
' MERCHANTABILITY or FITNESS FOR A PARTICULAR PURPOSE.  See the
' GNU Lesser General Public License version 3 for more details
' (a copy is included in the LICENSE file that accompanied this code).
'
' You should have received a copy of the GNU Lesser General Public License
' version 3 along with OpenOffice.org.  If not, see
' <http://www.openoffice.org/license.html>
' for a copy of the LGPLv3 License.
'
'/************************************************************************
'*
'*  owner : joerg.skottke@sun.com
'*
'*  short description : Password protect files
'*
'\******************************************************************************

testcase tIncorrectPassword( filetypeID as string )
 
    dim rc as integer
    dim brc as boolean
    dim iCurrentFilter as integer
    dim cCurrentFilter as string
    dim filepath as string
    
    const PASSWORD_VALID = "MyPasswd09#+1"
    const PASSWORD_FALSE = "MyPasswd00#+1"
    const DOC_ID = "f_sec_incorrect_password.bas testdocument"

    printlog( "Build a valid filename with full path and suffix" )
    filepath = hGetWorkPath() & "password" & hGetSuffix( filetypeID )
    printlog( "The workfile is: " & filepath )
    
    printlog( "Delete the workfile - if it was left over by a former testrun" )
    hDeleteFile( filepath )

    printlog( "Make sure we have exactly one single document open" )
<<<<<<< HEAD
    hInitSingleDoc()
=======
    hFileCloseAll()
    hCreateDocument()
>>>>>>> aaf6ec88

    printlog( "Change the document" )
    hChangeDoc()

    printlog( "Click on FileSave" )
    hUseAsyncSlot( "FileSave" )

    Kontext "SpeichernDlg"
<<<<<<< HEAD
    printlog( "Check the password checkbox" )
    Passwort.check()
    
    printlog( "Name the file as " & filepath )
    Dateiname.settext( filepath )
    
    if ( filetypeID <> "current" ) then
        for iCurrentFilter = 1 to DateiTyp.getItemCount()
        
            DateiTyp.select( iCurrentFilter )
            cCurrentFilter = DateiTyp.getSelText()
            if ( instr( cCurrentFilter , suffix ) > 0 ) then
                printlog( "Using custom filter: " & cCurrentFilter )
                exit for
            endif
        next iCurrentFilter
    else
        printlog( "Using default filter: " & DateiTyp.getSelText() )
    endif
    
    printlog( "Click on the Save-Button" )
    Speichern.click()
=======
    if ( SpeichernDlg.exists( 1 ) ) then
        printlog( "Automatic filename extension" )
        AutomatischeDateinamenserweiterung.check()

        printlog( "Check the password checkbox" )
        Passwort.check()

        printlog( "Name the file as " & workpath & WORKFILE )
        Dateiname.settext( workpath & WORKFILE )

        if ( filetypeID <> "current" ) then
            for iCurrentFilter = 1 to DateiTyp.getItemCount()

                DateiTyp.select( iCurrentFilter )
                cCurrentFilter = DateiTyp.getSelText()
                if ( instr( cCurrentFilter , suffix ) > 0 ) then
                    printlog( "Using custom filter: " & cCurrentFilter )
                    exit for
                endif
            next iCurrentFilter
        else
            printlog( "Using default filter: " & DateiTyp.getSelText() )
        endif

        printlog( "Click on the Save-Button" )
        Speichern.click()
>>>>>>> aaf6ec88

        brc = hSecurityEnterPasswordOnSave( PASSWORD_VALID )

        if ( brc ) then

            kontext "AlienWarning"
            if ( AlienWarning.exists( 3 ) ) then
                AlienWarning.ok()
                if ( filetypeID <> "current" ) then
                    printlog( "Accepted to save in alien format" )
                else
                    warnlog( "Alien warning not expected for default file format" )
                endif
            endif

            printlog( "Close the document" )
            brc = hDestroyDocument()
            if ( not brc ) then
                warnlog( "Something went wrong while closing the document. please check" )
            endif

        else
            warnlog( "Something went wrong setting the password for the docuemnt" )
        endif

        printlog( "Load the file again" )
        hFileOpen( workpath & WORKFILE & suffix )
        brc = hSecurityEnterPasswordOnLoad( PASSWORD_FALSE , false )
        if ( not brc ) then
            warnlog( "Something went wrong while using the password dialog" )
        endif
<<<<<<< HEAD
        
    else
        warnlog( "Something went wrong setting the password for the docuemnt" )
    endif

    printlog( "Load the file again" )
    hFileOpen( filepath )

    printlog( "Enter incorrect password" )
    brc = hSecurityEnterPasswordOnLoad( PASSWORD_FALSE , false )
    if ( not brc ) then warnlog( "Something went wrong while using the password dialog" )

    printlog( "Close the document" )
    hDestroyDocument()

    printlog( "Verify that we have no open documents" )
    if ( getDocumentCount > 0 ) then warnlog( "No documents should be open at this point" )

    printlog( "Delete the workfile" )
    hDeleteFile( filepath )
=======

        hDestroyDocument()

        printlog( "Verify that we have no open documents" )
        if ( getDocumentCount <> 0 ) then
            warnlog( "No documents should be open at this point" )
        endif
>>>>>>> aaf6ec88

        printlog( "Delete the workfile" )
        hDeleteFile( workpath & WORKFILE & suffix )
    else
        warnlog( "Unable to open file save dialog" )
    endif

endcase
<|MERGE_RESOLUTION|>--- conflicted
+++ resolved
@@ -51,12 +51,7 @@
     hDeleteFile( filepath )
 
     printlog( "Make sure we have exactly one single document open" )
-<<<<<<< HEAD
     hInitSingleDoc()
-=======
-    hFileCloseAll()
-    hCreateDocument()
->>>>>>> aaf6ec88
 
     printlog( "Change the document" )
     hChangeDoc()
@@ -65,30 +60,6 @@
     hUseAsyncSlot( "FileSave" )
 
     Kontext "SpeichernDlg"
-<<<<<<< HEAD
-    printlog( "Check the password checkbox" )
-    Passwort.check()
-    
-    printlog( "Name the file as " & filepath )
-    Dateiname.settext( filepath )
-    
-    if ( filetypeID <> "current" ) then
-        for iCurrentFilter = 1 to DateiTyp.getItemCount()
-        
-            DateiTyp.select( iCurrentFilter )
-            cCurrentFilter = DateiTyp.getSelText()
-            if ( instr( cCurrentFilter , suffix ) > 0 ) then
-                printlog( "Using custom filter: " & cCurrentFilter )
-                exit for
-            endif
-        next iCurrentFilter
-    else
-        printlog( "Using default filter: " & DateiTyp.getSelText() )
-    endif
-    
-    printlog( "Click on the Save-Button" )
-    Speichern.click()
-=======
     if ( SpeichernDlg.exists( 1 ) ) then
         printlog( "Automatic filename extension" )
         AutomatischeDateinamenserweiterung.check()
@@ -115,7 +86,6 @@
 
         printlog( "Click on the Save-Button" )
         Speichern.click()
->>>>>>> aaf6ec88
 
         brc = hSecurityEnterPasswordOnSave( PASSWORD_VALID )
 
@@ -147,28 +117,6 @@
         if ( not brc ) then
             warnlog( "Something went wrong while using the password dialog" )
         endif
-<<<<<<< HEAD
-        
-    else
-        warnlog( "Something went wrong setting the password for the docuemnt" )
-    endif
-
-    printlog( "Load the file again" )
-    hFileOpen( filepath )
-
-    printlog( "Enter incorrect password" )
-    brc = hSecurityEnterPasswordOnLoad( PASSWORD_FALSE , false )
-    if ( not brc ) then warnlog( "Something went wrong while using the password dialog" )
-
-    printlog( "Close the document" )
-    hDestroyDocument()
-
-    printlog( "Verify that we have no open documents" )
-    if ( getDocumentCount > 0 ) then warnlog( "No documents should be open at this point" )
-
-    printlog( "Delete the workfile" )
-    hDeleteFile( filepath )
-=======
 
         hDestroyDocument()
 
@@ -176,7 +124,6 @@
         if ( getDocumentCount <> 0 ) then
             warnlog( "No documents should be open at this point" )
         endif
->>>>>>> aaf6ec88
 
         printlog( "Delete the workfile" )
         hDeleteFile( workpath & WORKFILE & suffix )
