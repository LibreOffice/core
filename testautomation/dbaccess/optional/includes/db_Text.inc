'encoding UTF-8  Do not remove or change this line!
'**************************************************************************
'* DO NOT ALTER OR REMOVE COPYRIGHT NOTICES OR THIS FILE HEADER.
'* 
'* Copyright 2008 by Sun Microsystems, Inc.
'*
'* OpenOffice.org - a multi-platform office productivity suite
'*
'* $RCSfile: db_Text.inc,v $
'*
'* $Revision: 1.1 $
'*
'* last change: $Author: jsi $ $Date: 2008-06-16 07:43:42 $
'*
'* This file is part of OpenOffice.org.
'*
'* OpenOffice.org is free software: you can redistribute it and/or modify
'* it under the terms of the GNU Lesser General Public License version 3
'* only, as published by the Free Software Foundation.
'*
'* OpenOffice.org is distributed in the hope that it will be useful,
'* but WITHOUT ANY WARRANTY; without even the implied warranty of
'* MERCHANTABILITY or FITNESS FOR A PARTICULAR PURPOSE.  See the
'* GNU Lesser General Public License version 3 for more details
'* (a copy is included in the LICENSE file that accompanied this code).
'*
'* You should have received a copy of the GNU Lesser General Public License
'* version 3 along with OpenOffice.org.  If not, see
'* <http://www.openoffice.org/license.html>
'* for a copy of the LGPLv3 License.
'*
'/************************************************************************
'*
'* owner : marc.neumann@sun.com
'*
'* short description : test for a text database
'*
'\***********************************************************************

sub db_Text(sFilename as string)

    call tCountCharacterSet(sFilename)
    call tOpenUTF8File(sFilename)

end sub
'-------------------------------------------------------------------------
testcase tCountCharacterSet(sFilename as string)

	'/// open the text database create in the bas file    
    call fOpendatabase(sFileName)

	'/// open the properties dialog of the open database
    printlog "open the properties dialog of the open database"            
    Kontext "DATABASE"    
        Database.UseMenu    
        hMenuSelectNr(2)
        hMenuSelectNr(15)
        hMenuSelectNr(1)

    '/// switch to the Text Tabpage    
    printlog "switch to the Text Tabpage"    
    Kontext "DatabaseProperties"        
        TabControl.setPage TabTextBase
    
    '/// check if there are 54 character sets
    printlog "check if there are 54 character sets"   
    Kontext "TabTextBase"
        dim i as integer
        i = CharSet.getItemCount()
        if i <> 54 then
            warnlog "The count of the charsets is wrong. It have to be 54 but it is:" + i
        else
            printlog "The count of the charsets is correct.There are 54 character sets."
        endif       
    '/// close the properties dialog with OK
    printlog "close the properties dialog with OK"    
    Kontext "DatabaseProperties"
        DatabaseProperties.OK
    
    '/// close the database
    printlog "close the database"    
    call fCloseDatabase()

endcase
'-------------------------------------------------------------------------
testcase tOpenUTF8File(sFilename as string)
    
    '/// copy the file TesttoolPath + dbaccess/optional/input/text_datasource/text_Database.txt" to your local wotk directory
    printlog "copy the file TesttoolPath + dbaccess/optional/input/text_datasource/text_Database.txt to your local wotk directory"
<<<<<<< HEAD
    app.FileCopy gTesttoolPath + ConvertPath("dbaccess/optional/input/text_datasource/text_Database.txt"),gOfficePath + ConvertPath("user/work/text_Database.txt")
=======
    app.FileCopy gTesttoolPath + ConvertPath("dbaccess/optional/input/text_datasource/text_database.txt"),gOfficePath + ConvertPath("user/work/text_database.txt")
>>>>>>> e1d136dc

    '/// open the text database create in the bas file
    call fOpendatabase(sFileName)
    
    '/// open the properties dialog of the open database
    printlog "open the properties dialog of the open database"
    Kontext "DATABASE"    
        Database.UseMenu    
        hMenuSelectNr(2)
        hMenuSelectNr(15)
        hMenuSelectNr(1)

    '/// switch to the Text Tabpage
    printlog "switch to the Text Tabpage"
    Kontext "DatabaseProperties"        
        TabControl.setPage TabTextBase
   
    '/// set UTF-8 as character set
    printlog "set UTF-8 as character set"    
    Kontext "TabTextBase"
        dim iCount as integer
        dim i as integer
        iCount = CharSet.getItemCount()
        for i = 1 to iCount 
            CharSet.select(i)            
            if (Instr(CharSet.getSelText(),"(UTF-8)") <> 0 ) then
                i = iCount
            endif
        next

    '/// close the properties dialog with OK
    printlog "close the properties dialog with OK"    
    Kontext "DatabaseProperties"
        DatabaseProperties.OK
    
    '/// save and close the database
    call fCloseDatabase(true)
    
    '/// open the text database again
    call fOpendatabase(sFileName)    
        
    '/// open the table text_database
    printlog "open the table text_Database"    
    call fOpenTable("text_Database")
    
    '/// check if the first row contains the string öäü
    printlog "check if the first row contains the string öäü"
    kontext "TableView"
        TableView.TypeKeys("<MOD1 C>",true)
        if ( getClipboard = "1;öäü") then
        	printlog "The table is load with an UTF-8 locale -> OK"
        else
        	warnlog "The table is not load ed with an UTF-8 locale -> FAILED"
		endif
    
    '/// close the table
    printlog "close the table"    
    call fCloseTableView
    
    '/// close the database
    printlog "close the database"
    call fCloseDatabase()

endcase<|MERGE_RESOLUTION|>--- conflicted
+++ resolved
@@ -87,11 +87,7 @@
     
     '/// copy the file TesttoolPath + dbaccess/optional/input/text_datasource/text_Database.txt" to your local wotk directory
     printlog "copy the file TesttoolPath + dbaccess/optional/input/text_datasource/text_Database.txt to your local wotk directory"
-<<<<<<< HEAD
-    app.FileCopy gTesttoolPath + ConvertPath("dbaccess/optional/input/text_datasource/text_Database.txt"),gOfficePath + ConvertPath("user/work/text_Database.txt")
-=======
     app.FileCopy gTesttoolPath + ConvertPath("dbaccess/optional/input/text_datasource/text_database.txt"),gOfficePath + ConvertPath("user/work/text_database.txt")
->>>>>>> e1d136dc
 
     '/// open the text database create in the bas file
     call fOpendatabase(sFileName)
