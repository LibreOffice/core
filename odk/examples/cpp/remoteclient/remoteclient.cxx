--- conflicted
+++ resolved
@@ -233,60 +233,7 @@
 {
     *ppEnvTypeName = CPPU_CURRENT_LANGUAGE_BINDING_NAME;
 }
-<<<<<<< HEAD
-//==================================================================================================
-sal_Bool SAL_CALL component_writeInfo(
-    void * pServiceManager, void * pRegistryKey )
-{
-    if (pRegistryKey)
-    {
-        try
-        {
-            Reference< XRegistryKey > xNewKey(
-                reinterpret_cast< XRegistryKey * >( pRegistryKey )->createKey(
-                    OUString(RTL_CONSTASCII_USTRINGPARAM( "/" IMPLEMENTATION_NAME "/UNO/SERVICES" )) ) );
-=======
->>>>>>> 33e2b116
-
-//==================================================================================================
-// SAL_DLLPUBLIC_EXPORT sal_Bool SAL_CALL component_writeInfo(
-//  void * pServiceManager, void * pRegistryKey )
-// {
-//  if (pRegistryKey)
-//  {
-//      try
-//      {
-//          Reference< XRegistryKey > xNewKey(
-//              reinterpret_cast< XRegistryKey * >( pRegistryKey )->createKey(
-//                  OUString::createFromAscii( "/" IMPLEMENTATION_NAME "/UNO/SERVICES" ) ) );
-
-//          const Sequence< OUString > & rSNL = getSupportedServiceNames();
-//          const OUString * pArray = rSNL.getConstArray();
-//          for ( sal_Int32 nPos = rSNL.getLength(); nPos--; )
-//              xNewKey->createKey( pArray[nPos] );
-
-//          return sal_True;
-//      }
-//      catch (InvalidRegistryException &)
-//      {
-//          OSL_ENSURE( sal_False, "### InvalidRegistryException!" );
-//      }
-//  }
-//  return sal_False;
-// }
-
-<<<<<<< HEAD
-            return sal_True;
-        }
-        catch (InvalidRegistryException &)
-        {
-            OSL_FAIL( "### InvalidRegistryException!" );
-        }
-    }
-    return sal_False;
-}
-=======
->>>>>>> 33e2b116
+
 //==================================================================================================
 SAL_DLLPUBLIC_EXPORT void * SAL_CALL component_getFactory(
     const sal_Char * pImplName, void * pServiceManager, void * pRegistryKey )
