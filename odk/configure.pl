--- conflicted
+++ resolved
@@ -32,16 +32,7 @@
 
 $main::OFFICE_BASE_HOME = substr($main::sdkpath, 0, rindex($main::sdkpath, "/sdk"));
 
-<<<<<<< HEAD
 $main::OO_SDK_URE_HOME = `cd $main::sdkpath/../ure-link && pwd`;
-=======
-if ( $main::operatingSystem =~ m/darwin/ )
-{
-#   $main::OO_SDK_URE_HOME = `cd $main::sdkpath/../ure-link && pwd`;
-} else {
-    $main::OO_SDK_URE_HOME = `cd $main::sdkpath/../ure-link && pwd`;
-}
->>>>>>> d0c56f12
 chomp($main::OO_SDK_URE_HOME);
 
 $main::OO_SDK_MAKE_HOME = "";
