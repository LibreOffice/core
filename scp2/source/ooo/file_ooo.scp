--- conflicted
+++ resolved
@@ -1176,946 +1176,6 @@
     Name = "main.xcd";
 End
 
-<<<<<<< HEAD
-=======
-File gid_File_Oo_Inet_Xcu
-    TXT_FILE_BODY;
-    Styles = (PACKED);
-    Dir = gid_Dir_Share_Registry_Data_Org_Openoffice;
-    Name = "/registry/data/org/openoffice/Inet.xcu";
-End
-
-File gid_File_Oo_Office_Addons_Xcs
-    TXT_FILE_BODY;
-    Styles = (PACKED);
-    Dir = gid_Dir_Share_Registry_Schema_Org_Openoffice_Office;
-    Name = "/registry/schema/org/openoffice/Office/Addons.xcs";
-End
-
-File gid_File_Oo_Office_Ui_Basicidecommands_Xcs
-    TXT_FILE_BODY;
-    Styles = (PACKED);
-    Dir = gid_Dir_Share_Registry_Schema_Org_Openoffice_Office_Ui;
-    Name = "/registry/schema/org/openoffice/Office/UI/BasicIDECommands.xcs";
-End
-
-File gid_File_Oo_Office_Ui_Basicidecommands_Xcu
-    TXT_FILE_BODY;
-    Styles = (PACKED);
-    Dir = gid_Dir_Share_Registry_Data_Org_Openoffice_Office_Ui;
-    Name = "/registry/data/org/openoffice/Office/UI/BasicIDECommands.xcu";
-End
-
-File gid_File_Oo_Office_Ui_Windowstate_Xcs
-    TXT_FILE_BODY;
-    Styles = (PACKED);
-    Dir = gid_Dir_Share_Registry_Schema_Org_Openoffice_Office_Ui;
-    Name = "/registry/schema/org/openoffice/Office/UI/WindowState.xcs";
-End
-
-File gid_File_Oo_Office_Ui_Basicidewindowstate_Xcs
-    TXT_FILE_BODY;
-    Styles = (PACKED);
-    Dir = gid_Dir_Share_Registry_Schema_Org_Openoffice_Office_Ui;
-    Name = "/registry/schema/org/openoffice/Office/UI/BasicIDEWindowState.xcs";
-End
-
-File gid_File_Oo_Office_Ui_Basicidewindowstate_Xcu
-    TXT_FILE_BODY;
-    Styles = (PACKED);
-    Dir = gid_Dir_Share_Registry_Data_Org_Openoffice_Office_Ui;
-    Name = "/registry/data/org/openoffice/Office/UI/BasicIDEWindowState.xcu";
-End
-
-File gid_File_Oo_Office_Ui_Bibliographycommands_Xcs
-    TXT_FILE_BODY;
-    Styles = (PACKED);
-    Dir = gid_Dir_Share_Registry_Schema_Org_Openoffice_Office_Ui;
-    Name = "/registry/schema/org/openoffice/Office/UI/BibliographyCommands.xcs";
-End
-
-File gid_File_Oo_Office_Ui_Bibliographycommands_Xcu
-    TXT_FILE_BODY;
-    Styles = (PACKED);
-    Dir = gid_Dir_Share_Registry_Data_Org_Openoffice_Office_Ui;
-    Name = "/registry/data/org/openoffice/Office/UI/BibliographyCommands.xcu";
-End
-
-File gid_File_Oo_Office_Ui_Bibliographywindowstate_Xcs
-    TXT_FILE_BODY;
-    Styles = (PACKED);
-    Dir = gid_Dir_Share_Registry_Schema_Org_Openoffice_Office_Ui;
-    Name = "/registry/schema/org/openoffice/Office/UI/BibliographyWindowState.xcs";
-End
-
-/*
-File gid_File_Oo_Office_Ui_Bibliographywindowstate_Xcu
-    TXT_FILE_BODY;
-    Styles = (PACKED);
-    Dir = gid_Dir_Share_Registry_Data_Org_Openoffice_Office_Ui;
-    Name = "/registry/data/org/openoffice/Office/UI/BibliographyWindowState.xcu";
-End
-*/
-File gid_File_Oo_Office_Calc_Xcs
-    TXT_FILE_BODY;
-    Styles = (PACKED);
-    Dir = gid_Dir_Share_Registry_Schema_Org_Openoffice_Office;
-    Name = "/registry/schema/org/openoffice/Office/Calc.xcs";
-End
-
-File gid_File_Oo_Office_Calc_Xcu
-    TXT_FILE_BODY;
-    Styles = (PACKED);
-    Dir = gid_Dir_Share_Registry_Data_Org_Openoffice_Office;
-    Name = "/registry/data/org/openoffice/Office/Calc.xcu";
-End
-
-File gid_File_Oo_Office_CalcAddIns_Xcs
-    TXT_FILE_BODY;
-    Styles = (PACKED);
-    Dir = gid_Dir_Share_Registry_Schema_Org_Openoffice_Office;
-    Name = "/registry/schema/org/openoffice/Office/CalcAddIns.xcs";
-End
-
-File gid_File_Oo_Office_Chart_Xcs
-    TXT_FILE_BODY;
-    Styles = (PACKED);
-    Dir = gid_Dir_Share_Registry_Schema_Org_Openoffice_Office;
-    Name = "/registry/schema/org/openoffice/Office/Chart.xcs";
-End
-
-File gid_File_Oo_Office_Ui_Chartcommands_Xcs
-    TXT_FILE_BODY;
-    Styles = (PACKED);
-    Dir = gid_Dir_Share_Registry_Schema_Org_Openoffice_Office_Ui;
-    Name = "/registry/schema/org/openoffice/Office/UI/ChartCommands.xcs";
-End
-
-File gid_File_Oo_Office_Ui_Chartcommands_Xcu
-    TXT_FILE_BODY;
-    Styles = (PACKED);
-    Dir = gid_Dir_Share_Registry_Data_Org_Openoffice_Office_Ui;
-    Name = "/registry/data/org/openoffice/Office/UI/ChartCommands.xcu";
-End
-
-File gid_File_Oo_Office_Ui_Chartwindowstate_Xcs
-    TXT_FILE_BODY;
-    Styles = (PACKED);
-    Dir = gid_Dir_Share_Registry_Schema_Org_Openoffice_Office_Ui;
-    Name = "/registry/schema/org/openoffice/Office/UI/ChartWindowState.xcs";
-End
-
-File gid_File_Oo_Office_Ui_Chartwindowstate_Xcu
-    TXT_FILE_BODY;
-    Styles = (PACKED);
-    Dir = gid_Dir_Share_Registry_Data_Org_Openoffice_Office_Ui;
-    Name = "/registry/data/org/openoffice/Office/UI/ChartWindowState.xcu";
-End
-
-File gid_File_Oo_Office_Commands_Xcs
-    TXT_FILE_BODY;
-    Styles = (PACKED);
-    Dir = gid_Dir_Share_Registry_Schema_Org_Openoffice_Office;
-    Name = "/registry/schema/org/openoffice/Office/Commands.xcs";
-End
-
-File gid_File_Oo_Office_Ui_Commands_Xcs
-    TXT_FILE_BODY;
-    Styles = (PACKED);
-    Dir = gid_Dir_Share_Registry_Schema_Org_Openoffice_Office_Ui;
-    Name = "/registry/schema/org/openoffice/Office/UI/Commands.xcs";
-End
-
-File gid_File_Oo_Office_Ui_Category_Xcs
-    TXT_FILE_BODY;
-    Styles = (PACKED);
-    Dir = gid_Dir_Share_Registry_Schema_Org_Openoffice_Office_Ui;
-    Name = "/registry/schema/org/openoffice/Office/UI/Category.xcs";
-End
-
-File gid_File_Oo_Office_Ui_Drawimpresscommands_Xcs
-    TXT_FILE_BODY;
-    Styles = (PACKED);
-    Dir = gid_Dir_Share_Registry_Schema_Org_Openoffice_Office_Ui;
-    Name = "/registry/schema/org/openoffice/Office/UI/DrawImpressCommands.xcs";
-End
-
-File gid_File_Oo_Office_Ui_Drawimpresscommands_Xcu
-    TXT_FILE_BODY;
-    Styles = (PACKED);
-    Dir = gid_Dir_Share_Registry_Data_Org_Openoffice_Office_Ui;
-    Name = "/registry/data/org/openoffice/Office/UI/DrawImpressCommands.xcu";
-End
-
-File gid_File_Oo_Office_Ui_Genericcategories_Xcs
-    TXT_FILE_BODY;
-    Styles = (PACKED);
-    Dir = gid_Dir_Share_Registry_Schema_Org_Openoffice_Office_Ui;
-    Name = "/registry/schema/org/openoffice/Office/UI/GenericCategories.xcs";
-End
-
-File gid_File_Oo_Office_Ui_Genericcategories_Xcu
-    TXT_FILE_BODY;
-    Styles = (PACKED);
-    Dir = gid_Dir_Share_Registry_Data_Org_Openoffice_Office_Ui;
-    Name = "/registry/data/org/openoffice/Office/UI/GenericCategories.xcu";
-End
-
-File gid_File_Oo_Office_Common_Xcs
-    TXT_FILE_BODY;
-    Styles = (PACKED);
-    Dir = gid_Dir_Share_Registry_Schema_Org_Openoffice_Office;
-    Name = "/registry/schema/org/openoffice/Office/Common.xcs";
-End
-
-File gid_File_Oo_Office_Histories_Xcs
-    TXT_FILE_BODY;
-    Styles = (PACKED);
-    Dir = gid_Dir_Share_Registry_Schema_Org_Openoffice_Office;
-    Name = "/registry/schema/org/openoffice/Office/Histories.xcs";
-End
-
-File gid_File_Oo_Office_Ui_WindowContentFactories_Xcs
-    TXT_FILE_BODY;
-    Styles = (PACKED);
-    Dir = gid_Dir_Share_Registry_Schema_Org_Openoffice_Office_Ui;
-    Name = "/registry/schema/org/openoffice/Office/UI/WindowContentFactories.xcs";
-End
-
-File gid_File_Oo_Office_Extendedcolorscheme_Xcs
-    TXT_FILE_BODY;
-    Styles = (PACKED);
-    Dir = gid_Dir_Share_Registry_Schema_Org_Openoffice_Office;
-    Name = "/registry/schema/org/openoffice/Office/ExtendedColorScheme.xcs";
-End
-
-File gid_File_Oo_Office_Paths_Xcs
-    TXT_FILE_BODY;
-    Styles = (PACKED);
-    Dir = gid_Dir_Share_Registry_Schema_Org_Openoffice_Office;
-    Name = "/registry/schema/org/openoffice/Office/Paths.xcs";
-End
-
-File gid_File_Oo_Office_Logging_Xcs
-    TXT_FILE_BODY;
-    Styles = (PACKED);
-    Dir = gid_Dir_Share_Registry_Schema_Org_Openoffice_Office;
-    Name = "/registry/schema/org/openoffice/Office/Logging.xcs";
-End
-
-File gid_File_Oo_Office_OOoImprovement_Settings_Xcs
-    TXT_FILE_BODY;
-    Styles = (PACKED);
-    Dir = gid_Dir_Share_Registry_Schema_Org_Openoffice_Office_OOoImprovement;
-    Name = "/registry/schema/org/openoffice/Office/OOoImprovement/Settings.xcs";
-End
-
-File gid_File_Oo_Office_OptionsDialog_Xcs
-    TXT_FILE_BODY;
-    Styles = (PACKED);
-    Dir = gid_Dir_Share_Registry_Schema_Org_Openoffice_Office;
-    Name = "/registry/schema/org/openoffice/Office/OptionsDialog.xcs";
-End
-
-File gid_File_Oo_Office_Recovery_Xcs
-    TXT_FILE_BODY;
-    Styles = (PACKED);
-    Dir = gid_Dir_Share_Registry_Schema_Org_Openoffice_Office;
-    Name = "/registry/schema/org/openoffice/Office/Recovery.xcs";
-End
-
-File gid_File_Oo_Office_Histories_Xcu
-    TXT_FILE_BODY;
-    Styles = (PACKED);
-    Dir = gid_Dir_Share_Registry_Data_Org_Openoffice_Office;
-    Name = "/registry/data/org/openoffice/Office/Histories.xcu";
-End
-
-File gid_File_Oo_Office_Common_Xcu
-    TXT_FILE_BODY;
-    Styles = (PACKED,SCPZIP_REPLACE);
-    Dir = gid_Dir_Share_Registry_Data_Org_Openoffice_Office;
-    Name = "/registry/data/org/openoffice/Office/Common.xcu";
-End
-
-File gid_File_Oo_Office_Accelerators_Xcs
-    TXT_FILE_BODY;
-    Styles = (PACKED);
-    Dir = gid_Dir_Share_Registry_Schema_Org_Openoffice_Office;
-    Name = "/registry/schema/org/openoffice/Office/Accelerators.xcs";
-End
-
-File gid_File_Oo_Office_Accelerators_Xcu
-    TXT_FILE_BODY;
-    Styles = (PACKED, SCPZIP_REPLACE);
-    Dir = gid_Dir_Share_Registry_Data_Org_Openoffice_Office;
-    Name = "/registry/data/org/openoffice/Office/Accelerators.xcu";
-End
-
-File gid_File_Oo_Office_Paths_Xcu
-    TXT_FILE_BODY;
-    Styles = (PACKED, SCPZIP_REPLACE);
-    Dir = gid_Dir_Share_Registry_Data_Org_Openoffice_Office;
-    Name = "/registry/data/org/openoffice/Office/Paths.xcu";
-End
-
-File gid_File_Oo_Office_Logging_Xcu
-    TXT_FILE_BODY;
-    Styles = (PACKED, SCPZIP_REPLACE);
-    Dir = gid_Dir_Share_Registry_Data_Org_Openoffice_Office;
-    Name = "/registry/data/org/openoffice/Office/Logging.xcu";
-End
-
-File gid_File_Oo_Office_Views_Xcu
-    TXT_FILE_BODY;
-    Styles = (PACKED, SCPZIP_REPLACE);
-    Dir = gid_Dir_Share_Registry_Data_Org_Openoffice_Office;
-    Name = "/registry/data/org/openoffice/Office/Views.xcu";
-End
-
-File gid_File_Oo_Office_Compatibility_Xcs
-    TXT_FILE_BODY;
-    Styles = (PACKED);
-    Dir = gid_Dir_Share_Registry_Schema_Org_Openoffice_Office;
-    Name = "/registry/schema/org/openoffice/Office/Compatibility.xcs";
-End
-
-File gid_File_Oo_Office_Ui_Controller_Xcs
-    TXT_FILE_BODY;
-    Styles = (PACKED);
-    Dir = gid_Dir_Share_Registry_Schema_Org_Openoffice_Office_Ui;
-    Name = "/registry/schema/org/openoffice/Office/UI/Controller.xcs";
-End
-
-File gid_File_Oo_Office_Ui_Controller_Xcu
-    TXT_FILE_BODY;
-    Styles = (PACKED);
-    Dir = gid_Dir_Share_Registry_Data_Org_Openoffice_Office_Ui;
-    Name = "/registry/data/org/openoffice/Office/UI/Controller.xcu";
-End
-
-File gid_File_Oo_Office_Dataaccess_Xcs
-    TXT_FILE_BODY;
-    Styles = (PACKED);
-    Dir = gid_Dir_Share_Registry_Schema_Org_Openoffice_Office;
-    Name = "/registry/schema/org/openoffice/Office/DataAccess.xcs";
-End
-
-File gid_File_Oo_Office_Dataaccess_Xcu
-    TXT_FILE_BODY;
-    Styles = (PACKED);
-    Dir = gid_Dir_Share_Registry_Data_Org_Openoffice_Office;
-    Name = "/registry/data/org/openoffice/Office/DataAccess.xcu";
-End
-
-File gid_File_Oo_Office_Dataaccess_Drivers_Xcs
-    TXT_FILE_BODY;
-    Styles = (PACKED);
-    Dir = gid_Dir_Share_Registry_Schema_Org_Openoffice_Office_Dataaccess;
-    Name = "/registry/schema/org/openoffice/Office/DataAccess/Drivers.xcs";
-End
-
-File gid_File_Oo_Office_Ui_Dbucommands_Xcs
-    TXT_FILE_BODY;
-    Styles = (PACKED);
-    Dir = gid_Dir_Share_Registry_Schema_Org_Openoffice_Office_Ui;
-    Name = "/registry/schema/org/openoffice/Office/UI/DbuCommands.xcs";
-End
-
-File gid_File_Oo_Office_Ui_Dbucommands_Xcu
-    TXT_FILE_BODY;
-    Styles = (PACKED);
-    Dir = gid_Dir_Share_Registry_Data_Org_Openoffice_Office_Ui;
-    Name = "/registry/data/org/openoffice/Office/UI/DbuCommands.xcu";
-End
-
-File gid_File_Oo_Office_Ui_Basewindowstate_Xcs
-    TXT_FILE_BODY;
-    Styles = (PACKED);
-    Dir = gid_Dir_Share_Registry_Schema_Org_Openoffice_Office_Ui;
-    Name = "/registry/schema/org/openoffice/Office/UI/BaseWindowState.xcs";
-End
-
-File gid_File_Oo_Office_Ui_Basewindowstate_Xcu
-    TXT_FILE_BODY;
-    Styles = (PACKED);
-    Dir = gid_Dir_Share_Registry_Data_Org_Openoffice_Office_Ui;
-    Name = "/registry/data/org/openoffice/Office/UI/BaseWindowState.xcu";
-End
-
-File gid_File_Oo_Office_Ui_Dbtablewindowstate_Xcs
-    TXT_FILE_BODY;
-    Styles = (PACKED);
-    Dir = gid_Dir_Share_Registry_Schema_Org_Openoffice_Office_Ui;
-    Name = "/registry/schema/org/openoffice/Office/UI/DbTableWindowState.xcs";
-End
-
-File gid_File_Oo_Office_Ui_Dbtablewindowstate_xcu
-    TXT_FILE_BODY;
-    Styles = (PACKED);
-    Dir = gid_Dir_Share_Registry_Data_Org_Openoffice_Office_Ui;
-    Name = "/registry/data/org/openoffice/Office/UI/DbTableWindowState.xcu";
-End
-
-File gid_File_Oo_Office_Ui_Dbbrowserwindowstate_Xcs
-    TXT_FILE_BODY;
-    Styles = (PACKED);
-    Dir = gid_Dir_Share_Registry_Schema_Org_Openoffice_Office_Ui;
-    Name = "/registry/schema/org/openoffice/Office/UI/DbBrowserWindowState.xcs";
-End
-
-File gid_File_Oo_Office_Ui_Dbbrowserwindowstate_xcu
-    TXT_FILE_BODY;
-    Styles = (PACKED);
-    Dir = gid_Dir_Share_Registry_Data_Org_Openoffice_Office_Ui;
-    Name = "/registry/data/org/openoffice/Office/UI/DbBrowserWindowState.xcu";
-End
-
-
-File gid_File_Oo_Office_Ui_Dbtabledatawindowstate_Xcs
-    TXT_FILE_BODY;
-    Styles = (PACKED);
-    Dir = gid_Dir_Share_Registry_Schema_Org_Openoffice_Office_Ui;
-    Name = "/registry/schema/org/openoffice/Office/UI/DbTableDataWindowState.xcs";
-End
-
-File gid_File_Oo_Office_Ui_Dbtabledatawindowstate_Xcu
-    TXT_FILE_BODY;
-    Styles = (PACKED);
-    Dir = gid_Dir_Share_Registry_Data_Org_Openoffice_Office_Ui;
-    Name = "/registry/data/org/openoffice/Office/UI/DbTableDataWindowState.xcu";
-End
-
-
-File gid_File_Oo_Office_Ui_Dbquerywindowstate_Xcs
-    TXT_FILE_BODY;
-    Styles = (PACKED);
-    Dir = gid_Dir_Share_Registry_Schema_Org_Openoffice_Office_Ui;
-    Name = "/registry/schema/org/openoffice/Office/UI/DbQueryWindowState.xcs";
-End
-
-File gid_File_Oo_Office_Ui_Dbquerywindowstate_xcu
-    TXT_FILE_BODY;
-    Styles = (PACKED);
-    Dir = gid_Dir_Share_Registry_Data_Org_Openoffice_Office_Ui;
-    Name = "/registry/data/org/openoffice/Office/UI/DbQueryWindowState.xcu";
-End
-
-File gid_File_Oo_Office_Ui_Dbrelationwindowstate_Xcs
-    TXT_FILE_BODY;
-    Styles = (PACKED);
-    Dir = gid_Dir_Share_Registry_Schema_Org_Openoffice_Office_Ui;
-    Name = "/registry/schema/org/openoffice/Office/UI/DbRelationWindowState.xcs";
-End
-
-File gid_File_Oo_Office_Ui_Dbrelationwindowstate_xcu
-    TXT_FILE_BODY;
-    Styles = (PACKED);
-    Dir = gid_Dir_Share_Registry_Data_Org_Openoffice_Office_Ui;
-    Name = "/registry/data/org/openoffice/Office/UI/DbRelationWindowState.xcu";
-End
-
-File gid_File_Oo_Office_Draw_Xcs
-    TXT_FILE_BODY;
-    Styles = (PACKED);
-    Dir = gid_Dir_Share_Registry_Schema_Org_Openoffice_Office;
-    Name = "/registry/schema/org/openoffice/Office/Draw.xcs";
-End
-
-File gid_File_Oo_Office_Events_Xcs
-    TXT_FILE_BODY;
-    Styles = (PACKED);
-    Dir = gid_Dir_Share_Registry_Schema_Org_Openoffice_Office;
-    Name = "/registry/schema/org/openoffice/Office/Events.xcs";
-End
-
-File gid_File_Oo_Office_ExtensionManager_Xcs
-    TXT_FILE_BODY;
-    Styles = (PACKED);
-    Dir = gid_Dir_Share_Registry_Schema_Org_Openoffice_Office;
-    Name = "/registry/schema/org/openoffice/Office/ExtensionManager.xcs";
-End
-
-File gid_File_Oo_Office_ExtensionManager_Xcu
-    TXT_FILE_BODY;
-    Styles = (PACKED);
-    Dir = gid_Dir_Share_Registry_Data_Org_Openoffice_Office;
-    Name = "/registry/data/org/openoffice/Office/ExtensionManager.xcu";
-End
-
-File gid_File_Oo_Office_Ui_Factories_Xcs
-    TXT_FILE_BODY;
-    Styles = (PACKED);
-    Dir = gid_Dir_Share_Registry_Schema_Org_Openoffice_Office_Ui;
-    Name = "/registry/schema/org/openoffice/Office/UI/Factories.xcs";
-End
-
-File gid_File_Oo_Office_Ui_Factories_Xcu
-    TXT_FILE_BODY;
-    Styles = (PACKED);
-    Dir = gid_Dir_Share_Registry_Data_Org_Openoffice_Office_Ui;
-    Name = "/registry/data/org/openoffice/Office/UI/Factories.xcu";
-End
-
-File gid_File_Oo_Office_Embedding_Xcu
-    TXT_FILE_BODY;
-    Styles = (PACKED);
-    Dir = gid_Dir_Share_Registry_Data_Org_Openoffice_Office;
-	Name = "/registry/data/org/openoffice/Office/Embedding.xcu";
-End
-
-File gid_File_Registry_Spool_Oo_Office_Embedding_Chart_Xcu
-    TXT_FILE_BODY;
-    Styles = (PACKED);
-    Dir = gid_Dir_Share_Registry_Modules_Oo_Office_Embedding;
-    Name = "/registry/spool/org/openoffice/Office/Embedding-chart.xcu";
-End
-
-File gid_File_Oo_Office_Ui_Genericcommands_Xcs
-    TXT_FILE_BODY;
-    Styles = (PACKED);
-    Dir = gid_Dir_Share_Registry_Schema_Org_Openoffice_Office_Ui;
-    Name = "/registry/schema/org/openoffice/Office/UI/GenericCommands.xcs";
-End
-
-File gid_File_Oo_Office_Ui_Genericcommands_Xcu
-    TXT_FILE_BODY;
-    Styles = (PACKED,PATCH);
-    Dir = gid_Dir_Share_Registry_Data_Org_Openoffice_Office_Ui;
-    Name = "/registry/data/org/openoffice/Office/UI/GenericCommands.xcu";
-End
-
-File gid_File_Oo_Office_Ui_GlobalSettings_Xcs
-    TXT_FILE_BODY;
-    Styles = (PACKED);
-    Dir = gid_Dir_Share_Registry_Schema_Org_Openoffice_Office_Ui;
-    Name = "/registry/schema/org/openoffice/Office/UI/GlobalSettings.xcs";
-End
-
-File gid_File_Oo_Office_Impress_Xcs
-    TXT_FILE_BODY;
-    Styles = (PACKED);
-    Dir = gid_Dir_Share_Registry_Schema_Org_Openoffice_Office;
-    Name = "/registry/schema/org/openoffice/Office/Impress.xcs";
-End
-
-File gid_File_Oo_Office_Impress_Xcu
-    TXT_FILE_BODY;
-    Styles = (PACKED);
-    Dir = gid_Dir_Share_Registry_Data_Org_Openoffice_Office;
-    Name = "/registry/data/org/openoffice/Office/Impress.xcu";
-End
-
-File gid_File_Oo_Office_Java_Xcs
-    TXT_FILE_BODY;
-    Styles = (PACKED);
-    Dir = gid_Dir_Share_Registry_Schema_Org_Openoffice_Office;
-    Name = "/registry/schema/org/openoffice/Office/Java.xcs";
-End
-
-File gid_File_Oo_Office_Jobs_Xcs
-    TXT_FILE_BODY;
-    Styles = (PACKED);
-    Dir = gid_Dir_Share_Registry_Schema_Org_Openoffice_Office;
-    Name = "/registry/schema/org/openoffice/Office/Jobs.xcs";
-End
-
-File gid_File_Oo_Office_Jobs_Xcu
-    TXT_FILE_BODY;
-    Styles = (PACKED);
-    Dir = gid_Dir_Share_Registry_Data_Org_Openoffice_Office;
-    Name = "/registry/data/org/openoffice/Office/Jobs.xcu";
-End
-
-File gid_File_Oo_Office_Labels_Xcs
-    TXT_FILE_BODY;
-    Styles = (PACKED);
-    Dir = gid_Dir_Share_Registry_Schema_Org_Openoffice_Office;
-    Name = "/registry/schema/org/openoffice/Office/Labels.xcs";
-End
-
-File gid_File_Oo_Office_Labels_Xcu
-    TXT_FILE_BODY;
-    Styles = (PACKED);
-    Dir = gid_Dir_Share_Registry_Data_Org_Openoffice_Office;
-    Name = "/registry/data/org/openoffice/Office/Labels.xcu";
-End
-
-File gid_File_Oo_Office_Linguistic_Xcs
-    TXT_FILE_BODY;
-    Styles = (PACKED,PATCH);
-    Dir = gid_Dir_Share_Registry_Schema_Org_Openoffice_Office;
-    Name = "/registry/schema/org/openoffice/Office/Linguistic.xcs";
-End
-
-File gid_File_Oo_Office_Math_Xcs
-    TXT_FILE_BODY;
-    Styles = (PACKED);
-    Dir = gid_Dir_Share_Registry_Schema_Org_Openoffice_Office;
-    Name = "/registry/schema/org/openoffice/Office/Math.xcs";
-End
-
-File gid_File_Oo_Office_Math_Xcu
-    TXT_FILE_BODY;
-    Styles = (PACKED);
-    Dir = gid_Dir_Share_Registry_Data_Org_Openoffice_Office;
-    Name = "/registry/data/org/openoffice/Office/Math.xcu";
-End
-
-File gid_File_Oo_Office_TabBrowse_Xcs
-    TXT_FILE_BODY;
-    Styles = (PACKED);
-    Dir = gid_Dir_Share_Registry_Schema_Org_Openoffice_Office;
-    Name = "/registry/schema/org/openoffice/Office/TabBrowse.xcs";
-End
-
-File gid_File_Oo_Office_Protocolhandler_Xcs
-    TXT_FILE_BODY;
-    Styles = (PACKED);
-    Dir = gid_Dir_Share_Registry_Schema_Org_Openoffice_Office;
-    Name = "/registry/schema/org/openoffice/Office/ProtocolHandler.xcs";
-End
-
-File gid_File_Oo_Office_Protocolhandler_Xcu
-    TXT_FILE_BODY;
-    Styles = (PACKED);
-    Dir = gid_Dir_Share_Registry_Data_Org_Openoffice_Office;
-    Name = "/registry/data/org/openoffice/Office/ProtocolHandler.xcu";
-End
-
-File gid_File_Oo_Office_Scripting_Xcs
-    TXT_FILE_BODY;
-    Styles = (PACKED);
-    Dir = gid_Dir_Share_Registry_Schema_Org_Openoffice_Office;
-    Name = "/registry/schema/org/openoffice/Office/Scripting.xcs";
-End
-
-File gid_File_Oo_Office_Scripting_Xcu
-    TXT_FILE_BODY;
-    Styles = (PACKED);
-    Dir = gid_Dir_Share_Registry_Data_Org_Openoffice_Office;
-    Name = "/registry/data/org/openoffice/Office/Scripting.xcu";
-End
-
-File gid_File_Oo_Office_Security_Xcs
-    TXT_FILE_BODY;
-    Styles = (PACKED);
-    Dir = gid_Dir_Share_Registry_Schema_Org_Openoffice_Office;
-    Name = "/registry/schema/org/openoffice/Office/Security.xcs";
-End
-
-File gid_File_Oo_Office_Security_Xcu
-    TXT_FILE_BODY;
-    Styles = (PACKED);
-    Dir = gid_Dir_Share_Registry_Data_Org_Openoffice_Office;
-    Name = "/registry/data/org/openoffice/Office/Security.xcu";
-End
-
-File gid_File_Oo_Office_Sfx_Xcs
-    TXT_FILE_BODY;
-    Styles = (PACKED);
-    Dir = gid_Dir_Share_Registry_Schema_Org_Openoffice_Office;
-    Name = "/registry/schema/org/openoffice/Office/SFX.xcs";
-End
-
-File gid_File_Oo_Office_Sfx_Xcu
-    TXT_FILE_BODY;
-    Styles = (PACKED);
-    Dir = gid_Dir_Share_Registry_Data_Org_Openoffice_Office;
-    Name = "/registry/data/org/openoffice/Office/SFX.xcu";
-End
-
-File gid_File_Oo_Office_Ui_Startmodulecommands_Xcs
-    TXT_FILE_BODY;
-    Styles = (PACKED);
-    Dir = gid_Dir_Share_Registry_Schema_Org_Openoffice_Office_Ui;
-    Name = "/registry/schema/org/openoffice/Office/UI/StartModuleCommands.xcs";
-End
-
-File gid_File_Oo_Office_Ui_Startmodulecommands_Xcu
-    TXT_FILE_BODY;
-    Styles = (PACKED);
-    Dir = gid_Dir_Share_Registry_Data_Org_Openoffice_Office_Ui;
-    Name = "/registry/data/org/openoffice/Office/UI/StartModuleCommands.xcu";
-End
-
-File gid_File_Oo_Office_Ui_Startmodulewindowstate_Xcs
-    TXT_FILE_BODY;
-    Styles = (PACKED);
-    Dir = gid_Dir_Share_Registry_Schema_Org_Openoffice_Office_Ui;
-    Name = "/registry/schema/org/openoffice/Office/UI/StartModuleWindowState.xcs";
-End
-
-File gid_File_Oo_Office_Ui_Startmodulewindowstate_Xcu
-    TXT_FILE_BODY;
-    Styles = (PACKED);
-    Dir = gid_Dir_Share_Registry_Data_Org_Openoffice_Office_Ui;
-    Name = "/registry/data/org/openoffice/Office/UI/StartModuleWindowState.xcu";
-End
-
-File gid_File_Oo_Office_Substitution_Xcs
-    TXT_FILE_BODY;
-    Styles = (PACKED);
-    Dir = gid_Dir_Share_Registry_Schema_Org_Openoffice_Office;
-    Name = "/registry/schema/org/openoffice/Office/Substitution.xcs";
-End
-
-File gid_File_Oo_Office_Ui_Xcs
-    TXT_FILE_BODY;
-    Styles = (PACKED);
-    Dir = gid_Dir_Share_Registry_Schema_Org_Openoffice_Office;
-    Name = "/registry/schema/org/openoffice/Office/UI.xcs";
-End
-
-File gid_File_Oo_Office_Ui_Xcu
-    TXT_FILE_BODY;
-    Styles = (PACKED);
-    Dir = gid_Dir_Share_Registry_Data_Org_Openoffice_Office;
-    Name = "/registry/data/org/openoffice/Office/UI.xcu";
-End
-
-File gid_File_Oo_Office_Views_Xcs
-    TXT_FILE_BODY;
-    Styles = (PACKED);
-    Dir = gid_Dir_Share_Registry_Schema_Org_Openoffice_Office;
-    Name = "/registry/schema/org/openoffice/Office/Views.xcs";
-End
-
-File gid_File_Oo_Office_Writer_Xcs
-    TXT_FILE_BODY;
-    Styles = (PACKED);
-    Dir = gid_Dir_Share_Registry_Schema_Org_Openoffice_Office;
-    Name = "/registry/schema/org/openoffice/Office/Writer.xcs";
-End
-
-File gid_File_Oo_Office_Writer_Xcu
-    TXT_FILE_BODY;
-    Styles = (PACKED);
-    Dir = gid_Dir_Share_Registry_Data_Org_Openoffice_Office;
-    Name = "/registry/data/org/openoffice/Office/Writer.xcu";
-End
-
-File gid_File_Oo_Office_WebWizard_Xcs
-    TXT_FILE_BODY;
-    Styles = (PACKED);
-    Dir = gid_Dir_Share_Registry_Schema_Org_Openoffice_Office;
-    Name = "/registry/schema/org/openoffice/Office/WebWizard.xcs";
-End
-
-File gid_File_Oo_Office_WebWizard_Xcu
-    TXT_FILE_BODY;
-    Styles = (PACKED);
-    Dir = gid_Dir_Share_Registry_Data_Org_Openoffice_Office;
-    Name = "/registry/data/org/openoffice/Office/WebWizard.xcu";
-End
-
-File gid_File_Oo_Office_FormWizard_Xcs
-    TXT_FILE_BODY;
-    Styles = (PACKED);
-    Dir = gid_Dir_Share_Registry_Schema_Org_Openoffice_Office;
-    Name = "/registry/schema/org/openoffice/Office/FormWizard.xcs";
-End
-
-File gid_File_Oo_Office_FormWizard_Xcu
-    TXT_FILE_BODY;
-    Styles = (PACKED);
-    Dir = gid_Dir_Share_Registry_Data_Org_Openoffice_Office;
-    Name = "/registry/data/org/openoffice/Office/FormWizard.xcu";
-End
-
-
-File gid_File_Oo_Office_TableWizard_Xcs
-    TXT_FILE_BODY;
-    Styles = (PACKED);
-    Dir = gid_Dir_Share_Registry_Schema_Org_Openoffice_Office;
-    Name = "/registry/schema/org/openoffice/Office/TableWizard.xcs";
-End
-
-File gid_File_Oo_Office_TableWizard_Xcu
-    TXT_FILE_BODY;
-    Styles = (PACKED);
-    Dir = gid_Dir_Share_Registry_Data_Org_Openoffice_Office;
-    Name = "/registry/data/org/openoffice/Office/TableWizard.xcu";
-End
-
-
-File gid_File_Oo_Office_Writerweb_Xcs
-    TXT_FILE_BODY;
-    Styles = (PACKED);
-    Dir = gid_Dir_Share_Registry_Schema_Org_Openoffice_Office;
-    Name = "/registry/schema/org/openoffice/Office/WriterWeb.xcs";
-End
-
-File gid_File_Oo_Office_TypeDetection_Xcs
-    TXT_FILE_BODY;
-    Styles = (PACKED);
-    Dir = gid_Dir_Share_Registry_Schema_Org_Openoffice_Office;
-    Name = "/registry/schema/org/openoffice/Office/TypeDetection.xcs";
-End
-
-File gid_File_Oo_Office_Embedding_Xcs
-    TXT_FILE_BODY;
-    Styles = (PACKED);
-    Dir = gid_Dir_Share_Registry_Schema_Org_Openoffice_Office;
-    Name = "/registry/schema/org/openoffice/Office/Embedding.xcs";
-End
-
-File gid_File_Oo_Setup_Xcs
-    TXT_FILE_BODY;
-    Styles = (PACKED);
-    Dir = gid_Dir_Share_Registry_Schema_Org_Openoffice;
-    Name = "/registry/schema/org/openoffice/Setup.xcs";
-End
-
-File gid_File_Oo_Setup_Xcu
-    TXT_FILE_BODY;
-    Styles = (PACKED);
-    Dir = gid_Dir_Share_Registry_Data_Org_Openoffice;
-    Name = "/registry/data/org/openoffice/Setup.xcu";
-End
-
-File gid_File_Oo_Setup_Start_Xcu
-    TXT_FILE_BODY;
-    Styles = (PACKED);
-    Dir = gid_Dir_Share_Registry_Modules_Oo_Setup;
-    Name = "/registry/spool/org/openoffice/Setup-start.xcu";
-End
-
-File gid_File_Oo_Firststartwizard_Xcs
-    TXT_FILE_BODY;
-    Styles = (PACKED);
-    Dir = gid_Dir_Share_Registry_Schema_Org_Openoffice;
-    Name = "/registry/schema/org/openoffice/FirstStartWizard.xcs";
-End
-
-File gid_File_Oo_Firststartwizard_Xcu
-    TXT_FILE_BODY;
-    Styles = (PACKED);
-    Dir = gid_Dir_Share_Registry_Data_Org_Openoffice;
-    Name = "/registry/data/org/openoffice/FirstStartWizard.xcu";
-End
-
-File gid_File_Oo_System_Xcs
-    TXT_FILE_BODY;
-    Styles = (PACKED);
-    Dir = gid_Dir_Share_Registry_Schema_Org_Openoffice;
-    Name = "/registry/schema/org/openoffice/System.xcs";
-End
-
-File gid_File_Oo_Typedetection_Filter_Xcs
-    TXT_FILE_BODY;
-    Styles = (PACKED);
-    Dir = gid_Dir_Share_Registry_Schema_Org_Openoffice_Typedetection;
-    Name = "/registry/schema/org/openoffice/TypeDetection/Filter.xcs";
-End
-
-File gid_File_Oo_Typedetection_Graphicfilter_Xcs
-    TXT_FILE_BODY;
-    Styles = (PACKED);
-    Dir = gid_Dir_Share_Registry_Schema_Org_Openoffice_Typedetection;
-    Name = "/registry/schema/org/openoffice/TypeDetection/GraphicFilter.xcs";
-End
-
-File gid_File_Oo_Typedetection_Misc_Xcs
-    TXT_FILE_BODY;
-    Styles = (PACKED);
-    Dir = gid_Dir_Share_Registry_Schema_Org_Openoffice_Typedetection;
-    Name = "/registry/schema/org/openoffice/TypeDetection/Misc.xcs";
-End
-
-File gid_File_Oo_Typedetection_Types_Xcs
-    TXT_FILE_BODY;
-    Styles = (PACKED);
-    Dir = gid_Dir_Share_Registry_Schema_Org_Openoffice_Typedetection;
-    Name = "/registry/schema/org/openoffice/TypeDetection/Types.xcs";
-End
-
-File gid_File_Oo_Typedetection_UISort_Xcs
-    TXT_FILE_BODY;
-    Styles = (PACKED);
-    Dir = gid_Dir_Share_Registry_Schema_Org_Openoffice_Typedetection;
-    Name = "/registry/schema/org/openoffice/TypeDetection/UISort.xcs";
-End
-
-File gid_File_Oo_TypeDetection_UISort_Xcu
-    TXT_FILE_BODY;
-    Styles = (PACKED);
-    Dir = gid_Dir_Share_Registry_Data_Org_Openoffice_Typedetection;
-    Name = "/registry/data/org/openoffice/TypeDetection/UISort.xcu";
-End
-
-File gid_File_Oo_Ucb_Configuration_Xcs
-    TXT_FILE_BODY;
-    Styles = (PACKED);
-    Dir = gid_Dir_Share_Registry_Schema_Org_Openoffice_Ucb;
-    Name = "/registry/schema/org/openoffice/ucb/Configuration.xcs";
-End
-
-File gid_File_Oo_Ucb_InteractionHandler_Xcs
-    TXT_FILE_BODY;
-    Styles = (PACKED);
-    Dir = gid_Dir_Share_Registry_Schema_Org_Openoffice_Ucb;
-    Name = "/registry/schema/org/openoffice/ucb/InteractionHandler.xcs";
-End
-
-File gid_File_Oo_Ucb_Configuration_Xcu
-    TXT_FILE_BODY;
-    Styles = (PACKED);
-    Dir = gid_Dir_Share_Registry_Data_Org_Openoffice_Ucb;
-    Name = "/registry/data/org/openoffice/ucb/Configuration.xcu";
-End
-
-File gid_File_Oo_Ucb_Hierarchy_Xcs
-    TXT_FILE_BODY;
-    Styles = (PACKED);
-    Dir = gid_Dir_Share_Registry_Schema_Org_Openoffice_Ucb;
-    Name = "/registry/schema/org/openoffice/ucb/Hierarchy.xcs";
-End
-
-File gid_File_Oo_Ucb_Store_Xcs
-    TXT_FILE_BODY;
-    Styles = (PACKED);
-    Dir = gid_Dir_Share_Registry_Schema_Org_Openoffice_Ucb;
-    Name = "/registry/schema/org/openoffice/ucb/Store.xcs";
-End
-
-File gid_File_Oo_Userprofile_Xcs
-    TXT_FILE_BODY;
-    Styles = (PACKED);
-    Dir = gid_Dir_Share_Registry_Schema_Org_Openoffice;
-    Name = "/registry/schema/org/openoffice/UserProfile.xcs";
-End
-
-File gid_File_Oo_Userprofile_Xcu
-    TXT_FILE_BODY;
-    Styles = (PACKED);
-    Dir = gid_Dir_Share_Registry_Data_Org_Openoffice;
-    Name = "/registry/data/org/openoffice/UserProfile.xcu";
-End
-
-File gid_File_Oo_Vcl_Xcs
-    TXT_FILE_BODY;
-    Styles = (PACKED);
-    Dir = gid_Dir_Share_Registry_Schema_Org_Openoffice;
-    Name = "/registry/schema/org/openoffice/VCL.xcs";
-End
-
-File gid_File_Oo_Vcl_Xcu
-    TXT_FILE_BODY;
-    Styles = (PACKED);
-    Dir = gid_Dir_Share_Registry_Data_Org_Openoffice;
-    Name = "/registry/data/org/openoffice/VCL.xcu";
-End
-
-File gid_File_Oo_Ldap_Xcs
-    TXT_FILE_BODY;
-    Styles = (PACKED);
-    Dir = gid_Dir_Share_Registry_Schema_Org_Openoffice;
-    Name = "/registry/schema/org/openoffice/LDAP.xcs";
-End
-
-
->>>>>>> 41821fa9
 File gid_File_Oo_Ldap_Xcu
     TXT_FILE_BODY;
     Styles = (PACKED);
@@ -2177,48 +1237,8 @@
 File gid_File_Registry_Spool_Langpack_Lang
     TXT_FILE_BODY;
     Styles = (PACKED);
-<<<<<<< HEAD
     Dir = gid_Dir_Share_Registry;
     FILE_ALL_LANG_LETTER(Langpack-,xcd);
-=======
-    Dir = gid_Dir_Share_Registry_Modules_Oo_Setup;
-    FILE_ALL_LANG_LETTER(/registry/spool/Langpack-,xcu);
-End
-
-File gid_File_Registry_Spool_Oo_Accelerators_System_Xcu
-    TXT_FILE_BODY;
-    Styles = (PACKED);
-    Dir = gid_Dir_Share_Registry_Modules_Oo_Office_Accelerators;
-#ifdef QUARTZ 
-    Name = "/registry/spool/org/openoffice/Office/Accelerators-macosx.xcu";
-#else
-    Name = "/registry/spool/org/openoffice/Office/Accelerators-unxwnt.xcu";
-#endif
-End
-
-File gid_File_Oo_Office_Paths_System_Xcu
-    TXT_FILE_BODY;
-    Styles = (PACKED);
-    Dir = gid_Dir_Share_Registry_Modules_Oo_Office_Paths;
-#ifdef MACOSX
-    Name = "/registry/spool/org/openoffice/Office/Paths-macosx.xcu";
-#else
-    Name = "/registry/spool/org/openoffice/Office/Paths-unxwnt.xcu";
-#endif
-End
-
-File gid_File_Registry_Spool_Oo_Common_System_Xcu
-    TXT_FILE_BODY;
-    Styles = (PACKED);
-    Dir = gid_Dir_Share_Registry_Modules_Oo_Office_Common;
-#ifdef WNT
-    Name = "/registry/spool/org/openoffice/Office/Common-wnt.xcu";
-#elif defined QUARTZ
-    Name = "/registry/spool/org/openoffice/Office/Common-macosx.xcu";
-#else
-    Name = "/registry/spool/org/openoffice/Office/Common-unx.xcu";
-#endif
->>>>>>> 41821fa9
 End
 
 File gid_File_Registry_Spool_Oo_Common_Ctl_Xcu
