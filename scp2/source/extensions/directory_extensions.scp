/*************************************************************************
*
 *  OpenOffice.org - a multi-platform office productivity suite
 *
 *  $RCSfile: directory_extensions.scp,v $
 *
 *  $Revision: 1.2 $
 *
 *  last change: $Author: KAMI $ $Date: 2010/10/31 04:58:10 $
 *
 *  The Contents of this file are made available subject to
 *  the terms of GNU Lesser General Public License Version 3.
 *
 *
 *    GNU Lesser General Public License Version 3
 *    =============================================
 *    Copyright 2005 by Sun Microsystems, Inc.
 *    901 San Antonio Road, Palo Alto, CA 94303, USA
 *
 *    This library is free software; you can redistribute it and/or
 *    modify it under the terms of the GNU Lesser General Public
 *    License version 2.1, as published by the Free Software Foundation.
 *
 *    This library is distributed in the hope that it will be useful,
 *    but WITHOUT ANY WARRANTY; without even the implied warranty of
 *    MERCHANTABILITY or FITNESS FOR A PARTICULAR PURPOSE.  See the GNU
 *    Lesser General Public License for more details.
 *
 *    You should have received a copy of the GNU Lesser General Public
 *    License along with this library; if not, write to the Free Software
 *    Foundation, Inc., 59 Temple Place, Suite 330, Boston,
 *    MA  02111-1307  USA
 *
************************************************************************/

#include "macros.inc"

/* *** Additional Extensions *** */

#ifdef WITH_EXTENSION_INTEGRATION

/* ** Presentation Minimizer ** */

#ifndef WITHOUT_EXTENSION_MINIMIZER

Directory gid_Brand_Dir_Share_Extensions_Presentation_Minimizer
	ParentID = gid_Brand_Dir_Share_Extensions;
	DosName = "presentation-minimizer";
End

#endif

/* ** Report Builder ** */

#ifndef WITHOUT_EXTENSION_REPORTDESIGN

Directory gid_Brand_Dir_Share_Extensions_Report_Builder
	ParentID = gid_Brand_Dir_Share_Extensions;
	DosName = "report-builder";
End

#endif

/* ** MediaWiki Publisher** */

#ifndef WITHOUT_EXTENSION_MEDIAWIKI

Directory gid_Brand_Dir_Share_Extensions_MediaWiki
	ParentID = gid_Brand_Dir_Share_Extensions;
	DosName = "wiki-publisher";
End

#endif

/* ** Presenter Screen ** */

#ifndef WITHOUT_EXTENSION_PRESENTER_SCREEN

Directory gid_Brand_Dir_Share_Extensions_Presenter_Screen
	ParentID = gid_Brand_Dir_Share_Extensions;
	DosName = "presenter-screen";
End

#endif

/* ** PDF Import ** */

#ifndef WITHOUT_EXTENSION_PDFIMPORT

Directory gid_Brand_Dir_Share_Extensions_PDF_Import
	ParentID = gid_Brand_Dir_Share_Extensions;
	DosName = "pdfimport";
End

#endif

/* ** Lightproof ** */

/* ** Numbertext ** */

#ifdef WITH_EXTENSION_NUMBERTEXT

Directory gid_Brand_Dir_Share_Extensions_NumberText
	ParentID = gid_Brand_Dir_Share_Extensions;
	DosName = "numbertext";
End

#endif

/* ** ConvertTextToNumber ** */

#ifdef WITH_EXTENSION_CT2N

Directory gid_Brand_Dir_Share_Extensions_CT2N
	ParentID = gid_Brand_Dir_Share_Extensions;
	DosName = "ConvertTextToNumber";
End

#endif

/* ** Hungarian Cross-reference Toolbar** */

#ifdef WITH_EXTENSION_HUNART

Directory gid_Brand_Dir_Share_Extensions_HunArt
	ParentID = gid_Brand_Dir_Share_Extensions;
	DosName = "hunart";
End

#endif

/* ** Typography Toolbar** */

#ifdef WITH_EXTENSION_TYPO

Directory gid_Brand_Dir_Share_Extensions_Typo
	ParentID = gid_Brand_Dir_Share_Extensions;
	DosName = "typo";
End

#endif

/* ** Watch Window ** */

#ifdef WITH_EXTENSION_WATCH_WINDOW

Directory gid_Brand_Dir_Share_Extensions_Watch_Window
	ParentID = gid_Brand_Dir_Share_Extensions;
	DosName = "WatchWindow";
End

#endif

/* ** Diagram ** */

#ifdef WITH_EXTENSION_DIAGRAM

Directory gid_Brand_Dir_Share_Extensions_Diagram
	ParentID = gid_Brand_Dir_Share_Extensions;
	DosName = "Diagram";
End

#endif

/* ** Validator ** */

#ifdef WITH_EXTENSION_VALIDATOR

Directory gid_Brand_Dir_Share_Extensions_Validator
	ParentID = gid_Brand_Dir_Share_Extensions;
	DosName = "Validator";
End

#endif

/* ** Barcode ** */

#ifdef WITH_EXTENSION_BARCODE

Directory gid_Brand_Dir_Share_Extensions_Barcode
	ParentID = gid_Brand_Dir_Share_Extensions;
	DosName = "Barcode";
End

#endif

/* ** Google Docs ** */

#ifdef WITH_EXTENSION_GOOGLE_DOCS

Directory gid_Brand_Dir_Share_Extensions_Google_Docs
	ParentID = gid_Brand_Dir_Share_Extensions;
	DosName = "gdocs";
End

#endif

/* ** NLPSolver ** */

#ifdef WITH_EXTENSION_NLPSOLVER

Directory gid_Brand_Dir_Share_Extensions_NLPSolver
	ParentID = gid_Brand_Dir_Share_Extensions;
	DosName = "NLPSolver";
End

#endif

/* ** LanguageTool ** */

#ifdef WITH_EXTENSION_LANGUAGETOOL

Directory gid_Brand_Dir_Share_Extensions_LanguageTool
	ParentID = gid_Brand_Dir_Share_Extensions;
	DosName = "LanguageTool";
End

#endif

/* ** MySQL Connector ** */

#ifdef WITH_EXTENSION_MYSQLC

Directory gid_Brand_Dir_Share_Extensions_MySQLConnector
	ParentID = gid_Brand_Dir_Share_Extensions;
	DosName = "mysql-connector-ooo";
End

#endif

/* ** oooblogger ** */

#ifdef WITH_EXTENSION_OOOBLOGGER

Directory gid_Brand_Dir_Share_Extensions_OOoBlogger
	ParentID = gid_Brand_Dir_Share_Extensions;
	DosName = "oooblogger";
End

#endif

/* ** Sun Template Pack ** */

<<<<<<< HEAD
#endif

/* script providers */

Directory gid_Brand_Dir_Share_Extensions_Script_Provider_For_Beanshell
    ParentID = gid_Brand_Dir_Share_Extensions;
    DosName = "script-provider-for-beanshell";
End

Directory gid_Brand_Dir_Share_Extensions_Script_Provider_For_Javascript
    ParentID = gid_Brand_Dir_Share_Extensions;
    DosName = "script-provider-for-javascript";
End

Directory gid_Brand_Dir_Share_Extensions_Script_Provider_For_Python
    ParentID = gid_Brand_Dir_Share_Extensions;
    DosName = "script-provider-for-python";
End
=======
#ifdef WITH_EXTENSION_SUN_TEMPLATE_PACK

Directory gid_Brand_Dir_Share_Extensions_Sun_Template_Pack
    ParentID = gid_Brand_Dir_Share_Extensions;
    DosName (en-US)= "Sun_ODF_Template_Pack_en-US";
    DosName (de) = "Sun_ODF_Template_Pack_de";
    DosName (it) = "Sun_ODF_Template_Pack_it";
    DosName (fr) = "Sun_ODF_Template_Pack_fr";
    DosName (es) = "Sun_ODF_Template_Pack_es";
    DosName (hu) = "Sun_ODF_Template_Pack_hu";
End

#endif

#endif
>>>>>>> 5f27114f
<|MERGE_RESOLUTION|>--- conflicted
+++ resolved
@@ -241,26 +241,6 @@
 
 /* ** Sun Template Pack ** */
 
-<<<<<<< HEAD
-#endif
-
-/* script providers */
-
-Directory gid_Brand_Dir_Share_Extensions_Script_Provider_For_Beanshell
-    ParentID = gid_Brand_Dir_Share_Extensions;
-    DosName = "script-provider-for-beanshell";
-End
-
-Directory gid_Brand_Dir_Share_Extensions_Script_Provider_For_Javascript
-    ParentID = gid_Brand_Dir_Share_Extensions;
-    DosName = "script-provider-for-javascript";
-End
-
-Directory gid_Brand_Dir_Share_Extensions_Script_Provider_For_Python
-    ParentID = gid_Brand_Dir_Share_Extensions;
-    DosName = "script-provider-for-python";
-End
-=======
 #ifdef WITH_EXTENSION_SUN_TEMPLATE_PACK
 
 Directory gid_Brand_Dir_Share_Extensions_Sun_Template_Pack
@@ -275,5 +255,19 @@
 
 #endif
 
-#endif
->>>>>>> 5f27114f
+/* script providers */
+
+Directory gid_Brand_Dir_Share_Extensions_Script_Provider_For_Beanshell
+    ParentID = gid_Brand_Dir_Share_Extensions;
+    DosName = "script-provider-for-beanshell";
+End
+
+Directory gid_Brand_Dir_Share_Extensions_Script_Provider_For_Javascript
+    ParentID = gid_Brand_Dir_Share_Extensions;
+    DosName = "script-provider-for-javascript";
+End
+
+Directory gid_Brand_Dir_Share_Extensions_Script_Provider_For_Python
+    ParentID = gid_Brand_Dir_Share_Extensions;
+    DosName = "script-provider-for-python";
+End