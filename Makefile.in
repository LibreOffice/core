# @configure_input@

SHELL=/usr/bin/env bash

ifeq ($(USE_GMAKE),)
GBUILD_OPT:=
else
GBUILD_OPT:=--gmake
endif

all: Makefile dmake/dmake@EXEEXT@ src.downloaded
<<<<<<< HEAD
	. ./*[Ee]nv.[Ss]et.sh && \
=======

	@. ./*[Ee]nv.[Ss]et.sh && \
>>>>>>> b608b4df
        cd instsetoo_native && \
        build.pl $(GBUILD_OPT) -P@BUILD_NCPUS@ --all -- -P@BUILD_MAX_JOBS@

install:
	@echo "Installing in $${prefix:-/usr/local}..."
	. ./*[Ee]nv.[Ss]et.sh && \
	ooinstall "$${prefix:-@prefix@}"
	@echo && \
	echo "Installation finished, you can now execute:" && \
	echo "$${prefix:-@prefix@}/program/soffice"

dev-install:
	. ./*[Ee]nv.[Ss]et.sh && \
        ooinstall -l @abs_builddir@/install
	@echo && \
        echo "Developer installation finished, you can now execute:" && \
        echo "@abs_builddir@/install/program/soffice"

distclean: dmake/dmake@EXEEXT@
	. ./*[Ee]nv.[Ss]et.sh && \
        dmake distclean

clean: dmake/dmake@EXEEXT@
<<<<<<< HEAD
	. ./*[Ee]nv.[Ss]et.sh && \
        dmake clean
=======
	@. ./*[Ee]nv.[Ss]et.sh && \
        dmake clean && \
        if [ -n "$$USE_GMAKE" ] ; then make -f GNUmakefile.mk -sr clean ; fi
>>>>>>> b608b4df

dmake/dmake@EXEEXT@:
	. ./*[Ee]nv.[Ss]et.sh && \
        ./bootstrap

src.downloaded: ooo.lst download
	. ./*[Ee]nv.[Ss]et.sh && \
	$$SRC_ROOT/download $$SRC_ROOT/ooo.lst && touch $@

fetch: src.downloaded

Makefile: configure.in set_soenv.in Makefile.in
	./autogen.sh

check: Makefile dmake/dmake@EXEEXT@ fetch
	. ./*[Ee]nv.[Ss]et.sh && \
	cd smoketestoo_native && \
	export SAL_USE_VCLPLUGIN="svp" && \
        build.pl $(GBUILD_OPT) -P@BUILD_NCPUS@ --all -- -P@BUILD_MAX_JOBS@

id:
	. ./*[Ee]nv.[Ss]et.sh && \
		create-ids

tags:
	. ./*[Ee]nv.[Ss]et.sh && \
		create-tags

docs:
	. ./*[Ee]nv.[Ss]et.sh && \
		mkdocs.sh $$SRC_ROOT/docs $$SOLARENV/inc/doxygen.cfg<|MERGE_RESOLUTION|>--- conflicted
+++ resolved
@@ -9,50 +9,41 @@
 endif
 
 all: Makefile dmake/dmake@EXEEXT@ src.downloaded
-<<<<<<< HEAD
-	. ./*[Ee]nv.[Ss]et.sh && \
-=======
 
 	@. ./*[Ee]nv.[Ss]et.sh && \
->>>>>>> b608b4df
         cd instsetoo_native && \
         build.pl $(GBUILD_OPT) -P@BUILD_NCPUS@ --all -- -P@BUILD_MAX_JOBS@
 
 install:
-	@echo "Installing in $${prefix:-/usr/local}..."
-	. ./*[Ee]nv.[Ss]et.sh && \
-	ooinstall "$${prefix:-@prefix@}"
-	@echo && \
+	@. ./*[Ee]nv.[Ss]et.sh && \
+	echo "Installing in $${prefix:-@prefix@}..." && \
+	ooinstall "$${prefix:-@prefix@}" && \
+	echo "" && \
 	echo "Installation finished, you can now execute:" && \
 	echo "$${prefix:-@prefix@}/program/soffice"
 
 dev-install:
-	. ./*[Ee]nv.[Ss]et.sh && \
-        ooinstall -l @abs_builddir@/install
-	@echo && \
+	@. ./*[Ee]nv.[Ss]et.sh && \
+        ooinstall -l @abs_builddir@/install && \
+        echo "" && \
         echo "Developer installation finished, you can now execute:" && \
         echo "@abs_builddir@/install/program/soffice"
 
 distclean: dmake/dmake@EXEEXT@
-	. ./*[Ee]nv.[Ss]et.sh && \
+	@. ./*[Ee]nv.[Ss]et.sh && \
         dmake distclean
 
 clean: dmake/dmake@EXEEXT@
-<<<<<<< HEAD
-	. ./*[Ee]nv.[Ss]et.sh && \
-        dmake clean
-=======
 	@. ./*[Ee]nv.[Ss]et.sh && \
         dmake clean && \
         if [ -n "$$USE_GMAKE" ] ; then make -f GNUmakefile.mk -sr clean ; fi
->>>>>>> b608b4df
 
 dmake/dmake@EXEEXT@:
-	. ./*[Ee]nv.[Ss]et.sh && \
+	@. ./*[Ee]nv.[Ss]et.sh && \
         ./bootstrap
 
 src.downloaded: ooo.lst download
-	. ./*[Ee]nv.[Ss]et.sh && \
+	@. ./*[Ee]nv.[Ss]et.sh && \
 	$$SRC_ROOT/download $$SRC_ROOT/ooo.lst && touch $@
 
 fetch: src.downloaded
@@ -61,19 +52,19 @@
 	./autogen.sh
 
 check: Makefile dmake/dmake@EXEEXT@ fetch
-	. ./*[Ee]nv.[Ss]et.sh && \
+	@. ./*[Ee]nv.[Ss]et.sh && \
 	cd smoketestoo_native && \
 	export SAL_USE_VCLPLUGIN="svp" && \
         build.pl $(GBUILD_OPT) -P@BUILD_NCPUS@ --all -- -P@BUILD_MAX_JOBS@
 
 id:
-	. ./*[Ee]nv.[Ss]et.sh && \
+	@. ./*[Ee]nv.[Ss]et.sh && \
 		create-ids
 
 tags:
-	. ./*[Ee]nv.[Ss]et.sh && \
+	@. ./*[Ee]nv.[Ss]et.sh && \
 		create-tags
 
 docs:
-	. ./*[Ee]nv.[Ss]et.sh && \
+	@. ./*[Ee]nv.[Ss]et.sh && \
 		mkdocs.sh $$SRC_ROOT/docs $$SOLARENV/inc/doxygen.cfg