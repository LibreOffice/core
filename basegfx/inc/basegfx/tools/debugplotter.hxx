--- conflicted
+++ resolved
@@ -38,12 +38,8 @@
 #include <boost/utility.hpp> // for noncopyable
 #include <vector>
 #include <utility>
-<<<<<<< HEAD
-#include <iostream>
+#include <iosfwd>
 #include <basegfx/basegfxdllapi.h>
-=======
-#include <iosfwd>
->>>>>>> 0d2916e0
 
 
 namespace basegfx
