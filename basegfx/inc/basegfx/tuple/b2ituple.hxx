--- conflicted
+++ resolved
@@ -204,52 +204,21 @@
     //////////////////////////////////////////////////////////////////////////
     class B2DTuple;
 
-<<<<<<< HEAD
     BASEGFX_DLLPUBLIC B2ITuple minimum(const B2ITuple& rTupA, const B2ITuple& rTupB);
-
     BASEGFX_DLLPUBLIC B2ITuple maximum(const B2ITuple& rTupA, const B2ITuple& rTupB);
-
     BASEGFX_DLLPUBLIC B2ITuple absolute(const B2ITuple& rTup);
-
     BASEGFX_DLLPUBLIC B2DTuple interpolate(const B2ITuple& rOld1, const B2ITuple& rOld2, double t);
-
     BASEGFX_DLLPUBLIC B2DTuple average(const B2ITuple& rOld1, const B2ITuple& rOld2);
-
     BASEGFX_DLLPUBLIC B2DTuple average(const B2ITuple& rOld1, const B2ITuple& rOld2, const B2ITuple& rOld3);
 
     BASEGFX_DLLPUBLIC B2ITuple operator+(const B2ITuple& rTupA, const B2ITuple& rTupB);
-
     BASEGFX_DLLPUBLIC B2ITuple operator-(const B2ITuple& rTupA, const B2ITuple& rTupB);
-
     BASEGFX_DLLPUBLIC B2ITuple operator/(const B2ITuple& rTupA, const B2ITuple& rTupB);
-
     BASEGFX_DLLPUBLIC B2ITuple operator*(const B2ITuple& rTupA, const B2ITuple& rTupB);
-
     BASEGFX_DLLPUBLIC B2ITuple operator*(const B2ITuple& rTup, sal_Int32 t);
-
     BASEGFX_DLLPUBLIC B2ITuple operator*(sal_Int32 t, const B2ITuple& rTup);
-
     BASEGFX_DLLPUBLIC B2ITuple operator/(const B2ITuple& rTup, sal_Int32 t);
-
     BASEGFX_DLLPUBLIC B2ITuple operator/(sal_Int32 t, const B2ITuple& rTup);
-
-=======
-    B2ITuple minimum(const B2ITuple& rTupA, const B2ITuple& rTupB);
-    B2ITuple maximum(const B2ITuple& rTupA, const B2ITuple& rTupB);
-    B2ITuple absolute(const B2ITuple& rTup);
-    B2DTuple interpolate(const B2ITuple& rOld1, const B2ITuple& rOld2, double t);
-    B2DTuple average(const B2ITuple& rOld1, const B2ITuple& rOld2);
-    B2DTuple average(const B2ITuple& rOld1, const B2ITuple& rOld2, const B2ITuple& rOld3);
-
-    B2ITuple operator+(const B2ITuple& rTupA, const B2ITuple& rTupB);
-    B2ITuple operator-(const B2ITuple& rTupA, const B2ITuple& rTupB);
-    B2ITuple operator/(const B2ITuple& rTupA, const B2ITuple& rTupB);
-    B2ITuple operator*(const B2ITuple& rTupA, const B2ITuple& rTupB);
-    B2ITuple operator*(const B2ITuple& rTup, sal_Int32 t);
-    B2ITuple operator*(sal_Int32 t, const B2ITuple& rTup);
-    B2ITuple operator/(const B2ITuple& rTup, sal_Int32 t);
-    B2ITuple operator/(sal_Int32 t, const B2ITuple& rTup);
->>>>>>> 0d2916e0
 } // end of namespace basegfx
 
 #endif /* _BGFX_TUPLE_B2ITUPLE_HXX */
