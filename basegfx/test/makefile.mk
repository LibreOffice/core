--- conflicted
+++ resolved
@@ -55,12 +55,7 @@
                 $(BASEGFXLIB) \
                 $(SALLIB)        \
                 $(CPPUHELPERLIB) \
-<<<<<<< HEAD
                 $(CPPULIB)       \
-                $(TESTSHL2LIB) \
-=======
-                        $(CPPULIB)       \
->>>>>>> 33682d13
                 $(CPPUNITLIB)
 
 SHL1IMPLIB= i$(SHL1TARGET)
@@ -78,23 +73,8 @@
 # --- Targets ------------------------------------------------------
 
 .INCLUDE : target.mk
-<<<<<<< HEAD
 .INCLUDE : _cppunit.mk
 
 .IF "$(verbose)"!="" || "$(VERBOSE)"!=""
 CDEFS+= -DVERBOSE
-.ENDIF
-
-# --- Enable testshl2 execution in normal build ------------------------
-
-$(MISC)$/unittest_succeeded : $(SHL1TARGETN)
-        @echo ----------------------------------------------------------
-        @echo - start unit test on library $(SHL1TARGETN)
-        @echo ----------------------------------------------------------
-        $(TESTSHL2) -sf $(mktmp ) -forward $(BIN)$/ $(SHL1TARGETN)
-        $(TOUCH) $@
-
-ALLTAR : $(MISC)$/unittest_succeeded
-=======
-.INCLUDE : _cppunit.mk
->>>>>>> 33682d13
+.ENDIF