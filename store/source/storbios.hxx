--- conflicted
+++ resolved
@@ -2,11 +2,7 @@
  *
  * DO NOT ALTER OR REMOVE COPYRIGHT NOTICES OR THIS FILE HEADER.
  *
-<<<<<<< HEAD
- * Copyright 2008 by Sun Microsystems, Inc.
-=======
  * Copyright 2000, 2010 Oracle and/or its affiliates.
->>>>>>> 5284d1d9
  *
  * OpenOffice.org - a multi-platform office productivity suite
  *
