/* -*- Mode: C++; tab-width: 4; indent-tabs-mode: nil; c-basic-offset: 4 -*- */
/*************************************************************************
 *
 * DO NOT ALTER OR REMOVE COPYRIGHT NOTICES OR THIS FILE HEADER.
 *
 * Copyright 2000, 2010 Oracle and/or its affiliates.
 *
 * OpenOffice.org - a multi-platform office productivity suite
 *
 * This file is part of OpenOffice.org.
 *
 * OpenOffice.org is free software: you can redistribute it and/or modify
 * it under the terms of the GNU Lesser General Public License version 3
 * only, as published by the Free Software Foundation.
 *
 * OpenOffice.org is distributed in the hope that it will be useful,
 * but WITHOUT ANY WARRANTY; without even the implied warranty of
 * MERCHANTABILITY or FITNESS FOR A PARTICULAR PURPOSE.  See the
 * GNU Lesser General Public License version 3 for more details
 * (a copy is included in the LICENSE file that accompanied this code).
 *
 * You should have received a copy of the GNU Lesser General Public License
 * version 3 along with OpenOffice.org.  If not, see
 * <http://www.openoffice.org/license.html>
 * for a copy of the LGPLv3 License.
 *
 ************************************************************************/

// MARKER(update_precomp.py): autogen include statement, do not remove
#include "precompiled_desktop.hxx"

#include "dp_script.hrc"
#include "dp_lib_container.h"
#include "dp_backend.h"
#include "dp_ucb.h"
#include "rtl/uri.hxx"
#include "ucbhelper/content.hxx"
#include "cppuhelper/exc_hlp.hxx"
#include "cppuhelper/implbase1.hxx"
#include "comphelper/servicedecl.hxx"
#include "svl/inettype.hxx"
#include "com/sun/star/util/XUpdatable.hpp"
#include "com/sun/star/script/XLibraryContainer3.hpp"
#include <com/sun/star/util/XMacroExpander.hpp>
#include <com/sun/star/uri/XUriReferenceFactory.hpp>
#include <memory>
#include "dp_scriptbackenddb.hxx"

using namespace ::dp_misc;
using namespace ::com::sun::star;
using namespace ::com::sun::star::uno;
using namespace ::com::sun::star::ucb;
using ::rtl::OUString;
namespace css = ::com::sun::star;

namespace dp_registry {
namespace backend {
namespace script {
namespace {

typedef ::cppu::ImplInheritanceHelper1<
    ::dp_registry::backend::PackageRegistryBackend, util::XUpdatable > t_helper;

class BackendImpl : public t_helper
{
    class PackageImpl : public ::dp_registry::backend::Package
    {
        BackendImpl * getMyBackend() const;

        const OUString m_scriptURL;
        const OUString m_dialogURL;
        OUString m_dialogName;

        // Package
        virtual beans::Optional< beans::Ambiguous<sal_Bool> > isRegistered_(
            ::osl::ResettableMutexGuard & guard,
            ::rtl::Reference<AbortChannel> const & abortChannel,
            Reference<XCommandEnvironment> const & xCmdEnv );
        virtual void processPackage_(
            ::osl::ResettableMutexGuard & guard,
            bool registerPackage,
            bool startup,
            ::rtl::Reference<AbortChannel> const & abortChannel,
            Reference<XCommandEnvironment> const & xCmdEnv );

    public:
        PackageImpl(
            ::rtl::Reference<BackendImpl> const & myBackend,
            OUString const & url,
            Reference<XCommandEnvironment> const &xCmdEnv,
            OUString const & scriptURL, OUString const & dialogURL,
            bool bRemoved, OUString const & identifier);
    };
    friend class PackageImpl;

    // PackageRegistryBackend
    virtual Reference<deployment::XPackage> bindPackage_(
        OUString const & url, OUString const & mediaType,
        sal_Bool bRemoved, OUString const & identifier,
        Reference<XCommandEnvironment> const & xCmdEnv );

    void addDataToDb(OUString const & url);
<<<<<<< HEAD
    void deleteDataFromDb(OUString const & url);
    bool isRegisteredInDb(OUString const & url);
=======
    bool hasActiveEntry(OUString const & url);
    void revokeEntryFromDb(OUString const & url);
>>>>>>> 4fba42e5

    const Reference<deployment::XPackageTypeInfo> m_xBasicLibTypeInfo;
    const Reference<deployment::XPackageTypeInfo> m_xDialogLibTypeInfo;
    Sequence< Reference<deployment::XPackageTypeInfo> > m_typeInfos;
    std::auto_ptr<ScriptBackendDb> m_backendDb;
public:
    BackendImpl( Sequence<Any> const & args,
                 Reference<XComponentContext> const & xComponentContext );

    // XUpdatable
    virtual void SAL_CALL update() throw (RuntimeException);

    // XPackageRegistry
    virtual Sequence< Reference<deployment::XPackageTypeInfo> > SAL_CALL
    getSupportedPackageTypes() throw (RuntimeException);
    virtual void SAL_CALL packageRemoved(OUString const & url, OUString const & mediaType)
        throw (deployment::DeploymentException,
               uno::RuntimeException);

};

//______________________________________________________________________________
BackendImpl::PackageImpl::PackageImpl(
    ::rtl::Reference<BackendImpl> const & myBackend,
    OUString const & url,
    Reference<XCommandEnvironment> const &xCmdEnv,
    OUString const & scriptURL, OUString const & dialogURL, bool bRemoved,
    OUString const & identifier)
    : Package( myBackend.get(), url,
               OUString(), OUString(), // will be late-initialized
               scriptURL.getLength() > 0 ? myBackend->m_xBasicLibTypeInfo
               : myBackend->m_xDialogLibTypeInfo, bRemoved, identifier),
      m_scriptURL( scriptURL ),
      m_dialogURL( dialogURL )
{
    // name, displayName:
    if (dialogURL.getLength() > 0) {
        m_dialogName = LibraryContainer::get_libname(
            dialogURL, xCmdEnv, myBackend->getComponentContext() );
    }
    if (scriptURL.getLength() > 0) {
        m_name = LibraryContainer::get_libname(
            scriptURL, xCmdEnv, myBackend->getComponentContext() );
    }
    else
        m_name = m_dialogName;
    m_displayName = m_name;
}

//______________________________________________________________________________
BackendImpl::BackendImpl(
    Sequence<Any> const & args,
    Reference<XComponentContext> const & xComponentContext )
    : t_helper( args, xComponentContext ),
      m_xBasicLibTypeInfo( new Package::TypeInfo(
                               OUSTR("application/"
                                     "vnd.sun.star.basic-library"),
                               OUString() /* no file filter */,
                               getResourceString(RID_STR_BASIC_LIB),
                               RID_IMG_SCRIPTLIB) ),
      m_xDialogLibTypeInfo( new Package::TypeInfo(
                                OUSTR("application/"
                                      "vnd.sun.star.dialog-library"),
                                OUString() /* no file filter */,
                                getResourceString(RID_STR_DIALOG_LIB),
                                RID_IMG_DIALOGLIB) ),
      m_typeInfos( 2 )
{
    m_typeInfos[ 0 ] = m_xBasicLibTypeInfo;
    m_typeInfos[ 1 ] = m_xDialogLibTypeInfo;

    OSL_ASSERT( ! transientMode() );

    if (!transientMode())
    {
        OUString dbFile = makeURL(getCachePath(), OUSTR("backenddb.xml"));
        m_backendDb.reset(
            new ScriptBackendDb(getComponentContext(), dbFile));
    }

}
void BackendImpl::addDataToDb(OUString const & url)
{
    if (m_backendDb.get())
        m_backendDb->addEntry(url);
}

bool BackendImpl::hasActiveEntry(OUString const & url)
{
    if (m_backendDb.get())
        return m_backendDb->hasActiveEntry(url);
    return false;
}

// XUpdatable
//______________________________________________________________________________
void BackendImpl::update() throw (RuntimeException)
{
    // Nothing to do here after fixing i70283!?
}

// XPackageRegistry
//______________________________________________________________________________
Sequence< Reference<deployment::XPackageTypeInfo> >
BackendImpl::getSupportedPackageTypes() throw (RuntimeException)
{
    return m_typeInfos;
}
void BackendImpl::revokeEntryFromDb(OUString const & url)
{
    if (m_backendDb.get())
        m_backendDb->revokeEntry(url);
}

void BackendImpl::packageRemoved(OUString const & url, OUString const & /*mediaType*/)
        throw (deployment::DeploymentException,
               uno::RuntimeException)
{
    if (m_backendDb.get())
        m_backendDb->removeEntry(url);
}

// PackageRegistryBackend
//______________________________________________________________________________
Reference<deployment::XPackage> BackendImpl::bindPackage_(
    OUString const & url, OUString const & mediaType_,
    sal_Bool bRemoved, OUString const & identifier,
    Reference<XCommandEnvironment> const & xCmdEnv )
{
    OUString mediaType( mediaType_ );
    if (mediaType.getLength() == 0)
    {
        // detect media-type:
        ::ucbhelper::Content ucbContent;
        if (create_ucb_content( &ucbContent, url, xCmdEnv ) &&
            ucbContent.isFolder())
        {
            // probe for script.xlb:
            if (create_ucb_content(
                    0, makeURL( url, OUSTR("script.xlb") ),
                    xCmdEnv, false /* no throw */ ))
                mediaType = OUSTR("application/vnd.sun.star.basic-library");
            // probe for dialog.xlb:
            else if (create_ucb_content(
                         0, makeURL( url, OUSTR("dialog.xlb") ),
                         xCmdEnv, false /* no throw */ ))
                mediaType = OUSTR("application/vnd.sun.star.dialog-library");
        }
        if (mediaType.getLength() == 0)
            throw lang::IllegalArgumentException(
                StrCannotDetectMediaType::get() + url,
                static_cast<OWeakObject *>(this), static_cast<sal_Int16>(-1) );
    }

    String type, subType;
    INetContentTypeParameterList params;
    if (INetContentTypes::parse( mediaType, type, subType, &params ))
    {
        if (type.EqualsIgnoreCaseAscii("application"))
        {
            OUString dialogURL( makeURL( url, OUSTR("dialog.xlb") ) );
            if (! create_ucb_content(
                    0, dialogURL, xCmdEnv, false /* no throw */ )) {
                dialogURL = OUString();
            }

            if (subType.EqualsIgnoreCaseAscii("vnd.sun.star.basic-library"))
            {
                OUString scriptURL( makeURL( url, OUSTR("script.xlb")));
                if (! create_ucb_content(
                        0, scriptURL, xCmdEnv, false /* no throw */ )) {
                    scriptURL = OUString();
                }

                return new PackageImpl(
                    this, url, xCmdEnv, scriptURL,
                    dialogURL, bRemoved, identifier);
            }
            else if (subType.EqualsIgnoreCaseAscii(
                         "vnd.sun.star.dialog-library")) {
                return new PackageImpl(
                    this, url, xCmdEnv,
                    OUString() /* no script lib */,
                    dialogURL,
                    bRemoved, identifier);
            }
        }
    }
    throw lang::IllegalArgumentException(
        StrUnsupportedMediaType::get() + mediaType,
        static_cast<OWeakObject *>(this),
        static_cast<sal_Int16>(-1) );
}

//##############################################################################

// Package
BackendImpl * BackendImpl::PackageImpl::getMyBackend() const
{
    BackendImpl * pBackend = static_cast<BackendImpl *>(m_myBackend.get());
    if (NULL == pBackend)
    {
        //May throw a DisposedException
        check();
        //We should never get here...
        throw RuntimeException(
            OUSTR("Failed to get the BackendImpl"),
            static_cast<OWeakObject*>(const_cast<PackageImpl *>(this)));
    }
    return pBackend;
}

beans::Optional< beans::Ambiguous<sal_Bool> >
BackendImpl::PackageImpl::isRegistered_(
    ::osl::ResettableMutexGuard & /* guard */,
    ::rtl::Reference<AbortChannel> const & /* abortChannel */,
    Reference<XCommandEnvironment> const & /* xCmdEnv */ )
{
    BackendImpl * that = getMyBackend();
    Reference< deployment::XPackage > xThisPackage( this );

    bool registered = that->hasActiveEntry(getURL());
    return beans::Optional< beans::Ambiguous<sal_Bool> >(
        true /* IsPresent */,
        beans::Ambiguous<sal_Bool>( registered, false /* IsAmbiguous */ ) );
}

void
lcl_maybeRemoveScript(
        bool const bExists,
        OUString const& rName,
        OUString const& rScriptURL,
        Reference<css::script::XLibraryContainer3> const& xScriptLibs)
{
    if (bExists && xScriptLibs.is() && xScriptLibs->hasByName(rName))
    {
        const OUString sScriptUrl = xScriptLibs->getOriginalLibraryLinkURL(rName);
        if (sScriptUrl.equals(rScriptURL))
            xScriptLibs->removeLibrary(rName);
    }
}

bool
lcl_maybeAddScript(
        bool const bExists,
        OUString const& rName,
        OUString const& rScriptURL,
        Reference<css::script::XLibraryContainer3> const& xScriptLibs)
{
    if (bExists && xScriptLibs.is())
    {
        bool bCanAdd = true;
        if (xScriptLibs->hasByName(rName))
        {
            const OUString sOriginalUrl = xScriptLibs->getOriginalLibraryLinkURL(rName);
            //We assume here that library names in extensions are unique, which may not be the case
            //ToDo: If the script exist in another extension, then both extensions must have the
            //same id
            if (sOriginalUrl.match(OUSTR("vnd.sun.star.expand:$UNO_USER_PACKAGES_CACHE"))
                || sOriginalUrl.match(OUSTR("vnd.sun.star.expand:$UNO_SHARED_PACKAGES_CACHE"))
                || sOriginalUrl.match(OUSTR("vnd.sun.star.expand:$BUNDLED_EXTENSIONS")))
            {
                xScriptLibs->removeLibrary(rName);
                bCanAdd = true;
            }
            else
            {
                bCanAdd = false;
            }
        }

        if (bCanAdd)
        {
            xScriptLibs->createLibraryLink(rName, rScriptURL, false);
            return xScriptLibs->hasByName(rName);
        }
    }

    return false;
}

void BackendImpl::PackageImpl::processPackage_(
    ::osl::ResettableMutexGuard & /* guard */,
    bool doRegisterPackage,
    bool startup,
    ::rtl::Reference<AbortChannel> const & /* abortChannel */,
    Reference<XCommandEnvironment> const & /* xCmdEnv */ )
{
    BackendImpl * that = getMyBackend();

    Reference< deployment::XPackage > xThisPackage( this );
    Reference<XComponentContext> const & xComponentContext = that->getComponentContext();

    bool bScript = (m_scriptURL.getLength() > 0);
    Reference<css::script::XLibraryContainer3> xScriptLibs;

    bool bDialog = (m_dialogURL.getLength() > 0);
    Reference<css::script::XLibraryContainer3> xDialogLibs;

    bool bRunning = office_is_running();
    if( bRunning )
    {
        if( bScript )
        {
            xScriptLibs.set(
                xComponentContext->getServiceManager()->createInstanceWithContext(
                    OUSTR("com.sun.star.script.ApplicationScriptLibraryContainer"),
                    xComponentContext ), UNO_QUERY_THROW );
        }

        if( bDialog )
        {
            xDialogLibs.set(
                xComponentContext->getServiceManager()->createInstanceWithContext(
                    OUSTR("com.sun.star.script.ApplicationDialogLibraryContainer"),
                    xComponentContext ), UNO_QUERY_THROW );
        }
    }
    bool bRegistered = getMyBackend()->hasActiveEntry(getURL());
    if( !doRegisterPackage )
    {
        //We cannot just call removeLibrary(name) because this could remove a
        //script which was added by an extension in a different repository. For
        //example, extension foo is contained in the bundled repository and then
        //the user adds it it to the user repository. The extension manager will
        //then register the new script and revoke the script from the bundled
        //extension. removeLibrary(name) would now remove the script from the
        //user repository. That is, the script of the newly added user extension does
        //not work anymore. Therefore we must check if the currently active
        //script comes in fact from the currently processed extension.

        if (bRegistered)
        {
            //we also prevent and live deployment at startup
            if (!isRemoved() && !startup)
            {
                lcl_maybeRemoveScript(bScript, m_name, m_scriptURL, xScriptLibs);
                lcl_maybeRemoveScript(bDialog, m_dialogName, m_dialogURL, xDialogLibs);
            }
            getMyBackend()->revokeEntryFromDb(getURL());
            return;
        }
    }
    if (bRegistered)
        return;     // Already registered

    // Update LibraryContainer
    bool bScriptSuccess = false;
    bool bDialogSuccess = false;
    if (!startup)
    {
        //If there is a bundled extension, and the user installes the same extension
        //then the script from the bundled extension must be removed. If this does not work
        //then live deployment does not work for scripts.
        bScriptSuccess = lcl_maybeAddScript(bScript, m_name, m_scriptURL, xScriptLibs);
        bDialogSuccess = lcl_maybeAddScript(bDialog, m_dialogName, m_dialogURL, xDialogLibs);
    }
    bool bSuccess = bScript || bDialog;     // Something must have happened
    if( bRunning && !startup)
        if( (bScript && !bScriptSuccess) || (bDialog && !bDialogSuccess) )
            bSuccess = false;

    if (bSuccess)
        getMyBackend()->addDataToDb(getURL());
}

} // anon namespace

namespace sdecl = comphelper::service_decl;
sdecl::class_<BackendImpl, sdecl::with_args<true> > serviceBI;
extern sdecl::ServiceDecl const serviceDecl(
    serviceBI,
    "com.sun.star.comp.deployment.script.PackageRegistryBackend",
    BACKEND_SERVICE_NAME );

} // namespace script
} // namespace backend
} // namespace dp_registry

/* vim:set shiftwidth=4 softtabstop=4 expandtab: */<|MERGE_RESOLUTION|>--- conflicted
+++ resolved
@@ -100,13 +100,8 @@
         Reference<XCommandEnvironment> const & xCmdEnv );
 
     void addDataToDb(OUString const & url);
-<<<<<<< HEAD
-    void deleteDataFromDb(OUString const & url);
-    bool isRegisteredInDb(OUString const & url);
-=======
     bool hasActiveEntry(OUString const & url);
     void revokeEntryFromDb(OUString const & url);
->>>>>>> 4fba42e5
 
     const Reference<deployment::XPackageTypeInfo> m_xBasicLibTypeInfo;
     const Reference<deployment::XPackageTypeInfo> m_xDialogLibTypeInfo;
