--- conflicted
+++ resolved
@@ -293,9 +293,8 @@
 
 {
     ::std::list<Reference<deploy::XPackage> > extensionList;
-<<<<<<< HEAD
     Reference<deploy::XPackageManager> lRepos[] = {
-        m_userRepository, m_sharedRepository, m_bundledRepository };
+          getUserRepository(), getSharedRepository(), getBundledRepository() };
     for (int i(0); i != SAL_N_ELEMENTS(lRepos); ++i)
     {
         Reference<deploy::XPackage> xPackage;
@@ -309,31 +308,6 @@
             // thrown if the extension does not exist in this repository
         }
         extensionList.push_back(xPackage);
-=======
-    try
-    {   //will throw an exception if the extension does not exist
-        extensionList.push_back(getUserRepository()->getDeployedPackage(
-            identifier, fileName, Reference<ucb::XCommandEnvironment>()));
-    } catch(lang::IllegalArgumentException &)
-    {
-        extensionList.push_back(Reference<deploy::XPackage>());
-    }
-    try
-    {
-        extensionList.push_back(getSharedRepository()->getDeployedPackage(
-            identifier, fileName, Reference<ucb::XCommandEnvironment>()));
-    } catch (lang::IllegalArgumentException &)
-    {
-        extensionList.push_back(Reference<deploy::XPackage>());
-    }
-    try
-    {
-       extensionList.push_back(getBundledRepository()->getDeployedPackage(
-           identifier, fileName, Reference<ucb::XCommandEnvironment>()));
-    } catch (lang::IllegalArgumentException &)
-    {
-        extensionList.push_back(Reference<deploy::XPackage>());
->>>>>>> 4fba42e5
     }
     OSL_ASSERT(extensionList.size() == 3);
     return extensionList;
@@ -768,7 +742,6 @@
                     if (repository.equals(OUSTR("user")))
                         bUserDisabled2 = false;
 
-<<<<<<< HEAD
                     // pass the two values via variables to workaround gcc-4.3.4 specific bug (bnc#655912)
                     OUString sNewExtensionIdentifier = dp_misc::getIdentifier(xNewExtension);
                     OUString sNewExtensionFileName = xNewExtension->getName();
@@ -776,12 +749,6 @@
                     activateExtension(
                         sNewExtensionIdentifier, sNewExtensionFileName,
                         bUserDisabled2, false, xAbortChannel,
-=======
-                    ::rtl::OUString const name(xNewExtension->getName());
-                    activateExtension(
-                        dp_misc::getIdentifier(xNewExtension),
-                        name, bUserDisabled2, false, xAbortChannel,
->>>>>>> 4fba42e5
                         Reference<ucb::XCommandEnvironment>());
                 }
                 else
