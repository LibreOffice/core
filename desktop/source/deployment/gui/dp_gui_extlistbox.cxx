--- conflicted
+++ resolved
@@ -71,12 +71,12 @@
     m_pPublisher( NULL ),
     m_xPackage( xPackage )
 {
-<<<<<<< HEAD
     try
     {
         m_sTitle = xPackage->getDisplayName();
         m_sVersion = xPackage->getVersion();
         m_sDescription = xPackage->getDescription();
+    m_sLicenseText = xPackage->getLicenseText();
 
         beans::StringPair aInfo( m_xPackage->getPublisherInfo() );
         m_sPublisher = aInfo.First;
@@ -92,27 +92,6 @@
             m_aIconHC = Image( xGraphic );
         else
             m_aIconHC = m_aIcon;
-=======
-    m_sTitle = xPackage->getDisplayName();
-    m_sVersion = xPackage->getVersion();
-    m_sDescription = xPackage->getDescription();
-    m_sLicenseText = xPackage->getLicenseText();
-
-    beans::StringPair aInfo( m_xPackage->getPublisherInfo() );
-    m_sPublisher = aInfo.First;
-    m_sPublisherURL = aInfo.Second;
-
-    // get the icons for the package if there are any
-    uno::Reference< graphic::XGraphic > xGraphic = xPackage->getIcon( false );
-    if ( xGraphic.is() )
-        m_aIcon = Image( xGraphic );
-
-    xGraphic = xPackage->getIcon( true );
-    if ( xGraphic.is() )
-        m_aIconHC = Image( xGraphic );
-    else
-        m_aIconHC = m_aIcon;
->>>>>>> 8b8ffa54
 
         if ( eState == AMBIGUOUS )
             m_sErrorText = DialogHelper::getResourceString( RID_STR_ERROR_UNKNOWN_STATUS );
