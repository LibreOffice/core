/*************************************************************************
 *
 * DO NOT ALTER OR REMOVE COPYRIGHT NOTICES OR THIS FILE HEADER.
 *
 * Copyright 2000, 2010 Oracle and/or its affiliates.
 *
 * OpenOffice.org - a multi-platform office productivity suite
 *
 * This file is part of OpenOffice.org.
 *
 * OpenOffice.org is free software: you can redistribute it and/or modify
 * it under the terms of the GNU Lesser General Public License version 3
 * only, as published by the Free Software Foundation.
 *
 * OpenOffice.org is distributed in the hope that it will be useful,
 * but WITHOUT ANY WARRANTY; without even the implied warranty of
 * MERCHANTABILITY or FITNESS FOR A PARTICULAR PURPOSE.  See the
 * GNU Lesser General Public License version 3 for more details
 * (a copy is included in the LICENSE file that accompanied this code).
 *
 * You should have received a copy of the GNU Lesser General Public License
 * version 3 along with OpenOffice.org.  If not, see
 * <http://www.openoffice.org/license.html>
 * for a copy of the LGPLv3 License.
 *
 ************************************************************************/

// MARKER(update_precomp.py): autogen include statement, do not remove
#include "precompiled_desktop.hxx"

#include "dp_gui.hrc"
#include "svtools/controldims.hrc"
#include "svtools/svtools.hrc"

#include "dp_gui.h"
#include "dp_gui_dialog2.hxx"
#include "dp_gui_extlistbox.hxx"
#include "dp_gui_shared.hxx"
#include "dp_gui_theextmgr.hxx"
#include "dp_gui_extensioncmdqueue.hxx"
#include "dp_misc.h"
#include "dp_update.hxx"
#include "dp_identifier.hxx"

#include "vcl/ctrl.hxx"
#include "vcl/menu.hxx"
#include "vcl/msgbox.hxx"
#include "vcl/scrbar.hxx"
#include "vcl/svapp.hxx"

#include "vos/mutex.hxx"

#include "svtools/extensionlistbox.hxx"

#include "sfx2/sfxdlg.hxx"

#include "comphelper/anytostring.hxx"
#include "cppuhelper/exc_hlp.hxx"
#include "cppuhelper/bootstrap.hxx"

#include "comphelper/processfactory.hxx"
#include "ucbhelper/content.hxx"
#include "unotools/collatorwrapper.hxx"

#include "com/sun/star/beans/StringPair.hpp"

#include "com/sun/star/i18n/CollatorOptions.hpp"

#include "com/sun/star/system/SystemShellExecuteFlags.hpp"
#include "com/sun/star/system/XSystemShellExecute.hpp"

#include "com/sun/star/ui/dialogs/ExecutableDialogResults.hpp"
#include "com/sun/star/ui/dialogs/TemplateDescription.hpp"
#include "com/sun/star/ui/dialogs/XFilePicker.hpp"
#include "com/sun/star/ui/dialogs/XFilterManager.hpp"

#include "com/sun/star/uno/Any.hxx"
#include "com/sun/star/uno/XComponentContext.hpp"

#include <map>
#include <vector>
#include <boost/shared_ptr.hpp>

#define OUSTR(x) ::rtl::OUString( RTL_CONSTASCII_USTRINGPARAM(x) )

using namespace ::com::sun::star;
using namespace ::com::sun::star::system;

using ::rtl::OUString;


namespace dp_gui {

#define TOP_OFFSET           5
#define LINE_SIZE            4
#define PROGRESS_WIDTH      60
#define PROGRESS_HEIGHT     14

//------------------------------------------------------------------------------
struct StrAllFiles : public rtl::StaticWithInit< const OUString, StrAllFiles >
{
    const OUString operator () () {
        const ::vos::OGuard guard( Application::GetSolarMutex() );
        ::std::auto_ptr< ResMgr > const resmgr( ResMgr::CreateResMgr( "fps_office" ) );
        OSL_ASSERT( resmgr.get() != 0 );
        String ret( ResId( STR_FILTERNAME_ALL, *resmgr.get() ) );
        return ret;
    }
};

//------------------------------------------------------------------------------
//                            ExtBoxWithBtns_Impl
//------------------------------------------------------------------------------

enum MENU_COMMAND
{
    CMD_NONE    = 0,
    CMD_REMOVE  = 1,
    CMD_ENABLE,
    CMD_DISABLE,
    CMD_UPDATE
};

class ExtBoxWithBtns_Impl : public ExtensionBox_Impl
{
    Size            m_aOutputSize;
    bool            m_bInterfaceLocked;

    PushButton     *m_pOptionsBtn;
    PushButton     *m_pEnableBtn;
    PushButton     *m_pRemoveBtn;

    ExtMgrDialog   *m_pParent;

    void            SetButtonPos( const Rectangle& rRect );
    void            SetButtonStatus( const TEntry_Impl pEntry );
    bool            HandleTabKey( bool bReverse );
    MENU_COMMAND    ShowPopupMenu( const Point &rPos, const long nPos );

    //-----------------
    DECL_DLLPRIVATE_LINK( ScrollHdl, ScrollBar * );

    DECL_DLLPRIVATE_LINK( HandleOptionsBtn, void * );
    DECL_DLLPRIVATE_LINK( HandleEnableBtn, void * );
    DECL_DLLPRIVATE_LINK( HandleRemoveBtn, void * );
    DECL_DLLPRIVATE_LINK( HandleHyperlink, svt::FixedHyperlink * );

public:
                    ExtBoxWithBtns_Impl( ExtMgrDialog* pParent, TheExtensionManager *pManager );
                   ~ExtBoxWithBtns_Impl();

    virtual void    MouseButtonDown( const MouseEvent& rMEvt );
    virtual long    Notify( NotifyEvent& rNEvt );

    const Size      GetMinOutputSizePixel() const;

    virtual void    RecalcAll();
    virtual void    selectEntry( const long nPos );
    //-----------------
    void            enableButtons( bool bEnable );
};

//------------------------------------------------------------------------------
ExtBoxWithBtns_Impl::ExtBoxWithBtns_Impl( ExtMgrDialog* pParent, TheExtensionManager *pManager ) :
    ExtensionBox_Impl( pParent, pManager ),
    m_bInterfaceLocked( false ),
    m_pOptionsBtn( NULL ),
    m_pEnableBtn( NULL ),
    m_pRemoveBtn( NULL ),
    m_pParent( pParent )
{
    m_pOptionsBtn = new PushButton( this, WB_TABSTOP );
    m_pEnableBtn = new PushButton( this, WB_TABSTOP );
    m_pRemoveBtn = new PushButton( this, WB_TABSTOP );

    SetHelpId( HID_EXTENSION_MANAGER_LISTBOX );
    m_pOptionsBtn->SetHelpId( HID_EXTENSION_MANAGER_LISTBOX_OPTIONS );
    m_pEnableBtn->SetHelpId( HID_EXTENSION_MANAGER_LISTBOX_DISABLE );
    m_pRemoveBtn->SetHelpId( HID_EXTENSION_MANAGER_LISTBOX_REMOVE );

    m_pOptionsBtn->SetClickHdl( LINK( this, ExtBoxWithBtns_Impl, HandleOptionsBtn ) );
    m_pEnableBtn->SetClickHdl( LINK( this, ExtBoxWithBtns_Impl, HandleEnableBtn ) );
    m_pRemoveBtn->SetClickHdl( LINK( this, ExtBoxWithBtns_Impl, HandleRemoveBtn ) );

    m_pOptionsBtn->SetText( DialogHelper::getResourceString( RID_CTX_ITEM_OPTIONS ) );
    m_pEnableBtn->SetText( DialogHelper::getResourceString( RID_CTX_ITEM_DISABLE ) );
    m_pRemoveBtn->SetText( DialogHelper::getResourceString( RID_CTX_ITEM_REMOVE ) );

    Size aSize = LogicToPixel( Size( RSC_CD_PUSHBUTTON_WIDTH, RSC_CD_PUSHBUTTON_HEIGHT ),
                               MapMode( MAP_APPFONT ) );
    m_pOptionsBtn->SetSizePixel( aSize );
    m_pEnableBtn->SetSizePixel( aSize );
    m_pRemoveBtn->SetSizePixel( aSize );

    SetExtraSize( aSize.Height() + 2 * TOP_OFFSET );

    SetScrollHdl( LINK( this, ExtBoxWithBtns_Impl, ScrollHdl ) );
}

//------------------------------------------------------------------------------
ExtBoxWithBtns_Impl::~ExtBoxWithBtns_Impl()
{
    delete m_pOptionsBtn;
    delete m_pEnableBtn;
    delete m_pRemoveBtn;
}

//------------------------------------------------------------------------------
//------------------------------------------------------------------------------
//------------------------------------------------------------------------------
const Size ExtBoxWithBtns_Impl::GetMinOutputSizePixel() const
{
    Size aMinSize( ExtensionBox_Impl::GetMinOutputSizePixel() );
    long nHeight = aMinSize.Height();
    nHeight += m_pOptionsBtn->GetSizePixel().Height();
    nHeight +=  2 * TOP_OFFSET;
    long nWidth = m_pOptionsBtn->GetSizePixel().Width();
    nWidth *= 3;
    nWidth += 5*TOP_OFFSET + 20;

    return Size( nWidth, nHeight );
}

// -----------------------------------------------------------------------
void ExtBoxWithBtns_Impl::RecalcAll()
{
    ExtensionBox_Impl::RecalcAll();

    const sal_Int32 nActive = getSelIndex();

    if ( nActive != EXTENSION_LISTBOX_ENTRY_NOTFOUND )
    {
        SetButtonPos( GetEntryRect( nActive ) );
        SetButtonStatus( GetEntryData( nActive) );
    }
    else
    {
        m_pOptionsBtn->Hide();
        m_pEnableBtn->Hide();
        m_pRemoveBtn->Hide();
    }
}


//------------------------------------------------------------------------------
//This function may be called with nPos < 0
void ExtBoxWithBtns_Impl::selectEntry( const long nPos )
{
    if ( HasActive() && ( nPos == getSelIndex() ) )
        return;

    ExtensionBox_Impl::selectEntry( nPos );
}

// -----------------------------------------------------------------------
void ExtBoxWithBtns_Impl::SetButtonPos( const Rectangle& rRect )
{
    Size  aBtnSize( m_pOptionsBtn->GetSizePixel() );
    Point aBtnPos( rRect.Left() + ICON_OFFSET,
                   rRect.Bottom() - TOP_OFFSET - aBtnSize.Height() );

    m_pOptionsBtn->SetPosPixel( aBtnPos );
    aBtnPos.X() = rRect.Right() - TOP_OFFSET - aBtnSize.Width();
    m_pRemoveBtn->SetPosPixel( aBtnPos );
    aBtnPos.X() -= ( TOP_OFFSET + aBtnSize.Width() );
    m_pEnableBtn->SetPosPixel( aBtnPos );
}

// -----------------------------------------------------------------------
void ExtBoxWithBtns_Impl::SetButtonStatus( const TEntry_Impl pEntry )
{
    bool bShowOptionBtn = true;

    pEntry->m_bHasButtons = false;
    if ( ( pEntry->m_eState == REGISTERED ) || ( pEntry->m_eState == NOT_AVAILABLE ) )
    {
        m_pEnableBtn->SetText( DialogHelper::getResourceString( RID_CTX_ITEM_DISABLE ) );
        m_pEnableBtn->SetHelpId( HID_EXTENSION_MANAGER_LISTBOX_DISABLE );
    }
    else
    {
        m_pEnableBtn->SetText( DialogHelper::getResourceString( RID_CTX_ITEM_ENABLE ) );
        m_pEnableBtn->SetHelpId( HID_EXTENSION_MANAGER_LISTBOX_ENABLE );
        bShowOptionBtn = false;
    }

    if ( ( !pEntry->m_bUser || ( pEntry->m_eState == NOT_AVAILABLE ) || pEntry->m_bMissingDeps )
         && !pEntry->m_bMissingLic )
        m_pEnableBtn->Hide();
    else
    {
        m_pEnableBtn->Enable( !pEntry->m_bLocked );
        m_pEnableBtn->Show();
        pEntry->m_bHasButtons = true;
    }

    if ( pEntry->m_bHasOptions && bShowOptionBtn )
    {
        m_pOptionsBtn->Enable( pEntry->m_bHasOptions );
        m_pOptionsBtn->Show();
        pEntry->m_bHasButtons = true;
    }
    else
        m_pOptionsBtn->Hide();

    if ( pEntry->m_bUser || pEntry->m_bShared )
    {
        m_pRemoveBtn->Enable( !pEntry->m_bLocked );
        m_pRemoveBtn->Show();
        pEntry->m_bHasButtons = true;
    }
    else
        m_pRemoveBtn->Hide();
}

// -----------------------------------------------------------------------
bool ExtBoxWithBtns_Impl::HandleTabKey( bool bReverse )
{
    sal_Int32 nIndex = getSelIndex();

    if ( nIndex == EXTENSION_LISTBOX_ENTRY_NOTFOUND )
        return false;

    PushButton *pNext = NULL;

    if ( m_pOptionsBtn->HasFocus() ) {
        if ( !bReverse && !GetEntryData( nIndex )->m_bLocked )
            pNext = m_pEnableBtn;
    }
    else if ( m_pEnableBtn->HasFocus() ) {
        if ( !bReverse )
            pNext = m_pRemoveBtn;
        else if ( GetEntryData( nIndex )->m_bHasOptions )
            pNext = m_pOptionsBtn;
    }
    else if ( m_pRemoveBtn->HasFocus() ) {
        if ( bReverse )
            pNext = m_pEnableBtn;
    }
    else {
        if ( !bReverse ) {
            if ( GetEntryData( nIndex )->m_bHasOptions )
                pNext = m_pOptionsBtn;
            else if ( ! GetEntryData( nIndex )->m_bLocked )
                pNext = m_pEnableBtn;
        } else {
            if ( ! GetEntryData( nIndex )->m_bLocked )
                pNext = m_pRemoveBtn;
            else if ( GetEntryData( nIndex )->m_bHasOptions )
                pNext = m_pOptionsBtn;
        }
    }

    if ( pNext )
    {
        pNext->GrabFocus();
        return true;
    }
    else
        return false;
}

// -----------------------------------------------------------------------
MENU_COMMAND ExtBoxWithBtns_Impl::ShowPopupMenu( const Point & rPos, const long nPos )
{
    if ( ( nPos >= 0 ) && ( nPos < (long) getItemCount() ) )
    {
        if ( ! GetEntryData( nPos )->m_bLocked )
        {
            PopupMenu aPopup;

            aPopup.InsertItem( CMD_UPDATE, DialogHelper::getResourceString( RID_CTX_ITEM_CHECK_UPDATE ) );

            if ( GetEntryData( nPos )->m_bUser )
            {
                if ( GetEntryData( nPos )->m_eState == REGISTERED )
                    aPopup.InsertItem( CMD_DISABLE, DialogHelper::getResourceString( RID_CTX_ITEM_DISABLE ) );
                else if ( GetEntryData( nPos )->m_eState != NOT_AVAILABLE )
                    aPopup.InsertItem( CMD_ENABLE, DialogHelper::getResourceString( RID_CTX_ITEM_ENABLE ) );
            }

<<<<<<< HEAD
    if ( ! GetEntryData( nPos )->m_bLocked )
    {
        if ( GetEntryData( nPos )->m_bUser )
        {
            if ( GetEntryData( nPos )->m_eState == REGISTERED )
                aPopup.InsertItem( CMD_DISABLE, DialogHelper::getResourceString( RID_CTX_ITEM_DISABLE ) );
            else if ( GetEntryData( nPos )->m_eState != NOT_AVAILABLE )
                aPopup.InsertItem( CMD_ENABLE, DialogHelper::getResourceString( RID_CTX_ITEM_ENABLE ) );
        }
        aPopup.InsertItem( CMD_REMOVE, DialogHelper::getResourceString( RID_CTX_ITEM_REMOVE ) );
=======
            aPopup.InsertItem( CMD_REMOVE, DialogHelper::getResourceString( RID_CTX_ITEM_REMOVE ) );

            return (MENU_COMMAND) aPopup.Execute( this, rPos );
        }
>>>>>>> 3a3e4a7b
    }
    return CMD_NONE;
}

//------------------------------------------------------------------------------
void ExtBoxWithBtns_Impl::MouseButtonDown( const MouseEvent& rMEvt )
{
    if ( m_bInterfaceLocked )
        return;

    const Point aMousePos( rMEvt.GetPosPixel() );
    const long nPos = PointToPos( aMousePos );

    if ( rMEvt.IsRight() )
    {
        switch( ShowPopupMenu( aMousePos, nPos ) )
        {
            case CMD_NONE:      break;
            case CMD_ENABLE:    m_pParent->enablePackage( GetEntryData( nPos )->m_xPackage, true );
                                break;
            case CMD_DISABLE:   m_pParent->enablePackage( GetEntryData( nPos )->m_xPackage, false );
                                break;
            case CMD_UPDATE:    m_pParent->updatePackage( GetEntryData( nPos )->m_xPackage );
                                break;
            case CMD_REMOVE:    m_pParent->removePackage( GetEntryData( nPos )->m_xPackage );
                                break;
        }
    }
    else if ( rMEvt.IsLeft() )
    {
        if ( rMEvt.IsMod1() && HasActive() )
            selectEntry( EXTENSION_LISTBOX_ENTRY_NOTFOUND );   // Selecting an not existing entry will deselect the current one
        else
            selectEntry( nPos );
    }
}

//------------------------------------------------------------------------------
long ExtBoxWithBtns_Impl::Notify( NotifyEvent& rNEvt )
{
    bool bHandled = false;

    if ( rNEvt.GetType() == EVENT_KEYINPUT )
    {
        const KeyEvent* pKEvt = rNEvt.GetKeyEvent();
        KeyCode         aKeyCode = pKEvt->GetKeyCode();
        USHORT          nKeyCode = aKeyCode.GetCode();

        if ( nKeyCode == KEY_TAB )
            bHandled = HandleTabKey( aKeyCode.IsShift() );
    }

    if ( !bHandled )
        return ExtensionBox_Impl::Notify( rNEvt );
    else
        return true;
}

//------------------------------------------------------------------------------
void ExtBoxWithBtns_Impl::enableButtons( bool bEnable )
{
    m_bInterfaceLocked = ! bEnable;

    if ( bEnable )
    {
        sal_Int32 nIndex = getSelIndex();
        if ( nIndex != EXTENSION_LISTBOX_ENTRY_NOTFOUND )
            SetButtonStatus( GetEntryData( nIndex ) );
    }
    else
    {
        m_pOptionsBtn->Enable( false );
        m_pRemoveBtn->Enable( false );
        m_pEnableBtn->Enable( false );
    }
}

// -----------------------------------------------------------------------
IMPL_LINK( ExtBoxWithBtns_Impl, ScrollHdl, ScrollBar*, pScrBar )
{
    long nDelta = pScrBar->GetDelta();

    Point aNewOptPt( m_pOptionsBtn->GetPosPixel() - Point( 0, nDelta ) );
    Point aNewRemPt( m_pRemoveBtn->GetPosPixel() - Point( 0, nDelta ) );
    Point aNewEnPt( m_pEnableBtn->GetPosPixel() - Point( 0, nDelta ) );

    DoScroll( nDelta );

    m_pOptionsBtn->SetPosPixel( aNewOptPt );
    m_pRemoveBtn->SetPosPixel( aNewRemPt );
    m_pEnableBtn->SetPosPixel( aNewEnPt );

    return 1;
}

// -----------------------------------------------------------------------
IMPL_LINK( ExtBoxWithBtns_Impl, HandleOptionsBtn, void*, EMPTYARG )
{
    const sal_Int32 nActive = getSelIndex();

    if ( nActive != EXTENSION_LISTBOX_ENTRY_NOTFOUND )
    {
        SfxAbstractDialogFactory* pFact = SfxAbstractDialogFactory::Create();

        if ( pFact )
        {
            OUString sExtensionId = GetEntryData( nActive )->m_xPackage->getIdentifier().Value;
            VclAbstractDialog* pDlg = pFact->CreateOptionsDialog( this, sExtensionId, rtl::OUString() );

            pDlg->Execute();

            delete pDlg;
        }
    }

    return 1;
}

// -----------------------------------------------------------------------
IMPL_LINK( ExtBoxWithBtns_Impl, HandleEnableBtn, void*, EMPTYARG )
{
    const sal_Int32 nActive = getSelIndex();

    if ( nActive != EXTENSION_LISTBOX_ENTRY_NOTFOUND )
    {
        TEntry_Impl pEntry = GetEntryData( nActive );

        if ( pEntry->m_bMissingLic )
            m_pParent->acceptLicense( pEntry->m_xPackage );
        else
        {
            const bool bEnable( pEntry->m_eState != REGISTERED );
            m_pParent->enablePackage( pEntry->m_xPackage, bEnable );
        }
    }

    return 1;
}

// -----------------------------------------------------------------------
IMPL_LINK( ExtBoxWithBtns_Impl, HandleRemoveBtn, void*, EMPTYARG )
{
    const sal_Int32 nActive = getSelIndex();

    if ( nActive != EXTENSION_LISTBOX_ENTRY_NOTFOUND )
    {
        TEntry_Impl pEntry = GetEntryData( nActive );
        m_pParent->removePackage( pEntry->m_xPackage );
    }

    return 1;
}

//------------------------------------------------------------------------------
//                             DialogHelper
//------------------------------------------------------------------------------
DialogHelper::DialogHelper( const uno::Reference< uno::XComponentContext > &xContext,
                            Dialog *pWindow ) :
    m_pVCLWindow( pWindow ),
    m_nEventID(   0 ),
    m_bIsBusy(    false )
{
    m_xContext = xContext;
}

//------------------------------------------------------------------------------
DialogHelper::~DialogHelper()
{
    if ( m_nEventID )
        Application::RemoveUserEvent( m_nEventID );
}

//------------------------------------------------------------------------------
ResId DialogHelper::getResId( USHORT nId )
{
    const ::vos::OGuard guard( Application::GetSolarMutex() );
    return ResId( nId, *DeploymentGuiResMgr::get() );
}

//------------------------------------------------------------------------------
String DialogHelper::getResourceString( USHORT id )
{
    // init with non-acquired solar mutex:
    BrandName::get();
    const ::vos::OGuard guard( Application::GetSolarMutex() );
    String ret( ResId( id, *DeploymentGuiResMgr::get() ) );
    if (ret.SearchAscii( "%PRODUCTNAME" ) != STRING_NOTFOUND) {
        ret.SearchAndReplaceAllAscii( "%PRODUCTNAME", BrandName::get() );
    }
    return ret;
}

//------------------------------------------------------------------------------
bool DialogHelper::IsSharedPkgMgr( const uno::Reference< deployment::XPackage > &xPackage )
{
    if ( xPackage->getRepositoryName().equals( OUSTR("shared") ) )
        return true;
    else
        return false;
}

//------------------------------------------------------------------------------
bool DialogHelper::continueOnSharedExtension( const uno::Reference< deployment::XPackage > &xPackage,
                                              Window *pParent,
                                              const USHORT nResID,
                                              bool &bHadWarning )
{
    if ( !bHadWarning && IsSharedPkgMgr( xPackage ) )
    {
        const ::vos::OGuard guard( Application::GetSolarMutex() );
        WarningBox aInfoBox( pParent, getResId( nResID ) );
        String aMsgText = aInfoBox.GetMessText();
        aMsgText.SearchAndReplaceAllAscii( "%PRODUCTNAME", BrandName::get() );
        aInfoBox.SetMessText( aMsgText );

        bHadWarning = true;

        if ( RET_OK == aInfoBox.Execute() )
            return true;
        else
            return false;
    }
    else
        return true;
}

//------------------------------------------------------------------------------
void DialogHelper::openWebBrowser( const OUString & sURL, const OUString &sTitle ) const
{
    if ( ! sURL.getLength() ) // Nothing to do, when the URL is empty
        return;

    try
    {
        uno::Reference< XSystemShellExecute > xSystemShellExecute(
            m_xContext->getServiceManager()->createInstanceWithContext( OUSTR( "com.sun.star.system.SystemShellExecute" ), m_xContext), uno::UNO_QUERY_THROW);
        //throws css::lang::IllegalArgumentException, css::system::SystemShellExecuteException
        xSystemShellExecute->execute( sURL, OUString(),  SystemShellExecuteFlags::DEFAULTS );
    }
    catch ( uno::Exception& )
    {
        uno::Any exc( ::cppu::getCaughtException() );
        OUString msg( ::comphelper::anyToString( exc ) );
        const ::vos::OGuard guard( Application::GetSolarMutex() );
        ErrorBox aErrorBox( NULL, WB_OK, msg );
        aErrorBox.SetText( sTitle );
        aErrorBox.Execute();
    }
}

//------------------------------------------------------------------------------
bool DialogHelper::installExtensionWarn( const OUString &rExtensionName ) const
{
    const ::vos::OGuard guard( Application::GetSolarMutex() );
    WarningBox aInfo( m_pVCLWindow, getResId( RID_WARNINGBOX_INSTALL_EXTENSION ) );

    String sText( aInfo.GetMessText() );
    sText.SearchAndReplaceAllAscii( "%NAME", rExtensionName );
    aInfo.SetMessText( sText );

    return ( RET_OK == aInfo.Execute() );
}

//------------------------------------------------------------------------------
bool DialogHelper::installForAllUsers( bool &bInstallForAll ) const
{
    const ::vos::OGuard guard( Application::GetSolarMutex() );
    QueryBox aQuery( m_pVCLWindow, getResId( RID_QUERYBOX_INSTALL_FOR_ALL ) );

    String sMsgText = aQuery.GetMessText();
    sMsgText.SearchAndReplaceAllAscii( "%PRODUCTNAME", BrandName::get() );
    aQuery.SetMessText( sMsgText );

    USHORT nYesBtnID = aQuery.GetButtonId( 0 );
    USHORT nNoBtnID = aQuery.GetButtonId( 1 );

    if ( nYesBtnID != BUTTONDIALOG_BUTTON_NOTFOUND )
        aQuery.SetButtonText( nYesBtnID, getResourceString( RID_STR_INSTALL_FOR_ME ) );
    if ( nNoBtnID != BUTTONDIALOG_BUTTON_NOTFOUND )
        aQuery.SetButtonText( nNoBtnID, getResourceString( RID_STR_INSTALL_FOR_ALL ) );

    short nRet = aQuery.Execute();

    if ( nRet == RET_CANCEL )
        return false;

    bInstallForAll = ( nRet == RET_NO );
    return true;
}

//------------------------------------------------------------------------------
void DialogHelper::PostUserEvent( const Link& rLink, void* pCaller )
{
    if ( m_nEventID )
        Application::RemoveUserEvent( m_nEventID );

    m_nEventID = Application::PostUserEvent( rLink, pCaller );
}

//------------------------------------------------------------------------------
//                             ExtMgrDialog
//------------------------------------------------------------------------------
ExtMgrDialog::ExtMgrDialog( Window *pParent, TheExtensionManager *pManager ) :
    ModelessDialog( pParent, getResId( RID_DLG_EXTENSION_MANAGER ) ),
    DialogHelper( pManager->getContext(), (Dialog*) this ),
    m_aAddBtn( this,        getResId( RID_EM_BTN_ADD ) ),
    m_aUpdateBtn( this,     getResId( RID_EM_BTN_CHECK_UPDATES ) ),
    m_aCloseBtn( this,      getResId( RID_EM_BTN_CLOSE ) ),
    m_aHelpBtn( this,       getResId( RID_EM_BTN_HELP ) ),
    m_aDivider( this ),
    m_aGetExtensions( this, getResId( RID_EM_FT_GET_EXTENSIONS ) ),
    m_aProgressText( this,  getResId( RID_EM_FT_PROGRESS ) ),
    m_aProgressBar( this,   WB_BORDER + WB_3DLOOK ),
    m_aCancelBtn( this,     getResId( RID_EM_BTN_CANCEL ) ),
    m_sAddPackages(         getResourceString( RID_STR_ADD_PACKAGES ) ),
    m_bHasProgress(         false ),
    m_bProgressChanged(     false ),
    m_bStartProgress(       false ),
    m_bStopProgress(        false ),
    m_bUpdateWarning(       false ),
    m_bEnableWarning(       false ),
    m_bDisableWarning(      false ),
    m_bDeleteWarning(       false ),
    m_nProgress(            0 ),
    m_pManager( pManager )
{
    // free local resources (RID < 256):
    FreeResource();

    m_pExtensionBox = new ExtBoxWithBtns_Impl( this, pManager );
    m_pExtensionBox->SetHyperlinkHdl( LINK( this, ExtMgrDialog, HandleHyperlink ) );

    m_aAddBtn.SetClickHdl( LINK( this, ExtMgrDialog, HandleAddBtn ) );
    m_aUpdateBtn.SetClickHdl( LINK( this, ExtMgrDialog, HandleUpdateBtn ) );
    m_aGetExtensions.SetClickHdl( LINK( this, ExtMgrDialog, HandleHyperlink ) );
    m_aCancelBtn.SetClickHdl( LINK( this, ExtMgrDialog, HandleCancelBtn ) );

    // resize update button
    Size aBtnSize = m_aUpdateBtn.GetSizePixel();
    String sTitle = m_aUpdateBtn.GetText();
    long nWidth = m_aUpdateBtn.GetCtrlTextWidth( sTitle );
    nWidth += 2 * m_aUpdateBtn.GetTextHeight();
    if ( nWidth > aBtnSize.Width() )
        m_aUpdateBtn.SetSizePixel( Size( nWidth, aBtnSize.Height() ) );

    // minimum size:
    SetMinOutputSizePixel(
        Size( // width:
              (3 * m_aHelpBtn.GetSizePixel().Width()) +
                   m_aUpdateBtn.GetSizePixel().Width() +
              (5 * RSC_SP_DLG_INNERBORDER_LEFT ),
              // height:
              (1 * m_aHelpBtn.GetSizePixel().Height()) +
              (1 * m_aGetExtensions.GetSizePixel().Height()) +
              (1 * m_pExtensionBox->GetMinOutputSizePixel().Height()) +
              (3 * RSC_SP_DLG_INNERBORDER_LEFT) ) );

    m_aDivider.Show();
    m_aProgressBar.Hide();

    m_aUpdateBtn.Enable( false );

    m_aTimeoutTimer.SetTimeout( 500 ); // mSec
    m_aTimeoutTimer.SetTimeoutHdl( LINK( this, ExtMgrDialog, TimeOutHdl ) );
}

//------------------------------------------------------------------------------
ExtMgrDialog::~ExtMgrDialog()
{
    m_aTimeoutTimer.Stop();
    delete m_pExtensionBox;
}

//------------------------------------------------------------------------------
void ExtMgrDialog::setGetExtensionsURL( const ::rtl::OUString &rURL )
{
    m_aGetExtensions.SetURL( rURL );
}

//------------------------------------------------------------------------------
long ExtMgrDialog::addPackageToList( const uno::Reference< deployment::XPackage > &xPackage,
                                     bool bLicenseMissing )
{
    m_aUpdateBtn.Enable( true );
    return m_pExtensionBox->addEntry( xPackage, bLicenseMissing );
}

//------------------------------------------------------------------------------
void ExtMgrDialog::prepareChecking()
{
    m_pExtensionBox->prepareChecking();
}

//------------------------------------------------------------------------------
void ExtMgrDialog::checkEntries()
{
    const ::vos::OGuard guard( Application::GetSolarMutex() );
    m_pExtensionBox->checkEntries();
}

//------------------------------------------------------------------------------
bool ExtMgrDialog::removeExtensionWarn( const OUString &rExtensionName ) const
{
    const ::vos::OGuard guard( Application::GetSolarMutex() );
    WarningBox aInfo( const_cast< ExtMgrDialog* >(this), getResId( RID_WARNINGBOX_REMOVE_EXTENSION ) );

    String sText( aInfo.GetMessText() );
    sText.SearchAndReplaceAllAscii( "%NAME", rExtensionName );
    aInfo.SetMessText( sText );

    return ( RET_OK == aInfo.Execute() );
}

//------------------------------------------------------------------------------
bool ExtMgrDialog::enablePackage( const uno::Reference< deployment::XPackage > &xPackage,
                                  bool bEnable )
{
    if ( !xPackage.is() )
        return false;

    if ( bEnable )
    {
        if ( ! continueOnSharedExtension( xPackage, this, RID_WARNINGBOX_ENABLE_SHARED_EXTENSION, m_bEnableWarning ) )
            return false;
    }
    else
    {
        if ( ! continueOnSharedExtension( xPackage, this, RID_WARNINGBOX_DISABLE_SHARED_EXTENSION, m_bDisableWarning ) )
            return false;
    }

    m_pManager->getCmdQueue()->enableExtension( xPackage, bEnable );

    return true;
}

//------------------------------------------------------------------------------
bool ExtMgrDialog::removePackage( const uno::Reference< deployment::XPackage > &xPackage )
{
    if ( !xPackage.is() )
        return false;

    if ( !IsSharedPkgMgr( xPackage ) || m_bDeleteWarning )
    {
        if ( ! removeExtensionWarn( xPackage->getDisplayName() ) )
            return false;
    }

    if ( ! continueOnSharedExtension( xPackage, this, RID_WARNINGBOX_REMOVE_SHARED_EXTENSION, m_bDeleteWarning ) )
        return false;

    m_pManager->getCmdQueue()->removeExtension( xPackage );

    return true;
}

//------------------------------------------------------------------------------
bool ExtMgrDialog::updatePackage( const uno::Reference< deployment::XPackage > &xPackage )
{
    if ( !xPackage.is() )
        return false;

    // get the extension with highest version
    uno::Sequence<uno::Reference<deployment::XPackage> > seqExtensions =
    m_pManager->getExtensionManager()->getExtensionsWithSameIdentifier(
        dp_misc::getIdentifier(xPackage), xPackage->getName(), uno::Reference<ucb::XCommandEnvironment>());
    uno::Reference<deployment::XPackage> extension =
        dp_misc::getExtensionWithHighestVersion(seqExtensions);
    OSL_ASSERT(extension.is());
    std::vector< css::uno::Reference< css::deployment::XPackage > > vEntries;
    vEntries.push_back(extension);

    m_pManager->getCmdQueue()->checkForUpdates( vEntries );

    return true;
}

//------------------------------------------------------------------------------
bool ExtMgrDialog::acceptLicense( const uno::Reference< deployment::XPackage > &xPackage )
{
    if ( !xPackage.is() )
        return false;

    m_pManager->getCmdQueue()->acceptLicense( xPackage );

    return true;
}

//------------------------------------------------------------------------------
uno::Sequence< OUString > ExtMgrDialog::raiseAddPicker()
{
    const uno::Any mode( static_cast< sal_Int16 >( ui::dialogs::TemplateDescription::FILEOPEN_SIMPLE ) );
    const uno::Reference< uno::XComponentContext > xContext( m_pManager->getContext() );
    const uno::Reference< ui::dialogs::XFilePicker > xFilePicker(
        xContext->getServiceManager()->createInstanceWithArgumentsAndContext(
            OUSTR("com.sun.star.ui.dialogs.FilePicker"),
            uno::Sequence< uno::Any >( &mode, 1 ), xContext ), uno::UNO_QUERY_THROW );
    xFilePicker->setTitle( m_sAddPackages );

    if ( m_sLastFolderURL.Len() )
        xFilePicker->setDisplayDirectory( m_sLastFolderURL );

    // collect and set filter list:
    typedef ::std::map< OUString, OUString > t_string2string;
    t_string2string title2filter;
    OUString sDefaultFilter( StrAllFiles::get() );

    const uno::Sequence< uno::Reference< deployment::XPackageTypeInfo > > packageTypes(
        m_pManager->getExtensionManager()->getSupportedPackageTypes() );

    for ( sal_Int32 pos = 0; pos < packageTypes.getLength(); ++pos )
    {
        uno::Reference< deployment::XPackageTypeInfo > const & xPackageType = packageTypes[ pos ];
        const OUString filter( xPackageType->getFileFilter() );
        if (filter.getLength() > 0)
        {
            const OUString title( xPackageType->getShortDescription() );
            const ::std::pair< t_string2string::iterator, bool > insertion(
                title2filter.insert( t_string2string::value_type( title, filter ) ) );
            if ( ! insertion.second )
            { // already existing, append extensions:
                ::rtl::OUStringBuffer buf;
                buf.append( insertion.first->second );
                buf.append( static_cast<sal_Unicode>(';') );
                buf.append( filter );
                insertion.first->second = buf.makeStringAndClear();
            }
            if ( xPackageType->getMediaType() == OUSTR( "application/vnd.sun.star.package-bundle" ) )
                sDefaultFilter = title;
        }
    }

    const uno::Reference< ui::dialogs::XFilterManager > xFilterManager( xFilePicker, uno::UNO_QUERY_THROW );
    // All files at top:
    xFilterManager->appendFilter( StrAllFiles::get(), OUSTR("*.*") );
    // then supported ones:
    t_string2string::const_iterator iPos( title2filter.begin() );
    const t_string2string::const_iterator iEnd( title2filter.end() );
    for ( ; iPos != iEnd; ++iPos ) {
        try {
            xFilterManager->appendFilter( iPos->first, iPos->second );
        }
        catch (lang::IllegalArgumentException & exc) {
            OSL_ENSURE( 0, ::rtl::OUStringToOString(
                            exc.Message, RTL_TEXTENCODING_UTF8 ).getStr() );
            (void) exc;
        }
    }
    xFilterManager->setCurrentFilter( sDefaultFilter );

    if ( xFilePicker->execute() != ui::dialogs::ExecutableDialogResults::OK )
        return uno::Sequence<OUString>(); // cancelled

    m_sLastFolderURL = xFilePicker->getDisplayDirectory();
    uno::Sequence< OUString > files( xFilePicker->getFiles() );
    OSL_ASSERT( files.getLength() > 0 );
    return files;
}

//------------------------------------------------------------------------------
IMPL_LINK( ExtMgrDialog, HandleCancelBtn, void*, EMPTYARG )
{
    // m_dialog->m_cmdEnv->m_aborted = true;
    if ( m_xAbortChannel.is() )
    {
        try
        {
            m_xAbortChannel->sendAbort();
        }
        catch ( uno::RuntimeException & )
        {
            OSL_ENSURE( 0, "### unexpected RuntimeException!" );
        }
    }
    return 1;
}

// ------------------------------------------------------------------------------
IMPL_LINK( ExtMgrDialog, startProgress, void*, _bLockInterface )
{
    ::osl::MutexGuard aGuard( m_aMutex );
    bool bLockInterface = (bool) _bLockInterface;

    if ( m_bStartProgress && !m_bHasProgress )
        m_aTimeoutTimer.Start();

    if ( m_bStopProgress )
    {
        if ( m_aProgressBar.IsVisible() )
            m_aProgressBar.SetValue( 100 );
        m_xAbortChannel.clear();

        OSL_TRACE( " startProgress handler: stop\n" );
    }
    else
    {
        OSL_TRACE( " startProgress handler: start\n" );
    }

    m_aCancelBtn.Enable( bLockInterface );
    m_aAddBtn.Enable( !bLockInterface );
    m_aUpdateBtn.Enable( !bLockInterface && m_pExtensionBox->getItemCount() );
    m_pExtensionBox->enableButtons( !bLockInterface );

    clearEventID();

    return 0;
}

// ------------------------------------------------------------------------------
void ExtMgrDialog::showProgress( bool _bStart )
{
    ::osl::MutexGuard aGuard( m_aMutex );

    bool bStart = _bStart;

    if ( bStart )
    {
        m_nProgress = 0;
        m_bStartProgress = true;
        OSL_TRACE( "showProgress start\n" );
    }
    else
    {
        m_nProgress = 100;
        m_bStopProgress = true;
        OSL_TRACE( "showProgress stop!\n" );
    }

    DialogHelper::PostUserEvent( LINK( this, ExtMgrDialog, startProgress ), (void*) bStart );
}

// -----------------------------------------------------------------------
void ExtMgrDialog::updateProgress( const long nProgress )
{
    ::osl::MutexGuard aGuard( m_aMutex );

    m_nProgress = nProgress;
}

// -----------------------------------------------------------------------
void ExtMgrDialog::updateProgress( const OUString &rText,
                                   const uno::Reference< task::XAbortChannel > &xAbortChannel)
{
    ::osl::MutexGuard aGuard( m_aMutex );

    m_xAbortChannel = xAbortChannel;
    m_sProgressText = rText;
    m_bProgressChanged = true;
}

//------------------------------------------------------------------------------
void ExtMgrDialog::updatePackageInfo( const uno::Reference< deployment::XPackage > &xPackage )
{
    m_pExtensionBox->updateEntry( xPackage );
}

// -----------------------------------------------------------------------
IMPL_LINK( ExtMgrDialog, HandleAddBtn, void*, EMPTYARG )
{
    setBusy( true );

    uno::Sequence< OUString > aFileList = raiseAddPicker();

    if ( aFileList.getLength() )
    {
        m_pManager->installPackage( aFileList[0] );
    }

    setBusy( false );
    return 1;
}

// -----------------------------------------------------------------------
IMPL_LINK( ExtMgrDialog, HandleUpdateBtn, void*, EMPTYARG )
{
    m_pManager->checkUpdates( false, true );

    return 1;
}

// -----------------------------------------------------------------------
IMPL_LINK( ExtMgrDialog, HandleHyperlink, svt::FixedHyperlink*, pHyperlink )
{
    openWebBrowser( pHyperlink->GetURL(), GetText() );

    return 1;
}

// -----------------------------------------------------------------------
IMPL_LINK( ExtMgrDialog, TimeOutHdl, Timer*, EMPTYARG )
{
    if ( m_bStopProgress )
    {
        m_bHasProgress = false;
        m_bStopProgress = false;
        m_aProgressText.Hide();
        m_aProgressBar.Hide();
        m_aCancelBtn.Hide();
    }
    else
    {
        if ( m_bProgressChanged )
        {
            m_bProgressChanged = false;
            m_aProgressText.SetText( m_sProgressText );
        }

        if ( m_bStartProgress )
        {
            m_bStartProgress = false;
            m_bHasProgress = true;
            m_aProgressBar.Show();
            m_aProgressText.Show();
            m_aCancelBtn.Enable();
            m_aCancelBtn.Show();
        }

        if ( m_aProgressBar.IsVisible() )
            m_aProgressBar.SetValue( (USHORT) m_nProgress );

        m_aTimeoutTimer.Start();
    }

    return 1;
}

//------------------------------------------------------------------------------
// VCL::Window / Dialog
void ExtMgrDialog::Resize()
{
    Size aTotalSize( GetOutputSizePixel() );
    Size aBtnSize( m_aHelpBtn.GetSizePixel() );
    Size aUpdBtnSize( m_aUpdateBtn.GetSizePixel() );

    Point aPos( RSC_SP_DLG_INNERBORDER_LEFT,
                aTotalSize.Height() - RSC_SP_DLG_INNERBORDER_BOTTOM - aBtnSize.Height() );

    m_aHelpBtn.SetPosPixel( aPos );

    aPos.X() = aTotalSize.Width() - RSC_SP_DLG_INNERBORDER_RIGHT - aBtnSize.Width();
    m_aCloseBtn.SetPosPixel( aPos );

    aPos.X() -= ( RSC_SP_CTRL_X + aUpdBtnSize.Width() );
    m_aUpdateBtn.SetPosPixel( aPos );

    aPos.X() -= ( RSC_SP_CTRL_GROUP_Y + aBtnSize.Width() );
    m_aAddBtn.SetPosPixel( aPos );

    Size aDivSize( aTotalSize.Width(), LINE_SIZE );
    aPos = Point( 0, aPos.Y() - LINE_SIZE - RSC_SP_DLG_INNERBORDER_BOTTOM );
    m_aDivider.SetPosSizePixel( aPos, aDivSize );

    Size aFTSize( m_aGetExtensions.CalcMinimumSize() );
    aPos = Point( RSC_SP_DLG_INNERBORDER_LEFT, aPos.Y() - RSC_CD_FIXEDTEXT_HEIGHT - 2*RSC_SP_DLG_INNERBORDER_BOTTOM );

    m_aGetExtensions.SetPosSizePixel( aPos, aFTSize );

    aPos.X() = aTotalSize.Width() - RSC_SP_DLG_INNERBORDER_RIGHT - aBtnSize.Width();
    m_aCancelBtn.SetPosPixel( Point( aPos.X(), aPos.Y() - ((aBtnSize.Height()-aFTSize.Height())/2) ) );

    // Calc progress height
    long nProgressHeight = aFTSize.Height();

    if( IsNativeControlSupported( CTRL_PROGRESS, PART_ENTIRE_CONTROL ) )
    {
        ImplControlValue aValue;
        bool bNativeOK;
        Rectangle aControlRegion( Point( 0, 0 ), m_aProgressBar.GetSizePixel() );
        Rectangle aNativeControlRegion, aNativeContentRegion;
        if( (bNativeOK = GetNativeControlRegion( CTRL_PROGRESS, PART_ENTIRE_CONTROL, aControlRegion,
                                                 CTRL_STATE_ENABLED, aValue, rtl::OUString(),
                                                 aNativeControlRegion, aNativeContentRegion ) ) != FALSE )
        {
            nProgressHeight = aNativeControlRegion.GetHeight();
        }
    }

    if ( nProgressHeight < PROGRESS_HEIGHT )
        nProgressHeight = PROGRESS_HEIGHT;

    aPos.X() -= ( RSC_SP_CTRL_GROUP_Y + PROGRESS_WIDTH );
    m_aProgressBar.SetPosSizePixel( Point( aPos.X(), aPos.Y() - ((nProgressHeight-aFTSize.Height())/2) ),
                                    Size( PROGRESS_WIDTH, nProgressHeight ) );

    Rectangle aRect1( m_aGetExtensions.GetPosPixel(), m_aGetExtensions.GetSizePixel() );
    Rectangle aRect2( m_aProgressBar.GetPosPixel(), m_aProgressBar.GetSizePixel() );

    aFTSize.Width() = ( aRect2.Left() - aRect1.Right() ) - 2*RSC_SP_DLG_INNERBORDER_LEFT;
    aPos.X() = aRect1.Right() + RSC_SP_DLG_INNERBORDER_LEFT;
    m_aProgressText.SetPosSizePixel( aPos, aFTSize );

    Size aSize( aTotalSize.Width() - RSC_SP_DLG_INNERBORDER_LEFT - RSC_SP_DLG_INNERBORDER_RIGHT,
                aTotalSize.Height() - 2*aBtnSize.Height() - LINE_SIZE -
                RSC_SP_DLG_INNERBORDER_TOP - 3*RSC_SP_DLG_INNERBORDER_BOTTOM );

    m_pExtensionBox->SetSizePixel( aSize );
}
//------------------------------------------------------------------------------
// VCL::Window / Dialog

long ExtMgrDialog::Notify( NotifyEvent& rNEvt )
{
    bool bHandled = false;

    if ( rNEvt.GetType() == EVENT_KEYINPUT )
    {
        const KeyEvent* pKEvt = rNEvt.GetKeyEvent();
        KeyCode         aKeyCode = pKEvt->GetKeyCode();
        USHORT          nKeyCode = aKeyCode.GetCode();

        if ( nKeyCode == KEY_TAB )
        {
            if ( aKeyCode.IsShift() ) {
                if ( m_aAddBtn.HasFocus() ) {
                    m_pExtensionBox->GrabFocus();
                    bHandled = true;
                }
            } else {
                if ( m_aGetExtensions.HasFocus() ) {
                    m_pExtensionBox->GrabFocus();
                    bHandled = true;
                }
            }
        }
        if ( aKeyCode.GetGroup() == KEYGROUP_CURSOR )
            bHandled = m_pExtensionBox->Notify( rNEvt );
    }
// VCLEVENT_WINDOW_CLOSE
    if ( !bHandled )
        return ModelessDialog::Notify( rNEvt );
    else
        return true;
}

//------------------------------------------------------------------------------
BOOL ExtMgrDialog::Close()
{
    bool bRet = m_pManager->queryTermination();
    if ( bRet )
    {
        bRet = ModelessDialog::Close();
        m_pManager->terminateDialog();
    }
    return bRet;
}

//------------------------------------------------------------------------------
//                             UpdateRequiredDialog
//------------------------------------------------------------------------------
UpdateRequiredDialog::UpdateRequiredDialog( Window *pParent, TheExtensionManager *pManager ) :
    ModalDialog( pParent,   getResId( RID_DLG_UPDATE_REQUIRED ) ),
    DialogHelper( pManager->getContext(), (Dialog*) this ),
    m_aUpdateNeeded( this,  getResId( RID_EM_FT_MSG ) ),
    m_aUpdateBtn( this,     getResId( RID_EM_BTN_CHECK_UPDATES ) ),
    m_aCloseBtn( this,      getResId( RID_EM_BTN_CLOSE ) ),
    m_aHelpBtn( this,       getResId( RID_EM_BTN_HELP ) ),
    m_aCancelBtn( this,     getResId( RID_EM_BTN_CANCEL ) ),
    m_aDivider( this ),
    m_aProgressText( this,  getResId( RID_EM_FT_PROGRESS ) ),
    m_aProgressBar( this,   WB_BORDER + WB_3DLOOK ),
    m_sAddPackages(         getResourceString( RID_STR_ADD_PACKAGES ) ),
    m_sCloseText(           getResourceString( RID_STR_CLOSE_BTN ) ),
    m_bHasProgress(         false ),
    m_bProgressChanged(     false ),
    m_bStartProgress(       false ),
    m_bStopProgress(        false ),
    m_bUpdateWarning(       false ),
    m_bDisableWarning(      false ),
    m_bHasLockedEntries(    false ),
    m_nProgress(            0 ),
    m_pManager( pManager )
{
    // free local resources (RID < 256):
    FreeResource();

    m_pExtensionBox = new ExtensionBox_Impl( this, pManager );
    m_pExtensionBox->SetHyperlinkHdl( LINK( this, UpdateRequiredDialog, HandleHyperlink ) );

    m_aUpdateBtn.SetClickHdl( LINK( this, UpdateRequiredDialog, HandleUpdateBtn ) );
    m_aCloseBtn.SetClickHdl( LINK( this, UpdateRequiredDialog, HandleCloseBtn ) );
    m_aCancelBtn.SetClickHdl( LINK( this, UpdateRequiredDialog, HandleCancelBtn ) );

    String aText = m_aUpdateNeeded.GetText();
    aText.SearchAndReplaceAllAscii( "%PRODUCTNAME", BrandName::get() );
    m_aUpdateNeeded.SetText( aText );

    // resize update button
    Size aBtnSize = m_aUpdateBtn.GetSizePixel();
    String sTitle = m_aUpdateBtn.GetText();
    long nWidth = m_aUpdateBtn.GetCtrlTextWidth( sTitle );
    nWidth += 2 * m_aUpdateBtn.GetTextHeight();
    if ( nWidth > aBtnSize.Width() )
        m_aUpdateBtn.SetSizePixel( Size( nWidth, aBtnSize.Height() ) );

    // resize update button
    aBtnSize = m_aCloseBtn.GetSizePixel();
    sTitle = m_aCloseBtn.GetText();
    nWidth = m_aCloseBtn.GetCtrlTextWidth( sTitle );
    nWidth += 2 * m_aCloseBtn.GetTextHeight();
    if ( nWidth > aBtnSize.Width() )
        m_aCloseBtn.SetSizePixel( Size( nWidth, aBtnSize.Height() ) );

    // minimum size:
    SetMinOutputSizePixel(
        Size( // width:
              (5 * m_aHelpBtn.GetSizePixel().Width()) +
              (5 * RSC_SP_DLG_INNERBORDER_LEFT ),
              // height:
              (1 * m_aHelpBtn.GetSizePixel().Height()) +
              (1 * m_aUpdateNeeded.GetSizePixel().Height()) +
              (1 * m_pExtensionBox->GetMinOutputSizePixel().Height()) +
              (3 * RSC_SP_DLG_INNERBORDER_LEFT) ) );

    m_aDivider.Show();
    m_aProgressBar.Hide();
    m_aUpdateBtn.Enable( false );
    m_aCloseBtn.GrabFocus();

    m_aTimeoutTimer.SetTimeout( 50 ); // mSec
    m_aTimeoutTimer.SetTimeoutHdl( LINK( this, UpdateRequiredDialog, TimeOutHdl ) );
}

//------------------------------------------------------------------------------
UpdateRequiredDialog::~UpdateRequiredDialog()
{
    m_aTimeoutTimer.Stop();

    delete m_pExtensionBox;
}

//------------------------------------------------------------------------------
long UpdateRequiredDialog::addPackageToList( const uno::Reference< deployment::XPackage > &xPackage,
                                             bool bLicenseMissing )
{
    // We will only add entries to the list with unsatisfied dependencies
    if ( !bLicenseMissing && !checkDependencies( xPackage ) )
    {
        m_bHasLockedEntries |= m_pManager->isReadOnly( xPackage );
        m_aUpdateBtn.Enable( true );
        return m_pExtensionBox->addEntry( xPackage );
    }
    return 0;
}

//------------------------------------------------------------------------------
void UpdateRequiredDialog::prepareChecking()
{
    m_pExtensionBox->prepareChecking();
}

//------------------------------------------------------------------------------
void UpdateRequiredDialog::checkEntries()
{
    const ::vos::OGuard guard( Application::GetSolarMutex() );
    m_pExtensionBox->checkEntries();

    if ( ! hasActiveEntries() )
    {
        m_aCloseBtn.SetText( m_sCloseText );
        m_aCloseBtn.GrabFocus();
    }
}

//------------------------------------------------------------------------------
bool UpdateRequiredDialog::enablePackage( const uno::Reference< deployment::XPackage > &xPackage,
                                          bool bEnable )
{
    m_pManager->getCmdQueue()->enableExtension( xPackage, bEnable );

    return true;
}

//------------------------------------------------------------------------------
IMPL_LINK( UpdateRequiredDialog, HandleCancelBtn, void*, EMPTYARG )
{
    // m_dialog->m_cmdEnv->m_aborted = true;
    if ( m_xAbortChannel.is() )
    {
        try
        {
            m_xAbortChannel->sendAbort();
        }
        catch ( uno::RuntimeException & )
        {
            OSL_ENSURE( 0, "### unexpected RuntimeException!" );
        }
    }
    return 1;
}

// ------------------------------------------------------------------------------
IMPL_LINK( UpdateRequiredDialog, startProgress, void*, _bLockInterface )
{
    ::osl::MutexGuard aGuard( m_aMutex );
    bool bLockInterface = (bool) _bLockInterface;

    if ( m_bStartProgress && !m_bHasProgress )
        m_aTimeoutTimer.Start();

    if ( m_bStopProgress )
    {
        if ( m_aProgressBar.IsVisible() )
            m_aProgressBar.SetValue( 100 );
        m_xAbortChannel.clear();
        OSL_TRACE( " startProgress handler: stop\n" );
    }
    else
    {
        OSL_TRACE( " startProgress handler: start\n" );
    }

    m_aCancelBtn.Enable( bLockInterface );
    m_aUpdateBtn.Enable( false );
    clearEventID();

    return 0;
}

// ------------------------------------------------------------------------------
void UpdateRequiredDialog::showProgress( bool _bStart )
{
    ::osl::MutexGuard aGuard( m_aMutex );

    bool bStart = _bStart;

    if ( bStart )
    {
        m_nProgress = 0;
        m_bStartProgress = true;
        OSL_TRACE( "showProgress start\n" );
    }
    else
    {
        m_nProgress = 100;
        m_bStopProgress = true;
        OSL_TRACE( "showProgress stop!\n" );
    }

    DialogHelper::PostUserEvent( LINK( this, UpdateRequiredDialog, startProgress ), (void*) bStart );
}

// -----------------------------------------------------------------------
void UpdateRequiredDialog::updateProgress( const long nProgress )
{
    ::osl::MutexGuard aGuard( m_aMutex );

    m_nProgress = nProgress;
}

// -----------------------------------------------------------------------
void UpdateRequiredDialog::updateProgress( const OUString &rText,
                                           const uno::Reference< task::XAbortChannel > &xAbortChannel)
{
    ::osl::MutexGuard aGuard( m_aMutex );

    m_xAbortChannel = xAbortChannel;
    m_sProgressText = rText;
    m_bProgressChanged = true;
}

//------------------------------------------------------------------------------
void UpdateRequiredDialog::updatePackageInfo( const uno::Reference< deployment::XPackage > &xPackage )
{
    // We will remove all updated packages with satisfied dependencies, but
    // we will show all disabled entries so the user sees the result
    // of the 'disable all' button
    if ( isEnabled( xPackage ) && checkDependencies( xPackage ) )
        m_pExtensionBox->removeEntry( xPackage );
    else
        m_pExtensionBox->updateEntry( xPackage );

    if ( ! hasActiveEntries() )
    {
        m_aCloseBtn.SetText( m_sCloseText );
        m_aCloseBtn.GrabFocus();
    }
}

// -----------------------------------------------------------------------
IMPL_LINK( UpdateRequiredDialog, HandleUpdateBtn, void*, EMPTYARG )
{
    ::osl::ClearableMutexGuard aGuard( m_aMutex );

    std::vector< uno::Reference< deployment::XPackage > > vUpdateEntries;
    sal_Int32 nCount = m_pExtensionBox->GetEntryCount();

    for ( sal_Int32 i = 0; i < nCount; ++i )
    {
        TEntry_Impl pEntry = m_pExtensionBox->GetEntryData( i );
        vUpdateEntries.push_back( pEntry->m_xPackage );
    }

    aGuard.clear();

    m_pManager->getCmdQueue()->checkForUpdates( vUpdateEntries );

    return 1;
}

// -----------------------------------------------------------------------
IMPL_LINK( UpdateRequiredDialog, HandleCloseBtn, void*, EMPTYARG )
{
    ::osl::MutexGuard aGuard( m_aMutex );

    if ( !isBusy() )
    {
        if ( m_bHasLockedEntries )
            EndDialog( -1 );
        else if ( hasActiveEntries() )
            disableAllEntries();
        else
            EndDialog( 0 );
    }

    return 1;
}

// -----------------------------------------------------------------------
IMPL_LINK( UpdateRequiredDialog, HandleHyperlink, svt::FixedHyperlink*, pHyperlink )
{
    openWebBrowser( pHyperlink->GetURL(), GetText() );

    return 1;
}

// -----------------------------------------------------------------------
IMPL_LINK( UpdateRequiredDialog, TimeOutHdl, Timer*, EMPTYARG )
{
    if ( m_bStopProgress )
    {
        m_bHasProgress = false;
        m_bStopProgress = false;
        m_aProgressText.Hide();
        m_aProgressBar.Hide();
        m_aCancelBtn.Hide();
    }
    else
    {
        if ( m_bProgressChanged )
        {
            m_bProgressChanged = false;
            m_aProgressText.SetText( m_sProgressText );
        }

        if ( m_bStartProgress )
        {
            m_bStartProgress = false;
            m_bHasProgress = true;
            m_aProgressBar.Show();
            m_aProgressText.Show();
            m_aCancelBtn.Enable();
            m_aCancelBtn.Show();
        }

        if ( m_aProgressBar.IsVisible() )
            m_aProgressBar.SetValue( (USHORT) m_nProgress );

        m_aTimeoutTimer.Start();
    }

    return 1;
}

//------------------------------------------------------------------------------
// VCL::Window / Dialog
void UpdateRequiredDialog::Resize()
{
    Size aTotalSize( GetOutputSizePixel() );
    Size aBtnSize( m_aHelpBtn.GetSizePixel() );

    Point aPos( RSC_SP_DLG_INNERBORDER_LEFT,
                aTotalSize.Height() - RSC_SP_DLG_INNERBORDER_BOTTOM - aBtnSize.Height() );

    m_aHelpBtn.SetPosPixel( aPos );

    aPos.X() = aTotalSize.Width() - RSC_SP_DLG_INNERBORDER_RIGHT - m_aCloseBtn.GetSizePixel().Width();
    m_aCloseBtn.SetPosPixel( aPos );

    aPos.X() -= ( RSC_SP_CTRL_X + m_aUpdateBtn.GetSizePixel().Width() );
    m_aUpdateBtn.SetPosPixel( aPos );

    Size aDivSize( aTotalSize.Width(), LINE_SIZE );
    aPos = Point( 0, aPos.Y() - LINE_SIZE - RSC_SP_DLG_INNERBORDER_BOTTOM );
    m_aDivider.SetPosSizePixel( aPos, aDivSize );

    // Calc fixed text size
    aPos = Point( RSC_SP_DLG_INNERBORDER_LEFT, RSC_SP_DLG_INNERBORDER_TOP );
    Size aFTSize = m_aUpdateNeeded.CalcMinimumSize( aTotalSize.Width() - RSC_SP_DLG_INNERBORDER_RIGHT - RSC_SP_DLG_INNERBORDER_LEFT );
    m_aUpdateNeeded.SetPosSizePixel( aPos, aFTSize );

    // Calc list box size
    Size aSize( aTotalSize.Width() - RSC_SP_DLG_INNERBORDER_LEFT - RSC_SP_DLG_INNERBORDER_RIGHT,
                aTotalSize.Height() - 2*aBtnSize.Height() - LINE_SIZE -
                2*RSC_SP_DLG_INNERBORDER_TOP - 3*RSC_SP_DLG_INNERBORDER_BOTTOM - aFTSize.Height() );
    aPos.Y() += aFTSize.Height()+RSC_SP_DLG_INNERBORDER_TOP;

    m_pExtensionBox->SetPosSizePixel( aPos, aSize );

    aPos.X() = aTotalSize.Width() - RSC_SP_DLG_INNERBORDER_RIGHT - aBtnSize.Width();
    aPos.Y() += aSize.Height()+RSC_SP_DLG_INNERBORDER_TOP;
    m_aCancelBtn.SetPosPixel( aPos );

    // Calc progress height
    aFTSize = m_aProgressText.GetSizePixel();
    long nProgressHeight = aFTSize.Height();

    if( IsNativeControlSupported( CTRL_PROGRESS, PART_ENTIRE_CONTROL ) )
    {
        ImplControlValue aValue;
        bool bNativeOK;
        Rectangle aControlRegion( Point( 0, 0 ), m_aProgressBar.GetSizePixel() );
        Rectangle aNativeControlRegion, aNativeContentRegion;
        if( (bNativeOK = GetNativeControlRegion( CTRL_PROGRESS, PART_ENTIRE_CONTROL, aControlRegion,
                                                 CTRL_STATE_ENABLED, aValue, rtl::OUString(),
                                                 aNativeControlRegion, aNativeContentRegion ) ) != FALSE )
        {
            nProgressHeight = aNativeControlRegion.GetHeight();
        }
    }

    if ( nProgressHeight < PROGRESS_HEIGHT )
        nProgressHeight = PROGRESS_HEIGHT;

    aPos.X() -= ( RSC_SP_CTRL_GROUP_Y + PROGRESS_WIDTH );
    m_aProgressBar.SetPosSizePixel( Point( aPos.X(), aPos.Y() + ((aBtnSize.Height()-nProgressHeight)/2) ),
                                    Size( PROGRESS_WIDTH, nProgressHeight ) );

    aFTSize.Width() = aPos.X() - 2*RSC_SP_DLG_INNERBORDER_LEFT;
    aPos.X() = RSC_SP_DLG_INNERBORDER_LEFT;
    aPos.Y() += ( aBtnSize.Height() - aFTSize.Height() - 1 ) / 2;
    m_aProgressText.SetPosSizePixel( aPos, aFTSize );
}

//------------------------------------------------------------------------------
// VCL::Dialog
short UpdateRequiredDialog::Execute()
{
    if ( m_bHasLockedEntries )
    {
        // Set other text, disable update btn, remove not shared entries from list;
        m_aUpdateNeeded.SetText( DialogHelper::getResourceString( RID_STR_NO_ADMIN_PRIVILEGE ) );
        m_aCloseBtn.SetText( DialogHelper::getResourceString( RID_STR_EXIT_BTN ) );
        m_aUpdateBtn.Enable( false );
        m_pExtensionBox->RemoveUnlocked();
        Resize();
    }

    return Dialog::Execute();
}

//------------------------------------------------------------------------------
// VCL::Dialog
BOOL UpdateRequiredDialog::Close()
{
    ::osl::MutexGuard aGuard( m_aMutex );

    if ( !isBusy() )
    {
        if ( m_bHasLockedEntries )
            EndDialog( -1 );
        else if ( hasActiveEntries() )
            disableAllEntries();
        else
            EndDialog( 0 );
    }

    return false;
}

//------------------------------------------------------------------------------
// Check dependencies of all packages
//------------------------------------------------------------------------------
bool UpdateRequiredDialog::isEnabled( const uno::Reference< deployment::XPackage > &xPackage ) const
{
    bool bRegistered = false;
    try {
        beans::Optional< beans::Ambiguous< sal_Bool > > option( xPackage->isRegistered( uno::Reference< task::XAbortChannel >(),
                                                                                        uno::Reference< ucb::XCommandEnvironment >() ) );
        if ( option.IsPresent )
        {
            ::beans::Ambiguous< sal_Bool > const & reg = option.Value;
            if ( reg.IsAmbiguous )
                bRegistered = false;
            else
                bRegistered = reg.Value ? true : false;
        }
        else
            bRegistered = false;
    }
    catch ( uno::RuntimeException & ) { throw; }
    catch ( uno::Exception & exc) {
        (void) exc;
        OSL_ENSURE( 0, ::rtl::OUStringToOString( exc.Message, RTL_TEXTENCODING_UTF8 ).getStr() );
        bRegistered = false;
    }

    return bRegistered;
}

//------------------------------------------------------------------------------
bool UpdateRequiredDialog::checkDependencies( const uno::Reference< deployment::XPackage > &xPackage ) const
{
    if ( isEnabled( xPackage ) )
    {
        bool bDependenciesValid = false;
        try {
            bDependenciesValid = xPackage->checkDependencies( uno::Reference< ucb::XCommandEnvironment >() );
        }
        catch ( deployment::DeploymentException & ) {}
        if ( ! bDependenciesValid )
        {
            return false;
        }
    }
    return true;
}

//------------------------------------------------------------------------------
bool UpdateRequiredDialog::hasActiveEntries()
{
    ::osl::MutexGuard aGuard( m_aMutex );

    bool bRet = false;
    long nCount = m_pExtensionBox->GetEntryCount();
    for ( long nIndex = 0; nIndex < nCount; nIndex++ )
    {
        TEntry_Impl pEntry = m_pExtensionBox->GetEntryData( nIndex );

        if ( !checkDependencies( pEntry->m_xPackage ) )
        {
            bRet = true;
            break;
        }
    }

    return bRet;
}

//------------------------------------------------------------------------------
void UpdateRequiredDialog::disableAllEntries()
{
    ::osl::MutexGuard aGuard( m_aMutex );

    setBusy( true );

    long nCount = m_pExtensionBox->GetEntryCount();
    for ( long nIndex = 0; nIndex < nCount; nIndex++ )
    {
        TEntry_Impl pEntry = m_pExtensionBox->GetEntryData( nIndex );
        enablePackage( pEntry->m_xPackage, false );
    }

    setBusy( false );

    if ( ! hasActiveEntries() )
        m_aCloseBtn.SetText( m_sCloseText );
}

//=================================================================================
// UpdateRequiredDialogService
//=================================================================================
UpdateRequiredDialogService::UpdateRequiredDialogService( uno::Sequence< uno::Any > const&,
                                                          uno::Reference< uno::XComponentContext > const& xComponentContext )
    : m_xComponentContext( xComponentContext )
{
}

//------------------------------------------------------------------------------
// XExecutableDialog
//------------------------------------------------------------------------------
void UpdateRequiredDialogService::setTitle( OUString const & ) throw ( uno::RuntimeException )
{
}

//------------------------------------------------------------------------------
sal_Int16 UpdateRequiredDialogService::execute() throw ( uno::RuntimeException )
{
    ::rtl::Reference< ::dp_gui::TheExtensionManager > xManager( TheExtensionManager::get(
                                                              m_xComponentContext,
                                                              uno::Reference< awt::XWindow >(),
                                                              OUString() ) );
    xManager->createDialog( true );
    sal_Int16 nRet = xManager->execute();

    return nRet;
}

//------------------------------------------------------------------------------
//------------------------------------------------------------------------------
//------------------------------------------------------------------------------
SelectedPackage::~SelectedPackage() {}

} //namespace dp_gui
<|MERGE_RESOLUTION|>--- conflicted
+++ resolved
@@ -379,23 +379,10 @@
                     aPopup.InsertItem( CMD_ENABLE, DialogHelper::getResourceString( RID_CTX_ITEM_ENABLE ) );
             }
 
-<<<<<<< HEAD
-    if ( ! GetEntryData( nPos )->m_bLocked )
-    {
-        if ( GetEntryData( nPos )->m_bUser )
-        {
-            if ( GetEntryData( nPos )->m_eState == REGISTERED )
-                aPopup.InsertItem( CMD_DISABLE, DialogHelper::getResourceString( RID_CTX_ITEM_DISABLE ) );
-            else if ( GetEntryData( nPos )->m_eState != NOT_AVAILABLE )
-                aPopup.InsertItem( CMD_ENABLE, DialogHelper::getResourceString( RID_CTX_ITEM_ENABLE ) );
-        }
-        aPopup.InsertItem( CMD_REMOVE, DialogHelper::getResourceString( RID_CTX_ITEM_REMOVE ) );
-=======
             aPopup.InsertItem( CMD_REMOVE, DialogHelper::getResourceString( RID_CTX_ITEM_REMOVE ) );
 
             return (MENU_COMMAND) aPopup.Execute( this, rPos );
         }
->>>>>>> 3a3e4a7b
     }
     return CMD_NONE;
 }
