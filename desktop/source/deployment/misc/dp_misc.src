/*************************************************************************
 *
 * DO NOT ALTER OR REMOVE COPYRIGHT NOTICES OR THIS FILE HEADER.
 *
 * Copyright 2000, 2010 Oracle and/or its affiliates.
 *
 * OpenOffice.org - a multi-platform office productivity suite
 *
 * This file is part of OpenOffice.org.
 *
 * OpenOffice.org is free software: you can redistribute it and/or modify
 * it under the terms of the GNU Lesser General Public License version 3
 * only, as published by the Free Software Foundation.
 *
 * OpenOffice.org is distributed in the hope that it will be useful,
 * but WITHOUT ANY WARRANTY; without even the implied warranty of
 * MERCHANTABILITY or FITNESS FOR A PARTICULAR PURPOSE.  See the
 * GNU Lesser General Public License version 3 for more details
 * (a copy is included in the LICENSE file that accompanied this code).
 *
 * You should have received a copy of the GNU Lesser General Public License
 * version 3 along with OpenOffice.org.  If not, see
 * <http://www.openoffice.org/license.html>
 * for a copy of the LGPLv3 License.
 *
 ************************************************************************/

#include "dp_misc.hrc"

String RID_DEPLYOMENT_DEPENDENCIES_UNKNOWN {
    Text[en-US] = "Unknown";
};

String RID_DEPLYOMENT_DEPENDENCIES_MIN {
<<<<<<< HEAD
    Text[en-US] = "Extensions requires at least %PRODUCTNAME %VERSION";
=======
    Text[en-US] = "Extension requires at least OpenOffice.org %VERSION";
>>>>>>> 4fba42e5
};

String RID_DEPLYOMENT_DEPENDENCIES_MAX {
    Text[en-US] = "Extension doesn't support versions greater than: %PRODUCTNAME %VERSION";
};<|MERGE_RESOLUTION|>--- conflicted
+++ resolved
@@ -32,11 +32,7 @@
 };
 
 String RID_DEPLYOMENT_DEPENDENCIES_MIN {
-<<<<<<< HEAD
-    Text[en-US] = "Extensions requires at least %PRODUCTNAME %VERSION";
-=======
-    Text[en-US] = "Extension requires at least OpenOffice.org %VERSION";
->>>>>>> 4fba42e5
+    Text[en-US] = "Extension requires at least %PRODUCTNAME %VERSION";
 };
 
 String RID_DEPLYOMENT_DEPENDENCIES_MAX {
