#*************************************************************************
#
# DO NOT ALTER OR REMOVE COPYRIGHT NOTICES OR THIS FILE HEADER.
# 
# Copyright 2000, 2010 Oracle and/or its affiliates.
#
# OpenOffice.org - a multi-platform office productivity suite
#
# This file is part of OpenOffice.org.
#
# OpenOffice.org is free software: you can redistribute it and/or modify
# it under the terms of the GNU Lesser General Public License version 3
# only, as published by the Free Software Foundation.
#
# OpenOffice.org is distributed in the hope that it will be useful,
# but WITHOUT ANY WARRANTY; without even the implied warranty of
# MERCHANTABILITY or FITNESS FOR A PARTICULAR PURPOSE.  See the
# GNU Lesser General Public License version 3 for more details
# (a copy is included in the LICENSE file that accompanied this code).
#
# You should have received a copy of the GNU Lesser General Public License
# version 3 along with OpenOffice.org.  If not, see
# <http://www.openoffice.org/license.html>
# for a copy of the LGPLv3 License.
#
#*************************************************************************

PRJ=..

PRJNAME=redland
TARGET=so_redland

# --- Settings -----------------------------------------------------

.INCLUDE :	settings.mk

.IF "$(SYSTEM_REDLAND)" == "YES"
all:
    @echo "An already available installation of Redland RDF should exist on your system."
    @echo "Therefore the version provided here does not need to be built in addition."
.ENDIF

# --- Files --------------------------------------------------------

.INCLUDE :	../redlandversion.mk

REDLANDVERSION=1.0.8

TARFILE_NAME=redland-$(REDLANDVERSION)
TARFILE_MD5=ca66e26082cab8bb817185a116db809b

ADDITIONAL_FILES=librdf/makefile.mk librdf/rdf_config.h

OOO_PATCH_FILES= \
    $(TARFILE_NAME).patch.legal \
    $(TARFILE_NAME).patch.autotools \
    $(TARFILE_NAME).patch.dmake \
    $(TARFILE_NAME).patch.ooo_build \
    $(TARFILE_NAME).patch.win32

PATCH_FILES=$(OOO_PATCH_FILES) \
<<<<<<< HEAD

=======
    $(TARFILE_NAME).patch.free_null \
    $(TARFILE_NAME).patch.storage_hashes_context_serialize_get_statement \
    $(TARFILE_NAME).patch.storage_hashes_list_duplicates
>>>>>>> bdb13254

.IF "$(OS)"=="OS2"
BUILD_ACTION=dmake
BUILD_DIR=$(CONFIGURE_DIR)$/librdf
.ELIF "$(OS)"=="WNT"
.IF "$(COM)"=="GCC"
redland_CC=$(CC)
.IF "$(MINGW_SHARED_GCCLIB)"=="YES"
redland_CC+=-shared-libgcc
.ENDIF
redland_LIBS=-lmingwthrd
.IF "$(MINGW_SHARED_GXXLIB)"=="YES"
redland_LIBS+=-lstdc++_s
.ENDIF

CONFIGURE_DIR=
CONFIGURE_ACTION=.$/configure PATH="..$/..$/..$/bin:$$PATH"
CONFIGURE_FLAGS=--disable-static --disable-gtk-doc --with-openssl-digests --with-xml-parser=libxml --with-raptor=system --with-rasqual=system --without-bdb --without-sqlite --without-mysql --without-postgresql --without-threestore --with-regex-library=posix --with-decimal=none --with-www=xml --build=i586-pc-mingw32 --host=i586-pc-mingw32 lt_cv_cc_dll_switch="-shared" CC="$(redland_CC)" CFLAGS=-D_MT CPPFLAGS="-nostdinc $(INCLUDE)" LDFLAGS="-no-undefined -Wl,--enable-runtime-pseudo-reloc,--export-all-symbols -L$(ILIB:s/;/ -L/)" LIBS="$(redland_LIBS)" OBJDUMP="$(WRAPCMD) objdump" LIBXML2LIB=$(LIBXML2LIB) XSLTLIB="$(XSLTLIB)"
BUILD_ACTION=$(GNUMAKE)
BUILD_FLAGS+= -j$(EXTMAXPROCESS)
BUILD_DIR=$(CONFIGURE_DIR)
.ELSE
# there is no wntmsci build environment in the tarball; we use custom dmakefile
BUILD_ACTION=dmake
BUILD_DIR=$(CONFIGURE_DIR)$/librdf
.ENDIF
.ELSE # "WNT"

.IF "$(OS)$(COM)"=="LINUXGCC" || "$(OS)$(COM)"=="FREEBSDGCC"
LDFLAGS:=-Wl,-rpath,'$$$$ORIGIN:$$$$ORIGIN/../ure-link/lib' -Wl,-noinhibit-exec -Wl,-z,noexecstack
.ENDIF                  # "$(OS)$(COM)"=="LINUXGCC"
.IF "$(OS)$(COM)"=="SOLARISC52"
LDFLAGS:=-Wl,-R'$$$$ORIGIN:$$$$ORIGIN/../ure-link/lib'
.ENDIF                  # "$(OS)$(COM)"=="SOLARISC52"

.IF "$(COM)"=="C52" && "$(CPU)"=="U"
CFLAGS=-m64
.EXPORT: CFLAGS
.ENDIF

# NB: SOLARDIR before SYSBASE, because linux SYSBASE contains obsolete libcrypto
CPPFLAGS+:=-I$(PWD)$/$(INCCOM) -I$(SOLARINCDIR)$/external
LDFLAGS+:=-L$(PWD)$/$(LB) -L$(SOLARLIBDIR)

.IF "$(SYSBASE)"!=""
CPPFLAGS+:=-I$(SYSBASE)$/usr$/include
.IF "$(OS)"=="SOLARIS" || "$(OS)"=="LINUX"
LDFLAGS+:=-L$(SYSBASE)$/lib -L$(SYSBASE)$/usr$/lib -lpthread -ldl
.ENDIF
.ENDIF			# "$(SYSBASE)"!=""

.IF "$(OS)"=="MACOSX"
LDFLAGS+:=-Wl,-dylib_file,@loader_path/libraptor.1.dylib:$(PWD)/$(LB)/libraptor.1.dylib
.ENDIF

CPPFLAGS+:=$(EXTRA_CDEFS) $(EXTRA_CFLAGS)
LDFLAGS+:=$(EXTRA_LINKFLAGS)
XSLTLIB!:=$(XSLTLIB) # expand dmake variables for xslt-config

.EXPORT: CPPFLAGS
.EXPORT: LDFLAGS
.EXPORT: LIBXML2LIB
.EXPORT: XSLTLIB

CONFIGURE_DIR=
CONFIGURE_ACTION=.$/configure PATH="..$/..$/..$/bin:$$PATH"
CONFIGURE_FLAGS=--disable-static --disable-gtk-doc --with-threads --with-openssl-digests --with-xml-parser=libxml --with-raptor=system --with-rasqual=system --without-bdb --without-sqlite --without-mysql --without-postgresql --without-threestore       --with-regex-library=posix --with-decimal=none --with-www=xml
BUILD_ACTION=$(AUGMENT_LIBRARY_PATH) $(GNUMAKE)
BUILD_FLAGS+= -j$(EXTMAXPROCESS)
BUILD_DIR=$(CONFIGURE_DIR)
#INSTALL_ACTION=$(GNUMAKE) install
#INSTALL_FLAGS+=DESTDIR=$(PWD)$/$(P_INSTALL_TARGET_DIR)
.ENDIF


OUT2INC+=librdf$/*.h

.IF "$(OS)"=="MACOSX"
OUT2LIB+=librdf$/.libs$/librdf.$(REDLAND_MAJOR).dylib
.ELIF "$(OS)"=="WNT"
.IF "$(COM)"=="GCC"
OUT2LIB+=librdf$/.libs$/*.a
OUT2BIN+=librdf$/.libs$/*.dll
.ELSE
# if we use dmake, this is done automagically
.ENDIF
.ELIF "$(OS)"=="OS2"
# if we use dmake, this is done automagically
.ELSE
OUT2LIB+=librdf$/.libs$/librdf.so.$(REDLAND_MAJOR)
.ENDIF

# --- Targets ------------------------------------------------------

.INCLUDE : set_ext.mk
.INCLUDE : target.mk
.INCLUDE : tg_ext.mk
<|MERGE_RESOLUTION|>--- conflicted
+++ resolved
@@ -59,13 +59,7 @@
     $(TARFILE_NAME).patch.win32
 
 PATCH_FILES=$(OOO_PATCH_FILES) \
-<<<<<<< HEAD
 
-=======
-    $(TARFILE_NAME).patch.free_null \
-    $(TARFILE_NAME).patch.storage_hashes_context_serialize_get_statement \
-    $(TARFILE_NAME).patch.storage_hashes_list_duplicates
->>>>>>> bdb13254
 
 .IF "$(OS)"=="OS2"
 BUILD_ACTION=dmake
