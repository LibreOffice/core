--- conflicted
+++ resolved
@@ -27,12 +27,10 @@
  ************************************************************************/
 
 #include "vbacombobox.hxx"
-<<<<<<< HEAD
 #include <vector>
 #include <filter/msfilter/msvbahelper.hxx>
 #include <basic/sbstar.hxx>
 #include <basic/sbmod.hxx>
-=======
 #include "vbanewfont.hxx"
 #include <ooo/vba/msforms/fmStyle.hpp>
 #include <ooo/vba/msforms/fmDropButtonStyle.hpp>
@@ -40,7 +38,6 @@
 #include <ooo/vba/msforms/fmEnterFieldBehavior.hpp>
 #include <ooo/vba/msforms/fmListStyle.hpp>
 #include <ooo/vba/msforms/fmTextAlign.hpp>
->>>>>>> 86e7ed8c
 
 using namespace com::sun::star;
 using namespace ooo::vba;
@@ -132,24 +129,14 @@
 void SAL_CALL
 ScVbaComboBox::setValue( const uno::Any& _value ) throw (uno::RuntimeException)
 {
-<<<<<<< HEAD
     rtl::OUString sOldValue, sNewValue;
-    getValue() >>= sOldValue;
-
-    uno::Any aConverted = _value;
-    uno::Reference< script::XTypeConverter > xConverter = getTypeConverter( mxContext );
-    try
-    {
-        aConverted = xConverter.is() ? xConverter->convertTo( _value, getCppuType( static_cast< const rtl::OUString* >(0) ) ) : aConverted;
-    }
-    catch( const uno::Exception& /*ex*/ )
-    {
-        throw uno::RuntimeException( rtl::OUString( RTL_CONSTASCII_USTRINGPARAM( "Invalid value" ) ), uno::Reference< uno::XInterface >() );
-    }
-
-    m_xProps->setPropertyValue( sSourceName, aConverted );
-
-    aConverted >>= sNewValue;
+    // booleans are converted to uppercase strings
+    sOldValue =  extractStringFromAny( getValue(), ::rtl::OUString(), true );
+    // booleans are converted to uppercase strings
+    sNewValue =  extractStringFromAny( _value, ::rtl::OUString(), true );
+
+    m_xProps->setPropertyValue( sSourceName, uno::Any( sNewValue ) );
+
     if ( sNewValue != sOldValue )
     {
         // If the new value is in current list, we should fire click event, otherwise fire the change event.
@@ -165,10 +152,6 @@
             fireChangeEvent();
         }
     }
-=======
-    // booleans are converted to uppercase strings
-    m_xProps->setPropertyValue( sSourceName, uno::Any( extractStringFromAny( _value, ::rtl::OUString(), true ) ) );
->>>>>>> 86e7ed8c
 }
 
 // see Value
