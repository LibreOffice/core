/* -*- Mode: C++; tab-width: 4; indent-tabs-mode: nil; c-basic-offset: 4 -*- */
/*************************************************************************
 *
 * DO NOT ALTER OR REMOVE COPYRIGHT NOTICES OR THIS FILE HEADER.
 *
 * Copyright 2000, 2010 Oracle and/or its affiliates.
 *
 * OpenOffice.org - a multi-platform office productivity suite
 *
 * This file is part of OpenOffice.org.
 *
 * OpenOffice.org is free software: you can redistribute it and/or modify
 * it under the terms of the GNU Lesser General Public License version 3
 * only, as published by the Free Software Foundation.
 *
 * OpenOffice.org is distributed in the hope that it will be useful,
 * but WITHOUT ANY WARRANTY; without even the implied warranty of
 * MERCHANTABILITY or FITNESS FOR A PARTICULAR PURPOSE.  See the
 * GNU Lesser General Public License version 3 for more details
 * (a copy is included in the LICENSE file that accompanied this code).
 *
 * You should have received a copy of the GNU Lesser General Public License
 * version 3 along with OpenOffice.org.  If not, see
 * <http://www.openoffice.org/license.html>
 * for a copy of the LGPLv3 License.
 *
 ************************************************************************/
#ifndef SC_VBA_LABEL_HXX
#define SC_VBA_LABEL_HXX
#include <cppuhelper/implbase1.hxx>
#include <ooo/vba/msforms/XLabel.hpp>

#include "vbacontrol.hxx"
#include <vbahelper/vbahelper.hxx>
#include <cppuhelper/implbase2.hxx>

typedef cppu::ImplInheritanceHelper2< ScVbaControl, ov::msforms::XLabel, css::script::XDefaultProperty  > LabelImpl_BASE;

class ScVbaLabel : public LabelImpl_BASE
{
public:
    ScVbaLabel( const css::uno::Reference< ov::XHelperInterface >& xParent, const css::uno::Reference< css::uno::XComponentContext >& xContext, const css::uno::Reference< css::uno::XInterface >& xControl, const css::uno::Reference< css::frame::XModel >& xModel, ov::AbstractGeometryAttributes* pGeomHelper  );
   // Attributes
    virtual css::uno::Any SAL_CALL getValue() throw (css::uno::RuntimeException);
    virtual void SAL_CALL setValue( const css::uno::Any& _value ) throw (css::uno::RuntimeException);
    virtual rtl::OUString SAL_CALL getCaption() throw (css::uno::RuntimeException);
    virtual void SAL_CALL setCaption( const rtl::OUString& _caption ) throw (css::uno::RuntimeException);
<<<<<<< HEAD
    virtual rtl::OUString SAL_CALL getAccelerator() throw (css::uno::RuntimeException);
    virtual void SAL_CALL setAccelerator( const rtl::OUString& _accelerator ) throw (css::uno::RuntimeException);
=======
    virtual css::uno::Reference< ov::msforms::XNewFont > SAL_CALL getFont() throw (css::uno::RuntimeException);
>>>>>>> 86e7ed8c
    //XHelperInterface
    virtual rtl::OUString& getServiceImplName();
    virtual css::uno::Sequence<rtl::OUString> getServiceNames();
    // XDefaultProperty
    rtl::OUString SAL_CALL getDefaultPropertyName(  ) throw (css::uno::RuntimeException) { return ::rtl::OUString(RTL_CONSTASCII_USTRINGPARAM("Value")); }
};
#endif //SC_VBA_LABEL_HXX

/* vim:set shiftwidth=4 softtabstop=4 expandtab: */<|MERGE_RESOLUTION|>--- conflicted
+++ resolved
@@ -45,12 +45,9 @@
     virtual void SAL_CALL setValue( const css::uno::Any& _value ) throw (css::uno::RuntimeException);
     virtual rtl::OUString SAL_CALL getCaption() throw (css::uno::RuntimeException);
     virtual void SAL_CALL setCaption( const rtl::OUString& _caption ) throw (css::uno::RuntimeException);
-<<<<<<< HEAD
     virtual rtl::OUString SAL_CALL getAccelerator() throw (css::uno::RuntimeException);
     virtual void SAL_CALL setAccelerator( const rtl::OUString& _accelerator ) throw (css::uno::RuntimeException);
-=======
     virtual css::uno::Reference< ov::msforms::XNewFont > SAL_CALL getFont() throw (css::uno::RuntimeException);
->>>>>>> 86e7ed8c
     //XHelperInterface
     virtual rtl::OUString& getServiceImplName();
     virtual css::uno::Sequence<rtl::OUString> getServiceNames();
