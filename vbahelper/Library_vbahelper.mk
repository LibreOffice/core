#*************************************************************************
#
# DO NOT ALTER OR REMOVE COPYRIGHT NOTICES OR THIS FILE HEADER.
# 
# Copyright 2000, 2011 Oracle and/or its affiliates.
#
# OpenOffice.org - a multi-platform office productivity suite
#
# This file is part of OpenOffice.org.
#
# OpenOffice.org is free software: you can redistribute it and/or modify
# it under the terms of the GNU Lesser General Public License version 3
# only, as published by the Free Software Foundation.
#
# OpenOffice.org is distributed in the hope that it will be useful,
# but WITHOUT ANY WARRANTY; without even the implied warranty of
# MERCHANTABILITY or FITNESS FOR A PARTICULAR PURPOSE.  See the
# GNU Lesser General Public License version 3 for more details
# (a copy is included in the LICENSE file that accompanied this code).
#
# You should have received a copy of the GNU Lesser General Public License
# version 3 along with OpenOffice.org.  If not, see
# <http://www.openoffice.org/license.html>
# for a copy of the LGPLv3 License.
#
#*************************************************************************

$(eval $(call gb_Library_Library,vbahelper))

$(eval $(call gb_Library_add_package_headers,vbahelper,vbahelper_inc))

# for platforms supporting PCH: declare the location of the pch file
# this is the name of the cxx file (without extension)
#$(eval $(call gb_Library_add_precompiled_header,vbahelper,$(SRCDIR)/vbahelper/PCH_FILE))

# in case UNO services are exported: declare location of component file
#$(eval $(call gb_Library_set_componentfile,vbahelper,vbahelper/COMPONENT_FILE))

# add any additional include paths for this library here
$(eval $(call gb_Library_set_include,vbahelper,\
    $$(INCLUDE) \
    -I$(OUTDIR)/inc/offuh \
))

$(eval $(call gb_Library_set_defs,vbahelper,\
    $$(DEFS) \
    -DVBAHELPER_DLLIMPLEMENTATION \
))

# add libraries to be linked to vbahelper; again these names need to be given as
# specified in Repository.mk
$(eval $(call gb_Library_add_linked_libs,vbahelper,\
    comphelper \
    cppu \
    cppuhelper \
    msfilter \
    sal \
    sb \
    sfx \
<<<<<<< HEAD
    svt \
    vcl \
=======
    stl \
>>>>>>> 86e7ed8c
    svl \
    svt \
    tk \
    tl \
    utl \
    vcl \
    $(gb_STDLIBS) \
))

# add all source files that shall be compiled with exceptions enabled
# the name is relative to $(SRCROOT) and must not contain an extension
$(eval $(call gb_Library_add_exception_objects,vbahelper,\
    vbahelper/source/vbahelper/collectionbase \
    vbahelper/source/vbahelper/vbaapplicationbase \
    vbahelper/source/vbahelper/vbacolorformat \
    vbahelper/source/vbahelper/vbacommandbar \
    vbahelper/source/vbahelper/vbacommandbarcontrol \
    vbahelper/source/vbahelper/vbacommandbarcontrols \
    vbahelper/source/vbahelper/vbacommandbarhelper \
    vbahelper/source/vbahelper/vbacommandbars \
    vbahelper/source/vbahelper/vbadialogbase \
    vbahelper/source/vbahelper/vbadialogsbase \
    vbahelper/source/vbahelper/vbadocumentbase \
    vbahelper/source/vbahelper/vbadocumentsbase \
    vbahelper/source/vbahelper/vbaeventshelperbase \
    vbahelper/source/vbahelper/vbafillformat \
    vbahelper/source/vbahelper/vbafontbase \
    vbahelper/source/vbahelper/vbaglobalbase \
    vbahelper/source/vbahelper/vbahelper \
    vbahelper/source/vbahelper/vbalineformat \
    vbahelper/source/vbahelper/vbapagesetupbase \
    vbahelper/source/vbahelper/vbapictureformat \
    vbahelper/source/vbahelper/vbapropvalue \
    vbahelper/source/vbahelper/vbashape \
    vbahelper/source/vbahelper/vbashaperange \
    vbahelper/source/vbahelper/vbashapes \
    vbahelper/source/vbahelper/vbatextframe \
    vbahelper/source/vbahelper/vbawindowbase \
))

# vim: set noet sw=4 ts=4:
<|MERGE_RESOLUTION|>--- conflicted
+++ resolved
@@ -57,12 +57,7 @@
     sal \
     sb \
     sfx \
-<<<<<<< HEAD
-    svt \
-    vcl \
-=======
     stl \
->>>>>>> 86e7ed8c
     svl \
     svt \
     tk \
