--- conflicted
+++ resolved
@@ -192,19 +192,13 @@
          (rValue, RTL_TEXTENCODING_ASCII_US).getStr());
 
     if (aStr.size() == 0)
-<<<<<<< HEAD
         debug_logger->element( "unknown-qname" );
-
+#endif
+
+    pHandler->newProperty(nId, pVal);
+
+#ifdef DEBUG_HELPER
     debug_logger->endElement();
-=======
-        debug_logger->addTag(XMLTag::Pointer_t(new XMLTag("unknown-qname")));
-#endif
-
-    pHandler->newProperty(nId, pVal);
-
-#ifdef DEBUG_HELPER
-    debug_logger->endElement("newProperty-from-string");
->>>>>>> 818573bf
 #endif
 
 }
@@ -226,11 +220,7 @@
     if (aStr.size() == 0)
         debug_logger->element("unknown-qname");
 
-<<<<<<< HEAD
     debug_logger->endElement();
-=======
-    debug_logger->endElement("helper.newProperty-from-int");
->>>>>>> 818573bf
 #endif
 
     pHandler->newProperty(nId, pVal);
@@ -256,11 +246,7 @@
     if (aStr.size() == 0)
         debug_logger->element("unknown-qname");
 
-<<<<<<< HEAD
     debug_logger->endElement();
-=======
-    debug_logger->endElement("helper.mark");
->>>>>>> 818573bf
 #endif
 
     pHandler->mark(nId, pVal);
