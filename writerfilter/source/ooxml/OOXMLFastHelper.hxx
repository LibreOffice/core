--- conflicted
+++ resolved
@@ -85,16 +85,12 @@
     pTmp->setToken(nToken);
     pTmp->setId(nId);
 
-<<<<<<< HEAD
-#ifdef DEBUG_HELPER
-=======
 #ifdef DEBUG_CREATE
     debug_logger->startElement("createAndSetParent");
     debug_logger->attribute("context", pHandler->getType());
     debug_logger->attribute("token", fastTokenToId(pTmp->getToken()));
     debug_logger->attribute("id", (*QNameToString::Instance())(nId));
 
->>>>>>> 9c16b686
     debug_logger->startElement("created");
     debug_logger->addTag(pTmp->toTag());
     debug_logger->endElement("created");
@@ -120,7 +116,6 @@
     snprintf(buffer, sizeof(buffer), "0x%08" SAL_PRIxUINT32, nId);
 
     debug_logger->attribute("idnum", buffer);
-<<<<<<< HEAD
 #endif
 
     OOXMLFastContextHandler * pTmp = new T(pHandler);
@@ -129,8 +124,6 @@
     pTmp->setId(nId);
     pTmp->setDefine(nDefine);
 
-=======
->>>>>>> 9c16b686
 
 #ifdef DEBUG_HELPER
     debug_logger->startElement("created");
@@ -170,15 +163,7 @@
     }
 
 
-<<<<<<< HEAD
-#ifdef DEBUG_HELPER
-=======
-#ifdef DEBUG_CREATE
-    debug_logger->startElement("createAndSetParentRef");
-    debug_logger->attribute("context", pHandler->getType());
-    debug_logger->attribute("type", fastTokenToId(nToken));
-
->>>>>>> 9c16b686
+#ifdef DEBUG_HELPER
     debug_logger->startElement("created");
     debug_logger->addTag(pTmp->toTag());
     debug_logger->endElement("created");
