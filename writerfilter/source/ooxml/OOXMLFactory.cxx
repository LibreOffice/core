--- conflicted
+++ resolved
@@ -316,13 +316,8 @@
         debug_logger->startElement("factory.startAction");
 #endif
         pFactory->startAction(pHandler);
-<<<<<<< HEAD
-#ifdef DEBUG_FACTORY
-        debug_logger->endElement("factory.startAction");
-=======
-#ifdef DEBUG_ELEMENT
+#ifdef DEBUG_FACTORY
         debug_logger->endElement();
->>>>>>> 7aedcad0
 #endif
     }
 }
@@ -338,13 +333,8 @@
         debug_logger->startElement("factory.endAction");
 #endif
         pFactory->endAction(pHandler);
-<<<<<<< HEAD
-#ifdef DEBUG_FACTORY
-        debug_logger->endElement("factory.endAction");
-=======
-#ifdef DEBUG_ELEMENT
+#ifdef DEBUG_FACTORY
         debug_logger->endElement();
->>>>>>> 7aedcad0
 #endif
     }
 }
