/*************************************************************************
 *
 * DO NOT ALTER OR REMOVE COPYRIGHT NOTICES OR THIS FILE HEADER.
 *
 * Copyright 2000, 2010 Oracle and/or its affiliates.
 *
 * OpenOffice.org - a multi-platform office productivity suite
 *
 * This file is part of OpenOffice.org.
 *
 * OpenOffice.org is free software: you can redistribute it and/or modify
 * it under the terms of the GNU Lesser General Public License version 3
 * only, as published by the Free Software Foundation.
 *
 * OpenOffice.org is distributed in the hope that it will be useful,
 * but WITHOUT ANY WARRANTY; without even the implied warranty of
 * MERCHANTABILITY or FITNESS FOR A PARTICULAR PURPOSE.  See the
 * GNU Lesser General Public License version 3 for more details
 * (a copy is included in the LICENSE file that accompanied this code).
 *
 * You should have received a copy of the GNU Lesser General Public License
 * version 3 along with OpenOffice.org.  If not, see
 * <http://www.openoffice.org/license.html>
 * for a copy of the LGPLv3 License.
 *
 ************************************************************************/

#ifdef DEBUG
#include <fstream>
#include <string.h>
#include <resourcemodel/TagLogger.hxx>
#include <resourcemodel/util.hxx>
#include <resourcemodel/QNameToString.hxx>

namespace writerfilter
{
XMLTag::Pointer_t XMLTag::NIL(new XMLTag("NIL"));

void XMLTag::addAttr(string sName, string sValue)
{
    XMLAttribute aAttr(sName, sValue);

    mAttrs.push_back(aAttr);
}

void XMLTag::addAttr(string sName, const ::rtl::OUString & sValue)
{
    addAttr(sName,
            OUStringToOString
            (sValue, RTL_TEXTENCODING_ASCII_US).getStr());
}

void XMLTag::addAttr(string sName, sal_uInt32 nValue)
{
    static char buffer[256];
    snprintf(buffer, sizeof(buffer), "%" SAL_PRIdINT32, nValue);
    addAttr(sName, buffer);
}

void XMLTag::addAttr(string sName, uno::Any aAny)
{
    string aTmpStrInt;
    string aTmpStrFloat;
    string aTmpStrString;

    static char buffer[256];

    try
    {
        sal_Int32 nInt = 0;
        aAny >>= nInt;

        snprintf(buffer, sizeof(buffer), "%" SAL_PRIdINT32,
                 nInt);

        aTmpStrInt = buffer;
    }
    catch (uno::Exception aExcept)
    {
        aTmpStrInt = "exception";
    }

    try
    {
<<<<<<< HEAD
        float nFloat = 0.0;
        aAny >>= nFloat;

        snprintf(buffer, sizeof(buffer), "%f",
                 nFloat);

        aTmpStrFloat = buffer;
    }
    catch (uno::Exception aExcept)
=======
        static char buffer[256];
        snprintf(buffer, sizeof(buffer), "%" SAL_PRIdINT32, nValue);
        addAttr(sName, buffer);
    }

void XMLTag::addAttr(string sName, uno::Any aAny)
{
    string aTmpStrInt;
    string aTmpStrFloat;
    string aTmpStrString;

    static char buffer[256];

    try
    {
        sal_Int32 nInt = 0;
        aAny >>= nInt;

        snprintf(buffer, sizeof(buffer), "%" SAL_PRIdINT32,
                 nInt);

        aTmpStrInt = buffer;
    }
    catch (uno::Exception aExcept)
    {
        aTmpStrInt = "exception";
    }

    try
    {
        float nFloat = 0.0;
        aAny >>= nFloat;

        snprintf(buffer, sizeof(buffer), "%f",
                 nFloat);

        aTmpStrFloat = buffer;
    }
    catch (uno::Exception aExcept)
    {
        aTmpStrFloat = "exception";
    }

    try
    {
        ::rtl::OUString aStr;
        aAny >>= aStr;

        aTmpStrString = OUStringToOString(aStr, RTL_TEXTENCODING_ASCII_US).getStr();
    }
    catch (uno::Exception aExcept)
    {
        aTmpStrString = "exception";
    }

    addAttr(sName, "i:" + aTmpStrInt + " f:" + aTmpStrFloat + " s:" +
            aTmpStrString);
}

    void XMLTag::addTag(XMLTag::Pointer_t pTag)
>>>>>>> 9c16b686
    {
        aTmpStrFloat = "exception";
    }

    try
    {
<<<<<<< HEAD
        ::rtl::OUString aStr;
        aAny >>= aStr;

        aTmpStrString = OUStringToOString(aStr, RTL_TEXTENCODING_ASCII_US).getStr();
    }
    catch (uno::Exception aExcept)
=======
        mChars += rChars;
    }

void XMLTag::chars(const ::rtl::OUString & rChars)
{
    chars(OUStringToOString(rChars, RTL_TEXTENCODING_ASCII_US).getStr());
}

    const string & XMLTag::getTag() const
>>>>>>> 9c16b686
    {
        aTmpStrString = "exception";
    }

    addAttr(sName, "i:" + aTmpStrInt + " f:" + aTmpStrFloat + " s:" +
            aTmpStrString);
}

void XMLTag::addTag(XMLTag::Pointer_t pTag)
{
    if (pTag != XMLTag::Pointer_t())
        mTags.push_back(pTag);
}

void XMLTag::chars(const string & rChars)
{
    mChars += rChars;
}

void XMLTag::chars(const ::rtl::OUString & rChars)
{
    chars(OUStringToOString(rChars, RTL_TEXTENCODING_ASCII_US).getStr());
}

const string & XMLTag::getTag() const
{
    return mTag;
}

string XMLTag::toString() const
{
    if (mChars.length() > 0)
        return mChars;

    string sResult;

    if (mMode == START || mMode == COMPLETE)
    {
        sResult += "<" + mTag;

        XMLAttributes_t::const_iterator aIt = mAttrs.begin();
        while (aIt != mAttrs.end())
        {
            sResult += " ";
            sResult += aIt->mName;
            sResult += "=\"";
            sResult += xmlify(aIt->mValue);
            sResult += "\"";

            aIt++;
        }

        sResult +=">";

        if (mTags.size() > 0)
        {
            XMLTags_t::const_iterator aItTags = mTags.begin();
            while (aItTags != mTags.end())
            {
                if ((*aItTags).get() != NULL)
                    sResult += (*aItTags)->toString();

                aItTags++;
            }
        }
    }

    if (mMode == END || mMode == COMPLETE)
        sResult += "</" + mTag + ">";

    return sResult;
}

ostream & XMLTag::output(ostream & o, const string & sIndent) const
{
    bool bHasContent = mChars.size() > 0 || mTags.size() > 0;

    if (mMode == START || mMode == COMPLETE)
    {
        o << sIndent << "<" << mTag;

        XMLAttributes_t::const_iterator aItAttrs(mAttrs.begin());
        while (aItAttrs != mAttrs.end())
        {
            o << " " << aItAttrs->mName << "=\""
              << xmlify(aItAttrs->mValue)
              << "\"";

            aItAttrs++;
        }

        if (bHasContent)
        {
            o << ">";

            string sNewIndent = sIndent + "  ";
            XMLTags_t::const_iterator aItTags(mTags.begin());
            while (aItTags != mTags.end())
            {
                if (aItTags == mTags.begin())
                    o << endl;

                (*aItTags)->output(o, sNewIndent);
                aItTags++;
            }

            o << mChars;
        }
    }

    if (mMode == END || mMode == COMPLETE)
    {
        if (bHasContent)
        {
            if (mTags.size() > 0)
                o << sIndent;

<<<<<<< HEAD
            o << "</" << mTag << ">" << endl;
        }
        else
            o << "/>" << endl;
=======
    TagLogger::TagLogger()
    : mFileName("writerfilter")
    {
>>>>>>> 9c16b686
    }

    return o;
}

struct eqstr
{
    bool operator()(const char* s1, const char* s2) const
    {
        return strcmp(s1, s2) == 0;
    }
};

<<<<<<< HEAD
typedef hash_map<const char *, TagLogger::Pointer_t, hash<const char *>, eqstr> TagLoggerHashMap_t;
static TagLoggerHashMap_t * tagLoggers = NULL;
=======
    void TagLogger::setFileName(const string & rName)
    {
        mFileName = rName;
    }

    TagLogger::Pointer_t TagLogger::getInstance(const char * name)
    {
        if (tagLoggers == NULL)
            tagLoggers = new TagLoggerHashMap_t();
>>>>>>> 9c16b686

TagLogger::TagLogger()
: mFileName("writerfilter")
{
}

TagLogger::~TagLogger()
{
}

void TagLogger::setFileName(const string & rName)
{
    mFileName = rName;
}

TagLogger::Pointer_t TagLogger::getInstance(const char * name)
{
    if (tagLoggers == NULL)
        tagLoggers = new TagLoggerHashMap_t();

    TagLoggerHashMap_t::iterator aIt = tagLoggers->end();

    if (! tagLoggers->empty())
        aIt = tagLoggers->find(name);

    if (aIt == tagLoggers->end())
    {
        TagLogger::Pointer_t pTagLogger(new TagLogger());
        pair<const char *, TagLogger::Pointer_t> entry(name, pTagLogger);
        aIt = tagLoggers->insert(entry).first;
    }

    return aIt->second;
}

XMLTag::Pointer_t TagLogger::currentTag() const
{
    bool bEmpty=mTags.empty();
    if (!bEmpty)
        return mTags.top();

    return XMLTag::NIL;
}

void TagLogger::startDocument()
{
    XMLTag::Pointer_t pTag(new XMLTag("root"));
    mTags.push(pTag);
    mpRoot = pTag;
}

void TagLogger::element(const string & name)
{
    startElement(name);
    endElement(name);
}

<<<<<<< HEAD
void TagLogger::startElement(const string & name)
{
    XMLTag::Pointer_t pTag(new XMLTag(name));
    currentTag()->addTag(pTag);
    mTags.push(pTag);
}
=======
void TagLogger::attribute(const string & name, const uno::Any aAny)
{
    currentTag()->addAttr(name, aAny);
}

    void TagLogger::addTag(XMLTag::Pointer_t pTag)
    {
        currentTag()->addTag(pTag);
    }
>>>>>>> 9c16b686

void TagLogger::attribute(const string & name, const string & value)
{
    currentTag()->addAttr(name, value);
}

void TagLogger::attribute(const string & name, const ::rtl::OUString & value)
{
    currentTag()->addAttr(name, value);
}

void TagLogger::attribute(const string & name, sal_uInt32 value)
{
    currentTag()->addAttr(name, value);
}

void TagLogger::attribute(const string & name, const uno::Any aAny)
{
    currentTag()->addAttr(name, aAny);
}

void TagLogger::addTag(XMLTag::Pointer_t pTag)
{
    currentTag()->addTag(pTag);
}

void TagLogger::chars(const string & rChars)
{
    currentTag()->chars(xmlify(rChars));
}

void TagLogger::chars(const ::rtl::OUString & rChars)
{
    chars(OUStringToOString(rChars, RTL_TEXTENCODING_ASCII_US).getStr());
}

void TagLogger::endElement(const string & name)
{
    string nameRemoved = currentTag()->getTag();

    if (name == nameRemoved)
        mTags.pop();
    else {
        XMLTag::Pointer_t pTag(new XMLTag("end.mismatch"));
        pTag->addAttr("name", name);
        pTag->addAttr("top", nameRemoved);

        currentTag()->addTag(pTag);
    }

}

<<<<<<< HEAD
void TagLogger::endDocument()
{
    mTags.pop();
}
=======
            if (temp != NULL)
                fileName += temp;
            else
                fileName += "/tmp";

            string sPrefix = aIt->second->mFileName;
            size_t nLastSlash = sPrefix.find_last_of('/');
            size_t nLastBackslash = sPrefix.find_last_of('\\');
            size_t nCutPos = nLastSlash;
            if (nLastBackslash < nCutPos)
                nCutPos = nLastBackslash;
            if (nCutPos < sPrefix.size())
                sPrefix = sPrefix.substr(nCutPos + 1);

            fileName += "/";
            fileName += sPrefix;
            fileName +=".";
            fileName += name;
            fileName += ".xml";
>>>>>>> 9c16b686

ostream & TagLogger::output(ostream & o) const
{
    return mpRoot->output(o);
}

void TagLogger::dump(const char * name)
{
    TagLoggerHashMap_t::iterator aIt(tagLoggers->find(name));
    if (aIt != tagLoggers->end())
    {
        string fileName;
        char * temp = getenv("TAGLOGGERTMP");

        if (temp != NULL)
            fileName += temp;
        else
            fileName += "/tmp";

        string sPrefix = aIt->second->mFileName;
        size_t nLastSlash = sPrefix.find_last_of('/');
        size_t nLastBackslash = sPrefix.find_last_of('\\');
        size_t nCutPos = nLastSlash;
        if (nLastBackslash < nCutPos)
            nCutPos = nLastBackslash;
        if (nCutPos < sPrefix.size())
            sPrefix = sPrefix.substr(nCutPos + 1);

        fileName += "/";
        fileName += sPrefix;
        fileName +=".";
        fileName += name;
        fileName += ".xml";

        ofstream dumpStream(fileName.c_str());
        aIt->second->output(dumpStream);
    }
}

PropertySetToTagHandler::PropertySetToTagHandler(IdToString::Pointer_t pIdToString)
: mpTag(new XMLTag("propertyset")), mpIdToString(pIdToString)
{
}

PropertySetToTagHandler::~PropertySetToTagHandler()
{
}

void PropertySetToTagHandler::resolve
(XMLTag & rTag, writerfilter::Reference<Properties>::Pointer_t pProps)
{
    if (pProps.get() != NULL)
    {
        PropertySetToTagHandler aHandler(mpIdToString);
        pProps->resolve(aHandler);
        rTag.addTag(aHandler.getTag());
    }
}

void PropertySetToTagHandler::attribute(Id name, Value & val)
{
    XMLTag::Pointer_t pTag(new XMLTag("attribute"));

    pTag->addAttr("name", (*QNameToString::Instance())(name));
    pTag->addAttr("value", val.toString());

    resolve(*pTag, val.getProperties());

    mpTag->addTag(pTag);
}

void PropertySetToTagHandler::sprm(Sprm & rSprm)
{
    XMLTag::Pointer_t pTag(new XMLTag("sprm"));

    string sName;

    if (mpIdToString != IdToString::Pointer_t())
        sName = mpIdToString->toString(rSprm.getId());

    pTag->addAttr("name", sName);

    static char sBuffer[256];
    snprintf(sBuffer, sizeof(sBuffer),
             "0x%" SAL_PRIxUINT32 ", %" SAL_PRIuUINT32, rSprm.getId(),
             rSprm.getId());
    pTag->addAttr("id", sBuffer);
    pTag->addAttr("value", rSprm.getValue()->toString());

    resolve(*pTag, rSprm.getProps());

    mpTag->addTag(pTag);
}


XMLTag::Pointer_t unoPropertySetToTag(uno::Reference<beans::XPropertySet> rPropSet)
{
    uno::Reference<beans::XPropertySetInfo> xPropSetInfo(rPropSet->getPropertySetInfo());
    uno::Sequence<beans::Property> aProps(xPropSetInfo->getProperties());

<<<<<<< HEAD
    XMLTag::Pointer_t pResult(new XMLTag("unoPropertySet"));
=======
        static char sBuffer[256];
        snprintf(sBuffer, sizeof(sBuffer),
                 "0x%" SAL_PRIxUINT32 ", %" SAL_PRIuUINT32, rSprm.getId(),
                 rSprm.getId());
        pTag->addAttr("id", sBuffer);
        pTag->addAttr("value", rSprm.getValue()->toString());
>>>>>>> 9c16b686

    for (int i = 0; i < aProps.getLength(); ++i)
    {
        XMLTag::Pointer_t pPropTag(new XMLTag("property"));

        ::rtl::OUString sName(aProps[i].Name);

        pPropTag->addAttr("name", sName);
        try
        {
            pPropTag->addAttr("value", rPropSet->getPropertyValue(sName));
        }
        catch (uno::Exception aException)
        {
            XMLTag::Pointer_t pException(new XMLTag("exception"));

            pException->chars("getPropertyValue(\"");
            pException->chars(sName);
            pException->chars("\")");
            pPropTag->addTag(pException);
        }

        pResult->addTag(pPropTag);
    }

    return pResult;
}

XMLTag::Pointer_t unoPropertySetToTag(uno::Reference<beans::XPropertySet> rPropSet)
{
    uno::Reference<beans::XPropertySetInfo> xPropSetInfo(rPropSet->getPropertySetInfo());
    uno::Sequence<beans::Property> aProps(xPropSetInfo->getProperties());

    XMLTag::Pointer_t pResult(new XMLTag("unoPropertySet"));

    for (int i = 0; i < aProps.getLength(); ++i)
    {
        XMLTag::Pointer_t pPropTag(new XMLTag("property"));

        ::rtl::OUString sName(aProps[i].Name);

        pPropTag->addAttr("name", sName);
        try
        {
            pPropTag->addAttr("value", rPropSet->getPropertyValue(sName));
        }
        catch (uno::Exception aException)
        {
            XMLTag::Pointer_t pException(new XMLTag("exception"));

            pException->chars("getPropertyValue(\"");
            pException->chars(sName);
            pException->chars("\")");
            pPropTag->addTag(pException);
        }

        pResult->addTag(pPropTag);
    }

    return pResult;
}

}
#endif // DEBUG<|MERGE_RESOLUTION|>--- conflicted
+++ resolved
@@ -25,7 +25,6 @@
  *
  ************************************************************************/
 
-#ifdef DEBUG
 #include <fstream>
 #include <string.h>
 #include <resourcemodel/TagLogger.hxx>
@@ -82,7 +81,6 @@
 
     try
     {
-<<<<<<< HEAD
         float nFloat = 0.0;
         aAny >>= nFloat;
 
@@ -92,46 +90,6 @@
         aTmpStrFloat = buffer;
     }
     catch (uno::Exception aExcept)
-=======
-        static char buffer[256];
-        snprintf(buffer, sizeof(buffer), "%" SAL_PRIdINT32, nValue);
-        addAttr(sName, buffer);
-    }
-
-void XMLTag::addAttr(string sName, uno::Any aAny)
-{
-    string aTmpStrInt;
-    string aTmpStrFloat;
-    string aTmpStrString;
-
-    static char buffer[256];
-
-    try
-    {
-        sal_Int32 nInt = 0;
-        aAny >>= nInt;
-
-        snprintf(buffer, sizeof(buffer), "%" SAL_PRIdINT32,
-                 nInt);
-
-        aTmpStrInt = buffer;
-    }
-    catch (uno::Exception aExcept)
-    {
-        aTmpStrInt = "exception";
-    }
-
-    try
-    {
-        float nFloat = 0.0;
-        aAny >>= nFloat;
-
-        snprintf(buffer, sizeof(buffer), "%f",
-                 nFloat);
-
-        aTmpStrFloat = buffer;
-    }
-    catch (uno::Exception aExcept)
     {
         aTmpStrFloat = "exception";
     }
@@ -144,40 +102,6 @@
         aTmpStrString = OUStringToOString(aStr, RTL_TEXTENCODING_ASCII_US).getStr();
     }
     catch (uno::Exception aExcept)
-    {
-        aTmpStrString = "exception";
-    }
-
-    addAttr(sName, "i:" + aTmpStrInt + " f:" + aTmpStrFloat + " s:" +
-            aTmpStrString);
-}
-
-    void XMLTag::addTag(XMLTag::Pointer_t pTag)
->>>>>>> 9c16b686
-    {
-        aTmpStrFloat = "exception";
-    }
-
-    try
-    {
-<<<<<<< HEAD
-        ::rtl::OUString aStr;
-        aAny >>= aStr;
-
-        aTmpStrString = OUStringToOString(aStr, RTL_TEXTENCODING_ASCII_US).getStr();
-    }
-    catch (uno::Exception aExcept)
-=======
-        mChars += rChars;
-    }
-
-void XMLTag::chars(const ::rtl::OUString & rChars)
-{
-    chars(OUStringToOString(rChars, RTL_TEXTENCODING_ASCII_US).getStr());
-}
-
-    const string & XMLTag::getTag() const
->>>>>>> 9c16b686
     {
         aTmpStrString = "exception";
     }
@@ -295,16 +219,10 @@
             if (mTags.size() > 0)
                 o << sIndent;
 
-<<<<<<< HEAD
             o << "</" << mTag << ">" << endl;
         }
         else
             o << "/>" << endl;
-=======
-    TagLogger::TagLogger()
-    : mFileName("writerfilter")
-    {
->>>>>>> 9c16b686
     }
 
     return o;
@@ -318,20 +236,8 @@
     }
 };
 
-<<<<<<< HEAD
 typedef hash_map<const char *, TagLogger::Pointer_t, hash<const char *>, eqstr> TagLoggerHashMap_t;
 static TagLoggerHashMap_t * tagLoggers = NULL;
-=======
-    void TagLogger::setFileName(const string & rName)
-    {
-        mFileName = rName;
-    }
-
-    TagLogger::Pointer_t TagLogger::getInstance(const char * name)
-    {
-        if (tagLoggers == NULL)
-            tagLoggers = new TagLoggerHashMap_t();
->>>>>>> 9c16b686
 
 TagLogger::TagLogger()
 : mFileName("writerfilter")
@@ -389,24 +295,12 @@
     endElement(name);
 }
 
-<<<<<<< HEAD
 void TagLogger::startElement(const string & name)
 {
     XMLTag::Pointer_t pTag(new XMLTag(name));
     currentTag()->addTag(pTag);
     mTags.push(pTag);
 }
-=======
-void TagLogger::attribute(const string & name, const uno::Any aAny)
-{
-    currentTag()->addAttr(name, aAny);
-}
-
-    void TagLogger::addTag(XMLTag::Pointer_t pTag)
-    {
-        currentTag()->addTag(pTag);
-    }
->>>>>>> 9c16b686
 
 void TagLogger::attribute(const string & name, const string & value)
 {
@@ -459,32 +353,10 @@
 
 }
 
-<<<<<<< HEAD
 void TagLogger::endDocument()
 {
     mTags.pop();
 }
-=======
-            if (temp != NULL)
-                fileName += temp;
-            else
-                fileName += "/tmp";
-
-            string sPrefix = aIt->second->mFileName;
-            size_t nLastSlash = sPrefix.find_last_of('/');
-            size_t nLastBackslash = sPrefix.find_last_of('\\');
-            size_t nCutPos = nLastSlash;
-            if (nLastBackslash < nCutPos)
-                nCutPos = nLastBackslash;
-            if (nCutPos < sPrefix.size())
-                sPrefix = sPrefix.substr(nCutPos + 1);
-
-            fileName += "/";
-            fileName += sPrefix;
-            fileName +=".";
-            fileName += name;
-            fileName += ".xml";
->>>>>>> 9c16b686
 
 ostream & TagLogger::output(ostream & o) const
 {
@@ -525,7 +397,7 @@
 }
 
 PropertySetToTagHandler::PropertySetToTagHandler(IdToString::Pointer_t pIdToString)
-: mpTag(new XMLTag("propertyset")), mpIdToString(pIdToString)
+  : mpTag(new XMLTag("propertyset")), mpIdToString(pIdToString)
 {
 }
 
@@ -585,16 +457,7 @@
     uno::Reference<beans::XPropertySetInfo> xPropSetInfo(rPropSet->getPropertySetInfo());
     uno::Sequence<beans::Property> aProps(xPropSetInfo->getProperties());
 
-<<<<<<< HEAD
     XMLTag::Pointer_t pResult(new XMLTag("unoPropertySet"));
-=======
-        static char sBuffer[256];
-        snprintf(sBuffer, sizeof(sBuffer),
-                 "0x%" SAL_PRIxUINT32 ", %" SAL_PRIuUINT32, rSprm.getId(),
-                 rSprm.getId());
-        pTag->addAttr("id", sBuffer);
-        pTag->addAttr("value", rSprm.getValue()->toString());
->>>>>>> 9c16b686
 
     for (int i = 0; i < aProps.getLength(); ++i)
     {
@@ -623,39 +486,4 @@
     return pResult;
 }
 
-XMLTag::Pointer_t unoPropertySetToTag(uno::Reference<beans::XPropertySet> rPropSet)
-{
-    uno::Reference<beans::XPropertySetInfo> xPropSetInfo(rPropSet->getPropertySetInfo());
-    uno::Sequence<beans::Property> aProps(xPropSetInfo->getProperties());
-
-    XMLTag::Pointer_t pResult(new XMLTag("unoPropertySet"));
-
-    for (int i = 0; i < aProps.getLength(); ++i)
-    {
-        XMLTag::Pointer_t pPropTag(new XMLTag("property"));
-
-        ::rtl::OUString sName(aProps[i].Name);
-
-        pPropTag->addAttr("name", sName);
-        try
-        {
-            pPropTag->addAttr("value", rPropSet->getPropertyValue(sName));
-        }
-        catch (uno::Exception aException)
-        {
-            XMLTag::Pointer_t pException(new XMLTag("exception"));
-
-            pException->chars("getPropertyValue(\"");
-            pException->chars(sName);
-            pException->chars("\")");
-            pPropTag->addTag(pException);
-        }
-
-        pResult->addTag(pPropTag);
-    }
-
-    return pResult;
-}
-
-}
-#endif // DEBUG+}