/* -*- Mode: C++; tab-width: 4; indent-tabs-mode: nil; c-basic-offset: 4 -*- */
/*************************************************************************
 *
 * DO NOT ALTER OR REMOVE COPYRIGHT NOTICES OR THIS FILE HEADER.
 *
 * Copyright 2000, 2010 Oracle and/or its affiliates.
 *
 * OpenOffice.org - a multi-platform office productivity suite
 *
 * This file is part of OpenOffice.org.
 *
 * OpenOffice.org is free software: you can redistribute it and/or modify
 * it under the terms of the GNU Lesser General Public License version 3
 * only, as published by the Free Software Foundation.
 *
 * OpenOffice.org is distributed in the hope that it will be useful,
 * but WITHOUT ANY WARRANTY; without even the implied warranty of
 * MERCHANTABILITY or FITNESS FOR A PARTICULAR PURPOSE.  See the
 * GNU Lesser General Public License version 3 for more details
 * (a copy is included in the LICENSE file that accompanied this code).
 *
 * You should have received a copy of the GNU Lesser General Public License
 * version 3 along with OpenOffice.org.  If not, see
 * <http://www.openoffice.org/license.html>
 * for a copy of the LGPLv3 License.
 *
 ************************************************************************/

<<<<<<< HEAD
#if OSL_DEBUG_LEVEL > 1
#include <libxml/xmlstring.h>
=======
#include <fstream>
>>>>>>> 818573bf
#include <string.h>
#include <resourcemodel/TagLogger.hxx>
#include <resourcemodel/util.hxx>
#include <resourcemodel/QNameToString.hxx>

namespace writerfilter
{
<<<<<<< HEAD
    struct eqstr
=======
XMLTag::Pointer_t XMLTag::NIL(new XMLTag("NIL"));

void XMLTag::addAttr(string sName, string sValue)
{
    XMLAttribute aAttr(sName, sValue);

    mAttrs.push_back(aAttr);
}

void XMLTag::addAttr(string sName, const ::rtl::OUString & sValue)
{
    addAttr(sName,
            OUStringToOString
            (sValue, RTL_TEXTENCODING_ASCII_US).getStr());
}

void XMLTag::addAttr(string sName, sal_uInt32 nValue)
{
    static char buffer[256];
    snprintf(buffer, sizeof(buffer), "%" SAL_PRIdINT32, nValue);
    addAttr(sName, buffer);
}

void XMLTag::addAttr(string sName, uno::Any aAny)
{
    string aTmpStrInt;
    string aTmpStrFloat;
    string aTmpStrString;

    static char buffer[256];

    try
    {
        sal_Int32 nInt = 0;
        aAny >>= nInt;

        snprintf(buffer, sizeof(buffer), "%" SAL_PRIdINT32,
                 nInt);

        aTmpStrInt = buffer;
    }
    catch (uno::Exception aExcept)
    {
        aTmpStrInt = "exception";
    }

    try
    {
        float nFloat = 0.0;
        aAny >>= nFloat;

        snprintf(buffer, sizeof(buffer), "%f",
                 nFloat);

        aTmpStrFloat = buffer;
    }
    catch (uno::Exception aExcept)
    {
        aTmpStrFloat = "exception";
    }

    try
    {
        ::rtl::OUString aStr;
        aAny >>= aStr;

        aTmpStrString = OUStringToOString(aStr, RTL_TEXTENCODING_ASCII_US).getStr();
    }
    catch (uno::Exception aExcept)
    {
        aTmpStrString = "exception";
    }

    addAttr(sName, "i:" + aTmpStrInt + " f:" + aTmpStrFloat + " s:" +
            aTmpStrString);
}

void XMLTag::addTag(XMLTag::Pointer_t pTag)
{
    if (pTag != XMLTag::Pointer_t())
        mTags.push_back(pTag);
}

void XMLTag::chars(const string & rChars)
{
    mChars += rChars;
}

void XMLTag::chars(const ::rtl::OUString & rChars)
{
    chars(OUStringToOString(rChars, RTL_TEXTENCODING_ASCII_US).getStr());
}

const string & XMLTag::getTag() const
{
    return mTag;
}

string XMLTag::toString() const
{
    if (mChars.length() > 0)
        return mChars;

    string sResult;

    if (mMode == START || mMode == COMPLETE)
    {
        sResult += "<" + mTag;

        XMLAttributes_t::const_iterator aIt = mAttrs.begin();
        while (aIt != mAttrs.end())
        {
            sResult += " ";
            sResult += aIt->mName;
            sResult += "=\"";
            sResult += xmlify(aIt->mValue);
            sResult += "\"";

            aIt++;
        }

        sResult +=">";

        if (mTags.size() > 0)
        {
            XMLTags_t::const_iterator aItTags = mTags.begin();
            while (aItTags != mTags.end())
            {
                if ((*aItTags).get() != NULL)
                    sResult += (*aItTags)->toString();

                aItTags++;
            }
        }
    }

    if (mMode == END || mMode == COMPLETE)
        sResult += "</" + mTag + ">";

    return sResult;
}

ostream & XMLTag::output(ostream & o, const string & sIndent) const
{
    bool bHasContent = mChars.size() > 0 || mTags.size() > 0;

    if (mMode == START || mMode == COMPLETE)
    {
        o << sIndent << "<" << mTag;

        XMLAttributes_t::const_iterator aItAttrs(mAttrs.begin());
        while (aItAttrs != mAttrs.end())
        {
            o << " " << aItAttrs->mName << "=\""
              << xmlify(aItAttrs->mValue)
              << "\"";

            aItAttrs++;
        }

        if (bHasContent)
        {
            o << ">";

            string sNewIndent = sIndent + "  ";
            XMLTags_t::const_iterator aItTags(mTags.begin());
            while (aItTags != mTags.end())
            {
                if (aItTags == mTags.begin())
                    o << endl;

                (*aItTags)->output(o, sNewIndent);
                aItTags++;
            }

            o << mChars;
        }
    }

    if (mMode == END || mMode == COMPLETE)
>>>>>>> 818573bf
    {
        if (bHasContent)
        {
<<<<<<< HEAD
            return strcmp(s1, s2) == 0;
        }
    };

    typedef boost::unordered_map<const char *, TagLogger::Pointer_t, hash<const char *>, eqstr> TagLoggerHashMap_t;
    static TagLoggerHashMap_t * tagLoggers = NULL;

    TagLogger::TagLogger(const char* name)
    : pWriter( NULL ), pName( name )
    {
    }

    TagLogger::~TagLogger()
    {
        pWriter = NULL;
        pName = NULL;
    }

    void TagLogger::setFileName( const string & filename )
    {
        if ( pWriter )
            endDocument();

        string fileName;
        char * temp = getenv("TAGLOGGERTMP");

        if (temp != NULL)
            fileName += temp;
        else
            fileName += "/tmp";

        string sPrefix = filename;
        size_t nLastSlash = sPrefix.find_last_of('/');
        size_t nLastBackslash = sPrefix.find_last_of('\\');
        size_t nCutPos = nLastSlash;
        if (nLastBackslash < nCutPos)
            nCutPos = nLastBackslash;
        if (nCutPos < sPrefix.size())
            sPrefix = sPrefix.substr(nCutPos + 1);

        fileName += "/";
        fileName += sPrefix;
        fileName += ".";
        fileName += pName;
        fileName += ".xml";

        pWriter = xmlNewTextWriterFilename( fileName.c_str(), 0 );
        xmlTextWriterSetIndent( pWriter, 4 );
=======
            if (mTags.size() > 0)
                o << sIndent;

            o << "</" << mTag << ">" << endl;
        }
        else
            o << "/>" << endl;
    }

    return o;
}

struct eqstr
{
    bool operator()(const char* s1, const char* s2) const
    {
        return strcmp(s1, s2) == 0;
>>>>>>> 818573bf
    }
};

typedef hash_map<const char *, TagLogger::Pointer_t, hash<const char *>, eqstr> TagLoggerHashMap_t;
static TagLoggerHashMap_t * tagLoggers = NULL;

TagLogger::TagLogger()
: mFileName("writerfilter")
{
}

TagLogger::~TagLogger()
{
}

<<<<<<< HEAD
        if (aIt == tagLoggers->end())
        {
            TagLogger::Pointer_t pTagLogger(new TagLogger(name));
            pair<const char *, TagLogger::Pointer_t> entry(name, pTagLogger);
            aIt = tagLoggers->insert(entry).first;
        }
=======
void TagLogger::setFileName(const string & rName)
{
    mFileName = rName;
}
>>>>>>> 818573bf

TagLogger::Pointer_t TagLogger::getInstance(const char * name)
{
    if (tagLoggers == NULL)
        tagLoggers = new TagLoggerHashMap_t();

<<<<<<< HEAD
    void TagLogger::startDocument()
    {
        xmlTextWriterStartDocument( pWriter, NULL, NULL, NULL );
        xmlTextWriterStartElement( pWriter, BAD_CAST( "root" ) );
    }

    void TagLogger::element(const string & name)
    {
        startElement(name);
        endElement();
    }

    void TagLogger::startElement(const string & name)
    {
        xmlChar* xmlName = xmlCharStrdup( name.c_str() );
        xmlTextWriterStartElement( pWriter, xmlName );
        xmlFree( xmlName );
    }

    void TagLogger::attribute(const string & name, const string & value)
    {
        xmlChar* xmlName = xmlCharStrdup( name.c_str() );
        xmlChar* xmlValue = xmlCharStrdup( value.c_str() );
        xmlTextWriterWriteAttribute( pWriter, xmlName, xmlValue );

        xmlFree( xmlValue );
        xmlFree( xmlName );
    }

    void TagLogger::attribute(const string & name, const ::rtl::OUString & value)
    {
        attribute( name, OUStringToOString( value, RTL_TEXTENCODING_ASCII_US ).getStr() );
    }

    void TagLogger::attribute(const string & name, sal_uInt32 value)
    {
        xmlChar* xmlName = xmlCharStrdup( name.c_str() );
        xmlTextWriterWriteFormatAttribute( pWriter, xmlName,
               "%" SAL_PRIuUINT32, value );
        xmlFree( xmlName );
    }

    void TagLogger::attribute(const string & name, const uno::Any aAny)
    {
        string aTmpStrInt;
        string aTmpStrFloat;
        string aTmpStrString;

        sal_Int32 nInt = 0;
        float nFloat = 0.0;
        ::rtl::OUString aStr;

        xmlChar* xmlName = xmlCharStrdup( name.c_str() );
        if ( aAny >>= nInt )
        {
            xmlTextWriterWriteFormatAttribute( pWriter, xmlName,
                   "%" SAL_PRIdINT32, nInt );
        }
        else if ( aAny >>= nFloat )
        {
            xmlTextWriterWriteFormatAttribute( pWriter, xmlName,
                   "%f", nFloat );
        }
        else if ( aAny >>= aStr )
        {
            attribute( name, aStr );
        }
        xmlFree( xmlName );
    }

    void TagLogger::chars(const string & rChars)
    {
        xmlChar* xmlChars = xmlCharStrdup( rChars.c_str() );
        xmlTextWriterWriteString( pWriter, xmlChars );
        xmlFree( xmlChars );
    }
=======
    TagLoggerHashMap_t::iterator aIt = tagLoggers->end();

    if (! tagLoggers->empty())
        aIt = tagLoggers->find(name);

    if (aIt == tagLoggers->end())
    {
        TagLogger::Pointer_t pTagLogger(new TagLogger());
        pair<const char *, TagLogger::Pointer_t> entry(name, pTagLogger);
        aIt = tagLoggers->insert(entry).first;
    }

    return aIt->second;
}

XMLTag::Pointer_t TagLogger::currentTag() const
{
    bool bEmpty=mTags.empty();
    if (!bEmpty)
        return mTags.top();

    return XMLTag::NIL;
}

void TagLogger::startDocument()
{
    XMLTag::Pointer_t pTag(new XMLTag("root"));
    mTags.push(pTag);
    mpRoot = pTag;
}

void TagLogger::element(const string & name)
{
    startElement(name);
    endElement(name);
}

void TagLogger::startElement(const string & name)
{
    XMLTag::Pointer_t pTag(new XMLTag(name));
    currentTag()->addTag(pTag);
    mTags.push(pTag);
}

void TagLogger::attribute(const string & name, const string & value)
{
    currentTag()->addAttr(name, value);
}

void TagLogger::attribute(const string & name, const ::rtl::OUString & value)
{
    currentTag()->addAttr(name, value);
}
>>>>>>> 818573bf

void TagLogger::attribute(const string & name, sal_uInt32 value)
{
    currentTag()->addAttr(name, value);
}

<<<<<<< HEAD
    void TagLogger::endElement()
    {
        xmlTextWriterEndElement( pWriter );
    }

    void TagLogger::endDocument()
    {
        xmlTextWriterEndDocument( pWriter );
        xmlFreeTextWriter( pWriter );
        pWriter = NULL;
    }


    class PropertySetDumpHandler : public Properties
    {
        IdToString::Pointer_t mpIdToString;
        TagLogger::Pointer_t m_pLogger;

    public:
        PropertySetDumpHandler(TagLogger::Pointer_t pLogger,
                IdToString::Pointer_t pIdToString);
        virtual ~PropertySetDumpHandler();

        void resolve(writerfilter::Reference<Properties>::Pointer_t props);

        virtual void attribute(Id name, Value & val);
        virtual void sprm(Sprm & sprm);
    };

    PropertySetDumpHandler::PropertySetDumpHandler(TagLogger::Pointer_t pLogger,
            IdToString::Pointer_t pIdToString) :
        mpIdToString(pIdToString)
    {
        m_pLogger = pLogger;
    }

    PropertySetDumpHandler::~PropertySetDumpHandler()
    {
=======
void TagLogger::attribute(const string & name, const uno::Any aAny)
{
    currentTag()->addAttr(name, aAny);
}

void TagLogger::addTag(XMLTag::Pointer_t pTag)
{
    currentTag()->addTag(pTag);
}

void TagLogger::chars(const string & rChars)
{
    currentTag()->chars(xmlify(rChars));
}

void TagLogger::chars(const ::rtl::OUString & rChars)
{
    chars(OUStringToOString(rChars, RTL_TEXTENCODING_ASCII_US).getStr());
}

void TagLogger::endElement(const string & name)
{
    string nameRemoved = currentTag()->getTag();

    if (name == nameRemoved)
        mTags.pop();
    else {
        XMLTag::Pointer_t pTag(new XMLTag("end.mismatch"));
        pTag->addAttr("name", name);
        pTag->addAttr("top", nameRemoved);

        currentTag()->addTag(pTag);
    }

}

void TagLogger::endDocument()
{
    mTags.pop();
}

ostream & TagLogger::output(ostream & o) const
{
    return mpRoot->output(o);
}

void TagLogger::dump(const char * name)
{
    TagLoggerHashMap_t::iterator aIt(tagLoggers->find(name));
    if (aIt != tagLoggers->end())
    {
        string fileName;
        char * temp = getenv("TAGLOGGERTMP");

        if (temp != NULL)
            fileName += temp;
        else
            fileName += "/tmp";

        string sPrefix = aIt->second->mFileName;
        size_t nLastSlash = sPrefix.find_last_of('/');
        size_t nLastBackslash = sPrefix.find_last_of('\\');
        size_t nCutPos = nLastSlash;
        if (nLastBackslash < nCutPos)
            nCutPos = nLastBackslash;
        if (nCutPos < sPrefix.size())
            sPrefix = sPrefix.substr(nCutPos + 1);

        fileName += "/";
        fileName += sPrefix;
        fileName +=".";
        fileName += name;
        fileName += ".xml";

        ofstream dumpStream(fileName.c_str());
        aIt->second->output(dumpStream);
>>>>>>> 818573bf
    }
}

PropertySetToTagHandler::PropertySetToTagHandler(IdToString::Pointer_t pIdToString)
  : mpTag(new XMLTag("propertyset")), mpIdToString(pIdToString)
{
}

PropertySetToTagHandler::~PropertySetToTagHandler()
{
}

<<<<<<< HEAD
    void PropertySetDumpHandler::resolve(
            writerfilter::Reference<Properties>::Pointer_t pProps)
    {
        if (pProps.get() != NULL)
            pProps->resolve( *this );
=======
void PropertySetToTagHandler::resolve
(XMLTag & rTag, writerfilter::Reference<Properties>::Pointer_t pProps)
{
    if (pProps.get() != NULL)
    {
        PropertySetToTagHandler aHandler(mpIdToString);
        pProps->resolve(aHandler);
        rTag.addTag(aHandler.getTag());
>>>>>>> 818573bf
    }
}

<<<<<<< HEAD
    void PropertySetDumpHandler::attribute(Id name, Value & val)
    {
        m_pLogger->startElement( "attribute" );

        m_pLogger->attribute("name", (*QNameToString::Instance())(name));
        m_pLogger->attribute("value", val.toString());

        resolve(val.getProperties());

        m_pLogger->endElement();
    }

    void PropertySetDumpHandler::sprm(Sprm & rSprm)
    {
        m_pLogger->startElement( "sprm" );
=======
void PropertySetToTagHandler::attribute(Id name, Value & val)
{
    XMLTag::Pointer_t pTag(new XMLTag("attribute"));

    pTag->addAttr("name", (*QNameToString::Instance())(name));
    pTag->addAttr("value", val.toString());

    resolve(*pTag, val.getProperties());

    mpTag->addTag(pTag);
}

void PropertySetToTagHandler::sprm(Sprm & rSprm)
{
    XMLTag::Pointer_t pTag(new XMLTag("sprm"));
>>>>>>> 818573bf

    string sName;

    if (mpIdToString != IdToString::Pointer_t())
        sName = mpIdToString->toString(rSprm.getId());

<<<<<<< HEAD
        m_pLogger->attribute( "name", sName );

        m_pLogger->attribute( "id", rSprm.getId() );
        m_pLogger->attribute( "value", rSprm.getValue()->toString() );

        resolve( rSprm.getProps() );

        m_pLogger->endElement();
    }
=======
    pTag->addAttr("name", sName);

    static char sBuffer[256];
    snprintf(sBuffer, sizeof(sBuffer),
             "0x%" SAL_PRIxUINT32 ", %" SAL_PRIuUINT32, rSprm.getId(),
             rSprm.getId());
    pTag->addAttr("id", sBuffer);
    pTag->addAttr("value", rSprm.getValue()->toString());

    resolve(*pTag, rSprm.getProps());

    mpTag->addTag(pTag);
}
>>>>>>> 818573bf

    void TagLogger::propertySet(writerfilter::Reference<Properties>::Pointer_t props,
            IdToString::Pointer_t pIdToString)
    {
        startElement( "propertySet" );

        TagLogger::Pointer_t pLogger( this );
        PropertySetDumpHandler handler( pLogger, pIdToString );
        handler.resolve( props );

        endElement( );
    }

    void TagLogger::unoPropertySet(uno::Reference<beans::XPropertySet> rPropSet)
    {
        uno::Reference<beans::XPropertySetInfo> xPropSetInfo(rPropSet->getPropertySetInfo());
        uno::Sequence<beans::Property> aProps(xPropSetInfo->getProperties());

        startElement( "unoPropertySet" );

        for (int i = 0; i < aProps.getLength(); ++i)
        {
            startElement( "property" );
            ::rtl::OUString sName(aProps[i].Name);

            attribute( "name", sName );
            try
            {
                attribute( "value", rPropSet->getPropertyValue( sName ) );
            }
            catch (uno::Exception aException)
            {
                startElement( "exception" );

                chars("getPropertyValue(\"");
                chars(sName);
                chars("\")");

                endElement( );
            }

            endElement( );
        }

        endElement( );
    }

}
#endif // DEBUG

<<<<<<< HEAD
/* vim:set shiftwidth=4 softtabstop=4 expandtab: */
=======
}
>>>>>>> 818573bf
<|MERGE_RESOLUTION|>--- conflicted
+++ resolved
@@ -26,12 +26,8 @@
  *
  ************************************************************************/
 
-<<<<<<< HEAD
 #if OSL_DEBUG_LEVEL > 1
 #include <libxml/xmlstring.h>
-=======
-#include <fstream>
->>>>>>> 818573bf
 #include <string.h>
 #include <resourcemodel/TagLogger.hxx>
 #include <resourcemodel/util.hxx>
@@ -39,211 +35,27 @@
 
 namespace writerfilter
 {
-<<<<<<< HEAD
-    struct eqstr
-=======
-XMLTag::Pointer_t XMLTag::NIL(new XMLTag("NIL"));
-
-void XMLTag::addAttr(string sName, string sValue)
-{
-    XMLAttribute aAttr(sName, sValue);
-
-    mAttrs.push_back(aAttr);
-}
-
-void XMLTag::addAttr(string sName, const ::rtl::OUString & sValue)
-{
-    addAttr(sName,
-            OUStringToOString
-            (sValue, RTL_TEXTENCODING_ASCII_US).getStr());
-}
-
-void XMLTag::addAttr(string sName, sal_uInt32 nValue)
-{
-    static char buffer[256];
-    snprintf(buffer, sizeof(buffer), "%" SAL_PRIdINT32, nValue);
-    addAttr(sName, buffer);
-}
-
-void XMLTag::addAttr(string sName, uno::Any aAny)
-{
-    string aTmpStrInt;
-    string aTmpStrFloat;
-    string aTmpStrString;
-
-    static char buffer[256];
-
-    try
-    {
-        sal_Int32 nInt = 0;
-        aAny >>= nInt;
-
-        snprintf(buffer, sizeof(buffer), "%" SAL_PRIdINT32,
-                 nInt);
-
-        aTmpStrInt = buffer;
-    }
-    catch (uno::Exception aExcept)
-    {
-        aTmpStrInt = "exception";
-    }
-
-    try
-    {
-        float nFloat = 0.0;
-        aAny >>= nFloat;
-
-        snprintf(buffer, sizeof(buffer), "%f",
-                 nFloat);
-
-        aTmpStrFloat = buffer;
-    }
-    catch (uno::Exception aExcept)
-    {
-        aTmpStrFloat = "exception";
-    }
-
-    try
-    {
-        ::rtl::OUString aStr;
-        aAny >>= aStr;
-
-        aTmpStrString = OUStringToOString(aStr, RTL_TEXTENCODING_ASCII_US).getStr();
-    }
-    catch (uno::Exception aExcept)
-    {
-        aTmpStrString = "exception";
-    }
-
-    addAttr(sName, "i:" + aTmpStrInt + " f:" + aTmpStrFloat + " s:" +
-            aTmpStrString);
-}
-
-void XMLTag::addTag(XMLTag::Pointer_t pTag)
-{
-    if (pTag != XMLTag::Pointer_t())
-        mTags.push_back(pTag);
-}
-
-void XMLTag::chars(const string & rChars)
-{
-    mChars += rChars;
-}
-
-void XMLTag::chars(const ::rtl::OUString & rChars)
-{
-    chars(OUStringToOString(rChars, RTL_TEXTENCODING_ASCII_US).getStr());
-}
-
-const string & XMLTag::getTag() const
-{
-    return mTag;
-}
-
-string XMLTag::toString() const
-{
-    if (mChars.length() > 0)
-        return mChars;
-
-    string sResult;
-
-    if (mMode == START || mMode == COMPLETE)
-    {
-        sResult += "<" + mTag;
-
-        XMLAttributes_t::const_iterator aIt = mAttrs.begin();
-        while (aIt != mAttrs.end())
-        {
-            sResult += " ";
-            sResult += aIt->mName;
-            sResult += "=\"";
-            sResult += xmlify(aIt->mValue);
-            sResult += "\"";
-
-            aIt++;
-        }
-
-        sResult +=">";
-
-        if (mTags.size() > 0)
-        {
-            XMLTags_t::const_iterator aItTags = mTags.begin();
-            while (aItTags != mTags.end())
-            {
-                if ((*aItTags).get() != NULL)
-                    sResult += (*aItTags)->toString();
-
-                aItTags++;
-            }
-        }
-    }
-
-    if (mMode == END || mMode == COMPLETE)
-        sResult += "</" + mTag + ">";
-
-    return sResult;
-}
-
-ostream & XMLTag::output(ostream & o, const string & sIndent) const
-{
-    bool bHasContent = mChars.size() > 0 || mTags.size() > 0;
-
-    if (mMode == START || mMode == COMPLETE)
-    {
-        o << sIndent << "<" << mTag;
-
-        XMLAttributes_t::const_iterator aItAttrs(mAttrs.begin());
-        while (aItAttrs != mAttrs.end())
-        {
-            o << " " << aItAttrs->mName << "=\""
-              << xmlify(aItAttrs->mValue)
-              << "\"";
-
-            aItAttrs++;
-        }
-
-        if (bHasContent)
-        {
-            o << ">";
-
-            string sNewIndent = sIndent + "  ";
-            XMLTags_t::const_iterator aItTags(mTags.begin());
-            while (aItTags != mTags.end())
-            {
-                if (aItTags == mTags.begin())
-                    o << endl;
-
-                (*aItTags)->output(o, sNewIndent);
-                aItTags++;
-            }
-
-            o << mChars;
-        }
-    }
-
-    if (mMode == END || mMode == COMPLETE)
->>>>>>> 818573bf
-    {
-        if (bHasContent)
-        {
-<<<<<<< HEAD
-            return strcmp(s1, s2) == 0;
-        }
-    };
+struct eqstr
+{
+    bool operator()(const char* s1, const char* s2) const
+    {
+        return strcmp(s1, s2) == 0;
+    }
+};
 
     typedef boost::unordered_map<const char *, TagLogger::Pointer_t, hash<const char *>, eqstr> TagLoggerHashMap_t;
-    static TagLoggerHashMap_t * tagLoggers = NULL;
+static TagLoggerHashMap_t * tagLoggers = NULL;
 
     TagLogger::TagLogger(const char* name)
     : pWriter( NULL ), pName( name )
-    {
-    }
-
-    TagLogger::~TagLogger()
-    {
+{
+}
+
+TagLogger::~TagLogger()
+{
         pWriter = NULL;
         pName = NULL;
-    }
+}
 
     void TagLogger::setFileName( const string & filename )
     {
@@ -275,60 +87,28 @@
 
         pWriter = xmlNewTextWriterFilename( fileName.c_str(), 0 );
         xmlTextWriterSetIndent( pWriter, 4 );
-=======
-            if (mTags.size() > 0)
-                o << sIndent;
-
-            o << "</" << mTag << ">" << endl;
-        }
-        else
-            o << "/>" << endl;
-    }
-
-    return o;
-}
-
-struct eqstr
-{
-    bool operator()(const char* s1, const char* s2) const
-    {
-        return strcmp(s1, s2) == 0;
->>>>>>> 818573bf
-    }
-};
-
-typedef hash_map<const char *, TagLogger::Pointer_t, hash<const char *>, eqstr> TagLoggerHashMap_t;
-static TagLoggerHashMap_t * tagLoggers = NULL;
-
-TagLogger::TagLogger()
-: mFileName("writerfilter")
-{
-}
-
-TagLogger::~TagLogger()
-{
-}
-
-<<<<<<< HEAD
+    }
+
+    TagLogger::Pointer_t TagLogger::getInstance(const char * name)
+    {
+        if (tagLoggers == NULL)
+            tagLoggers = new TagLoggerHashMap_t();
+
+        TagLoggerHashMap_t::iterator aIt = tagLoggers->end();
+
+        if (! tagLoggers->empty())
+            aIt = tagLoggers->find(name);
+
         if (aIt == tagLoggers->end())
         {
             TagLogger::Pointer_t pTagLogger(new TagLogger(name));
             pair<const char *, TagLogger::Pointer_t> entry(name, pTagLogger);
             aIt = tagLoggers->insert(entry).first;
         }
-=======
-void TagLogger::setFileName(const string & rName)
-{
-    mFileName = rName;
-}
->>>>>>> 818573bf
-
-TagLogger::Pointer_t TagLogger::getInstance(const char * name)
-{
-    if (tagLoggers == NULL)
-        tagLoggers = new TagLoggerHashMap_t();
-
-<<<<<<< HEAD
+
+        return aIt->second;
+    }
+
     void TagLogger::startDocument()
     {
         xmlTextWriterStartDocument( pWriter, NULL, NULL, NULL );
@@ -405,68 +185,12 @@
         xmlTextWriterWriteString( pWriter, xmlChars );
         xmlFree( xmlChars );
     }
-=======
-    TagLoggerHashMap_t::iterator aIt = tagLoggers->end();
-
-    if (! tagLoggers->empty())
-        aIt = tagLoggers->find(name);
-
-    if (aIt == tagLoggers->end())
-    {
-        TagLogger::Pointer_t pTagLogger(new TagLogger());
-        pair<const char *, TagLogger::Pointer_t> entry(name, pTagLogger);
-        aIt = tagLoggers->insert(entry).first;
-    }
-
-    return aIt->second;
-}
-
-XMLTag::Pointer_t TagLogger::currentTag() const
-{
-    bool bEmpty=mTags.empty();
-    if (!bEmpty)
-        return mTags.top();
-
-    return XMLTag::NIL;
-}
-
-void TagLogger::startDocument()
-{
-    XMLTag::Pointer_t pTag(new XMLTag("root"));
-    mTags.push(pTag);
-    mpRoot = pTag;
-}
-
-void TagLogger::element(const string & name)
-{
-    startElement(name);
-    endElement(name);
-}
-
-void TagLogger::startElement(const string & name)
-{
-    XMLTag::Pointer_t pTag(new XMLTag(name));
-    currentTag()->addTag(pTag);
-    mTags.push(pTag);
-}
-
-void TagLogger::attribute(const string & name, const string & value)
-{
-    currentTag()->addAttr(name, value);
-}
-
-void TagLogger::attribute(const string & name, const ::rtl::OUString & value)
-{
-    currentTag()->addAttr(name, value);
-}
->>>>>>> 818573bf
-
-void TagLogger::attribute(const string & name, sal_uInt32 value)
-{
-    currentTag()->addAttr(name, value);
-}
-
-<<<<<<< HEAD
+
+    void TagLogger::chars(const ::rtl::OUString & rChars)
+    {
+        chars(OUStringToOString(rChars, RTL_TEXTENCODING_ASCII_US).getStr());
+    }
+
     void TagLogger::endElement()
     {
         xmlTextWriterEndElement( pWriter );
@@ -481,7 +205,7 @@
 
 
     class PropertySetDumpHandler : public Properties
-    {
+{
         IdToString::Pointer_t mpIdToString;
         TagLogger::Pointer_t m_pLogger;
 
@@ -505,116 +229,15 @@
 
     PropertySetDumpHandler::~PropertySetDumpHandler()
     {
-=======
-void TagLogger::attribute(const string & name, const uno::Any aAny)
-{
-    currentTag()->addAttr(name, aAny);
-}
-
-void TagLogger::addTag(XMLTag::Pointer_t pTag)
-{
-    currentTag()->addTag(pTag);
-}
-
-void TagLogger::chars(const string & rChars)
-{
-    currentTag()->chars(xmlify(rChars));
-}
-
-void TagLogger::chars(const ::rtl::OUString & rChars)
-{
-    chars(OUStringToOString(rChars, RTL_TEXTENCODING_ASCII_US).getStr());
-}
-
-void TagLogger::endElement(const string & name)
-{
-    string nameRemoved = currentTag()->getTag();
-
-    if (name == nameRemoved)
-        mTags.pop();
-    else {
-        XMLTag::Pointer_t pTag(new XMLTag("end.mismatch"));
-        pTag->addAttr("name", name);
-        pTag->addAttr("top", nameRemoved);
-
-        currentTag()->addTag(pTag);
-    }
-
-}
-
-void TagLogger::endDocument()
-{
-    mTags.pop();
-}
-
-ostream & TagLogger::output(ostream & o) const
-{
-    return mpRoot->output(o);
-}
-
-void TagLogger::dump(const char * name)
-{
-    TagLoggerHashMap_t::iterator aIt(tagLoggers->find(name));
-    if (aIt != tagLoggers->end())
-    {
-        string fileName;
-        char * temp = getenv("TAGLOGGERTMP");
-
-        if (temp != NULL)
-            fileName += temp;
-        else
-            fileName += "/tmp";
-
-        string sPrefix = aIt->second->mFileName;
-        size_t nLastSlash = sPrefix.find_last_of('/');
-        size_t nLastBackslash = sPrefix.find_last_of('\\');
-        size_t nCutPos = nLastSlash;
-        if (nLastBackslash < nCutPos)
-            nCutPos = nLastBackslash;
-        if (nCutPos < sPrefix.size())
-            sPrefix = sPrefix.substr(nCutPos + 1);
-
-        fileName += "/";
-        fileName += sPrefix;
-        fileName +=".";
-        fileName += name;
-        fileName += ".xml";
-
-        ofstream dumpStream(fileName.c_str());
-        aIt->second->output(dumpStream);
->>>>>>> 818573bf
-    }
-}
-
-PropertySetToTagHandler::PropertySetToTagHandler(IdToString::Pointer_t pIdToString)
-  : mpTag(new XMLTag("propertyset")), mpIdToString(pIdToString)
-{
-}
-
-PropertySetToTagHandler::~PropertySetToTagHandler()
-{
-}
-
-<<<<<<< HEAD
+    }
+
     void PropertySetDumpHandler::resolve(
             writerfilter::Reference<Properties>::Pointer_t pProps)
     {
         if (pProps.get() != NULL)
             pProps->resolve( *this );
-=======
-void PropertySetToTagHandler::resolve
-(XMLTag & rTag, writerfilter::Reference<Properties>::Pointer_t pProps)
-{
-    if (pProps.get() != NULL)
-    {
-        PropertySetToTagHandler aHandler(mpIdToString);
-        pProps->resolve(aHandler);
-        rTag.addTag(aHandler.getTag());
->>>>>>> 818573bf
-    }
-}
-
-<<<<<<< HEAD
+    }
+
     void PropertySetDumpHandler::attribute(Id name, Value & val)
     {
         m_pLogger->startElement( "attribute" );
@@ -630,30 +253,12 @@
     void PropertySetDumpHandler::sprm(Sprm & rSprm)
     {
         m_pLogger->startElement( "sprm" );
-=======
-void PropertySetToTagHandler::attribute(Id name, Value & val)
-{
-    XMLTag::Pointer_t pTag(new XMLTag("attribute"));
-
-    pTag->addAttr("name", (*QNameToString::Instance())(name));
-    pTag->addAttr("value", val.toString());
-
-    resolve(*pTag, val.getProperties());
-
-    mpTag->addTag(pTag);
-}
-
-void PropertySetToTagHandler::sprm(Sprm & rSprm)
-{
-    XMLTag::Pointer_t pTag(new XMLTag("sprm"));
->>>>>>> 818573bf
-
-    string sName;
-
-    if (mpIdToString != IdToString::Pointer_t())
-        sName = mpIdToString->toString(rSprm.getId());
-
-<<<<<<< HEAD
+
+        string sName;
+
+        if (mpIdToString != IdToString::Pointer_t())
+            sName = mpIdToString->toString(rSprm.getId());
+
         m_pLogger->attribute( "name", sName );
 
         m_pLogger->attribute( "id", rSprm.getId() );
@@ -663,21 +268,6 @@
 
         m_pLogger->endElement();
     }
-=======
-    pTag->addAttr("name", sName);
-
-    static char sBuffer[256];
-    snprintf(sBuffer, sizeof(sBuffer),
-             "0x%" SAL_PRIxUINT32 ", %" SAL_PRIuUINT32, rSprm.getId(),
-             rSprm.getId());
-    pTag->addAttr("id", sBuffer);
-    pTag->addAttr("value", rSprm.getValue()->toString());
-
-    resolve(*pTag, rSprm.getProps());
-
-    mpTag->addTag(pTag);
-}
->>>>>>> 818573bf
 
     void TagLogger::propertySet(writerfilter::Reference<Properties>::Pointer_t props,
             IdToString::Pointer_t pIdToString)
@@ -726,10 +316,5 @@
     }
 
 }
-#endif // DEBUG
-
-<<<<<<< HEAD
-/* vim:set shiftwidth=4 softtabstop=4 expandtab: */
-=======
-}
->>>>>>> 818573bf
+
+/* vim:set shiftwidth=4 softtabstop=4 expandtab: */