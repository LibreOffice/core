--- conflicted
+++ resolved
@@ -32,7 +32,6 @@
 #include <resourcemodel/TagLogger.hxx>
 #include "PropertyMapHelper.hxx"
 
-#ifdef DEBUG
 namespace writerfilter
 {
 namespace dmapper
@@ -127,8 +126,4 @@
 }
 
 }
-}
-<<<<<<< HEAD
-=======
-#endif // DEBUG
->>>>>>> 9c16b686
+}