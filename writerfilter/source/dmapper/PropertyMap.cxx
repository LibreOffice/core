--- conflicted
+++ resolved
@@ -1008,10 +1008,12 @@
                 uno::Reference<beans::XPropertySet> xRangeProperties(lcl_GetRangeProperties(m_bIsFirstSection, rDM_Impl, m_xStartingRange));
             /* break type
             0 - No break 1 - New Colunn 2 - New page 3 - Even page 4 - odd page */
-<<<<<<< HEAD
                 if ((m_bTitlePage && m_bIsFirstSection) || !m_bTitlePage)
-                    xRangeProperties->setPropertyValue(rPropNameSupplier.GetName( PROP_PAGE_DESC_NAME ),
-                            uno::makeAny( m_bTitlePage ? m_sFirstPageStyleName : m_sFollowPageStyleName ));
+                {
+                    if (xRangeProperties.is())
+                        xRangeProperties->setPropertyValue(rPropNameSupplier.GetName( PROP_PAGE_DESC_NAME ),
+                                uno::makeAny( m_bTitlePage ? m_sFirstPageStyleName : m_sFollowPageStyleName ));
+                }
                 else
                 {
                     // In this miserable situation (second or later section on a title page), make sure that the header / footer is not lost.
@@ -1041,11 +1043,6 @@
                         }
                     }
                 }
-=======
-                if (xRangeProperties.is())
-                    xRangeProperties->setPropertyValue(rPropNameSupplier.GetName( PROP_PAGE_DESC_NAME ),
-                            uno::makeAny( m_bTitlePage ? m_sFirstPageStyleName : m_sFollowPageStyleName ));
->>>>>>> 5b932053
                 // handle page breaks with odd/even page numbering
                 style::PageStyleLayout nPageStyleLayout(style::PageStyleLayout_ALL);
                 if (m_nBreakType == 3)
