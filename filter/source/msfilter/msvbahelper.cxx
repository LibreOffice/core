/* -*- Mode: C++; tab-width: 4; indent-tabs-mode: nil; c-basic-offset: 4 -*- */
/*************************************************************************
 *
 * DO NOT ALTER OR REMOVE COPYRIGHT NOTICES OR THIS FILE HEADER.
 *
 * Copyright 2000, 2010 Oracle and/or its affiliates.
 *
 * OpenOffice.org - a multi-platform office productivity suite
 *
 * This file is part of OpenOffice.org.
 *
 * OpenOffice.org is free software: you can redistribute it and/or modify
 * it under the terms of the GNU Lesser General Public License version 3
 * only, as published by the Free Software Foundation.
 *
 * OpenOffice.org is distributed in the hope that it will be useful,
 * but WITHOUT ANY WARRANTY; without even the implied warranty of
 * MERCHANTABILITY or FITNESS FOR A PARTICULAR PURPOSE.  See the
 * GNU Lesser General Public License version 3 for more details
 * (a copy is included in the LICENSE file that accompanied this code).
 *
 * You should have received a copy of the GNU Lesser General Public License
 * version 3 along with OpenOffice.org.  If not, see
 * <http://www.openoffice.org/license.html>
 * for a copy of the LGPLv3 License.
 *
 ************************************************************************/
// MARKER(update_precomp.py): autogen include statement, do not remove
#include "precompiled_filter.hxx"

#include <filter/msfilter/msvbahelper.hxx>
#include <basic/sbx.hxx>
#include <basic/sbstar.hxx>
#include <basic/basmgr.hxx>
#include <basic/sbmod.hxx>
#include <basic/sbmeth.hxx>
#include <com/sun/star/document/XDocumentPropertiesSupplier.hpp>
#include <com/sun/star/document/XDocumentProperties.hpp>
#include <com/sun/star/document/XDocumentInfoSupplier.hpp>
#include <com/sun/star/script/vba/XVBACompatibility.hpp>
#include <com/sun/star/lang/XUnoTunnel.hpp>
#include <com/sun/star/script/ModuleType.hpp>
#include <tools/urlobj.hxx>
#include <osl/file.hxx>
#include <unotools/pathoptions.hxx>

using namespace ::com::sun::star;

namespace ooo {
namespace vba {

const static rtl::OUString sUrlPart0( RTL_CONSTASCII_USTRINGPARAM( "vnd.sun.star.script:" ));
const static rtl::OUString sUrlPart1( RTL_CONSTASCII_USTRINGPARAM( "?language=Basic&location=document" ));

String makeMacroURL( const String& sMacroName )
{
    return sUrlPart0.concat( sMacroName ).concat( sUrlPart1 ) ;
}

::rtl::OUString extractMacroName( const ::rtl::OUString& rMacroUrl )
{
    if( (rMacroUrl.getLength() > sUrlPart0.getLength() + sUrlPart1.getLength()) &&
        rMacroUrl.match( sUrlPart0 ) &&
        rMacroUrl.match( sUrlPart1, rMacroUrl.getLength() - sUrlPart1.getLength() ) )
    {
        return rMacroUrl.copy( sUrlPart0.getLength(), rMacroUrl.getLength() - sUrlPart0.getLength() - sUrlPart1.getLength() );
    }
    return ::rtl::OUString();
}

::rtl::OUString trimMacroName( const ::rtl::OUString& rMacroName )
{
    // the name may contain whitespaces and may be enclosed in apostrophs
    ::rtl::OUString aMacroName = rMacroName.trim();
    sal_Int32 nMacroLen = aMacroName.getLength();
    if( (nMacroLen >= 2) && (aMacroName[ 0 ] == '\'') && (aMacroName[ nMacroLen - 1 ] == '\'') )
        aMacroName = aMacroName.copy( 1, nMacroLen - 2 ).trim();
    return aMacroName;
}

SfxObjectShell* findShellForUrl( const rtl::OUString& sMacroURLOrPath )
{
    SfxObjectShell* pFoundShell=NULL;
    SfxObjectShell* pShell = SfxObjectShell::GetFirst();
    INetURLObject aObj;
    aObj.SetURL( sMacroURLOrPath );
    bool bIsURL = aObj.GetProtocol() != INET_PROT_NOT_VALID;
    rtl::OUString aURL;
    if ( bIsURL )
        aURL = sMacroURLOrPath;
    else
    {
        osl::FileBase::getFileURLFromSystemPath( sMacroURLOrPath, aURL );
        aObj.SetURL( aURL );
    }
    OSL_TRACE("Trying to find shell for url %s", rtl::OUStringToOString( aURL, RTL_TEXTENCODING_UTF8 ).getStr() );
    while ( pShell )
    {

        uno::Reference< frame::XModel > xModel = pShell->GetModel();
        // are we searching for a template? if so we have to cater for the
        // fact that in openoffice a document opened from a template is always
        // a new document :/
        if ( xModel.is() )
        {
            OSL_TRACE("shell 0x%x has model with url %s and we look for %s", pShell
                , rtl::OUStringToOString( xModel->getURL(), RTL_TEXTENCODING_UTF8 ).getStr()
                , rtl::OUStringToOString( aURL, RTL_TEXTENCODING_UTF8 ).getStr()
            );
            ::rtl::OUString aName = xModel->getURL() ;
            if (0 == aName.getLength())
                {

                    const static rtl::OUString sTitle( RTL_CONSTASCII_USTRINGPARAM("Title" ) );
                    uno::Reference< frame::XFrame > xFrame( xModel->getCurrentController()->getFrame(), uno::UNO_QUERY_THROW );
                    uno::Reference< beans::XPropertySet > xProps( xFrame, uno::UNO_QUERY_THROW );
                    xProps->getPropertyValue(sTitle) >>= aName;
                    sal_Int32 pos = 0;
                    aName = aName.getToken(0,'-',pos);
                    aName = aName.trim();
                    if( sMacroURLOrPath.lastIndexOf( aName ) >= 0 )
                    {
                        pFoundShell = pShell;
                        break;
                    }
                }

            if ( sMacroURLOrPath.endsWithIgnoreAsciiCaseAsciiL( ".dot", 4 ) )
            {
                uno::Reference< document::XDocumentInfoSupplier > xDocInfoSupp( xModel, uno::UNO_QUERY );
                if( xDocInfoSupp.is() )
                {
                    uno::Reference< document::XDocumentPropertiesSupplier > xDocPropSupp( xDocInfoSupp->getDocumentInfo(), uno::UNO_QUERY_THROW );
                    uno::Reference< document::XDocumentProperties > xDocProps( xDocPropSupp->getDocumentProperties(), uno::UNO_QUERY_THROW );
                    rtl::OUString sCurrName = xDocProps->getTemplateName();
                    if( sMacroURLOrPath.lastIndexOf( sCurrName ) >= 0 )
                    {
                        pFoundShell = pShell;
                        break;
                    }
                }
            }
            else
            {
                // sometimes just the name of the document ( without the path
                // is used
                bool bDocNameNoPathMatch = false;
                if ( aURL.getLength() && aURL.indexOf( '/' ) == -1 )
                {
                    sal_Int32 lastSlashIndex = xModel->getURL().lastIndexOf( '/' );
                    if ( lastSlashIndex > -1 )
                    {
                        bDocNameNoPathMatch = xModel->getURL().copy( lastSlashIndex + 1 ).equals( aURL );
                        if ( !bDocNameNoPathMatch )
                        {
                            rtl::OUString aTmpName = rtl::OUString( RTL_CONSTASCII_USTRINGPARAM( "'" )) + xModel->getURL().copy( lastSlashIndex + 1 ) + rtl::OUString( RTL_CONSTASCII_USTRINGPARAM( "'" ));
                            bDocNameNoPathMatch = aTmpName.equals( aURL );
                        }
                    }
                }

                if ( aURL.equals( xModel->getURL() ) || bDocNameNoPathMatch )
                {
                    pFoundShell = pShell;
                    break;
                }
            }
        }
        pShell = SfxObjectShell::GetNext( *pShell );
    }
    return pFoundShell;
}

// sMod can be empty ( but we really need the library to search in )
// if sMod is empty and a macro is found then sMod is updated
// if sMod is empty, only standard modules will be searched (no class, document, form modules)
bool hasMacro( SfxObjectShell* pShell, const String& sLibrary, String& sMod, const String& sMacro )
{
    bool bFound = false;
    if ( sLibrary.Len() && sMacro.Len() )
    {
        OSL_TRACE("** Searching for %s.%s in library %s"
            ,rtl::OUStringToOString( sMod, RTL_TEXTENCODING_UTF8 ).getStr()
            ,rtl::OUStringToOString( sMacro, RTL_TEXTENCODING_UTF8 ).getStr()
            ,rtl::OUStringToOString( sLibrary, RTL_TEXTENCODING_UTF8 ).getStr() );
        BasicManager* pBasicMgr = pShell-> GetBasicManager();
        if ( pBasicMgr )
        {
            StarBASIC* pBasic = pBasicMgr->GetLib( sLibrary );
            if ( !pBasic )
            {
                sal_uInt16 nId = pBasicMgr->GetLibId( sLibrary );
                pBasicMgr->LoadLib( nId );
                pBasic = pBasicMgr->GetLib( sLibrary );
            }
            if ( pBasic )
            {
                if ( sMod.Len() ) // we wish to find the macro is a specific module
                {
                    SbModule* pModule = pBasic->FindModule( sMod );
                    if ( pModule )
                    {
                        SbxArray* pMethods = pModule->GetMethods();
                        if ( pMethods )
                        {
                            SbMethod* pMethod = static_cast< SbMethod* >( pMethods->Find( sMacro, SbxCLASS_METHOD ) );
                            if ( pMethod )
                              bFound = true;
                        }
                    }
                }
                else if( SbMethod* pMethod = dynamic_cast< SbMethod* >( pBasic->Find( sMacro, SbxCLASS_METHOD ) ) )
                {
                    if( SbModule* pModule = pMethod->GetModule() )
                    {
                        // when searching for a macro without module name, do not search in class/document/form modules
                        if( pModule->GetModuleType() == script::ModuleType::NORMAL )
                        {
                            sMod = pModule->GetName();
                            bFound = true;
                        }
                    }
                }
            }
        }
    }
    return bFound;
}

::rtl::OUString getDefaultProjectName( SfxObjectShell* pShell )
{
    ::rtl::OUString aPrjName;
    if( BasicManager* pBasicMgr = pShell ? pShell->GetBasicManager() : 0 )
    {
        aPrjName = pBasicMgr->GetName();
        if( aPrjName.getLength() == 0 )
            aPrjName = ::rtl::OUString( RTL_CONSTASCII_USTRINGPARAM( "Standard" ) );
    }
    return aPrjName;
}

void parseMacro( const rtl::OUString& sMacro, String& sContainer, String& sModule, String& sProcedure )
{
    sal_Int32 nMacroDot = sMacro.lastIndexOf( '.' );

    if ( nMacroDot != -1 )
    {
        sProcedure = sMacro.copy( nMacroDot + 1 );

        sal_Int32 nContainerDot = sMacro.lastIndexOf( '.',  nMacroDot - 1 );
        if ( nContainerDot != -1 )
        {
            sModule = sMacro.copy( nContainerDot + 1, nMacroDot - nContainerDot - 1 );
            sContainer = sMacro.copy( 0, nContainerDot );
        }
        else
            sModule = sMacro.copy( 0, nMacroDot );
    }
    else
       sProcedure = sMacro;
}

::rtl::OUString resolveVBAMacro( SfxObjectShell* pShell, const ::rtl::OUString& rLibName, const ::rtl::OUString& rModuleName, const ::rtl::OUString& rMacroName )
{
    if( pShell )
    {
        ::rtl::OUString aLibName = (rLibName.getLength() > 0) ? rLibName : getDefaultProjectName( pShell );
        String aModuleName = rModuleName;
        if( hasMacro( pShell, aLibName, aModuleName, rMacroName ) )
            return ::rtl::OUStringBuffer( aLibName ).append( sal_Unicode( '.' ) ).append( aModuleName ).append( sal_Unicode( '.' ) ).append( rMacroName ).makeStringAndClear();
    }
    return ::rtl::OUString();
}

MacroResolvedInfo resolveVBAMacro( SfxObjectShell* pShell, const rtl::OUString& MacroName, bool bSearchGlobalTemplates )
{
    if( !pShell )
        return MacroResolvedInfo();

    // the name may be enclosed in apostrophs
    ::rtl::OUString aMacroName = trimMacroName( MacroName );

    // parse the macro name
    sal_Int32 nDocSepIndex = aMacroName.indexOf( '!' );
    if( nDocSepIndex > 0 )
    {
        // macro specified by document name
        // find document shell for document name and call ourselves
        // recursively

        // assume for now that the document name is *this* document
        String sDocUrlOrPath = aMacroName.copy( 0, nDocSepIndex );
        aMacroName = aMacroName.copy( nDocSepIndex + 1 );
        OSL_TRACE("doc search, current shell is 0x%x", pShell );
        SfxObjectShell* pFoundShell = 0;
        if( bSearchGlobalTemplates )
        {
            SvtPathOptions aPathOpt;
            String aAddinPath = aPathOpt.GetAddinPath();
            if( rtl::OUString( sDocUrlOrPath ).indexOf( aAddinPath ) == 0 )
                pFoundShell = pShell;
        }
        if( !pFoundShell )
            pFoundShell = findShellForUrl( sDocUrlOrPath );
        OSL_TRACE("doc search, after find, found shell is 0x%x", pFoundShell );
        return resolveVBAMacro( pFoundShell, aMacroName );
    }

    // macro is contained in 'this' document ( or code imported from a template
    // where that template is a global template or perhaps the template this
    // document is created from )

    MacroResolvedInfo aRes( pShell );

    // macro format = Container.Module.Procedure
    String sContainer, sModule, sProcedure;
    parseMacro( aMacroName, sContainer, sModule, sProcedure );

#if 0
    // As long as service VBAProjectNameProvider isn't supported in the model, disable the createInstance call
    // (the ServiceNotRegisteredException is wrongly caught in ScModelObj::createInstance)
    uno::Reference< container::XNameContainer > xPrjNameCache;
    uno::Reference< lang::XMultiServiceFactory> xSF( pShell->GetModel(), uno::UNO_QUERY);
    if ( xSF.is() ) try
    {
        xPrjNameCache.set( xSF->createInstance( rtl::OUString(RTL_CONSTASCII_USTRINGPARAM( "ooo.vba.VBAProjectNameProvider" ) ) ), uno::UNO_QUERY );
    }
    catch( uno::Exception& )    // createInstance may throw
    {
    }
#endif

    std::vector< rtl::OUString > sSearchList;

    if ( sContainer.Len() > 0 )
    {
// service VBAProjectNameProvider not implemented
#if 0
        // get the Project associated with the Container
        if ( xPrjNameCache.is() )
        {
            if ( xPrjNameCache->hasByName( sContainer ) )
            {
                rtl::OUString sProject;
                xPrjNameCache->getByName( sContainer ) >>= sProject;
                sContainer = sProject;
            }
        }
#endif
        sSearchList.push_back( sContainer ); // First Lib to search
    }
    else
    {
        // Ok, if we have no Container specified then we need to search them in order, this document, template this document created from, global templates,
        // get the name of Project/Library for 'this' document
<<<<<<< HEAD
            rtl::OUString sThisProject = rtl::OUString( RTL_CONSTASCII_USTRINGPARAM("Standard") );
            try
            {
                uno::Reference< beans::XPropertySet > xProps( pShell->GetModel(), uno::UNO_QUERY_THROW );
                uno::Reference< script::vba::XVBACompatibility > xVBAMode( xProps->getPropertyValue( rtl::OUString( RTL_CONSTASCII_USTRINGPARAM("BasicLibraries") ) ), uno::UNO_QUERY_THROW );
                sThisProject = xVBAMode->getProjectName();
            }
            catch( uno::Exception& /*e*/) {}

=======
        rtl::OUString sThisProject = getDefaultProjectName( pShell );
>>>>>>> 275e5c65
        sSearchList.push_back( sThisProject ); // First Lib to search

// service VBAProjectNameProvider not implemented
#if 0
        if ( xPrjNameCache.is() )
        {
            // is this document created from a template?
            uno::Reference< document::XDocumentInfoSupplier > xDocInfoSupp( pShell->GetModel(), uno::UNO_QUERY_THROW );
            uno::Reference< document::XDocumentPropertiesSupplier > xDocPropSupp( xDocInfoSupp->getDocumentInfo(), uno::UNO_QUERY_THROW );
            uno::Reference< document::XDocumentProperties > xDocProps( xDocPropSupp->getDocumentProperties(), uno::UNO_QUERY_THROW );

            rtl::OUString sCreatedFrom = xDocProps->getTemplateURL();
            if ( sCreatedFrom.getLength() )
            {
                INetURLObject aObj;
                aObj.SetURL( sCreatedFrom );
                bool bIsURL = aObj.GetProtocol() != INET_PROT_NOT_VALID;
                rtl::OUString aURL;
                if ( bIsURL )
                    aURL = sCreatedFrom;
                else
                {
                    osl::FileBase::getFileURLFromSystemPath( sCreatedFrom, aURL );
                    aObj.SetURL( aURL );
                }
                sCreatedFrom =  aObj.GetLastName();
            }

            sal_Int32 nIndex =  sCreatedFrom.lastIndexOf( '.' );
            if ( nIndex != -1 )
                sCreatedFrom = sCreatedFrom.copy( 0, nIndex );

            rtl::OUString sPrj;
            if ( sCreatedFrom.getLength() && xPrjNameCache->hasByName( sCreatedFrom ) )
            {
                xPrjNameCache->getByName( sCreatedFrom ) >>= sPrj;
                // Make sure we don't double up with this project
                if ( !sPrj.equals( sThisProject ) )
                    sSearchList.push_back( sPrj );
            }

            // get list of global template Names
            uno::Sequence< rtl::OUString > sTemplateNames = xPrjNameCache->getElementNames();
            sal_Int32 nLen = sTemplateNames.getLength();
            for ( sal_Int32 index = 0; ( bSearchGlobalTemplates && index < nLen ); ++index )
            {

                if ( !sCreatedFrom.equals( sTemplateNames[ index ] ) )
                {
                    if ( xPrjNameCache->hasByName( sTemplateNames[ index ] ) )
                    {
                        xPrjNameCache->getByName( sTemplateNames[ index ] ) >>= sPrj;
                        // Make sure we don't double up with this project
                        if ( !sPrj.equals( sThisProject ) )
                            sSearchList.push_back( sPrj );
                    }
                }

            }
        }
#endif
    }

    std::vector< rtl::OUString >::iterator it_end = sSearchList.end();
    for ( std::vector< rtl::OUString >::iterator it = sSearchList.begin(); !aRes.mbFound && (it != it_end); ++it )
    {
        aRes.mbFound = hasMacro( pShell, *it, sModule, sProcedure );
        if ( aRes.mbFound )
            sContainer = *it;
    }
    aRes.msResolvedMacro = sProcedure.Insert( '.', 0 ).Insert( sModule, 0).Insert( '.', 0 ).Insert( sContainer, 0 );

    return aRes;
}

// Treat the args as possible inouts ( convertion at bottom of method )
sal_Bool executeMacro( SfxObjectShell* pShell, const String& sMacroName, uno::Sequence< uno::Any >& aArgs, uno::Any& aRet, const uno::Any& /*aCaller*/)
{
    sal_Bool bRes = sal_False;
    if ( !pShell )
        return bRes;
    rtl::OUString sUrl = makeMacroURL( sMacroName );

    uno::Sequence< sal_Int16 > aOutArgsIndex;
    uno::Sequence< uno::Any > aOutArgs;

    try
    {   ErrCode nErr( ERRCODE_BASIC_INTERNAL_ERROR );
        if ( pShell )
        {
            nErr = pShell->CallXScript( sUrl,
                               aArgs, aRet, aOutArgsIndex, aOutArgs, false );
            sal_Int32 nLen = aOutArgs.getLength();
            // convert any out params to seem like they were inouts
            if ( nLen )
            {
                for ( sal_Int32 index=0; index < nLen; ++index )
                {
                    sal_Int32 nOutIndex = aOutArgsIndex[ index ];
                    aArgs[ nOutIndex ] = aOutArgs[ index ];
                }
            }
        }
        bRes = ( nErr == ERRCODE_NONE );
    }
    catch ( uno::Exception& )
    {
       bRes = sal_False;
    }
    return bRes;
}

// ============================================================================

uno::Sequence< ::rtl::OUString > VBAMacroResolver_getSupportedServiceNames()
{
    uno::Sequence< ::rtl::OUString > aServiceNames( 1 );
    aServiceNames[ 0 ] = ::rtl::OUString( RTL_CONSTASCII_USTRINGPARAM( "com.sun.star.script.vba.VBAMacroResolver" ) );
    return aServiceNames;
}

::rtl::OUString VBAMacroResolver_getImplementationName()
{
    return ::rtl::OUString( RTL_CONSTASCII_USTRINGPARAM( "com.sun.star.comp.vba.VBAMacroResolver" ) );
}

uno::Reference< uno::XInterface > SAL_CALL VBAMacroResolver_createInstance( const uno::Reference< uno::XComponentContext >& ) throw (uno::Exception)
{
    return static_cast< ::cppu::OWeakObject* >( new VBAMacroResolver );
}

// ============================================================================

VBAMacroResolver::VBAMacroResolver() :
    mpObjShell( 0 )
{
}

VBAMacroResolver::~VBAMacroResolver()
{
}

// com.sun.star.lang.XServiceInfo interface -----------------------------------

::rtl::OUString SAL_CALL VBAMacroResolver::getImplementationName() throw (uno::RuntimeException)
{
    return VBAMacroResolver_getImplementationName();
}

sal_Bool SAL_CALL VBAMacroResolver::supportsService( const ::rtl::OUString& rService ) throw (uno::RuntimeException)
{
    uno::Sequence< ::rtl::OUString > aServices = VBAMacroResolver_getSupportedServiceNames();
    const ::rtl::OUString* pArray = aServices.getConstArray();
    const ::rtl::OUString* pArrayEnd = pArray + aServices.getLength();
    return ::std::find( pArray, pArrayEnd, rService ) != pArrayEnd;
}

uno::Sequence< ::rtl::OUString > SAL_CALL VBAMacroResolver::getSupportedServiceNames() throw (uno::RuntimeException)
{
    return VBAMacroResolver_getSupportedServiceNames();
}

// com.sun.star.lang.XInitialization interface --------------------------------

void SAL_CALL VBAMacroResolver::initialize( const uno::Sequence< uno::Any >& rArgs ) throw (uno::Exception, uno::RuntimeException)
{
    OSL_ENSURE( rArgs.getLength() < 2, "VBAMacroResolver::initialize - missing arguments" );
    if( rArgs.getLength() < 2 )
        throw uno::RuntimeException();

    // first argument: document model
    mxModel.set( rArgs[ 0 ], uno::UNO_QUERY_THROW );
    uno::Reference< lang::XUnoTunnel > xUnoTunnel( mxModel, uno::UNO_QUERY_THROW );
    mpObjShell = reinterpret_cast< SfxObjectShell* >( xUnoTunnel->getSomething( SfxObjectShell::getUnoTunnelId() ) );
    if( !mpObjShell )
        throw uno::RuntimeException();

    // second argument: VBA project name
    if( !(rArgs[ 1 ] >>= maProjectName) || (maProjectName.getLength() == 0) )
        throw uno::RuntimeException();
}

// com.sun.star.script.vba.XVBAMacroResolver interface ------------------------

::rtl::OUString SAL_CALL VBAMacroResolver::resolveVBAMacroToScriptURL( const ::rtl::OUString& rVBAMacroName ) throw (lang::IllegalArgumentException, uno::RuntimeException)
{
    if( !mpObjShell )
        throw uno::RuntimeException();

    // the name may be enclosed in apostrophs
    ::rtl::OUString aMacroName = trimMacroName( rVBAMacroName );
    if( aMacroName.getLength() == 0 )
        throw lang::IllegalArgumentException();

    // external references not supported here (syntax is "url!macroname" or "[url]!macroname" or "[url]macroname")
    if( (aMacroName[ 0 ] == '[') || (aMacroName.indexOf( '!' ) >= 0) )
        throw lang::IllegalArgumentException();

    // check if macro name starts with project name, replace with "Standard"
    // TODO: adjust this when custom VBA project name is supported
    sal_Int32 nDotPos = aMacroName.indexOf( '.' );
    if( (nDotPos == 0) || (nDotPos + 1 == aMacroName.getLength()) )
        throw lang::IllegalArgumentException();
    if( (nDotPos > 0) && aMacroName.matchIgnoreAsciiCase( maProjectName ) )
        aMacroName = aMacroName.copy( nDotPos + 1 );

    // try to find the macro
    MacroResolvedInfo aInfo = resolveVBAMacro( mpObjShell, aMacroName, false );
    if( !aInfo.mbFound )
        throw lang::IllegalArgumentException();

    // build and return the script URL
    return makeMacroURL( aInfo.msResolvedMacro );
}

::rtl::OUString SAL_CALL VBAMacroResolver::resolveScriptURLtoVBAMacro( const ::rtl::OUString& /*rScriptURL*/ ) throw (lang::IllegalArgumentException, uno::RuntimeException)
{
    OSL_ENSURE( false, "VBAMacroResolver::resolveScriptURLtoVBAMacro - not implemented" );
    throw uno::RuntimeException();
}

// ============================================================================

} // namespace vba
} // namespace ooo
/* vim:set shiftwidth=4 softtabstop=4 expandtab: */
<|MERGE_RESOLUTION|>--- conflicted
+++ resolved
@@ -353,7 +353,6 @@
     {
         // Ok, if we have no Container specified then we need to search them in order, this document, template this document created from, global templates,
         // get the name of Project/Library for 'this' document
-<<<<<<< HEAD
             rtl::OUString sThisProject = rtl::OUString( RTL_CONSTASCII_USTRINGPARAM("Standard") );
             try
             {
@@ -363,9 +362,6 @@
             }
             catch( uno::Exception& /*e*/) {}
 
-=======
-        rtl::OUString sThisProject = getDefaultProjectName( pShell );
->>>>>>> 275e5c65
         sSearchList.push_back( sThisProject ); // First Lib to search
 
 // service VBAProjectNameProvider not implemented
