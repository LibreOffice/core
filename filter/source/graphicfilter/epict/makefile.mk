#*************************************************************************
#
# DO NOT ALTER OR REMOVE COPYRIGHT NOTICES OR THIS FILE HEADER.
# 
# Copyright 2000, 2010 Oracle and/or its affiliates.
#
# OpenOffice.org - a multi-platform office productivity suite
#
# This file is part of OpenOffice.org.
#
# OpenOffice.org is free software: you can redistribute it and/or modify
# it under the terms of the GNU Lesser General Public License version 3
# only, as published by the Free Software Foundation.
#
# OpenOffice.org is distributed in the hope that it will be useful,
# but WITHOUT ANY WARRANTY; without even the implied warranty of
# MERCHANTABILITY or FITNESS FOR A PARTICULAR PURPOSE.  See the
# GNU Lesser General Public License version 3 for more details
# (a copy is included in the LICENSE file that accompanied this code).
#
# You should have received a copy of the GNU Lesser General Public License
# version 3 along with OpenOffice.org.  If not, see
# <http://www.openoffice.org/license.html>
# for a copy of the LGPLv3 License.
#
#*************************************************************************

PRJ=..$/..$/..

PRJNAME=filter
TARGET=epict
TARGET2=ept
DEPTARGET=vepict


# --- Settings -----------------------------------------------------------

.INCLUDE :  settings.mk

# --- Allgemein ----------------------------------------------------------

.IF "$(editdebug)"!="" || "$(EDITDEBUG)"!=""
CDEFS+= -DEDITDEBUG
.ENDIF

.IF "$(L10N_framework)"==""
<<<<<<< HEAD
SLOFILES =  $(SLO)$/epict.obj \
            $(SLO)$/dlgepct.obj
EXCEPTIONSFILES =  $(SLO)$/epict.obj \
            $(SLO)$/dlgepct.obj
=======
SLOFILES =  $(SLO)$/epict.obj
>>>>>>> 818573bf
.ENDIF
# ==========================================================================

.IF "$(L10N_framework)"==""
SHL1TARGET=     ept$(DLLPOSTFIX)
SHL1IMPLIB=     epict
SHL1STDLIBS=    $(TOOLSLIB) $(VCLLIB) $(SVTOOLLIB) $(CPPULIB) $(SALLIB) $(BASEGFXLIB)

SHL1LIBS=       $(SLB)$/epict.lib

.IF "$(GUI)" != "UNX"
.IF "$(COM)" != "GCC"
SHL1OBJS=       $(SLO)$/epict.obj
.ENDIF
.ENDIF

SHL1VERSIONMAP=exports.map
SHL1DEF=        $(MISC)$/$(SHL1TARGET).def
DEF1NAME=$(SHL1TARGET)
.ENDIF
# ==========================================================================

.INCLUDE :  target.mk<|MERGE_RESOLUTION|>--- conflicted
+++ resolved
@@ -44,14 +44,9 @@
 .ENDIF
 
 .IF "$(L10N_framework)"==""
-<<<<<<< HEAD
-SLOFILES =  $(SLO)$/epict.obj \
-            $(SLO)$/dlgepct.obj
+SLOFILES =  $(SLO)$/epict.obj
 EXCEPTIONSFILES =  $(SLO)$/epict.obj \
             $(SLO)$/dlgepct.obj
-=======
-SLOFILES =  $(SLO)$/epict.obj
->>>>>>> 818573bf
 .ENDIF
 # ==========================================================================
 
