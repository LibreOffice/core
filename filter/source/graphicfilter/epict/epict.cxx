/*************************************************************************
 *
 * DO NOT ALTER OR REMOVE COPYRIGHT NOTICES OR THIS FILE HEADER.
 *
 * Copyright 2000, 2010 Oracle and/or its affiliates.
 *
 * OpenOffice.org - a multi-platform office productivity suite
 *
 * This file is part of OpenOffice.org.
 *
 * OpenOffice.org is free software: you can redistribute it and/or modify
 * it under the terms of the GNU Lesser General Public License version 3
 * only, as published by the Free Software Foundation.
 *
 * OpenOffice.org is distributed in the hope that it will be useful,
 * but WITHOUT ANY WARRANTY; without even the implied warranty of
 * MERCHANTABILITY or FITNESS FOR A PARTICULAR PURPOSE.  See the
 * GNU Lesser General Public License version 3 for more details
 * (a copy is included in the LICENSE file that accompanied this code).
 *
 * You should have received a copy of the GNU Lesser General Public License
 * version 3 along with OpenOffice.org.  If not, see
 * <http://www.openoffice.org/license.html>
 * for a copy of the LGPLv3 License.
 *
 ************************************************************************/

// MARKER(update_precomp.py): autogen include statement, do not remove
#include "precompiled_filter.hxx"

#include <vcl/metaact.hxx>
#include <svtools/filter.hxx>
#include <svl/solar.hrc>
#include <svtools/fltcall.hxx>

#include <math.h>
#include <vcl/bmpacc.hxx>
#include <vcl/metaact.hxx>
#include <vcl/graph.hxx>
#include <vcl/bmpacc.hxx>
#include <vcl/gradient.hxx>
#include <vcl/hatch.hxx>
#include <vcl/metric.hxx>
#include <vcl/font.hxx>
#include <vcl/virdev.hxx>
#include <vcl/svapp.hxx>
#include <vcl/msgbox.hxx>
#include <vcl/gdimtf.hxx>

#include <tools/bigint.hxx>

#include <basegfx/polygon/b2dpolygon.hxx>
#include <basegfx/polygon/b2dpolypolygon.hxx>

//============================== PictWriter ===================================

struct PictWriterAttrStackMember {
    struct PictWriterAttrStackMember *  pSucc;
    Color                               aLineColor;
    Color                               aFillColor;
    RasterOp                            eRasterOp;
    Font                                aFont;
    MapMode                             aMapMode;
    Rectangle                           aClipRect;
};


enum PictDrawingMethod {
    PDM_FRAME, PDM_PAINT, PDM_ERASE, PDM_INVERT, PDM_FILL
};


struct PictPattern {
    sal_uInt32 nLo, nHi;
};

class PictWriter {

private:

    BOOL bStatus;
    ULONG nLastPercent; // Mit welcher Zahl pCallback zuletzt aufgerufen wurde.
    com::sun::star::uno::Reference< com::sun::star::task::XStatusIndicator > xStatusIndicator;

    SvStream * pPict;

    // Aktuelle Attribute im Quell-Metafile:
    Color       aLineColor;
    Color       aFillColor;
    RasterOp    eSrcRasterOp;
    Font        aSrcFont;
    MapMode     aSrcMapMode;
    MapMode     aTargetMapMode;
    Rectangle   aClipRect;
    PictWriterAttrStackMember * pAttrStack;

    // Aktuelle Attribute im Ziel-Metafile, und ob sie gueltig sind
    BOOL        bDstBkPatVisible;   BOOL bDstBkPatValid;
    BYTE        nDstTxFace;         BOOL bDstTxFaceValid;
    RasterOp    eDstTxMode;         BOOL bDstTxModeValid;
    USHORT      nDstPnSize;         BOOL bDstPnSizeValid;
    RasterOp    eDstPnMode;         BOOL bDstPnModeValid;
    PictPattern aDstPnPat;          BOOL bDstPnPatValid;
    BOOL        bDstFillPatVisible; BOOL bDstFillPatValid;
    USHORT      nDstTxSize;         BOOL bDstTxSizeValid;
    Color       aDstFgCol;          BOOL bDstFgColValid;
    Color       aDstBkCol;          BOOL bDstBkColValid;
    Point       aDstPenPosition;    BOOL bDstPenPositionValid;
    Point       aDstTextPosition;   BOOL bDstTextPositionValid;
    String      aDstFontName; USHORT nDstFontNameId; BOOL bDstFontNameValid;

    ULONG nNumberOfActions;  // Anzahl der Actions im GDIMetafile
    ULONG nNumberOfBitmaps;  // Anzahl der Bitmaps
    ULONG nWrittenActions;   // Anzahl der bereits verarbeiteten Actions beim Schreiben der Opcodes
    ULONG nWrittenBitmaps;   // Anzahl der bereits geschriebenen Bitmaps
    ULONG nActBitmapPercent; // Wieviel Prozent die naechste Bitmap schon geschrieben ist.

    void MayCallback();
        // Berechnet anhand der obigen 5 Parameter eine Prozentzahl
        // und macht dann ggf. einen Callback. Setzt bStatus auf FALSE wenn User abbrechen
        // moechte.

    void CountActionsAndBitmaps(const GDIMetaFile & rMTF);
        // Zaehlt die Bitmaps und Actions (nNumberOfActions und nNumberOfBitmaps muessen
        // zu Anfang auf 0 gesetzt werden, weil diese Methode rekursiv ist)

    Polygon PolyPolygonToPolygon(const PolyPolygon & rPoly);
        // Macht aus einem PolyPolygon ein halbwegs vernuenftiges Polygon

    Rectangle MapRectangle( const Rectangle& rRect );
    void WritePoint(const Point & rPoint);
    void WriteSize(const Size & rSize);
    void WriteRGBColor(const Color & rColor);
    void WriteString( const String & rString );
    void WriteRectangle(const Rectangle & rRect);
    void WritePolygon(const Polygon & rPoly);
    void WriteArcAngles(const Rectangle & rRect, const Point & rStartPt, const Point & rEndPt);

    void ConvertLinePattern(PictPattern & rPat, BOOL bVisible);
    void ConvertFillPattern(PictPattern & rPat, BOOL bVisible);

    void WriteOpcode_TxFace(const Font & rFont);
    void WriteOpcode_TxMode(RasterOp eMode);
    void WriteOpcode_PnSize(USHORT nSize);
    void WriteOpcode_PnMode(RasterOp eMode);
    void WriteOpcode_PnLinePat(BOOL bVisible);
    void WriteOpcode_PnFillPat(BOOL bVisible);
    void WriteOpcode_OvSize(const Size & rSize);
    void WriteOpcode_TxSize(USHORT nSize);
    void WriteOpcode_RGBFgCol(const Color & rColor);
    void WriteOpcode_RGBBkCol(const Color & rColor);
    void WriteOpcode_Line(const Point & rLocPt, const Point & rNewPt);
    void WriteOpcode_LineFrom(const Point & rNewPt);
    void WriteOpcode_Text(const Point & rPoint, const String& rString, BOOL bDelta);
    void WriteOpcode_FontName(const Font & rFont);
    void WriteOpcode_ClipRect( const Rectangle& rRect );
    void WriteOpcode_Rect(PictDrawingMethod eMethod, const Rectangle & rRect);
    void WriteOpcode_SameRect(PictDrawingMethod eMethod);
    void WriteOpcode_RRect(PictDrawingMethod eMethod, const Rectangle & rRect);
    void WriteOpcode_SameRRect(PictDrawingMethod eMethod);
    void WriteOpcode_Oval(PictDrawingMethod eMethod, const Rectangle & rRect);
    void WriteOpcode_SameOval(PictDrawingMethod eMethod);
    void WriteOpcode_Arc(PictDrawingMethod eMethod, const Rectangle & rRect,
                         const Point & rStartPt, const Point & rEndPt);
    void WriteOpcode_SameArc(PictDrawingMethod eMethod, const Rectangle & rRect,
                             const Point & rStartPt, const Point & rEndPt);
    void WriteOpcode_Poly(PictDrawingMethod eMethod, const Polygon & rPoly);
    void WriteOpcode_BitsRect(const Point & rPoint, const Size & rSize, const Bitmap & rBitmap);
    void WriteOpcode_EndOfFile();

    void SetAttrForPaint();
    void SetAttrForFrame();
    void SetAttrForText();

    void WriteTextArray(Point & rPoint, const String& rString, const sal_Int32 * pDXAry);

    void HandleLineInfoPolyPolygons(const LineInfo& rInfo, const basegfx::B2DPolygon& rLinePolygon);
    void WriteOpcodes(const GDIMetaFile & rMTF);

    void WriteHeader(const GDIMetaFile & rMTF);
    void UpdateHeader();

public:

    BOOL WritePict( const GDIMetaFile & rMTF, SvStream & rTargetStream, FilterConfigItem* pFilterConfigItem );
};


//========================== Methoden von PictWriter ==========================


void PictWriter::MayCallback()
{
    if ( xStatusIndicator.is() )
    {
        ULONG nPercent;
        nPercent=((nWrittenBitmaps<<14)+(nActBitmapPercent<<14)/100+nWrittenActions)
                *100
                /((nNumberOfBitmaps<<14)+nNumberOfActions);

        if (nPercent>=nLastPercent+3)
        {
            nLastPercent=nPercent;
            if( nPercent<=100 )
                xStatusIndicator->setValue( nPercent );
        }
    }
}

void PictWriter::CountActionsAndBitmaps(const GDIMetaFile & rMTF)
{
    ULONG               nAction, nActionCount;
    const MetaAction*   pMA;

    nActionCount = rMTF.GetActionCount();

    for (nAction=0; nAction<nActionCount; nAction++)
    {
        pMA = rMTF.GetAction( nAction );

        switch( pMA->GetType() )
        {
            case META_BMP_ACTION:
            case META_BMPSCALE_ACTION:
            case META_BMPSCALEPART_ACTION:
            case META_BMPEX_ACTION:
            case META_BMPEXSCALE_ACTION:
            case META_BMPEXSCALEPART_ACTION:
                nNumberOfBitmaps++;
            break;
        }

        nNumberOfActions++;
    }
}


Polygon PictWriter::PolyPolygonToPolygon(const PolyPolygon & rPolyPoly)
{
    USHORT nCount,nSize1,nSize2,np,i1,i2,i3,nBestIdx1,nBestIdx2;
    long nDistSqr,nBestDistSqr, nCountdownTests;
    Point aP1,aPRel;
    Polygon aPoly1, aPoly2, aPoly3;

    nCount=rPolyPoly.Count();
    if (nCount==0) return Polygon(0);

    aPoly1=rPolyPoly.GetObject(0);
    for (np=1; np<nCount; np++) {
        aPoly2=rPolyPoly.GetObject(np);

        //-----------------Folgendes verschmilzt aPoly1 und aPoly2 zu aPoly1-----------------

        nSize1=aPoly1.GetSize();
        nSize2=aPoly2.GetSize();

        // Zunaechst werden ein Punkt in aPoly1 (referenziert durch nBestIdx1) und ein
        // Punkt in aPoly2 (referenziert durch nBestIdx2) gesucht, die moeglichst dicht
        // beieinander liegen. Da dies mit quadratischem Aufwand einher geht, und somit
        // manche Bilder Ewigkeiten benoetigen, um exportiert zu werden, begrenzen wir
        // die Anzahl der Tests auf 1000, und brechen die Suche ggf. schon vorher ab.
        // Dadruch wird das Ergebnis nicht falsch, sondern eventuell nicht so schoen.
        nCountdownTests=1000;
        nBestDistSqr=0x7fffffff;
        nBestIdx1=0;
        nBestIdx2=0;
        for (i1=0; i1<nSize1; i1++) {
            aP1=aPoly1.GetPoint(i1);
            for (i2=0; i2<nSize2; i2++) {
                aPRel=aPoly2.GetPoint(i2); aPRel-=aP1;
                nDistSqr=aPRel.X()*aPRel.X()+aPRel.Y()*aPRel.Y();
                if (nDistSqr<nBestDistSqr) {
                    nBestIdx1=i1;
                    nBestIdx2=i2;
                    nBestDistSqr=nDistSqr;
                }
                if (nCountdownTests<=0) break;
                nCountdownTests--;
            }
            if (nCountdownTests<=0) break;
        }

        // Nun werden aPoly1 und aPoly2 zu einem Polygon aPoly3 (spaeter aPoly1) zusammengefuegt.
        // Die beiden Polygone werden verbunden durch zwei zusaetzliche Kanten zwischen den oben
        // gefundenen Punkten.
        aPoly3.Clear();
        aPoly3.SetSize(nSize1+nSize2+2);
        i3=0;
        for (i1=nBestIdx1; i1<nSize1;     i1++) aPoly3.SetPoint(aPoly1.GetPoint(i1),i3++);
        for (i1=0;         i1<=nBestIdx1; i1++) aPoly3.SetPoint(aPoly1.GetPoint(i1),i3++);
        for (i2=nBestIdx2; i2<nSize2;     i2++) aPoly3.SetPoint(aPoly2.GetPoint(i2),i3++);
        for (i2=0;         i2<=nBestIdx2; i2++) aPoly3.SetPoint(aPoly2.GetPoint(i2),i3++);

        aPoly1=aPoly3;

        //-----------------------------------------------------------------------------------

    }
    return aPoly1;
}


void PictWriter::WritePoint(const Point & rPoint)
{
    Point aPoint = OutputDevice::LogicToLogic( rPoint, aSrcMapMode, aTargetMapMode );
    *pPict << ((short)aPoint.Y()) << ((short)aPoint.X());
}


void PictWriter::WriteSize(const Size & rSize)
{
    OutputDevice::LogicToLogic( rSize, aSrcMapMode, aTargetMapMode ); // -Wall is this needed.
    *pPict << ((short)rSize.Height()) << ((short)rSize.Width());
}


void PictWriter::WriteRGBColor(const Color & rColor)
{
    const UINT16 nR = ( (UINT16) rColor.GetRed() << 8 ) | (UINT16) rColor.GetRed();
    const UINT16 nG = ( (UINT16) rColor.GetGreen() << 8 ) | (UINT16) rColor.GetGreen();
    const UINT16 nB = ( (UINT16) rColor.GetBlue() << 8 ) | (UINT16) rColor.GetBlue();

    *pPict << nR << nG << nB;
}


void PictWriter::WriteString( const String & rString )
{
    USHORT i,nLen;

    ByteString aByteString( rString, gsl_getSystemTextEncoding() );
    nLen = aByteString.Len();
    if ( nLen > 255 )
        nLen = 255;
    *pPict << ( (BYTE)nLen );
    for ( i = 0; i < nLen; i++ )
        *pPict << aByteString.GetChar( i );
}

Rectangle PictWriter::MapRectangle( const Rectangle& rRect )
{
    Point   aPoint = OutputDevice::LogicToLogic( rRect.TopLeft(), aSrcMapMode, aTargetMapMode );
    Size    aSize = OutputDevice::LogicToLogic( rRect.GetSize(), aSrcMapMode, aTargetMapMode );
    Rectangle aRect( aPoint, aSize );
    aRect.Justify();
    aRect.nBottom++;
    aRect.nRight++;
    return aRect;
}

void PictWriter::WriteRectangle(const Rectangle & rRect)
{
    Rectangle aRect( MapRectangle( rRect ) );
    *pPict  << (sal_Int16)aRect.Top() << (sal_Int16)aRect.Left()
            << (sal_Int16)aRect.Bottom() << (sal_Int16)aRect.Right();
}

void PictWriter::WritePolygon(const Polygon & rPoly)
{
    USHORT nDataSize,i,nSize;
    short nMinX = 0, nMinY = 0, nMaxX = 0, nMaxY = 0;
    short nx,ny;
    Polygon aPoly(rPoly);

    nSize=aPoly.GetSize();

    if (aPoly.GetPoint(0) != aPoly.GetPoint(nSize-1))
    {
        nSize++;
        aPoly.SetSize(nSize);
        aPoly.SetPoint(aPoly.GetPoint(0),nSize-1);
    }

    nDataSize=nSize*4+10;
    for (i=0; i<nSize; i++)
    {
        Point aPoint = OutputDevice::LogicToLogic( aPoly.GetPoint( i ),
                                                   aSrcMapMode,
                                                   aTargetMapMode );

        nx = (short) aPoint.X();
        ny = (short) aPoint.Y();

        if ( i==0 || nMinX>nx )
            nMinX=nx;
        if ( i==0 || nMinY>ny )
            nMinY=ny;
        if ( i==0 || nMaxX<nx )
            nMaxX=nx;
        if ( i==0 || nMaxY<ny )
            nMaxY=ny;
    }

    *pPict << nDataSize << nMinY << nMinX << nMaxY << nMaxX;

    for (i=0; i<nSize; i++)
        WritePoint( aPoly.GetPoint(i) );
}


void PictWriter::WriteArcAngles(const Rectangle & rRect, const Point & rStartPt, const Point & rEndPt)
{
    Point       aStartPt = OutputDevice::LogicToLogic( rStartPt,
                                                       aSrcMapMode,
                                                       aTargetMapMode );
    Point       aEndPt = OutputDevice::LogicToLogic( rEndPt,
                                                     aSrcMapMode,
                                                     aTargetMapMode );
    Rectangle   aRect( OutputDevice::LogicToLogic( rRect.TopLeft(),
                                                   aSrcMapMode,
                                                   aTargetMapMode ),
                       OutputDevice::LogicToLogic( rRect.GetSize(),
                                                   aSrcMapMode,
                                                   aTargetMapMode ) );
    Point aCenter;
    double fAngS, fAngE, fdx, fdy;
    short nStartAngle, nArcAngle;


    aCenter=Point( ( aRect.Left() + aRect.Right() ) >> 1,
                   ( aRect.Top() + aRect.Bottom() ) >> 1 );

    fdx=(double)(aStartPt.X()-aCenter.X());
    fdy=(double)(aStartPt.Y()-aCenter.Y());
    if ( fdx==0.0 && fdy==0.0 )
        fdx=1.0;
    fAngE=atan2(fdx,-fdy);

    fdx=(double)(aEndPt.X()-aCenter.X());
    fdy=(double)(aEndPt.Y()-aCenter.Y());
    if ( fdx==0.0 && fdy==0.0 )
        fdx=1.0;
    fAngS=atan2(fdx,-fdy);

    nStartAngle=(short)(fAngS*180.0/3.14159265359);
    nArcAngle=((short)(fAngE*180.0/3.14159265359))-nStartAngle;
    if (nArcAngle<0)
        nArcAngle += 360;
    *pPict << nStartAngle << nArcAngle;
}


void PictWriter::ConvertLinePattern(PictPattern & rPat, BOOL bVisible)
{
    if( bVisible )
    {
        rPat.nHi=0xffffffff;
        rPat.nLo=0xffffffff;
    }
    else
    {
        rPat.nHi=0x00000000;
        rPat.nLo=0x00000000;
    }
}

void PictWriter::ConvertFillPattern(PictPattern & rPat, BOOL bVisible)
{
    if( bVisible )
    {
        rPat.nHi=0xffffffff;
        rPat.nLo=0xffffffff;
    }
    else
    {
        rPat.nHi=0x00000000;
        rPat.nLo=0x00000000;
    }
}


void PictWriter::WriteOpcode_TxFace(const Font & rFont)
{
    BYTE nFace;
    FontWeight eWeight;

    nFace=0;
    eWeight=rFont.GetWeight();
    if (eWeight==WEIGHT_BOLD ||
        eWeight==WEIGHT_SEMIBOLD ||
        eWeight==WEIGHT_ULTRABOLD ||
        eWeight==WEIGHT_BLACK)                nFace|=0x01;
    if (rFont.GetItalic()!=ITALIC_NONE)       nFace|=0x02;
    if (rFont.GetUnderline()!=UNDERLINE_NONE) nFace|=0x04;
    if (rFont.IsOutline()==TRUE)              nFace|=0x08;
    if (rFont.IsShadow()==TRUE)               nFace|=0x10;

    if (bDstTxFaceValid==FALSE || nDstTxFace!=nFace) {
        *pPict << (USHORT)0x0004 << nFace << (BYTE)0;
        nDstTxFace=nFace;
        bDstTxFaceValid=TRUE;
    }
}


void PictWriter::WriteOpcode_TxMode(RasterOp eMode)
{
    USHORT nVal;

    if (bDstTxModeValid==FALSE || eDstTxMode!=eMode) {
        switch (eMode) {
            case ROP_INVERT: nVal=0x000c; break;
            case ROP_XOR:    nVal=0x000a; break;
            default:         nVal=0x0008;
        }
        *pPict << (USHORT)0x0005 << nVal;
        eDstTxMode=eMode;
        bDstTxModeValid=TRUE;
    }
}


void PictWriter::WriteOpcode_PnSize(USHORT nSize)
{
    if (nSize==0) nSize=1;
    if (bDstPnSizeValid==FALSE || nDstPnSize!=nSize) {
        *pPict << (USHORT)0x0007 << nSize << nSize;
        nDstPnSize=nSize;
        bDstPnSizeValid=TRUE;
    }
}


void PictWriter::WriteOpcode_PnMode(RasterOp eMode)
{
    USHORT nVal;

    if (bDstPnModeValid==FALSE || eDstPnMode!=eMode) {
        switch (eMode)
        {
            case ROP_INVERT: nVal=0x000c; break;
            case ROP_XOR:    nVal=0x000a; break;
            default:         nVal=0x0008;
        }
        *pPict << (USHORT)0x0008 << nVal;
        eDstPnMode=eMode;
        bDstPnModeValid=TRUE;
    }
}


void PictWriter::WriteOpcode_PnLinePat(BOOL bVisible)
{
    PictPattern aPat;

    ConvertLinePattern(aPat,bVisible);
    if (bDstPnPatValid==FALSE || aDstPnPat.nHi!=aPat.nHi || aDstPnPat.nLo!=aPat.nLo) {
        *pPict << (USHORT)0x0009 << aPat.nHi << aPat.nLo;
        aDstPnPat=aPat;
        bDstPnPatValid=TRUE;
    }
}


void PictWriter::WriteOpcode_PnFillPat(BOOL bVisible)
{
    PictPattern aPat;

    ConvertFillPattern(aPat,bVisible);
    if (bDstPnPatValid==FALSE || aDstPnPat.nHi!=aPat.nHi || aDstPnPat.nLo!=aPat.nLo) {
        *pPict << (USHORT)0x0009 << aPat.nHi << aPat.nLo;
        aDstPnPat=aPat;
        bDstPnPatValid=TRUE;
    }
}


void PictWriter::WriteOpcode_OvSize(const Size & rSize)
{
    *pPict << (USHORT)0x000b;
    WriteSize(rSize);
}


void PictWriter::WriteOpcode_TxSize(USHORT nSize)
{
    if (bDstTxSizeValid==FALSE || nDstTxSize!=nSize) {

        nDstTxSize = (USHORT) OutputDevice::LogicToLogic( Size( 0, nSize ),
                                                          aSrcMapMode, aTargetMapMode ).Height();

        *pPict << (USHORT)0x000d << nDstTxSize;
        bDstTxSizeValid=TRUE;
    }
}


void PictWriter::WriteOpcode_RGBFgCol(const Color & rColor)
{
    if (bDstFgColValid==FALSE || aDstFgCol!=rColor) {
        *pPict << (USHORT)0x001a;
        WriteRGBColor(rColor);
        aDstFgCol=rColor;
        bDstFgColValid=TRUE;
    }
}


void PictWriter::WriteOpcode_RGBBkCol(const Color & rColor)
{
    if (bDstBkColValid==FALSE || aDstBkCol!=rColor) {
        *pPict << (USHORT)0x001b;
        WriteRGBColor(rColor);
        aDstBkCol=rColor;
        bDstBkColValid=TRUE;
    }
}


void PictWriter::WriteOpcode_Line(const Point & rLocPt, const Point & rNewPt)
{
    Point aLocPt = OutputDevice::LogicToLogic( rLocPt,
                                               aSrcMapMode,
                                               aTargetMapMode );
    Point aNewPt = OutputDevice::LogicToLogic( rNewPt,
                                               aSrcMapMode,
                                               aTargetMapMode );
    long  dh,dv;

    dh=aNewPt.X()-aLocPt.X();
    dv=aNewPt.Y()-aLocPt.Y();
    if (dh<=127 && dh>=-128 && dv<=127 && dv>=-128)
    { // ShortLine
        *pPict << (USHORT)0x0022;
        WritePoint(rLocPt);
        *pPict << (char)dh << (char)dv;
    }
    else
    {
        *pPict << (USHORT)0x0020;
        WritePoint(rLocPt);
        WritePoint(rNewPt);
    }
    aDstPenPosition=rNewPt;
    bDstPenPositionValid=TRUE;
}


void PictWriter::WriteOpcode_LineFrom(const Point & rNewPt)
{
    Point aNewPt = OutputDevice::LogicToLogic( rNewPt,
                                               aSrcMapMode,
                                               aTargetMapMode );
    long  dh,dv;

    dh = aNewPt.X()-aDstPenPosition.X();
    dv = aNewPt.Y()-aDstPenPosition.Y();

    if (dh<=127 && dh>=-128 && dv<=127 && dv>=-128)
    { // ShortLine
        *pPict << (USHORT)0x0023;
        *pPict << (char)dh << (char)dv;
    }
    else
    {
        *pPict << (USHORT)0x0021;
        WritePoint(rNewPt);
    }
    aDstPenPosition=rNewPt;
    bDstPenPositionValid=TRUE;
}


void PictWriter::WriteOpcode_Text(const Point & rPoint, const String& rString, BOOL bDelta)
{
    Point aPoint = OutputDevice::LogicToLogic( rPoint,
                                               aSrcMapMode,
                                               aTargetMapMode );
    long  dh,dv;
    ULONG nPos;

    nPos = pPict->Tell();
    dh = aPoint.X()-aDstTextPosition.X();
    dv = aPoint.Y()-aDstTextPosition.Y();

    if (bDstTextPositionValid==FALSE || dh<0 || dh>255 || dv<0 || dv>0 || bDelta==FALSE)
    {
        *pPict << (USHORT)0x0028;
        WritePoint(rPoint);
    }
    else if (dv==0)
    {
        *pPict << (USHORT)0x0029 << (BYTE)dh;
    }
    else if (dh==0)
    {
        *pPict << (USHORT)0x002a << (BYTE)dv;
    }
    else
    {
        *pPict << (USHORT)0x002b << (BYTE)dh << (BYTE)dv;
    }

    WriteString( rString );
    if (((pPict->Tell()-nPos)&1)!=0)
        *pPict << (BYTE)0;

    aDstTextPosition = aPoint;
    bDstTextPositionValid=TRUE;
}


void PictWriter::WriteOpcode_FontName(const Font & rFont)
{
    USHORT nDataLen,nFontId;

    switch (rFont.GetFamily()) {
        case FAMILY_MODERN:     nFontId=22; break;
        case FAMILY_ROMAN:      nFontId=20; break;
        case FAMILY_SWISS:      nFontId=21; break;
        default:                nFontId=1;
    }

    if (bDstFontNameValid==FALSE || nDstFontNameId!=nFontId || aDstFontName!=rFont.GetName())
    {
        ByteString aByteString( rFont.GetName(), gsl_getSystemTextEncoding() );
        sal_uInt16 nFontNameLen = aByteString.Len();
        if ( nFontNameLen )
        {
            nDataLen = 3 + nFontNameLen;
            *pPict << (USHORT)0x002c << nDataLen << nFontId;
            WriteString( rFont.GetName() );
            if ( ( nFontNameLen & 1 ) == 0 )
                *pPict << (BYTE)0;
        }
        *pPict << (USHORT)0x0003 << nFontId;
        aDstFontName=rFont.GetName();
        nDstFontNameId=nFontId;
        bDstFontNameValid=TRUE;
    }
}

void PictWriter::WriteOpcode_ClipRect( const Rectangle& rRect )
{
    Rectangle aRect( MapRectangle( rRect ) );
    aRect.nBottom++;
    aRect.nRight++;
    *pPict  << (sal_uInt16)1    // opcode 1
            << (sal_uInt16)10   // data size
            << (sal_Int16)aRect.Top() << (sal_Int16)aRect.Left()
            << (sal_Int16)aRect.Bottom() << (sal_Int16)aRect.Right();
    aClipRect = aRect;
}

void PictWriter::WriteOpcode_Rect(PictDrawingMethod eMethod, const Rectangle & rRect)
{
    USHORT oc;
    switch (eMethod) {
        case PDM_FRAME:  oc=0x0030; break;
        case PDM_PAINT:  oc=0x0031; break;
        case PDM_ERASE:  oc=0x0032; break;
        case PDM_INVERT: oc=0x0033; break;
        case PDM_FILL:   oc=0x0034; break;
        default:         oc=0;      break;   // -Wall a default for oc...
    }
    *pPict << oc;
    WriteRectangle(rRect);
}


void PictWriter::WriteOpcode_SameRect(PictDrawingMethod eMethod)
{
    USHORT oc;
    switch (eMethod) {
        case PDM_FRAME:  oc=0x0038; break;
        case PDM_PAINT:  oc=0x0039; break;
        case PDM_ERASE:  oc=0x003a; break;
        case PDM_INVERT: oc=0x003b; break;
        case PDM_FILL:   oc=0x003c; break;
        default:         oc=0;      break;   // -Wall a default for oc...
    }
    *pPict << oc;
}


void PictWriter::WriteOpcode_RRect(PictDrawingMethod eMethod, const Rectangle & rRect)
{
    USHORT oc;
    switch (eMethod) {
        case PDM_FRAME:  oc=0x0040; break;
        case PDM_PAINT:  oc=0x0041; break;
        case PDM_ERASE:  oc=0x0042; break;
        case PDM_INVERT: oc=0x0043; break;
        case PDM_FILL:   oc=0x0044; break;
        default:         oc=0;      break;   // -Wall a default for oc...
    }
    *pPict << oc;
    WriteRectangle(rRect);
}


void PictWriter::WriteOpcode_SameRRect(PictDrawingMethod eMethod)
{
    USHORT oc;
    switch (eMethod) {
        case PDM_FRAME:  oc=0x0048; break;
        case PDM_PAINT:  oc=0x0049; break;
        case PDM_ERASE:  oc=0x004a; break;
        case PDM_INVERT: oc=0x004b; break;
        case PDM_FILL:   oc=0x004c; break;
        default:         oc=0;      break;   // -Wall a default for oc...
    }
    *pPict << oc;
}


void PictWriter::WriteOpcode_Oval(PictDrawingMethod eMethod, const Rectangle & rRect)
{
    USHORT oc;
    switch (eMethod) {
        case PDM_FRAME:  oc=0x0050; break;
        case PDM_PAINT:  oc=0x0051; break;
        case PDM_ERASE:  oc=0x0052; break;
        case PDM_INVERT: oc=0x0053; break;
        case PDM_FILL:   oc=0x0054; break;
        default:         oc=0;      break;   // -Wall a default for oc...
    }
    *pPict << oc;
    WriteRectangle(rRect);
}


void PictWriter::WriteOpcode_SameOval(PictDrawingMethod eMethod)
{
    USHORT oc;
    switch (eMethod) {
        case PDM_FRAME:  oc=0x0058; break;
        case PDM_PAINT:  oc=0x0059; break;
        case PDM_ERASE:  oc=0x005a; break;
        case PDM_INVERT: oc=0x005b; break;
        case PDM_FILL:   oc=0x005c; break;
        default:         oc=0;      break;   // -Wall a default for oc...
    }
    *pPict << oc;
}


void PictWriter::WriteOpcode_Arc(PictDrawingMethod eMethod, const Rectangle & rRect,
                                 const Point & rStartPt, const Point & rEndPt)
{
    USHORT oc;
    switch (eMethod) {
        case PDM_FRAME:  oc=0x0060; break;
        case PDM_PAINT:  oc=0x0061; break;
        case PDM_ERASE:  oc=0x0062; break;
        case PDM_INVERT: oc=0x0063; break;
        case PDM_FILL:   oc=0x0064; break;
        default:         oc=0;      break;   // -Wall a default for oc...
    }
    *pPict << oc;
    WriteRectangle(rRect);
    WriteArcAngles(rRect,rStartPt,rEndPt);
}


void PictWriter::WriteOpcode_SameArc(PictDrawingMethod eMethod, const Rectangle & rRect,
                                     const Point & rStartPt, const Point & rEndPt)
{
    USHORT oc;
    switch (eMethod) {
        case PDM_FRAME:  oc=0x0068; break;
        case PDM_PAINT:  oc=0x0069; break;
        case PDM_ERASE:  oc=0x006a; break;
        case PDM_INVERT: oc=0x006b; break;
        case PDM_FILL:   oc=0x006c; break;
        default:         oc=0;      break;   // -Wall a default for oc...
    }
    *pPict << oc;
    WriteArcAngles(rRect,rStartPt,rEndPt);
}


void PictWriter::WriteOpcode_Poly(PictDrawingMethod eMethod, const Polygon & rPoly)
{
    USHORT oc;

    if (rPoly.GetSize()<3) return;
    switch (eMethod) {
        case PDM_FRAME:  oc=0x0070; break;
        case PDM_PAINT:  oc=0x0071; break;
        case PDM_ERASE:  oc=0x0072; break;
        case PDM_INVERT: oc=0x0073; break;
        case PDM_FILL:   oc=0x0074; break;
        default:         oc=0;      break;   // -Wall a default for oc...
    }
    *pPict << oc;
    WritePolygon(rPoly);
}


void PictWriter::WriteOpcode_BitsRect(const Point & rPoint, const Size & rSize, const Bitmap & rBitmap)
{
    BitmapReadAccess*   pAcc = NULL;
    Bitmap              aBitmap( rBitmap );

    ULONG   nWidth, nHeight, nDstRowBytes, nx, nc, ny, nCount, nColTabSize, i;
    ULONG   nDstRowPos, nSrcRowBytes, nEqu3, nPos, nDstMapPos;
    USHORT  nBitsPerPixel, nPackType;
    BYTE    *pComp[4], *pPix, *pTemp;
    BYTE    nEquData = 0;
    BYTE    nFlagCounterByte, nRed, nGreen, nBlue;

    SetAttrForPaint();

    // temopraere Windows-BMP-Datei erzeugen:
    nActBitmapPercent=30;
    MayCallback();

    if ( bStatus == FALSE )
        return;
    if ( ( pAcc = aBitmap.AcquireReadAccess() ) == NULL )
        return;

    nBitsPerPixel = aBitmap.GetBitCount();

    // export code below only handles four discrete cases
    nBitsPerPixel =
        nBitsPerPixel <= 1 ? 1 : nBitsPerPixel <= 4 ? 4 : nBitsPerPixel <= 8 ? 8 : 24;

    nWidth = pAcc->Width();
    nHeight = pAcc->Height();

    // Wenn 24-Bit, dann den Opcode 'DirectBitsRect' erzeugen:
    if ( nBitsPerPixel == 24 )
    {

        // Anzahl Bytes einer (ungepackten) Zeile in Quelle und Ziel berechnen:
        nSrcRowBytes =( ( 3 * nWidth ) + 0x0003 ) & 0xfffc;
        nDstRowBytes = nWidth * 4;

        // Opcode und BaseAddr (?) schreiben:
        *pPict << (USHORT)0x009a << (sal_uInt32)0x000000ff;

        // Normalerweise wollen wir den Packing-Type 4 (Run length encoding
        // for 32-Bit Pixels) erzeugen. Wenn aber RowBytes<8 gilt, sind die Daten
        // grundsaetzlich ungepackt, auch wenn der Packing-Type 4 angegeben ist,
        // was etwas komisch erscheint. Daher wollen wir in so einem Fall lieber
        // gleich den Packing-Type 1 (ungepackt) angeben:

        if ( nDstRowBytes < 8 )
            nPackType = 1;
        else
            nPackType = 4;

        // PixMap-Struktur schreiben:
        *pPict << (USHORT)(nDstRowBytes|0x8000) // Bytes pro Zeile und dass es eine 'PixMap' ist
               << (USHORT)0x0000                // Y1-Position der Bitmap in der Quelle
               << (USHORT)0x0000                // X1-Position der Bitmap in der Quelle
               << (USHORT)nHeight               // Y2-Position der Bitmap in der Quelle
               << (USHORT)nWidth                // X2-Position der Bitmap in der Quelle
               << (USHORT)0x0000                // Version
               << (USHORT)nPackType             // Packing type
               << (sal_uInt32) 0x00000000            // Packing size (?)
               << (sal_uInt32) 0x00480000            // H-Res
               << (sal_uInt32) 0x00480000            // V-Res
               << (USHORT)0x0010                // Pixel type (?)
               << (USHORT)0x0020                // Pixel size: 32 bit
               << (USHORT)0x0004                // CmpCount: 4 Komponenten
               << (USHORT)0x0008                // CmpSize: 8 Bits
               << (sal_uInt32) 0x00000000            // PlaneBytes (?)
               << (sal_uInt32) 0x00000000            // (?)
               << (sal_uInt32) 0x00000000;           // (?)

        // Source-Rectangle schreiben:
        *pPict << (USHORT)0x0000                // Y1-Position auf der Bitmap
               << (USHORT)0x0000                // X1-Position auf der Bitmap
               << (USHORT)nHeight               // Y2-Position auf der Bitmap
               << (USHORT)nWidth;               // X2-Position auf der Bitmap

        // Destination-Rectangle schreiben:
        WritePoint( rPoint );
        WritePoint( Point( rPoint.X() + rSize.Width(), rPoint.Y() + rSize.Height() ) );

        // Transfer mode schreiben:
        *pPict << (USHORT)0x0000; // (?)

        // Position der Map-Daten in Ziel merken:
        nDstMapPos=pPict->Tell();

        if ( nPackType == 1 )               // bei 24 bits nWidth == 1 !!
        {                                   // nicht packen
            for ( ny = 0; ny < nHeight; ny++ )
            {
                *pPict << (BYTE)0;
                *pPict << (BYTE)pAcc->GetPixel( ny, 0 ).GetRed();
                *pPict << (BYTE)pAcc->GetPixel( ny, 0 ).GetGreen();
                *pPict << (BYTE)pAcc->GetPixel( ny, 0 ).GetBlue();
                // Prozente zaehlen, Callback, Fehler pruefen:
                nActBitmapPercent = ( ny * 70 / nHeight ) + 30; // (30% machten schon das Schreiben der Win-BMP-Datei aus)
                MayCallback();
            }
        }
        else    // packen ( PackType == 4 )
        {
            // Speicher fuer Zeilen-Zwischen-Datenstruktur allozieren:
            for ( nc = 0; nc < 4; nc++ )
                pComp[ nc ] = new BYTE[ nWidth ];

            // Schleife ueber Zeilen:
            for ( ny = 0; ny < nHeight; ny++ )
            {
                // Zeil ny der Quelle in die Zwischen-Datenstrktur einlesen:

                for ( nx = 0; nx < nWidth; nx++ )
                {
                    pComp[ 1 ][ nx ] = (BYTE)pAcc->GetPixel( ny, nx ) .GetRed();
                    pComp[ 2 ][ nx ] = (BYTE)pAcc->GetPixel( ny, nx ) .GetGreen();
                    pComp[ 3 ][ nx ] = (BYTE)pAcc->GetPixel( ny, nx ) .GetBlue();
                    pComp[ 0 ][ nx ] = 0;
                }

                // Anfang der Zeile im Ziel merken:
                nDstRowPos = pPict->Tell();

                // ByteCount (das ist die Groesse der gepackten Zeile) zunaechst 0 (wird spaeter berichtigt):
                if ( nDstRowBytes > 250 )
                    *pPict << (USHORT)0;
                else
                    *pPict << (BYTE)0;

                // Schleife ueber Componenten:
                for ( nc = 0; nc < 4; nc++ )
                {
                    // Schleife ueber x:
                    nx = 0;
                    while ( nx < nWidth )
                    {
                        // Die Position von 3 gleichen Bytes suchen und in nEqu3 merken.
                        // wenn nicht gefunden, dann nEqu3=nWidth setzten.
                        // Wenn doch gefunden, dann in nEquData den Wert der Bytes merken.
                        nEqu3 = nx;
                        for (;;)
                        {
                            if ( nEqu3 + 2 >= nWidth )
                            {
                                nEqu3 = nWidth;
                                break;
                            }
                            nEquData = pComp[nc][nEqu3];
                            if ( nEquData == pComp[nc][nEqu3+1] && nEquData==pComp[nc][nEqu3+2] )
                                break;
                            nEqu3++;
                        }

                        // Die Daten von nx bis nEqu3 unkomprimiert schreiben (ggf. in mehreren Records):
                        while ( nEqu3 > nx )
                        {
                            nCount = nEqu3 - nx;
                            if ( nCount > 128 )
                                nCount=128;
                            nFlagCounterByte = (BYTE)(nCount-1);
                            *pPict << nFlagCounterByte;
                            do
                            {
                                *pPict << pComp[nc][nx++];
                                nCount--;
                            }
                            while ( nCount > 0 );
                        }

                        // Jetzt einen Komprimierungs-Record erzeugen (falls oben mindestens 3
                        // gleiche Bytes gefunden):
                        if ( nx < nWidth )
                        {               // Hinweis: es gilt nx==nEqu3 (hoffentlich)
                            nCount=3;   // Drei Bytes sind gleich, wie weiter oben herausgefunden.
                                        // Pruefen, ob es weitere gleiche Bytes gibts (dabei Max.-Record-Groesse beachten):
                            while ( nx + nCount < nWidth && nCount < 128 )
                            {
                                if ( nEquData != pComp[ nc ][ nx + nCount ] )
                                    break;
                                nCount++;
                            }
                            // nCount gleiche Bytes komprimiert schreiben:
                            nFlagCounterByte = (BYTE)( 1 - (long)nCount );
                            *pPict << nFlagCounterByte << nEquData;
                            nx += nCount;
                        }
                    }
                }
                // ByteCount berichtigen:
                nPos = pPict->Tell();
                pPict->Seek( nDstRowPos );
                if ( nDstRowBytes > 250 )
                    *pPict << ( (USHORT)( nPos - nDstRowPos - 2 ) );
                else
                    *pPict << ( (BYTE)( nPos - nDstRowPos - 1 ) );
                pPict->Seek( nPos );

                // Prozente zaehlen, Callback, Fehler pruefen:
                nActBitmapPercent = ( ny * 70 / nHeight ) + 30; // (30% machten schon das Schreiben der Win-BMP-Datei aus)
                MayCallback();
            }
            // Aufraeumen:
            for ( nc = 0; nc < 4; nc++ )
                delete pComp[ nc ];
        }
    }
    else
    {   // nicht 24-Bit also Opcode 'PackBitsRect' erzeugen:

        // Bei 1-Bit-Bildern ignorieren manche Import-Filter die Palette und nehmen statt
        // dessen die Vorder- und Hintergrundfarbe:
        if ( nBitsPerPixel == 1 )
        {
            WriteOpcode_RGBBkCol( pAcc->GetPaletteColor( 0 ) );
            WriteOpcode_RGBFgCol( pAcc->GetPaletteColor( 1 ) );
        }
        else
        {
            WriteOpcode_RGBBkCol( Color( COL_BLACK ) );
            WriteOpcode_RGBFgCol( Color( COL_WHITE ) );
        }

        // Anzahl Bytes einer (ungepackten) Zeile in Ziel und Quelle berechnen:
        nDstRowBytes = ( nWidth * nBitsPerPixel + 7 ) >> 3;
        nSrcRowBytes = ( nDstRowBytes + 3 ) & 0xfffffffc;

        // Opcode schreiben:
        *pPict << (USHORT)0x0098;

        // Normalerweise wollen wir den Packing-Type 0 (default Packing) erzeugen.
        // Wenn aber RowBytes<8 gilt, sind die Daten grundsaetzlich ungepackt,
        // auch wenn der Packing-Type 0 angegeben ist, was etwas komisch erscheint.
        // Daher wollen wir in so einem Fall lieber gleich den Packing-Type 1 (ungepackt)
        // angeben:
        if ( nDstRowBytes < 8 )
            nPackType = 1;
        else
            nPackType = 0;

        // PixMap-Struktur schreiben:
        *pPict << (USHORT)(nDstRowBytes|0x8000) // Bytes pro Zeile und dass es eine 'PixMap' ist
               << (USHORT)0x0000                // Y1-Position der Bitmap in der Quelle
               << (USHORT)0x0000                // X1-Position der Bitmap in der Quelle
               << (USHORT)nHeight               // Y2-Position der Bitmap in der Quelle
               << (USHORT)nWidth                // X2-Position der Bitmap in der Quelle
               << (USHORT)0x0000                // Version
               << (USHORT)nPackType             // Packing type
               << (sal_uInt32) 0x00000000            // Packing size (?)
               << (sal_uInt32) 0x00480000            // H-Res
               << (sal_uInt32) 0x00480000            // V-Res
               << (USHORT)0x0000                // Pixel type (?)
               << (USHORT)nBitsPerPixel         // Pixel size
               << (USHORT)0x0001                // CmpCount: 1 Komponente
               << (USHORT)nBitsPerPixel         // CmpSize
               << (sal_uInt32) 0x00000000            // PlaneBytes (?)
               << (sal_uInt32) 0x00000000            // (?)
               << (sal_uInt32) 0x00000000;           // (?)

        // Palette lesen und schreiben:
        nColTabSize = pAcc->GetPaletteEntryCount();
        *pPict << (sal_uInt32)0 << (USHORT)0x8000 << (USHORT)( nColTabSize - 1 );

        for ( i = 0; i < nColTabSize; i++ )
        {
            nRed = (BYTE)pAcc->GetPaletteColor( (USHORT)i ).GetRed();
            nGreen = (BYTE)pAcc->GetPaletteColor( (USHORT)i ).GetGreen();
            nBlue = (BYTE)pAcc->GetPaletteColor( (USHORT)i ).GetBlue();
            *pPict << (UINT16)0 << nRed << nRed << nGreen << nGreen << nBlue << nBlue;
        }

        // Source-Rectangle schreiben:
        *pPict << (USHORT)0 << (USHORT)0 << (USHORT)nHeight << (USHORT)nWidth;

        // Destination-Rectangle schreiben:
        WritePoint( rPoint );
        WritePoint( Point( rPoint.X() + rSize.Width(), rPoint.Y() + rSize.Height() ) );

        // Transfer mode schreiben:
        *pPict << (USHORT)0;            // (?)

        // Speicher fuer eine Zeile allozieren:
        pPix = new BYTE[ nSrcRowBytes ];

        // Position der Map-Daten in Ziel merken:
        nDstMapPos=pPict->Tell();

        // Schleife ueber Zeilen:
        for ( ny = 0; ny < nHeight; ny++ )
        {

            // Zeile ny der Quelle in den Zwischenspeicher einlesen:

            switch ( nBitsPerPixel )
            {
                case 1 :
                    for ( pTemp = pPix, i = 0; i < nSrcRowBytes; i++ )
                        *pTemp++ = (BYTE)0;
                    for ( i = 0; i < nWidth; i++ )
                        pPix[ ( i >> 3 ) ] |= (BYTE)( pAcc->GetPixel( ny, i ) & 1 ) << ( ( i & 7 ) ^ 7 );
                    break;
                case 4 :
                    for ( pTemp = pPix, i = 0; i < nSrcRowBytes; i++ )
                        *pTemp++ = (BYTE)0;
                    for ( i = 0; i < nWidth; i++ )
                        pPix[ ( i >> 1 ) ] |= (BYTE)( pAcc->GetPixel( ny, i ) & 15 ) << ( ( i & 1 ) << 2 ) ;
                    break;
                case 8 :
                    for ( i = 0; i < nWidth; i++ )
                        pPix[ i ] = (BYTE)pAcc->GetPixel( ny, i );
                    break;
            }

            if ( nPackType == 1 )
            {   // nicht packen
                pPict->Write( pPix, nDstRowBytes );
            }
            else
            {   // Packen (nPackType==0)

                // Anfang der Zeile im Ziel merken:
                nDstRowPos = pPict->Tell();

                // ByteCount (das ist die Groesse der gepackten Zeile) zunaechst 0 (wird spaeter berichtigt):
                if ( nDstRowBytes > 250 )
                    *pPict << (USHORT)0;
                else
                    *pPict << (BYTE)0;

                // Schleife ueber Bytes der Zeile:
                nx=0;
                while ( nx < nDstRowBytes && bStatus )
                {
                    // Die Position von 3 gleichen Bytes suchen und in nEqu3 merken.
                    // wenn nicht gefunden, dann nEqu3=nDstRowBytes setzten.
                    // Wenn doch gefunden, dann in nEquData den Wert der Bytes merken.
                    nEqu3 = nx;
                    for (;;)
                    {
                        if ( nEqu3 + 2 >= nDstRowBytes )
                        {
                            nEqu3 = nDstRowBytes;
                            break;
                        }
                        nEquData = pPix[ nEqu3 ];
                        if ( nEquData == pPix[ nEqu3 + 1 ] && nEquData == pPix[ nEqu3 + 2 ] )
                            break;
                        nEqu3++;
                    }

                    // Die Daten von nx bis nEqu3 unkomprimiert schreiben (ggf. in mehreren Records):
                    while ( nEqu3 > nx )
                    {
                        nCount = nEqu3 - nx;
                        if ( nCount > 128 )
                            nCount = 128;
                        nFlagCounterByte = (BYTE)( nCount - 1 );
                        *pPict << nFlagCounterByte;
                        do
                        {
                            *pPict << pPix[ nx++ ];
                            nCount--;
                        } while ( nCount > 0 );
                    }

                    // Jetzt einen Komprimierungs-Record erzeugen (falls oben mindestens 3
                    // gleiche Bytes gefunden):
                    if ( nx < nDstRowBytes )
                    {   // Hinweis: es gilt nx==nEqu3 (hoffentlich)
                        nCount = 3; // Drei Bytes sind gleich, wie weiter oben herausgefunden.
                        // Pruefen, ob es weitere gleiche Bytes gibts (dabei Max.-Record-Groesse beachten):
                        while ( nx + nCount < nDstRowBytes && nCount < 128 )
                        {
                            if ( nEquData != pPix[ nx + nCount ] )
                                break;
                            nCount++;
                        }
                        // nCount gleiche Bytes komprimiert schreiben:
                        nFlagCounterByte = (BYTE)( 1 - (long)nCount );
                        *pPict << nFlagCounterByte << nEquData;
                        nx += nCount;
                    }
                }

                // ByteCount berichtigen:
                nPos = pPict->Tell();
                pPict->Seek( nDstRowPos );
                if ( nDstRowBytes > 250 )
                    *pPict << ( (USHORT)( nPos - nDstRowPos - 2 ) );
                else
                    *pPict << ( (BYTE)( nPos - nDstRowPos - 1 ) );
                pPict->Seek( nPos );
            }

            // Prozente zaehlen, Callback, Fehler pruefen:
            nActBitmapPercent =( ny * 70 / nHeight ) + 30; // (30% machten schon das Schreiben der Win-BMP-Datei aus)
            MayCallback();
            if ( pPict->GetError() )
                bStatus = FALSE;
        }
        // Aufraeumen:
        delete[] pPix;
    }

    // Map-Daten muessen gerade Anzahl von Bytes sein:
    if ( ( ( pPict->Tell() - nDstMapPos ) & 1 ) != 0 )
        *pPict << (BYTE)0;

    // Bitmaps zaehlen:
    nWrittenBitmaps++;
    nActBitmapPercent = 0;
    if ( pAcc )
        aBitmap.ReleaseAccess( pAcc );
}

void PictWriter::WriteOpcode_EndOfFile()
{
    *pPict << (USHORT)0x00ff;
}


void PictWriter::SetAttrForPaint()
{
    WriteOpcode_PnMode(eSrcRasterOp);
    WriteOpcode_RGBFgCol(aFillColor);
    WriteOpcode_RGBBkCol(aFillColor);
    WriteOpcode_PnFillPat(aFillColor!=Color( COL_TRANSPARENT ));
}


void PictWriter::SetAttrForFrame()
{
    WriteOpcode_PnMode(eSrcRasterOp);
    WriteOpcode_PnSize(0);
    WriteOpcode_RGBFgCol(aLineColor);
    WriteOpcode_PnLinePat(aLineColor!=Color( COL_TRANSPARENT ));
}


void PictWriter::SetAttrForText()
{
    WriteOpcode_RGBFgCol(aSrcFont.GetColor());
    WriteOpcode_RGBBkCol(aSrcFont.GetFillColor());
    WriteOpcode_PnLinePat(TRUE);
    WriteOpcode_FontName(aSrcFont);
    WriteOpcode_TxSize((USHORT)(aSrcFont.GetSize().Height()));
    WriteOpcode_TxMode(eSrcRasterOp);
    WriteOpcode_TxFace(aSrcFont);
}


void PictWriter::WriteTextArray(Point & rPoint, const String& rString, const sal_Int32 * pDXAry)
{
    USHORT i,nLen;
    sal_Unicode c;
    BOOL bDelta;
    Point aPt;

    if ( pDXAry == NULL )
        WriteOpcode_Text( rPoint, rString, FALSE );
    else
    {
        bDelta = FALSE;
        nLen = rString.Len();
        for ( i = 0; i < nLen; i++ )
        {
            c = rString.GetChar( i );
            if ( c && ( c != 0x20 ) )
            {
                aPt = rPoint;
                if ( i > 0 )
                    aPt.X() += pDXAry[ i - 1 ];

                WriteOpcode_Text( aPt, String( c ), bDelta );
                bDelta = TRUE;
            }
        }
    }
}

void PictWriter::HandleLineInfoPolyPolygons(const LineInfo& rInfo, const basegfx::B2DPolygon& rLinePolygon)
{
    if(rLinePolygon.count())
    {
        basegfx::B2DPolyPolygon aLinePolyPolygon(rLinePolygon);
        basegfx::B2DPolyPolygon aFillPolyPolygon;

        rInfo.applyToB2DPolyPolygon(aLinePolyPolygon, aFillPolyPolygon);

        if(aLinePolyPolygon.count())
        {
            aLinePolyPolygon = aLinePolyPolygon.getDefaultAdaptiveSubdivision();
            const sal_uInt32 nPolyCount(aLinePolyPolygon.count());
            SetAttrForFrame();

            for(sal_uInt32 a(0); a < nPolyCount; a++)
            {
                const basegfx::B2DPolygon aCandidate(aLinePolyPolygon.getB2DPolygon(a));
                const sal_uInt32 nPointCount(aCandidate.count());

                if(nPointCount)
                {
                    const sal_uInt32 nEdgeCount(aCandidate.isClosed() ? nPointCount + 1 : nPointCount);
                    const basegfx::B2DPoint aCurr(aCandidate.getB2DPoint(0));
                    Point nCurr(basegfx::fround(aCurr.getX()), basegfx::fround(aCurr.getY()));

                    for(sal_uInt32 b(0); b < nEdgeCount; b++)
                    {
                        const sal_uInt32 nNextIndex((b + 1) % nPointCount);
                        const basegfx::B2DPoint aNext(aCandidate.getB2DPoint(nNextIndex));
                        const Point nNext(basegfx::fround(aNext.getX()), basegfx::fround(aNext.getY()));

                        WriteOpcode_Line(nCurr, nNext);
                        nCurr = nNext;
                    }
                }
            }
        }

        if(aFillPolyPolygon.count())
        {
            const Color aOldLineColor(aLineColor);
            const Color aOldFillColor(aFillColor);

            aLineColor = Color( COL_TRANSPARENT );
            aFillColor = aOldLineColor;
            SetAttrForPaint();

            for(sal_uInt32 a(0); a < aFillPolyPolygon.count(); a++)
            {
                const Polygon aPolygon(aFillPolyPolygon.getB2DPolygon(a).getDefaultAdaptiveSubdivision());
                WriteOpcode_Poly(PDM_PAINT, aPolygon);
            }

            aLineColor = aOldLineColor;
            aFillColor = aOldFillColor;
        }
    }
}

void PictWriter::WriteOpcodes( const GDIMetaFile & rMTF )
{
    ULONG nA, nACount;
    const MetaAction* pMA;

    if( !bStatus)
        return;

    nACount=rMTF.GetActionCount();

    for (nA=0; nA<nACount; nA++)
    {
        pMA = rMTF.GetAction(nA);

        switch (pMA->GetType())
        {
            case META_PIXEL_ACTION:
            {
                const MetaPixelAction* pA = (const MetaPixelAction*) pMA;
                WriteOpcode_PnMode(eSrcRasterOp);
                WriteOpcode_PnSize(1);
                WriteOpcode_RGBFgCol(pA->GetColor());
                WriteOpcode_PnLinePat(TRUE);
                WriteOpcode_Line(pA->GetPoint(),pA->GetPoint());
            }
            break;

            case META_POINT_ACTION:
            {
                const MetaPointAction* pA = (const MetaPointAction*) pMA;

                if( aLineColor != Color( COL_TRANSPARENT ) )
                {
                    SetAttrForFrame();
                    WriteOpcode_Line( pA->GetPoint(),pA->GetPoint() );
                }
            }
            break;

            case META_LINE_ACTION:
            {
                const MetaLineAction* pA = (const MetaLineAction*) pMA;

                if( aLineColor != Color( COL_TRANSPARENT ) )
                {
                    if(pA->GetLineInfo().IsDefault())
                    {
                        SetAttrForFrame();
                        WriteOpcode_Line( pA->GetStartPoint(),pA->GetEndPoint() );
                    }
                    else
                    {
                        // LineInfo used; handle Dash/Dot and fat lines
                        basegfx::B2DPolygon aPolygon;
                        aPolygon.append(basegfx::B2DPoint(pA->GetStartPoint().X(), pA->GetStartPoint().Y()));
                        aPolygon.append(basegfx::B2DPoint(pA->GetEndPoint().X(), pA->GetEndPoint().Y()));
                        HandleLineInfoPolyPolygons(pA->GetLineInfo(), aPolygon);
                    }
                }
                break;
            }

            case META_RECT_ACTION:
            {
                const MetaRectAction* pA = (const MetaRectAction*) pMA;

                if (aFillColor!=Color( COL_TRANSPARENT ))
                {
                    SetAttrForPaint();
                    WriteOpcode_Rect(PDM_PAINT,pA->GetRect());
                    if (aLineColor!=Color( COL_TRANSPARENT ))
                    {
                        SetAttrForFrame();
                        WriteOpcode_SameRect(PDM_FRAME);
                    }
                }
                else if (aLineColor!=Color( COL_TRANSPARENT ))
                {
                    SetAttrForFrame();
                    WriteOpcode_Rect(PDM_FRAME,pA->GetRect());
                }
            }
            break;

            case META_ROUNDRECT_ACTION:
            {
                const MetaRoundRectAction* pA = (const MetaRoundRectAction*) pMA;

                WriteOpcode_OvSize( Size( pA->GetHorzRound(), pA->GetVertRound() ) );

                if (aFillColor!=Color( COL_TRANSPARENT ))
                {
                    SetAttrForPaint();
                    WriteOpcode_RRect(PDM_PAINT,pA->GetRect());
                    if (aLineColor!=Color( COL_TRANSPARENT ))
                    {
                        SetAttrForFrame();
                        WriteOpcode_SameRRect(PDM_FRAME);
                    }
                }
                else if (aLineColor!=Color( COL_TRANSPARENT ))
                {
                    SetAttrForFrame();
                    WriteOpcode_RRect(PDM_FRAME,pA->GetRect());
                }
            }
            break;

            case META_ELLIPSE_ACTION:
            {
                const MetaEllipseAction* pA = (const MetaEllipseAction*) pMA;

                if (aFillColor!=Color( COL_TRANSPARENT ))
                {
                    SetAttrForPaint();
                    WriteOpcode_Oval(PDM_PAINT,pA->GetRect());
                    if (aLineColor!=Color( COL_TRANSPARENT ))
                    {
                        SetAttrForFrame();
                        WriteOpcode_SameOval(PDM_FRAME);
                    }
                }
                else if (aLineColor!=Color( COL_TRANSPARENT ))
                {
                    SetAttrForFrame();
                    WriteOpcode_Oval(PDM_FRAME,pA->GetRect());
                }
            }
            break;

            case META_ARC_ACTION:
            {
                const MetaArcAction* pA = (const MetaArcAction*) pMA;

                if (aLineColor!=Color( COL_TRANSPARENT ))
                {
                    SetAttrForFrame();
                    WriteOpcode_Arc(PDM_FRAME,pA->GetRect(),pA->GetStartPoint(),pA->GetEndPoint());
                }
            }
            break;

            case META_PIE_ACTION:
            {
                const MetaPieAction* pA = (const MetaPieAction *) pMA;

                if (aFillColor!=Color( COL_TRANSPARENT ))
                {
                    SetAttrForPaint();
                    WriteOpcode_Arc(PDM_PAINT,pA->GetRect(),pA->GetStartPoint(),pA->GetEndPoint());

                    if (aLineColor!=Color( COL_TRANSPARENT ))
                    {
                        SetAttrForFrame();
                        WriteOpcode_SameArc(PDM_FRAME,pA->GetRect(),pA->GetStartPoint(),pA->GetEndPoint());
                    }
                }
                else if (aLineColor!=Color( COL_TRANSPARENT ))
                {
                    SetAttrForFrame();
                    WriteOpcode_Arc(PDM_FRAME,pA->GetRect(),pA->GetStartPoint(),pA->GetEndPoint());
                }

                if (aLineColor!=Color( COL_TRANSPARENT ))
                {
                    double fxc,fyc,fxr,fyr,fx1,fy1,fx2,fy2,l1,l2;

                    fxc=((double)(pA->GetRect().Left()+pA->GetRect().Right()))/2.0;
                    fyc=((double)(pA->GetRect().Top()+pA->GetRect().Bottom()))/2.0;
                    fxr=((double)pA->GetRect().GetWidth())/2.0;
                    fyr=((double)pA->GetRect().GetHeight())/2.0;
                    fx1=((double)pA->GetStartPoint().X())-fxc;
                    fy1=((double)pA->GetStartPoint().Y())-fyc;
                    fx2=((double)pA->GetEndPoint().X())-fxc;
                    fy2=((double)pA->GetEndPoint().Y())-fyc;
                    l1=sqrt(fx1*fx1+fy1*fy1);
                    l2=sqrt(fx2*fx2+fy2*fy2);

                    if (l1>0)
                    {
                        fx1=fx1/l1*fxr;
                        fy1=fy1/l1*fyr;
                    }

                    if (l2>0)
                    {
                        fx2=fx2/l2*fxr;
                        fy2=fy2/l2*fyr;
                    }
                    fx1+=fxc; fy1+=fyc; fx2+=fxc; fy2+=fyc;
                    WriteOpcode_Line(Point((long)(fx1+0.5),(long)(fy1+0.5)), Point((long)(fxc+0.5),(long)(fyc+0.5)));
                    WriteOpcode_LineFrom(Point((long)(fx2+0.5),(long)(fy2+0.5)));
                }
            }
            break;

            case META_CHORD_ACTION:
            {
//                DBG_ERROR( "Unsupported PICT-Action: META_CHORD_ACTION!" );
            }
            break;

            case META_POLYLINE_ACTION:
            {
                const MetaPolyLineAction* pA = (const MetaPolyLineAction*) pMA;

                if( aLineColor!=Color( COL_TRANSPARENT ) )
                {
                    const Polygon&  rPoly = pA->GetPolygon();

                    if( rPoly.GetSize() )
                    {
                        if(pA->GetLineInfo().IsDefault())
                        {
                            Polygon aSimplePoly;
                            if ( rPoly.HasFlags() )
                                rPoly.AdaptiveSubdivide( aSimplePoly );
                            else
                                aSimplePoly = rPoly;

                            const USHORT    nSize = aSimplePoly.GetSize();
                            Point           aLast;

                            if ( nSize )
                            {
                                SetAttrForFrame();
                                aLast = aSimplePoly[0];

                                for ( USHORT i = 1; i < nSize; i++ )
                                {
                                    WriteOpcode_Line( aLast, aSimplePoly[i] );
                                    aLast = aSimplePoly[i];
                                }
                            }
                        }
                        else
                        {
                            // LineInfo used; handle Dash/Dot and fat lines
                            HandleLineInfoPolyPolygons(pA->GetLineInfo(), rPoly.getB2DPolygon());
                        }
                    }
                }
            }
            break;

            case META_POLYGON_ACTION:
            {
                const MetaPolygonAction* pA = (const MetaPolygonAction*) pMA;

                const Polygon& rPoly = pA->GetPolygon();

                Polygon aSimplePoly;
                if ( rPoly.HasFlags() )
                    rPoly.AdaptiveSubdivide( aSimplePoly );
                else
                    aSimplePoly = rPoly;

                if (aFillColor!=Color( COL_TRANSPARENT ))
                {
                    SetAttrForPaint();
                    WriteOpcode_Poly( PDM_PAINT, aSimplePoly );
                }
                if (aLineColor!=Color( COL_TRANSPARENT ))
                {
                    SetAttrForFrame();
                    WriteOpcode_Poly( PDM_FRAME, aSimplePoly );
                }
            }
            break;

            case META_POLYPOLYGON_ACTION:
            {
                const MetaPolyPolygonAction* pA = (const MetaPolyPolygonAction*) pMA;

                const PolyPolygon& rPolyPoly = pA->GetPolyPolygon();
                sal_uInt16 nPolyCount = rPolyPoly.Count();
                PolyPolygon aSimplePolyPoly( rPolyPoly );
                for ( sal_uInt16 i = 0; i < nPolyCount; i++ )
                {
                    if ( aSimplePolyPoly[ i ].HasFlags() )
                    {
                        Polygon aSimplePoly;
                        aSimplePolyPoly[ i ].AdaptiveSubdivide( aSimplePoly );
                        aSimplePolyPoly[ i ] = aSimplePoly;
                    }
                }
                if (aFillColor!=Color( COL_TRANSPARENT ))
                {
                    SetAttrForPaint();
                    WriteOpcode_Poly( PDM_PAINT, PolyPolygonToPolygon( aSimplePolyPoly ));
                }

                if (aLineColor!=Color( COL_TRANSPARENT ))
                {
                    USHORT nCount,i;
                    SetAttrForFrame();
                    nCount = aSimplePolyPoly.Count();
                    for ( i = 0; i < nCount; i++ )
                        WriteOpcode_Poly( PDM_FRAME, aSimplePolyPoly.GetObject( i ) );
                }
            }
            break;

            case META_TEXT_ACTION:
            {
                const MetaTextAction*   pA = (const MetaTextAction*) pMA;
                Point                   aPt( pA->GetPoint() );

                if ( aSrcFont.GetAlign() != ALIGN_BASELINE )
                {
                    VirtualDevice aVirDev;

                    if (aSrcFont.GetAlign()==ALIGN_TOP)
                        aPt.Y()+=(long)aVirDev.GetFontMetric(aSrcFont).GetAscent();
                    else
                        aPt.Y()-=(long)aVirDev.GetFontMetric(aSrcFont).GetDescent();
                }

                SetAttrForText();
                String aStr( pA->GetText(),pA->GetIndex(),pA->GetLen() );
                WriteOpcode_Text( aPt, aStr, FALSE );
            }
            break;

            case META_TEXTARRAY_ACTION:
            {
                const MetaTextArrayAction*  pA = (const MetaTextArrayAction*) pMA;
                Point                       aPt( pA->GetPoint() );

                if (aSrcFont.GetAlign()!=ALIGN_BASELINE)
                {
                    VirtualDevice aVirDev;

                    if (aSrcFont.GetAlign()==ALIGN_TOP)
                        aPt.Y()+=(long)aVirDev.GetFontMetric(aSrcFont).GetAscent();
                    else
                        aPt.Y()-=(long)aVirDev.GetFontMetric(aSrcFont).GetDescent();
                }
                SetAttrForText();
                String aStr( pA->GetText(),pA->GetIndex(),pA->GetLen() );
                WriteTextArray( aPt, aStr, pA->GetDXArray() );
                break;
            }

            case META_STRETCHTEXT_ACTION:
            {
                const MetaStretchTextAction*    pA = (const MetaStretchTextAction*) pMA;
                Point                           aPt( pA->GetPoint() );
                String                          aStr( pA->GetText(),pA->GetIndex(),pA->GetLen() );
                VirtualDevice                   aVirDev;
                sal_Int32*                      pDXAry = new sal_Int32[ aStr.Len() ];
                sal_Int32                       nNormSize( aVirDev.GetTextArray( aStr,pDXAry ) );
                USHORT                          i;

                if (aSrcFont.GetAlign()!=ALIGN_BASELINE)
                {
                    if (aSrcFont.GetAlign()==ALIGN_TOP)
                        aPt.Y()+=(long)aVirDev.GetFontMetric(aSrcFont).GetAscent();
                    else
                        aPt.Y()-=(long)aVirDev.GetFontMetric(aSrcFont).GetDescent();
                }

                for ( i = 0; i < aStr.Len() - 1; i++ )
                    pDXAry[ i ] = pDXAry[ i ] * ( (long)pA->GetWidth() ) / nNormSize;

                SetAttrForText();
                WriteTextArray( aPt, aStr, pDXAry );
                delete[] pDXAry;
            }
            break;

            case META_TEXTRECT_ACTION:
            {
//                DBG_ERROR( "Unsupported PICT-Action: META_TEXTRECT_ACTION!" );
            }
            break;

            case META_BMP_ACTION:
            {
                const MetaBmpAction* pA = (const MetaBmpAction*) pMA;
                WriteOpcode_BitsRect( pA->GetPoint(),pA->GetBitmap().GetSizePixel(), pA->GetBitmap() );
            }
            break;

            case META_BMPSCALE_ACTION:
            {
                const MetaBmpScaleAction* pA = (const MetaBmpScaleAction*) pMA;
                WriteOpcode_BitsRect( pA->GetPoint(), pA->GetSize(), pA->GetBitmap() );
            }
            break;

            case META_BMPSCALEPART_ACTION:
            {
                const MetaBmpScalePartAction*   pA = (const MetaBmpScalePartAction*) pMA;
                Bitmap                          aBmp( pA->GetBitmap() );

                aBmp.Crop( Rectangle( pA->GetSrcPoint(), pA->GetSrcSize() ) );
                WriteOpcode_BitsRect( pA->GetDestPoint(), pA->GetDestSize(), aBmp );
            }
            break;

            case META_BMPEX_ACTION:
            {
                const MetaBmpExAction*  pA = (const MetaBmpExAction*) pMA;
                const Bitmap            aBmp( Graphic( pA->GetBitmapEx() ).GetBitmap() );

                WriteOpcode_BitsRect( pA->GetPoint(), aBmp.GetSizePixel(), aBmp );
            }
            break;

            case META_BMPEXSCALE_ACTION:
            {
                const MetaBmpExScaleAction* pA = (const MetaBmpExScaleAction*) pMA;
                const Bitmap                aBmp( Graphic( pA->GetBitmapEx() ).GetBitmap() );

                WriteOpcode_BitsRect( pA->GetPoint(), pA->GetSize(), aBmp );
            }
            break;

            case META_BMPEXSCALEPART_ACTION:
            {
                const MetaBmpExScalePartAction* pA = (const MetaBmpExScalePartAction*) pMA;
                Bitmap                          aBmp( Graphic( pA->GetBitmapEx() ).GetBitmap() );

                aBmp.Crop( Rectangle( pA->GetSrcPoint(), pA->GetSrcSize() ) );
                WriteOpcode_BitsRect( pA->GetDestPoint(), pA->GetDestSize(), aBmp );
            }
            break;

            case META_EPS_ACTION :
            {
                const MetaEPSAction* pA = (const MetaEPSAction*)pMA;
                const GDIMetaFile aGDIMetaFile( pA->GetSubstitute() );

                INT32 nCount = aGDIMetaFile.GetActionCount();
                for ( INT32 i = 0; i < nCount; i++ )
                {
                    const MetaAction* pMetaAct = aGDIMetaFile.GetAction( i );
                    if ( pMetaAct->GetType() == META_BMPSCALE_ACTION )
                    {
                        const MetaBmpScaleAction* pBmpScaleAction = (const MetaBmpScaleAction*)pMetaAct;
                        WriteOpcode_BitsRect( pA->GetPoint(), pA->GetSize(), pBmpScaleAction->GetBitmap() );
                        break;
                    }
                }
            }
            break;

            case META_MASK_ACTION:
            case META_MASKSCALE_ACTION:
            case META_MASKSCALEPART_ACTION:
            {
//                DBG_ERROR( "Unsupported PICT-Action: META_MASK..._ACTION!" );
            }
            break;

            case META_GRADIENT_ACTION:
            {
                VirtualDevice               aVDev;
                GDIMetaFile                 aTmpMtf;
                const MetaGradientAction*   pA = (const MetaGradientAction*) pMA;

                aVDev.SetMapMode( aTargetMapMode );
                aVDev.AddGradientActions( pA->GetRect(), pA->GetGradient(), aTmpMtf );
                WriteOpcodes( aTmpMtf );
            }
            break;

            case META_HATCH_ACTION:
            {
                VirtualDevice           aVDev;
                GDIMetaFile             aTmpMtf;
                const MetaHatchAction*  pA = (const MetaHatchAction*) pMA;

                aVDev.SetMapMode( aTargetMapMode );
                aVDev.AddHatchActions( pA->GetPolyPolygon(), pA->GetHatch(), aTmpMtf );
                WriteOpcodes( aTmpMtf );
            }
            break;

            case META_WALLPAPER_ACTION:
            {
//                DBG_ERROR( "Unsupported PICT-Action: META_WALLPAPER_ACTION!" );
            }
            break;

            case META_CLIPREGION_ACTION:
            {
//                DBG_ERROR( "Unsupported PICT-Action: META_CLIPREGION_ACTION!" );
            }
            break;

            case META_ISECTRECTCLIPREGION_ACTION:
            {
                const MetaISectRectClipRegionAction* pA = (const MetaISectRectClipRegionAction*) pMA;
                WriteOpcode_ClipRect( pA->GetRect() );
            }
            break;

            case META_ISECTREGIONCLIPREGION_ACTION:
            {
//                DBG_ERROR( "Unsupported PICT-Action: META_ISECTREGIONCLIPREGION_ACTION!" );
            }
            break;

            case META_MOVECLIPREGION_ACTION:
            {
//                DBG_ERROR( "Unsupported PICT-Action: META_MOVECLIPREGION_ACTION!" );
            }
            break;

            case META_LINECOLOR_ACTION:
            {
                const MetaLineColorAction* pA = (const MetaLineColorAction*) pMA;

                if( pA->IsSetting() )
                    aLineColor = pA->GetColor();
                else
                    aLineColor = Color( COL_TRANSPARENT );
            }
            break;

            case META_FILLCOLOR_ACTION:
            {
                const MetaFillColorAction* pA = (const MetaFillColorAction*) pMA;

                if( pA->IsSetting() )
                    aFillColor = pA->GetColor();
                else
                    aFillColor = Color( COL_TRANSPARENT );
            }
            break;

            case META_TEXTCOLOR_ACTION:
            {
                const MetaTextColorAction* pA = (const MetaTextColorAction*) pMA;
                aSrcFont.SetColor( pA->GetColor() );
            }
            break;

            case META_TEXTFILLCOLOR_ACTION:
            {
                const MetaTextFillColorAction* pA = (const MetaTextFillColorAction*) pMA;

                if( pA->IsSetting() )
                    aSrcFont.SetFillColor( pA->GetColor() );
                else
                    aSrcFont.SetFillColor( Color( COL_TRANSPARENT ) );
            }
            break;

            case META_TEXTALIGN_ACTION:
            {
//                DBG_ERROR( "Unsupported PICT-Action: META_TEXTALIGN_ACTION!" );
            }
            break;

            case META_MAPMODE_ACTION:
            {
                const MetaMapModeAction* pA = (const MetaMapModeAction*) pMA;

                if (aSrcMapMode!=pA->GetMapMode())
                {
                    if( pA->GetMapMode().GetMapUnit() == MAP_RELATIVE )
                    {
                        MapMode aMM = pA->GetMapMode();
                        Fraction aScaleX = aMM.GetScaleX();
                        Fraction aScaleY = aMM.GetScaleY();

                        Point aOrigin = aSrcMapMode.GetOrigin();
                        BigInt aX( aOrigin.X() );
                        aX *= BigInt( aScaleX.GetDenominator() );
                        if( aOrigin.X() >= 0 )
                        {
                            if( aScaleX.GetNumerator() >= 0 )
                                aX += BigInt( aScaleX.GetNumerator()/2 );
                            else
                                aX -= BigInt( (aScaleX.GetNumerator()+1)/2 );
                        }
                        else
                        {
                            if( aScaleX.GetNumerator() >= 0 )
                                aX -= BigInt( (aScaleX.GetNumerator()-1)/2 );
                            else
                                aX += BigInt( aScaleX.GetNumerator()/2 );
                        }

                        aX /= BigInt( aScaleX.GetNumerator() );
                        aOrigin.X() = (long)aX + aMM.GetOrigin().X();
                        BigInt aY( aOrigin.Y() );
                        aY *= BigInt( aScaleY.GetDenominator() );

                        if( aOrigin.Y() >= 0 )
                        {
                            if( aScaleY.GetNumerator() >= 0 )
                                aY += BigInt( aScaleY.GetNumerator()/2 );
                            else
                                aY -= BigInt( (aScaleY.GetNumerator()+1)/2 );
                        }
                        else
                        {
                            if( aScaleY.GetNumerator() >= 0 )
                                aY -= BigInt( (aScaleY.GetNumerator()-1)/2 );
                            else
                                aY += BigInt( aScaleY.GetNumerator()/2 );
                        }

                        aY /= BigInt( aScaleY.GetNumerator() );
                        aOrigin.Y() = (long)aY + aMM.GetOrigin().Y();
                        aSrcMapMode.SetOrigin( aOrigin );

                        aScaleX *= aSrcMapMode.GetScaleX();
                        aScaleY *= aSrcMapMode.GetScaleY();
                        aSrcMapMode.SetScaleX( aScaleX );
                        aSrcMapMode.SetScaleY( aScaleY );
                    }
                    else
                        aSrcMapMode = pA->GetMapMode();
                }
            }
            break;

            case META_FONT_ACTION:
            {
                const MetaFontAction* pA = (const MetaFontAction*) pMA;
                aSrcFont=pA->GetFont();
            }
            break;

            case META_PUSH_ACTION:
            {
                PictWriterAttrStackMember * pAt = new PictWriterAttrStackMember;
                pAt->aLineColor=aLineColor;
                pAt->aFillColor=aFillColor;
                pAt->eRasterOp=eSrcRasterOp;
                pAt->aFont=aSrcFont;
                pAt->aMapMode=aSrcMapMode;
                pAt->aClipRect=aClipRect;
                pAt->pSucc=pAttrStack;
                pAttrStack=pAt;
            }
            break;

            case META_POP_ACTION:
            {
                PictWriterAttrStackMember* pAt=pAttrStack;

                if( pAt )
                {
                    aLineColor=pAt->aLineColor;
                    aFillColor=pAt->aFillColor;
                    eSrcRasterOp=pAt->eRasterOp;
                    aSrcFont=pAt->aFont;
                    aSrcMapMode=pAt->aMapMode;
                    if ( pAt->aClipRect != aClipRect )
                    {
                        Rectangle aRect( pAt->aClipRect );
                        *pPict  << (sal_uInt16)1    // opcode 1
                                << (sal_uInt16)10   // data size
                                << (sal_Int16)aRect.Top() << (sal_Int16)aRect.Left()
                                << (sal_Int16)aRect.Bottom() << (sal_Int16)aRect.Right();
                    }
                    aClipRect=pAt->aClipRect;
                    pAttrStack=pAt->pSucc;
                    delete pAt;
                }
            }
            break;

            case META_RASTEROP_ACTION:
            {
                const MetaRasterOpAction* pA = (const MetaRasterOpAction*) pMA;
                eSrcRasterOp=pA->GetRasterOp();
            }
            break;

            case META_TRANSPARENT_ACTION:
            {
                const PolyPolygon& rPolyPoly = ( (const MetaTransparentAction*) pMA )->GetPolyPolygon();

                if (aFillColor!=Color( COL_TRANSPARENT ))
                {
                    SetAttrForPaint();
                    WriteOpcode_Poly( PDM_PAINT, PolyPolygonToPolygon( rPolyPoly ) );
                }

                if (aLineColor!=Color( COL_TRANSPARENT ))
                {
                    SetAttrForFrame();
                    for( USHORT i = 0, nCount = rPolyPoly.Count(); i < nCount; i++ )
                        WriteOpcode_Poly( PDM_FRAME, rPolyPoly.GetObject( i ) );
                }
            }
            break;

            case META_FLOATTRANSPARENT_ACTION:
            {
                const MetaFloatTransparentAction* pA = (const MetaFloatTransparentAction*) pMA;

                GDIMetaFile     aTmpMtf( pA->GetGDIMetaFile() );
                Point           aSrcPt( aTmpMtf.GetPrefMapMode().GetOrigin() );
                const Size      aSrcSize( aTmpMtf.GetPrefSize() );
                const Point     aDestPt( pA->GetPoint() );
                const Size      aDestSize( pA->GetSize() );
                const double    fScaleX = aSrcSize.Width() ? (double) aDestSize.Width() / aSrcSize.Width() : 1.0;
                const double    fScaleY = aSrcSize.Height() ? (double) aDestSize.Height() / aSrcSize.Height() : 1.0;
                long            nMoveX, nMoveY;

                if( fScaleX != 1.0 || fScaleY != 1.0 )
                {
                    aTmpMtf.Scale( fScaleX, fScaleY );
                    aSrcPt.X() = FRound( aSrcPt.X() * fScaleX ), aSrcPt.Y() = FRound( aSrcPt.Y() * fScaleY );
                }

                nMoveX = aDestPt.X() - aSrcPt.X(), nMoveY = aDestPt.Y() - aSrcPt.Y();

                if( nMoveX || nMoveY )
                    aTmpMtf.Move( nMoveX, nMoveY );

                WriteOpcodes( aTmpMtf );
            }
            break;
        }

        nWrittenActions++;
        MayCallback();

        if (pPict->GetError())
        bStatus=FALSE;

        if (bStatus==FALSE)
        break;
    }
}


void PictWriter::WriteHeader(const GDIMetaFile & rMTF)
{
    USHORT  i;
    Size aSize( rMTF.GetPrefSize() );
    Point aPoint;
    Rectangle   aRect( aPoint, aSize );

    // 512 Bytes "Muell" am Anfang:
    for (i=0;i<128;i++) *pPict << (sal_uInt32)0;

    // Lo-16-Bits der Groesse der Datei ohne die 512 Bytes Muell:
    *pPict << (USHORT)0; // wird spaeter durch UpdateHeader() berichtigt

    // Das Bounding-Rectangle (y1,x1,y2,x2 !):
    WriteRectangle( aRect );

    // Version 2:
    *pPict << (sal_uInt32)0x001102ff;

    // Extended-Version-2-Header:
    *pPict << (USHORT)0x0c00                            // Opcode
           << (USHORT)0xfffe                            // Version (?)
           << (USHORT)0x0000                            // Reserved
           << (sal_uInt32) 0x00480000                        // hRes
           << (sal_uInt32) 0x00480000;
    WriteRectangle( aRect );
    *pPict << (sal_uInt32)0x00000000;                        // Reserved

    // viele Import-Filter verlangen die Angabe eines
    // Clipping-Bereichs am Anfang

    WriteOpcode_ClipRect( aRect );
}


void PictWriter::UpdateHeader()
{
    ULONG nPos;

    // Lo-16-Bits der Groesse der Datei ohne die 512 Bytes Muell berichtigen:
    nPos=pPict->Tell();
    pPict->Seek(512);
    *pPict << (USHORT)((nPos-512)&0x0000ffff);
    pPict->Seek(nPos);
}


BOOL PictWriter::WritePict(const GDIMetaFile & rMTF, SvStream & rTargetStream, FilterConfigItem* pFilterConfigItem )
{
    PictWriterAttrStackMember*  pAt;
    MapMode                     aMap72( MAP_INCH );
    Fraction                    aDPIFrac( 1, 72 );

    bStatus=TRUE;
    nLastPercent=0;

    if ( pFilterConfigItem )
    {
        xStatusIndicator = pFilterConfigItem->GetStatusIndicator();
        if ( xStatusIndicator.is() )
        {
            rtl::OUString aMsg;
            xStatusIndicator->start( aMsg, 100 );
        }
    }

    pPict=&rTargetStream;
    pPict->SetNumberFormatInt(NUMBERFORMAT_INT_BIGENDIAN);

    aLineColor=Color( COL_BLACK );
    aFillColor=Color( COL_WHITE );
    eSrcRasterOp=ROP_OVERPAINT;
    aSrcFont=Font();
    aSrcMapMode = rMTF.GetPrefMapMode();

    aMap72.SetScaleX( aDPIFrac );
    aMap72.SetScaleY( aDPIFrac );
    aTargetMapMode = aMap72;

    pAttrStack=NULL;

    bDstBkPatValid=FALSE;
    bDstTxFaceValid=FALSE;
    bDstTxModeValid=FALSE;
    bDstPnSizeValid=FALSE;
    bDstPnModeValid=FALSE;
    bDstPnPatValid=FALSE;
    bDstFillPatValid=FALSE;
    bDstTxSizeValid=FALSE;
    bDstFgColValid=FALSE;
    bDstBkColValid=FALSE;
    bDstPenPositionValid=FALSE;
    bDstTextPositionValid=FALSE;
    bDstFontNameValid=FALSE;

    nNumberOfActions=0;
    nNumberOfBitmaps=0;
    nWrittenActions=0;
    nWrittenBitmaps=0;
    nActBitmapPercent=0;

    CountActionsAndBitmaps(rMTF);

    WriteHeader(rMTF);
    WriteOpcodes(rMTF);
    WriteOpcode_EndOfFile();
    UpdateHeader();

    while (pAttrStack!=NULL) {
        pAt=pAttrStack;
        pAttrStack=pAt->pSucc;
        delete pAt;
    }

    if ( xStatusIndicator.is() )
        xStatusIndicator->end();

    return bStatus;
}

//================== GraphicExport - die exportierte Funktion ================

extern "C" BOOL __LOADONCALLAPI GraphicExport(SvStream & rStream, Graphic & rGraphic, FilterConfigItem* pFilterConfigItem, BOOL)
{
    PictWriter      aPictWriter;

    if (rGraphic.GetType()==GRAPHIC_GDIMETAFILE)
    {
        GDIMetaFile aScaledMtf( rGraphic.GetGDIMetaFile() );

/*
        MapMode     aMap72( MAP_INCH );
        Fraction    aDPIFrac( 1, 72 );
        Size        aOldSize = aScaledMtf.GetPrefSize();

        aMap72.SetScaleX( aDPIFrac );
        aMap72.SetScaleY( aDPIFrac );

        Size aNewSize = OutputDevice::LogicToLogic( aOldSize,
                                                    aScaledMtf.GetPrefMapMode(),
                                                    aMap72 );

        aScaledMtf.Scale( Fraction( aNewSize.Width(), aOldSize.Width() ),
                          Fraction( aNewSize.Height(), aOldSize.Height() ) );
        aScaledMtf.SetPrefMapMode( aMap72 );
        aScaledMtf.SetPrefSize( aNewSize );
*/

        return aPictWriter.WritePict( aScaledMtf, rStream, pFilterConfigItem );
    }
    else
    {
        Bitmap aBmp=rGraphic.GetBitmap();
        GDIMetaFile aMTF;
        VirtualDevice aVirDev;

        aMTF.Record(&aVirDev);
        aVirDev.DrawBitmap(Point(),aBmp);
        aMTF.Stop();
        aMTF.SetPrefSize(aBmp.GetSizePixel());
        return aPictWriter.WritePict( aMTF, rStream, pFilterConfigItem );
    }
}

<<<<<<< HEAD
//================== GraphicDialog - die exportierte Funktion ================

extern "C" BOOL SAL_CALL DoExportDialog( FltCallDialogParameter& rPara )
{
    BOOL    bRet = FALSE;

    if ( rPara.pWindow )
    {
        ByteString  aResMgrName( "ept" );
        ResMgr* pResMgr;

        pResMgr = ResMgr::CreateResMgr( aResMgrName.GetBuffer(), Application::GetSettings().GetUILocale() );

        if( pResMgr )
        {
            rPara.pResMgr = pResMgr;
            bRet = ( DlgExportEPCT( rPara ).Execute() == RET_OK );
            delete pResMgr;
        }
        else
            bRet = TRUE;
    }

    return bRet;
}
=======
//=============================== fuer Windows ==============================

#ifdef WIN

static HINSTANCE hDLLInst = 0;      // HANDLE der DLL

extern "C" int CALLBACK LibMain( HINSTANCE hDLL, WORD, WORD nHeap, LPSTR )
{
#ifndef WNT
    if ( nHeap )
        UnlockData( 0 );
#endif

    hDLLInst = hDLL;

    return TRUE;
}

extern "C" int CALLBACK WEP( int )
{
    return 1;
}

#endif
>>>>>>> e994123b
<|MERGE_RESOLUTION|>--- conflicted
+++ resolved
@@ -2327,56 +2327,3 @@
         return aPictWriter.WritePict( aMTF, rStream, pFilterConfigItem );
     }
 }
-
-<<<<<<< HEAD
-//================== GraphicDialog - die exportierte Funktion ================
-
-extern "C" BOOL SAL_CALL DoExportDialog( FltCallDialogParameter& rPara )
-{
-    BOOL    bRet = FALSE;
-
-    if ( rPara.pWindow )
-    {
-        ByteString  aResMgrName( "ept" );
-        ResMgr* pResMgr;
-
-        pResMgr = ResMgr::CreateResMgr( aResMgrName.GetBuffer(), Application::GetSettings().GetUILocale() );
-
-        if( pResMgr )
-        {
-            rPara.pResMgr = pResMgr;
-            bRet = ( DlgExportEPCT( rPara ).Execute() == RET_OK );
-            delete pResMgr;
-        }
-        else
-            bRet = TRUE;
-    }
-
-    return bRet;
-}
-=======
-//=============================== fuer Windows ==============================
-
-#ifdef WIN
-
-static HINSTANCE hDLLInst = 0;      // HANDLE der DLL
-
-extern "C" int CALLBACK LibMain( HINSTANCE hDLL, WORD, WORD nHeap, LPSTR )
-{
-#ifndef WNT
-    if ( nHeap )
-        UnlockData( 0 );
-#endif
-
-    hDLLInst = hDLL;
-
-    return TRUE;
-}
-
-extern "C" int CALLBACK WEP( int )
-{
-    return 1;
-}
-
-#endif
->>>>>>> e994123b
