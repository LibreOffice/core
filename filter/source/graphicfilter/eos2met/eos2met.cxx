/* -*- Mode: C++; tab-width: 4; indent-tabs-mode: nil; c-basic-offset: 4 -*- */
/*************************************************************************
 *
 * DO NOT ALTER OR REMOVE COPYRIGHT NOTICES OR THIS FILE HEADER.
 *
 * Copyright 2000, 2010 Oracle and/or its affiliates.
 *
 * OpenOffice.org - a multi-platform office productivity suite
 *
 * This file is part of OpenOffice.org.
 *
 * OpenOffice.org is free software: you can redistribute it and/or modify
 * it under the terms of the GNU Lesser General Public License version 3
 * only, as published by the Free Software Foundation.
 *
 * OpenOffice.org is distributed in the hope that it will be useful,
 * but WITHOUT ANY WARRANTY; without even the implied warranty of
 * MERCHANTABILITY or FITNESS FOR A PARTICULAR PURPOSE.  See the
 * GNU Lesser General Public License version 3 for more details
 * (a copy is included in the LICENSE file that accompanied this code).
 *
 * You should have received a copy of the GNU Lesser General Public License
 * version 3 along with OpenOffice.org.  If not, see
 * <http://www.openoffice.org/license.html>
 * for a copy of the LGPLv3 License.
 *
 ************************************************************************/

// MARKER(update_precomp.py): autogen include statement, do not remove
#include "precompiled_filter.hxx"

#include <svtools/fltcall.hxx>

#include <math.h>
#include <tools/stream.hxx>
#include <tools/bigint.hxx>
#include <vcl/metaact.hxx>
#include <vcl/salbtype.hxx>
#include <tools/poly.hxx>
#include <vcl/graph.hxx>
#include <vcl/gradient.hxx>
#include <vcl/hatch.hxx>
#include <vcl/metric.hxx>
#include <vcl/font.hxx>
#include <vcl/virdev.hxx>
#include <vcl/svapp.hxx>
#include <vcl/msgbox.hxx>
#include <vcl/rendergraphicrasterizer.hxx>
#include <svl/solar.hrc>


// -----------------------------Feld-Typen-------------------------------

#define BegDocumnMagic 0xA8A8 /* Begin Document */
#define EndDocumnMagic 0xA8A9 /* End Document   */

#define BegResGrpMagic 0xC6A8 /* Begin Resource Group */
#define EndResGrpMagic 0xC6A9 /* End Resource Group   */

#define BegColAtrMagic 0x77A8 /* Begin Color Attribute Table */
#define EndColAtrMagic 0x77A9 /* End Color Attribute Table   */
#define BlkColAtrMagic 0x77B0 /* Color Attribute Table       */
#define MapColAtrMagic 0x77AB /* Map Color Attribute Table   */

#define BegImgObjMagic 0xFBA8 /* Begin Image Object    */
#define EndImgObjMagic 0xFBA9 /* End Image Object      */
#define DscImgObjMagic 0xFBA6 /* Image Data Descriptor */
#define DatImgObjMagic 0xFBEE /* Image Picture Data    */

#define BegObjEnvMagic 0xC7A8 /* Begin Object Environment Group */
#define EndObjEnvMagic 0xC7A9 /* End Object Environment Group   */

#define BegGrfObjMagic 0xBBA8 /* Begin Graphics Object   */
#define EndGrfObjMagic 0xBBA9 /* End Graphics Object     */
#define DscGrfObjMagic 0xBBA6 /* Graphics Data Descritor */
#define DatGrfObjMagic 0xBBEE /* Graphics Data           */

#define MapCodFntMagic 0x8AAB /* Map Coded Font    */
#define MapDatResMagic 0xC3AB /* Map Data Resource */

// Struktur des Metafiles
// BegDocumn
//   BegResGrp
//     BegColAtr
//       BlkColAtr
//     EndColAtr
//     BegImgObj[0..n]
//       BegResGrp[]
//         BegColAtr[]
//           BlkColAtr
//         EndColAtr
//       EndResGrp
//       BegObjEnv[]
//         MapColAtr
//       EndObjEnv
//       DscImgObj
//       DatImgOb1
//       DatImgOb2[1..n]
//     EndImgObj
//     BegGrfObj
//       BegObjEnv[]
//         MapColAtr
//         MapCodFnt1
//         MapCodFnt2[0..n]
//         MapDatRes[0..n]
//       EndObjEnv
//       DscGrfObj
//       DatGrfObj[0..n]
//     EndGrfObj
//   EndResGrp
// EndDocumn

//============================== METWriter ===================================

struct METChrSet
{
    struct METChrSet * pSucc;
    sal_uInt8 nSet;
    String aName;
    FontWeight eWeight;
};

struct METGDIStackMember
{
    struct METGDIStackMember *  pSucc;
    Color                       aLineColor;
    Color                       aFillColor;
    RasterOp                    eRasterOp;
    Font                        aFont;
    MapMode                     aMapMode;
    Rectangle                   aClipRect;
};

class METWriter
{
private:

    sal_Bool                bStatus;
    sal_uLong               nLastPercent; // Mit welcher Zahl pCallback zuletzt aufgerufen wurde.
    SvStream*           pMET;
    Rectangle           aPictureRect;
    MapMode             aPictureMapMode;
    MapMode             aTargetMapMode;
    sal_uLong               nActualFieldStartPos;     // Anfangs-Position des aktuellen 'Field'
    sal_uLong               nNumberOfDataFields;  // Anzahl der angefangenen 'Graphcis Data Fields'
    Color               aGDILineColor;
    Color               aGDIFillColor;
    RasterOp            eGDIRasterOp;
    Font                aGDIFont;
    MapMode             aGDIMapMode;   // derzeit unbenutzt!
    Rectangle           aGDIClipRect; // derzeit unbenutzt!
    METGDIStackMember*  pGDIStack;
    Color               aMETColor;
    Color               aMETBackgroundColor;
    Color               aMETPatternSymbol;
    RasterOp            eMETMix ;
    long                nMETStrokeLineWidth;
    Size                aMETChrCellSize;
    short               nMETChrAngle;
    sal_uInt8               nMETChrSet;
    METChrSet*          pChrSetList; // Liste der Character-Sets
    sal_uInt8               nNextChrSetId; // die erste unbenutzte ChrSet-Id
    sal_uLong               nActBitmapId; // Field-Id der naechsten Bitmap
    sal_uLong               nNumberOfActions; // Anzahl der Actions im GDIMetafile
    sal_uLong               nNumberOfBitmaps; // Anzahl der Bitmaps
    sal_uLong               nWrittenActions;  // Anzahl der bereits verarbeiteten Actions beim Schreiben der Orders
    sal_uLong               nWrittenBitmaps;  // Anzahl der bereits geschriebenen Bitmaps
    sal_uLong               nActBitmapPercent; // Wieviel Prozent die naechste Bitmap schon geschrieben ist.

    ::std::auto_ptr< VirtualDevice >    apDummyVDev;
    OutputDevice*                       pCompDev;

    com::sun::star::uno::Reference< com::sun::star::task::XStatusIndicator > xStatusIndicator;

    void MayCallback();
        // Berechnet anhand der obigen 5 Parameter eine Prozentzahl
        // und macht dann ggf. einen Callback. Setzt bStatus auf sal_False wenn User abbrechen
        // moechte.

    void CountActionsAndBitmaps(const GDIMetaFile * pMTF);
        // Zaehlt die Bitmaps und Actions (nNumberOfActions und nNumberOfBitmaps muessen
        // zu Anfang auf 0 gesetzt werden, weil diese Methode rekursiv ist)

    void WriteBigEndianShort(sal_uInt16 nWord);
    void WriteBigEndianLong(sal_uLong nLong);

    void WritePoint(Point aPt);
    void WriteClipRect( const Rectangle& rRect );
    void WriteFieldIntroducer(sal_uInt16 nFieldSize, sal_uInt16 nFieldType,
                              sal_uInt8 nFlags, sal_uInt16 nSegSeqNum);
    void UpdateFieldSize();

    void WriteFieldId(sal_uLong nId);

    void CreateChrSets(const GDIMetaFile * pMTF);
    void CreateChrSet(const Font & rFont);
    void WriteChrSets();
    sal_uInt8 FindChrSet(const Font & rFont);

    void WriteColorAttributeTable(sal_uLong nFieldId=4, BitmapPalette* pPalette=NULL,
                                  sal_uInt8 nBasePartFlags=0x40, sal_uInt8 nBasePartLCTID=0);

    void WriteImageObject(const Bitmap & rBitmap);
    void WriteImageObjects(const GDIMetaFile * pMTF);

    void WriteDataDescriptor(const GDIMetaFile * pMTF);

    void WillWriteOrder(sal_uLong nNextOrderMaximumLength);

    void METSetAndPushLineInfo( const LineInfo& rLineInfo );
    void METPopLineInfo( const LineInfo& rLineInfo );
    void METBitBlt(Point aPt, Size aSize, const Size& rSizePixel);
    void METBeginArea(sal_Bool bBoundaryLine);
    void METEndArea();
    void METBeginPath(sal_uInt32 nPathId);
    void METEndPath();
    void METFillPath(sal_uInt32 nPathId);
    void METOutlinePath(sal_uInt32 nPathId);
    void METCloseFigure();
    void METMove(Point aPt);
    void METLine(Point aPt1, Point aPt2);
    void METLine(const Polygon & rPolygon);
    void METLine(const PolyPolygon & rPolyPolygon);
    void METLineAtCurPos(Point aPt);
    void METBox(sal_Bool bFill, sal_Bool bBoundary,
                Rectangle aRect, sal_uInt32 nHAxis, sal_uInt32 nVAxis);
    void METFullArc(Point aCenter, double fMultiplier);
    void METPartialArcAtCurPos(Point aCenter, double fMultiplier,
                               double fStartAngle, double fSweepAngle);
    void METChrStr(Point aPt, String aStr);
    void METSetArcParams(long nP, long nQ, long nR, long nS);
    void METSetColor(Color aColor);
    void METSetBackgroundColor(Color aColor);
    void METSetMix(RasterOp eROP);
    void METSetChrCellSize(Size aSize);
    void METSetChrAngle(short nAngle);
    void METSetChrSet(sal_uInt8 nSet);

    void WriteOrders(const GDIMetaFile * pMTF);

    void WriteObjectEnvironmentGroup(const GDIMetaFile * pMTF);

    void WriteGraphicsObject(const GDIMetaFile * pMTF);

    void WriteResourceGroup(const GDIMetaFile * pMTF);

    void WriteDocument(const GDIMetaFile * pMTF);

public:

    METWriter() :
        pCompDev( NULL )
    {
#ifndef NO_GETAPPWINDOW
        pCompDev = reinterpret_cast< OutputDevice* >( Application::GetAppWindow() );
#endif
        if( !pCompDev )
        {
            apDummyVDev.reset( new VirtualDevice );
            pCompDev = apDummyVDev.get();
        }
    }

    sal_Bool WriteMET( const GDIMetaFile & rMTF, SvStream & rTargetStream,
                        FilterConfigItem* pConfigItem );
};


//========================== Methoden von METWriter ==========================

void METWriter::MayCallback()
{
    if ( xStatusIndicator.is() )
    {
        sal_uLong nPercent;
        nPercent=((nWrittenBitmaps<<14)+(nActBitmapPercent<<14)/100+nWrittenActions)
                *100/((nNumberOfBitmaps<<14)+nNumberOfActions);

        if (nPercent>=nLastPercent+3)
        {
            nLastPercent = nPercent;
            if ( nPercent <= 100 )
                xStatusIndicator->setValue( nPercent );
        }
    }
}

void METWriter::WriteClipRect( const Rectangle& rRect )
{
    aGDIClipRect = rRect;
    sal_uInt32 nPathId = ( rRect.IsEmpty() ) ? 0 : 1;
    if ( nPathId )
    {
        Polygon aPoly( rRect );
        METBeginPath( nPathId );
        METLine( aPoly );
        METEndPath();
    }
    WillWriteOrder(8);
    *pMET << (sal_uInt8)0xb4 << (sal_uInt8)6
          << (sal_uInt8)0x00 << (sal_uInt8)0 << nPathId;
}

void METWriter::CountActionsAndBitmaps(const GDIMetaFile * pMTF)
{
    const MetaAction* pMA;

    for( sal_uLong nAction = 0, nActionCount=pMTF->GetActionCount(); nAction < nActionCount; nAction++ )
    {
        pMA =  pMTF->GetAction(nAction);

        switch (pMA->GetType())
        {
            case META_EPS_ACTION :
            {
                const GDIMetaFile aGDIMetaFile( ((const MetaEPSAction*)pMA)->GetSubstitute() );
                sal_Int32 nCount = aGDIMetaFile.GetActionCount();
                sal_Int32 i;
                for ( i = 0; i < nCount; i++ )
                    if ( ((const MetaAction*)aGDIMetaFile.GetAction( i ))->GetType() == META_BMPSCALE_ACTION )
                        break;
                if ( i == nCount)
                    break;
            }
            case META_BMP_ACTION:
            case META_BMPSCALE_ACTION:
            case META_BMPSCALEPART_ACTION:
            case META_BMPEX_ACTION:
            case META_BMPEXSCALE_ACTION:
            case META_BMPEXSCALEPART_ACTION:
            case META_RENDERGRAPHIC_ACTION:
                nNumberOfBitmaps++;
            break;
        }
        nNumberOfActions++;
    }
}


void METWriter::WriteBigEndianShort(sal_uInt16 nWord)
{
    *pMET << ((sal_uInt8)(nWord>>8)) << ((sal_uInt8)(nWord&0x00ff));
}


void METWriter::WriteBigEndianLong(sal_uLong nLong)
{
    WriteBigEndianShort((sal_uInt16)(nLong>>16));
    WriteBigEndianShort((sal_uInt16)(nLong&0x0000ffff));
}


void METWriter::WritePoint(Point aPt)
{
    Point aNewPt = pCompDev->LogicToLogic( aPt, aPictureMapMode, aTargetMapMode );

    *pMET << (long) ( aNewPt.X() - aPictureRect.Left() )
          << (long) ( aPictureRect.Bottom() - aNewPt.Y() );
}


void METWriter::WriteFieldIntroducer(sal_uInt16 nFieldSize, sal_uInt16 nFieldType,
                                     sal_uInt8 nFlags, sal_uInt16 nSegSeqNum)
{
    nActualFieldStartPos=pMET->Tell();
    WriteBigEndianShort(nFieldSize);
    *pMET << (sal_uInt8)0xd3 << nFieldType << nFlags << nSegSeqNum;
}


void METWriter::UpdateFieldSize()
{
    sal_uLong nPos;

    nPos=pMET->Tell();
    pMET->Seek(nActualFieldStartPos);
    WriteBigEndianShort((sal_uInt16)(nPos-nActualFieldStartPos));
    pMET->Seek(nPos);
}


void METWriter::WriteFieldId(sal_uLong nId)
{
    sal_uInt8 nbyte;
    short i;

    for (i=1; i<=8; i++) {
        nbyte= '0' + (sal_uInt8)((nId >> (32-i*4)) & 0x0f);
        *pMET << nbyte;
    }
}


void METWriter::CreateChrSets(const GDIMetaFile * pMTF)
{
    sal_uLong nAction, nActionCount;
    const MetaAction * pMA;

    if (bStatus==sal_False)
        return;

    nActionCount=pMTF->GetActionCount();

    for (nAction=0; nAction<nActionCount; nAction++)
    {
        pMA = pMTF->GetAction(nAction);

        switch (pMA->GetType())
        {
            case META_FONT_ACTION:
            {
                const MetaFontAction* pA = (const MetaFontAction*) pMA;
                CreateChrSet( pA->GetFont() );
            }
            break;
        }
    }
}


void METWriter::CreateChrSet(const Font & rFont)
{
    METChrSet * pCS;

    if ( FindChrSet( rFont ) == 0 )
    {
        pCS = new METChrSet;
        pCS->pSucc = pChrSetList; pChrSetList=pCS;
        pCS->nSet = nNextChrSetId++;
        pCS->aName = rFont.GetName();
        pCS->eWeight = rFont.GetWeight();
    }
}


sal_uInt8 METWriter::FindChrSet(const Font & rFont)
{
    METChrSet* pCS;

    for (pCS=pChrSetList; pCS!=NULL; pCS=pCS->pSucc)
    {
        if (pCS->aName==rFont.GetName() && pCS->eWeight==rFont.GetWeight() )
            return pCS->nSet;
    }

    return 0;
}


void METWriter::WriteChrSets()
{
    sal_uInt16 i;
    char c = 0;
    METChrSet * pCS;
    sal_uInt8 nbyte;

    for (pCS=pChrSetList; pCS!=NULL; pCS=pCS->pSucc)
    {

        WriteFieldIntroducer(0x58,MapCodFntMagic,0,0);

        WriteBigEndianShort(0x0050);

        *pMET << (sal_uInt8)0x0c << (sal_uInt8)0x02 << (sal_uInt8)0x84 << (sal_uInt8)0x00;
        *pMET << (sal_uInt8)0xa4 << (sal_uInt8)0x00 << (sal_uInt8)0x00 << (sal_uInt8)0x01;
        *pMET << (sal_uInt8)0x01 << (sal_uInt8)0x00 << (sal_uInt8)0x00 << (sal_uInt8)0x00;

        *pMET << (sal_uInt8)0x04 << (sal_uInt8)0x24 << (sal_uInt8)0x05 << (sal_uInt8)pCS->nSet;

        *pMET << (sal_uInt8)0x14 << (sal_uInt8)0x1f;
        switch (pCS->eWeight)
        {
            case WEIGHT_THIN:       nbyte=1; break;
            case WEIGHT_ULTRALIGHT: nbyte=2; break;
            case WEIGHT_LIGHT:      nbyte=3; break;
            case WEIGHT_SEMILIGHT:  nbyte=4; break;
            case WEIGHT_NORMAL:     nbyte=5; break;
            case WEIGHT_SEMIBOLD:   nbyte=6; break;
            case WEIGHT_BOLD:       nbyte=7; break;
            case WEIGHT_ULTRABOLD:  nbyte=8; break;
            case WEIGHT_BLACK:      nbyte=9; break;
            default:                nbyte=5;
        }
        *pMET << nbyte;
        *pMET << (sal_uInt8)0x05;
        *pMET << (sal_uInt8)0x00 << (sal_uInt8)0x00 << (sal_uInt8)0x00 << (sal_uInt8)0x00;
        *pMET << (sal_uInt8)0x00 << (sal_uInt8)0x00 << (sal_uInt8)0x00 << (sal_uInt8)0x00;
        *pMET << (sal_uInt8)0x00 << (sal_uInt8)0x00 << (sal_uInt8)0x00 << (sal_uInt8)0x00;
        *pMET << (sal_uInt8)0x00 << (sal_uInt8)0x00 << (sal_uInt8)0x00 << (sal_uInt8)0x0c;

        *pMET << (sal_uInt8)0x06 << (sal_uInt8)0x20 << (sal_uInt8)0x03 << (sal_uInt8)0xd4;
        *pMET << (sal_uInt8)0x03 << (sal_uInt8)0x52;

        *pMET << (sal_uInt8)0x24 << (sal_uInt8)0x02 << (sal_uInt8)0x08 << (sal_uInt8)0x00;
        ByteString n(pCS->aName, gsl_getSystemTextEncoding());
        for (i=0; i<32; i++)
        {
            if ( i == 0 || c != 0 )
                c = n.GetChar( i );
            *pMET << c;
        }
    }
}


void METWriter::WriteColorAttributeTable(sal_uLong nFieldId, BitmapPalette* pPalette, sal_uInt8 nBasePartFlags, sal_uInt8 nBasePartLCTID)
{
    sal_uInt16 nIndex,nNumI,i;

    if (bStatus==sal_False) return;

    //--- Das Feld 'Begin Color Attribute Table':
    WriteFieldIntroducer(16,BegColAtrMagic,0,0);
    WriteFieldId(nFieldId);

    //--- Das Feld 'Color Attribute Table':
    WriteFieldIntroducer(0,BlkColAtrMagic,0,0);
    *pMET << nBasePartFlags << (sal_uInt8)0x00 << nBasePartLCTID; // 'Base Part'
    if (pPalette!=NULL)
    {
        nIndex=0;
        while (nIndex<pPalette->GetEntryCount())
        {
            nNumI=pPalette->GetEntryCount()-nIndex;
            if (nNumI>81) nNumI=81;
            *pMET << (sal_uInt8)(11+nNumI*3);                   // Laenge des Parameters
            *pMET << (sal_uInt8)1 << (sal_uInt8)0 << (sal_uInt8)1;        // typ: element list, Reserved, Format: RGB
            *pMET << (sal_uInt8)0; WriteBigEndianShort(nIndex); // Start-Index (3 Bytes)
            *pMET << (sal_uInt8)8 << (sal_uInt8)8 << (sal_uInt8)8;        // Bits je Komponente R,G,B
            *pMET << (sal_uInt8)3;                              // Anzahl Bytes je Eintrag
            for (i=0; i<nNumI; i++)
            {
                const BitmapColor& rCol = (*pPalette)[ nIndex ];

                *pMET << (sal_uInt8) rCol.GetRed();
                *pMET << (sal_uInt8) rCol.GetGreen();
                *pMET << (sal_uInt8) rCol.GetBlue();
                nIndex++;
            }
        }
    }
    else
    {
        // 'Trible Generating'
        *pMET << (sal_uInt8)0x0a << (sal_uInt8)0x02 << (sal_uInt8)0x00 << (sal_uInt8)0x01 << (sal_uInt8)0x00;
        *pMET << (sal_uInt8)0x00 << (sal_uInt8)0x00 << (sal_uInt8)0x08 << (sal_uInt8)0x08 << (sal_uInt8)0x08;
    }
    UpdateFieldSize();

    //--- Das Feld 'End Color Attribute Table':
    WriteFieldIntroducer(16,EndColAtrMagic,0,0);
    WriteFieldId(nFieldId);

    if (pMET->GetError())
        bStatus=sal_False;
}


void METWriter::WriteImageObject(const Bitmap & rBitmap)
{
    SvMemoryStream aTemp(0x00010000,0x00010000);
    sal_uInt32 nWidth,nHeight,nResX,nResY;
    sal_uLong nBytesPerLine,i,j,nNumColors,ny,nLines;
    sal_uLong nActColMapId;
    sal_uInt16 nBitsPerPixel;
    sal_uInt8 nbyte, * pBuf;

    if (bStatus==sal_False)
        return;

    nActColMapId=((nActBitmapId>>24)&0x000000ff) | ((nActBitmapId>> 8)&0x0000ff00) |
                 ((nActBitmapId<< 8)&0x00ff0000) | ((nActBitmapId<<24)&0xff000000);

    //--- Das Feld 'Begin Image Object':
    WriteFieldIntroducer(16,BegImgObjMagic,0,0);
    WriteFieldId(nActBitmapId);

    // Windows-BMP-Datei erzeugen:
    aTemp << rBitmap;

    // Header der Windows-BMP-Datei einlesen:
    aTemp.SetNumberFormatInt(NUMBERFORMAT_INT_LITTLEENDIAN);
    aTemp.Seek(18);
    aTemp >> nWidth >> nHeight;
    aTemp.SeekRel(2);
    aTemp >> nBitsPerPixel;
    aTemp.SeekRel(8);
    aTemp >> nResX >> nResY;
    aTemp.SeekRel(8);

    nNumColors=1<<nBitsPerPixel;
    nBytesPerLine=((nWidth*nBitsPerPixel+0x0000001f) & 0xffffffe0 ) >> 3;

    // ggf. Farbpalette einlesen und in die MET-Datei schreiben:
    if (nBitsPerPixel<=8)
    {
        BitmapPalette   aPal( (sal_uInt16) nNumColors );
        sal_uInt8           nr,ng,nb;

        for (i=0; i<nNumColors; i++)
        {
            aTemp >> nb >> ng >> nr; aTemp.SeekRel(1);
            aPal[ (sal_uInt16) i ] = BitmapColor( nr, ng, nb );
        }

        //--- Das Feld 'Begin Resource Group':
        WriteFieldIntroducer(16,BegResGrpMagic,0,0);
        WriteFieldId(nActColMapId);

        //--- Farbtabelle schreiben:
        WriteColorAttributeTable(nActColMapId,&aPal,0,1);

        //--- Das Feld 'End Resource Group':
        WriteFieldIntroducer(16,EndResGrpMagic,0,0);
        WriteFieldId(nActColMapId);

        //--- Das Feld 'Begin Object Environment Group':
        WriteFieldIntroducer(16,BegObjEnvMagic,0,0);
        WriteFieldId(nActBitmapId);

        //--- Das Feld 'Map Color Attribute Table':
        WriteFieldIntroducer(26,MapColAtrMagic,0,0);
        WriteBigEndianShort(0x0012);
        *pMET << (sal_uInt8)0x0c << (sal_uInt8)0x02 << (sal_uInt8)0x84 << (sal_uInt8)0x00;
        WriteFieldId(nActColMapId);
        *pMET << (sal_uInt8)0x04 << (sal_uInt8)0x24 << (sal_uInt8)0x07 << (sal_uInt8)0x01;

        //--- Das Feld 'End Object Environment Group':
        WriteFieldIntroducer(16,EndObjEnvMagic,0,0);
        WriteFieldId(nActBitmapId);
    }

    //--- Das Feld 'Image Data Descriptor':
    WriteFieldIntroducer(17,DscImgObjMagic,0,0);
    *pMET << (sal_uInt8)0x01; // Unit of measure: tens of centimeters
    WriteBigEndianShort((sal_uInt16)nResX);
    WriteBigEndianShort((sal_uInt16)nResY);
    WriteBigEndianShort((sal_uInt16)nWidth);
    WriteBigEndianShort((sal_uInt16)nHeight);

    //--- Das erste Feld 'Image Picture Data':
    WriteFieldIntroducer(0,DatImgObjMagic,0,0);

    // Begin Segment:
    *pMET << (sal_uInt8)0x70 << (sal_uInt8)0x00;

    // Begin Image Content:
    *pMET << (sal_uInt8)0x91 << (sal_uInt8)0x01 << (sal_uInt8)0xff;

    // Image Size:
    *pMET << (sal_uInt8)0x94 << (sal_uInt8)0x09 << (sal_uInt8)0x02;
    *pMET << (sal_uInt16) 0 << (sal_uInt16) 0;
    WriteBigEndianShort((sal_uInt16)nHeight);
    WriteBigEndianShort((sal_uInt16)nWidth);

    // Image Encoding:
    *pMET << (sal_uInt8)0x95 << (sal_uInt8)0x02 << (sal_uInt8)0x03 << (sal_uInt8)0x03;

    // Image IDE-Size:
    *pMET << (sal_uInt8)0x96 << (sal_uInt8)0x01 << (sal_uInt8)nBitsPerPixel;

    if (nBitsPerPixel<=8) {
        // Image LUT-ID
        *pMET << (sal_uInt8)0x97 << (sal_uInt8)0x01 << (sal_uInt8)0x01;
    }
    else {
        // IDE Structure
        *pMET << (sal_uInt8)0x9b << (sal_uInt8)0x08 << (sal_uInt8)0x00 << (sal_uInt8)0x01;
        *pMET << (sal_uInt8)0x00 << (sal_uInt8)0x00 << (sal_uInt8)0x00 << (sal_uInt8)0x08;
        *pMET << (sal_uInt8)0x08 << (sal_uInt8)0x08;
    }

    pBuf=new sal_uInt8[nBytesPerLine];
    ny=0;
    while (ny<nHeight) {

        // Abschliessen des vorherigen Feldes 'Image Picture Data':
        UpdateFieldSize();

        // Und ein neues Feld 'Image Picture Data' anfangen:
        WriteFieldIntroducer(0,DatImgObjMagic,0,0);

        // Einige Scanlines lesen und schreiben:
        nLines=nHeight-ny;
        if (nLines*nBytesPerLine>30000) nLines=30000/nBytesPerLine;
        if (nLines<1) nLines=1;
        WriteBigEndianShort(0xfe92);
        WriteBigEndianShort((sal_uInt16)(nLines*nBytesPerLine));
        for (i=0; i<nLines; i++) {
            aTemp.Read(pBuf,nBytesPerLine);
            if (nBitsPerPixel==24) {
                for (j=2; j<nBytesPerLine; j+=3) {
                    nbyte=pBuf[j]; pBuf[j]=pBuf[j-2]; pBuf[j-2]=nbyte;
                }
            }
            pMET->Write(pBuf,nBytesPerLine);
            ny++;
        }
        if (aTemp.GetError() || pMET->GetError()) bStatus=sal_False;
        nActBitmapPercent=(ny+1)*100/nHeight;
        MayCallback();
        if (bStatus==sal_False) { delete[] pBuf; return; }
    }
    delete[] pBuf;

    // End Image Content:
    *pMET << (sal_uInt8)0x93 << (sal_uInt8)0x00;

    // End Segment:
    *pMET << (sal_uInt8)0x71 << (sal_uInt8)0x00;

    // Abschliessen des letzten Feldes 'Image Picture Data':
    UpdateFieldSize();

    //--- Das Feld 'End Image Object':
    WriteFieldIntroducer(16,EndImgObjMagic,0,0);
    WriteFieldId(nActBitmapId);

    // Ids erhoehen:
    nActBitmapId++;

    // Bitmaps zaehlen:
    nWrittenBitmaps++;
    nActBitmapPercent=0;

    if (pMET->GetError()) bStatus=sal_False;
}


void METWriter::WriteImageObjects(const GDIMetaFile * pMTF)
{
    const MetaAction*   pMA;

    if (bStatus==sal_False)
        return;

    for ( sal_uLong nAction = 0, nActionCount = pMTF->GetActionCount(); nAction < nActionCount; nAction++)
    {
        pMA = pMTF->GetAction(nAction);

        switch (pMA->GetType())
        {
            case META_BMP_ACTION:
            {
                METSetMix( eGDIRasterOp );
                WriteImageObject( ( (MetaBmpAction*) pMA )->GetBitmap() );
            }
            break;

            case META_BMPSCALE_ACTION:
            {
                METSetMix( eGDIRasterOp );
                WriteImageObject( ( (MetaBmpScaleAction*) pMA )->GetBitmap() );
            }
            break;

            case META_BMPSCALEPART_ACTION:
            {
                METSetMix( eGDIRasterOp );
                WriteImageObject( ( (MetaBmpScalePartAction*) pMA )->GetBitmap() );
            }
            break;

            case META_BMPEX_ACTION:
            {
                METSetMix( eGDIRasterOp );
                WriteImageObject( Graphic( ( (MetaBmpExAction*) pMA )->GetBitmapEx() ).GetBitmap() );
            }
            break;

            case META_BMPEXSCALE_ACTION:
            {
                METSetMix( eGDIRasterOp );
                WriteImageObject( Graphic( ( (MetaBmpExScaleAction*) pMA )->GetBitmapEx() ).GetBitmap() );
            }
            break;

            case META_BMPEXSCALEPART_ACTION:
            {
                METSetMix( eGDIRasterOp );
                WriteImageObject( Graphic( ( (MetaBmpExScalePartAction*) pMA )->GetBitmapEx() ).GetBitmap() );
            }
            break;

            case META_EPS_ACTION :
            {
                const MetaEPSAction* pA = (const MetaEPSAction*)pMA;
                const GDIMetaFile aGDIMetaFile( pA->GetSubstitute() );

                sal_Int32 nCount = aGDIMetaFile.GetActionCount();
                for ( sal_Int32 i = 0; i < nCount; i++ )
                {
                    const MetaAction* pMetaAct = aGDIMetaFile.GetAction( i );
                    if ( pMetaAct->GetType() == META_BMPSCALE_ACTION )
                    {
                        const MetaBmpScaleAction* pBmpScaleAction = (const MetaBmpScaleAction*)pMetaAct;
                        METSetMix( eGDIRasterOp );
                        WriteImageObject( pBmpScaleAction->GetBitmap() );
                        break;
                    }
                }
            }
            break;

            case( META_RENDERGRAPHIC_ACTION ):
            {
                const MetaRenderGraphicAction*          pA = (const MetaRenderGraphicAction*) pMA;
                const ::vcl::RenderGraphicRasterizer    aRasterizer( pA->GetRenderGraphic() );
                const BitmapEx                          aBmpEx( aRasterizer.Rasterize( pCompDev->LogicToPixel( pA->GetSize() ) ) );

                METSetMix( eGDIRasterOp );
                WriteImageObject( Graphic( aBmpEx ).GetBitmap() );
            }
            break;
        }

        if (bStatus==sal_False)
            break;
    }

    if (pMET->GetError())
        bStatus=sal_False;
}

void METWriter::WriteDataDescriptor(const GDIMetaFile *)
{
    if (bStatus==sal_False)
        return;

    WriteFieldIntroducer(0,DscGrfObjMagic,0,0);

    //------------------------------------------------------------------------------
    // Im Folgenden die OS2-Orginal-Dokumentation und die Implementation dazu (uff)
    //------------------------------------------------------------------------------

    //  Parameters (all required and in this order)

    //  0         0xF7 Specify GVM Subset
    //  1         Length of following data 0x07
    //  2         0xB0 drawing order subset
    //  3-4       0x0000
    //  5         0x23 Level 3.2
    //  6         0x01 Version 1
    //  7         Length of following field 0x01
    //  8         Coordinate types in data
    //       0x04Intel16
    //       0x05Intel32
    *pMET << (sal_uInt8)0xf7 << (sal_uInt8)0x07 << (sal_uInt8)0xb0 << (sal_uInt8)0x00
          << (sal_uInt8)0x00 << (sal_uInt8)0x23 << (sal_uInt8)0x01 << (sal_uInt8)0x01
          << (sal_uInt8)0x05;

    //  0         0xF6 Set Picture Descriptor
    //  1         Length of following data
    //  2         Flags
    //       0    B'0' Picture in 2D
    //       1    Picture Dimensions
    //            B'0'  Not absolute (PU_ARBITRARY PS)
    //            B'1'  Absolute (example: PU_TWIPS PS)
    //       2    Picture Elements
    //            B'0'  Not pels
    //            B'1'  Pels (PU_PELS PS)
    //                  (Bit 1 must also be set)
    //       3-7  B'00000'
    //  3         0x00 Reserved
    //  4         Picture frame size coordinate type
    //       0x04  Intel16
    //       0x05  Intel32
    //  5         UnitsOfMeasure
    //       0x00  Ten inches
    //       0x01  Decimeter
    //  6-11 or 6-17(2 or 4 bytes) Resolution.
    //       GPS Units / UOM on x axis
    //       GPS Units / UOM on y axis
    //       GPS Units / UOM on z axis
    //  12-23 or 18-41(2 or 4 bytes) Window Size.
    //       GPS X left, X right
    //       GPS Y bottom, Y top
    //       GPS Z near, Z far
    Size aUnitsPerDecimeter=OutputDevice::LogicToLogic(Size(10,10),MapMode(MAP_CM),aPictureMapMode);
    *pMET << (sal_uInt8)0xf6 << (sal_uInt8)0x28 << (sal_uInt8)0x40 << (sal_uInt8)0x00
          << (sal_uInt8)0x05 << (sal_uInt8)0x01
          << (sal_uInt32)(aUnitsPerDecimeter.Width())
          << (sal_uInt32)(aUnitsPerDecimeter.Height())
          << (sal_uInt32)0
          << (sal_uInt32)0 << (sal_uInt32)aPictureRect.GetWidth()
          << (sal_uInt32)0 << (sal_uInt32)aPictureRect.GetHeight()
          << (sal_uInt32)0 << (sal_uInt32)0;

    //  0         0x21 Set Current Defaults
    //  1         Length of following data
    //  2         Set Default Parameter Format 0x08
    //  3-4       Mask 0xE000
    //  5         Names 0x8F
    //  6         Coordinates
    //       0x00  Picture in 2D
    //  7         Transforms
    //       0x04  Intel16
    //       0x05  Intel32
    //  8         Geometrics
    //       0x04  Intel16
    //       0x05  Intel32
    *pMET << (sal_uInt8)0x21 << (sal_uInt8)0x07 << (sal_uInt8)0x08 << (sal_uInt8)0xe0
          << (sal_uInt8)0x00 << (sal_uInt8)0x8f << (sal_uInt8)0x00 << (sal_uInt8)0x05
          << (sal_uInt8)0x05;

    //  0         0x21 Set Current Defaults
    //  1         Length of following data
    //  2         Set default viewing transform 0x07
    //  3-4       Mask 0xCC0C
    //  5         Names 0x8F
    //  6-n       M11, M12, M21, M22, M41, M42   Matrix elements
    *pMET << (sal_uInt8)0x21 << (sal_uInt8)0x1c << (sal_uInt8)0x07 << (sal_uInt8)0xcc
          << (sal_uInt8)0x0c << (sal_uInt8)0x8f
          << (sal_uInt32)0x00010000 << (sal_uInt32)0x00000000 << (sal_uInt32)0x00000000
          << (sal_uInt32)0x00010000 << (sal_uInt32)0x00000000 << (sal_uInt32)0x00000000;

    //  0         0x21 Set Current Defaults
    //  1         Length of following data
    //  2         Set default line attributes 0x01
    //  3-4       Mask - OR of as many of the following bits as are required:
    //       0x8000  Line type
    //       0x4000  Line width
    //       0x2000  Line end
    //       0x1000  Line join
    //       0x0800  Stroke width
    //       0x0008  Line color
    //       0x0002  Line mix
    //  5         Flags
    //
    //       0x0F Set indicated default attributes to initial values. (Data field is not present in this
    //             instance).
    //       0x8F Set indicated default attributes to specified values.
    //  6-n       Data - data values as required, in the following order if present.
    //            No space is reserved for attributes for which the corresponding mask flag was not
    //            set.
    //
    //       (1 byte)  - Line type
    //       (1 byte)  - Line width
    //       (1 byte)  - Line end
    //       (1 byte)  - Line join
    //       (G bytes) - Stroke width
    //       (4 bytes) - Line color
    //       (1 byte)  - Line mix (G=2 or 4 depending on the Geometrics parameter of Set Default
    //            Parameter Format)
    // Nanu! witziger-weise fehlt obiger Abschnitt in den Metadateien. Also lassen wir ihn auch weg

    //  0         0x21 Set Current Defaults
    //  1         Length of following data
    //  2         Set Default Character Attributes 0x02
    //  3-4       Mask - OR of as many of the following bits as are required:
    //
    //       0x8000  Character angle
    //       0x4000  Character box
    //       0x2000  Character direction
    //       0x1000  Character precision
    //       0x0800  Character set
    //       0x0400  Character shear
    //       0x0040  Character break extra
    //       0x0020  Character extra
    //       0x0008  Character color
    //       0x0004  Character background color
    //       0x0002  Character mix
    //       0x0001  Character background mix
    //  5         Flags
    //       0x0FSet indicated default attributes to initial values.  (Data field is not present in this
    //            case).
    //       0x8FSet indicated default attributes to specified values.
    //  6-n       Data - data values as required, in the following order if present.
    //            No space is reserved for attributes for which the corresponding Mask flag was not
    //            set.
    //       (2*G bytes)     - Character angle
    //       (2*G + 4 bytes)- Character box
    //       (1 byte)        - Character direction
    //       (1 byte)        - Character precision
    //       (1 byte)        - Character set
    //       (2*G bytes)     - Character shear
    //       (4 bytes)       - Character break extra
    //       (4 bytes)       - Character extra
    //       (4 bytes)       - Character color
    //       (4 bytes)       - Character background color
    //       (1 byte)        - Character mix
    //       (1 byte)        - Character background mix (G=2 or 4 depending on the Geometrics
    //            parameter of Set Default Parameter Format)
    *pMET << (sal_uInt8)0x21 << (sal_uInt8)0x10 << (sal_uInt8)0x02 << (sal_uInt8)0x40
          << (sal_uInt8)0x00 << (sal_uInt8)0x8f
          << (sal_uInt8)0xaa << (sal_uInt8)0x02 << (sal_uInt8)0x00 << (sal_uInt8)0x00
          << (sal_uInt8)0x44 << (sal_uInt8)0x04 << (sal_uInt8)0x00 << (sal_uInt8)0x00
          << (sal_uInt8)0xa8 << (sal_uInt8)0xaa << (sal_uInt8)0x40 << (sal_uInt8)0x44;

    //  0         0x21 Set Current Defaults
    //  1         Length of following data
    //  2         Set Default Marker Attributes 0x03
    //  3-4       Mask - OR of as many of the following bits as are required:
    //       0x4000  Marker box
    //       0x1000  Marker precision
    //       0x0800  Marker set
    //       0x0100  Marker symbol
    //       0x0008  Marker color
    //       0x0004  Marker background color
    //       0x0002  Marker mix
    //       0x0001  Marker background mix
    //  5         Flags
    //       0x0F  Set indicated default attributes to initial values.
    //             (Data field is not present in this instance)
    //       0x8F  Set indicated default attributes to specified values.
    //  6-n       Data - data values as required, in this order if present.
    //            No space is reserved for attributes for which the corresponding Mask flag was not
    //            set.
    //       (2*G bytes)    - Marker box
    //       (1 byte)       - Marker precision
    //       (1 byte)       - Marker set
    //       (1 byte)       - Marker symbol
    //       (4 bytes)      - Marker color
    //       (4 bytes)      - Marker background color
    //       (1 byte)       - Marker mix
    //       (1 byte)       - Marker background mix (G=2 or 4 depending on the Geometrics
    //            parameter of Set Default Parameter Format)
    *pMET << (sal_uInt8)0x21 << (sal_uInt8)0x0c << (sal_uInt8)0x03 << (sal_uInt8)0x40
          << (sal_uInt8)0x00 << (sal_uInt8)0x8f
          << (sal_uInt8)0x66 << (sal_uInt8)0x02 << (sal_uInt8)0x00 << (sal_uInt8)0x00
          << (sal_uInt8)0x66 << (sal_uInt8)0x02 << (sal_uInt8)0x00 << (sal_uInt8)0x00;

    //  0         0x21 Set Current Defaults
    //  1         Length of following data
    //  2         Set Default Pattern Attributes 0x04
    //  3-4       Mask - OR of as many of the following bits as are required:
    //       0x0800  Pattern set
    //       0x0100  Pattern symbol
    //       0x0080  Pattern reference point
    //       0x0008  Pattern color
    //       0x0004  Pattern background color
    //       0x0002  Pattern mix
    //       0x0001  Pattern background mix
    //       5       Flags
    //
    //            0x0F Set indicated default attributes to initial values.
    //                  (Data field is not present in this instance)
    //            0x8F Set indicated default attributes to specified values.
    //       6-n     Data - data values as required, in this order if present.
    //               No space is reserved for attributes for which the corresponding Mask flag was
    //               not set.
    //
    //            (1 byte)     - Pattern set
    //            (1 byte)     - Pattern symbol
    //            (2*G bytes)  - Pattern reference point
    //            (4 bytes)    - Pattern color
    //            (4 bytes)    - Pattern background color
    //            (1 byte)     - Pattern mix
    //            (1 byte)     - Pattern background mix (G=2 or 4 depending on the Geometrics
    //               parameter of Set Default Parameter Format)
    //       0       0x21 Set Current Defaults
    //       1       Length of following data
    //       2       Set Default Image Attributes 0x06
    //       3-4     Mask - OR of as many of these bits as are required:
    //            0x0008  Image color
    //            0x0004  Image background color
    //            0x0002  Image mix
    //            0x0001  Image background mix
    //       5       Flags
    //            0x0F Set indicated default attributes to initial values. (Data field is not present in
    //                  this instance)
    //            0x8F Set indicated default attributes to specified values.
    //       6-n     Data - data values as required, in this order if present.
    //               No space is reserved for attributes for which the corresponding Mask flag was
    //               not set.
    //            (4 bytes)  - Image color
    //            (4 bytes)  - Image background color
    //            (1 byte)   - Image mix
    //            (1 byte)   - Image background mix
    //       0       0x21 Set Current Defaults
    //       1       Length of following data
    //       2       Set Default Viewing Window 0x05
    //       3-4     Mask - OR of as many of the following bits as are required:
    //            0x8000  x left limit
    //            0x4000  x right limit
    //            0x2000  y bottom limit
    //            0x1000  y top limit
    //       5       Flags
    //            0x0F Set indicated default attributes to initial values.
    //                  (Data field is not present in this case).
    //            0x8F Set indicated default attributes to specified values.
    //       6-n     Data - data values as required, in the following order if present.
    //               No space is reserved for attributes for which the corresponding Mask flag was
    //               not set.
    //            (2*G bytes)  - x left limit
    //            (2*G bytes)  - x right limit
    //            (2*G bytes)  - y bottom limit
    //            (2*G bytes)  - y top limit (G=2 or 4 depending on the Geometrics parameter of Set
    //               Default Parameter Format)
    //       0       0x21 Set Current Defaults
    //       1       Length of following data
    //       2       Set Default Arc Parameters 0x0B
    //       3-4     Mask - OR of as many of the following bits as are required:
    //            0x8000  P value
    //            0x4000  Q value
    //            0x2000  R value
    //            0x1000  S value
    //       5       Flags
    //            0x0F Set indicated default attributes to initial values.
    //                  (Data field is not present in this case).
    //            0x8F Set indicated default attributes to specified values.
    //       6-n     Data - data values as required, in the following order if present.
    //               No space is reserved for attributes for which the corresponding Mask flag was
    //               not set.
    //            (G bytes)  - P value
    //            (G bytes)  - Q value
    //            (G bytes)  - R value
    //            (G bytes)  - S value (G=2 or 4 depending on the Geometrics parameter of Set
    //               Default Parameter Format)
    //       0       0x21 Set Current Defaults
    //       1       Length of following data
    //       2       Set Default Pick Identifier 0x0C
    //       3-4     Mask - OR of as many of the following bits as are required:
    //            0x8000  Pick identifier
    //       5       Flags
    //            0x0F Set indicated default attributes to initial values.
    //                  (Data field is not present in this case).
    //            0x8F Set indicated default attributes to specified values.
    //       6-n     Data - data values as required, in the following order if present.
    //               No space is reserved for attributes for which the corresponding Mask flag was
    //               not set.
    //            (4 bytes)  - Pick identifier

    //       0       0xE7 Set Bit-map Identifier
    //       1       Length of following data 0x07
    //       2-3     Usage Flags 0x8000
    //       4-7     Bit-map handle
    //       8       Lcid
    if (nNumberOfBitmaps>0) {
        *pMET << (sal_uInt8)0xe7 << (sal_uInt8)0x07 << (sal_uInt8)0x80 << (sal_uInt8)0x00;
        WriteBigEndianLong(nActBitmapId);
        *pMET << (sal_uInt8)0xfe;
    }

    UpdateFieldSize();

    if (pMET->GetError()) bStatus=sal_False;
}


void METWriter::WillWriteOrder(sal_uLong nNextOrderMaximumLength)
{
    // Die Parameter eines 'Graphics Data Fields' duerfen (laut OS2-Doku)
    // hoechstens 32759 Bytes umfassen. Gemeint ist die Laenge des Feldes minus
    // dem 'Structured Field Introducer' (groesse: 8). Also darf die Groesse
    // des ganzen Fields hoechstens 8+32759=32767=0x7fff sein.
    // Zur Sicherheit nehmen wir lieber 30000 als Grenze.

    if (pMET->Tell()-nActualFieldStartPos+nNextOrderMaximumLength>30000)
    {
        UpdateFieldSize();
        WriteFieldIntroducer(0,DatGrfObjMagic,0,0);
        nNumberOfDataFields++;
    }
}



void METWriter::METBitBlt(Point aPt, Size aSize, const Size& rBmpSizePixel)
{
    WillWriteOrder(46);
    *pMET << (sal_uInt8)0xd6 << (sal_uInt8)44 << (sal_uInt16)0 << (sal_uInt16) 0x00cc;
    WriteBigEndianLong(nActBitmapId++);
    *pMET << (sal_uInt8)0x02 << (sal_uInt8)0x00 << (sal_uInt8)0x00 << (sal_uInt8)0x00;
    WritePoint(Point(aPt.X(),aPt.Y()+aSize.Height()));
    WritePoint(Point(aPt.X()+aSize.Width(),aPt.Y()));
    *pMET << (sal_uInt32)0 << (sal_uInt32)0
          << (sal_uInt32)(rBmpSizePixel.Width())
          << (sal_uInt32)(rBmpSizePixel.Height());
}

void METWriter::METSetAndPushLineInfo( const LineInfo& rLineInfo )
{
    sal_Int32 nWidth = pCompDev->LogicToLogic( Size( rLineInfo.GetWidth(),0 ), aPictureMapMode, aTargetMapMode ).Width();

    WillWriteOrder( 8 );            // set stroke linewidth
    *pMET   << (sal_uInt8)0x15
            << (sal_uInt8)6
            << (sal_uInt8)0             // Flags
            << (sal_uInt8)0
            << nWidth;

    if ( rLineInfo.GetStyle() != LINE_SOLID )
    {
        sal_uInt8 nStyle = 0;           // LineDefault;

        switch ( rLineInfo.GetStyle() )
        {
            case LINE_NONE :
                nStyle = 8;
            break;

            case LINE_DASH :
            {
                if ( rLineInfo.GetDotCount() )
                {
                    if ( !rLineInfo.GetDashCount() )
                        nStyle = 1; // LINE_DOT
                    else
                        nStyle = 3; // LINE_DASH_DOT
                }
                else
                    nStyle = 2;     // LINE_DASH
            }
            break;
            case LineStyle_SOLID:
            case LineStyle_FORCE_EQUAL_SIZE:
                break;  // not handled -Wall
        }
        WillWriteOrder( 2 );
        *pMET << (sal_uInt8)0x18 << nStyle;     // set LineType
    }
}

void METWriter::METPopLineInfo( const LineInfo& rLineInfo )
{
    WillWriteOrder( 8 );            // set stroke linewidth
    *pMET   << (sal_uInt8)0x15
            << (sal_uInt8)6
            << (sal_uInt8)0             // Flags
            << (sal_uInt8)0
            << (sal_uInt32)1;

    if ( rLineInfo.GetStyle() != LINE_SOLID )
    {
        WillWriteOrder( 2 );
        *pMET << (sal_uInt8)0x18 << (sal_uInt8)0;       // set LineType
    }
}

void METWriter::METBeginArea(sal_Bool bBoundaryLine)
{
    WillWriteOrder(2);
    *pMET << (sal_uInt8)0x68;
    if (bBoundaryLine) *pMET << (sal_uInt8)0xc0;
    else               *pMET << (sal_uInt8)0x80;
}


void METWriter::METEndArea()
{
    WillWriteOrder(2);
    *pMET << (sal_uInt8)0x60 << (sal_uInt8)0;
}


void METWriter::METBeginPath(sal_uInt32 nPathId)
{
    WillWriteOrder(8);
    *pMET << (sal_uInt8)0xd0 << (sal_uInt8)6 << (sal_uInt16) 0 << nPathId;
}


void METWriter::METEndPath()
{
    WillWriteOrder(2);
    *pMET << (sal_uInt8)0x7f << (sal_uInt8)0;
}


void METWriter::METFillPath(sal_uInt32 nPathId)
{
    WillWriteOrder(8);
    *pMET << (sal_uInt8)0xd7 << (sal_uInt8)6
          << (sal_uInt8)0x00 << (sal_uInt8)0 << nPathId;
}


void METWriter::METOutlinePath(sal_uInt32 nPathId)
{
    WillWriteOrder(8);
    *pMET << (sal_uInt8)0xd4 << (sal_uInt8)6
          << (sal_uInt8)0 << (sal_uInt8)0 << nPathId;
}


void METWriter::METCloseFigure()
{
    WillWriteOrder(2);
    *pMET << (sal_uInt8)0x7d << (sal_uInt8)0;
}


void METWriter::METMove(Point aPt)
{
    WillWriteOrder(10);
    *pMET << (sal_uInt8)0x21 << (sal_uInt8)8;
    WritePoint(aPt);
}


void METWriter::METLine(Point aPt1, Point aPt2)
{
    WillWriteOrder(18);
    *pMET << (sal_uInt8)0xc1 << (sal_uInt8)16;
    WritePoint(aPt1); WritePoint(aPt2);
}


void METWriter::METLine(const Polygon & rPolygon)
{
    sal_uInt16 nNumPoints,i,j,nOrderPoints;
    sal_Bool bFirstOrder;

    bFirstOrder=sal_True;
    i=0; nNumPoints=rPolygon.GetSize();
    while (i<nNumPoints) {
        nOrderPoints=nNumPoints-i;
        if (nOrderPoints>30) nOrderPoints=30;
        WillWriteOrder(nOrderPoints*8+2);
        if (bFirstOrder==sal_True) {
            *pMET << (sal_uInt8)0xc1; // Line at given pos
            bFirstOrder=sal_False;
        }
        else {
            *pMET << (sal_uInt8)0x81; // Line at current pos
        }
        *pMET << (sal_uInt8)(nOrderPoints*8);
        for (j=0; j<nOrderPoints; j++) WritePoint(rPolygon.GetPoint(i++));
    }
}


void METWriter::METLine(const PolyPolygon & rPolyPolygon)
{
    sal_uInt16 i,nCount;
    nCount=rPolyPolygon.Count();
    for (i=0; i<nCount; i++) {
        METLine(rPolyPolygon.GetObject(i));
        METCloseFigure();
    }
}


void METWriter::METLineAtCurPos(Point aPt)
{
    WillWriteOrder(10);
    *pMET << (sal_uInt8)0x81 << (sal_uInt8)8;
    WritePoint(aPt);
}


void METWriter::METBox(sal_Bool bFill, sal_Bool bBoundary,
                       Rectangle aRect, sal_uInt32 nHAxis, sal_uInt32 nVAxis)
{
    sal_uInt8 nFlags=0;
    if (bFill)     nFlags|=0x40;
    if (bBoundary) nFlags|=0x20;

    WillWriteOrder(28);
    *pMET << (sal_uInt8)0xc0 << (sal_uInt8)26 << nFlags << (sal_uInt8)0;
    WritePoint(aRect.BottomLeft());
    WritePoint(aRect.TopRight());
    *pMET << nHAxis << nVAxis;
}


void METWriter::METFullArc(Point aCenter, double fMultiplier)
{
    WillWriteOrder(14);
    *pMET << (sal_uInt8)0xc7 << (sal_uInt8)12;
    WritePoint(aCenter);
    *pMET << (long)(fMultiplier*65536.0+0.5);
}


void METWriter::METPartialArcAtCurPos(Point aCenter, double fMultiplier,
                                      double fStartAngle, double fSweepAngle)
{
    fStartAngle*=180.0/3.14159265359;
    while (fStartAngle>360.0) fStartAngle-=360.0;
    while (fStartAngle<0.0) fStartAngle+=360.0;
    fSweepAngle*=180.0/3.14159265359;
    while (fSweepAngle>360.0) fSweepAngle-=360.0;
    while (fSweepAngle<.00) fSweepAngle+=360.0;
    WillWriteOrder(22);
    *pMET << (sal_uInt8)0xa3 << (sal_uInt8)20;
    WritePoint(aCenter);
    *pMET << (long)(fMultiplier*65536.0+0.5);
    *pMET << (long)(fStartAngle*65536.0+0.5);
    *pMET << (long)(fSweepAngle*65536.0+0.5);
}


void METWriter::METChrStr( Point aPt, String aUniStr )
{
    sal_uInt16 nLen,i;
    ByteString aStr( aUniStr, gsl_getSystemTextEncoding() );
    nLen = aStr.Len();
    WillWriteOrder( 11 + nLen );
    *pMET << (sal_uInt8)0xc3 << (sal_uInt8)( 9 + nLen );
    WritePoint(aPt);
    for ( i = 0; i < nLen; i++ )
        *pMET << aStr.GetChar( i );
    *pMET << (sal_uInt8)0;
}


void METWriter::METSetArcParams(long nP, long nQ, long nR, long nS)
{
    WillWriteOrder(18);
    *pMET << (sal_uInt8)0x22 << (sal_uInt8)16 << nP << nQ << nR << nS;
}


void METWriter::METSetColor(Color aColor)
{
    if (aColor==aMETColor) return;
    aMETColor=aColor;

    WillWriteOrder(6);
    *pMET << (sal_uInt8)0xa6 << (sal_uInt8)4 << (sal_uInt8)0
          << (sal_uInt8)(aColor.GetBlue())
          << (sal_uInt8)(aColor.GetGreen())
          << (sal_uInt8)(aColor.GetRed());
}


void METWriter::METSetBackgroundColor(Color aColor)
{
    if (aColor==aMETBackgroundColor) return;
    aMETBackgroundColor=aColor;

    WillWriteOrder(6);
    *pMET << (sal_uInt8)0xa7 << (sal_uInt8)4 << (sal_uInt8)0
          << (sal_uInt8)(aColor.GetBlue())
          << (sal_uInt8)(aColor.GetGreen())
          << (sal_uInt8)(aColor.GetRed());
}

void METWriter::METSetMix(RasterOp eROP)
{
    sal_uInt8 nMix;

    if (eMETMix==eROP)
        return;

    eMETMix=eROP;

    switch (eROP)
    {
        case ROP_INVERT: nMix=0x0c; break;
        case ROP_XOR:    nMix=0x04; break;
        default:         nMix=0x02;
    }

    WillWriteOrder(2);
    *pMET << (sal_uInt8)0x0c << nMix;
}


void METWriter::METSetChrCellSize(Size aSize)
{
    if (aMETChrCellSize==aSize)
        return;

    aMETChrCellSize=aSize;
    WillWriteOrder(10);
    if (aSize.Width()==0) aSize.Width()=aSize.Height();
    *pMET << (sal_uInt8)0x33 << (sal_uInt8)8 << (long)aSize.Width() << (long)aSize.Height();
}


void METWriter::METSetChrAngle(short nAngle)
{
    double fa;
    long nax,nay;

    if (nMETChrAngle==nAngle) return;
    nMETChrAngle=nAngle;

    if (nAngle==0)
    {
        nax=256;
        nay=0;
    }
    else
    {
        fa=((double)nAngle)/1800.0*3.14159265359;
        nax=(long)(256.0*cos(fa)+0.5);
        nay=(long)(256.0*sin(fa)+0.5);
    }

    WillWriteOrder(10);
    *pMET << (sal_uInt8)0x34 << (sal_uInt8)8 << nax << nay;
}


void METWriter::METSetChrSet(sal_uInt8 nSet)
{
    if (nMETChrSet==nSet)
        return;

    nMETChrSet=nSet;
    WillWriteOrder(2);
    *pMET << (sal_uInt8)0x38 << nSet;
}


void METWriter::WriteOrders( const GDIMetaFile* pMTF )
{
    if(bStatus==sal_False)
        return;

    for( sal_uLong nA = 0, nACount = pMTF->GetActionCount(); nA < nACount; nA++ )
    {
        const MetaAction* pMA = pMTF->GetAction( nA );

        switch (pMA->GetType())
        {
            case META_PIXEL_ACTION:
            {
                const MetaPixelAction* pA = (const MetaPixelAction*) pMA;
                METSetMix( eGDIRasterOp );
                METSetColor( pA->GetColor() );
                METLine( pA->GetPoint(),pA->GetPoint() );
            }
            break;

            case META_POINT_ACTION:
            {
                const MetaPointAction* pA = (const MetaPointAction*) pMA;

                METSetArcParams(1,1,0,0);
                METSetMix(eGDIRasterOp);
                METSetColor(aGDILineColor);
                METBeginArea(sal_False);
                METFullArc(pA->GetPoint(),0.5);
                METEndArea();
            }
            break;

            case META_LINE_ACTION:
            {
                const MetaLineAction* pA = (const MetaLineAction*) pMA;

                if( aGDILineColor != Color( COL_TRANSPARENT ) )
                {
                    LineInfo aLineInfo( pA->GetLineInfo() );
                    if ( ! ( aLineInfo.IsDefault() ) )
                        METSetAndPushLineInfo( aLineInfo );

                    METSetMix( eGDIRasterOp );
                    METSetColor(aGDILineColor);
                    METBeginPath( 1 );
                    METLine( pA->GetStartPoint(), pA->GetEndPoint() );
                    METEndPath();
                    METOutlinePath( 1 );

                    if ( ! ( aLineInfo.IsDefault() ) )
                        METPopLineInfo( aLineInfo );
                }
            }
            break;

            case META_RECT_ACTION:
            {
                const MetaRectAction* pA = (const MetaRectAction*) pMA;

                if( aGDIFillColor != Color( COL_TRANSPARENT ) )
                {
                    METSetMix( eGDIRasterOp );
                    METSetColor( aGDIFillColor );
                    METSetBackgroundColor( aGDIFillColor );
                    METBox( sal_True, sal_False, pA->GetRect(), 0, 0 );
                }

                if( aGDILineColor != Color( COL_TRANSPARENT ) )
                {
                    METSetMix( eGDIRasterOp );
                    METSetColor( aGDILineColor );
                    METBox( sal_False, sal_True, pA->GetRect(), 0, 0 );
                }
            }
            break;

            case META_ROUNDRECT_ACTION:
            {
                const MetaRoundRectAction* pA = (const MetaRoundRectAction*) pMA;

                if( aGDIFillColor != Color( COL_TRANSPARENT ) )
                {
                    METSetMix( eGDIRasterOp );
                    METSetColor( aGDIFillColor );
                    METSetBackgroundColor( aGDIFillColor );
                    METBox( sal_True, sal_False, pA->GetRect(), pA->GetHorzRound(), pA->GetVertRound() );
                }

                if( aGDILineColor != Color( COL_TRANSPARENT ) )
                {
                    METSetMix( eGDIRasterOp );
                    METSetColor( aGDILineColor );
                    METBox( sal_False, sal_True, pA->GetRect(), pA->GetHorzRound(), pA->GetVertRound() );
                }
            }
            break;

            case META_ELLIPSE_ACTION:
            {
                const MetaEllipseAction*    pA = (const MetaEllipseAction*) pMA;
                Point                       aCenter;

                aCenter.X()=(pA->GetRect().Left()+pA->GetRect().Right())/2;
                aCenter.Y()=(pA->GetRect().Top()+pA->GetRect().Bottom())/2;

                METSetArcParams(pA->GetRect().GetWidth(), pA->GetRect().GetHeight(),0,0);

                if( aGDIFillColor != Color( COL_TRANSPARENT ) )
                {
                    METSetMix( eGDIRasterOp );
                    METSetColor( aGDIFillColor );
                    METSetBackgroundColor( aGDIFillColor );
                    METBeginArea(sal_False);
                    METFullArc(aCenter,0.5);
                    METEndArea();
                }

                if( aGDILineColor != Color( COL_TRANSPARENT ) )
                {
                    METSetMix( eGDIRasterOp );
                    METSetColor( aGDILineColor );
                    METFullArc( aCenter,0.5 );
                }
            }
            break;

            case META_ARC_ACTION:
            {
                const MetaArcAction*    pA = (const MetaArcAction*) pMA;
                Point                   aStartPos,aCenter;
                double                  fdx,fdy,fa1,fa2;

                aCenter.X()=(pA->GetRect().Left()+pA->GetRect().Right())/2;
                aCenter.Y()=(pA->GetRect().Top()+pA->GetRect().Bottom())/2;
                fdx=(double)(pA->GetStartPoint().X()-aCenter.X());
                fdy=(double)(pA->GetStartPoint().Y()-aCenter.Y());
                fdx*=(double)pA->GetRect().GetHeight();
                fdy*=(double)pA->GetRect().GetWidth();
                if (fdx==0.0 && fdy==0.0) fdx=1.0;
                fa1=atan2(-fdy,fdx);
                fdx=(double)(pA->GetEndPoint().X()-aCenter.X());
                fdy=(double)(pA->GetEndPoint().Y()-aCenter.Y());
                fdx*=(double)pA->GetRect().GetHeight();
                fdy*=(double)pA->GetRect().GetWidth();
                if (fdx==0.0 && fdy==0.0) fdx=1.0;
                fa2=atan2(-fdy,fdx);
                aStartPos.X()=aCenter.X()+(long)(((double)pA->GetRect().GetWidth())*cos(fa1)/2.0+0.5);
                aStartPos.Y()=aCenter.Y()-(long)(((double)pA->GetRect().GetHeight())*sin(fa1)/2.0+0.5);

                if( aGDILineColor != Color( COL_TRANSPARENT ) )
                {
                    METSetMix( eGDIRasterOp );
                    METSetColor( aGDILineColor );
                    METSetArcParams(pA->GetRect().GetWidth(), pA->GetRect().GetHeight(),0,0);
                    METBeginPath(1);
                    METMove(aStartPos);
                    METPartialArcAtCurPos(aCenter,0.5,fa1,fa2-fa1);
                    METEndPath();
                    METOutlinePath(1);
                }
            }
            break;

            case META_PIE_ACTION:
            {
                const MetaPieAction*    pA = (const MetaPieAction*) pMA;
                Point                   aCenter;
                double                  fdx,fdy,fa1,fa2;

                aCenter.X()=(pA->GetRect().Left()+pA->GetRect().Right())/2;
                aCenter.Y()=(pA->GetRect().Top()+pA->GetRect().Bottom())/2;
                fdx=(double)(pA->GetStartPoint().X()-aCenter.X());
                fdy=(double)(pA->GetStartPoint().Y()-aCenter.Y());
                fdx*=(double)pA->GetRect().GetHeight();
                fdy*=(double)pA->GetRect().GetWidth();
                if (fdx==0.0 && fdy==0.0) fdx=1.0;
                fa1=atan2(-fdy,fdx);
                fdx=(double)(pA->GetEndPoint().X()-aCenter.X());
                fdy=(double)(pA->GetEndPoint().Y()-aCenter.Y());
                fdx*=(double)pA->GetRect().GetHeight();
                fdy*=(double)pA->GetRect().GetWidth();
                if (fdx==0.0 && fdy==0.0) fdx=1.0;
                fa2=atan2(-fdy,fdx);

                METSetArcParams(pA->GetRect().GetWidth(), pA->GetRect().GetHeight(),0,0);

                if( aGDIFillColor != Color( COL_TRANSPARENT ) )
                {
                    METSetMix( eGDIRasterOp );
                    METSetColor( aGDIFillColor );
                    METSetBackgroundColor( aGDIFillColor );
                    METBeginPath(1);
                    METMove(aCenter);
                    METPartialArcAtCurPos(aCenter,0.5,fa1,fa2-fa1);
                    METLineAtCurPos(aCenter);
                    METEndPath();
                    METFillPath(1);
                }

                if( aGDILineColor != Color( COL_TRANSPARENT ) )
                {
                    METSetMix( eGDIRasterOp );
                    METSetColor( aGDILineColor );
                    METBeginPath(1);
                    METMove(aCenter);
                    METPartialArcAtCurPos(aCenter,0.5,fa1,fa2-fa1);
                    METLineAtCurPos(aCenter);
                    METEndPath();
                    METOutlinePath(1);
                }
            }
            break;

            case META_CHORD_ACTION:
            {
                const MetaChordAction*  pA = (const MetaChordAction*) pMA;
                Point                   aStartPos,aCenter;
                double                  fdx,fdy,fa1,fa2;

                aCenter.X()=(pA->GetRect().Left()+pA->GetRect().Right())/2;
                aCenter.Y()=(pA->GetRect().Top()+pA->GetRect().Bottom())/2;
                fdx=(double)(pA->GetStartPoint().X()-aCenter.X());
                fdy=(double)(pA->GetStartPoint().Y()-aCenter.Y());
                fdx*=(double)pA->GetRect().GetHeight();
                fdy*=(double)pA->GetRect().GetWidth();
                if (fdx==0.0 && fdy==0.0) fdx=1.0;
                fa1=atan2(-fdy,fdx);
                fdx=(double)(pA->GetEndPoint().X()-aCenter.X());
                fdy=(double)(pA->GetEndPoint().Y()-aCenter.Y());
                fdx*=(double)pA->GetRect().GetHeight();
                fdy*=(double)pA->GetRect().GetWidth();
                if (fdx==0.0 && fdy==0.0) fdx=1.0;
                fa2=atan2(-fdy,fdx);
                aStartPos.X()=aCenter.X()+(long)(((double)pA->GetRect().GetWidth())*cos(fa1)/2.0+0.5);
                aStartPos.Y()=aCenter.Y()-(long)(((double)pA->GetRect().GetHeight())*sin(fa1)/2.0+0.5);

                if( aGDIFillColor != Color( COL_TRANSPARENT ) )
                {
                    METSetMix( eGDIRasterOp );
                    METSetColor( aGDIFillColor );
                    METSetBackgroundColor( aGDIFillColor );
                    METBeginPath(1);
                    METMove(aStartPos);
                    METPartialArcAtCurPos(aCenter,0.5,fa1,fa2-fa1);
                    METLineAtCurPos(aStartPos);
                    METEndPath();
                    METFillPath(1);
                }

                if( aGDILineColor != Color( COL_TRANSPARENT ) )
                {
                    METSetMix( eGDIRasterOp );
                    METSetColor( aGDILineColor );
                    METBeginPath(1);
                    METMove(aStartPos);
                    METPartialArcAtCurPos(aCenter,0.5,fa1,fa2-fa1);
                    METLineAtCurPos(aStartPos);
                    METEndPath();
                    METOutlinePath(1);
                }
            }
            break;

            case META_POLYLINE_ACTION:
            {
                const MetaPolyLineAction* pA = (const MetaPolyLineAction*) pMA;

                if( aGDILineColor != Color( COL_TRANSPARENT ) )
                {
                    LineInfo aLineInfo( pA->GetLineInfo() );
                    if ( ! ( aLineInfo.IsDefault() ) )
                        METSetAndPushLineInfo( aLineInfo );

                    METSetMix(eGDIRasterOp);
                    METSetColor(aGDILineColor);
                    METBeginPath(1);
                    Polygon aSimplePoly;
                    const Polygon& rPoly = pA->GetPolygon();
                    if ( rPoly.HasFlags() )
                        rPoly.AdaptiveSubdivide( aSimplePoly );
                    else
                        aSimplePoly = rPoly;
                    METLine( aSimplePoly );
                    METEndPath();
                    METOutlinePath(1);

                    if ( ! ( aLineInfo.IsDefault() ) )
                        METPopLineInfo( aLineInfo );
                }
            }
            break;

            case META_POLYGON_ACTION:
            {
                const MetaPolygonAction* pA = (const MetaPolygonAction*) pMA;
                Polygon aSimplePoly;
                const Polygon& rPoly = pA->GetPolygon();
                if ( rPoly.HasFlags() )
                    rPoly.AdaptiveSubdivide( aSimplePoly );
                else
                    aSimplePoly = rPoly;
                if( aGDIFillColor != Color( COL_TRANSPARENT ) )
                {
                    METSetMix(eGDIRasterOp);
                    METSetColor(aGDIFillColor );
                    METSetBackgroundColor(aGDIFillColor );
                    METBeginPath(1);
                    METLine( aSimplePoly );
                    METEndPath();
                    METFillPath(1);
                }

                if( aGDILineColor != Color( COL_TRANSPARENT ) )
                {
                    METSetMix(eGDIRasterOp);
                    METSetColor(aGDILineColor );
                    METBeginPath(1);
                    METLine( aSimplePoly );
                    METEndPath();
                    METOutlinePath(1);
                }
            }
            break;

            case META_POLYPOLYGON_ACTION:
            {
                const MetaPolyPolygonAction* pA = (const MetaPolyPolygonAction*) pMA;

                PolyPolygon aSimplePolyPoly( pA->GetPolyPolygon() );
                sal_uInt16 i, nCount = aSimplePolyPoly.Count();
                for ( i = 0; i < nCount; i++ )
                {
                    if ( aSimplePolyPoly[ i ].HasFlags() )
                    {
                        Polygon aSimplePoly;
                        aSimplePolyPoly[ i ].AdaptiveSubdivide( aSimplePoly );
                        aSimplePolyPoly[ i ] = aSimplePoly;
                    }
                }
                if( aGDIFillColor != Color( COL_TRANSPARENT ) )
                {
                    METSetMix(eGDIRasterOp);
                    METSetColor(aGDIFillColor);
                    METSetBackgroundColor(aGDIFillColor);
                    METBeginPath(1);
                    METLine( aSimplePolyPoly );
                    METEndPath();
                    METFillPath(1);
                }

                if( aGDILineColor != Color( COL_TRANSPARENT ) )
                {
                    METSetMix(eGDIRasterOp);
                    METSetColor(aGDILineColor);
                    METBeginPath(1);
                    METLine( aSimplePolyPoly );
                    METEndPath();
                    METOutlinePath(1);
                }
            }
            break;

            case META_TEXT_ACTION:
            {
                const MetaTextAction*   pA = (const MetaTextAction*) pMA;
                Point                   aPt( pA->GetPoint() );

                if( aGDIFont.GetAlign() != ALIGN_BASELINE)
                {
                    VirtualDevice aVDev;

                    if( aGDIFont.GetAlign()==ALIGN_TOP )
                        aPt.Y()+=(long)aVDev.GetFontMetric( aGDIFont ).GetAscent();
                    else
                        aPt.Y()-=(long)aVDev.GetFontMetric( aGDIFont ).GetDescent();
                }

                METSetMix(eGDIRasterOp);
                METSetColor(aGDIFont.GetColor());
                METSetBackgroundColor(aGDIFont.GetFillColor());
                METSetChrCellSize(aGDIFont.GetSize());
                METSetChrAngle(aGDIFont.GetOrientation());
                METSetChrSet(FindChrSet(aGDIFont));
                METChrStr(aPt, String(pA->GetText(),pA->GetIndex(),pA->GetLen()));
            }
            break;

            case META_TEXTARRAY_ACTION:
            {
                const MetaTextArrayAction*  pA = (const MetaTextArrayAction*) pMA;
                sal_uInt16                      i;
                String                      aStr;
                Polygon                     aPolyDummy(1);
                short                       nOrientation;
                Point                       aPt( pA->GetPoint() );

                if( aGDIFont.GetAlign() != ALIGN_BASELINE )
                {
                    VirtualDevice aVDev;
                    if( aGDIFont.GetAlign() == ALIGN_TOP )
                        aPt.Y()+=(long)aVDev.GetFontMetric(aGDIFont).GetAscent();
                    else
                        aPt.Y()-=(long)aVDev.GetFontMetric(aGDIFont).GetDescent();
                }

                METSetMix(eGDIRasterOp);
                METSetColor(aGDIFont.GetColor());
                METSetBackgroundColor(aGDIFont.GetFillColor());
                METSetChrCellSize(aGDIFont.GetSize());
                METSetChrAngle( nOrientation = aGDIFont.GetOrientation() );
                METSetChrSet(FindChrSet(aGDIFont));
                aStr=String(pA->GetText(),pA->GetIndex(),pA->GetLen());

                if( pA->GetDXArray()!=NULL )
                {
                    Point aPt2;

                    for( i=0; i < aStr.Len(); i++ )
                    {
                        aPt2 = aPt;
                        if ( i > 0 )
                        {
                            aPt2.X() += pA->GetDXArray()[i-1];
                            if ( nOrientation )
                            {
                                aPolyDummy.SetPoint( aPt2, 0 );
                                aPolyDummy.Rotate( aPt, nOrientation );
                                aPt2 = aPolyDummy.GetPoint( 0 );
                            }
                        }
                        METChrStr( aPt2, String( aStr.GetChar( i ) ) );
                    }
                }
                else
                    METChrStr( aPt, aStr );
            }
            break;

            case META_STRETCHTEXT_ACTION:
            {
                const MetaStretchTextAction*    pA = (const MetaStretchTextAction*) pMA;
                VirtualDevice                   aVDev;
                sal_uInt16                          i;
                sal_Int32*                  pDXAry;
                sal_Int32                       nNormSize;
                String                          aStr;
                Polygon                         aPolyDummy(1);
                short                           nOrientation;
                Point                           aPt( pA->GetPoint() );
                Point                           aPt2;

                aVDev.SetFont( aGDIFont );

                if( aGDIFont.GetAlign() != ALIGN_BASELINE)
                {
                    if( aGDIFont.GetAlign() == ALIGN_TOP )
                        aPt.Y()+=(long)aVDev.GetFontMetric().GetAscent();
                    else
                        aPt.Y()-=(long)aVDev.GetFontMetric().GetDescent();
                }

                METSetMix(eGDIRasterOp);
                METSetColor(aGDIFont.GetColor());
                METSetBackgroundColor(aGDIFont.GetFillColor());
                METSetChrCellSize(aGDIFont.GetSize());
                METSetChrAngle( nOrientation = aGDIFont.GetOrientation() );
                METSetChrSet(FindChrSet(aGDIFont));
                aStr=String(pA->GetText(),pA->GetIndex(),pA->GetLen());
                pDXAry=new sal_Int32[aStr.Len()];
                nNormSize = aVDev.GetTextArray( aStr, pDXAry );

                for ( i = 0; i < aStr.Len(); i++ )
                {
                    aPt2 = aPt;
                    if ( i > 0 )
                    {
                        aPt2.X() += pDXAry[i-1]*((long)pA->GetWidth())/ nNormSize;
                        if ( nOrientation )
                        {
                            aPolyDummy.SetPoint( aPt2, 0 );
                            aPolyDummy.Rotate( aPt, nOrientation );
                            aPt2 = aPolyDummy.GetPoint( 0 );
                        }
                    }
                    METChrStr( aPt2, String( aStr.GetChar( i ) ) );
                }

                delete[] pDXAry;
            }
            break;

            case META_TEXTRECT_ACTION:
            {
//              OSL_FAIL( "Unsupported MET-Action: META_TEXTRECT_ACTION!" );
            }
            break;

            case META_BMP_ACTION:
            {
                const MetaBmpAction*    pA = (const MetaBmpAction*) pMA;
                const Size              aSizePixel( pA->GetBitmap().GetSizePixel() );

                METSetMix(eGDIRasterOp);
                METBitBlt( pA->GetPoint(), pCompDev->PixelToLogic( aSizePixel, aPictureMapMode ), aSizePixel );
            }
            break;

            case META_BMPSCALE_ACTION:
            {
                const MetaBmpScaleAction* pA = (const MetaBmpScaleAction*) pMA;

                METSetMix(eGDIRasterOp);
                METBitBlt( pA->GetPoint(), pA->GetSize(), pA->GetBitmap().GetSizePixel() );
            }
            break;

            case META_BMPSCALEPART_ACTION:
            {
                const MetaBmpScalePartAction*   pA = (const MetaBmpScalePartAction*) pMA;
                Bitmap                          aTmp( pA->GetBitmap() );

                aTmp.Crop( Rectangle( pA->GetSrcPoint(), pA->GetSrcSize() ) );
                METSetMix( eGDIRasterOp );
                METBitBlt( pA->GetDestPoint(), pA->GetDestSize(), pA->GetBitmap().GetSizePixel() );
            }
            break;

            case META_BMPEX_ACTION:
            {
                const MetaBmpExAction*  pA = (const MetaBmpExAction*) pMA;
                const Size              aSizePixel( pA->GetBitmapEx().GetSizePixel() );

                METSetMix( eGDIRasterOp );
                METBitBlt( pA->GetPoint(), pCompDev->PixelToLogic( aSizePixel, aPictureMapMode ), aSizePixel );
            }
            break;

            case META_BMPEXSCALE_ACTION:
            {
                const MetaBmpExScaleAction* pA = (const MetaBmpExScaleAction*) pMA;
                const Size                  aSizePixel( pA->GetBitmapEx().GetSizePixel() );

                METSetMix( eGDIRasterOp );
                METBitBlt( pA->GetPoint(), pA->GetSize(), aSizePixel );
            }
            break;

            case META_BMPEXSCALEPART_ACTION:
            {
                const MetaBmpExScalePartAction* pA = (const MetaBmpExScalePartAction*) pMA;
                Bitmap                          aTmp( Graphic( pA->GetBitmapEx() ).GetBitmap() );

                aTmp.Crop( Rectangle( pA->GetSrcPoint(), pA->GetSrcSize() ) );
                METSetMix( eGDIRasterOp );
                METBitBlt( pA->GetDestPoint(), pA->GetDestSize(), aTmp.GetSizePixel() );
            }
            break;

            case META_EPS_ACTION :
            {
                const MetaEPSAction* pA = (const MetaEPSAction*)pMA;
                const GDIMetaFile aGDIMetaFile( pA->GetSubstitute() );

                sal_Int32 nCount = aGDIMetaFile.GetActionCount();
                for ( sal_Int32 i = 0; i < nCount; i++ )
                {
                    const MetaAction* pMetaAct = aGDIMetaFile.GetAction( i );
                    if ( pMetaAct->GetType() == META_BMPSCALE_ACTION )
                    {
                        const MetaBmpScaleAction* pBmpScaleAction = (const MetaBmpScaleAction*)pMetaAct;
                        METSetMix(eGDIRasterOp);
                        METBitBlt( pA->GetPoint(), pA->GetSize(), pBmpScaleAction->GetBitmap().GetSizePixel() );
                        break;
                    }
                }
            }
            break;

            case META_MASK_ACTION:
            break;

            case META_MASKSCALE_ACTION:
            break;

            case META_MASKSCALEPART_ACTION:
            break;

            case META_GRADIENT_ACTION:
            {
                VirtualDevice               aVDev;
                GDIMetaFile                 aTmpMtf;
                const MetaGradientAction*   pA = (const MetaGradientAction*) pMA;

                aVDev.SetMapMode( aTargetMapMode );
                aVDev.AddGradientActions( pA->GetRect(), pA->GetGradient(), aTmpMtf );
                WriteOrders( &aTmpMtf );
            }
            break;

            case META_HATCH_ACTION:
            {
                VirtualDevice           aVDev;
                GDIMetaFile             aTmpMtf;
                const MetaHatchAction*  pA = (const MetaHatchAction*) pMA;

                aVDev.SetMapMode( aTargetMapMode );
                aVDev.AddHatchActions( pA->GetPolyPolygon(), pA->GetHatch(), aTmpMtf );
                WriteOrders( &aTmpMtf );
            }
            break;

            case META_WALLPAPER_ACTION:
            break;

            case META_CLIPREGION_ACTION:
            break;

            case META_ISECTRECTCLIPREGION_ACTION:
            {
                const MetaISectRectClipRegionAction* pA = (const MetaISectRectClipRegionAction*) pMA;
                WriteClipRect( pA->GetRect() );
            }
            break;

            case META_ISECTREGIONCLIPREGION_ACTION:
            break;

            case META_MOVECLIPREGION_ACTION:
            break;

            case META_LINECOLOR_ACTION:
            {
                const MetaLineColorAction* pA = (const MetaLineColorAction*) pMA;

                if( pA->IsSetting() )
                    aGDILineColor = pA->GetColor();
                else
                    aGDILineColor = Color( COL_TRANSPARENT );
            }
            break;

            case META_FILLCOLOR_ACTION:
            {
                const MetaFillColorAction* pA = (const MetaFillColorAction*) pMA;

                if( pA->IsSetting() )
                    aGDIFillColor = pA->GetColor();
                else
                    aGDIFillColor = Color( COL_TRANSPARENT );
            }
            break;

            case META_TEXTCOLOR_ACTION:
            {
                const MetaTextColorAction* pA = (const MetaTextColorAction*) pMA;
                aGDIFont.SetColor( pA->GetColor() );
            }
            break;

            case META_TEXTFILLCOLOR_ACTION:
            {
                const MetaTextFillColorAction* pA = (const MetaTextFillColorAction*) pMA;

                if( pA->IsSetting() )
                    aGDIFont.SetFillColor( pA->GetColor() );
                else
                    aGDIFont.SetFillColor( Color( COL_TRANSPARENT ) );
            }
            break;

            case META_TEXTALIGN_ACTION:
            break;

            case META_MAPMODE_ACTION:
            {
                const MetaMapModeAction* pA = (const MetaMapModeAction*) pMA;

                if( aPictureMapMode != pA->GetMapMode() )
                {
                    if ( pA->GetMapMode().GetMapUnit() == MAP_RELATIVE )
                    {
                        MapMode aMM = pA->GetMapMode();
                        Fraction aScaleX = aMM.GetScaleX();
                        Fraction aScaleY = aMM.GetScaleY();

                        Point aOrigin = aPictureMapMode.GetOrigin();
                        BigInt aX( aOrigin.X() );
                        aX *= BigInt( aScaleX.GetDenominator() );

                        if( aOrigin.X() >= 0 )
                        {
                            if( aScaleX.GetNumerator() >= 0 )
                                aX += BigInt( aScaleX.GetNumerator()/2 );
                            else
                                aX -= BigInt( (aScaleX.GetNumerator()+1)/2 );
                        }
                        else
                        {
                            if( aScaleX.GetNumerator() >= 0 )
                                aX -= BigInt( (aScaleX.GetNumerator()-1)/2 );
                            else
                                aX += BigInt( aScaleX.GetNumerator()/2 );
                        }

                        aX /= BigInt( aScaleX.GetNumerator() );
                        aOrigin.X() = (long) aX + aMM.GetOrigin().X();

                        BigInt aY( aOrigin.Y() );
                        aY *= BigInt( aScaleY.GetDenominator() );

                        if( aOrigin.Y() >= 0 )
                        {
                            if( aScaleY.GetNumerator() >= 0 )
                                aY += BigInt( aScaleY.GetNumerator()/2 );
                            else
                                aY -= BigInt( (aScaleY.GetNumerator()+1)/2 );
                        }
                        else
                        {
                            if( aScaleY.GetNumerator() >= 0 )
                                aY -= BigInt( (aScaleY.GetNumerator()-1)/2 );
                            else
                                aY += BigInt( aScaleY.GetNumerator()/2 );
                        }

                        aY /= BigInt( aScaleY.GetNumerator() );
                        aOrigin.Y() = (long)aY + aMM.GetOrigin().Y();
                        aPictureMapMode.SetOrigin( aOrigin );

                        aScaleX *= aPictureMapMode.GetScaleX();
                        aScaleY *= aPictureMapMode.GetScaleY();
                        aPictureMapMode.SetScaleX( aScaleX );
                        aPictureMapMode.SetScaleY( aScaleY );
                    }
                    else
                        aPictureMapMode=pA->GetMapMode();
                }
            }
            break;

            case META_FONT_ACTION:
            {
                aGDIFont = ( (const MetaFontAction*) pMA )->GetFont();
            }
            break;

            case META_PUSH_ACTION:
            {
                METGDIStackMember* pGS = new METGDIStackMember;

                pGS->pSucc=pGDIStack; pGDIStack=pGS;
                pGS->aLineColor=aGDILineColor;
                pGS->aFillColor=aGDIFillColor;
                pGS->eRasterOp=eGDIRasterOp;
                pGS->aFont=aGDIFont;
                pGS->aMapMode=aPictureMapMode;
                pGS->aClipRect=aGDIClipRect;
            }
            break;

            case META_POP_ACTION:
            {
                METGDIStackMember* pGS;

                if( pGDIStack )
                {
                    pGS=pGDIStack; pGDIStack=pGS->pSucc;
                    aGDILineColor=pGS->aLineColor;
                    aGDIFillColor=pGS->aFillColor;
                    eGDIRasterOp=pGS->eRasterOp;
                    aGDIFont=pGS->aFont;
                    if ( pGS->aClipRect != aGDIClipRect )
                        WriteClipRect( pGS->aClipRect );
                    aPictureMapMode=pGS->aMapMode;
                    delete pGS;
                }
            }
            break;

            case META_RASTEROP_ACTION:
            {
                eGDIRasterOp = ( (const MetaRasterOpAction*) pMA )->GetRasterOp();
            }
            break;

            case META_TRANSPARENT_ACTION:
            {
                if( aGDIFillColor != Color( COL_TRANSPARENT ) )
                {
                    METSetMix(eGDIRasterOp);
                    METSetColor(aGDIFillColor);
                    METSetBackgroundColor(aGDIFillColor);
                    METBeginPath(1);
                    METLine(( (const MetaTransparentAction*) pMA )->GetPolyPolygon());
                    METEndPath();
                    METFillPath(1);
                }

                if( aGDILineColor != Color( COL_TRANSPARENT ) )
                {
                    METSetMix(eGDIRasterOp);
                    METSetColor(aGDILineColor);
                    METBeginPath(1);
                    METLine(( (const MetaTransparentAction*) pMA )->GetPolyPolygon());
                    METEndPath();
                    METOutlinePath(1);
                }
            }
            break;

            case META_FLOATTRANSPARENT_ACTION:
            {
                const MetaFloatTransparentAction* pA = (const MetaFloatTransparentAction*) pMA;

                GDIMetaFile     aTmpMtf( pA->GetGDIMetaFile() );
                Point           aSrcPt( aTmpMtf.GetPrefMapMode().GetOrigin() );
                const Size      aSrcSize( aTmpMtf.GetPrefSize() );
                const Point     aDestPt( pA->GetPoint() );
                const Size      aDestSize( pA->GetSize() );
                const double    fScaleX = aSrcSize.Width() ? (double) aDestSize.Width() / aSrcSize.Width() : 1.0;
                const double    fScaleY = aSrcSize.Height() ? (double) aDestSize.Height() / aSrcSize.Height() : 1.0;
                long            nMoveX, nMoveY;

                if( fScaleX != 1.0 || fScaleY != 1.0 )
                {
                    aTmpMtf.Scale( fScaleX, fScaleY );
                    aSrcPt.X() = FRound( aSrcPt.X() * fScaleX ), aSrcPt.Y() = FRound( aSrcPt.Y() * fScaleY );
                }

                nMoveX = aDestPt.X() - aSrcPt.X(), nMoveY = aDestPt.Y() - aSrcPt.Y();

                if( nMoveX || nMoveY )
                    aTmpMtf.Move( nMoveX, nMoveY );

                WriteOrders( &aTmpMtf );
            }
            break;

            case( META_RENDERGRAPHIC_ACTION ):
            {
                const MetaRenderGraphicAction*  pA = (const MetaRenderGraphicAction*) pMA;

                METSetMix( eGDIRasterOp );
                METBitBlt( pA->GetPoint(), pA->GetSize(), pCompDev->LogicToPixel( pA->GetSize(), pMTF->GetPrefMapMode() ) );
            }
            break;
      }

      nWrittenActions++;
      MayCallback();

      if( pMET->GetError() )
        bStatus=sal_False;

      if( bStatus == sal_False )
        break;
    }
}

void METWriter::WriteObjectEnvironmentGroup(const GDIMetaFile * pMTF)
{
    sal_uLong i, nId;

    //--- Das Feld 'Begin Object Environment Group':
    WriteFieldIntroducer(16,BegObjEnvMagic,0,0);
    WriteFieldId(7);

    //--- Das Feld 'Map Color Attribute Table':
    WriteFieldIntroducer(22,MapColAtrMagic,0,0);
    WriteBigEndianShort(0x000e);
    *pMET << (sal_uInt8)0x0c << (sal_uInt8)0x02 << (sal_uInt8)0x84 << (sal_uInt8)0x00;
    WriteFieldId(4);

    //--- Das erste Feld 'Map Coded Font':
    WriteFieldIntroducer(32,MapCodFntMagic,0,0);
    WriteBigEndianShort(0x0018);
    *pMET << (sal_uInt8)0x0c << (sal_uInt8)0x02 << (sal_uInt8)0x84 << (sal_uInt8)0x00;
    *pMET << (sal_uInt8)0xff << (sal_uInt8)0x00 << (sal_uInt8)0x00 << (sal_uInt8)0x00;
    *pMET << (sal_uInt8)0x00 << (sal_uInt8)0x00 << (sal_uInt8)0x00 << (sal_uInt8)0x00;
    *pMET << (sal_uInt8)0x04 << (sal_uInt8)0x24 << (sal_uInt8)0x05 << (sal_uInt8)0x00;
    *pMET << (sal_uInt8)0x06 << (sal_uInt8)0x20;
    *pMET << (sal_uInt8)0x03 << (sal_uInt8)0x97 << (sal_uInt8)0x01 << (sal_uInt8)0xb5;

    //--- Die weiteren Felder 'Map Coded Font':
    CreateChrSets(pMTF);
    WriteChrSets();

    //--- Die Felder 'Map Data Resource':
    nId=nActBitmapId;
    for (i=0; i<nNumberOfBitmaps; i++)
    {
        WriteFieldIntroducer(29,MapDatResMagic,0,0);
        WriteBigEndianShort(0x0015);
        *pMET << (sal_uInt8)0x0c << (sal_uInt8)0x02 << (sal_uInt8)0x84 << (sal_uInt8)0x00;
        WriteFieldId(nId);
        *pMET << (sal_uInt8)0x07 << (sal_uInt8)0x22 << (sal_uInt8)0x10;
        *pMET << (sal_uInt32)nId;
        nId++;
    }

    //--- Das Feld 'End Object Environment Group':
    WriteFieldIntroducer(16,EndObjEnvMagic,0,0);
    WriteFieldId(7);
}


void METWriter::WriteGraphicsObject(const GDIMetaFile * pMTF)
{
    sal_uLong nSegmentSize,nPos,nDataFieldsStartPos;

    if( bStatus==sal_False )
        return;

    //--- Das Feld 'Begin Graphics Object':
    WriteFieldIntroducer(16,BegGrfObjMagic,0,0);
    WriteFieldId(7);

    // Map Color Attribute Table, Fonts und anderes:
    WriteObjectEnvironmentGroup(pMTF);

    //--- Das Feld 'Graphics Data Descriptor':
    WriteDataDescriptor(pMTF);

    // Zaehler fuer Data Fields initialisieren:
    nNumberOfDataFields=0;

    // Und Position des ersten Data Fields merken:
    nDataFieldsStartPos=pMET->Tell();

    //--- Anfang des ersten Feldes 'Graphics Data'
    WriteFieldIntroducer(0,DatGrfObjMagic,0,0);
    nNumberOfDataFields++;

    // Nun schreiben wir zunaechst den Kopf des Segments:
    *pMET << (sal_uInt8)0x70 << (sal_uInt8)0x0e << (sal_uInt32)0;
    *pMET << (sal_uInt8)0x70 << (sal_uInt8)0x10; // Flags
    *pMET << (sal_uInt16)0; // Lo-Wort der Laenge der Segementdaten (Big Endian)
    *pMET << (sal_uInt32)0;  // Reserved
    *pMET << (sal_uInt16)0; // Hi-Wort der Laenge der Segementdaten (Big Endian) (Ohh Ohh OS2)
    // Anmerkung: die richtige Daten-Laenge schreiben wir weiter unten nochmal

    // Jetzt werden alle Orders rausgeschrieben:
    // (wobei die Sache ggf. in mehrere 'Graphics Data Fields' aufgeteilt
    // wird, per Methode WillWriteOrder(..))
    WriteOrders(pMTF);

    //--- Das letzte Feld 'Graphic Data' beenden:
    UpdateFieldSize();

    //--- Und schliesslich die Segmentgroesse richtigstellen:
    nPos=pMET->Tell();
    nSegmentSize=nPos-nDataFieldsStartPos;
    nSegmentSize-=nNumberOfDataFields*8; // Structured Field Introducers zaehlen nicht mit
    pMET->Seek(nDataFieldsStartPos+16); // Zum Lo-Wort der Segmentgroesse seeken
    WriteBigEndianShort((sal_uInt16)(nSegmentSize&0x0000ffff)); // Und schreiben
    pMET->Seek(nDataFieldsStartPos+22); // Zum Hi-Wort der Segmentgroesse seeken
    WriteBigEndianShort((sal_uInt16)(nSegmentSize>>16)); // Und schreiben
    pMET->Seek(nPos); // Zurueck zur Tagesordnung

    //--- Das Feld 'End Graphic Objects':
    WriteFieldIntroducer(16,EndGrfObjMagic,0,0);
    WriteFieldId(7);

    if( pMET->GetError() )
        bStatus=sal_False;
}


void METWriter::WriteResourceGroup(const GDIMetaFile * pMTF)
{
    if( bStatus==sal_False )
        return;

    //--- Das Feld 'Begin Resource Group':
    WriteFieldIntroducer(16,BegResGrpMagic,0,0);
    WriteFieldId(2);

    //--- Der Inhalt:
    WriteColorAttributeTable();
    nActBitmapId=0x77777700;
    WriteImageObjects(pMTF);
    nActBitmapId=0x77777700;
    WriteGraphicsObject(pMTF);

    //--- Das Feld 'End Resource Group':
    WriteFieldIntroducer(16,EndResGrpMagic,0,0);
    WriteFieldId(2);

    if( pMET->GetError() )
        bStatus=sal_False;
}


void METWriter::WriteDocument(const GDIMetaFile * pMTF)
{
    if( bStatus==sal_False )
        return;

    //--- Das Feld 'Begin Document':
    WriteFieldIntroducer(0,BegDocumnMagic,0,0);
    WriteFieldId(1);
    *pMET << (sal_uInt8)0x00 << (sal_uInt8)0x00;
    *pMET << (sal_uInt8)0x05 << (sal_uInt8)0x18 << (sal_uInt8)0x03 << (sal_uInt8)0x0c << (sal_uInt8)0x00;
    *pMET << (sal_uInt8)0x06 << (sal_uInt8)0x01 << (sal_uInt8)0x03 << (sal_uInt8)0xd4 << (sal_uInt8)0x03 << (sal_uInt8)0x52;
    *pMET << (sal_uInt8)0x03 << (sal_uInt8)0x65 << (sal_uInt8)0x00;
    UpdateFieldSize();

    //--- Der Inhalt:
    WriteResourceGroup(pMTF);

    //--- Das Feld 'End Document':
    WriteFieldIntroducer(16,EndDocumnMagic,0,0);
    WriteFieldId(1);

    if( pMET->GetError() )
        bStatus=sal_False;
}

sal_Bool METWriter::WriteMET( const GDIMetaFile& rMTF, SvStream& rTargetStream, FilterConfigItem* pFilterConfigItem )
{
    if ( pFilterConfigItem )
    {
        xStatusIndicator = pFilterConfigItem->GetStatusIndicator();
        if ( xStatusIndicator.is() )
        {
            rtl::OUString aMsg;
            xStatusIndicator->start( aMsg, 100 );
        }
    }

    METChrSet*          pCS;
    METGDIStackMember*  pGS;

    bStatus=sal_True;
    nLastPercent=0;

    pMET=&rTargetStream;
    pMET->SetNumberFormatInt(NUMBERFORMAT_INT_LITTLEENDIAN);

    aPictureRect = Rectangle( Point(), rMTF.GetPrefSize() );
    aTargetMapMode = aPictureMapMode = rMTF.GetPrefMapMode();

    aGDILineColor=Color( COL_BLACK );
    aGDIFillColor=Color( COL_WHITE );
    eGDIRasterOp=ROP_OVERPAINT;
    aGDIFont=Font();
    aGDIMapMode=MapMode();
    aGDIClipRect=Rectangle();
    pGDIStack=NULL;
    aMETColor=Color(COL_BLACK);
    aMETBackgroundColor=Color(COL_WHITE);
    eMETMix=ROP_OVERPAINT;
    nMETStrokeLineWidth=1;
    aMETChrCellSize=Size(0,0);
    nMETChrAngle=0;
    nMETChrSet=0x00;
    pChrSetList=NULL;
    nNextChrSetId=1;
    nNumberOfActions=0;
    nNumberOfBitmaps=0;
    nWrittenActions=0;
    nWrittenBitmaps=0;
    nActBitmapPercent=0;

    CountActionsAndBitmaps(&rMTF);

    WriteDocument(&rMTF);

    while( pChrSetList )
    {
        pCS=pChrSetList;
        pChrSetList=pCS->pSucc;
        delete pCS;
    }

    while( pGDIStack )
    {
        pGS=pGDIStack;
        pGDIStack=pGS->pSucc;
        delete pGS;
    }

    if ( xStatusIndicator.is() )
        xStatusIndicator->end();

    return bStatus;
}

//================== GraphicExport - die exportierte Funktion ================

extern "C" sal_Bool __LOADONCALLAPI GraphicExport( SvStream & rStream, Graphic & rGraphic, FilterConfigItem* pFilterConfigItem, sal_Bool )
{   METWriter aMETWriter;

    if ( rGraphic.GetType() == GRAPHIC_GDIMETAFILE )
        return aMETWriter.WriteMET( rGraphic.GetGDIMetaFile(), rStream, pFilterConfigItem );
    else
    {
        Bitmap aBmp=rGraphic.GetBitmap();
        GDIMetaFile aMTF;
        VirtualDevice aVirDev;

        aMTF.Record(&aVirDev);
        aVirDev.DrawBitmap(Point(),aBmp);
        aMTF.Stop();
        aMTF.SetPrefSize(aBmp.GetSizePixel());
        return aMETWriter.WriteMET( aMTF, rStream, pFilterConfigItem );
    }
<<<<<<< HEAD
}


/* vim:set shiftwidth=4 softtabstop=4 expandtab: */
=======
}
>>>>>>> 275e5c65
<|MERGE_RESOLUTION|>--- conflicted
+++ resolved
@@ -2605,11 +2605,6 @@
         aMTF.SetPrefSize(aBmp.GetSizePixel());
         return aMETWriter.WriteMET( aMTF, rStream, pFilterConfigItem );
     }
-<<<<<<< HEAD
-}
-
-
-/* vim:set shiftwidth=4 softtabstop=4 expandtab: */
-=======
-}
->>>>>>> 275e5c65
+}
+
+/* vim:set shiftwidth=4 softtabstop=4 expandtab: */