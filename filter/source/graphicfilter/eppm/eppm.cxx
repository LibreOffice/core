--- conflicted
+++ resolved
@@ -244,30 +244,3 @@
 }
 
 // ------------------------------------------------------------------------
-<<<<<<< HEAD
-
-extern "C" BOOL __LOADONCALLAPI DoExportDialog( FltCallDialogParameter& rPara )
-{
-    BOOL bRet = FALSE;
-
-    if ( rPara.pWindow )
-    {
-        ByteString  aResMgrName( "epp" );
-        ResMgr* pResMgr;
-
-        pResMgr = ResMgr::CreateResMgr( aResMgrName.GetBuffer(), Application::GetSettings().GetUILocale() );
-
-        if( pResMgr )
-        {
-            rPara.pResMgr = pResMgr;
-            bRet = ( DlgExportEPPM( rPara ).Execute() == RET_OK );
-            delete pResMgr;
-        }
-        else
-            bRet = TRUE;
-    }
-
-    return bRet;
-}
-=======
->>>>>>> cbd0136b
