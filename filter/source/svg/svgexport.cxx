/* -*- Mode: C++; tab-width: 4; indent-tabs-mode: nil; c-basic-offset: 4 -*- */
 /*************************************************************************
 *
 * DO NOT ALTER OR REMOVE COPYRIGHT NOTICES OR THIS FILE HEADER.
 *
 * Copyright 2008 by Sun Microsystems, Inc.
 *
 * OpenOffice.org - a multi-platform office productivity suite
 *
 * $RCSfile: svgexport.cxx,v $
 * $Revision: 1.12.62.15 $
 *
 * This file is part of OpenOffice.org.
 *
 * OpenOffice.org is free software: you can redistribute it and/or modify
 * it under the terms of the GNU Lesser General Public License version 3
 * only, as published by the Free Software Foundation.
 *
 * OpenOffice.org is distributed in the hope that it will be useful,
 * but WITHOUT ANY WARRANTY; without even the implied warranty of
 * MERCHANTABILITY or FITNESS FOR A PARTICULAR PURPOSE.  See the
 * GNU Lesser General Public License version 3 for more details
 * (a copy is included in the LICENSE file that accompanied this code).
 *
 * You should have received a copy of the GNU Lesser General Public License
 * version 3 along with OpenOffice.org.  If not, see
 * <http://www.openoffice.org/license.html>
 * for a copy of the LGPLv3 License.
 *
 ************************************************************************/

// MARKER(update_precomp.py): autogen include statement, do not remove
#include "precompiled_filter.hxx"

#define ITEMID_FIELD 0

#include "svgwriter.hxx"
#include "svgfontexport.hxx"
#include "svgfilter.hxx"
#include "impsvgdialog.hxx"

#include <svtools/FilterConfigItem.hxx>
#include <svx/unopage.hxx>
#include <svx/unoshape.hxx>
#include <svx/svdpage.hxx>
#include <svx/svdoutl.hxx>
#include <editeng/outliner.hxx>
#include <editeng/flditem.hxx>
#include <editeng/numitem.hxx>

using ::rtl::OUString;

// -------------
// - SVGExport -
// -------------

SVGExport::SVGExport(
    const ::com::sun::star::uno::Reference< ::com::sun::star::lang::XMultiServiceFactory > xServiceFactory,
    const Reference< XDocumentHandler >& rxHandler,
    const Sequence< PropertyValue >& rFilterData ) :
        SvXMLExport( xServiceFactory, MAP_100TH_MM ),
        mrFilterData( rFilterData )
{
    SetDocHandler( rxHandler );
    GetDocHandler()->startDocument();
}

// -----------------------------------------------------------------------------

SVGExport::~SVGExport()
{
    GetDocHandler()->endDocument();
}

// -----------------------------------------------------------------------------

sal_Bool SVGExport::IsUseTinyProfile() const
{
    sal_Bool bRet = sal_False;

    if( mrFilterData.getLength() > 0 )
        mrFilterData[ 0 ].Value >>= bRet;

    return bRet;
}

// -----------------------------------------------------------------------------

sal_Bool SVGExport::IsEmbedFonts() const
{
    sal_Bool bRet = sal_False;

    if( mrFilterData.getLength() > 1 )
        mrFilterData[ 1 ].Value >>= bRet;

    return bRet;
}

// -----------------------------------------------------------------------------

sal_Bool SVGExport::IsUseNativeTextDecoration() const
{
    sal_Bool bRet = !IsUseTinyProfile();

    if( bRet && ( mrFilterData.getLength() > 2 ) )
        mrFilterData[ 2 ].Value >>= bRet;

    return bRet;
}

// -----------------------------------------------------------------------------

::rtl::OUString SVGExport::GetGlyphPlacement() const
{
    ::rtl::OUString aRet;

    if( mrFilterData.getLength() > 3 )
        mrFilterData[ 3 ].Value >>= aRet;
    else
        aRet = B2UCONST( "abs" );

    return aRet;
}

// -----------------------------------------------------------------------------

sal_Bool SVGExport::IsUseOpacity() const
{
    sal_Bool bRet = !IsUseTinyProfile();

    if( !bRet && ( mrFilterData.getLength() > 4 ) )
        mrFilterData[ 4 ].Value >>= bRet;

    return bRet;
}

// -----------------------------------------------------------------------------

sal_Bool SVGExport::IsUseGradient() const
{
    sal_Bool bRet = !IsUseTinyProfile();

    if( !bRet && ( mrFilterData.getLength() > 5 ) )
        mrFilterData[ 5 ].Value >>= bRet;

    return bRet;
}

// -----------------------------------------------------------------------------

void SVGExport::pushClip( const ::basegfx::B2DPolyPolygon& rPolyPoly )
{
    maClipList.push_front( ::basegfx::tools::correctOrientations( rPolyPoly ) );
}

// -----------------------------------------------------------------------------

void SVGExport::popClip()
{
    if( !maClipList.empty() )
        maClipList.pop_front();
}

// -----------------------------------------------------------------------------

sal_Bool SVGExport::hasClip() const
{
    return( !maClipList.empty() );
}

// -----------------------------------------------------------------------------

const ::basegfx::B2DPolyPolygon* SVGExport::getCurClip() const
{
    return( maClipList.empty() ? NULL : &( *maClipList.begin() ) );
}

// ------------------------
// - ObjectRepresentation -
// ------------------------

ObjectRepresentation::ObjectRepresentation() :
    mpMtf( NULL )
{
}

// -----------------------------------------------------------------------------

ObjectRepresentation::ObjectRepresentation( const Reference< XInterface >& rxObject,
                                            const GDIMetaFile& rMtf ) :
    mxObject( rxObject ),
    mpMtf( new GDIMetaFile( rMtf ) )
{
}

// -----------------------------------------------------------------------------

ObjectRepresentation::ObjectRepresentation( const ObjectRepresentation& rPresentation ) :
    mxObject( rPresentation.mxObject ),
    mpMtf( rPresentation.mpMtf ? new GDIMetaFile( *rPresentation.mpMtf ) : NULL )
{
}

// -----------------------------------------------------------------------------

ObjectRepresentation::~ObjectRepresentation()
{
    delete mpMtf;
}

// -----------------------------------------------------------------------------

ObjectRepresentation& ObjectRepresentation::operator=( const ObjectRepresentation& rPresentation )
{
    mxObject = rPresentation.mxObject;
    delete mpMtf, ( mpMtf = rPresentation.mpMtf ? new GDIMetaFile( *rPresentation.mpMtf ) : NULL );

    return *this;
}

// -----------------------------------------------------------------------------

sal_Bool ObjectRepresentation::operator==( const ObjectRepresentation& rPresentation ) const
{
    return( ( mxObject == rPresentation.mxObject ) &&
            ( *mpMtf == *rPresentation.mpMtf ) );
}

// -------------
// - SVGFilter -
// -------------

sal_Bool SVGFilter::implExport( const Sequence< PropertyValue >& rDescriptor )
    throw (RuntimeException)
{
    Reference< XMultiServiceFactory >   xServiceFactory( ::comphelper::getProcessServiceFactory() ) ;
    Reference< XOutputStream >          xOStm;
    SvStream*                           pOStm = NULL;
    sal_Int32                           nLength = rDescriptor.getLength();
    sal_Int32                           nPageToExport = SVG_EXPORT_ALLPAGES;
    const PropertyValue*                pValue = rDescriptor.getConstArray();
    sal_Bool                            bRet = sal_False;

    mnMasterSlideId = mnSlideId = mnDrawingGroupId = mnDrawingId = 0;
    maFilterData.realloc( 0 );

    for ( sal_Int32 i = 0 ; i < nLength; ++i)
    {
        if( pValue[ i ].Name.equalsAsciiL( RTL_CONSTASCII_STRINGPARAM( "OutputStream" ) ) )
            pValue[ i ].Value >>= xOStm;
        else if( pValue[ i ].Name.equalsAsciiL( RTL_CONSTASCII_STRINGPARAM( "FileName" ) ) )
        {
            ::rtl::OUString aFileName;

            pValue[ i ].Value >>= aFileName;
            pOStm = ::utl::UcbStreamHelper::CreateStream( aFileName, STREAM_WRITE | STREAM_TRUNC );

            if( pOStm )
                xOStm = Reference< XOutputStream >( new ::utl::OOutputStreamWrapper ( *pOStm ) );
        }
<<<<<<< HEAD
        else if( pValue[ i ].Name.equalsAsciiL( RTL_CONSTASCII_STRINGPARAM( "PagePos" ) ) )
=======
        else if( pValue[ i ].Name.equalsAscii( "PagePos" ) )
        {
>>>>>>> 275e5c65
            pValue[ i ].Value >>= nPageToExport;
        }
        else if( pValue[ i ].Name.equalsAscii( "FilterData" ) )
        {
            pValue[ i ].Value >>= maFilterData;
        }
    }

    // if no filter data is given use stored/prepared ones
    if( !maFilterData.getLength() )
    {
#ifdef _SVG_USE_CONFIG
        FilterConfigItem aCfgItem( String( RTL_CONSTASCII_USTRINGPARAM( SVG_EXPORTFILTER_CONFIGPATH ) ) );

        aCfgItem.ReadBool( String( RTL_CONSTASCII_USTRINGPARAM( SVG_PROP_TINYPROFILE ) ), sal_True );
        aCfgItem.ReadBool( String( RTL_CONSTASCII_USTRINGPARAM( SVG_PROP_EMBEDFONTS ) ), sal_True );
        aCfgItem.ReadBool( String( RTL_CONSTASCII_USTRINGPARAM( SVG_PROP_NATIVEDECORATION ) ), sal_False );
        aCfgItem.ReadString( String( RTL_CONSTASCII_USTRINGPARAM( SVG_PROP_NATIVEDECORATION ) ), B2UCONST( "xlist" ) );
        aCfgItem.ReadString( String( RTL_CONSTASCII_USTRINGPARAM( SVG_PROP_OPACITY ) ), sal_True );
        aCfgItem.ReadString( String( RTL_CONSTASCII_USTRINGPARAM( SVG_PROP_GRADIENT ) ), sal_True );

        maFilterData = aCfgItem.GetFilterData();
#else
        maFilterData.realloc( 6 );

        maFilterData[ 0 ].Name = B2UCONST( SVG_PROP_TINYPROFILE );
        maFilterData[ 0 ].Value <<= (sal_Bool) sal_True;

        // font embedding
        const char* pSVGDisableFontEmbedding = getenv( "SVG_DISABLE_FONT_EMBEDDING" );

        maFilterData[ 1 ].Name = B2UCONST( SVG_PROP_EMBEDFONTS );
        maFilterData[ 1 ].Value <<= (sal_Bool) ( pSVGDisableFontEmbedding ? sal_False : sal_True );

        // Native decoration
        maFilterData[ 2 ].Name = B2UCONST( SVG_PROP_NATIVEDECORATION );
        maFilterData[ 2 ].Value <<= (sal_Bool) sal_False;

        // glyph placement
        const char* pSVGGlyphPlacement = getenv( "SVG_GLYPH_PLACEMENT" );

        maFilterData[ 3 ].Name = B2UCONST( SVG_PROP_GLYPHPLACEMENT );

        if( pSVGGlyphPlacement )
            maFilterData[ 3 ].Value <<= ::rtl::OUString::createFromAscii( pSVGGlyphPlacement );
        else
            maFilterData[ 3 ].Value <<= B2UCONST( "xlist" );

        // Tiny Opacity
        maFilterData[ 4 ].Name = B2UCONST( SVG_PROP_OPACITY );
        maFilterData[ 4 ].Value <<= (sal_Bool) sal_True;

        // Tiny Gradient
        maFilterData[ 5 ].Name = B2UCONST( SVG_PROP_GRADIENT );
        maFilterData[ 5 ].Value <<= (sal_Bool) sal_False;
#endif
    }

    if( xOStm.is() && xServiceFactory.is() )
    {
        Reference< XMasterPagesSupplier >   xMasterPagesSupplier( mxSrcDoc, UNO_QUERY );
        Reference< XDrawPagesSupplier >     xDrawPagesSupplier( mxSrcDoc, UNO_QUERY );

        if( xMasterPagesSupplier.is() && xDrawPagesSupplier.is() )
        {
            Reference< XDrawPages >   xMasterPages( xMasterPagesSupplier->getMasterPages(), UNO_QUERY );
            Reference< XDrawPages >   xDrawPages( xDrawPagesSupplier->getDrawPages(), UNO_QUERY );

            if( xMasterPages.is() && xMasterPages->getCount() && xDrawPages.is() && xDrawPages->getCount() )
            {
                Reference< XDocumentHandler > xDocHandler( implCreateExportDocumentHandler( xOStm ) );

                if( xDocHandler.is() )
                {
                    mbPresentation = Reference< XPresentationSupplier >( mxSrcDoc, UNO_QUERY ).is();
                    mpObjects = new ObjectMap;

                    // #110680#
                    // mpSVGExport = new SVGExport( xDocHandler );
                    mpSVGExport = new SVGExport( xServiceFactory, xDocHandler, maFilterData );

                    if( nPageToExport < 0 || nPageToExport >= xDrawPages->getCount() )
                        nPageToExport = SVG_EXPORT_ALLPAGES;

                    try
                    {
                        const sal_Int32 nDefaultPage = ( ( SVG_EXPORT_ALLPAGES == nPageToExport ) ? 0 : nPageToExport );

                        xDrawPages->getByIndex( nDefaultPage ) >>= mxDefaultPage;

                        if( mxDefaultPage.is() )
                        {
                            SvxDrawPage* pSvxDrawPage = SvxDrawPage::getImplementation( mxDefaultPage );

                            if( pSvxDrawPage )
                            {
                                mpDefaultSdrPage = pSvxDrawPage->GetSdrPage();
                                mpSdrModel = mpDefaultSdrPage->GetModel();

                                if( mpSdrModel )
                                {
                                    SdrOutliner& rOutl = mpSdrModel->GetDrawOutliner(NULL);

                                    maOldFieldHdl = rOutl.GetCalcFieldValueHdl();
                                    rOutl.SetCalcFieldValueHdl( LINK( this, SVGFilter, CalcFieldHdl) );
                                }
                            }

                            if( implCreateObjects( xMasterPages, xDrawPages, nPageToExport ) )
                            {
                                ObjectMap::const_iterator               aIter( mpObjects->begin() );
                                ::std::vector< ObjectRepresentation >   aObjects( mpObjects->size() );
                                sal_uInt32                              nPos = 0;

                                while( aIter != mpObjects->end() )
                                {
                                    aObjects[ nPos++ ] = (*aIter).second;
                                    ++aIter;
                                }

                                mpSVGFontExport = new SVGFontExport( *mpSVGExport, aObjects );
                                mpSVGWriter = new SVGActionWriter( *mpSVGExport, *mpSVGFontExport );

                                bRet = implExportDocument( xMasterPages, xDrawPages, nPageToExport );
                            }
                        }
                    }
                    catch( ... )
                    {
                        delete mpSVGDoc, mpSVGDoc = NULL;
                        OSL_FAIL( "Exception caught" );
                    }

                    if( mpSdrModel )
                        mpSdrModel->GetDrawOutliner( NULL ).SetCalcFieldValueHdl( maOldFieldHdl );

                    delete mpSVGWriter, mpSVGWriter = NULL;
                    delete mpSVGExport, mpSVGExport = NULL;
                    delete mpSVGFontExport, mpSVGFontExport = NULL;
                    delete mpObjects, mpObjects = NULL;
                    mbPresentation = sal_False;
                }
            }
        }
    }

    delete pOStm;

    return bRet;
}

// -----------------------------------------------------------------------------

Reference< XDocumentHandler > SVGFilter::implCreateExportDocumentHandler( const Reference< XOutputStream >& rxOStm )
{
    Reference< XMultiServiceFactory >   xMgr( ::comphelper::getProcessServiceFactory() );
    Reference< XDocumentHandler >       xSaxWriter;

    if( xMgr.is() && rxOStm.is() )
    {
        xSaxWriter = Reference< XDocumentHandler >( xMgr->createInstance( B2UCONST( "com.sun.star.xml.sax.Writer" ) ), UNO_QUERY );

        if( xSaxWriter.is() )
        {
            Reference< XActiveDataSource > xActiveDataSource( xSaxWriter, UNO_QUERY );

            if( xActiveDataSource.is() )
                xActiveDataSource->setOutputStream( rxOStm );
            else
                xSaxWriter = NULL;
        }
    }

    return xSaxWriter;
}

// -----------------------------------------------------------------------------

sal_Bool SVGFilter::implExportDocument( const Reference< XDrawPages >& rxMasterPages,
                                        const Reference< XDrawPages >& rxDrawPages,
                                        sal_Int32 nPageToExport )
{
    DBG_ASSERT( rxMasterPages.is() && rxDrawPages.is(),
                "SVGFilter::implExportDocument: invalid parameter" );

    OUString        aAttr;
    sal_Int32       nDocWidth = 0, nDocHeight = 0;
    sal_Int32       nVisible = -1, nVisibleMaster = -1;
    sal_Bool        bRet = sal_False;
    const sal_Bool  bSinglePage = ( rxDrawPages->getCount() == 1 ) || ( SVG_EXPORT_ALLPAGES != nPageToExport );
    const sal_Int32 nFirstPage = ( ( SVG_EXPORT_ALLPAGES == nPageToExport ) ? 0 : nPageToExport );
    sal_Int32       nCurPage = nFirstPage, nLastPage = ( bSinglePage ? nFirstPage : ( rxDrawPages->getCount() - 1 ) );

    const Reference< XPropertySet >             xDefaultPagePropertySet( mxDefaultPage, UNO_QUERY );
    const Reference< XExtendedDocumentHandler > xExtDocHandler( mpSVGExport->GetDocHandler(), UNO_QUERY );

    if( xDefaultPagePropertySet.is() )
    {
        xDefaultPagePropertySet->getPropertyValue( B2UCONST( "Width" ) ) >>= nDocWidth;
        xDefaultPagePropertySet->getPropertyValue( B2UCONST( "Height" ) ) >>= nDocHeight;
    }

    if( xExtDocHandler.is() && !mpSVGExport->IsUseTinyProfile() )
    {
        xExtDocHandler->unknown( SVG_DTD_STRING );
    }

    mpSVGExport->AddAttribute( XML_NAMESPACE_NONE, "version", B2UCONST( "1.2" ) );

    if( mpSVGExport->IsUseTinyProfile() )
         mpSVGExport->AddAttribute( XML_NAMESPACE_NONE, "baseProfile", B2UCONST( "tiny" ) );

#ifdef _SVG_WRITE_EXTENTS
    aAttr = OUString::valueOf( nDocWidth * 0.01 );
    aAttr += B2UCONST( "mm" );
    mpSVGExport->AddAttribute( XML_NAMESPACE_NONE, "width", aAttr );

    aAttr = OUString::valueOf( nDocHeight * 0.01 );
    aAttr += B2UCONST( "mm" );
    mpSVGExport->AddAttribute( XML_NAMESPACE_NONE, "height", aAttr );
#endif

    aAttr = B2UCONST( "0 0 " );
    aAttr += OUString::valueOf( nDocWidth );
    aAttr += B2UCONST( " " );
    aAttr += OUString::valueOf( nDocHeight );

    mpSVGExport->AddAttribute( XML_NAMESPACE_NONE, "viewBox", aAttr );
    mpSVGExport->AddAttribute( XML_NAMESPACE_NONE, "preserveAspectRatio", B2UCONST( "xMidYMid" ) );
    mpSVGExport->AddAttribute( XML_NAMESPACE_NONE, "fill-rule", B2UCONST( "evenodd" ) );

    // standard line width is based on 1 pixel on a 90 DPI device (0.28222mmm)
    mpSVGExport->AddAttribute( XML_NAMESPACE_NONE, "stroke-width", OUString::valueOf( 28.222 ) );
    mpSVGExport->AddAttribute( XML_NAMESPACE_NONE, "stroke-linejoin", B2UCONST( "round" ) );

    if( !bSinglePage )
    {
        mpSVGExport->AddAttribute( XML_NAMESPACE_NONE, "xmlns:ooo", B2UCONST( "http://xml.openoffice.org/svg/export" ) );
        mpSVGExport->AddAttribute( XML_NAMESPACE_NONE, "onclick", B2UCONST( "onClick(evt)" ) );
        mpSVGExport->AddAttribute( XML_NAMESPACE_NONE, "onkeypress", B2UCONST( "onKeyPress(evt)" ) );
    }

    mpSVGExport->AddAttribute( XML_NAMESPACE_NONE, "xmlns", B2UCONST( "http://www.w3.org/2000/svg" ) );
    mpSVGExport->AddAttribute( XML_NAMESPACE_NONE, "xmlns:xlink", B2UCONST( "http://www.w3.org/1999/xlink" ) );

    mpSVGExport->AddAttribute( XML_NAMESPACE_NONE, "xml:space", B2UCONST( "preserve" ) );

    mpSVGDoc = new SvXMLElementExport( *mpSVGExport, XML_NAMESPACE_NONE, "svg", sal_True, sal_True );

    while( ( nCurPage <= nLastPage ) && ( -1 == nVisible ) )
    {
        Reference< XDrawPage > xDrawPage;

        rxDrawPages->getByIndex( nCurPage ) >>= xDrawPage;

        if( xDrawPage.is() )
        {
            Reference< XPropertySet > xPropSet( xDrawPage, UNO_QUERY );

            if( xPropSet.is() )
            {
                sal_Bool bVisible = sal_False;

                if( !mbPresentation || bSinglePage ||
                    ( ( xPropSet->getPropertyValue( B2UCONST( "Visible" ) ) >>= bVisible ) && bVisible ) )
                {
                    Reference< XMasterPageTarget > xMasterTarget( xDrawPage, UNO_QUERY );

                    if( xMasterTarget.is() )
                    {
                        Reference< XDrawPage > xMasterPage( xMasterTarget->getMasterPage() );

                        nVisible = nCurPage;

                        for( sal_Int32 nMaster = 0, nMasterCount = rxMasterPages->getCount();
                             ( nMaster < nMasterCount ) && ( -1 == nVisibleMaster );
                             ++nMaster )
                        {
                            Reference< XDrawPage > xMasterTestPage;

                            rxMasterPages->getByIndex( nMaster ) >>= xMasterTestPage;

                            if( xMasterTestPage == xMasterPage )
                                nVisibleMaster = nMaster;
                        }
                    }
                }
            }
        }

        ++nCurPage;
    }

    if( mpSVGExport->IsEmbedFonts() )
    {
        mpSVGFontExport->EmbedFonts();
    }

    if( -1 != nVisible )
    {
        if( bSinglePage )
            implExportPages( rxMasterPages, nVisibleMaster, nVisibleMaster, nVisibleMaster, sal_True );
        else
        {
            implGenerateMetaData( rxMasterPages, rxDrawPages );
            implGenerateScript( rxMasterPages, rxDrawPages );
            implExportPages( rxMasterPages, 0, rxMasterPages->getCount() - 1, nVisibleMaster, sal_True );
        }

        implExportPages( rxDrawPages, nFirstPage, nLastPage, nVisible, sal_False );

        delete mpSVGDoc, mpSVGDoc = NULL;
        bRet = sal_True;
    }

    return bRet;
}

// -----------------------------------------------------------------------------

sal_Bool SVGFilter::implGenerateMetaData( const Reference< XDrawPages >& /* rxMasterPages */,
                                          const Reference< XDrawPages >& rxDrawPages )
{
    sal_Bool bRet = sal_False;

    if( rxDrawPages->getCount() )
    {
        mpSVGExport->AddAttribute( XML_NAMESPACE_NONE, "id", B2UCONST( "meta_slides" ) );
        mpSVGExport->AddAttribute( XML_NAMESPACE_NONE, "numberOfSlides", OUString::valueOf( rxDrawPages->getCount() ) );

        {
            SvXMLElementExport  aExp( *mpSVGExport, XML_NAMESPACE_NONE, "ooo:slidesInfo", sal_True, sal_True );
            const OUString      aId( B2UCONST( "meta_slide" ) );

            for( sal_Int32 i = 0, nCount = rxDrawPages->getCount(); i < nCount; ++i )
            {
                OUString                        aSlideId( aId );
                Reference< XDrawPage >          xDrawPage( rxDrawPages->getByIndex( i ), UNO_QUERY );
                Reference< XMasterPageTarget >  xMasterPageTarget( xDrawPage, UNO_QUERY );
                Reference< XDrawPage >          xMasterPage( xMasterPageTarget->getMasterPage(), UNO_QUERY );
                sal_Bool                        bMasterVisible = sal_True;
                OUString                        aMasterVisibility;

                aSlideId += OUString::valueOf( i );

                if( mbPresentation )
                {
                    Reference< XPropertySet > xPropSet( xDrawPage, UNO_QUERY );

                    if( xPropSet.is() )
                        xPropSet->getPropertyValue( B2UCONST( "Background" ) )  >>= bMasterVisible;
                }

                if( bMasterVisible )
                    aMasterVisibility = B2UCONST( "visible" );
                else
                    aMasterVisibility = B2UCONST( "hidden" );

                mpSVGExport->AddAttribute( XML_NAMESPACE_NONE, "id", aSlideId );
                mpSVGExport->AddAttribute( XML_NAMESPACE_NONE, "slide", implGetValidIDFromInterface( xDrawPage ) );
                mpSVGExport->AddAttribute( XML_NAMESPACE_NONE, "master", implGetValidIDFromInterface( xMasterPage ) );
                mpSVGExport->AddAttribute( XML_NAMESPACE_NONE, "master-visibility", aMasterVisibility );

                {
                    SvXMLElementExport aExp2( *mpSVGExport, XML_NAMESPACE_NONE, "ooo:slideInfo", sal_True, sal_True );
                }
            }
        }


        bRet =sal_True;
    }

    return bRet;
}

// -----------------------------------------------------------------------------

sal_Bool SVGFilter::implGenerateScript( const Reference< XDrawPages >& /* rxMasterPages */,
                                        const Reference< XDrawPages >& /* rxDrawPages */ )
{
    mpSVGExport->AddAttribute( XML_NAMESPACE_NONE, "type", B2UCONST( "text/ecmascript" ) );

    {
        SvXMLElementExport                      aExp( *mpSVGExport, XML_NAMESPACE_NONE, "script", sal_True, sal_True );
        Reference< XExtendedDocumentHandler >   xExtDocHandler( mpSVGExport->GetDocHandler(), UNO_QUERY );

        if( xExtDocHandler.is() )
        {
            xExtDocHandler->unknown( OUString::createFromAscii( aSVGScript1 ) );
            xExtDocHandler->unknown( OUString::createFromAscii( aSVGScript2 ) );
        }
    }

    return sal_True;
}

// -----------------------------------------------------------------------------

sal_Bool SVGFilter::implExportPages( const Reference< XDrawPages >& rxPages,
                                     sal_Int32 nFirstPage, sal_Int32 nLastPage,
                                     sal_Int32 nVisiblePage, sal_Bool bMaster )
{
    DBG_ASSERT( nFirstPage <= nLastPage,
                "SVGFilter::implExportPages: nFirstPage > nLastPage" );

    sal_Bool bRet = sal_False;

    for( sal_Int32 i = nFirstPage; i <= nLastPage; ++i )
    {
        Reference< XDrawPage > xDrawPage;

        rxPages->getByIndex( i ) >>= xDrawPage;

        if( xDrawPage.is() )
        {
            Reference< XShapes > xShapes( xDrawPage, UNO_QUERY );

            if( xShapes.is() )
            {
                OUString aVisibility, aId, aSlideName( implGetValidIDFromInterface( xShapes, sal_True ) );

                // add visibility attribute
                if( i == nVisiblePage )
                    aVisibility = B2UCONST( "visible" );
                else
                    aVisibility = B2UCONST( "hidden" );

                mpSVGExport->AddAttribute( XML_NAMESPACE_NONE, "visibility", aVisibility );

                // add id attribute
                if( bMaster )
                    aId = ( B2UCONST( "MasterSlide_" ) ) += ::rtl::OUString::valueOf( ++mnMasterSlideId );
                else
                    aId = ( B2UCONST( "Slide_" ) ) += ::rtl::OUString::valueOf( ++mnSlideId );

                if( aSlideName.getLength() )
                    ( ( aId += B2UCONST( "(" ) ) += aSlideName ) += B2UCONST( ")" );

                mpSVGExport->AddAttribute( XML_NAMESPACE_NONE, "id", aId );

                {
<<<<<<< HEAD
=======
                    SvXMLElementExport  aExp( *mpSVGExport, XML_NAMESPACE_NONE, "g", sal_True, sal_True );
                    const Point         aNullPt;

                    if( mpObjects->find( xDrawPage ) != mpObjects->end() )
>>>>>>> 275e5c65
                    {
                        Reference< XExtendedDocumentHandler > xExtDocHandler( mpSVGExport->GetDocHandler(), UNO_QUERY );

                        if( xExtDocHandler.is() )
                        {
                            OUString aDesc;

                            if( bMaster )
                                aDesc = B2UCONST( "Master_Slide" );
                            else
                                aDesc = B2UCONST( "Slide" );

                            mpSVGExport->AddAttribute( XML_NAMESPACE_NONE, "class", aDesc );
                        }
                    }

                    SvXMLElementExport aExp( *mpSVGExport, XML_NAMESPACE_NONE, "g", sal_True, sal_True );
                    const Point        aNullPt;

                    if( bMaster )
                    {
                        const GDIMetaFile& rMtf = (*mpObjects)[ xDrawPage ].GetRepresentation();
                        mpSVGWriter->WriteMetaFile( aNullPt, rMtf.GetPrefSize(), rMtf, SVGWRITER_WRITE_FILL );
                    }

                    bRet = implExportShapes( xShapes ) || bRet;
                }
            }
        }
    }

    return bRet;
}

// -----------------------------------------------------------------------------

sal_Bool SVGFilter::implExportShapes( const Reference< XShapes >& rxShapes )
{
    Reference< XShape > xShape;
    sal_Bool            bRet = sal_False;

    for( sal_Int32 i = 0, nCount = rxShapes->getCount(); i < nCount; ++i )
    {
        if( ( rxShapes->getByIndex( i ) >>= xShape ) && xShape.is() )
            bRet = implExportShape( xShape ) || bRet;

        xShape = NULL;
    }

    return bRet;
}

// -----------------------------------------------------------------------------

sal_Bool SVGFilter::implExportShape( const Reference< XShape >& rxShape )
{
    Reference< XPropertySet >   xShapePropSet( rxShape, UNO_QUERY );
    sal_Bool                    bRet = sal_False;

    if( xShapePropSet.is() )
    {
        const ::rtl::OUString   aShapeType( rxShape->getShapeType() );
        sal_Bool                    bHideObj = sal_False;

        if( mbPresentation )
        {
            xShapePropSet->getPropertyValue( B2UCONST( "IsEmptyPresentationObject" ) )  >>= bHideObj;

            if( !bHideObj )
            {
                const Reference< XPropertySet > xDefaultPagePropertySet( mxDefaultPage, UNO_QUERY );
                Reference< XPropertySetInfo >   xPagePropSetInfo( xDefaultPagePropertySet->getPropertySetInfo() );

                if( xPagePropSetInfo.is() )
                {
                    const ::rtl::OUString aHeaderString( B2UCONST( "IsHeaderVisible" ) );
                    const ::rtl::OUString aFooterString( B2UCONST( "IsFooterVisible" ) );
                    const ::rtl::OUString aDateTimeString( B2UCONST( "IsDateTimeVisible" ) );
                    const ::rtl::OUString aPageNumberString( B2UCONST( "IsPageNumberVisible" ) );

                    Any     aProperty;
                    sal_Bool    bValue = sal_False;

                    if( ( aShapeType.lastIndexOf( B2UCONST( "presentation.HeaderShape" ) ) != -1 ) &&
                        xPagePropSetInfo->hasPropertyByName( aHeaderString ) &&
                        ( ( aProperty = xDefaultPagePropertySet->getPropertyValue( aHeaderString ) ) >>= bValue ) &&
                        !bValue )
                    {
                        bHideObj = sal_True;
                    }
                    else if( ( aShapeType.lastIndexOf( B2UCONST( "presentation.FooterShape" ) ) != -1 ) &&
                                xPagePropSetInfo->hasPropertyByName( aFooterString ) &&
                                ( ( aProperty = xDefaultPagePropertySet->getPropertyValue( aFooterString ) ) >>= bValue ) &&
                            !bValue )
                    {
                        bHideObj = sal_True;
                    }
                    else if( ( aShapeType.lastIndexOf( B2UCONST( "presentation.DateTimeShape" ) ) != -1 ) &&
                                xPagePropSetInfo->hasPropertyByName( aDateTimeString ) &&
                                ( ( aProperty = xDefaultPagePropertySet->getPropertyValue( aDateTimeString ) ) >>= bValue ) &&
                            !bValue )
                    {
                        bHideObj = sal_True;
                    }
                    else if( ( aShapeType.lastIndexOf( B2UCONST( "presentation.SlideNumberShape" ) ) != -1 ) &&
                                xPagePropSetInfo->hasPropertyByName( aPageNumberString ) &&
                                ( ( aProperty = xDefaultPagePropertySet->getPropertyValue( aPageNumberString ) ) >>= bValue ) &&
                            !bValue )
                    {
                        bHideObj = sal_True;
                    }
                }
            }
        }

        if( !bHideObj )
        {
            if( aShapeType.lastIndexOf( B2UCONST( "drawing.GroupShape" ) ) != -1 )
            {
                Reference< XShapes > xShapes( rxShape, UNO_QUERY );

                if( xShapes.is() )
                {
<<<<<<< HEAD
                    mpSVGExport->AddAttribute( XML_NAMESPACE_NONE, "class", B2UCONST( "Group" ) );
                    SvXMLElementExport aExp( *mpSVGExport, XML_NAMESPACE_NONE, "g", sal_True, sal_True );

                    bRet = implExportShapes( xShapes );
=======
                    OUString    aId( B2UCONST( "DrawingGroup_" ) );
                    OUString    aObjName( implGetValidIDFromInterface( rxShape, sal_True ) ), aObjDesc;

                    aId += ::rtl::OUString::valueOf( ++mnDrawingGroupId );

                    if( aObjName.getLength() )
                        ( ( aId += B2UCONST( "(" ) ) += aObjName ) += B2UCONST( ")" );

                    mpSVGExport->AddAttribute( XML_NAMESPACE_NONE, "id", aId );

                    {
                        SvXMLElementExport aExp( *mpSVGExport, XML_NAMESPACE_NONE, "g", sal_True, sal_True );
                        bRet = implExportShapes( xShapes );
                    }
>>>>>>> 275e5c65
                }
            }

            if( !bRet && mpObjects->find( rxShape ) !=  mpObjects->end() )
            {
                 Reference< XText >                  xText( rxShape, UNO_QUERY );
                ::com::sun::star::awt::Rectangle    aBoundRect;
                const GDIMetaFile&                  rMtf = (*mpObjects)[ rxShape ].GetRepresentation();

                xShapePropSet->getPropertyValue( B2UCONST( "BoundRect" ) ) >>= aBoundRect;

                const Point aTopLeft( aBoundRect.X, aBoundRect.Y );
                const Size  aSize( aBoundRect.Width, aBoundRect.Height );

                if( rMtf.GetActionCount() )
                {
<<<<<<< HEAD
                    mpSVGExport->AddAttribute( XML_NAMESPACE_NONE, "class", implGetClassFromShape( rxShape ) );
                    SvXMLElementExport aExp( *mpSVGExport, XML_NAMESPACE_NONE, "g", sal_True, sal_True );

                    Reference< XExtendedDocumentHandler > xExtDocHandler( mpSVGExport->GetDocHandler(), UNO_QUERY );

                    OUString aTitle;
                    xShapePropSet->getPropertyValue( B2UCONST( "Title" ) ) >>= aTitle;
                    if( aTitle.getLength() )
                    {
                        SvXMLElementExport aExp2( *mpSVGExport, XML_NAMESPACE_NONE, "title", sal_True, sal_True );
                        xExtDocHandler->characters( aTitle );
                    }

                    OUString aDescription;
                    xShapePropSet->getPropertyValue( B2UCONST( "Description" ) ) >>= aDescription;
                    if( aDescription.getLength() )
                    {
                        SvXMLElementExport aExp2( *mpSVGExport, XML_NAMESPACE_NONE, "desc", sal_True, sal_True );
                        xExtDocHandler->characters( aDescription );
                    }
=======
                    OUString aId( B2UCONST( "Drawing_" ) );
                    OUString aObjName( implGetValidIDFromInterface( rxShape, sal_True ) ), aObjDesc;

                    aId += ::rtl::OUString::valueOf( ++mnDrawingId );

                    if( aObjName.getLength() )
                        ( ( aId += B2UCONST( "(" ) ) += aObjName ) += B2UCONST( ")" );
>>>>>>> 275e5c65

                    {
<<<<<<< HEAD
                        SvXMLElementExport aExp2( *mpSVGExport, XML_NAMESPACE_NONE, "g", sal_True, sal_True );
                        mpSVGWriter->WriteMetaFile( aTopLeft, aSize, rMtf, SVGWRITER_WRITE_ALL);
=======
                        if( ( aShapeType.lastIndexOf( B2UCONST( "drawing.OLE2Shape" ) ) != -1 ) ||
                            ( aShapeType.lastIndexOf( B2UCONST( "drawing.GraphicObjectShape" ) ) != -1 ) )
                        {
                            mpSVGExport->AddAttribute( XML_NAMESPACE_NONE, "id", aId );

                            {
                                SvXMLElementExport aExp( *mpSVGExport, XML_NAMESPACE_NONE, "g", sal_True, sal_True );
                                mpSVGWriter->WriteMetaFile( aTopLeft, aSize, rMtf, SVGWRITER_WRITE_FILL | SVGWRITER_WRITE_TEXT );
                            }
                        }
                        else
                        {
                            if( implHasText( rMtf ) )
                            {
                                mpSVGExport->AddAttribute( XML_NAMESPACE_NONE, "id", aId );

                                {
                                    SvXMLElementExport aExp( *mpSVGExport, XML_NAMESPACE_NONE, "g", sal_True, sal_True );
                                    mpSVGWriter->WriteMetaFile( aTopLeft, aSize, rMtf, SVGWRITER_WRITE_FILL );
                                    mpSVGWriter->WriteMetaFile( aTopLeft, aSize, rMtf, SVGWRITER_WRITE_TEXT );
                                }
                            }
                            else
                            {
                                SvXMLElementExport aExp( *mpSVGExport, XML_NAMESPACE_NONE, "g", sal_True, sal_True );
                                mpSVGWriter->WriteMetaFile( aTopLeft, aSize, rMtf, SVGWRITER_WRITE_FILL | SVGWRITER_WRITE_TEXT, &aId );
                            }
                        }
>>>>>>> 275e5c65
                    }
                }

                bRet = sal_True;
            }
        }
    }

    return bRet;
}

// -----------------------------------------------------------------------------

sal_Bool SVGFilter::implCreateObjects( const Reference< XDrawPages >& rxMasterPages,
                                       const Reference< XDrawPages >& rxDrawPages,
                                       sal_Int32 nPageToExport )
{
    if( SVG_EXPORT_ALLPAGES == nPageToExport )
    {
        sal_Int32 i, nCount;

        for( i = 0, nCount = rxMasterPages->getCount(); i < nCount; ++i )
        {
            Reference< XDrawPage > xMasterPage;

            rxMasterPages->getByIndex( i ) >>= xMasterPage;

            if( xMasterPage.is() )
            {
                Reference< XShapes > xShapes( xMasterPage, UNO_QUERY );

                implCreateObjectsFromBackground( xMasterPage );

                if( xShapes.is() )
                    implCreateObjectsFromShapes( xShapes );
            }
        }

        for( i = 0, nCount = rxDrawPages->getCount(); i < nCount; ++i )
        {
            Reference< XDrawPage > xDrawPage;

            rxDrawPages->getByIndex( i ) >>= xDrawPage;

            if( xDrawPage.is() )
            {
                Reference< XShapes > xShapes( xDrawPage, UNO_QUERY );

                if( xShapes.is() )
                    implCreateObjectsFromShapes( xShapes );
            }
        }
    }
    else
    {
        DBG_ASSERT( nPageToExport >= 0 && nPageToExport < rxDrawPages->getCount(),
                    "SVGFilter::implCreateObjects: invalid page number to export" );

        Reference< XDrawPage > xDrawPage;

          rxDrawPages->getByIndex( nPageToExport ) >>= xDrawPage;

          if( xDrawPage.is() )
          {
            Reference< XMasterPageTarget > xMasterTarget( xDrawPage, UNO_QUERY );

            if( xMasterTarget.is() )
            {
                Reference< XDrawPage > xMasterPage( xMasterTarget->getMasterPage() );

                if( xMasterPage.is() )
                {
                    Reference< XShapes > xShapes( xMasterPage, UNO_QUERY );

                    implCreateObjectsFromBackground( xMasterPage );

                    if( xShapes.is() )
                        implCreateObjectsFromShapes( xShapes );
                }
            }

            Reference< XShapes > xShapes( xDrawPage, UNO_QUERY );

              if( xShapes.is() )
                  implCreateObjectsFromShapes( xShapes );
          }
    }

    return sal_True;
}

// -----------------------------------------------------------------------------

sal_Bool SVGFilter::implCreateObjectsFromShapes( const Reference< XShapes >& rxShapes )
{
    Reference< XShape > xShape;
    sal_Bool            bRet = sal_False;

    for( sal_Int32 i = 0, nCount = rxShapes->getCount(); i < nCount; ++i )
    {
        if( ( rxShapes->getByIndex( i ) >>= xShape ) && xShape.is() )
            bRet = implCreateObjectsFromShape( xShape ) || bRet;

        xShape = NULL;
    }

    return bRet;
}

// -----------------------------------------------------------------------------

sal_Bool SVGFilter::implCreateObjectsFromShape( const Reference< XShape >& rxShape )
{
    sal_Bool bRet = sal_False;

    if( rxShape->getShapeType().lastIndexOf( B2UCONST( "drawing.GroupShape" ) ) != -1 )
    {
        Reference< XShapes > xShapes( rxShape, UNO_QUERY );

        if( xShapes.is() )
            bRet = implCreateObjectsFromShapes( xShapes );
    }
    else
    {
        SdrObject*  pObj = GetSdrObjectFromXShape( rxShape );

        if( pObj )
        {
            Graphic aGraphic( SdrExchangeView::GetObjGraphic( pObj->GetModel(), pObj ) );

            if( aGraphic.GetType() != GRAPHIC_NONE )
            {
                if( aGraphic.GetType() == GRAPHIC_BITMAP )
                {
                    GDIMetaFile aMtf;
                    const Point aNullPt;
                    const Size  aSize( pObj->GetCurrentBoundRect().GetSize() );

                    aMtf.AddAction( new MetaBmpExScaleAction( aNullPt, aSize, aGraphic.GetBitmapEx() ) );
                    aMtf.SetPrefSize( aSize );
                    aMtf.SetPrefMapMode( MAP_100TH_MM );

                    (*mpObjects)[ rxShape ] = ObjectRepresentation( rxShape, aMtf );
                }
                else
                    (*mpObjects)[ rxShape ] = ObjectRepresentation( rxShape, aGraphic.GetGDIMetaFile() );

                bRet = sal_True;
            }
        }
    }

    return bRet;
}

// -----------------------------------------------------------------------------

sal_Bool SVGFilter::implCreateObjectsFromBackground( const Reference< XDrawPage >& rxMasterPage )
{
    Reference< XExporter >  xExporter( mxMSF->createInstance( B2UCONST( "com.sun.star.drawing.GraphicExportFilter" ) ), UNO_QUERY );
    sal_Bool                bRet = sal_False;

    if( xExporter.is() )
    {
        GDIMetaFile             aMtf;
        Reference< XFilter >    xFilter( xExporter, UNO_QUERY );

        utl::TempFile aFile;
        aFile.EnableKillingFile();

        Sequence< PropertyValue > aDescriptor( 3 );
        aDescriptor[0].Name = B2UCONST( "FilterName" );
        aDescriptor[0].Value <<= B2UCONST( "SVM" );
        aDescriptor[1].Name = B2UCONST( "URL" );
        aDescriptor[1].Value <<= OUString( aFile.GetURL() );
        aDescriptor[2].Name = B2UCONST( "ExportOnlyBackground" );
        aDescriptor[2].Value <<= (sal_Bool) sal_True;

        xExporter->setSourceDocument( Reference< XComponent >( rxMasterPage, UNO_QUERY ) );
        xFilter->filter( aDescriptor );
        aMtf.Read( *aFile.GetStream( STREAM_READ ) );

        (*mpObjects)[ rxMasterPage ] = ObjectRepresentation( rxMasterPage, aMtf );

        bRet = sal_True;
    }

    return bRet;
}

// -----------------------------------------------------------------------------

OUString SVGFilter::implGetClassFromShape( const Reference< XShape >& rxShape )
{
    OUString            aRet;
    const OUString      aShapeType( rxShape->getShapeType() );

    if( aShapeType.lastIndexOf( B2UCONST( "drawing.GroupShape" ) ) != -1 )
        aRet = B2UCONST( "Group" );
    else if( aShapeType.lastIndexOf( B2UCONST( "drawing.GraphicObjectShape" ) ) != -1 )
        aRet = B2UCONST( "Graphic" );
    else if( aShapeType.lastIndexOf( B2UCONST( "drawing.OLE2Shape" ) ) != -1 )
        aRet = B2UCONST( "OLE2" );
    else if( aShapeType.lastIndexOf( B2UCONST( "presentation.HeaderShape" ) ) != -1 )
        aRet = B2UCONST( "Header" );
    else if( aShapeType.lastIndexOf( B2UCONST( "presentation.FooterShape" ) ) != -1 )
        aRet = B2UCONST( "Footer" );
    else if( aShapeType.lastIndexOf( B2UCONST( "presentation.DateTimeShape" ) ) != -1 )
        aRet = B2UCONST( "Date/Time" );
    else if( aShapeType.lastIndexOf( B2UCONST( "presentation.SlideNumberShape" ) ) != -1 )
        aRet = B2UCONST( "Slide_Number" );
    else
        aRet = B2UCONST( "Drawing" );

    return aRet;
}

// -----------------------------------------------------------------------------

OUString SVGFilter::implGetValidIDFromInterface( const Reference< XInterface >& rxIf, sal_Bool bUnique )
{
    Reference< XNamed > xNamed( rxIf, UNO_QUERY );
    OUString            aRet;

    if( xNamed.is() )
    {
        aRet = xNamed->getName().replace( ' ', '_' ).
               replace( ':', '_' ).
               replace( ',', '_' ).
               replace( ';', '_' ).
               replace( '&', '_' ).
               replace( '!', '_' ).
               replace( '|', '_' );
    }

    if( ( aRet.getLength() > 0 ) && bUnique )
    {
        while( ::std::find( maUniqueIdVector.begin(), maUniqueIdVector.end(), aRet ) != maUniqueIdVector.end() )
        {
            aRet += B2UCONST( "_" );
        }

        maUniqueIdVector.push_back( aRet );
    }

    return aRet;
}

// -----------------------------------------------------------------------------

sal_Bool SVGFilter::implHasText( const GDIMetaFile& rMtf ) const
{
    sal_Bool bRet = sal_False;

    for( sal_uInt32 nCurAction = 0, nCount = rMtf.GetActionCount(); ( nCurAction < nCount ) && !bRet; ++nCurAction )
    {
        switch( rMtf.GetAction( nCurAction )->GetType() )
        {
            case( META_TEXT_ACTION ):
            case( META_TEXTRECT_ACTION ):
            case( META_TEXTARRAY_ACTION ):
            case( META_STRETCHTEXT_ACTION ):
            {
                bRet = sal_True;
            }
            break;

            default:
            break;
        }
    }

    return bRet;
}

// -----------------------------------------------------------------------------

IMPL_LINK( SVGFilter, CalcFieldHdl, EditFieldInfo*, pInfo )
{
    OUString   aRepresentation;
    sal_Bool       bFieldProcessed = sal_False;

    if( pInfo )
    {
        const ::rtl::OUString aHeaderText( B2UCONST( "HeaderText" ) );
        const ::rtl::OUString aFooterText( B2UCONST( "FooterText" ) );
        const ::rtl::OUString aDateTimeText( B2UCONST( "DateTimeText" ) );
        const ::rtl::OUString aPageNumberText( B2UCONST( "Number" ) );

        const Reference< XPropertySet > xDefaultPagePropertySet( mxDefaultPage, UNO_QUERY );
        Reference< XPropertySetInfo >   xDefaultPagePropSetInfo( xDefaultPagePropertySet->getPropertySetInfo() );

        if( xDefaultPagePropSetInfo.is() )
        {
            const SvxFieldData* pField = pInfo->GetField().GetField();
            Any                 aProperty;

            if( pField->ISA( SvxHeaderField ) &&
                xDefaultPagePropSetInfo->hasPropertyByName( aHeaderText ) )
            {
                xDefaultPagePropertySet->getPropertyValue( aHeaderText ) >>= aRepresentation;
                bFieldProcessed = sal_True;
            }
            else if( pField->ISA( SvxFooterField ) &&
                     xDefaultPagePropSetInfo->hasPropertyByName( aFooterText ) )
            {
                xDefaultPagePropertySet->getPropertyValue( aFooterText ) >>= aRepresentation;
                bFieldProcessed = sal_True;
            }
            else if( pField->ISA( SvxDateTimeField ) &&
                     xDefaultPagePropSetInfo->hasPropertyByName( aDateTimeText ) )
            {
                xDefaultPagePropertySet->getPropertyValue( aDateTimeText ) >>= aRepresentation;
                bFieldProcessed = sal_True;
            }
            else if( pField->ISA( SvxPageField ) &&
                     xDefaultPagePropSetInfo->hasPropertyByName( aPageNumberText ) )
            {
                String     aPageNumValue;
                sal_Int16  nPageNumber = 0;

                xDefaultPagePropertySet->getPropertyValue( aPageNumberText ) >>= nPageNumber;

                if( mpSdrModel )
                {
                    sal_Bool bUpper = sal_False;

                    switch( mpSdrModel->GetPageNumType() )
                    {
                        case SVX_CHARS_UPPER_LETTER:
                            aPageNumValue += (sal_Unicode)(char)( ( nPageNumber - 1 ) % 26 + 'A' );
                            break;
                        case SVX_CHARS_LOWER_LETTER:
                            aPageNumValue += (sal_Unicode)(char)( ( nPageNumber- 1 ) % 26 + 'a' );
                            break;
                        case SVX_ROMAN_UPPER:
                            bUpper = sal_True;
                        case SVX_ROMAN_LOWER:
                            aPageNumValue += SvxNumberFormat::CreateRomanString( nPageNumber, bUpper );
                            break;
                        case SVX_NUMBER_NONE:
                            aPageNumValue.Erase();
                            aPageNumValue += sal_Unicode(' ');
                            break;
                        default : break;
                    }
                   }

                if( !aPageNumValue.Len() )
                    aPageNumValue += String::CreateFromInt32( nPageNumber );

                aRepresentation = aPageNumValue;
                bFieldProcessed = sal_True;
            }
        }

        pInfo->SetRepresentation( aRepresentation );
    }

    return( bFieldProcessed ? 0 : maOldFieldHdl.Call( pInfo ) );
}

/* vim:set shiftwidth=4 softtabstop=4 expandtab: */<|MERGE_RESOLUTION|>--- conflicted
+++ resolved
@@ -258,12 +258,7 @@
             if( pOStm )
                 xOStm = Reference< XOutputStream >( new ::utl::OOutputStreamWrapper ( *pOStm ) );
         }
-<<<<<<< HEAD
         else if( pValue[ i ].Name.equalsAsciiL( RTL_CONSTASCII_STRINGPARAM( "PagePos" ) ) )
-=======
-        else if( pValue[ i ].Name.equalsAscii( "PagePos" ) )
-        {
->>>>>>> 275e5c65
             pValue[ i ].Value >>= nPageToExport;
         }
         else if( pValue[ i ].Name.equalsAscii( "FilterData" ) )
@@ -706,13 +701,6 @@
                 mpSVGExport->AddAttribute( XML_NAMESPACE_NONE, "id", aId );
 
                 {
-<<<<<<< HEAD
-=======
-                    SvXMLElementExport  aExp( *mpSVGExport, XML_NAMESPACE_NONE, "g", sal_True, sal_True );
-                    const Point         aNullPt;
-
-                    if( mpObjects->find( xDrawPage ) != mpObjects->end() )
->>>>>>> 275e5c65
                     {
                         Reference< XExtendedDocumentHandler > xExtDocHandler( mpSVGExport->GetDocHandler(), UNO_QUERY );
 
@@ -836,27 +824,10 @@
 
                 if( xShapes.is() )
                 {
-<<<<<<< HEAD
                     mpSVGExport->AddAttribute( XML_NAMESPACE_NONE, "class", B2UCONST( "Group" ) );
                     SvXMLElementExport aExp( *mpSVGExport, XML_NAMESPACE_NONE, "g", sal_True, sal_True );
 
                     bRet = implExportShapes( xShapes );
-=======
-                    OUString    aId( B2UCONST( "DrawingGroup_" ) );
-                    OUString    aObjName( implGetValidIDFromInterface( rxShape, sal_True ) ), aObjDesc;
-
-                    aId += ::rtl::OUString::valueOf( ++mnDrawingGroupId );
-
-                    if( aObjName.getLength() )
-                        ( ( aId += B2UCONST( "(" ) ) += aObjName ) += B2UCONST( ")" );
-
-                    mpSVGExport->AddAttribute( XML_NAMESPACE_NONE, "id", aId );
-
-                    {
-                        SvXMLElementExport aExp( *mpSVGExport, XML_NAMESPACE_NONE, "g", sal_True, sal_True );
-                        bRet = implExportShapes( xShapes );
-                    }
->>>>>>> 275e5c65
                 }
             }
 
@@ -873,7 +844,6 @@
 
                 if( rMtf.GetActionCount() )
                 {
-<<<<<<< HEAD
                     mpSVGExport->AddAttribute( XML_NAMESPACE_NONE, "class", implGetClassFromShape( rxShape ) );
                     SvXMLElementExport aExp( *mpSVGExport, XML_NAMESPACE_NONE, "g", sal_True, sal_True );
 
@@ -894,50 +864,13 @@
                         SvXMLElementExport aExp2( *mpSVGExport, XML_NAMESPACE_NONE, "desc", sal_True, sal_True );
                         xExtDocHandler->characters( aDescription );
                     }
-=======
-                    OUString aId( B2UCONST( "Drawing_" ) );
-                    OUString aObjName( implGetValidIDFromInterface( rxShape, sal_True ) ), aObjDesc;
-
-                    aId += ::rtl::OUString::valueOf( ++mnDrawingId );
 
                     if( aObjName.getLength() )
                         ( ( aId += B2UCONST( "(" ) ) += aObjName ) += B2UCONST( ")" );
->>>>>>> 275e5c65
 
                     {
-<<<<<<< HEAD
                         SvXMLElementExport aExp2( *mpSVGExport, XML_NAMESPACE_NONE, "g", sal_True, sal_True );
                         mpSVGWriter->WriteMetaFile( aTopLeft, aSize, rMtf, SVGWRITER_WRITE_ALL);
-=======
-                        if( ( aShapeType.lastIndexOf( B2UCONST( "drawing.OLE2Shape" ) ) != -1 ) ||
-                            ( aShapeType.lastIndexOf( B2UCONST( "drawing.GraphicObjectShape" ) ) != -1 ) )
-                        {
-                            mpSVGExport->AddAttribute( XML_NAMESPACE_NONE, "id", aId );
-
-                            {
-                                SvXMLElementExport aExp( *mpSVGExport, XML_NAMESPACE_NONE, "g", sal_True, sal_True );
-                                mpSVGWriter->WriteMetaFile( aTopLeft, aSize, rMtf, SVGWRITER_WRITE_FILL | SVGWRITER_WRITE_TEXT );
-                            }
-                        }
-                        else
-                        {
-                            if( implHasText( rMtf ) )
-                            {
-                                mpSVGExport->AddAttribute( XML_NAMESPACE_NONE, "id", aId );
-
-                                {
-                                    SvXMLElementExport aExp( *mpSVGExport, XML_NAMESPACE_NONE, "g", sal_True, sal_True );
-                                    mpSVGWriter->WriteMetaFile( aTopLeft, aSize, rMtf, SVGWRITER_WRITE_FILL );
-                                    mpSVGWriter->WriteMetaFile( aTopLeft, aSize, rMtf, SVGWRITER_WRITE_TEXT );
-                                }
-                            }
-                            else
-                            {
-                                SvXMLElementExport aExp( *mpSVGExport, XML_NAMESPACE_NONE, "g", sal_True, sal_True );
-                                mpSVGWriter->WriteMetaFile( aTopLeft, aSize, rMtf, SVGWRITER_WRITE_FILL | SVGWRITER_WRITE_TEXT, &aId );
-                            }
-                        }
->>>>>>> 275e5c65
                     }
                 }
 
@@ -1184,33 +1117,6 @@
     }
 
     return aRet;
-}
-
-// -----------------------------------------------------------------------------
-
-sal_Bool SVGFilter::implHasText( const GDIMetaFile& rMtf ) const
-{
-    sal_Bool bRet = sal_False;
-
-    for( sal_uInt32 nCurAction = 0, nCount = rMtf.GetActionCount(); ( nCurAction < nCount ) && !bRet; ++nCurAction )
-    {
-        switch( rMtf.GetAction( nCurAction )->GetType() )
-        {
-            case( META_TEXT_ACTION ):
-            case( META_TEXTRECT_ACTION ):
-            case( META_TEXTARRAY_ACTION ):
-            case( META_STRETCHTEXT_ACTION ):
-            {
-                bRet = sal_True;
-            }
-            break;
-
-            default:
-            break;
-        }
-    }
-
-    return bRet;
 }
 
 // -----------------------------------------------------------------------------
