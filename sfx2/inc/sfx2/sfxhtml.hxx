--- conflicted
+++ resolved
@@ -99,17 +99,7 @@
     void StartFileDownload( const String& rURL, int nToken,
                             SfxObjectShell *pSh=0 );
 
-<<<<<<< HEAD
-    // Beenden eines asynchronen File-Downloads. Gibt TRUE zurueck, wenn
-=======
-    // Ermittelnd des MIME-Types eines zuvor downloadeten Files. Kann nur
-    // unmittelbar vor FinishFileDownload aufgerufen werden, nie aber
-    // danach.
-
-    sal_Bool GetFileDownloadMIME( String& rMime );
-
     // Beenden eines asynchronen File-Downloads. Gibt sal_True zurueck, wenn
->>>>>>> 4fba42e5
     // der Download geklappt hat. Das gelesene File befindet sich dann in
     // dem uebergeben String.
     sal_Bool FinishFileDownload( String& rStr );
