/* -*- Mode: C++; tab-width: 4; indent-tabs-mode: nil; c-basic-offset: 4 -*- */
/*************************************************************************
 *
 * DO NOT ALTER OR REMOVE COPYRIGHT NOTICES OR THIS FILE HEADER.
 *
 * Copyright 2000, 2010 Oracle and/or its affiliates.
 *
 * OpenOffice.org - a multi-platform office productivity suite
 *
 * This file is part of OpenOffice.org.
 *
 * OpenOffice.org is free software: you can redistribute it and/or modify
 * it under the terms of the GNU Lesser General Public License version 3
 * only, as published by the Free Software Foundation.
 *
 * OpenOffice.org is distributed in the hope that it will be useful,
 * but WITHOUT ANY WARRANTY; without even the implied warranty of
 * MERCHANTABILITY or FITNESS FOR A PARTICULAR PURPOSE.  See the
 * GNU Lesser General Public License version 3 for more details
 * (a copy is included in the LICENSE file that accompanied this code).
 *
 * You should have received a copy of the GNU Lesser General Public License
 * version 3 along with OpenOffice.org.  If not, see
 * <http://www.openoffice.org/license.html>
 * for a copy of the LGPLv3 License.
 *
 ************************************************************************/
#ifndef _SFXDISPATCH_HXX
#define _SFXDISPATCH_HXX

#include "sal/config.h"
#include "sfx2/dllapi.h"
#include "sal/types.h"

#include <stdarg.h>

#define _SVSTDARR_USHORTS
#include <svl/svstdarr.hxx>     // SvUShorts

#include <sfx2/bindings.hxx>
#include <sfx2/viewfrm.hxx>

class SfxSlotServer;
class SfxShell;
class SfxRequest;
class SfxShellStack_Impl;
class SfxHintPoster;
class SfxViewFrame;
class SfxBindings;
class SfxItemSet;
class SfxPopupMenuManager;
class SfxModule;
struct SfxDispatcher_Impl;
struct SfxPlugInInfo_Impl;

namespace com
{
    namespace sun
    {
        namespace star
        {
            namespace frame
            {
                class XDispatch;
            }
        }
    }
}

//=========================================================================

#define SFX_SHELL_POP_UNTIL     4
#define SFX_SHELL_POP_DELETE    2
#define SFX_SHELL_PUSH          1

//=========================================================================

typedef SfxPoolItem* SfxPoolItemPtr;
SV_DECL_PTRARR_DEL( SfxItemPtrArray, SfxPoolItemPtr, 4, 4 )

// fuer  shell.cxx
typedef SfxItemPtrArray SfxItemArray_Impl;

class SfxExecuteItem : public SfxItemPtrArray, public SfxPoolItem
{
    sal_uInt16 nSlot;
    SfxCallMode eCall;
    sal_uInt16 nModifier;
public:
    sal_uInt16                   GetSlot() const { return nSlot; }
    sal_uInt16                   GetModifier() const { return nModifier; }
    void                     SetModifier( sal_uInt16 nModifierP ) { nModifier = nModifierP; }
    SfxCallMode              GetCallMode() const { return eCall; }
    void                     SetCallMode( SfxCallMode eMode ) { eCall = eMode; }
    virtual int              operator==( const SfxPoolItem& ) const;

    virtual SfxPoolItem*     Clone( SfxItemPool *pPool = 0 ) const;
                             SfxExecuteItem(
                                 sal_uInt16 nWhich, sal_uInt16 nSlot, SfxCallMode eMode,
                                 const SfxPoolItem *pArg1, ... );
                             SfxExecuteItem(
                                 sal_uInt16 nWhich, sal_uInt16 nSlot, SfxCallMode eMode );
                             SfxExecuteItem( const SfxExecuteItem& );
};

//=========================================================================

class SFX2_DLLPUBLIC SfxDispatcher
{
    SfxDispatcher_Impl*             pImp;
    sal_Bool                            bFlushed;

private:
    // auf temporaer ausgewerteten Todos suchen
    SAL_DLLPRIVATE sal_Bool CheckVirtualStack( const SfxShell& rShell, sal_Bool bDeep );

#ifndef _SFX_HXX

friend class SfxApplication;
friend class SfxViewFrame;

    DECL_DLLPRIVATE_LINK( EventHdl_Impl, void * );
    DECL_DLLPRIVATE_LINK( PostMsgHandler, SfxRequest * );

    SAL_DLLPRIVATE int Call_Impl( SfxShell& rShell, const SfxSlot &rSlot, SfxRequest &rReq, sal_Bool bRecord );
    SAL_DLLPRIVATE void _Update_Impl( sal_Bool,sal_Bool,sal_Bool,SfxWorkWindow*);
    SAL_DLLPRIVATE void CollectTools_Impl(SfxWorkWindow*);

protected:
friend class SfxBindings;
friend class SfxStateCache;
friend class SfxPopupMenuManager;
friend class SfxHelp;
                        // Fuer die Bindings: Finden einer Message; Level fuer
                        // erneuten Zugriff
    SAL_DLLPRIVATE sal_Bool _TryIntercept_Impl( sal_uInt16 nId, SfxSlotServer &rServer, sal_Bool bModal );
    sal_Bool                _FindServer( sal_uInt16 nId, SfxSlotServer &rServer, sal_Bool bModal );
    sal_Bool                _FillState( const SfxSlotServer &rServer,
                                    SfxItemSet &rState, const SfxSlot *pRealSlot );
    const SfxPoolItem*  _Execute( const SfxSlotServer &rServer );
    void                _Execute( SfxShell &rShell, const SfxSlot &rSlot,
                                  SfxRequest &rReq,
                                  SfxCallMode eCall = SFX_CALLMODE_STANDARD);
    const SfxPoolItem*  _Execute( sal_uInt16 nSlot, SfxCallMode eCall,
                                  va_list pArgs, const SfxPoolItem *pArg1 );

#endif
protected:
    void FlushImpl();

public:
                        SfxDispatcher( SfxDispatcher* pParent );
                        SfxDispatcher( SfxViewFrame *pFrame = 0 );

    SAL_DLLPRIVATE void Construct_Impl( SfxDispatcher* pParent );

    virtual             ~SfxDispatcher();

    const SfxPoolItem*  Execute( const SfxExecuteItem& rItem );
    virtual sal_uInt16      ExecuteFunction( sal_uInt16 nSID, SfxPoolItem** ppArgs=0, sal_uInt16 nMode=0 );
    sal_uInt16              ExecuteFunction( sal_uInt16 nSID, const SfxItemSet& rArgs , sal_uInt16 nMode=0 );

    virtual void        SetExecuteMode( sal_uInt16 );

    const SfxPoolItem*  Execute( sal_uInt16 nSlot,
                                 SfxCallMode nCall = SFX_CALLMODE_SLOT,
                                 const SfxPoolItem **pArgs = 0,
                                 sal_uInt16 nModi = 0,
                                 const SfxPoolItem **pInternalArgs = 0);

    const SfxPoolItem*  Execute( sal_uInt16 nSlot,
                                 SfxCallMode nCall,
                                 SfxItemSet* pArgs,
                                 SfxItemSet* pInternalArgs,
                                 sal_uInt16 nModi = 0);

    const SfxPoolItem*  Execute( sal_uInt16 nSlot,
                                 SfxCallMode nCall,
                                 const SfxPoolItem *pArg1, ... );

    const SfxPoolItem*  Execute( sal_uInt16 nSlot,
                                 SfxCallMode nCall,
                                 const SfxItemSet &rArgs );

    const SfxPoolItem*  Execute( sal_uInt16 nSlot,
                                 SfxCallMode nCall,
                                 sal_uInt16 nModi,
                                 const SfxItemSet &rArgs );

    sal_uInt16              GetSlotId( const String& rCommand );
    const SfxSlot*      GetSlot( const String& rCommand );

    sal_Bool                IsActive( const SfxShell& rShell );
    sal_Bool                IsOnTop( const SfxShell& rShell );
    sal_uInt16              GetShellLevel( const SfxShell &rShell );
    SfxBindings*        GetBindings() const;

    void                Push( SfxShell& rShell );
    void                Pop( SfxShell& rShell, sal_uInt16 nMode = 0 );

    SfxShell*           GetShell(sal_uInt16 nIdx) const;
    SfxViewFrame*       GetFrame() const;
    SfxModule*      GetModule() const;
    // caller has to clean up the Manager on his own
    static SfxPopupMenuManager* Popup( sal_uInt16 nConfigId,Window *pWin, const Point *pPos );

    void                ExecutePopup( const ResId &rId,
                              Window *pWin = 0, const Point *pPosPixel = 0 );
    static void         ExecutePopup( sal_uInt16 nConfigId = 0,
                              Window *pWin = 0, const Point *pPosPixel = 0 );
    static void         ExecutePopup( sal_uInt16 nConfigId,
                                      Window *pWin, const Point *pPosPixel,
                                      const SfxPoolItem *pArg1, ...  );

    sal_Bool            IsAppDispatcher() const;
    sal_Bool            IsFlushed() const;
    void                Flush();
    void                Lock( sal_Bool bLock );
    sal_Bool                IsLocked( sal_uInt16 nSID = 0 ) const;
    void                SetSlotFilter( sal_Bool bEnable = sal_False,
                                       sal_uInt16 nCount = 0, const sal_uInt16 *pSIDs = 0 );

    void                HideUI( sal_Bool bHide = sal_True );
    void                ShowObjectBar(sal_uInt16 nId, SfxShell *pShell=0) const;
    sal_uInt32          GetObjectBarId( sal_uInt16 nPos ) const;

    SfxItemState        QueryState( sal_uInt16 nSID, const SfxPoolItem* &rpState );
    SfxItemState        QueryState( sal_uInt16 nSID, ::com::sun::star::uno::Any& rAny );

    sal_Bool                IsAllowed( sal_uInt16 nSlot ) const;
    ::com::sun::star::frame::XDispatch*          GetDispatchInterface( const String& );
    void                SetDisableFlags( sal_uInt32 nFlags );
    sal_uInt32              GetDisableFlags() const;

<<<<<<< HEAD
    SAL_DLLPRIVATE BOOL HasSlot_Impl( USHORT );
=======
//#if 0 // _SOLAR__PRIVATE
    SAL_DLLPRIVATE sal_Bool HasSlot_Impl( sal_uInt16 );
>>>>>>> 4fba42e5
    SAL_DLLPRIVATE void SetMenu_Impl();
    SAL_DLLPRIVATE void Update_Impl( sal_Bool bForce = sal_False ); // ObjectBars etc.
    SAL_DLLPRIVATE sal_Bool IsUpdated_Impl() const;
    SAL_DLLPRIVATE void DebugOutput_Impl() const;
    SAL_DLLPRIVATE void ResetObjectBars_Impl();
    SAL_DLLPRIVATE int GetShellAndSlot_Impl( sal_uInt16 nSlot, SfxShell **ppShell, const SfxSlot **ppSlot,
                                              sal_Bool bOwnShellsOnly, sal_Bool bModal, sal_Bool bRealSlot=sal_True );
    SAL_DLLPRIVATE void LockUI_Impl( sal_Bool bLock = sal_True );
    SAL_DLLPRIVATE void SetReadOnly_Impl( sal_Bool  bOn );
    SAL_DLLPRIVATE sal_Bool GetReadOnly_Impl() const;
    SAL_DLLPRIVATE sal_Bool IsSlotEnabledByFilter_Impl( sal_uInt16 nSID ) const;
    SAL_DLLPRIVATE void SetQuietMode_Impl( sal_Bool bOn );
    SAL_DLLPRIVATE void SetModalMode_Impl( sal_Bool bOn );
    SAL_DLLPRIVATE sal_Bool IsReadOnlyShell_Impl( sal_uInt16 nShell ) const;
    SAL_DLLPRIVATE void RemoveShell_Impl( SfxShell& rShell );
    SAL_DLLPRIVATE void InsertShell_Impl( SfxShell& rShell, sal_uInt16 nPos );
    SAL_DLLPRIVATE void DoParentActivate_Impl();
    SAL_DLLPRIVATE void DoParentDeactivate_Impl();
<<<<<<< HEAD
    SAL_DLLPRIVATE void DoActivate_Impl( BOOL bMDI, SfxViewFrame* pOld );
    SAL_DLLPRIVATE void DoDeactivate_Impl( BOOL bMDI, SfxViewFrame* pNew );
    SAL_DLLPRIVATE void InvalidateBindings_Impl(BOOL);
    SAL_DLLPRIVATE USHORT GetNextToolBox_Impl( USHORT nPos, USHORT nType, String *pStr );
=======
    SAL_DLLPRIVATE void DoActivate_Impl( sal_Bool bMDI, SfxViewFrame* pOld );
    SAL_DLLPRIVATE void DoDeactivate_Impl( sal_Bool bMDI, SfxViewFrame* pNew );
    SAL_DLLPRIVATE void InvalidateBindings_Impl(sal_Bool);
    SAL_DLLPRIVATE sal_uInt16 GetNextToolBox_Impl( sal_uInt16 nPos, sal_uInt16 nType, String *pStr );
//#endif
>>>>>>> 4fba42e5
};

//--------------------------------------------------------------------

inline sal_Bool SfxDispatcher::IsFlushed() const

/*  [Beschreibung]

    Mit dieser Methode l"a"st sich erfragen, ob der Stack des
    SfxDispatchers geflusht ist, oder noch Push- oder Pop-Befehle
    ausstehen.
*/

{
     return bFlushed;
}

//--------------------------------------------------------------------

inline void SfxDispatcher::Flush()

/*  [Beschreibung]

    Diese Methode f"uhrt ausstehenden Push- und Pop-Befehle aus.
    F"ur <SfxShell>s, die dabei neu auf den Stack kommen, wird
    <SfxShell::Activate(sal_Bool)> mit bMDI == sal_True aufgerufen, f"ur
    SfxShells, die vom Stack entfernt werden, wird <SfxShell::Deactivate(sal_Bool)>
    mit bMDI == sal_True aufgerufen.
*/

{
    if ( !bFlushed ) FlushImpl();
}

//--------------------------------------------------------------------

inline void SfxDispatcher::Push( SfxShell& rShell )

/*  [Beschreibung]

    Mit dieser Methode wird eine <SfxShell> auf den SfxDispatcher
    gepusht. Die SfxShell wird zun"achst zum pushen vermerkt und
    es wird ein Timer aufgesetzt. Erst bei Ablauf des Timers wird
    tats"achlich gepusht (<SfxDispatcher::Flush()>) und die <SfxBindings>
    werden invalidiert. W"ahrend der Timer l"auft gleichen sich
    entgegengesetzte Push und Pop Befehle mit derselben SfxShell aus.
*/

{
    Pop( rShell, SFX_SHELL_PUSH );
}

//--------------------------------------------------------------------

inline sal_Bool SfxDispatcher::IsActive( const SfxShell& rShell )

/*  [Beschreibung]

    Mit dieser Methode kann abgefragt werden, ob sich eine bestimmte
    <SfxShell>-Instanz auf dem SfxDispatcher befindet.

    [R"uckgabewert]

    sal_Bool                sal_True
                        Die SfxShell-Instanz befindet sich auf dem
                        SfxDispatcher.

                        sal_False
                        Die SfxShell-Instanz befindet sich nicht auf dem
                        SfxDispatcher.

*/

{
    return CheckVirtualStack( rShell, sal_True );
}
//--------------------------------------------------------------------

inline sal_Bool SfxDispatcher::IsOnTop( const SfxShell& rShell )

/*  [Beschreibung]

    Mit dieser Methode kann abgefragt werden, ob sich eine bestimmte
    <SfxShell>-Instanz zuoberst auf dem SfxDispatcher befindet.

    [R"uckgabewert]

    sal_Bool                sal_True
                        Die SfxShell-Instanz befindet sich als oberste
                        SfxShell auf dem SfxDispatcher.

                        sal_False
                        Die SfxShell-Instanz befindet sich nicht als
                        oberste SfxShell auf dem SfxDispatcher.

*/

{
    return CheckVirtualStack( rShell, sal_False );
}

//--------------------------------------------------------------------

#endif

/* vim:set shiftwidth=4 softtabstop=4 expandtab: */<|MERGE_RESOLUTION|>--- conflicted
+++ resolved
@@ -232,12 +232,7 @@
     void                SetDisableFlags( sal_uInt32 nFlags );
     sal_uInt32              GetDisableFlags() const;
 
-<<<<<<< HEAD
-    SAL_DLLPRIVATE BOOL HasSlot_Impl( USHORT );
-=======
-//#if 0 // _SOLAR__PRIVATE
     SAL_DLLPRIVATE sal_Bool HasSlot_Impl( sal_uInt16 );
->>>>>>> 4fba42e5
     SAL_DLLPRIVATE void SetMenu_Impl();
     SAL_DLLPRIVATE void Update_Impl( sal_Bool bForce = sal_False ); // ObjectBars etc.
     SAL_DLLPRIVATE sal_Bool IsUpdated_Impl() const;
@@ -256,18 +251,10 @@
     SAL_DLLPRIVATE void InsertShell_Impl( SfxShell& rShell, sal_uInt16 nPos );
     SAL_DLLPRIVATE void DoParentActivate_Impl();
     SAL_DLLPRIVATE void DoParentDeactivate_Impl();
-<<<<<<< HEAD
-    SAL_DLLPRIVATE void DoActivate_Impl( BOOL bMDI, SfxViewFrame* pOld );
-    SAL_DLLPRIVATE void DoDeactivate_Impl( BOOL bMDI, SfxViewFrame* pNew );
-    SAL_DLLPRIVATE void InvalidateBindings_Impl(BOOL);
-    SAL_DLLPRIVATE USHORT GetNextToolBox_Impl( USHORT nPos, USHORT nType, String *pStr );
-=======
     SAL_DLLPRIVATE void DoActivate_Impl( sal_Bool bMDI, SfxViewFrame* pOld );
     SAL_DLLPRIVATE void DoDeactivate_Impl( sal_Bool bMDI, SfxViewFrame* pNew );
     SAL_DLLPRIVATE void InvalidateBindings_Impl(sal_Bool);
     SAL_DLLPRIVATE sal_uInt16 GetNextToolBox_Impl( sal_uInt16 nPos, sal_uInt16 nType, String *pStr );
-//#endif
->>>>>>> 4fba42e5
 };
 
 //--------------------------------------------------------------------
