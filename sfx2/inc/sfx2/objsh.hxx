--- conflicted
+++ resolved
@@ -781,11 +781,6 @@
 SV_IMPL_LOCK(SfxObjectShell)
 SV_IMPL_REF(SfxObjectShell)
 
-<<<<<<< HEAD
-SfxObjectShellRef MakeObjectShellForOrganizer_Impl( const String& rName, BOOL bWriting );
-=======
-//#if 0 // _SOLAR__PRIVATE
->>>>>>> 4fba42e5
 //--------------------------------------------------------------------
 class AutoReloadTimer_Impl : public Timer
 {
@@ -824,13 +819,8 @@
     virtual int             operator==( const SfxPoolItem& ) const;
     virtual String          GetValueText() const;
     virtual SfxPoolItem*    Clone( SfxItemPool *pPool = 0 ) const;
-<<<<<<< HEAD
-    virtual bool            QueryValue( com::sun::star::uno::Any& rVal, BYTE nMemberId = 0 ) const;
-    virtual bool            PutValue( const com::sun::star::uno::Any& rVal, BYTE nMemberId = 0 );
-=======
-    virtual sal_Bool        QueryValue( com::sun::star::uno::Any& rVal, sal_uInt8 nMemberId = 0 ) const;
-    virtual sal_Bool        PutValue( const com::sun::star::uno::Any& rVal, sal_uInt8 nMemberId = 0 );
->>>>>>> 4fba42e5
+    virtual bool            QueryValue( com::sun::star::uno::Any& rVal, sal_uInt8 nMemberId = 0 ) const;
+    virtual bool            PutValue( const com::sun::star::uno::Any& rVal, sal_uInt8 nMemberId = 0 );
     SfxObjectShell*         GetObjectShell() const
                             { return pObjSh; }
 
