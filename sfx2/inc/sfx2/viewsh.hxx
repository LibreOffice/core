--- conflicted
+++ resolved
@@ -238,23 +238,11 @@
     void                        AdjustVisArea(const Rectangle& rRect);
 
     // Printing Interface
-<<<<<<< HEAD
-    virtual void                PreparePrint( PrintDialog *pPrintDialog = 0 );
-    virtual ErrCode             DoPrint( SfxPrinter *pPrinter, PrintDialog *pPrintDialog, sal_Bool bSilent, sal_Bool bIsAPI );
-    virtual sal_uInt16              Print( SfxProgress &rProgress, sal_Bool bIsAPI, PrintDialog *pPrintDialog = 0 );
-    virtual SfxPrinter*         GetPrinter( sal_Bool bCreate = sal_False );
-    virtual sal_uInt16              SetPrinter( SfxPrinter *pNewPrinter, sal_uInt16 nDiffFlags = SFX_PRINTER_ALL, bool bIsAPI=sal_False );
-    virtual SfxTabPage*         CreatePrintOptionsPage( Window *pParent, const SfxItemSet &rOptions );
-    virtual PrintDialog*        CreatePrintDialog( Window *pParent );
-    void                        LockPrinter( sal_Bool bLock = sal_True );
-    sal_Bool                        IsPrinterLocked() const;
-=======
-    virtual SfxPrinter*         GetPrinter( BOOL bCreate = FALSE );
-    virtual USHORT              SetPrinter( SfxPrinter *pNewPrinter, USHORT nDiffFlags = SFX_PRINTER_ALL, bool bIsAPI=FALSE );
+    virtual SfxPrinter*         GetPrinter( sal_Bool bCreate = FALSE );
+    virtual sal_uInt16              SetPrinter( SfxPrinter *pNewPrinter, USHORT nDiffFlags = SFX_PRINTER_ALL, bool bIsAPI=FALSE );
     virtual SfxTabPage*         CreatePrintOptionsPage( Window *pParent, const SfxItemSet &rOptions );
     void                        LockPrinter( BOOL bLock = TRUE );
-    BOOL                        IsPrinterLocked() const;
->>>>>>> d646413d
+    sal_Bool                    IsPrinterLocked() const;
     virtual JobSetup            GetJobSetup() const;
     Printer*                    GetActivePrinter() const;
 
