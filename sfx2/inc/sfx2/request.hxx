/* -*- Mode: C++; tab-width: 4; indent-tabs-mode: nil; c-basic-offset: 4 -*- */
/*************************************************************************
 *
 * DO NOT ALTER OR REMOVE COPYRIGHT NOTICES OR THIS FILE HEADER.
 *
 * Copyright 2000, 2010 Oracle and/or its affiliates.
 *
 * OpenOffice.org - a multi-platform office productivity suite
 *
 * This file is part of OpenOffice.org.
 *
 * OpenOffice.org is free software: you can redistribute it and/or modify
 * it under the terms of the GNU Lesser General Public License version 3
 * only, as published by the Free Software Foundation.
 *
 * OpenOffice.org is distributed in the hope that it will be useful,
 * but WITHOUT ANY WARRANTY; without even the implied warranty of
 * MERCHANTABILITY or FITNESS FOR A PARTICULAR PURPOSE.  See the
 * GNU Lesser General Public License version 3 for more details
 * (a copy is included in the LICENSE file that accompanied this code).
 *
 * You should have received a copy of the GNU Lesser General Public License
 * version 3 along with OpenOffice.org.  If not, see
 * <http://www.openoffice.org/license.html>
 * for a copy of the LGPLv3 License.
 *
 ************************************************************************/
#ifndef _SFXREQUEST_HXX
#define _SFXREQUEST_HXX

#include "sal/config.h"
#include "sfx2/dllapi.h"
#include "sal/types.h"
#include <svl/itemset.hxx>
#include <svl/hint.hxx>

#include <com/sun/star/uno/Sequence.hxx>
#include <com/sun/star/beans/PropertyValue.hpp>
#include <com/sun/star/frame/XDispatchRecorder.hpp>

class SfxMacro;
class SfxPoolItem;
class SfxAllItemSet;
class SfxItemSet;
class SfxItemPool;
class SfxShell;
class SfxSlot;
class SfxMacroStatement;
class SfxArguments;
class String;
class SfxViewFrame;
struct SfxRequest_Impl;

//==================================================================

class SFX2_DLLPUBLIC SfxRequest: public SfxHint
{
friend struct SfxRequest_Impl;

    sal_uInt16              nSlot;
    SfxAllItemSet*      pArgs;
    SfxRequest_Impl*    pImp;

    //---------------------------------------------------------------------
public:
    SAL_DLLPRIVATE void Record_Impl( SfxShell &rSh, const SfxSlot &rSlot,
                                     com::sun::star::uno::Reference< com::sun::star::frame::XDispatchRecorder > xRecorder,
                                     SfxViewFrame* );
private:
    SAL_DLLPRIVATE void Done_Impl( const SfxItemSet *pSet );

    //---------------------------------------------------------------------

public:
                        SfxRequest( SfxViewFrame*, sal_uInt16 nSlotId );
                        SfxRequest( sal_uInt16 nSlot, sal_uInt16 nCallMode, SfxItemPool &rPool );
                        SfxRequest( const SfxSlot* pSlot, const com::sun::star::uno::Sequence < com::sun::star::beans::PropertyValue >& rArgs,
                                            sal_uInt16 nCallMode, SfxItemPool &rPool );
                        SfxRequest( sal_uInt16 nSlot, sal_uInt16 nCallMode, const SfxAllItemSet& rSfxArgs );
                        SfxRequest( const SfxRequest& rOrig );
                        ~SfxRequest();

    sal_uInt16              GetSlot() const { return nSlot; }
    void                SetSlot(sal_uInt16 nNewSlot) { nSlot = nNewSlot; }

    sal_uInt16              GetModifier() const;
    void                SetModifier( sal_uInt16 nModi );
    SAL_DLLPRIVATE void SetInternalArgs_Impl( const SfxAllItemSet& rArgs );
    SAL_DLLPRIVATE const SfxItemSet* GetInternalArgs_Impl() const;
    const SfxItemSet*   GetArgs() const { return pArgs; }
    void                SetArgs( const SfxAllItemSet& rArgs );
    void                AppendItem(const SfxPoolItem &);
    void                RemoveItem( sal_uInt16 nSlotId );

    static const SfxPoolItem* GetItem( const SfxItemSet*, sal_uInt16 nSlotId,
                                       bool bDeep = false,
                                       TypeId aType = 0 );
<<<<<<< HEAD
    const SfxPoolItem*  GetArg( USHORT nSlotId, bool bDeep = false, TypeId aType = 0 ) const;
=======
    const SfxPoolItem*  GetArg( sal_uInt16 nSlotId, bool bDeep = false, TypeId aType = 0 ) const;
>>>>>>> 4fba42e5
    void                ReleaseArgs();
    void                SetReturnValue(const SfxPoolItem &);
    const SfxPoolItem*  GetReturnValue() const;

    static SfxMacro*    GetRecordingMacro();
    static com::sun::star::uno::Reference< com::sun::star::frame::XDispatchRecorder > GetMacroRecorder( SfxViewFrame* pFrame=NULL );
<<<<<<< HEAD
    static BOOL         HasMacroRecorder( SfxViewFrame* pFrame=NULL );
    USHORT              GetCallMode() const;
    bool                IsRecording() const;
    void                AllowRecording( BOOL );
    BOOL                AllowsRecording() const;
    BOOL                IsAPI() const;
    BOOL                IsSynchronCall() const;
    void                SetSynchronCall( BOOL bSynchron );
=======
    static sal_Bool         HasMacroRecorder( SfxViewFrame* pFrame=NULL );
    sal_uInt16              GetCallMode() const;
    bool            IsRecording() const;
    void                AllowRecording( sal_Bool );
    sal_Bool                AllowsRecording() const;
    sal_Bool                IsAPI() const;
    sal_Bool                IsSynchronCall() const;
    void                SetSynchronCall( sal_Bool bSynchron );
>>>>>>> 4fba42e5
    void                SetTarget( const String &rTarget );

    sal_Bool                IsDone() const;
    void                Done( sal_Bool bRemove = sal_False );

    void                Ignore();
    void                Cancel();
<<<<<<< HEAD
    BOOL                IsCancelled() const;
=======
    sal_Bool                IsCancelled() const;
>>>>>>> 4fba42e5
    void                Done(const SfxItemSet &, bool bKeep = true );

    void                ForgetAllArgs();

private:
    const SfxRequest&   operator=(const SfxRequest &); // n.i.!!
};

//------------------------------------------------------------------------

#define SFX_REQUEST_ARG(rReq, pItem, ItemType, nSlotId, bDeep) \
        const ItemType *pItem = (const ItemType*) \
                rReq.GetArg( nSlotId, bDeep, TYPE(ItemType) )
#define SFX_ITEMSET_ARG(pArgs, pItem, ItemType, nSlotId, bDeep) \
    const ItemType *pItem = (const ItemType*) \
        SfxRequest::GetItem( pArgs, nSlotId, bDeep, TYPE(ItemType) )

#endif

/* vim:set shiftwidth=4 softtabstop=4 expandtab: */<|MERGE_RESOLUTION|>--- conflicted
+++ resolved
@@ -95,36 +95,21 @@
     static const SfxPoolItem* GetItem( const SfxItemSet*, sal_uInt16 nSlotId,
                                        bool bDeep = false,
                                        TypeId aType = 0 );
-<<<<<<< HEAD
-    const SfxPoolItem*  GetArg( USHORT nSlotId, bool bDeep = false, TypeId aType = 0 ) const;
-=======
     const SfxPoolItem*  GetArg( sal_uInt16 nSlotId, bool bDeep = false, TypeId aType = 0 ) const;
->>>>>>> 4fba42e5
     void                ReleaseArgs();
     void                SetReturnValue(const SfxPoolItem &);
     const SfxPoolItem*  GetReturnValue() const;
 
     static SfxMacro*    GetRecordingMacro();
     static com::sun::star::uno::Reference< com::sun::star::frame::XDispatchRecorder > GetMacroRecorder( SfxViewFrame* pFrame=NULL );
-<<<<<<< HEAD
-    static BOOL         HasMacroRecorder( SfxViewFrame* pFrame=NULL );
-    USHORT              GetCallMode() const;
-    bool                IsRecording() const;
-    void                AllowRecording( BOOL );
-    BOOL                AllowsRecording() const;
-    BOOL                IsAPI() const;
-    BOOL                IsSynchronCall() const;
-    void                SetSynchronCall( BOOL bSynchron );
-=======
     static sal_Bool         HasMacroRecorder( SfxViewFrame* pFrame=NULL );
     sal_uInt16              GetCallMode() const;
-    bool            IsRecording() const;
+    bool                IsRecording() const;
     void                AllowRecording( sal_Bool );
     sal_Bool                AllowsRecording() const;
     sal_Bool                IsAPI() const;
     sal_Bool                IsSynchronCall() const;
     void                SetSynchronCall( sal_Bool bSynchron );
->>>>>>> 4fba42e5
     void                SetTarget( const String &rTarget );
 
     sal_Bool                IsDone() const;
@@ -132,11 +117,7 @@
 
     void                Ignore();
     void                Cancel();
-<<<<<<< HEAD
-    BOOL                IsCancelled() const;
-=======
     sal_Bool                IsCancelled() const;
->>>>>>> 4fba42e5
     void                Done(const SfxItemSet &, bool bKeep = true );
 
     void                ForgetAllArgs();
