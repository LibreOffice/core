--- conflicted
+++ resolved
@@ -68,12 +68,6 @@
     ucbhelper \
     utl \
     vcl \
-<<<<<<< HEAD
-    vos3 \
-    eggtray \
-=======
-    xml2 \
->>>>>>> 48b4a99c
     sfx \
 ))
 
