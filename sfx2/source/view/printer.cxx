--- conflicted
+++ resolved
@@ -46,67 +46,21 @@
 #include "sfx2/sfxresid.hxx"
 #include "view.hrc"
 
-<<<<<<< HEAD
-#ifdef MSC
-// der ist buggy
-#define NEW_OBJECTS(Class, nCount) ((Class*) new char[ sizeof(Class) * (nCount) ])
-#else
-#define NEW_OBJECTS(Class, nCount) (new Class[nCount])
-#endif
-
-
-sal_uInt16 SfxFontSizeInfo::pStaticSizes[] =
-{
-    60,
-    80,
-    100,
-    120,
-    140,
-    180,
-    240,
-    360,
-    480,
-    600,
-    720
-};
-
-//--------------------------------------------------------------------
-
-SV_DECL_PTRARR_DEL(SfxFontArr_Impl,SfxFont*,10,5)
-
-=======
->>>>>>> d646413d
 // struct SfxPrinter_Impl ------------------------------------------------
 
 struct SfxPrinter_Impl
 {
-<<<<<<< HEAD
-    SfxFontArr_Impl*    mpFonts;
-    sal_Bool                mbAll;
-    sal_Bool                mbSelection;
-    sal_Bool                mbFromTo;
-    sal_Bool                mbRange;
+    sal_Bool            mbAll;
+    sal_Bool            mbSelection;
+    sal_Bool            mbFromTo;
+    sal_Bool            mbRange;
 
     SfxPrinter_Impl() :
-        mpFonts     ( NULL ),
         mbAll       ( sal_True ),
         mbSelection ( sal_True ),
         mbFromTo    ( sal_True ),
         mbRange     ( sal_True ) {}
-    ~SfxPrinter_Impl() { delete mpFonts; }
-=======
-    BOOL                mbAll;
-    BOOL                mbSelection;
-    BOOL                mbFromTo;
-    BOOL                mbRange;
-
-    SfxPrinter_Impl() :
-        mbAll       ( TRUE ),
-        mbSelection ( TRUE ),
-        mbFromTo    ( TRUE ),
-        mbRange     ( TRUE ) {}
     ~SfxPrinter_Impl() {}
->>>>>>> d646413d
 };
 
 struct SfxPrintOptDlg_Impl
@@ -117,101 +71,6 @@
         mbHelpDisabled  ( sal_False ) {}
 };
 
-<<<<<<< HEAD
-//--------------------------------------------------------------------
-
-SfxFontSizeInfo::SfxFontSizeInfo( const SfxFont &rFont,
-                                  const OutputDevice &rDevice ) :
-
-    pSizes(0),
-    nSizes(0),
-    bScalable(sal_True)
-
-{
-    if ( 0 == rDevice.GetDevFontCount() )
-        bScalable = sal_False;
-    else
-    {
-        OutputDevice &rDev = (OutputDevice&) rDevice;
-        Font aFont(rFont.GetName(), Size(0,12));
-        aFont.SetFamily(rFont.GetFamily());
-        aFont.SetPitch(rFont.GetPitch());
-        aFont.SetCharSet(rFont.GetCharSet());
-
-        // verfuegbare Groessen in die Liste eintragen, Groesse in 10tel Punkt
-        int nSizeCount = rDev.GetDevFontSizeCount(aFont);
-        pSizes = NEW_OBJECTS(Size, nSizeCount);
-        const MapMode aOldMapMode = rDev.GetMapMode();
-        MapMode aMap(aOldMapMode);
-        aMap.SetMapUnit(MAP_POINT);
-        const Fraction aTen(1, 10);
-        aMap.SetScaleX(aTen);
-        aMap.SetScaleY(aTen);
-        rDev.SetMapMode(aMap);
-
-        // Es gibt Fonts mit Bitmaps und skalierbaren Groessen
-        // In diesem Fall wird der Fonts als skalierbar behandelt.
-        sal_Bool bFoundScalable = sal_False;
-        for ( int i = 0; i < nSizeCount; ++i )
-        {
-            const Size aSize( rDev.GetDevFontSize(aFont, i) );
-            if ( aSize.Height() != 0 )
-                pSizes[nSizes++] = aSize;
-            else
-                bFoundScalable |= sal_True;
-        }
-        if( !bFoundScalable )
-            bScalable = sal_False;
-        else
-        {
-            // statische Font-Sizes verwenden
-            delete [] pSizes;
-            nSizes = 0;
-        }
-        rDev.SetMapMode(aOldMapMode);
-    }
-
-    if ( 0 == nSizes )
-    {
-        nSizes = sizeof(pStaticSizes) / sizeof(sal_uInt16);
-        pSizes = NEW_OBJECTS(Size, nSizes);
-        for ( sal_uInt16 nPos = 0; nPos <nSizes; ++nPos )
-           pSizes[nPos] = Size( 0, pStaticSizes[nPos] );
-    }
-}
-
-//--------------------------------------------------------------------
-
-SfxFontSizeInfo::~SfxFontSizeInfo()
-{
-    delete [] pSizes;
-}
-
-//--------------------------------------------------------------------
-
-sal_Bool SfxFontSizeInfo::HasSize(const Size &rSize) const
-{
-    if ( bScalable )
-        return sal_True;
-    for ( sal_uInt16 i = 0; i < nSizes; ++i)
-        if ( pSizes[i] == rSize )
-            return sal_True;
-    return sal_False;
-}
-
-//--------------------------------------------------------------------
-
-SfxFont::SfxFont( const FontFamily eFontFamily, const String& aFontName,
-                  const FontPitch eFontPitch, const CharSet eFontCharSet ):
-    aName( aFontName ),
-    eFamily( eFontFamily ),
-        ePitch( eFontPitch ),
-    eCharSet( eFontCharSet )
-{
-}
-
-=======
->>>>>>> d646413d
 // class SfxPrinter ------------------------------------------------------
 
 SfxPrinter* SfxPrinter::Create( SvStream& rStream, SfxItemSet* pOptions )
@@ -352,197 +211,6 @@
 
 //--------------------------------------------------------------------
 
-<<<<<<< HEAD
-void SfxPrinter::EnableRange( sal_uInt16 nRange )
-{
-    PrintDialogRange eRange = (PrintDialogRange)nRange;
-
-    if ( eRange == PRINTDIALOG_ALL )
-        pImpl->mbAll = sal_True;
-    else if ( eRange == PRINTDIALOG_SELECTION )
-        pImpl->mbSelection = sal_True;
-    else if ( eRange == PRINTDIALOG_FROMTO )
-        pImpl->mbFromTo = sal_True;
-    else if ( eRange == PRINTDIALOG_RANGE )
-        pImpl->mbRange = sal_True;
-}
-
-//--------------------------------------------------------------------
-
-void SfxPrinter::DisableRange( sal_uInt16 nRange )
-{
-    PrintDialogRange eRange = (PrintDialogRange)nRange;
-
-    if ( eRange == PRINTDIALOG_ALL )
-        pImpl->mbAll = sal_False;
-    else if ( eRange == PRINTDIALOG_SELECTION )
-        pImpl->mbSelection = sal_False;
-    else if ( eRange == PRINTDIALOG_FROMTO )
-        pImpl->mbFromTo = sal_False;
-    else if ( eRange == PRINTDIALOG_RANGE )
-        pImpl->mbRange = sal_False;
-}
-
-//--------------------------------------------------------------------
-
-sal_Bool SfxPrinter::IsRangeEnabled( sal_uInt16 nRange ) const
-{
-    PrintDialogRange eRange = (PrintDialogRange)nRange;
-    sal_Bool bRet = sal_False;
-
-    if ( eRange == PRINTDIALOG_ALL )
-        bRet = pImpl->mbAll;
-    else if ( eRange == PRINTDIALOG_SELECTION )
-        bRet = pImpl->mbSelection;
-    else if ( eRange == PRINTDIALOG_FROMTO )
-        bRet = pImpl->mbFromTo;
-    else if ( eRange == PRINTDIALOG_RANGE )
-        bRet = pImpl->mbRange;
-
-    return bRet;
-}
-
-//--------------------------------------------------------------------
-
-SV_IMPL_PTRARR(SfxFontArr_Impl,SfxFont*)
-
-//--------------------------------------------------------------------
-
-const SfxFont* SfxFindFont_Impl( const SfxFontArr_Impl& rArr,
-                                 const String& rName )
-{
-    const sal_uInt16 nCount = rArr.Count();
-    for ( sal_uInt16 i = 0; i < nCount; ++i )
-    {
-        const SfxFont *pFont = rArr[i];
-        if ( pFont->GetName() == rName )
-            return pFont;
-    }
-    return NULL;
-}
-
-//--------------------------------------------------------------------
-
-void SfxPrinter::UpdateFonts_Impl()
-{
-    VirtualDevice *pVirDev = 0;
-    const OutputDevice *pOut = this;
-
-        // falls kein Drucker gefunden werden konnte, ein
-        // temp. Device erzeugen fuer das Erfragen der Fonts
-    if( !IsValid() )
-        pOut = pVirDev = new VirtualDevice;
-
-    int nCount = pOut->GetDevFontCount();
-    FONTS() =  new SfxFontArr_Impl((sal_uInt8)nCount);
-
-    std::vector< Font > aNonRegularFonts;
-    for(int i = 0;i < nCount;++i)
-    {
-        Font aFont(pOut->GetDevFont(i));
-        if ( (aFont.GetItalic() != ITALIC_NONE) ||
-             (aFont.GetWeight() != WEIGHT_MEDIUM) )
-        {
-            // First: Don't add non-regular fonts. The font name is not unique so we have
-            // to filter the device font list.
-            aNonRegularFonts.push_back( aFont );
-        }
-        else if ( FONTS()->Count() == 0 ||
-             (*FONTS())[FONTS()->Count()-1]->GetName() != aFont.GetName() )
-        {
-            DBG_ASSERT(0 == SfxFindFont_Impl(*FONTS(), aFont.GetName()), "Doppelte Fonts vom SV-Device!");
-            SfxFont* pTmp = new SfxFont( aFont.GetFamily(), aFont.GetName(),
-                                         aFont.GetPitch(), aFont.GetCharSet() );
-            FONTS()->C40_INSERT(SfxFont, pTmp, FONTS()->Count());
-        }
-    }
-    delete pVirDev;
-
-    // Try to add all non-regular fonts. It could be that there was no regular font
-    // with the same name added.
-    std::vector< Font >::const_iterator pIter;
-    for ( pIter = aNonRegularFonts.begin(); pIter != aNonRegularFonts.end(); pIter++ )
-    {
-        if ( SfxFindFont_Impl( *FONTS(), pIter->GetName() ) == 0 )
-        {
-            SfxFont* pTmp = new SfxFont( pIter->GetFamily(), pIter->GetName(),
-                                         pIter->GetPitch(), pIter->GetCharSet() );
-            FONTS()->C40_INSERT( SfxFont, pTmp, FONTS()->Count() );
-        }
-    }
-}
-
-//--------------------------------------------------------------------
-
-sal_uInt16 SfxPrinter::GetFontCount()
-{
-    if ( !FONTS() )
-        UpdateFonts_Impl();
-    return FONTS()->Count();
-}
-
-//--------------------------------------------------------------------
-
-const SfxFont* SfxPrinter::GetFont( sal_uInt16 nNo ) const
-{
-    DBG_ASSERT( FONTS(), "bitte erst GetFontCount() abfragen!" );
-    return (*FONTS())[ nNo ];
-}
-
-//--------------------------------------------------------------------
-
-const SfxFont* SfxPrinter::GetFontByName( const String &rFontName )
-{
-    if ( !FONTS() )
-        UpdateFonts_Impl();
-    return SfxFindFont_Impl(*FONTS(), rFontName);
-}
-
-//--------------------------------------------------------------------
-
-sal_Bool SfxPrinter::InitJob( Window* pUIParent, sal_Bool bAskAboutTransparentObjects )
-{
-    const SvtPrinterOptions     aPrinterOpt;
-    const SvtPrintFileOptions   aPrintFileOpt;
-    const SvtBasePrintOptions*  pPrinterOpt = &aPrinterOpt;
-    const SvtBasePrintOptions*  pPrintFileOpt = &aPrintFileOpt;
-    PrinterOptions              aNewPrinterOptions;
-    sal_Bool                        bRet = sal_True;
-
-    ( ( IsPrintFileEnabled() && GetPrintFile().Len() ) ? pPrintFileOpt : pPrinterOpt )->GetPrinterOptions( aNewPrinterOptions );
-
-    if( bAskAboutTransparentObjects && !aNewPrinterOptions.IsReduceTransparency() )
-    {
-        if ( !Application::IsHeadlessModeEnabled() )
-        {
-            SvtPrintWarningOptions aWarnOpt;
-
-            if( aWarnOpt.IsTransparency() )
-            {
-                TransparencyPrintWarningBox aWarnBox( pUIParent );
-                const sal_uInt16                nRet = aWarnBox.Execute();
-
-                if( nRet == RET_CANCEL )
-                    bRet = sal_False;
-                else
-                {
-                    aNewPrinterOptions.SetReduceTransparency( nRet != RET_NO );
-                    aWarnOpt.SetTransparency( !aWarnBox.IsNoWarningChecked() );
-                }
-            }
-        }
-    }
-
-    if( bRet )
-        SetPrinterOptions( aNewPrinterOptions );
-
-    return bRet;
-}
-
-//--------------------------------------------------------------------
-
-=======
->>>>>>> d646413d
 SfxPrintOptionsDialog::SfxPrintOptionsDialog( Window *pParent,
                                               SfxViewShell *pViewShell,
                                               const SfxItemSet *pSet ) :
