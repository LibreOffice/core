/* -*- Mode: C++; tab-width: 4; indent-tabs-mode: nil; c-basic-offset: 4 -*- */
/*************************************************************************
 *
 * DO NOT ALTER OR REMOVE COPYRIGHT NOTICES OR THIS FILE HEADER.
 *
 * Copyright 2000, 2010 Oracle and/or its affiliates.
 *
 * OpenOffice.org - a multi-platform office productivity suite
 *
 * This file is part of OpenOffice.org.
 *
 * OpenOffice.org is free software: you can redistribute it and/or modify
 * it under the terms of the GNU Lesser General Public License version 3
 * only, as published by the Free Software Foundation.
 *
 * OpenOffice.org is distributed in the hope that it will be useful,
 * but WITHOUT ANY WARRANTY; without even the implied warranty of
 * MERCHANTABILITY or FITNESS FOR A PARTICULAR PURPOSE.  See the
 * GNU Lesser General Public License version 3 for more details
 * (a copy is included in the LICENSE file that accompanied this code).
 *
 * You should have received a copy of the GNU Lesser General Public License
 * version 3 along with OpenOffice.org.  If not, see
 * <http://www.openoffice.org/license.html>
 * for a copy of the LGPLv3 License.
 *
 ************************************************************************/

// MARKER(update_precomp.py): autogen include statement, do not remove
#include "precompiled_sfx2.hxx"
#include <vcl/virdev.hxx>
#include <vcl/metric.hxx>
#include <vcl/msgbox.hxx>
#include <unotools/printwarningoptions.hxx>
#include <svtools/printoptions.hxx>
#include <vector>

#include <sfx2/printer.hxx>
#include <sfx2/printopt.hxx>
#include "sfxtypes.hxx"
#include <sfx2/prnmon.hxx>
#include <sfx2/viewsh.hxx>
#include <sfx2/tabdlg.hxx>
#include "sfx2/sfxresid.hxx"
#include "view.hrc"

<<<<<<< HEAD
#ifdef MSC
// this one is buggy
#define NEW_OBJECTS(Class, nCount) ((Class*) new char[ sizeof(Class) * (nCount) ])
#else
#define NEW_OBJECTS(Class, nCount) (new Class[nCount])
#endif


USHORT SfxFontSizeInfo::pStaticSizes[] =
{
    60,
    80,
    100,
    120,
    140,
    180,
    240,
    360,
    480,
    600,
    720
};

//--------------------------------------------------------------------

SV_DECL_PTRARR_DEL(SfxFontArr_Impl,SfxFont*,10,5)

=======
>>>>>>> 224bd63b
// struct SfxPrinter_Impl ------------------------------------------------

struct SfxPrinter_Impl
{
    sal_Bool            mbAll;
    sal_Bool            mbSelection;
    sal_Bool            mbFromTo;
    sal_Bool            mbRange;

    SfxPrinter_Impl() :
        mbAll       ( sal_True ),
        mbSelection ( sal_True ),
        mbFromTo    ( sal_True ),
        mbRange     ( sal_True ) {}
    ~SfxPrinter_Impl() {}
};

struct SfxPrintOptDlg_Impl
{
    sal_Bool        mbHelpDisabled;

    SfxPrintOptDlg_Impl() :
        mbHelpDisabled  ( sal_False ) {}
};

<<<<<<< HEAD
//--------------------------------------------------------------------

SfxFontSizeInfo::SfxFontSizeInfo( const SfxFont &rFont,
                                  const OutputDevice &rDevice ) :

    pSizes(0),
    nSizes(0),
    bScalable(TRUE)

{
    if ( 0 == rDevice.GetDevFontCount() )
        bScalable = FALSE;
    else
    {
        OutputDevice &rDev = (OutputDevice&) rDevice;
        Font aFont(rFont.GetName(), Size(0,12));
        aFont.SetFamily(rFont.GetFamily());
        aFont.SetPitch(rFont.GetPitch());
        aFont.SetCharSet(rFont.GetCharSet());

        // Add available sizes to the list, size in tenths of a point
        int nSizeCount = rDev.GetDevFontSizeCount(aFont);
        pSizes = NEW_OBJECTS(Size, nSizeCount);
        const MapMode aOldMapMode = rDev.GetMapMode();
        MapMode aMap(aOldMapMode);
        aMap.SetMapUnit(MAP_POINT);
        const Fraction aTen(1, 10);
        aMap.SetScaleX(aTen);
        aMap.SetScaleY(aTen);
        rDev.SetMapMode(aMap);

        // There are fonts with bitmaps and scalable sizes
        // In this case the fonts arehandled as scalable
        BOOL bFoundScalable = FALSE;
        for ( int i = 0; i < nSizeCount; ++i )
        {
            const Size aSize( rDev.GetDevFontSize(aFont, i) );
            if ( aSize.Height() != 0 )
                pSizes[nSizes++] = aSize;
            else
                bFoundScalable |= TRUE;
        }
        if( !bFoundScalable )
            bScalable = FALSE;
        else
        {
            // Static Font-Sizes are used
            delete [] pSizes;
            nSizes = 0;
        }
        rDev.SetMapMode(aOldMapMode);
    }

    if ( 0 == nSizes )
    {
        nSizes = sizeof(pStaticSizes) / sizeof(USHORT);
        pSizes = NEW_OBJECTS(Size, nSizes);
        for ( USHORT nPos = 0; nPos <nSizes; ++nPos )
           pSizes[nPos] = Size( 0, pStaticSizes[nPos] );
    }
}

//--------------------------------------------------------------------

SfxFontSizeInfo::~SfxFontSizeInfo()
{
    delete [] pSizes;
}

//--------------------------------------------------------------------

BOOL SfxFontSizeInfo::HasSize(const Size &rSize) const
{
    if ( bScalable )
        return TRUE;
    for ( USHORT i = 0; i < nSizes; ++i)
        if ( pSizes[i] == rSize )
            return TRUE;
    return FALSE;
}

//--------------------------------------------------------------------

SfxFont::SfxFont( const FontFamily eFontFamily, const String& aFontName,
                  const FontPitch eFontPitch, const CharSet eFontCharSet ):
    aName( aFontName ),
    eFamily( eFontFamily ),
        ePitch( eFontPitch ),
    eCharSet( eFontCharSet )
{
}

=======
>>>>>>> 224bd63b
// class SfxPrinter ------------------------------------------------------

SfxPrinter* SfxPrinter::Create( SvStream& rStream, SfxItemSet* pOptions )

/*  [Description]

    Creates a <SfxPrinter> from the stream. Loading is really only a jobsetup.
    If such a printer is not available on the system, then the original is
    marked as the original Job-setup and a comparable printer is selected from
    existing ones.

    The 'pOptions' are taken over in the generated SfxPrinter, the return
    value belongs to the caller.
*/

{
    // Load JobSetup
    JobSetup aFileJobSetup;
    rStream >> aFileJobSetup;

    // Get printers
    SfxPrinter *pPrinter = new SfxPrinter( pOptions, aFileJobSetup );
    return pPrinter;
}

//--------------------------------------------------------------------

SvStream& SfxPrinter::Store( SvStream& rStream ) const

/*  [Description]

    Saves the used JobSetup of <SfxPrinter>s.
*/

{
    return ( rStream << GetJobSetup() );
}

//--------------------------------------------------------------------

SfxPrinter::SfxPrinter( SfxItemSet* pTheOptions ) :

/*  [Description]

    This constructor creates a default printer.
*/

    pOptions( pTheOptions ),
    bKnown(sal_True)

{
    pImpl = new SfxPrinter_Impl;
}

//--------------------------------------------------------------------

SfxPrinter::SfxPrinter( SfxItemSet* pTheOptions,
                        const JobSetup& rTheOrigJobSetup ) :

    Printer         ( rTheOrigJobSetup.GetPrinterName() ),
    pOptions        ( pTheOptions )

{
    pImpl = new SfxPrinter_Impl;
    bKnown = GetName() == rTheOrigJobSetup.GetPrinterName();

    if ( bKnown )
        SetJobSetup( rTheOrigJobSetup );
}

//--------------------------------------------------------------------

SfxPrinter::SfxPrinter( SfxItemSet* pTheOptions,
                        const String& rPrinterName ) :

    Printer         ( rPrinterName ),
    pOptions        ( pTheOptions ),
    bKnown          ( GetName() == rPrinterName )

{
    pImpl = new SfxPrinter_Impl;
}

//--------------------------------------------------------------------

SfxPrinter::SfxPrinter( const SfxPrinter& rPrinter ) :

    Printer ( rPrinter.GetName() ),
    pOptions( rPrinter.GetOptions().Clone() ),
    bKnown  ( rPrinter.IsKnown() )
{
    SetJobSetup( rPrinter.GetJobSetup() );
    SetPrinterProps( &rPrinter );
    SetMapMode( rPrinter.GetMapMode() );

    pImpl = new SfxPrinter_Impl;
    pImpl->mbAll = rPrinter.pImpl->mbAll;
    pImpl->mbSelection = rPrinter.pImpl->mbSelection;
    pImpl->mbFromTo = rPrinter.pImpl->mbFromTo;
    pImpl->mbRange = rPrinter.pImpl->mbRange;
}

//--------------------------------------------------------------------

SfxPrinter* SfxPrinter::Clone() const
{
    if ( IsDefPrinter() )
    {
        SfxPrinter *pNewPrinter;
        pNewPrinter = new SfxPrinter( GetOptions().Clone() );
        pNewPrinter->SetJobSetup( GetJobSetup() );
        pNewPrinter->SetPrinterProps( this );
        pNewPrinter->SetMapMode( GetMapMode() );
        pNewPrinter->pImpl->mbAll = pImpl->mbAll;
        pNewPrinter->pImpl->mbSelection =pImpl->mbSelection;
        pNewPrinter->pImpl->mbFromTo = pImpl->mbFromTo;
        pNewPrinter->pImpl->mbRange =pImpl->mbRange;
        return pNewPrinter;
    }
    else
        return new SfxPrinter( *this );
}

//--------------------------------------------------------------------

SfxPrinter::~SfxPrinter()
{
    delete pOptions;
    delete pImpl;
}

//--------------------------------------------------------------------

void SfxPrinter::SetOptions( const SfxItemSet &rNewOptions )
{
    pOptions->Set(rNewOptions);
}

//--------------------------------------------------------------------

<<<<<<< HEAD
void SfxPrinter::EnableRange( USHORT nRange )
{
    PrintDialogRange eRange = (PrintDialogRange)nRange;

    if ( eRange == PRINTDIALOG_ALL )
        pImpl->mbAll = TRUE;
    else if ( eRange == PRINTDIALOG_SELECTION )
        pImpl->mbSelection = TRUE;
    else if ( eRange == PRINTDIALOG_FROMTO )
        pImpl->mbFromTo = TRUE;
    else if ( eRange == PRINTDIALOG_RANGE )
        pImpl->mbRange = TRUE;
}

//--------------------------------------------------------------------

void SfxPrinter::DisableRange( USHORT nRange )
{
    PrintDialogRange eRange = (PrintDialogRange)nRange;

    if ( eRange == PRINTDIALOG_ALL )
        pImpl->mbAll = FALSE;
    else if ( eRange == PRINTDIALOG_SELECTION )
        pImpl->mbSelection = FALSE;
    else if ( eRange == PRINTDIALOG_FROMTO )
        pImpl->mbFromTo = FALSE;
    else if ( eRange == PRINTDIALOG_RANGE )
        pImpl->mbRange = FALSE;
}

//--------------------------------------------------------------------

BOOL SfxPrinter::IsRangeEnabled( USHORT nRange ) const
{
    PrintDialogRange eRange = (PrintDialogRange)nRange;
    BOOL bRet = FALSE;

    if ( eRange == PRINTDIALOG_ALL )
        bRet = pImpl->mbAll;
    else if ( eRange == PRINTDIALOG_SELECTION )
        bRet = pImpl->mbSelection;
    else if ( eRange == PRINTDIALOG_FROMTO )
        bRet = pImpl->mbFromTo;
    else if ( eRange == PRINTDIALOG_RANGE )
        bRet = pImpl->mbRange;

    return bRet;
}

//--------------------------------------------------------------------

SV_IMPL_PTRARR(SfxFontArr_Impl,SfxFont*)

//--------------------------------------------------------------------

const SfxFont* SfxFindFont_Impl( const SfxFontArr_Impl& rArr,
                                 const String& rName )
{
    const USHORT nCount = rArr.Count();
    for ( USHORT i = 0; i < nCount; ++i )
    {
        const SfxFont *pFont = rArr[i];
        if ( pFont->GetName() == rName )
            return pFont;
    }
    return NULL;
}

//--------------------------------------------------------------------

void SfxPrinter::UpdateFonts_Impl()
{
    VirtualDevice *pVirDev = 0;
    const OutputDevice *pOut = this;

    // If no printer was found, a temporay device is created
    // for queries about fonts
    if( !IsValid() )
        pOut = pVirDev = new VirtualDevice;

    int nCount = pOut->GetDevFontCount();
    FONTS() =  new SfxFontArr_Impl((BYTE)nCount);

    std::vector< Font > aNonRegularFonts;
    for(int i = 0;i < nCount;++i)
    {
        Font aFont(pOut->GetDevFont(i));
        if ( (aFont.GetItalic() != ITALIC_NONE) ||
             (aFont.GetWeight() != WEIGHT_MEDIUM) )
        {
            // First: Don't add non-regular fonts. The font name is not unique so we have
            // to filter the device font list.
            aNonRegularFonts.push_back( aFont );
        }
        else if ( FONTS()->Count() == 0 ||
             (*FONTS())[FONTS()->Count()-1]->GetName() != aFont.GetName() )
        {
            DBG_ASSERT(0 == SfxFindFont_Impl(*FONTS(), aFont.GetName()), "Double Fonts from SV-Device!");
            SfxFont* pTmp = new SfxFont( aFont.GetFamily(), aFont.GetName(),
                                         aFont.GetPitch(), aFont.GetCharSet() );
            FONTS()->C40_INSERT(SfxFont, pTmp, FONTS()->Count());
        }
    }
    delete pVirDev;

    // Try to add all non-regular fonts. It could be that there was no regular font
    // with the same name added.
    std::vector< Font >::const_iterator pIter;
    for ( pIter = aNonRegularFonts.begin(); pIter != aNonRegularFonts.end(); ++pIter )
    {
        if ( SfxFindFont_Impl( *FONTS(), pIter->GetName() ) == 0 )
        {
            SfxFont* pTmp = new SfxFont( pIter->GetFamily(), pIter->GetName(),
                                         pIter->GetPitch(), pIter->GetCharSet() );
            FONTS()->C40_INSERT( SfxFont, pTmp, FONTS()->Count() );
        }
    }
}

//--------------------------------------------------------------------

USHORT SfxPrinter::GetFontCount()
{
    if ( !FONTS() )
        UpdateFonts_Impl();
    return FONTS()->Count();
}

//--------------------------------------------------------------------

const SfxFont* SfxPrinter::GetFont( USHORT nNo ) const
{
    DBG_ASSERT( FONTS(), "First, please check GetFontCount()!" );
    return (*FONTS())[ nNo ];
}

//--------------------------------------------------------------------

const SfxFont* SfxPrinter::GetFontByName( const String &rFontName )
{
    if ( !FONTS() )
        UpdateFonts_Impl();
    return SfxFindFont_Impl(*FONTS(), rFontName);
}

//--------------------------------------------------------------------

BOOL SfxPrinter::InitJob( Window* pUIParent, BOOL bAskAboutTransparentObjects )
{
    const SvtPrinterOptions     aPrinterOpt;
    const SvtPrintFileOptions   aPrintFileOpt;
    const SvtBasePrintOptions*  pPrinterOpt = &aPrinterOpt;
    const SvtBasePrintOptions*  pPrintFileOpt = &aPrintFileOpt;
    PrinterOptions              aNewPrinterOptions;
    BOOL                        bRet = TRUE;

    ( ( IsPrintFileEnabled() && GetPrintFile().Len() ) ? pPrintFileOpt : pPrinterOpt )->GetPrinterOptions( aNewPrinterOptions );

    if( bAskAboutTransparentObjects && !aNewPrinterOptions.IsReduceTransparency() )
    {
        if ( !Application::IsHeadlessModeEnabled() )
        {
            SvtPrintWarningOptions aWarnOpt;

            if( aWarnOpt.IsTransparency() )
            {
                TransparencyPrintWarningBox aWarnBox( pUIParent );
                const USHORT                nRet = aWarnBox.Execute();

                if( nRet == RET_CANCEL )
                    bRet = FALSE;
                else
                {
                    aNewPrinterOptions.SetReduceTransparency( nRet != RET_NO );
                    aWarnOpt.SetTransparency( !aWarnBox.IsNoWarningChecked() );
                }
            }
        }
    }

    if( bRet )
        SetPrinterOptions( aNewPrinterOptions );

    return bRet;
}

//--------------------------------------------------------------------

=======
>>>>>>> 224bd63b
SfxPrintOptionsDialog::SfxPrintOptionsDialog( Window *pParent,
                                              SfxViewShell *pViewShell,
                                              const SfxItemSet *pSet ) :

    ModalDialog( pParent, WinBits( WB_STDMODAL | WB_3DLOOK ) ),

    aOkBtn      ( this ),
    aCancelBtn  ( this ),
    aHelpBtn    ( this ),
    pDlgImpl    ( new SfxPrintOptDlg_Impl ),
    pViewSh     ( pViewShell ),
    pOptions    ( pSet->Clone() ),
    pPage       ( NULL )

{
    SetText( SfxResId( STR_PRINT_OPTIONS_TITLE ) );

    // Insert TabPage
    pPage = pViewSh->CreatePrintOptionsPage( this, *pOptions );
    DBG_ASSERT( pPage, "CreatePrintOptions != SFX_VIEW_HAS_PRINTOPTIONS" );
    if( pPage )
    {
        pPage->Reset( *pOptions );
        SetHelpId( pPage->GetHelpId() );
        pPage->Show();
    }

    // Set dialog size
    Size a6Sz = LogicToPixel( Size( 6, 6 ), MAP_APPFONT );
    Size aBtnSz = LogicToPixel( Size( 50, 14 ), MAP_APPFONT );
    Size aOutSz( pPage ? pPage->GetSizePixel() : Size() );
    aOutSz.Height() += 6;
    long nWidth = aBtnSz.Width();
    nWidth += a6Sz.Width();
    aOutSz.Width() += nWidth;
    if ( aOutSz.Height() < 90 )
        // at least the height of the 3 buttons
        aOutSz.Height() = 90;
    SetOutputSizePixel( aOutSz );

    // set position and size of the buttons
    Point aBtnPos( aOutSz.Width() - aBtnSz.Width() - a6Sz.Width(), a6Sz.Height() );
    aOkBtn.SetPosSizePixel( aBtnPos, aBtnSz );
    aBtnPos.Y() += aBtnSz.Height() + ( a6Sz.Height() / 2 );
    aCancelBtn.SetPosSizePixel( aBtnPos, aBtnSz );
    aBtnPos.Y() += aBtnSz.Height() + a6Sz.Height();
    aHelpBtn.SetPosSizePixel( aBtnPos, aBtnSz );

    aCancelBtn.Show();
    aOkBtn.Show();
    aHelpBtn.Show();
}

//--------------------------------------------------------------------

SfxPrintOptionsDialog::~SfxPrintOptionsDialog()
{
    delete pDlgImpl;
    delete pPage;
    delete pOptions;
}

//--------------------------------------------------------------------

short SfxPrintOptionsDialog::Execute()
{
    if( ! pPage )
        return RET_CANCEL;

    short nRet = ModalDialog::Execute();
    if ( nRet == RET_OK )
        pPage->FillItemSet( *pOptions );
    else
        pPage->Reset( *pOptions );
    return nRet;
}

//--------------------------------------------------------------------

long SfxPrintOptionsDialog::Notify( NotifyEvent& rNEvt )
{
    if ( rNEvt.GetType() == EVENT_KEYINPUT )
    {
        if ( rNEvt.GetKeyEvent()->GetKeyCode().GetCode() == KEY_F1 && pDlgImpl->mbHelpDisabled )
            return 1; // help disabled -> <F1> does nothing
    }

    return ModalDialog::Notify( rNEvt );
}

//--------------------------------------------------------------------

void SfxPrintOptionsDialog::DisableHelp()
{
    pDlgImpl->mbHelpDisabled = sal_True;

    aHelpBtn.Disable();
}

/* vim:set shiftwidth=4 softtabstop=4 expandtab: */<|MERGE_RESOLUTION|>--- conflicted
+++ resolved
@@ -44,36 +44,6 @@
 #include "sfx2/sfxresid.hxx"
 #include "view.hrc"
 
-<<<<<<< HEAD
-#ifdef MSC
-// this one is buggy
-#define NEW_OBJECTS(Class, nCount) ((Class*) new char[ sizeof(Class) * (nCount) ])
-#else
-#define NEW_OBJECTS(Class, nCount) (new Class[nCount])
-#endif
-
-
-USHORT SfxFontSizeInfo::pStaticSizes[] =
-{
-    60,
-    80,
-    100,
-    120,
-    140,
-    180,
-    240,
-    360,
-    480,
-    600,
-    720
-};
-
-//--------------------------------------------------------------------
-
-SV_DECL_PTRARR_DEL(SfxFontArr_Impl,SfxFont*,10,5)
-
-=======
->>>>>>> 224bd63b
 // struct SfxPrinter_Impl ------------------------------------------------
 
 struct SfxPrinter_Impl
@@ -99,101 +69,6 @@
         mbHelpDisabled  ( sal_False ) {}
 };
 
-<<<<<<< HEAD
-//--------------------------------------------------------------------
-
-SfxFontSizeInfo::SfxFontSizeInfo( const SfxFont &rFont,
-                                  const OutputDevice &rDevice ) :
-
-    pSizes(0),
-    nSizes(0),
-    bScalable(TRUE)
-
-{
-    if ( 0 == rDevice.GetDevFontCount() )
-        bScalable = FALSE;
-    else
-    {
-        OutputDevice &rDev = (OutputDevice&) rDevice;
-        Font aFont(rFont.GetName(), Size(0,12));
-        aFont.SetFamily(rFont.GetFamily());
-        aFont.SetPitch(rFont.GetPitch());
-        aFont.SetCharSet(rFont.GetCharSet());
-
-        // Add available sizes to the list, size in tenths of a point
-        int nSizeCount = rDev.GetDevFontSizeCount(aFont);
-        pSizes = NEW_OBJECTS(Size, nSizeCount);
-        const MapMode aOldMapMode = rDev.GetMapMode();
-        MapMode aMap(aOldMapMode);
-        aMap.SetMapUnit(MAP_POINT);
-        const Fraction aTen(1, 10);
-        aMap.SetScaleX(aTen);
-        aMap.SetScaleY(aTen);
-        rDev.SetMapMode(aMap);
-
-        // There are fonts with bitmaps and scalable sizes
-        // In this case the fonts arehandled as scalable
-        BOOL bFoundScalable = FALSE;
-        for ( int i = 0; i < nSizeCount; ++i )
-        {
-            const Size aSize( rDev.GetDevFontSize(aFont, i) );
-            if ( aSize.Height() != 0 )
-                pSizes[nSizes++] = aSize;
-            else
-                bFoundScalable |= TRUE;
-        }
-        if( !bFoundScalable )
-            bScalable = FALSE;
-        else
-        {
-            // Static Font-Sizes are used
-            delete [] pSizes;
-            nSizes = 0;
-        }
-        rDev.SetMapMode(aOldMapMode);
-    }
-
-    if ( 0 == nSizes )
-    {
-        nSizes = sizeof(pStaticSizes) / sizeof(USHORT);
-        pSizes = NEW_OBJECTS(Size, nSizes);
-        for ( USHORT nPos = 0; nPos <nSizes; ++nPos )
-           pSizes[nPos] = Size( 0, pStaticSizes[nPos] );
-    }
-}
-
-//--------------------------------------------------------------------
-
-SfxFontSizeInfo::~SfxFontSizeInfo()
-{
-    delete [] pSizes;
-}
-
-//--------------------------------------------------------------------
-
-BOOL SfxFontSizeInfo::HasSize(const Size &rSize) const
-{
-    if ( bScalable )
-        return TRUE;
-    for ( USHORT i = 0; i < nSizes; ++i)
-        if ( pSizes[i] == rSize )
-            return TRUE;
-    return FALSE;
-}
-
-//--------------------------------------------------------------------
-
-SfxFont::SfxFont( const FontFamily eFontFamily, const String& aFontName,
-                  const FontPitch eFontPitch, const CharSet eFontCharSet ):
-    aName( aFontName ),
-    eFamily( eFontFamily ),
-        ePitch( eFontPitch ),
-    eCharSet( eFontCharSet )
-{
-}
-
-=======
->>>>>>> 224bd63b
 // class SfxPrinter ------------------------------------------------------
 
 SfxPrinter* SfxPrinter::Create( SvStream& rStream, SfxItemSet* pOptions )
@@ -334,197 +209,6 @@
 
 //--------------------------------------------------------------------
 
-<<<<<<< HEAD
-void SfxPrinter::EnableRange( USHORT nRange )
-{
-    PrintDialogRange eRange = (PrintDialogRange)nRange;
-
-    if ( eRange == PRINTDIALOG_ALL )
-        pImpl->mbAll = TRUE;
-    else if ( eRange == PRINTDIALOG_SELECTION )
-        pImpl->mbSelection = TRUE;
-    else if ( eRange == PRINTDIALOG_FROMTO )
-        pImpl->mbFromTo = TRUE;
-    else if ( eRange == PRINTDIALOG_RANGE )
-        pImpl->mbRange = TRUE;
-}
-
-//--------------------------------------------------------------------
-
-void SfxPrinter::DisableRange( USHORT nRange )
-{
-    PrintDialogRange eRange = (PrintDialogRange)nRange;
-
-    if ( eRange == PRINTDIALOG_ALL )
-        pImpl->mbAll = FALSE;
-    else if ( eRange == PRINTDIALOG_SELECTION )
-        pImpl->mbSelection = FALSE;
-    else if ( eRange == PRINTDIALOG_FROMTO )
-        pImpl->mbFromTo = FALSE;
-    else if ( eRange == PRINTDIALOG_RANGE )
-        pImpl->mbRange = FALSE;
-}
-
-//--------------------------------------------------------------------
-
-BOOL SfxPrinter::IsRangeEnabled( USHORT nRange ) const
-{
-    PrintDialogRange eRange = (PrintDialogRange)nRange;
-    BOOL bRet = FALSE;
-
-    if ( eRange == PRINTDIALOG_ALL )
-        bRet = pImpl->mbAll;
-    else if ( eRange == PRINTDIALOG_SELECTION )
-        bRet = pImpl->mbSelection;
-    else if ( eRange == PRINTDIALOG_FROMTO )
-        bRet = pImpl->mbFromTo;
-    else if ( eRange == PRINTDIALOG_RANGE )
-        bRet = pImpl->mbRange;
-
-    return bRet;
-}
-
-//--------------------------------------------------------------------
-
-SV_IMPL_PTRARR(SfxFontArr_Impl,SfxFont*)
-
-//--------------------------------------------------------------------
-
-const SfxFont* SfxFindFont_Impl( const SfxFontArr_Impl& rArr,
-                                 const String& rName )
-{
-    const USHORT nCount = rArr.Count();
-    for ( USHORT i = 0; i < nCount; ++i )
-    {
-        const SfxFont *pFont = rArr[i];
-        if ( pFont->GetName() == rName )
-            return pFont;
-    }
-    return NULL;
-}
-
-//--------------------------------------------------------------------
-
-void SfxPrinter::UpdateFonts_Impl()
-{
-    VirtualDevice *pVirDev = 0;
-    const OutputDevice *pOut = this;
-
-    // If no printer was found, a temporay device is created
-    // for queries about fonts
-    if( !IsValid() )
-        pOut = pVirDev = new VirtualDevice;
-
-    int nCount = pOut->GetDevFontCount();
-    FONTS() =  new SfxFontArr_Impl((BYTE)nCount);
-
-    std::vector< Font > aNonRegularFonts;
-    for(int i = 0;i < nCount;++i)
-    {
-        Font aFont(pOut->GetDevFont(i));
-        if ( (aFont.GetItalic() != ITALIC_NONE) ||
-             (aFont.GetWeight() != WEIGHT_MEDIUM) )
-        {
-            // First: Don't add non-regular fonts. The font name is not unique so we have
-            // to filter the device font list.
-            aNonRegularFonts.push_back( aFont );
-        }
-        else if ( FONTS()->Count() == 0 ||
-             (*FONTS())[FONTS()->Count()-1]->GetName() != aFont.GetName() )
-        {
-            DBG_ASSERT(0 == SfxFindFont_Impl(*FONTS(), aFont.GetName()), "Double Fonts from SV-Device!");
-            SfxFont* pTmp = new SfxFont( aFont.GetFamily(), aFont.GetName(),
-                                         aFont.GetPitch(), aFont.GetCharSet() );
-            FONTS()->C40_INSERT(SfxFont, pTmp, FONTS()->Count());
-        }
-    }
-    delete pVirDev;
-
-    // Try to add all non-regular fonts. It could be that there was no regular font
-    // with the same name added.
-    std::vector< Font >::const_iterator pIter;
-    for ( pIter = aNonRegularFonts.begin(); pIter != aNonRegularFonts.end(); ++pIter )
-    {
-        if ( SfxFindFont_Impl( *FONTS(), pIter->GetName() ) == 0 )
-        {
-            SfxFont* pTmp = new SfxFont( pIter->GetFamily(), pIter->GetName(),
-                                         pIter->GetPitch(), pIter->GetCharSet() );
-            FONTS()->C40_INSERT( SfxFont, pTmp, FONTS()->Count() );
-        }
-    }
-}
-
-//--------------------------------------------------------------------
-
-USHORT SfxPrinter::GetFontCount()
-{
-    if ( !FONTS() )
-        UpdateFonts_Impl();
-    return FONTS()->Count();
-}
-
-//--------------------------------------------------------------------
-
-const SfxFont* SfxPrinter::GetFont( USHORT nNo ) const
-{
-    DBG_ASSERT( FONTS(), "First, please check GetFontCount()!" );
-    return (*FONTS())[ nNo ];
-}
-
-//--------------------------------------------------------------------
-
-const SfxFont* SfxPrinter::GetFontByName( const String &rFontName )
-{
-    if ( !FONTS() )
-        UpdateFonts_Impl();
-    return SfxFindFont_Impl(*FONTS(), rFontName);
-}
-
-//--------------------------------------------------------------------
-
-BOOL SfxPrinter::InitJob( Window* pUIParent, BOOL bAskAboutTransparentObjects )
-{
-    const SvtPrinterOptions     aPrinterOpt;
-    const SvtPrintFileOptions   aPrintFileOpt;
-    const SvtBasePrintOptions*  pPrinterOpt = &aPrinterOpt;
-    const SvtBasePrintOptions*  pPrintFileOpt = &aPrintFileOpt;
-    PrinterOptions              aNewPrinterOptions;
-    BOOL                        bRet = TRUE;
-
-    ( ( IsPrintFileEnabled() && GetPrintFile().Len() ) ? pPrintFileOpt : pPrinterOpt )->GetPrinterOptions( aNewPrinterOptions );
-
-    if( bAskAboutTransparentObjects && !aNewPrinterOptions.IsReduceTransparency() )
-    {
-        if ( !Application::IsHeadlessModeEnabled() )
-        {
-            SvtPrintWarningOptions aWarnOpt;
-
-            if( aWarnOpt.IsTransparency() )
-            {
-                TransparencyPrintWarningBox aWarnBox( pUIParent );
-                const USHORT                nRet = aWarnBox.Execute();
-
-                if( nRet == RET_CANCEL )
-                    bRet = FALSE;
-                else
-                {
-                    aNewPrinterOptions.SetReduceTransparency( nRet != RET_NO );
-                    aWarnOpt.SetTransparency( !aWarnBox.IsNoWarningChecked() );
-                }
-            }
-        }
-    }
-
-    if( bRet )
-        SetPrinterOptions( aNewPrinterOptions );
-
-    return bRet;
-}
-
-//--------------------------------------------------------------------
-
-=======
->>>>>>> 224bd63b
 SfxPrintOptionsDialog::SfxPrintOptionsDialog( Window *pParent,
                                               SfxViewShell *pViewShell,
                                               const SfxItemSet *pSet ) :
