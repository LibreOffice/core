/* -*- Mode: C++; tab-width: 4; indent-tabs-mode: nil; c-basic-offset: 4 -*- */
/*************************************************************************
 *
 * DO NOT ALTER OR REMOVE COPYRIGHT NOTICES OR THIS FILE HEADER.
 *
 * Copyright 2000, 2010 Oracle and/or its affiliates.
 *
 * OpenOffice.org - a multi-platform office productivity suite
 *
 * This file is part of OpenOffice.org.
 *
 * OpenOffice.org is free software: you can redistribute it and/or modify
 * it under the terms of the GNU Lesser General Public License version 3
 * only, as published by the Free Software Foundation.
 *
 * OpenOffice.org is distributed in the hope that it will be useful,
 * but WITHOUT ANY WARRANTY; without even the implied warranty of
 * MERCHANTABILITY or FITNESS FOR A PARTICULAR PURPOSE.  See the
 * GNU Lesser General Public License version 3 for more details
 * (a copy is included in the LICENSE file that accompanied this code).
 *
 * You should have received a copy of the GNU Lesser General Public License
 * version 3 along with OpenOffice.org.  If not, see
 * <http://www.openoffice.org/license.html>
 * for a copy of the LGPLv3 License.
 *
 ************************************************************************/

// MARKER(update_precomp.py): autogen include statement, do not remove
#include "precompiled_sfx2.hxx"

#include <stdio.h>

#include <sfx2/viewfrm.hxx>
#include <com/sun/star/document/MacroExecMode.hpp>
#include <com/sun/star/frame/XLoadable.hpp>
#include <com/sun/star/frame/XLayoutManager.hpp>
#include <com/sun/star/frame/XComponentLoader.hpp>

#include <toolkit/unohlp.hxx>
#include <vcl/splitwin.hxx>
#include <unotools/moduleoptions.hxx>
#include <svl/intitem.hxx>
#include <svl/visitem.hxx>
#include <svl/stritem.hxx>
#include <svl/eitem.hxx>
#include <svl/slstitm.hxx>
#include <svl/whiter.hxx>
#include <svl/undo.hxx>
#include <vcl/msgbox.hxx>
#include <svtools/sfxecode.hxx>
#include <svtools/miscopt.hxx>
#include <svtools/ehdl.hxx>
#include <tools/diagnose_ex.h>
#include <com/sun/star/container/XIndexAccess.hpp>
#include <com/sun/star/frame/XFramesSupplier.hpp>
#include <com/sun/star/frame/FrameSearchFlag.hpp>
#include <com/sun/star/frame/XFrame.hpp>
#include <com/sun/star/frame/XFrames.hpp>
#include <com/sun/star/frame/XFramesSupplier.hpp>
#include <com/sun/star/awt/XWindow.hpp>
#include <com/sun/star/frame/XController.hpp>
#include <com/sun/star/frame/XModel2.hpp>
#include <com/sun/star/util/XURLTransformer.hpp>
#include <com/sun/star/util/XCloseable.hpp>
#include <com/sun/star/frame/XDispatchRecorderSupplier.hpp>
#include <com/sun/star/document/MacroExecMode.hpp>
#include <com/sun/star/document/UpdateDocMode.hpp>
#include <com/sun/star/beans/XPropertySet.hpp>
#include <com/sun/star/uri/XUriReferenceFactory.hpp>
#include <com/sun/star/uri/XVndSunStarScriptUrl.hpp>
#include <com/sun/star/embed/XStorage.hpp>
#include <com/sun/star/embed/EmbedStates.hpp>
#include <com/sun/star/document/XViewDataSupplier.hpp>
#include <com/sun/star/container/XIndexContainer.hpp>
#include <rtl/ustrbuf.hxx>

#include <unotools/localfilehelper.hxx>
#include <unotools/ucbhelper.hxx>
#include <comphelper/processfactory.hxx>
#include <comphelper/componentcontext.hxx>
#include <comphelper/namedvaluecollection.hxx>
#include <comphelper/configurationhelper.hxx>
#include <comphelper/docpasswordrequest.hxx>
#include <comphelper/docpasswordhelper.hxx>

#include <com/sun/star/uno/Reference.h>
#include <com/sun/star/ucb/XContent.hpp>

#include <basic/basmgr.hxx>
#include <basic/sbmod.hxx>
#include <basic/sbmeth.hxx>
#include <basic/sbx.hxx>
#include <comphelper/storagehelper.hxx>
#include <svtools/asynclink.hxx>
#include <svl/sharecontrolfile.hxx>
#include <svtools/svtools.hrc>
#include <svtools/svtdata.hxx>
#include <framework/framelistanalyzer.hxx>

#include <boost/optional.hpp>

using namespace ::com::sun::star;
using namespace ::com::sun::star::uno;
using namespace ::com::sun::star::ucb;
using namespace ::com::sun::star::frame;
using namespace ::com::sun::star::lang;
using ::com::sun::star::awt::XWindow;
using ::com::sun::star::beans::PropertyValue;
using ::com::sun::star::document::XViewDataSupplier;
using ::com::sun::star::container::XIndexContainer;
namespace css = ::com::sun::star;

// Due to ViewFrame::Current
#include "appdata.hxx"
#include <sfx2/taskpane.hxx>
#include <sfx2/app.hxx>
#include <sfx2/objface.hxx>
#include "openflag.hxx"
#include "objshimp.hxx"
#include <sfx2/viewsh.hxx>
#include <sfx2/objsh.hxx>
#include <sfx2/bindings.hxx>
#include <sfx2/dispatch.hxx>
#include "arrdecl.hxx"
#include "sfxtypes.hxx"
#include <sfx2/request.hxx>
#include <sfx2/docfac.hxx>
#include <sfx2/ipclient.hxx>
#include "sfx2/sfxresid.hxx"
#include "appbas.hxx"
#include <sfx2/objitem.hxx>
#include "sfx2/viewfac.hxx"
#include <sfx2/event.hxx>
#include "fltfnc.hxx"
#include <sfx2/docfile.hxx>
#include <sfx2/module.hxx>
#include <sfx2/msgpool.hxx>
#include <sfx2/viewfrm.hxx>
#include "viewimp.hxx"
#include <sfx2/sfxbasecontroller.hxx>
#include <sfx2/sfx.hrc>
#include "view.hrc"
#include <sfx2/frmdescr.hxx>
#include <sfx2/sfxuno.hxx>
#include <sfx2/progress.hxx>
#include "workwin.hxx"
#include "helper.hxx"
#include "macro.hxx"
#include "sfx2/minfitem.hxx"
#include "../appl/app.hrc"
#include "impviewframe.hxx"

//-------------------------------------------------------------------------
DBG_NAME(SfxViewFrame)

#define SfxViewFrame
#include "sfxslots.hxx"
#undef SfxViewFrame

//-------------------------------------------------------------------------

SFX_IMPL_INTERFACE(SfxViewFrame,SfxShell,SfxResId(0))
{
    SFX_CHILDWINDOW_REGISTRATION( SID_BROWSER );
    SFX_CHILDWINDOW_REGISTRATION( SID_RECORDING_FLOATWINDOW );

    SFX_OBJECTBAR_REGISTRATION( SFX_OBJECTBAR_FULLSCREEN | SFX_VISIBILITY_FULLSCREEN, SfxResId(RID_FULLSCREENTOOLBOX) );
    SFX_OBJECTBAR_REGISTRATION( SFX_OBJECTBAR_APPLICATION | SFX_VISIBILITY_STANDARD, SfxResId(RID_ENVTOOLBOX) );
}

TYPEINIT2(SfxViewFrame,SfxShell,SfxListener);
TYPEINIT1(SfxViewFrameItem, SfxPoolItem);

//-------------------------------------------------------------------------
namespace
{
    bool moduleHasToolPanels( SfxViewFrame_Impl& i_rViewFrameImpl )
    {
        if ( !i_rViewFrameImpl.aHasToolPanels )
        {
            i_rViewFrameImpl.aHasToolPanels.reset( ::sfx2::ModuleTaskPane::ModuleHasToolPanels(
                i_rViewFrameImpl.rFrame.GetFrameInterface() ) );
        }
        return *i_rViewFrameImpl.aHasToolPanels;
    }
}

//-------------------------------------------------------------------------
static sal_Bool AskPasswordToModify_Impl( const uno::Reference< task::XInteractionHandler >& xHandler, const ::rtl::OUString& aPath, const SfxFilter* pFilter, sal_uInt32 nPasswordHash, const uno::Sequence< beans::PropertyValue > aInfo )
{
    // TODO/LATER: In future the info should replace the direct hash completely
    sal_Bool bResult = ( !nPasswordHash && !aInfo.getLength() );

    OSL_ENSURE( pFilter && ( pFilter->GetFilterFlags() & SFX_FILTER_PASSWORDTOMODIFY ), "PasswordToModify feature is active for a filter that does not support it!" );

    if ( pFilter && xHandler.is() )
    {
        sal_Bool bCancel = sal_False;
        sal_Bool bFirstTime = sal_True;

        while ( !bResult && !bCancel )
        {
            sal_Bool bMSType = !pFilter->IsOwnFormat();

            ::rtl::Reference< ::comphelper::DocPasswordRequest > pPasswordRequest(
                 new ::comphelper::DocPasswordRequest(
                 bMSType ? ::comphelper::DocPasswordRequestType_MS : ::comphelper::DocPasswordRequestType_STANDARD,
                 bFirstTime ? ::com::sun::star::task::PasswordRequestMode_PASSWORD_ENTER : ::com::sun::star::task::PasswordRequestMode_PASSWORD_REENTER,
                 aPath,
                 sal_True ) );

            uno::Reference< com::sun::star::task::XInteractionRequest > rRequest( pPasswordRequest.get() );
            xHandler->handle( rRequest );

            if ( pPasswordRequest->isPassword() )
            {
                if ( aInfo.getLength() )
                {
                    bResult = ::comphelper::DocPasswordHelper::IsModifyPasswordCorrect( pPasswordRequest->getPasswordToModify(), aInfo );
                }
                else
                {
                    // the binary format
                    bResult = ( SfxMedium::CreatePasswordToModifyHash( pPasswordRequest->getPasswordToModify(), ::rtl::OUString( RTL_CONSTASCII_USTRINGPARAM( "com.sun.star.text.TextDocument" ) ).equals( pFilter->GetServiceName() ) ) == nPasswordHash );
                }
            }
            else
                bCancel = sal_True;

            bFirstTime = sal_False;
        }
    }

    return bResult;
}

//-------------------------------------------------------------------------
void SfxViewFrame::SetDowning_Impl()
{
    pImp->bIsDowning = sal_True;
}

//-------------------------------------------------------------------------
sal_Bool SfxViewFrame::IsDowning_Impl() const
{
    return pImp->bIsDowning;
}


//--------------------------------------------------------------------
class SfxViewNotificatedFrameList_Impl :
    public SfxListener, public SfxViewFrameArr_Impl
{
public:

    void InsertViewFrame( SfxViewFrame* pFrame )
    {
        StartListening( *pFrame );
        C40_INSERT( SfxViewFrame, pFrame, Count() );
    }
    void Notify( SfxBroadcaster& rBC, const SfxHint& rHint );
};

//-------------------------------------------------------------------------
void SfxViewNotificatedFrameList_Impl::Notify( SfxBroadcaster& rBC, const SfxHint& rHint )
{
    if ( rHint.IsA(TYPE(SfxSimpleHint)) )
    {
        switch( ( (SfxSimpleHint&) rHint ).GetId() )
        {
            case SFX_HINT_DYING:
                SfxViewFrame* pFrame = (SfxViewFrame*) &rBC;
                if( pFrame )
                {
                    sal_uInt16 nPos = C40_GETPOS( SfxViewFrame, pFrame );
                    if( nPos != USHRT_MAX )
                        Remove( nPos );
                }
                break;
        }
    }
}

//-------------------------------------------------------------------------

long ReloadDecouple_Impl( void* pObj, void* pArg )
{
    ((SfxViewFrame*) pObj)->ExecReload_Impl( *(SfxRequest*)pArg );
    return 0;
}

void SfxViewFrame::ExecReload_Impl( SfxRequest& rReq, sal_Bool bAsync )
{
    if( bAsync )
    {
        if( !pImp->pReloader )
            pImp->pReloader = new svtools::AsynchronLink(
                Link( this, ReloadDecouple_Impl ) );
        pImp->pReloader->Call( new SfxRequest( rReq ) );
    }
    else ExecReload_Impl( rReq );
}

void SfxViewFrame::ExecReload_Impl( SfxRequest& rReq )
{
    SfxFrame *pParent = GetFrame().GetParentFrame();
    if ( rReq.GetSlot() == SID_RELOAD )
    {
        // When CTRL-Reload, reload the active Frame
        SfxViewFrame* pActFrame = this;
        while ( pActFrame )
            pActFrame = pActFrame->GetActiveChildFrame_Impl();

        if ( pActFrame )
        {
            sal_uInt16 nModifier = rReq.GetModifier();
            if ( nModifier & KEY_MOD1 )
            {
                pActFrame->ExecReload_Impl( rReq );
                return;
            }
        }

        // If only a reload of the graphics for one or more child frames
        // should be made
        SfxFrame& rFrame = GetFrame();
        if ( pParent == &rFrame && rFrame.GetChildFrameCount() )
        {
            sal_Bool bReloadAvailable = sal_False;
            SfxFrameIterator aIter( rFrame, sal_False );
            SfxFrame *pChild = aIter.FirstFrame();
            while ( pChild )
            {
                SfxFrame *pNext = aIter.NextFrame( *pChild );
                SfxObjectShell *pShell = pChild->GetCurrentDocument();
                if( pShell && pShell->Get_Impl()->bReloadAvailable )
                {
                    bReloadAvailable = sal_True;
                    pChild->GetCurrentViewFrame()->ExecuteSlot( rReq );
                }
                pChild = pNext;
            }

            // The top level frame itself has no graphics!
            if ( bReloadAvailable )
                return;
        }
    }
    else
    {
        // When CTRL-Edit, edit the TopFrame.
        sal_uInt16 nModifier = rReq.GetModifier();

        if ( ( nModifier & KEY_MOD1 ) && pParent )
        {
            SfxViewFrame *pTop = GetTopViewFrame();
            pTop->ExecReload_Impl( rReq );
            return;
        }
    }

    SfxObjectShell* pSh = GetObjectShell();
    switch ( rReq.GetSlot() )
    {
        case SID_EDITDOC:
        {
            if ( GetFrame().HasComponent() )
                break;

            // Due to Double occupancy in toolboxes (with or without Ctrl),
            // it is also possible that the slot is enabled, but Ctrl-click
            // despite this is not!
            if( !pSh || !pSh->HasName() || !(pSh->Get_Impl()->nLoadedFlags & SFX_LOADED_MAINDOCUMENT ))
                break;

            SfxMedium* pMed = pSh->GetMedium();

            SFX_ITEMSET_ARG( pSh->GetMedium()->GetItemSet(), pItem, SfxBoolItem, SID_VIEWONLY, sal_False );
            if ( pItem && pItem->GetValue() )
            {
                SfxApplication* pApp = SFX_APP();
                SfxAllItemSet aSet( pApp->GetPool() );
                aSet.Put( SfxStringItem( SID_FILE_NAME, pMed->GetURLObject().GetMainURL(INetURLObject::NO_DECODE) ) );
                aSet.Put( SfxBoolItem( SID_TEMPLATE, sal_True ) );
                aSet.Put( SfxStringItem( SID_TARGETNAME, String::CreateFromAscii("_blank") ) );
                SFX_ITEMSET_ARG( pMed->GetItemSet(), pReferer, SfxStringItem, SID_REFERER, sal_False );
                if ( pReferer )
                    aSet.Put( *pReferer );
                SFX_ITEMSET_ARG( pSh->GetMedium()->GetItemSet(), pVersionItem, SfxInt16Item, SID_VERSION, sal_False );
                if ( pVersionItem )
                    aSet.Put( *pVersionItem );

                if( pMed->GetFilter() )
                {
                    aSet.Put( SfxStringItem( SID_FILTER_NAME, pMed->GetFilter()->GetFilterName() ) );
                    SFX_ITEMSET_ARG( pMed->GetItemSet(), pOptions, SfxStringItem, SID_FILE_FILTEROPTIONS, sal_False );
                    if ( pOptions )
                        aSet.Put( *pOptions );
                }

                GetDispatcher()->Execute( SID_OPENDOC, SFX_CALLMODE_ASYNCHRON, aSet );
                return;
            }

            sal_uInt16 nOpenMode;
            sal_Bool bNeedsReload = sal_False;
            if ( !pSh->IsReadOnly() )
            {
                // Save and reload Readonly
                if( pSh->IsModified() )
                {
                    if ( pSh->PrepareClose() )
                    {
                        // the storing could let the medium be changed
                        pMed = pSh->GetMedium();
                        bNeedsReload = sal_True;
                    }
                    else
                    {
                        rReq.SetReturnValue( SfxBoolItem( rReq.GetSlot(), sal_False ) );
                        return;
                    }
                }
                nOpenMode = SFX_STREAM_READONLY;
            }
            else
            {
                if ( pSh->IsReadOnlyMedium()
                  && ( pSh->GetModifyPasswordHash() || pSh->GetModifyPasswordInfo().getLength() )
                  && !pSh->IsModifyPasswordEntered() )
                {
                    ::rtl::OUString aDocumentName = INetURLObject( pMed->GetOrigURL() ).GetMainURL( INetURLObject::DECODE_WITH_CHARSET );
                    if( !AskPasswordToModify_Impl( pMed->GetInteractionHandler(), aDocumentName, pMed->GetOrigFilter(), pSh->GetModifyPasswordHash(), pSh->GetModifyPasswordInfo() ) )
                    {
                        // this is a read-only document, if it has "Password to modify"
                        // the user should enter password before he can edit the document
                        rReq.SetReturnValue( SfxBoolItem( rReq.GetSlot(), sal_False ) );
                        return;
                    }

                    pSh->SetModifyPasswordEntered();
                }

                nOpenMode = SFX_STREAM_READWRITE;
                pSh->SetReadOnlyUI( sal_False );

                // if only the view was in the readonly mode then there is no need to do the reload
                if ( !pSh->IsReadOnly() )
                    return;
            }

            // Evaluate Parameter
            // sal_Bool bReload = sal_True;
            if ( rReq.IsAPI() )
            {
                // Control through API if r/w or r/o
                SFX_REQUEST_ARG(rReq, pEditItem, SfxBoolItem, SID_EDITDOC, sal_False);
                if ( pEditItem )
                    nOpenMode = pEditItem->GetValue() ? SFX_STREAM_READWRITE : SFX_STREAM_READONLY;
            }

            // doing

            String aTemp;
            utl::LocalFileHelper::ConvertPhysicalNameToURL( pMed->GetPhysicalName(), aTemp );
            INetURLObject aPhysObj( aTemp );
            SFX_ITEMSET_ARG( pSh->GetMedium()->GetItemSet(),
                             pVersionItem, SfxInt16Item, SID_VERSION, sal_False );

            INetURLObject aMedObj( pMed->GetName() );

            // the logic below is following, if the document seems not to need to be reloaded and the physical name is different
            // to the logical one, then on file system it can be checked that the copy is still newer than the original and no document reload is required
            if ( ( !bNeedsReload && ( (aMedObj.GetProtocol() == INET_PROT_FILE &&
                    aMedObj.getFSysPath(INetURLObject::FSYS_DETECT) != aPhysObj.getFSysPath(INetURLObject::FSYS_DETECT) &&
                    !::utl::UCBContentHelper::IsYounger( aMedObj.GetMainURL( INetURLObject::NO_DECODE ), aPhysObj.GetMainURL( INetURLObject::NO_DECODE ) ))
                  || pMed->IsRemote() ) )
               || pVersionItem )
            {
                sal_Bool bOK = sal_False;
                if ( !pVersionItem )
                {
                    sal_Bool bHasStorage = pMed->HasStorage_Impl();
                    // switching edit mode could be possible without reload
                    if ( bHasStorage && pMed->GetStorage() == pSh->GetStorage() )
                    {
                        // TODO/LATER: faster creation of copy
                        if ( !pSh->ConnectTmpStorage_Impl( pMed->GetStorage(), pMed ) )
                            return;
                    }

                    pMed->CloseAndRelease();
                    pMed->GetItemSet()->Put( SfxBoolItem( SID_DOC_READONLY, !( nOpenMode & STREAM_WRITE ) ) );
                    pMed->SetOpenMode( nOpenMode, pMed->IsDirect() );

                    pMed->CompleteReOpen();
                    if ( nOpenMode & STREAM_WRITE )
                        pMed->LockOrigFileOnDemand( sal_False, sal_True );

                    // LockOrigFileOnDemand might set the readonly flag itself, it should be set back
                    pMed->GetItemSet()->Put( SfxBoolItem( SID_DOC_READONLY, !( nOpenMode & STREAM_WRITE ) ) );

                    if ( !pMed->GetErrorCode() )
                        bOK = sal_True;
                }

                if( !bOK )
                {
                    ErrCode nErr = pMed->GetErrorCode();
                    if ( pVersionItem )
                        nErr = ERRCODE_IO_ACCESSDENIED;
                    else
                    {
                        pMed->ResetError();
                        pMed->SetOpenMode( SFX_STREAM_READONLY, pMed->IsDirect() );
                        pMed->ReOpen();
                        pSh->DoSaveCompleted( pMed );
                    }

                    // Readonly document can not be switched to edit mode?
                    rReq.Done( sal_False );

                    if ( nOpenMode == SFX_STREAM_READWRITE && !rReq.IsAPI() )
                    {
                        // ::com::sun::star::sdbcx::User offering to open it as a template
                        QueryBox aBox( &GetWindow(), SfxResId(MSG_QUERY_OPENASTEMPLATE) );
                        if ( RET_YES == aBox.Execute() )
                        {
                            SfxApplication* pApp = SFX_APP();
                            SfxAllItemSet aSet( pApp->GetPool() );
                            aSet.Put( SfxStringItem( SID_FILE_NAME, pMed->GetName() ) );
                            SFX_ITEMSET_ARG( pMed->GetItemSet(), pReferer, SfxStringItem, SID_REFERER, sal_False );
                            if ( pReferer )
                                aSet.Put( *pReferer );
                            aSet.Put( SfxBoolItem( SID_TEMPLATE, sal_True ) );
                            if ( pVersionItem )
                                aSet.Put( *pVersionItem );

                            if( pMed->GetFilter() )
                            {
                                aSet.Put( SfxStringItem( SID_FILTER_NAME, pMed->GetFilter()->GetFilterName() ) );
                                SFX_ITEMSET_ARG( pMed->GetItemSet(), pOptions,
                                                 SfxStringItem, SID_FILE_FILTEROPTIONS, sal_False );
                                if ( pOptions )
                                    aSet.Put( *pOptions );
                            }

                            GetDispatcher()->Execute( SID_OPENDOC, SFX_CALLMODE_ASYNCHRON, aSet );
                            return;
                        }
                        else
                            nErr = 0;
                    }

                    ErrorHandler::HandleError( nErr );
                    rReq.SetReturnValue(
                        SfxBoolItem( rReq.GetSlot(), sal_False ) );
                    return;
                }
                else
                {
                    pSh->DoSaveCompleted( pMed );
                    pSh->Broadcast( SfxSimpleHint(SFX_HINT_MODECHANGED) );
                    rReq.SetReturnValue( SfxBoolItem( rReq.GetSlot(), sal_True ) );
                    rReq.Done( sal_True );
                    // if( nOpenMode == SFX_STREAM_READONLY )
                    //    pMed->Close();
                    return;
                }
            }

            rReq.AppendItem( SfxBoolItem( SID_FORCERELOAD, sal_True) );
            rReq.AppendItem( SfxBoolItem( SID_SILENT, sal_True ));
        }

        case SID_RELOAD:
        {
            // Due to Double occupancy in toolboxes (with or without Ctrl),
            // it is also possible that the slot is enabled, but Ctrl-click
            // despite this is not!
            if ( !pSh || !pSh->CanReload_Impl() )
                break;
            SfxApplication* pApp = SFX_APP();
            SFX_REQUEST_ARG(rReq, pForceReloadItem, SfxBoolItem,
                            SID_FORCERELOAD, sal_False);
            if(  pForceReloadItem && !pForceReloadItem->GetValue() &&
                !pSh->GetMedium()->IsExpired() )
                return;
            if( pImp->bReloading || pSh->IsInModalMode() )
                return;

            // AutoLoad is prohibited if possible
            SFX_REQUEST_ARG(rReq, pAutoLoadItem, SfxBoolItem, SID_AUTOLOAD, sal_False);
            if ( pAutoLoadItem && pAutoLoadItem->GetValue() &&
                 GetFrame().IsAutoLoadLocked_Impl() )
                return;

            SfxObjectShellLock xOldObj( pSh );
            pImp->bReloading = sal_True;
            SFX_REQUEST_ARG(rReq, pURLItem, SfxStringItem,
                            SID_FILE_NAME, sal_False);
            // Open as editable?
            sal_Bool bForEdit = !pSh->IsReadOnly();
            if ( rReq.GetSlot() == SID_EDITDOC )
                bForEdit = !bForEdit;

<<<<<<< HEAD
            // If possible ask the User
            sal_Bool bDo = ( GetViewShell()->PrepareClose() != FALSE );
=======
            // ggf. beim User nachfragen
            sal_Bool bDo = ( GetViewShell()->PrepareClose() != sal_False );
>>>>>>> 224bd63b
            SFX_REQUEST_ARG(rReq, pSilentItem, SfxBoolItem, SID_SILENT, sal_False);
            if ( bDo && GetFrame().DocIsModified_Impl() &&
                 !rReq.IsAPI() && ( !pSilentItem || !pSilentItem->GetValue() ) )
            {
                QueryBox aBox( &GetWindow(), SfxResId(MSG_QUERY_LASTVERSION) );
                bDo = ( RET_YES == aBox.Execute() );
            }

            if ( bDo )
            {
                SfxMedium *pMedium = xOldObj->GetMedium();

                // Remove Frameset before the FramesetView may disappear
                String aURL = pURLItem ? pURLItem->GetValue() :
                                pMedium->GetName();

                sal_Bool bHandsOff =
                    ( pMedium->GetURLObject().GetProtocol() == INET_PROT_FILE && !xOldObj->IsDocShared() );

                // Emty existing SfxMDIFrames for this Document
                // in native format or R/O, open it now for editing?
                SfxObjectShellLock xNewObj;

                // collect the views of the document
                // TODO: when UNO ViewFactories are available for SFX-based documents, the below code should
                // be UNOized, too
                typedef ::std::pair< Reference< XFrame >, sal_uInt16 >  ViewDescriptor;
                ::std::list< ViewDescriptor > aViewFrames;
                SfxViewFrame *pView = GetFirst( xOldObj );
                while ( pView )
                {
                    Reference< XFrame > xFrame( pView->GetFrame().GetFrameInterface() );
                    OSL_ENSURE( xFrame.is(), "SfxViewFrame::ExecReload_Impl: no XFrame?!" );
                    aViewFrames.push_back( ViewDescriptor( xFrame, pView->GetCurViewId() ) );

                    pView = GetNext( *pView, xOldObj );
                }

                DELETEZ( xOldObj->Get_Impl()->pReloadTimer );

                SfxItemSet* pNewSet = 0;
                const SfxFilter *pFilter = pMedium->GetFilter();
                if( pURLItem )
                {
                    pNewSet = new SfxAllItemSet( pApp->GetPool() );
                    pNewSet->Put( *pURLItem );

                    // Filter Detection
                    SfxMedium aMedium( pURLItem->GetValue(), SFX_STREAM_READWRITE );
                    SfxFilterMatcher().GuessFilter( aMedium, &pFilter );
                    if ( pFilter )
                        pNewSet->Put( SfxStringItem( SID_FILTER_NAME, pFilter->GetName() ) );
                    pNewSet->Put( *aMedium.GetItemSet() );
                }
                else
                {
                    pNewSet = new SfxAllItemSet( *pMedium->GetItemSet() );
                    pNewSet->ClearItem( SID_VIEW_ID );
                    pNewSet->ClearItem( SID_STREAM );
                    pNewSet->ClearItem( SID_INPUTSTREAM );
                    pNewSet->Put( SfxStringItem( SID_FILTER_NAME, pMedium->GetFilter()->GetName() ) );

                    // let the current security settings be checked again
                    pNewSet->Put( SfxUInt16Item( SID_MACROEXECMODE, document::MacroExecMode::USE_CONFIG ) );

                    if ( rReq.GetSlot() == SID_EDITDOC || !bForEdit )
                        // edit mode is switched or reload of readonly document
                        pNewSet->Put( SfxBoolItem( SID_DOC_READONLY, !bForEdit ) );
                    else
                        // Reload of file opened for writing
                        pNewSet->ClearItem( SID_DOC_READONLY );
                }

                // If a salvaged file is present, do not enclose the OrigURL
                // again, since the Tempdate is invalid after reload.
                SFX_ITEMSET_ARG( pNewSet, pSalvageItem, SfxStringItem, SID_DOC_SALVAGE, sal_False);
                if( pSalvageItem )
                {
                    aURL = pSalvageItem->GetValue();
                    pNewSet->ClearItem( SID_DOC_SALVAGE );
                }

                // TODO/LATER: Temporary solution, the SfxMedium must know the original URL as aLogicName
                //             SfxMedium::Transfer_Impl() will be forbidden then.
                if ( xOldObj->IsDocShared() )
                    pNewSet->Put( SfxStringItem( SID_FILE_NAME, xOldObj->GetSharedFileURL() ) );

                //pNewMedium = new SfxMedium( aURL, nMode, pMedium->IsDirect(), bUseFilter ? pMedium->GetFilter() : 0, pNewSet );
                //pNewSet = pNewMedium->GetItemSet();
                if ( pURLItem )
                    pNewSet->Put( SfxStringItem( SID_REFERER, pMedium->GetName() ) );
                else
                    pNewSet->Put( SfxStringItem( SID_REFERER, String() ) );

                xOldObj->CancelTransfers();

                // Real Reload
                //pNewSet->Put( SfxFrameItem ( SID_DOCFRAME, GetFrame() ) );

                if ( pSilentItem && pSilentItem->GetValue() )
                    pNewSet->Put( SfxBoolItem( SID_SILENT, sal_True ) );

                SFX_ITEMSET_ARG(pNewSet, pInteractionItem, SfxUnoAnyItem, SID_INTERACTIONHANDLER, sal_False);
                SFX_ITEMSET_ARG(pNewSet, pMacroExecItem  , SfxUInt16Item, SID_MACROEXECMODE     , sal_False);
                SFX_ITEMSET_ARG(pNewSet, pDocTemplateItem, SfxUInt16Item, SID_UPDATEDOCMODE     , sal_False);

                if (!pInteractionItem)
                {
                    Reference < ::com::sun::star::task::XInteractionHandler > xHdl( ::comphelper::getProcessServiceFactory()->createInstance(::rtl::OUString(RTL_CONSTASCII_USTRINGPARAM("com.sun.star.comp.uui.UUIInteractionHandler"))), UNO_QUERY );
                    if (xHdl.is())
                        pNewSet->Put( SfxUnoAnyItem(SID_INTERACTIONHANDLER,::com::sun::star::uno::makeAny(xHdl)) );
                }

                if (!pMacroExecItem)
                    pNewSet->Put( SfxUInt16Item(SID_MACROEXECMODE,::com::sun::star::document::MacroExecMode::USE_CONFIG) );
                if (!pDocTemplateItem)
                    pNewSet->Put( SfxUInt16Item(SID_UPDATEDOCMODE,::com::sun::star::document::UpdateDocMode::ACCORDING_TO_CONFIG) );

                xOldObj->SetModified( sal_False );
                // Do not chache the old Document! Is invalid when loading
                // another document.

                SFX_ITEMSET_ARG( pMedium->GetItemSet(), pSavedOptions, SfxStringItem, SID_FILE_FILTEROPTIONS, sal_False);
                SFX_ITEMSET_ARG( pMedium->GetItemSet(), pSavedReferer, SfxStringItem, SID_REFERER, sal_False);

                sal_Bool bHasStorage = pMedium->HasStorage_Impl();
                if( bHandsOff )
                {
                    if ( bHasStorage && pMedium->GetStorage() == xOldObj->GetStorage() )
                    {
                        // TODO/LATER: faster creation of copy
                        if ( !xOldObj->ConnectTmpStorage_Impl( pMedium->GetStorage(), pMedium ) )
                            return;
                    }

                    pMedium->CloseAndRelease();
                }

                xNewObj = SfxObjectShell::CreateObject( pFilter->GetServiceName(), SFX_CREATE_MODE_STANDARD );

                if ( xOldObj->IsModifyPasswordEntered() )
                    xNewObj->SetModifyPasswordEntered();

                uno::Sequence < beans::PropertyValue > aLoadArgs;
                TransformItems( SID_OPENDOC, *pNewSet, aLoadArgs );
                try
                {
                    uno::Reference < frame::XLoadable > xLoad( xNewObj->GetModel(), uno::UNO_QUERY );
                    xLoad->load( aLoadArgs );
                }
                catch ( uno::Exception& )
                {
                    xNewObj->DoClose();
                    xNewObj = 0;
                }

                DELETEZ( pNewSet );

                if( !xNewObj.Is() )
                {
                    if( bHandsOff )
                    {
                        // back to old medium
                        pMedium->ReOpen();
                        pMedium->LockOrigFileOnDemand( sal_False, sal_True );

                        xOldObj->DoSaveCompleted( pMedium );
                    }

                    // r/o-Doc couldn't be switched to writing mode
                    if ( bForEdit && SID_EDITDOC == rReq.GetSlot() )
                    {
                        // ask user for opening as template
                        QueryBox aBox( &GetWindow(), SfxResId(MSG_QUERY_OPENASTEMPLATE) );
                        if ( RET_YES == aBox.Execute() )
                        {
                            SfxAllItemSet aSet( pApp->GetPool() );
                            aSet.Put( SfxStringItem( SID_FILE_NAME, pMedium->GetName() ) );
                            aSet.Put( SfxStringItem( SID_TARGETNAME, String::CreateFromAscii("_blank") ) );
                            if ( pSavedOptions )
                                aSet.Put( *pSavedOptions );
                            if ( pSavedReferer )
                                aSet.Put( *pSavedReferer );
                            aSet.Put( SfxBoolItem( SID_TEMPLATE, sal_True ) );
                            if( pFilter )
                                aSet.Put( SfxStringItem( SID_FILTER_NAME, pFilter->GetFilterName() ) );
                            GetDispatcher()->Execute( SID_OPENDOC, SFX_CALLMODE_ASYNCHRON, aSet );
                        }
                    }
                    else
                    {
                        // an error handling should be done here?!
                        // if ( !pSilentItem || !pSilentItem->GetValue() )
                        //    ErrorHandler::HandleError( nLoadError );
                    }
                }
                else
                {
                    if ( xNewObj->GetModifyPasswordHash() && xNewObj->GetModifyPasswordHash() != xOldObj->GetModifyPasswordHash() )
                    {
                        xNewObj->SetModifyPasswordEntered( sal_False );
                        xNewObj->SetReadOnly();
                    }
                    else if ( rReq.GetSlot() == SID_EDITDOC && bForEdit && !xNewObj->IsReadOnlyMedium() )
                    {
                        // the filter might request setting of the document to readonly state
                        // but in case of SID_EDITDOC it should not happen if the document
                        // can be opened for editing
                        xNewObj->SetReadOnlyUI( sal_False );
                    }

                    if ( xNewObj->IsDocShared() )
                    {
                        // the file is shared but the closing can change the sharing control file
                        xOldObj->DoNotCleanShareControlFile();
                    }

                    // the Reload and Silent items were only temporary, remove them
                    xNewObj->GetMedium()->GetItemSet()->ClearItem( SID_RELOAD );
                    xNewObj->GetMedium()->GetItemSet()->ClearItem( SID_SILENT );
                    TransformItems( SID_OPENDOC, *xNewObj->GetMedium()->GetItemSet(), aLoadArgs );

                    UpdateDocument_Impl();

                    try
                    {
                        while ( !aViewFrames.empty() )
                        {
                            LoadViewIntoFrame_Impl( *xNewObj, aViewFrames.front().first, aLoadArgs, aViewFrames.front().second, false );
                            aViewFrames.pop_front();
                        }
                    }
                    catch( const Exception& )
                    {
                        // close the remaining frames
                        // Don't catch exceptions herein, if this fails, then we're left in an indetermined state, and
                        // crashing is better than trying to proceed
                        while ( !aViewFrames.empty() )
                        {
                            Reference< util::XCloseable > xClose( aViewFrames.front().first, UNO_QUERY_THROW );
                            xClose->close( sal_True );
                            aViewFrames.pop_front();
                        }
                    }

                    // Propagate document closure.
                    SFX_APP()->NotifyEvent( SfxEventHint( SFX_EVENT_CLOSEDOC, GlobalEventConfig::GetEventName( STR_EVENT_CLOSEDOC ), xOldObj ) );
                }

                // Record as done
                rReq.Done( sal_True );
                rReq.SetReturnValue(SfxBoolItem(rReq.GetSlot(), sal_True));
                return;
            }
            else
            {
                // Record as not done
                rReq.Done();
                rReq.SetReturnValue(SfxBoolItem(rReq.GetSlot(), sal_False));
                pImp->bReloading = sal_False;
                return;
            }
        }
    }
}

//-------------------------------------------------------------------------
void SfxViewFrame::StateReload_Impl( SfxItemSet& rSet )
{
    SfxObjectShell* pSh = GetObjectShell();
    if ( !pSh )
        // I'm just on reload and am yielding myself ...
        return;

    GetFrame().GetParentFrame();
    SfxWhichIter aIter( rSet );
    for ( sal_uInt16 nWhich = aIter.FirstWhich(); nWhich; nWhich = aIter.NextWhich() )
    {
        if ( GetFrame().HasComponent() )
        {
            // If the component is not self-dispatched, then
            // it makes no sense!
            rSet.DisableItem( nWhich );
            continue;
        }

        switch ( nWhich )
        {
            case SID_EDITDOC:
            {
                if ( !pSh || !pSh->HasName() || !( pSh->Get_Impl()->nLoadedFlags &  SFX_LOADED_MAINDOCUMENT )
                  || pSh->GetCreateMode() == SFX_CREATE_MODE_EMBEDDED )
                    rSet.DisableItem( SID_EDITDOC );
                else
                {
                    SFX_ITEMSET_ARG( pSh->GetMedium()->GetItemSet(), pItem, SfxBoolItem, SID_EDITDOC, sal_False );
                    if ( pItem && !pItem->GetValue() )
                        rSet.DisableItem( SID_EDITDOC );
                    else
                        rSet.Put( SfxBoolItem( nWhich, !pSh->IsReadOnly() ) );
                }
                break;
            }

            case SID_RELOAD:
            {
                SfxFrame* pFrame = &GetTopFrame();

                if ( !pSh || !pSh->CanReload_Impl() || pSh->GetCreateMode() == SFX_CREATE_MODE_EMBEDDED )
                    rSet.DisableItem(nWhich);
                else
                {
                    // If any ChildFrame is reloadable, the slot is enabled,
                    // so you can perfom CTRL-Reload
                    sal_Bool bReloadAvailable = sal_False;
                    SfxFrameIterator aFrameIter( *pFrame, sal_True );
                    for( SfxFrame* pNextFrame = aFrameIter.FirstFrame();
                            pFrame;
                            pNextFrame = pNextFrame ?
                                aFrameIter.NextFrame( *pNextFrame ) : 0 )
                    {
                        SfxObjectShell *pShell = pFrame->GetCurrentDocument();
                        if( pShell && pShell->Get_Impl()->bReloadAvailable )
                        {
                            bReloadAvailable = sal_True;
                            break;
                        }
                        pFrame = pNextFrame;
                    }

                    rSet.Put( SfxBoolItem( nWhich, bReloadAvailable));
                }

                break;
            }
        }
    }
}


//--------------------------------------------------------------------
void SfxViewFrame::ExecHistory_Impl( SfxRequest &rReq )
{
    // Is there an Undo-Manager on the top Shell?
    SfxShell *pSh = GetDispatcher()->GetShell(0);
    ::svl::IUndoManager* pShUndoMgr = pSh->GetUndoManager();
    sal_Bool bOK = sal_False;
    if ( pShUndoMgr )
    {
        switch ( rReq.GetSlot() )
        {
            case SID_CLEARHISTORY:
                pShUndoMgr->Clear();
                bOK = sal_True;
                break;

            case SID_UNDO:
                pShUndoMgr->Undo();
                GetBindings().InvalidateAll(sal_False);
                bOK = sal_True;
                break;

            case SID_REDO:
                pShUndoMgr->Redo();
                GetBindings().InvalidateAll(sal_False);
                bOK = sal_True;
                break;

            case SID_REPEAT:
                if ( pSh->GetRepeatTarget() )
                    pShUndoMgr->Repeat( *pSh->GetRepeatTarget() );
                bOK = sal_True;
                break;
        }
    }
    else if ( GetViewShell() )
    {
        // The SW has its own undo in the View
        const SfxPoolItem *pRet = GetViewShell()->ExecuteSlot( rReq );
        if ( pRet )
            bOK = ((SfxBoolItem*)pRet)->GetValue();
    }

    rReq.SetReturnValue( SfxBoolItem( rReq.GetSlot(), bOK ) );
    rReq.Done();
}

//--------------------------------------------------------------------
void SfxViewFrame::StateHistory_Impl( SfxItemSet &rSet )
{
    // Search for Undo-Manager
    SfxShell *pSh = GetDispatcher()->GetShell(0);
    if ( !pSh )
        // I'm just on reload and am yielding myself ...
        return;

    ::svl::IUndoManager *pShUndoMgr = pSh->GetUndoManager();
    if ( !pShUndoMgr )
    {
        // The SW has its own undo in the View
        SfxWhichIter aIter( rSet );
        SfxViewShell *pViewSh = GetViewShell();
        if( !pViewSh ) return;
        for ( sal_uInt16 nSID = aIter.FirstWhich(); nSID; nSID = aIter.NextWhich() )
            pViewSh->GetSlotState( nSID, 0, &rSet );
        return;
    }

    if ( pShUndoMgr->GetUndoActionCount() == 0 &&
         pShUndoMgr->GetRedoActionCount() == 0 &&
         pShUndoMgr->GetRepeatActionCount() == 0 )
        rSet.DisableItem( SID_CLEARHISTORY );

    if ( pShUndoMgr && pShUndoMgr->GetUndoActionCount() )
    {
        String aTmp( SvtResId( STR_UNDO ) );
        aTmp+= pShUndoMgr->GetUndoActionComment(0);
        rSet.Put( SfxStringItem( SID_UNDO, aTmp ) );
    }
    else
        rSet.DisableItem( SID_UNDO );

    if ( pShUndoMgr && pShUndoMgr->GetRedoActionCount() )
    {
        String aTmp( SvtResId(STR_REDO) );
        aTmp += pShUndoMgr->GetRedoActionComment(0);
        rSet.Put( SfxStringItem( SID_REDO, aTmp ) );
    }
    else
        rSet.DisableItem( SID_REDO );
    SfxRepeatTarget *pTarget = pSh->GetRepeatTarget();
    if ( pShUndoMgr && pTarget && pShUndoMgr->GetRepeatActionCount() &&
         pShUndoMgr->CanRepeat(*pTarget) )
    {
        String aTmp( SvtResId(STR_REPEAT) );
        aTmp += pShUndoMgr->GetRepeatActionComment(*pTarget);
        rSet.Put( SfxStringItem( SID_REPEAT, aTmp ) );
    }
    else
        rSet.DisableItem( SID_REPEAT );
}

//--------------------------------------------------------------------
void SfxViewFrame::PopShellAndSubShells_Impl( SfxViewShell& i_rViewShell )
{
    i_rViewShell.PopSubShells_Impl();
    sal_uInt16 nLevel = pDispatcher->GetShellLevel( i_rViewShell );
    if ( nLevel != USHRT_MAX )
    {
        if ( nLevel )
        {
            // more sub shells on the stack, which were not affected by PopSubShells_Impl
            SfxShell *pSubShell = pDispatcher->GetShell( nLevel-1 );
            if ( pSubShell == i_rViewShell.GetSubShell() )
                // "real" sub shells will be deleted elsewhere
                pDispatcher->Pop( *pSubShell, SFX_SHELL_POP_UNTIL );
            else
                pDispatcher->Pop( *pSubShell, SFX_SHELL_POP_UNTIL | SFX_SHELL_POP_DELETE );
        }
        pDispatcher->Pop( i_rViewShell );
        pDispatcher->Flush();
    }

}

//--------------------------------------------------------------------
void SfxViewFrame::ReleaseObjectShell_Impl()

/*  [Description]

    This method empties the SfxViewFrame, i.e. takes the <SfxObjectShell>
    from the dispatcher and ends its <SfxListener> Relationship to this
    SfxObjectShell (by which they may even destroy themselves).

    Thus, by invoking ReleaseObjectShell() and  SetObjectShell() the
    SfxObjectShell can be replaced.

    Between RealeaseObjectShell() and SetObjectShell() can the control not
    be handed over to the system.

    [Cross-reference]

    <SfxViewFrame::SetObjectShell(SfxObjectShell&)>
*/
{
    DBG_CHKTHIS(SfxViewFrame, 0);
    DBG_ASSERT( xObjSh.Is(), "no SfxObjectShell to release!" );

    GetFrame().ReleasingComponent_Impl( sal_True );
    if ( GetWindow().HasChildPathFocus( sal_True ) )
    {
        DBG_ASSERT( !GetActiveChildFrame_Impl(), "Wrong active child frame!" );
        GetWindow().GrabFocus();
    }

    SfxViewShell *pDyingViewSh = GetViewShell();
    if ( pDyingViewSh )
    {
        PopShellAndSubShells_Impl( *pDyingViewSh );
        pDyingViewSh->DisconnectAllClients();
        SetViewShell_Impl(0);
        delete pDyingViewSh;
    }
#ifdef DBG_UTIL
    else
        OSL_FAIL("No Shell");
#endif

    if ( xObjSh.Is() )
    {
         pImp->aLastType = xObjSh->Type();
        pDispatcher->Pop( *xObjSh );
        SfxModule* pModule = xObjSh->GetModule();
        if( pModule )
            pDispatcher->RemoveShell_Impl( *pModule );
        pDispatcher->Flush();
        EndListening( *xObjSh );

        Notify( *xObjSh, SfxSimpleHint(SFX_HINT_TITLECHANGED) );
        Notify( *xObjSh, SfxSimpleHint(SFX_HINT_DOCCHANGED) );

        if ( 1 == xObjSh->GetOwnerLockCount() && pImp->bObjLocked && xObjSh->GetCreateMode() == SFX_CREATE_MODE_EMBEDDED )
            xObjSh->DoClose();
        SfxObjectShellRef xDyingObjSh = xObjSh;
        xObjSh.Clear();
        if( ( GetFrameType() & SFXFRAME_HASTITLE ) && pImp->nDocViewNo )
            xDyingObjSh->GetNoSet_Impl().ReleaseIndex(pImp->nDocViewNo-1);
        if ( pImp->bObjLocked )
        {
            xDyingObjSh->OwnerLock( sal_False );
            pImp->bObjLocked = sal_False;
        }
    }

    GetDispatcher()->SetDisableFlags( 0 );
}

//--------------------------------------------------------------------
sal_Bool SfxViewFrame::Close()
{
    DBG_CHKTHIS(SfxViewFrame, 0);

    DBG_ASSERT( GetFrame().IsClosing_Impl() || !GetFrame().GetFrameInterface().is(), "ViewFrame closed too early!" );

    // If no saving have been made up until now, then embedded Objects should
    // not be saved automatically anymore.
    if ( GetViewShell() )
        GetViewShell()->DiscardClients_Impl();
    Broadcast( SfxSimpleHint( SFX_HINT_DYING ) );

    if (SfxViewFrame::Current() == this)
        SfxViewFrame::SetViewFrame( NULL );

    // Since the Dispatcher is emptied, it can not be used in any reasnable
    // manner, thus it is better to let the dispatcher be.
    GetDispatcher()->Lock(sal_True);
    delete this;

    return sal_True;
}

//--------------------------------------------------------------------

void SfxViewFrame::DoActivate( sal_Bool bUI, SfxViewFrame* pOldFrame )
{
    DBG_CHKTHIS(SfxViewFrame, 0);
    SFX_APP();

    pDispatcher->DoActivate_Impl( bUI, pOldFrame );

    // If this ViewFrame has got a parent and this is not a parent of the
    // old ViewFrames, it gets a ParentActivate.
    if ( bUI )
    {
        SfxViewFrame *pFrame = GetParentViewFrame();
        while ( pFrame )
        {
            if ( !pOldFrame || !pOldFrame->GetFrame().IsParent( &pFrame->GetFrame() ) )
                pFrame->pDispatcher->DoParentActivate_Impl();
            pFrame = pFrame->GetParentViewFrame();
        }
    }
}

//--------------------------------------------------------------------
void SfxViewFrame::DoDeactivate(sal_Bool bUI, SfxViewFrame* pNewFrame )
{
    DBG_CHKTHIS(SfxViewFrame, 0);
    SFX_APP();
    pDispatcher->DoDeactivate_Impl( bUI, pNewFrame );

    // If this ViewFrame has got a parent and this is not a parent of the
    // new ViewFrames, it gets a ParentDeactivate.
    if ( bUI )
    {
        SfxViewFrame *pFrame = GetParentViewFrame();
        while ( pFrame )
        {
            if ( !pNewFrame || !pNewFrame->GetFrame().IsParent( &pFrame->GetFrame() ) )
                pFrame->pDispatcher->DoParentDeactivate_Impl();
            pFrame = pFrame->GetParentViewFrame();
        }
    }
}

//------------------------------------------------------------------------
void SfxViewFrame::InvalidateBorderImpl( const SfxViewShell* pSh )
{
    if( pSh && !nAdjustPosPixelLock )
    {
        if ( GetViewShell() && GetWindow().IsVisible() )
        {
            if ( GetFrame().IsInPlace() )
            {
                return;
            }

            DoAdjustPosSizePixel( (SfxViewShell *) GetViewShell(), Point(),
                                            GetWindow().GetOutputSizePixel() );
        }
    }
}

//------------------------------------------------------------------------
sal_Bool SfxViewFrame::SetBorderPixelImpl
(
    const SfxViewShell* pVSh,
    const SvBorder&     rBorder
)

{
    pImp->aBorder = rBorder;

    if ( IsResizeInToOut_Impl() && !GetFrame().IsInPlace() )
    {
        Size aSize = pVSh->GetWindow()->GetOutputSizePixel();
        if ( aSize.Width() && aSize.Height() )
        {
            aSize.Width() += rBorder.Left() + rBorder.Right();
            aSize.Height() += rBorder.Top() + rBorder.Bottom();

            Size aOldSize = GetWindow().GetOutputSizePixel();
            GetWindow().SetOutputSizePixel( aSize );
            Window* pParent = &GetWindow();
            while ( pParent->GetParent() )
                pParent = pParent->GetParent();
            Size aOuterSize = pParent->GetOutputSizePixel();
            aOuterSize.Width() += ( aSize.Width() - aOldSize.Width() );
            aOuterSize.Height() += ( aSize.Height() - aOldSize.Height() );
            pParent->SetOutputSizePixel( aOuterSize );
        }
    }
    else
    {
        Point aPoint;
        Rectangle aEditArea( aPoint, GetWindow().GetOutputSizePixel() );
        aEditArea.Left() += rBorder.Left();
        aEditArea.Right() -= rBorder.Right();
        aEditArea.Top() += rBorder.Top();
        aEditArea.Bottom() -= rBorder.Bottom();
        pVSh->GetWindow()->SetPosSizePixel( aEditArea.TopLeft(), aEditArea.GetSize() );
    }

    return sal_True;
}

//------------------------------------------------------------------------
const SvBorder& SfxViewFrame::GetBorderPixelImpl
(
    const SfxViewShell* /*pSh*/
)   const

{
    return pImp->aBorder;
}

//--------------------------------------------------------------------
void SfxViewFrame::Notify( SfxBroadcaster& /*rBC*/, const SfxHint& rHint )
{
    {DBG_CHKTHIS(SfxViewFrame, 0);}

    if( IsDowning_Impl())
        return;

    // we know only SimpleHints
    if ( rHint.IsA(TYPE(SfxSimpleHint)) )
    {
        switch( ( (SfxSimpleHint&) rHint ).GetId() )
        {
            case SFX_HINT_MODECHANGED:
            {
                UpdateTitle();

                if ( !xObjSh.Is() )
                    break;

                // Switch r/o?
                SfxBindings& rBind = GetBindings();
                rBind.Invalidate( SID_RELOAD );
                SfxDispatcher *pDispat = GetDispatcher();
                sal_Bool bWasReadOnly = pDispat->GetReadOnly_Impl();
                sal_Bool bIsReadOnly = xObjSh->IsReadOnly();
                if ( !bWasReadOnly != !bIsReadOnly )
                {
                    // Then also TITLE_CHANGED
                    UpdateTitle();
                    rBind.Invalidate( SID_FILE_NAME );
                    rBind.Invalidate( SID_DOCINFO_TITLE );
                    rBind.Invalidate( SID_EDITDOC );

                    pDispat->GetBindings()->InvalidateAll(sal_True);
                    pDispat->SetReadOnly_Impl( bIsReadOnly );

                    // Only force and Dispatcher-Update, if it is done next
                    // anyway, otherwise flickering or GPF is possibel since
                    // the Writer for example prefers in Resize preform some
                    // actions which has a SetReadOnlyUI in Dispatcher as a
                    // result!

                    if ( pDispat->IsUpdated_Impl() )
                        pDispat->Update_Impl(sal_True);
                }

                Enable( !xObjSh->IsInModalMode() );
                break;
            }

            case SFX_HINT_TITLECHANGED:
            {
                UpdateTitle();
                SfxBindings& rBind = GetBindings();
                rBind.Invalidate( SID_FILE_NAME );
                rBind.Invalidate( SID_DOCINFO_TITLE );
                rBind.Invalidate( SID_EDITDOC );
                rBind.Invalidate( SID_RELOAD );
                break;
            }

            case SFX_HINT_DEINITIALIZING:
                GetFrame().DoClose();
                break;
            case SFX_HINT_DYING:
                // when the Object is being deleted, destroy the view too
                if ( xObjSh.Is() )
                    ReleaseObjectShell_Impl();
                else
                    GetFrame().DoClose();
                break;

        }
    }
    else if ( rHint.IsA(TYPE(SfxEventHint)) )
    {
        // When the Document is loaded asynchronously, was the Dispatcher
        // set as ReadOnly, to what must be returned when the document itself
        // is not read only, and the loading is finished.
        switch ( ((SfxEventHint&)rHint).GetEventId() )
        {
            case SFX_EVENT_MODIFYCHANGED:
            {
                SfxBindings& rBind = GetBindings();
                rBind.Invalidate( SID_DOC_MODIFIED );
                rBind.Invalidate( SID_SAVEDOC );
                rBind.Invalidate( SID_RELOAD );
                rBind.Invalidate( SID_EDITDOC );
                break;
            }

            case SFX_EVENT_OPENDOC:
            case SFX_EVENT_CREATEDOC:
            {
                if ( !xObjSh.Is() )
                    break;

                SfxBindings& rBind = GetBindings();
                rBind.Invalidate( SID_RELOAD );
                rBind.Invalidate( SID_EDITDOC );
                if ( !xObjSh->IsReadOnly() )
                {
                    // In contrast to above (TITLE_CHANGED) does the UI not
                    // have to be updated because it was not obstructed

                    // #i21560# InvalidateAll() causes the assertion
                    // 'SfxBindings::Invalidate while in update" when
                    // the sfx slot SID_BASICIDE_APPEAR is executed
                    // via API from another thread (Java).
                    // According to MBA this call is not necessary anymore,
                    // because each document has its own SfxBindings.
                    //
                    //GetDispatcher()->GetBindings()->InvalidateAll(sal_True);
                }

                break;
            }

            case SFX_EVENT_TOGGLEFULLSCREENMODE:
            {
                if ( GetFrame().OwnsBindings_Impl() )
                    GetBindings().GetDispatcher_Impl()->Update_Impl( sal_True );
                break;
            }
        }
    }
}

//------------------------------------------------------------------------
void SfxViewFrame::Construct_Impl( SfxObjectShell *pObjSh )
{
    pImp->bResizeInToOut = sal_True;
    pImp->bDontOverwriteResizeInToOut = sal_False;
    pImp->bObjLocked = sal_False;
    pImp->pFocusWin = 0;
    pImp->pActiveChild = NULL;
    pImp->nCurViewId = 0;
    pImp->bReloading = sal_False;
    pImp->bIsDowning = sal_False;
    pImp->bModal = sal_False;
    pImp->bEnabled = sal_True;
    pImp->nDocViewNo = 0;
    pImp->aMargin = Size( -1, -1 );
    pImp->pWindow = 0;

    SetPool( &SFX_APP()->GetPool() );
    pDispatcher = new SfxDispatcher(this);
    if ( !GetBindings().GetDispatcher() )
        GetBindings().SetDispatcher( pDispatcher );

    xObjSh = pObjSh;
    if ( xObjSh.Is() && xObjSh->IsPreview() )
        SetQuietMode_Impl( sal_True );

    if ( pObjSh )
    {
        pDispatcher->Push( *SFX_APP() );
        SfxModule* pModule = xObjSh->GetModule();
        if( pModule )
            pDispatcher->Push( *pModule );
        pDispatcher->Push( *this );
        pDispatcher->Push( *pObjSh );
        pDispatcher->Flush();
        StartListening( *pObjSh );
        pObjSh->ViewAssigned();
        Notify( *pObjSh, SfxSimpleHint(SFX_HINT_TITLECHANGED) );
        Notify( *pObjSh, SfxSimpleHint(SFX_HINT_DOCCHANGED) );
        pDispatcher->SetReadOnly_Impl( pObjSh->IsReadOnly() );
    }
    else
    {
        pDispatcher->Push( *SFX_APP() );
        pDispatcher->Push( *this );
        pDispatcher->Flush();
    }

    SfxViewFrame *pThis = this; // this due to the sick Array syntax
    SfxViewFrameArr_Impl &rViewArr = SFX_APP()->GetViewFrames_Impl();
    rViewArr.C40_INSERT(SfxViewFrame, pThis, rViewArr.Count() );
}

SfxViewFrame::SfxViewFrame
(
    SfxFrame&           rFrame,
    SfxObjectShell*     pObjShell
)

/*  [Description]

    Constructor of SfxViewFrame for a <SfxObjectShell> from the Resource.
    The 'nViewId' to the created <SfxViewShell> can be returned.
    (default is the SfxViewShell-Subclass that was registered first).
*/

    : pImp( new SfxViewFrame_Impl( rFrame ) )
    , pDispatcher(0)
    , pBindings( new SfxBindings )
    , nAdjustPosPixelLock( 0 )
{
    DBG_CTOR( SfxViewFrame, NULL );

    rFrame.SetCurrentViewFrame_Impl( this );
    rFrame.SetFrameType_Impl( GetFrameType() | SFXFRAME_HASTITLE );
    Construct_Impl( pObjShell );

    pImp->pWindow = new SfxFrameViewWindow_Impl( this, rFrame.GetWindow() );
    pImp->pWindow->SetSizePixel( rFrame.GetWindow().GetOutputSizePixel() );
    rFrame.SetOwnsBindings_Impl( sal_True );
    rFrame.CreateWorkWindow_Impl();
}

//------------------------------------------------------------------------
SfxViewFrame::~SfxViewFrame()
{
    DBG_DTOR(SfxViewFrame, 0);

    SetDowning_Impl();

    if ( SfxViewFrame::Current() == this )
        SfxViewFrame::SetViewFrame( NULL );

    ReleaseObjectShell_Impl();

    if ( GetFrame().OwnsBindings_Impl() )
        // The Bindings delete the Frame!
        KillDispatcher_Impl();

    delete pImp->pWindow;

    if ( GetFrame().GetCurrentViewFrame() == this )
        GetFrame().SetCurrentViewFrame_Impl( NULL );

    // Unregister from the Frame List.
    SfxApplication *pSfxApp = SFX_APP();
    SfxViewFrameArr_Impl &rFrames = pSfxApp->GetViewFrames_Impl();
    const SfxViewFrame *pThis = this;
    rFrames.Remove( rFrames.GetPos(pThis) );

    // Delete Member
    KillDispatcher_Impl();

    delete pImp;
}

//------------------------------------------------------------------------
void SfxViewFrame::KillDispatcher_Impl()

// Remove and delete the Dispatcher.

{
    DBG_CHKTHIS(SfxViewFrame, 0);

    SfxModule* pModule = xObjSh.Is() ? xObjSh->GetModule() : 0;
    if ( xObjSh.Is() )
        ReleaseObjectShell_Impl();
    if ( pDispatcher )
    {
        if( pModule )
            pDispatcher->Pop( *pModule, SFX_SHELL_POP_UNTIL );
        else
            pDispatcher->Pop( *this );
        DELETEZ(pDispatcher);
    }
}

//------------------------------------------------------------------------
SfxViewFrame* SfxViewFrame::Current()
{
    return SfxApplication::Get() ? SFX_APP()->Get_Impl()->pViewFrame : NULL;
}

//--------------------------------------------------------------------
sal_uInt16 SfxViewFrame::Count()

/*  [Description]

    Returns the number of visable <SfxViewFrame> instances.
*/

{
    SfxApplication *pSfxApp = SFX_APP();
    SfxViewFrameArr_Impl& rFrames = pSfxApp->GetViewFrames_Impl();
    const sal_uInt16 nCount = rFrames.Count();
    sal_uInt16 nFound = 0;
    for ( sal_uInt16 i = 0; i < nCount; ++i )
    {
        SfxViewFrame *pFrame = rFrames[i];
        if ( pFrame->IsVisible() )
            ++nFound;
    }
    return nFound;
}

//--------------------------------------------------------------------
// returns the first window of spec. type viewing the specified doc.
SfxViewFrame* SfxViewFrame::GetFirst
(
    const SfxObjectShell*   pDoc,
    sal_Bool                    bOnlyIfVisible
)
{
    SfxApplication *pSfxApp = SFX_APP();
    SfxViewFrameArr_Impl &rFrames = pSfxApp->GetViewFrames_Impl();

    // search for a SfxDocument of the specified type
    for ( sal_uInt16 nPos = 0; nPos < rFrames.Count(); ++nPos )
    {
        SfxViewFrame *pFrame = rFrames.GetObject(nPos);
        if  (   ( !pDoc || pDoc == pFrame->GetObjectShell() )
            &&  ( !bOnlyIfVisible || pFrame->IsVisible() )
            )
            return pFrame;
    }

    return 0;
}
//--------------------------------------------------------------------

// returns thenext window of spec. type viewing the specified doc.
SfxViewFrame* SfxViewFrame::GetNext
(
    const SfxViewFrame&     rPrev,
    const SfxObjectShell*   pDoc,
    sal_Bool                    bOnlyIfVisible
)
{
    SfxApplication *pSfxApp = SFX_APP();
    SfxViewFrameArr_Impl &rFrames = pSfxApp->GetViewFrames_Impl();

    // refind the specified predecessor
    sal_uInt16 nPos;
    for ( nPos = 0; nPos < rFrames.Count(); ++nPos )
        if ( rFrames.GetObject(nPos) == &rPrev )
            break;

    // search for a Frame of the specified type
    for ( ++nPos; nPos < rFrames.Count(); ++nPos )
    {
        SfxViewFrame *pFrame = rFrames.GetObject(nPos);
        if  (   ( !pDoc || pDoc == pFrame->GetObjectShell() )
            &&  ( !bOnlyIfVisible || pFrame->IsVisible() )
            )
            return pFrame;
    }
    return 0;
}

void SfxViewFrame::CloseHiddenFrames_Impl()
{
    SfxApplication *pSfxApp = SFX_APP();
    SfxViewFrameArr_Impl &rFrames = pSfxApp->GetViewFrames_Impl();
    for ( sal_uInt16 nPos=0; nPos<rFrames.Count(); )
    {
        SfxViewFrame *pFrame = rFrames.GetObject(nPos);
        if ( !pFrame->IsVisible() )
            pFrame->DoClose();
        else
            nPos++;
    }
}

//--------------------------------------------------------------------
SfxProgress* SfxViewFrame::GetProgress() const
{
    SfxObjectShell *pObjSh = GetObjectShell();
    return pObjSh ? pObjSh->GetProgress() : 0;
}

//--------------------------------------------------------------------
void SfxViewFrame::ShowStatusText( const String& /*rText*/)
{
}

//--------------------------------------------------------------------
void SfxViewFrame::HideStatusText()
{
}

//--------------------------------------------------------------------
#ifdef ENABLE_INIMANAGER//MUSTINI
SfxIniManager* SfxViewFrame::GetIniManager() const
{
        return SFX_APP()->GetAppIniManager();
}
#endif

//--------------------------------------------------------------------
void SfxViewFrame::DoAdjustPosSizePixel //! divide on Inner.../Outer...
(
    SfxViewShell*   pSh,
    const Point&    rPos,
    const Size&     rSize
)
{
    DBG_CHKTHIS(SfxViewFrame, 0);

    // Components do not use this Method!
    if( pSh && pSh->GetWindow() && !nAdjustPosPixelLock )
    {
        nAdjustPosPixelLock++;
        if ( pImp->bResizeInToOut )
            pSh->InnerResizePixel( rPos, rSize );
        else
            pSh->OuterResizePixel( rPos, rSize );
        nAdjustPosPixelLock--;
    }
}

//========================================================================

int SfxViewFrameItem::operator==( const SfxPoolItem &rItem ) const
{
     return PTR_CAST(SfxViewFrameItem, &rItem)->pFrame== pFrame;
}

//--------------------------------------------------------------------
String SfxViewFrameItem::GetValueText() const
{
    return String();
}

//--------------------------------------------------------------------
SfxPoolItem* SfxViewFrameItem::Clone( SfxItemPool *) const
{
    return new SfxViewFrameItem( pFrame);
}

//--------------------------------------------------------------------
void SfxViewFrame::SetViewShell_Impl( SfxViewShell *pVSh )

/*  [Description]

    Internal Method to set the current <SfxViewShell> Instance,
    that is active int this SfxViewFrame at the moment.
*/

{
    SfxShell::SetViewShell_Impl( pVSh );

    // Hack: InPlaceMode
    if ( pVSh )
        pImp->bResizeInToOut = sal_False;
}

//--------------------------------------------------------------------
/*  [Description]

    The ParentViewFrame of the Containers ViewFrame in the internal InPlace
*/

//TODO/LATER: is it still necessary? is there a replacement for GetParentViewFrame_Impl?
SfxViewFrame* SfxViewFrame::GetParentViewFrame_Impl() const
{
    return NULL;
}

//--------------------------------------------------------------------
void SfxViewFrame::ForceOuterResize_Impl(sal_Bool bOn)
{
    if ( !pImp->bDontOverwriteResizeInToOut )
        pImp->bResizeInToOut = !bOn;
}

void SfxViewFrame::ForceInnerResize_Impl(sal_Bool bOn)
{
    pImp->bDontOverwriteResizeInToOut = bOn;
}

//--------------------------------------------------------------------
sal_Bool SfxViewFrame::IsResizeInToOut_Impl() const
{
    return pImp->bResizeInToOut;
}
//--------------------------------------------------------------------
void SfxViewFrame::DoAdjustPosSize( SfxViewShell *pSh,
                                const Point rPos, const Size &rSize )
{
    DBG_CHKTHIS(SfxViewFrame, 0);
    if( pSh && !nAdjustPosPixelLock )
    {
        Window *pWindow = pSh->GetWindow();
        Point aPos = pWindow->LogicToPixel(rPos);
        Size aSize = pWindow->LogicToPixel(rSize);
        DoAdjustPosSizePixel(pSh, aPos, aSize);
    }
}

//--------------------------------------------------------------------
void SfxViewFrame::GetDocNumber_Impl()
{
    DBG_ASSERT( GetObjectShell(), "No Document!" );
    GetObjectShell()->SetNamedVisibility_Impl();
    pImp->nDocViewNo = GetObjectShell()->GetNoSet_Impl().GetFreeIndex()+1;
}

//--------------------------------------------------------------------

void SfxViewFrame::Enable( sal_Bool bEnable )
{
    if ( bEnable != pImp->bEnabled )
    {
        pImp->bEnabled = bEnable;

        // e.g. InPlace-Frames have a parent...
        SfxViewFrame *pParent = GetParentViewFrame_Impl();
        if ( pParent )
        {
            pParent->Enable( bEnable );
        }
        else
        {
            Window *pWindow = &GetFrame().GetTopFrame().GetWindow();
            if ( !bEnable )
                pImp->bWindowWasEnabled = pWindow->IsInputEnabled();
            if ( !bEnable || pImp->bWindowWasEnabled )
                pWindow->EnableInput( bEnable, sal_True );
        }

        // cursor and focus
        SfxViewShell* pViewSh = GetViewShell();
        if ( bEnable )
        {
            // show cursor
            if ( pViewSh )
                pViewSh->ShowCursor();
        }
        else
        {
            // hide cursor
            if ( pViewSh )
                pViewSh->ShowCursor(sal_False);
        }
    }
}

//--------------------------------------------------------------------
void SfxViewFrame::Show()

/*  [Description]

    This method makes the Frame-Window visible and before transmitts the
    window name. In addition, the document is held. In general one can never
    show the window directly!
*/

{
    // First lock the objectShell so that UpdateTitle() is valid:
    // IsVisible() == sal_True (:#)
    if ( xObjSh.Is() )
    {
        xObjSh->GetMedium()->GetItemSet()->ClearItem( SID_HIDDEN );
        if ( !pImp->bObjLocked )
            LockObjectShell_Impl( sal_True );

        // Adjust Doc-Shell titel nummer, get unique view-no
        if ( 0 == pImp->nDocViewNo  )
        {
            GetDocNumber_Impl();
            UpdateTitle();
        }
    }
    else
        UpdateTitle();

    // Display Frame-window, but only if the ViewFrame has no window of its
    // own or if it does not contain a Component
    if ( &GetWindow() == &GetFrame().GetWindow() || !GetFrame().HasComponent() )
        GetWindow().Show();
    GetFrame().GetWindow().Show();

    if ( xObjSh.Is() && xObjSh->Get_Impl()->bHiddenLockedByAPI )
    {
        xObjSh->Get_Impl()->bHiddenLockedByAPI = sal_False;
        xObjSh->OwnerLock(sal_False);
    }
}

//--------------------------------------------------------------------
sal_Bool SfxViewFrame::IsVisible() const
{
    return pImp->bObjLocked;
}

//--------------------------------------------------------------------
void SfxViewFrame::Hide()
{
    GetWindow().Hide();
    if ( pImp->bObjLocked )
        LockObjectShell_Impl( sal_False );
}

//--------------------------------------------------------------------
void SfxViewFrame::LockObjectShell_Impl( sal_Bool bLock )
{
    DBG_ASSERT( pImp->bObjLocked != bLock, "Wrong Locked status!" );

    DBG_ASSERT( GetObjectShell(), "No Document!" );
    GetObjectShell()->OwnerLock(bLock);
    pImp->bObjLocked = bLock;
}

//--------------------------------------------------------------------
void SfxViewFrame::MakeActive_Impl( sal_Bool bGrabFocus )
{
    if ( GetViewShell() && !GetFrame().IsClosing_Impl() )
    {
        if ( IsVisible() )
        {
            if ( GetViewShell() )
            {
                sal_Bool bPreview = sal_False;
                if ( GetObjectShell()->IsPreview() )
                {
                    bPreview = sal_True;
                }
                else
                {
                    SfxViewFrame* pParent = GetParentViewFrame();
                    if ( pParent )
                        pParent->SetActiveChildFrame_Impl( this );
                }

                SfxViewFrame* pCurrent = SfxViewFrame::Current();
                css::uno::Reference< css::frame::XFrame > xFrame = GetFrame().GetFrameInterface();
                if ( !bPreview )
                {
                    SetViewFrame( this );
                    GetBindings().SetActiveFrame( css::uno::Reference< css::frame::XFrame >() );
                    uno::Reference< frame::XFramesSupplier > xSupp( xFrame, uno::UNO_QUERY );
                    if ( xSupp.is() )
                        xSupp->setActiveFrame( uno::Reference < frame::XFrame >() );

                    css::uno::Reference< css::awt::XWindow > xContainerWindow = xFrame->getContainerWindow();
                    Window* pWindow = VCLUnoHelper::GetWindow(xContainerWindow);
                    if (pWindow && pWindow->HasChildPathFocus() && bGrabFocus)
                    {
                        SfxInPlaceClient *pCli = GetViewShell()->GetUIActiveClient();
                        if ( ( !pCli || !pCli->IsObjectUIActive() ) &&
                            ( !pCurrent || pCurrent->GetParentViewFrame_Impl() != this ) )
                                GetFrame().GrabFocusOnComponent_Impl();
                    }
                }
                else
                {
                    GetBindings().SetDispatcher( GetDispatcher() );
                    GetBindings().SetActiveFrame( ::com::sun::star::uno::Reference< ::com::sun::star::frame::XFrame > () );
                    GetDispatcher()->Update_Impl( sal_False );
                }
            }
        }
    }
}

//-------------------------------------------------------------------------

void SfxViewFrame::SetQuietMode_Impl( sal_Bool bOn )
{
    GetDispatcher()->SetQuietMode_Impl( bOn );
}

//-------------------------------------------------------------------------

SfxObjectShell* SfxViewFrame::GetObjectShell()
{
    return xObjSh;
}

const Size& SfxViewFrame::GetMargin_Impl() const
{
    return pImp->aMargin;
}

void SfxViewFrame::SetActiveChildFrame_Impl( SfxViewFrame *pViewFrame )
{
    if ( pViewFrame != pImp->pActiveChild )
    {
        if ( !pImp->pActiveChild )
            GetDispatcher()->LockUI_Impl( sal_False );

        pImp->pActiveChild = pViewFrame;

        Reference< XFramesSupplier > xFrame( GetFrame().GetFrameInterface(), UNO_QUERY );
        Reference< XFrame >  xActive;
        if ( pViewFrame )
            xActive = pViewFrame->GetFrame().GetFrameInterface();

        if ( xFrame.is() )      // PB: #74432# xFrame can be NULL
            xFrame->setActiveFrame( xActive );
    }
}

SfxViewFrame* SfxViewFrame::GetActiveChildFrame_Impl() const
{
    SfxViewFrame *pViewFrame = pImp->pActiveChild;
    return pViewFrame;
}

//--------------------------------------------------------------------
SfxViewFrame* SfxViewFrame::LoadViewIntoFrame_Impl_NoThrow( const SfxObjectShell& i_rDoc, const Reference< XFrame >& i_rFrame,
                                                   const sal_uInt16 i_nViewId, const bool i_bHidden )
{
    Reference< XFrame > xFrame( i_rFrame );
    bool bOwnFrame = false;
    SfxViewShell* pSuccessView = NULL;
    try
    {
        if ( !xFrame.is() )
        {
            ::comphelper::ComponentContext aContext( ::comphelper::getProcessServiceFactory() );
            Reference < XFrame > xDesktop( aContext.createComponent( "com.sun.star.frame.Desktop" ), UNO_QUERY_THROW );

            if ( !i_bHidden )
            {
                try
                {
                    // if there is a backing component, use it
                    Reference< XFramesSupplier > xTaskSupplier( xDesktop , css::uno::UNO_QUERY_THROW );
                    ::framework::FrameListAnalyzer aAnalyzer( xTaskSupplier, Reference< XFrame >(), ::framework::FrameListAnalyzer::E_BACKINGCOMPONENT );

                    if ( aAnalyzer.m_xBackingComponent.is() )
                        xFrame = aAnalyzer.m_xBackingComponent;
                }
                catch( uno::Exception& )
                {}
            }

            if ( !xFrame.is() )
                xFrame.set( xDesktop->findFrame( DEFINE_CONST_UNICODE("_blank"), 0 ), UNO_SET_THROW );

            bOwnFrame = true;
        }

        pSuccessView = LoadViewIntoFrame_Impl(
            i_rDoc,
            xFrame,
            Sequence< PropertyValue >(),    // means "reuse existing model's args"
            i_nViewId,
            i_bHidden
        );

        if ( bOwnFrame && !i_bHidden )
        {
            // ensure the frame/window is visible
            Reference< XWindow > xContainerWindow( xFrame->getContainerWindow(), UNO_SET_THROW );
            xContainerWindow->setVisible( sal_True );
        }
    }
    catch( const Exception& )
    {
        DBG_UNHANDLED_EXCEPTION();
    }

    if ( pSuccessView )
        return pSuccessView->GetViewFrame();

    if ( bOwnFrame )
    {
        try
        {
            xFrame->dispose();
        }
        catch( const Exception& )
        {
            DBG_UNHANDLED_EXCEPTION();
        }
    }

    return NULL;
}

//--------------------------------------------------------------------
SfxViewShell* SfxViewFrame::LoadViewIntoFrame_Impl( const SfxObjectShell& i_rDoc, const Reference< XFrame >& i_rFrame,
                                           const Sequence< PropertyValue >& i_rLoadArgs, const sal_uInt16 i_nViewId,
                                           const bool i_bHidden )
{
    Reference< XModel > xDocument( i_rDoc.GetModel(), UNO_SET_THROW );

    ::comphelper::NamedValueCollection aTransformLoadArgs( i_rLoadArgs.getLength() ? i_rLoadArgs : xDocument->getArgs() );
    aTransformLoadArgs.put( "Model", xDocument );
    if ( i_nViewId )
        aTransformLoadArgs.put( "ViewId", sal_Int16( i_nViewId ) );
    if ( i_bHidden )
        aTransformLoadArgs.put( "Hidden", i_bHidden );
    else
        aTransformLoadArgs.remove( "Hidden" );

    ::rtl::OUString sURL( RTL_CONSTASCII_USTRINGPARAM( "private:object" ) );
    if ( !sURL.getLength() )
        sURL = i_rDoc.GetFactory().GetFactoryURL();

    Reference< XComponentLoader > xLoader( i_rFrame, UNO_QUERY_THROW );
    xLoader->loadComponentFromURL( sURL, ::rtl::OUString(RTL_CONSTASCII_USTRINGPARAM("_self")), 0,
        aTransformLoadArgs.getPropertyValues() );

    SfxViewShell* pViewShell = SfxViewShell::Get( i_rFrame->getController() );
    ENSURE_OR_THROW( pViewShell,
        "SfxViewFrame::LoadViewIntoFrame_Impl: loading an SFX doc into a frame resulted in a non-SFX view - quite impossible" );
    return pViewShell;
}

//--------------------------------------------------------------------

SfxViewFrame* SfxViewFrame::LoadHiddenDocument( SfxObjectShell& i_rDoc, const sal_uInt16 i_nViewId )
{
    return LoadViewIntoFrame_Impl_NoThrow( i_rDoc, Reference< XFrame >(), i_nViewId, true );
}

//--------------------------------------------------------------------

SfxViewFrame* SfxViewFrame::LoadDocument( SfxObjectShell& i_rDoc, const sal_uInt16 i_nViewId )
{
    return LoadViewIntoFrame_Impl_NoThrow( i_rDoc, Reference< XFrame >(), i_nViewId, false );
}

//--------------------------------------------------------------------

SfxViewFrame* SfxViewFrame::LoadDocumentIntoFrame( SfxObjectShell& i_rDoc, const Reference< XFrame >& i_rTargetFrame, const sal_uInt16 i_nViewId )
{
    return LoadViewIntoFrame_Impl_NoThrow( i_rDoc, i_rTargetFrame, i_nViewId, false );
}

//--------------------------------------------------------------------

SfxViewFrame* SfxViewFrame::LoadDocumentIntoFrame( SfxObjectShell& i_rDoc, const SfxFrameItem* i_pFrameItem, const sal_uInt16 i_nViewId )
{
    return LoadViewIntoFrame_Impl_NoThrow( i_rDoc, i_pFrameItem && i_pFrameItem->GetFrame() ? i_pFrameItem->GetFrame()->GetFrameInterface() : NULL, i_nViewId, false );
}

//--------------------------------------------------------------------
SfxViewFrame* SfxViewFrame::DisplayNewDocument( SfxObjectShell& i_rDoc, const SfxRequest& i_rCreateDocRequest, const sal_uInt16 i_nViewId )
{
    SFX_REQUEST_ARG( i_rCreateDocRequest, pFrameItem, SfxUnoFrameItem, SID_FILLFRAME, sal_False );
    SFX_REQUEST_ARG( i_rCreateDocRequest, pHiddenItem, SfxBoolItem, SID_HIDDEN, sal_False );

    return LoadViewIntoFrame_Impl_NoThrow(
        i_rDoc,
        pFrameItem ? pFrameItem->GetFrame() : NULL,
        i_nViewId,
        pHiddenItem ? pHiddenItem->GetValue() : false
    );
}

//--------------------------------------------------------------------

SfxViewFrame* SfxViewFrame::Get( const Reference< XController>& i_rController, const SfxObjectShell* i_pDoc )
{
    if ( !i_rController.is() )
        return NULL;

    const SfxObjectShell* pDoc = i_pDoc;
    if ( !pDoc )
    {
        Reference< XModel > xDocument( i_rController->getModel() );
        for (   pDoc = SfxObjectShell::GetFirst( 0, false );
                pDoc;
                pDoc = SfxObjectShell::GetNext( *pDoc, 0, false )
            )
        {
            if ( pDoc->GetModel() == xDocument )
                break;
        }
    }

    SfxViewFrame* pViewFrame = NULL;
    for (   pViewFrame = SfxViewFrame::GetFirst( pDoc, sal_False );
            pViewFrame;
            pViewFrame = SfxViewFrame::GetNext( *pViewFrame, pDoc, sal_False )
        )
    {
        if ( pViewFrame->GetViewShell()->GetController() == i_rController )
            break;
    }

    return pViewFrame;
}

//--------------------------------------------------------------------

void SfxViewFrame::SaveCurrentViewData_Impl( const sal_uInt16 i_nNewViewId )
{
    SfxViewShell* pCurrentShell = GetViewShell();
    ENSURE_OR_RETURN_VOID( pCurrentShell != NULL, "SfxViewFrame::SaveCurrentViewData_Impl: no current view shell -> no current view data!" );

    // determine the logical (API) view name
    const SfxObjectFactory& rDocFactory( pCurrentShell->GetObjectShell()->GetFactory() );
    const sal_uInt16 nCurViewNo = rDocFactory.GetViewNo_Impl( GetCurViewId(), 0 );
    const String sCurrentViewName = rDocFactory.GetViewFactory( nCurViewNo ).GetAPIViewName();
    const sal_uInt16 nNewViewNo = rDocFactory.GetViewNo_Impl( i_nNewViewId, 0 );
    const String sNewViewName = rDocFactory.GetViewFactory( nNewViewNo ).GetAPIViewName();
    if ( ( sCurrentViewName.Len() == 0 ) || ( sNewViewName.Len() == 0 ) )
    {
        // can't say anything about the view, the respective application did not yet migrate its code to
        // named view factories => bail out
        OSL_FAIL( "SfxViewFrame::SaveCurrentViewData_Impl: views without API names? Shouldn't happen anymore?" );
        return;
    }
    OSL_ENSURE( !sNewViewName.Equals( sCurrentViewName ), "SfxViewFrame::SaveCurrentViewData_Impl: suspicious: new and old view name are identical!" );

    // save the view data only when we're moving from a non-print-preview to the print-preview view
    if ( !sNewViewName.EqualsAscii( "PrintPreview" ) )
        return;

    // retrieve the view data from the view
    Sequence< PropertyValue > aViewData;
    pCurrentShell->WriteUserDataSequence( aViewData );

    try
    {
        // retrieve view data (for *all* views) from the model
        const Reference< XController > xController( pCurrentShell->GetController(), UNO_SET_THROW );
        const Reference< XViewDataSupplier > xViewDataSupplier( xController->getModel(), UNO_QUERY_THROW );
        const Reference< XIndexContainer > xViewData( xViewDataSupplier->getViewData(), UNO_QUERY_THROW );

        // look up the one view data item which corresponds to our current view, and remove it
        const sal_Int32 nCount = xViewData->getCount();
        for ( sal_Int32 i=0; i<nCount; ++i )
        {
            const ::comphelper::NamedValueCollection aCurViewData( xViewData->getByIndex(i) );
            ::rtl::OUString sViewId( aCurViewData.getOrDefault( "ViewId", ::rtl::OUString() ) );
            if ( sViewId.getLength() == 0 )
                continue;

            const SfxViewFactory* pViewFactory = rDocFactory.GetViewFactoryByViewName( sViewId );
            if ( pViewFactory == NULL )
                continue;

            if ( pViewFactory->GetOrdinal() == GetCurViewId() )
            {
                xViewData->removeByIndex(i);
                break;
            }
        }

        // then replace it with the most recent view data we just obtained
        xViewData->insertByIndex( 0, makeAny( aViewData ) );
    }
    catch( const Exception& )
    {
        DBG_UNHANDLED_EXCEPTION();
    }
}

//--------------------------------------------------------------------

sal_Bool SfxViewFrame::SwitchToViewShell_Impl
(
    sal_uInt16  nViewIdOrNo,    /*  > 0
                                Registration-Id of the View, to which the
                                the method should switch, for example the one
                                that will be created.

                                == 0
                                First use the Default view. */

    sal_Bool    bIsIndex        /*  sal_True
                                'nViewIdOrNo' is no Registration-Id instead
                                an Index of <SfxViewFrame> in <SfxObjectShell>.
                                */
)

/*  [Description]

    Internal Method for switching to another <SfxViewShell> subclass,
    which should be created in this SfxMDIFrame. If no SfxViewShell exist
    in this SfxMDIFrame, then one will first be created.


    [Return Value]

    sal_Bool                        sal_True
                                requested SfxViewShell was created and a
                                possibly existing one deleted

                                sal_False
                                SfxViewShell requested could not be created,
                                the existing SfxViewShell thus continue to exist
*/

{
    try
    {
        ENSURE_OR_THROW( GetObjectShell() != NULL, "not possible without a document" );

        // if we already have a view shell, remove it
        SfxViewShell* pOldSh = GetViewShell();
        OSL_PRECOND( pOldSh, "SfxViewFrame::SwitchToViewShell_Impl: that's called *switch* (not for *initial-load*) for a reason" );
        if ( pOldSh )
        {
            // ask wether it can be closed
            if ( !pOldSh->PrepareClose( sal_True ) )
                return sal_False;

            // remove sub shells from Dispatcher before switching to new ViewShell
            PopShellAndSubShells_Impl( *pOldSh );
        }

        GetBindings().ENTERREGISTRATIONS();
        LockAdjustPosSizePixel();

        // ID of the new view
        SfxObjectFactory& rDocFact = GetObjectShell()->GetFactory();
        const sal_uInt16 nViewId = ( bIsIndex || !nViewIdOrNo ) ? rDocFact.GetViewFactory( nViewIdOrNo ).GetOrdinal() : nViewIdOrNo;

        // save the view data of the old view, so it can be restored later on (when needed)
        SaveCurrentViewData_Impl( nViewId );

        // create and load new ViewShell
        SfxViewShell* pNewSh = LoadViewIntoFrame_Impl(
            *GetObjectShell(),
            GetFrame().GetFrameInterface(),
            Sequence< PropertyValue >(),    // means "reuse existing model's args"
            nViewId,
            false
        );

        // allow resize events to be processed
        UnlockAdjustPosSizePixel();

        if ( GetWindow().IsReallyVisible() )
            DoAdjustPosSizePixel( pNewSh, Point(), GetWindow().GetOutputSizePixel() );

        GetBindings().LEAVEREGISTRATIONS();
        delete pOldSh;
    }
    catch ( const com::sun::star::uno::Exception& )
    {
        // the SfxCode is not able to cope with exceptions thrown while creating views
        // the code will crash in the stack unwinding procedure, so we shouldn't let exceptions go through here
        DBG_UNHANDLED_EXCEPTION();
        return sal_False;
    }

    DBG_ASSERT( SFX_APP()->GetViewFrames_Impl().Count() == SFX_APP()->GetViewShells_Impl().Count(), "Inconsistent view arrays!" );
    return sal_True;
}

//-------------------------------------------------------------------------
void SfxViewFrame::SetCurViewId_Impl( const sal_uInt16 i_nID )
{
    pImp->nCurViewId = i_nID;
}

//-------------------------------------------------------------------------
sal_uInt16 SfxViewFrame::GetCurViewId() const
{
    return pImp->nCurViewId;
}

//-------------------------------------------------------------------------
void SfxViewFrame::ExecView_Impl
(
    SfxRequest& rReq        // The executable <SfxRequest>
)

/*  [Description]

    Internal method to run the slot for the <SfxShell> Subclass in the
    SfxViewFrame <SVIDL> described slots.
*/

{
    DBG_CHKTHIS(SfxViewFrame, 0);

    // If the Shells are just being replaced...
    if ( !GetObjectShell() || !GetViewShell() )
        return;

    switch ( rReq.GetSlot() )
    {
        case SID_TERMINATE_INPLACEACTIVATION :
        {
            SfxInPlaceClient* pClient = GetViewShell()->GetUIActiveClient();
            if ( pClient )
                pClient->DeactivateObject();
            break;
        }

        case SID_VIEWSHELL:
        {
            const SfxPoolItem *pItem = 0;
            if  (   rReq.GetArgs()
                &&  SFX_ITEM_SET == rReq.GetArgs()->GetItemState( SID_VIEWSHELL, sal_False, &pItem )
                )
            {
                const sal_uInt16 nViewId = static_cast< const SfxUInt16Item* >( pItem )->GetValue();
                sal_Bool bSuccess = SwitchToViewShell_Impl( nViewId );
                rReq.SetReturnValue( SfxBoolItem( 0, bSuccess ) );
            }
            break;
        }

        case SID_VIEWSHELL0:
        case SID_VIEWSHELL1:
        case SID_VIEWSHELL2:
        case SID_VIEWSHELL3:
        case SID_VIEWSHELL4:
        {
            const sal_uInt16 nViewNo = rReq.GetSlot() - SID_VIEWSHELL0;
            sal_Bool bSuccess = SwitchToViewShell_Impl( nViewNo, sal_True );
            rReq.SetReturnValue( SfxBoolItem( 0, bSuccess ) );
            break;
        }

        case SID_NEWWINDOW:
        {
            // Hack. at the moment a virtual Function
            if ( !GetViewShell()->NewWindowAllowed() )
            {
                OSL_FAIL( "You should have disabled the 'Window/New Window' slot!" );
                return;
            }

            // Get ViewData of FrameSets recursivly.
            GetFrame().GetViewData_Impl();
            SfxMedium* pMed = GetObjectShell()->GetMedium();

            // do not open the new window hidden
            pMed->GetItemSet()->ClearItem( SID_HIDDEN );

            // the view ID (optional arg. TODO: this is currently not supported in the slot definition ...)
            SFX_REQUEST_ARG( rReq, pViewIdItem, SfxUInt16Item, SID_VIEW_ID, sal_False );
            const sal_uInt16 nViewId = pViewIdItem ? pViewIdItem->GetValue() : GetCurViewId();

            Reference < XFrame > xFrame;
            // the frame (optional arg. TODO: this is currently not supported in the slot definition ...)
            SFX_REQUEST_ARG( rReq, pFrameItem, SfxUnoFrameItem, SID_FILLFRAME, sal_False );
            if ( pFrameItem )
                xFrame = pFrameItem->GetFrame();

            LoadViewIntoFrame_Impl_NoThrow( *GetObjectShell(), xFrame, nViewId, false );

            rReq.Done();
            break;
        }

        case SID_OBJECT:
        {
            SFX_REQUEST_ARG( rReq, pItem, SfxUInt16Item, SID_OBJECT, sal_False );

            SfxViewShell *pViewShell = GetViewShell();
            if ( pViewShell && pItem )
            {
                pViewShell->DoVerb( pItem->GetValue() );
                rReq.Done();
                break;;
            }
        }
    }
}

//-------------------------------------------------------------------------
/* TODO as96863:
        This method try to collect informations about the count of currently open documents.
        But the algorithm is implemented very simple ...
        E.g. hidden documents should be ignored here ... but they are counted.
        TODO: export special helper "framework::FrameListAnalyzer" within the framework module
        and use it here.
*/
sal_Bool impl_maxOpenDocCountReached()
{
    static ::rtl::OUString SERVICE_DESKTOP(RTL_CONSTASCII_USTRINGPARAM("com.sun.star.frame.Desktop"));

    try
    {
        css::uno::Reference< css::lang::XMultiServiceFactory > xSMGR = ::comphelper::getProcessServiceFactory();
        css::uno::Any aVal = ::comphelper::ConfigurationHelper::readDirectKey(
                                xSMGR,
                                ::rtl::OUString(RTL_CONSTASCII_USTRINGPARAM("org.openoffice.Office.Common/")),
                                ::rtl::OUString(RTL_CONSTASCII_USTRINGPARAM("Misc")),
                                ::rtl::OUString(RTL_CONSTASCII_USTRINGPARAM("MaxOpenDocuments")),
                                ::comphelper::ConfigurationHelper::E_READONLY);

        // NIL means: count of allowed documents = infinite !
        if ( ! aVal.hasValue())
            return sal_False;

        sal_Int32 nOpenDocs = 0;
        sal_Int32 nMaxDocs  = 0;
        aVal >>= nMaxDocs;

        css::uno::Reference< css::frame::XFramesSupplier >  xDesktop(xSMGR->createInstance(SERVICE_DESKTOP), css::uno::UNO_QUERY_THROW);
        css::uno::Reference< css::container::XIndexAccess > xCont   (xDesktop->getFrames()                 , css::uno::UNO_QUERY_THROW);

        sal_Int32 c = xCont->getCount();
        sal_Int32 i = 0;

        for (i=0; i<c; ++i)
        {
            try
            {
                css::uno::Reference< css::frame::XFrame > xFrame;
                xCont->getByIndex(i) >>= xFrame;
                if ( ! xFrame.is())
                    continue;

                // a) do not count the help window
                if (xFrame->getName().equalsAsciiL(RTL_CONSTASCII_STRINGPARAM("OFFICE_HELP_TASK")))
                    continue;

                // b) count all other frames
                ++nOpenDocs;
            }
            catch(const css::uno::Exception&)
                // A IndexOutOfBoundException can happen in multithreaded
                // environments, where any other thread can change this
                // container !
                { continue; }
        }

        return (nOpenDocs >= nMaxDocs);
    }
    catch(const css::uno::Exception&)
        {}

    // Any internal error is no reason to stop opening documents !
    // Limitation of opening documents is a special "nice to  have" feature.
    // Otherwhise it can happen, that NO document will be opened ...
    return sal_False;
}

//-------------------------------------------------------------------------
void SfxViewFrame::StateView_Impl
(
    SfxItemSet&     rSet            /*  empty <SfxItemSet> with <Which-Ranges>,
                                        which describes the Slot Ids */
)

/*  [Description]

    This internal methode returns in 'rSet' the Status for the  <SfxShell>
    Subclass SfxViewFrame in the <SVIDL> described <Slots>.

    Thus exactly those Slots-IDs that are recognized as beeing invalid by Sfx
    are included as Which-ranges in 'rSet'. If there exists a mapping for
    single slot-IDs of the <SfxItemPool> set in the shell, then the respective
    Which-IDs are used so that items can be replaced directly with a working
    Core::sun::com::star::script::Engine of the Which-IDs if possible. .
*/

{
    DBG_CHKTHIS(SfxViewFrame, 0);

    SfxObjectShell *pDocSh = GetObjectShell();

    if ( !pDocSh )
        // I'm just on reload and am yielding myself ...
        return;

    const sal_uInt16 *pRanges = rSet.GetRanges();
    DBG_ASSERT(pRanges, "Set with no Range");
    while ( *pRanges )
    {
        for ( sal_uInt16 nWhich = *pRanges++; nWhich <= *pRanges; ++nWhich )
        {
            switch(nWhich)
            {
                case SID_VIEWSHELL:
                {
                    rSet.Put( SfxUInt16Item( nWhich, pImp->nCurViewId ) );
                    break;
                }

                case SID_VIEWSHELL0:
                case SID_VIEWSHELL1:
                case SID_VIEWSHELL2:
                case SID_VIEWSHELL3:
                case SID_VIEWSHELL4:
                {
                    sal_uInt16 nViewNo = nWhich - SID_VIEWSHELL0;
                    if ( GetObjectShell()->GetFactory().GetViewFactoryCount() >
                         nViewNo && !GetObjectShell()->IsInPlaceActive() )
                    {
                        SfxViewFactory &rViewFactory =
                            GetObjectShell()->GetFactory().GetViewFactory(nViewNo);
                        rSet.Put( SfxBoolItem(
                            nWhich, pImp->nCurViewId == rViewFactory.GetOrdinal() ) );
                    }
                    else
                        rSet.DisableItem( nWhich );
                    break;
                }
                case SID_FRAMETITLE:
                {
                    if( GetFrameType() & SFXFRAME_HASTITLE )
                        rSet.Put( SfxStringItem(
                            SID_FRAMETITLE, pImp->aFrameTitle) );
                    else
                        rSet.DisableItem( nWhich );
                    break;
                }

                case SID_NEWWINDOW:
                {
                    if  (   !GetViewShell()->NewWindowAllowed()
                        ||  impl_maxOpenDocCountReached()
                        )
                        rSet.DisableItem( nWhich );
                    break;
                }
            }
        }
    }
}

//-------------------------------------------------------------------------
void SfxViewFrame::ToTop()
{
    GetFrame().Appear();
}

//-------------------------------------------------------------------------
SfxViewFrame* SfxViewFrame::GetParentViewFrame() const
/*  [Description]

    The ParentViewFrame is the ViewFrame of the ParentFrames.
*/
{
    SfxFrame *pFrame = GetFrame().GetParentFrame();
    return pFrame ? pFrame->GetCurrentViewFrame() : NULL;
}

//-------------------------------------------------------------------------
SfxFrame& SfxViewFrame::GetFrame() const
/*  [Description]

    GetFrame returns the Frame, in which the ViewFrame is located.
*/
{
    return pImp->rFrame;
}

//-------------------------------------------------------------------------
SfxViewFrame* SfxViewFrame::GetTopViewFrame() const
{
    return GetFrame().GetTopFrame().GetCurrentViewFrame();
}

Window& SfxViewFrame::GetWindow() const
{
    return pImp->pWindow ? *pImp->pWindow : GetFrame().GetWindow();
}

sal_Bool SfxViewFrame::DoClose()
{
    return GetFrame().DoClose();
}

String SfxViewFrame::GetActualPresentationURL_Impl() const
{
    if ( xObjSh.Is() )
        return xObjSh->GetMedium()->GetName();
    return String();
}

void SfxViewFrame::SetModalMode( sal_Bool bModal )
{
    pImp->bModal = bModal;
    if ( xObjSh.Is() )
    {
        for ( SfxViewFrame* pFrame = SfxViewFrame::GetFirst( xObjSh );
              !bModal && pFrame; pFrame = SfxViewFrame::GetNext( *pFrame, xObjSh ) )
            bModal = pFrame->pImp->bModal;
        xObjSh->SetModalMode_Impl( bModal );
    }
}

sal_Bool SfxViewFrame::IsInModalMode() const
{
    return pImp->bModal || GetFrame().GetWindow().IsInModalMode();
}

void SfxViewFrame::Resize( sal_Bool bForce )
{
    Size aSize = GetWindow().GetOutputSizePixel();
    if ( bForce || aSize != pImp->aSize )
    {
        pImp->aSize = aSize;
        SfxViewShell *pShell = GetViewShell();
        if ( pShell )
        {
            if ( GetFrame().IsInPlace() )
            {
                Point aPoint = GetWindow().GetPosPixel();
                DoAdjustPosSizePixel( pShell, aPoint, aSize );
            }
            else
            {
                DoAdjustPosSizePixel( pShell, Point(), aSize );
            }
        }
    }
}

#define LINE_SEP 0x0A

void CutLines( ::rtl::OUString& rStr, sal_Int32 nStartLine, sal_Int32 nLines, sal_Bool bEraseTrailingEmptyLines )
{
    sal_Int32 nStartPos = 0;
    sal_Int32 nLine = 0;
    while ( nLine < nStartLine )
    {
        nStartPos = rStr.indexOf( LINE_SEP, nStartPos );
        if( nStartPos == -1 )
            break;
        nStartPos++;    // not the \n.
        nLine++;
    }

    DBG_ASSERTWARNING( nStartPos != STRING_NOTFOUND, "CutLines: Start row not found!" );

    if ( nStartPos != -1 )
    {
        sal_Int32 nEndPos = nStartPos;
        for ( sal_Int32 i = 0; i < nLines; i++ )
            nEndPos = rStr.indexOf( LINE_SEP, nEndPos+1 );

        if ( nEndPos == -1 ) // Can happen at the last row.
            nEndPos = rStr.getLength();
        else
            nEndPos++;

        ::rtl::OUString aEndStr = rStr.copy( nEndPos );
        rStr = rStr.copy( 0, nStartPos );
        rStr += aEndStr;
    }
    if ( bEraseTrailingEmptyLines )
    {
        sal_Int32 n = nStartPos;
        sal_Int32 nLen = rStr.getLength();
        while ( ( n < nLen ) && ( rStr.getStr()[ n ] == LINE_SEP ) )
            n++;

        if ( n > nStartPos )
        {
            ::rtl::OUString aEndStr = rStr.copy( n );
            rStr = rStr.copy( 0, nStartPos );
            rStr += aEndStr;
        }
    }
}

/*
    add new recorded dispatch macro script into the application global basic
    lib container. It generates a new unique id for it and insert the macro
    by using this number as name for the modul
 */
void SfxViewFrame::AddDispatchMacroToBasic_Impl( const ::rtl::OUString& sMacro )
{
    if ( !sMacro.getLength() )
        return;

    SfxApplication* pSfxApp = SFX_APP();
    SfxRequest aReq( SID_BASICCHOOSER, SFX_CALLMODE_SYNCHRON, pSfxApp->GetPool() );
    aReq.AppendItem( SfxBoolItem(SID_RECORDMACRO,sal_True) );
    const SfxPoolItem* pRet = SFX_APP()->ExecuteSlot( aReq );
    String aScriptURL;
    if ( pRet )
        aScriptURL = ((SfxStringItem*)pRet)->GetValue();
    if ( aScriptURL.Len() )
    {
        // parse scriptURL
        String aLibName;
        String aModuleName;
        String aMacroName;
        String aLocation;
        Reference< XMultiServiceFactory > xSMgr = ::comphelper::getProcessServiceFactory();
        Reference< com::sun::star::uri::XUriReferenceFactory > xFactory( xSMgr->createInstance(
            ::rtl::OUString(RTL_CONSTASCII_USTRINGPARAM("com.sun.star.uri.UriReferenceFactory")) ), UNO_QUERY );
        if ( xFactory.is() )
        {
            Reference< com::sun::star::uri::XVndSunStarScriptUrl > xUrl( xFactory->parse( aScriptURL ), UNO_QUERY );
            if ( xUrl.is() )
            {
                // get name
                ::rtl::OUString aName = xUrl->getName();
                sal_Unicode cTok = '.';
                sal_Int32 nIndex = 0;
                aLibName = aName.getToken( 0, cTok, nIndex );
                if ( nIndex != -1 )
                    aModuleName = aName.getToken( 0, cTok, nIndex );
                if ( nIndex != -1 )
                    aMacroName = aName.getToken( 0, cTok, nIndex );

                // get location
                ::rtl::OUString aLocKey(RTL_CONSTASCII_USTRINGPARAM("location"));
                if ( xUrl->hasParameter( aLocKey ) )
                    aLocation = xUrl->getParameter( aLocKey );
            }
        }

        BasicManager* pBasMgr = 0;
        if ( aLocation.EqualsIgnoreCaseAscii( "application" ) )
        {
            // application basic
            pBasMgr = pSfxApp->GetBasicManager();
        }
        else if ( aLocation.EqualsIgnoreCaseAscii( "document" ) )
        {
            pBasMgr = GetObjectShell()->GetBasicManager();
        }

        ::rtl::OUString aOUSource;
        if ( pBasMgr)
        {
            StarBASIC* pBasic = pBasMgr->GetLib( aLibName );
            if ( pBasic )
            {
                SbModule* pModule = pBasic->FindModule( aModuleName );
                if ( pModule )
                {
                    SbMethod* pMethod = (SbMethod*)pModule->GetMethods()->Find( aMacroName, SbxCLASS_METHOD );
                    aOUSource = pModule->GetSource32();
                    sal_uInt16 nStart, nEnd;
                    pMethod->GetLineRange( nStart, nEnd );
                    sal_uIntPtr nlStart = nStart;
                    sal_uIntPtr nlEnd = nEnd;
                    CutLines( aOUSource, nlStart-1, nlEnd-nlStart+1, sal_True );
                }
            }
        }

        // open lib container and break operation if it couldn't be opened
        com::sun::star::uno::Reference< com::sun::star::script::XLibraryContainer > xLibCont;
        if ( aLocation.EqualsIgnoreCaseAscii( "application" ) )
        {
            xLibCont = SFX_APP()->GetBasicContainer();
        }
        else if ( aLocation.EqualsIgnoreCaseAscii( "document" ) )
        {
            xLibCont = GetObjectShell()->GetBasicContainer();
        }

        if(!xLibCont.is())
        {
            DBG_ERRORFILE("couldn't get access to the basic lib container. Adding of macro isn't possible.");
            return;
        }

        // get LibraryContainer
        com::sun::star::uno::Any aTemp;
        com::sun::star::uno::Reference< com::sun::star::container::XNameAccess > xRoot(
                xLibCont,
                com::sun::star::uno::UNO_QUERY);

        ::rtl::OUString sLib( aLibName );
        com::sun::star::uno::Reference< com::sun::star::container::XNameAccess > xLib;
        if(xRoot->hasByName(sLib))
        {
            // library must be loaded
            aTemp = xRoot->getByName(sLib);
            xLibCont->loadLibrary(sLib);
            aTemp >>= xLib;
        }
        else
        {
            xLib = com::sun::star::uno::Reference< com::sun::star::container::XNameAccess >(
                        xLibCont->createLibrary(sLib),
                        com::sun::star::uno::UNO_QUERY);
        }

        // pack the macro as direct usable "sub" routine
        ::rtl::OUString sCode;
        ::rtl::OUStringBuffer sRoutine(10000);
        ::rtl::OUString sMacroName( aMacroName );
        sal_Bool bReplace = sal_False;

        // get module
        ::rtl::OUString sModule( aModuleName );
        if(xLib->hasByName(sModule))
        {
            if ( aOUSource.getLength() )
            {
                sRoutine.append( aOUSource );
            }
            else
            {
                aTemp = xLib->getByName(sModule);
                aTemp >>= sCode;
                sRoutine.append( sCode );
            }

            bReplace = sal_True;
        }

        // append new method
        sRoutine.appendAscii("\nsub "     );
        sRoutine.append     (sMacroName   );
        sRoutine.appendAscii("\n"         );
        sRoutine.append     (sMacro       );
        sRoutine.appendAscii("\nend sub\n");

        // create the modul inside the library and insert the macro routine
        aTemp <<= sRoutine.makeStringAndClear();
        if ( bReplace )
        {
            com::sun::star::uno::Reference< com::sun::star::container::XNameContainer > xModulCont(
                xLib,
                com::sun::star::uno::UNO_QUERY);
            xModulCont->replaceByName(sModule,aTemp);
        }
        else
        {
            com::sun::star::uno::Reference< com::sun::star::container::XNameContainer > xModulCont(
                xLib,
                com::sun::star::uno::UNO_QUERY);
            xModulCont->insertByName(sModule,aTemp);
        }

        // #i17355# update the Basic IDE
        for ( SfxViewShell* pViewShell = SfxViewShell::GetFirst(); pViewShell; pViewShell = SfxViewShell::GetNext( *pViewShell ) )
        {
            if ( pViewShell->GetName().EqualsAscii( "BasicIDE" ) )
            {
                SfxViewFrame* pViewFrame = pViewShell->GetViewFrame();
                SfxDispatcher* pDispat = pViewFrame ? pViewFrame->GetDispatcher() : NULL;
                if ( pDispat )
                {
                    SfxMacroInfoItem aInfoItem( SID_BASICIDE_ARG_MACROINFO, pBasMgr, aLibName, aModuleName, String(), String() );
                    pDispat->Execute( SID_BASICIDE_UPDATEMODULESOURCE, SFX_CALLMODE_SYNCHRON, &aInfoItem, 0L );
                }
            }
        }
    }
    else
    {
        // add code for "session only" macro
    }
}

void SfxViewFrame::MiscExec_Impl( SfxRequest& rReq )
{
    DBG_MEMTEST();
    bool bDone = false;
    switch ( rReq.GetSlot() )
    {
        case SID_STOP_RECORDING :
        case SID_RECORDMACRO :
        {
            // try to find any active recorder on this frame
            ::rtl::OUString sProperty(RTL_CONSTASCII_USTRINGPARAM("DispatchRecorderSupplier"));
            com::sun::star::uno::Reference< com::sun::star::frame::XFrame > xFrame(
                    GetFrame().GetFrameInterface(),
                    com::sun::star::uno::UNO_QUERY);

            com::sun::star::uno::Reference< com::sun::star::beans::XPropertySet > xSet(xFrame,com::sun::star::uno::UNO_QUERY);
            com::sun::star::uno::Any aProp = xSet->getPropertyValue(sProperty);
            com::sun::star::uno::Reference< com::sun::star::frame::XDispatchRecorderSupplier > xSupplier;
            aProp >>= xSupplier;
            com::sun::star::uno::Reference< com::sun::star::frame::XDispatchRecorder > xRecorder;
            if (xSupplier.is())
                xRecorder = xSupplier->getDispatchRecorder();

            sal_Bool bIsRecording = xRecorder.is();
            SFX_REQUEST_ARG( rReq, pItem, SfxBoolItem, SID_RECORDMACRO, sal_False);
            if ( pItem && pItem->GetValue() == bIsRecording )
                return;

            if ( xRecorder.is() )
            {
                // disable active recording
                aProp <<= com::sun::star::uno::Reference< com::sun::star::frame::XDispatchRecorderSupplier >();
                xSet->setPropertyValue(sProperty,aProp);

                SFX_REQUEST_ARG( rReq, pRecordItem, SfxBoolItem, FN_PARAM_1, sal_False);
                if ( !pRecordItem || !pRecordItem->GetValue() )
                    // insert script into basic library container of application
                    AddDispatchMacroToBasic_Impl(xRecorder->getRecordedMacro());

                xRecorder->endRecording();
                xRecorder = NULL;
                GetBindings().SetRecorder_Impl( xRecorder );

                SetChildWindow( SID_RECORDING_FLOATWINDOW, sal_False );
                if ( rReq.GetSlot() != SID_RECORDMACRO )
                    GetBindings().Invalidate( SID_RECORDMACRO );
            }
            else if ( rReq.GetSlot() == SID_RECORDMACRO )
            {
                // enable recording
                com::sun::star::uno::Reference< com::sun::star::lang::XMultiServiceFactory > xFactory(
                        ::comphelper::getProcessServiceFactory(),
                        com::sun::star::uno::UNO_QUERY);

                xRecorder = com::sun::star::uno::Reference< com::sun::star::frame::XDispatchRecorder >(
                        xFactory->createInstance(rtl::OUString(RTL_CONSTASCII_USTRINGPARAM("com.sun.star.frame.DispatchRecorder"))),
                        com::sun::star::uno::UNO_QUERY);

                xSupplier = com::sun::star::uno::Reference< com::sun::star::frame::XDispatchRecorderSupplier >(
                        xFactory->createInstance(rtl::OUString(RTL_CONSTASCII_USTRINGPARAM("com.sun.star.frame.DispatchRecorderSupplier"))),
                        com::sun::star::uno::UNO_QUERY);

                xSupplier->setDispatchRecorder(xRecorder);
                xRecorder->startRecording(xFrame);
                aProp <<= xSupplier;
                xSet->setPropertyValue(sProperty,aProp);
                GetBindings().SetRecorder_Impl( xRecorder );
                SetChildWindow( SID_RECORDING_FLOATWINDOW, sal_True );
            }

            rReq.Done();
            break;
        }

        case SID_TOGGLESTATUSBAR:
        {
            com::sun::star::uno::Reference< com::sun::star::frame::XFrame > xFrame(
                    GetFrame().GetFrameInterface(),
                    com::sun::star::uno::UNO_QUERY);

            Reference< com::sun::star::beans::XPropertySet > xPropSet( xFrame, UNO_QUERY );
            Reference< ::com::sun::star::frame::XLayoutManager > xLayoutManager;
            if ( xPropSet.is() )
            {
                try
                {
                    Any aValue = xPropSet->getPropertyValue( rtl::OUString( RTL_CONSTASCII_USTRINGPARAM( "LayoutManager" )));
                    aValue >>= xLayoutManager;
                }
                catch ( Exception& )
                {
                }
            }

            if ( xLayoutManager.is() )
            {
                rtl::OUString aStatusbarResString( RTL_CONSTASCII_USTRINGPARAM( "private:resource/statusbar/statusbar" ));
<<<<<<< HEAD
                // Evaluate parameter.
                SFX_REQUEST_ARG(rReq, pShowItem, SfxBoolItem, rReq.GetSlot(), FALSE);
                BOOL bShow( TRUE );
=======
                // Parameter auswerten
                SFX_REQUEST_ARG(rReq, pShowItem, SfxBoolItem, rReq.GetSlot(), sal_False);
                sal_Bool bShow( sal_True );
>>>>>>> 224bd63b
                if ( !pShowItem )
                    bShow = xLayoutManager->isElementVisible( aStatusbarResString );
                else
                    bShow = pShowItem->GetValue();

                if ( bShow )
                {
                    xLayoutManager->createElement( aStatusbarResString );
                    xLayoutManager->showElement( aStatusbarResString );
                }
                else
                    xLayoutManager->hideElement( aStatusbarResString );

                if ( !pShowItem )
                    rReq.AppendItem( SfxBoolItem( SID_TOGGLESTATUSBAR, bShow ) );
            }
            rReq.Done();
            break;
        }

        // - - - - - - - - - - - - - - - - - - - - - - - - - - - - - -
        case SID_WIN_FULLSCREEN:
        {
            SFX_REQUEST_ARG(rReq, pItem, SfxBoolItem, rReq.GetSlot(), sal_False);
            SfxViewFrame *pTop = GetTopViewFrame();
            if ( pTop )
            {
                WorkWindow* pWork = (WorkWindow*) pTop->GetFrame().GetTopWindow_Impl();
                if ( pWork )
                {
                    com::sun::star::uno::Reference< com::sun::star::frame::XFrame > xFrame(
                            GetFrame().GetFrameInterface(),
                            com::sun::star::uno::UNO_QUERY);

                    Reference< ::com::sun::star::beans::XPropertySet > xPropSet( xFrame, UNO_QUERY );
                    Reference< ::com::sun::star::frame::XLayoutManager > xLayoutManager;
                    if ( xPropSet.is() )
                    {
                        try
                        {
                            Any aValue = xPropSet->getPropertyValue( rtl::OUString( RTL_CONSTASCII_USTRINGPARAM( "LayoutManager" )));
                            aValue >>= xLayoutManager;
                        }
                        catch ( Exception& )
                        {
                        }
                    }

                    sal_Bool bNewFullScreenMode = pItem ? pItem->GetValue() : !pWork->IsFullScreenMode();
                    if ( bNewFullScreenMode != pWork->IsFullScreenMode() )
                    {
                        Reference< ::com::sun::star::beans::XPropertySet > xLMPropSet( xLayoutManager, UNO_QUERY );
                        if ( xLMPropSet.is() )
                        {
                            try
                            {
                                xLMPropSet->setPropertyValue(
                                    ::rtl::OUString( RTL_CONSTASCII_USTRINGPARAM( "HideCurrentUI" )),
                                    makeAny( bNewFullScreenMode ));
                            }
                            catch ( ::com::sun::star::beans::UnknownPropertyException& )
                            {
                            }
                        }
                        pWork->ShowFullScreenMode( bNewFullScreenMode );
                        pWork->SetMenuBarMode( bNewFullScreenMode ? MENUBAR_MODE_HIDE : MENUBAR_MODE_NORMAL );
                        GetFrame().GetWorkWindow_Impl()->SetFullScreen_Impl( bNewFullScreenMode );
                        if ( !pItem )
                            rReq.AppendItem( SfxBoolItem( SID_WIN_FULLSCREEN, bNewFullScreenMode ) );
                        rReq.Done();
                    }
                    else
                        rReq.Ignore();
                }
            }
            else
                rReq.Ignore();

            GetDispatcher()->Update_Impl( sal_True );
            break;
        }
    }
}

void SfxViewFrame::MiscState_Impl(SfxItemSet &rSet)
{
    DBG_MEMTEST();

<<<<<<< HEAD
    const USHORT *pRanges = rSet.GetRanges();
    DBG_ASSERT(pRanges && *pRanges, "Set without range");
=======
    const sal_uInt16 *pRanges = rSet.GetRanges();
    DBG_ASSERT(pRanges && *pRanges, "Set ohne Bereich");
>>>>>>> 224bd63b
    while ( *pRanges )
    {
        for(sal_uInt16 nWhich = *pRanges++; nWhich <= *pRanges; ++nWhich)
        {
            switch(nWhich)
            {
                case SID_CURRENT_URL:
                {
                    // Get the ContainerFrame, when internal InPlace.
                    SfxViewFrame *pFrame = this;
                    if ( pFrame->GetParentViewFrame_Impl() )
                        pFrame = pFrame->GetParentViewFrame_Impl();
                    rSet.Put( SfxStringItem( nWhich, pFrame->GetActualPresentationURL_Impl() ) );
                    break;
                }

                case SID_RECORDMACRO :
                {
                    SvtMiscOptions aMiscOptions;
                    const char* pName = GetObjectShell()->GetFactory().GetShortName();
                    if ( !aMiscOptions.IsExperimentalMode() ||
                         ( strcmp(pName,"swriter") && strcmp(pName,"scalc") ) )
                    {
                        rSet.DisableItem( nWhich );
                        break;
                    }

                    ::rtl::OUString sProperty(RTL_CONSTASCII_USTRINGPARAM("DispatchRecorderSupplier"));
                    com::sun::star::uno::Reference< com::sun::star::beans::XPropertySet > xSet(
                            GetFrame().GetFrameInterface(),
                            com::sun::star::uno::UNO_QUERY);

                    com::sun::star::uno::Any aProp = xSet->getPropertyValue(sProperty);
                    com::sun::star::uno::Reference< com::sun::star::frame::XDispatchRecorderSupplier > xSupplier;
                    if ( aProp >>= xSupplier )
                        rSet.Put( SfxBoolItem( nWhich, xSupplier.is() ) );
                    else
                        rSet.DisableItem( nWhich );
                    break;
                }

                case SID_STOP_RECORDING :
                {
                    SvtMiscOptions aMiscOptions;
                    const char* pName = GetObjectShell()->GetFactory().GetShortName();
                    if ( !aMiscOptions.IsExperimentalMode() ||
                         ( strcmp(pName,"swriter") && strcmp(pName,"scalc") ) )
                    {
                        rSet.DisableItem( nWhich );
                        break;
                    }

                    ::rtl::OUString sProperty(RTL_CONSTASCII_USTRINGPARAM("DispatchRecorderSupplier"));
                    com::sun::star::uno::Reference< com::sun::star::beans::XPropertySet > xSet(
                            GetFrame().GetFrameInterface(),
                            com::sun::star::uno::UNO_QUERY);

                    com::sun::star::uno::Any aProp = xSet->getPropertyValue(sProperty);
                    com::sun::star::uno::Reference< com::sun::star::frame::XDispatchRecorderSupplier > xSupplier;
                    if ( !(aProp >>= xSupplier) || !xSupplier.is() )
                        rSet.DisableItem( nWhich );
                    break;
                }

                case SID_TOGGLESTATUSBAR:
                {
                    com::sun::star::uno::Reference< ::com::sun::star::frame::XLayoutManager > xLayoutManager;
                    com::sun::star::uno::Reference< com::sun::star::beans::XPropertySet > xSet(
                            GetFrame().GetFrameInterface(),
                            com::sun::star::uno::UNO_QUERY);
                    com::sun::star::uno::Any aProp = xSet->getPropertyValue(
                        rtl::OUString( RTL_CONSTASCII_USTRINGPARAM( "LayoutManager" )) );

                    if ( !( aProp >>= xLayoutManager ))
                        rSet.Put( SfxBoolItem( nWhich, sal_False ));
                    else
                    {
                        rtl::OUString aStatusbarResString( RTL_CONSTASCII_USTRINGPARAM( "private:resource/statusbar/statusbar" ));
                        sal_Bool bShow = xLayoutManager->isElementVisible( aStatusbarResString );
                        rSet.Put( SfxBoolItem( nWhich, bShow ));
                    }
                    break;
                }

                case SID_WIN_FULLSCREEN:
                {
                    SfxViewFrame* pTop = GetTopViewFrame();
                    if ( pTop )
                    {
                        WorkWindow* pWork = (WorkWindow*) pTop->GetFrame().GetTopWindow_Impl();
                        if ( pWork )
                        {
                            rSet.Put( SfxBoolItem( nWhich, pWork->IsFullScreenMode() ) );
                            break;
                        }
                    }

                    rSet.DisableItem( nWhich );
                    break;
                }

                case SID_FORMATMENUSTATE :
                {
                    OSL_FAIL("Outdated slot!");
                    rSet.DisableItem( nWhich );
                    break;
                }

                default:
                    break;
            }
        }

        ++pRanges;
    }
}

void SfxViewFrame::ChildWindowExecute( SfxRequest &rReq )

/*  [Description]

    This method can be included in the Execute method for the on- and off-
    switching of ChildWindows, to implement this and API-bindings.

    Simply include as 'ExecuteMethod' in the IDL.
*/

{
<<<<<<< HEAD
    // Evaluate Parameter
    USHORT nSID = rReq.GetSlot();
=======
    // Parameter auswerten
    sal_uInt16 nSID = rReq.GetSlot();
>>>>>>> 224bd63b

    SFX_REQUEST_ARG(rReq, pShowItem, SfxBoolItem, nSID, sal_False);
    if ( nSID == SID_VIEW_DATA_SOURCE_BROWSER )
    {
        if (!SvtModuleOptions().IsModuleInstalled(SvtModuleOptions::E_SDATABASE))
            return;
        Reference < XFrame > xFrame = GetFrame().GetTopFrame().GetFrameInterface();
        Reference < XFrame > xBeamer( xFrame->findFrame( DEFINE_CONST_UNICODE("_beamer"), FrameSearchFlag::CHILDREN ) );
        sal_Bool bShow = sal_False;
        sal_Bool bHasChild = xBeamer.is();
        bShow = pShowItem ? pShowItem->GetValue() : !bHasChild;
        if ( pShowItem )
        {
            if( bShow == bHasChild )
                return;
        }
        else
            rReq.AppendItem( SfxBoolItem( nSID, bShow ) );

        if ( !bShow )
        {
            SetChildWindow( SID_BROWSER, sal_False );
        }
        else
        {
            ::com::sun::star::util::URL aTargetURL;
            aTargetURL.Complete = ::rtl::OUString(RTL_CONSTASCII_USTRINGPARAM(".component:DB/DataSourceBrowser"));
            Reference < ::com::sun::star::util::XURLTransformer > xTrans( ::comphelper::getProcessServiceFactory()->createInstance( rtl::OUString(RTL_CONSTASCII_USTRINGPARAM("com.sun.star.util.URLTransformer"))), UNO_QUERY );
            xTrans->parseStrict( aTargetURL );

            Reference < XDispatchProvider > xProv( xFrame, UNO_QUERY );
            Reference < ::com::sun::star::frame::XDispatch > xDisp;
            if ( xProv.is() )
                xDisp = xProv->queryDispatch( aTargetURL, ::rtl::OUString(RTL_CONSTASCII_USTRINGPARAM("_beamer")), 31 );
            if ( xDisp.is() )
            {
                Sequence < ::com::sun::star::beans::PropertyValue > aArgs(1);
                ::com::sun::star::beans::PropertyValue* pArg = aArgs.getArray();
                pArg[0].Name = rtl::OUString(RTL_CONSTASCII_USTRINGPARAM("Referer"));
                pArg[0].Value <<= ::rtl::OUString(RTL_CONSTASCII_USTRINGPARAM("private:user"));
                xDisp->dispatch( aTargetURL, aArgs );
            }
        }

        rReq.Done();
        return;
    }

    sal_Bool bShow = sal_False;
    sal_Bool bHasChild = HasChildWindow(nSID);
    bShow = pShowItem ? pShowItem->GetValue() : !bHasChild;

    // Perform action.
    if ( !pShowItem || bShow != bHasChild )
        ToggleChildWindow( nSID );

    GetBindings().Invalidate( nSID );
    GetDispatcher()->Update_Impl( sal_True );

    // Record if possible.
    if ( nSID == SID_HYPERLINK_DIALOG || nSID == SID_SEARCH_DLG )
    {
        rReq.Ignore();
    }
    else
    {
        rReq.AppendItem( SfxBoolItem( nSID, bShow ) );
        rReq.Done();
    }
}

//--------------------------------------------------------------------

void SfxViewFrame::ChildWindowState( SfxItemSet& rState )

/*  [Description]

    This method can be used in the state method for the on and off-state
    of child-windows, in order to implement this.

    Just register the IDL as 'StateMethod'.
*/

{
    SfxWhichIter aIter( rState );
    for ( sal_uInt16 nSID = aIter.FirstWhich(); nSID; nSID = aIter.NextWhich() )
    {
        if ( nSID == SID_VIEW_DATA_SOURCE_BROWSER )
        {
            rState.Put( SfxBoolItem( nSID, HasChildWindow( SID_BROWSER ) ) );
        }
        else if ( nSID == SID_HYPERLINK_DIALOG )
        {
            const SfxPoolItem* pDummy = NULL;
            SfxItemState eState = GetDispatcher()->QueryState( SID_HYPERLINK_SETLINK, pDummy );
            if ( SFX_ITEM_DISABLED == eState )
                rState.DisableItem(nSID);
            else
            {
                if ( KnowsChildWindow(nSID) )
                    rState.Put( SfxBoolItem( nSID, HasChildWindow(nSID)) );
                else
                    rState.DisableItem(nSID);
            }
        }
        else if ( nSID == SID_BROWSER )
        {
            Reference < XFrame > xFrame = GetFrame().GetTopFrame().GetFrameInterface()->
                            findFrame( DEFINE_CONST_UNICODE("_beamer"), FrameSearchFlag::CHILDREN );
            if ( !xFrame.is() )
                rState.DisableItem( nSID );
            else if ( KnowsChildWindow(nSID) )
                rState.Put( SfxBoolItem( nSID, HasChildWindow(nSID) ) );
        }
        else if ( nSID == SID_TASKPANE )
        {
            if  ( !KnowsChildWindow( nSID ) )
            {
                OSL_FAIL( "SID_TASKPANE state requested, but no task pane child window exists for this ID!" );
                rState.DisableItem( nSID );
            }
            else if ( !moduleHasToolPanels( *pImp ) )
            {
                rState.Put( SfxVisibilityItem( nSID, sal_False ) );
            }
            else
            {
                rState.Put( SfxBoolItem( nSID, HasChildWindow( nSID ) ) );
            }
        }
        else if ( KnowsChildWindow(nSID) )
            rState.Put( SfxBoolItem( nSID, HasChildWindow(nSID) ) );
        else
            rState.DisableItem(nSID);
    }
}

//--------------------------------------------------------------------
SfxWorkWindow* SfxViewFrame::GetWorkWindow_Impl( sal_uInt16 /*nId*/ )
{
    SfxWorkWindow* pWork = 0;
    pWork = GetFrame().GetWorkWindow_Impl();
    return pWork;
}

void SfxViewFrame::SetChildWindow(sal_uInt16 nId, sal_Bool bOn, sal_Bool bSetFocus )
{
    SfxWorkWindow* pWork = GetWorkWindow_Impl( nId );
    if ( pWork )
        pWork->SetChildWindow_Impl( nId, bOn, bSetFocus );
}

//--------------------------------------------------------------------

void SfxViewFrame::ToggleChildWindow(sal_uInt16 nId)
{
    SfxWorkWindow* pWork = GetWorkWindow_Impl( nId );
    if ( pWork )
        pWork->ToggleChildWindow_Impl( nId, sal_True );
}

//--------------------------------------------------------------------

sal_Bool SfxViewFrame::HasChildWindow( sal_uInt16 nId )
{
    SfxWorkWindow* pWork = GetWorkWindow_Impl( nId );
    return pWork ? pWork->HasChildWindow_Impl(nId) : sal_False;
}

//--------------------------------------------------------------------

sal_Bool SfxViewFrame::KnowsChildWindow( sal_uInt16 nId )
{
    SfxWorkWindow* pWork = GetWorkWindow_Impl( nId );
    return pWork ? pWork->KnowsChildWindow_Impl(nId) : sal_False;
}

//--------------------------------------------------------------------

void SfxViewFrame::ShowChildWindow( sal_uInt16 nId, sal_Bool bVisible )
{
    SfxWorkWindow* pWork = GetWorkWindow_Impl( nId );
    if ( pWork )
    {
        GetDispatcher()->Update_Impl(sal_True);
        pWork->ShowChildWindow_Impl(nId, bVisible, sal_True );
    }
}

//--------------------------------------------------------------------

SfxChildWindow* SfxViewFrame::GetChildWindow(sal_uInt16 nId)
{
    SfxWorkWindow* pWork = GetWorkWindow_Impl( nId );
    return pWork ? pWork->GetChildWindow_Impl(nId) : NULL;
}

void SfxViewFrame::UpdateDocument_Impl()
{
    SfxObjectShell* pDoc = GetObjectShell();
    if ( pDoc->IsLoadingFinished() )
        pDoc->CheckSecurityOnLoading_Impl();

    // check if document depends on a template
    pDoc->UpdateFromTemplate_Impl();
}

void SfxViewFrame::SetViewFrame( SfxViewFrame* pFrame )
{
    SFX_APP()->SetViewFrame_Impl( pFrame );
}

// ---------------------------------------------------------------------------------------------------------------------
void SfxViewFrame::ActivateToolPanel( const ::com::sun::star::uno::Reference< ::com::sun::star::frame::XFrame >& i_rFrame, const ::rtl::OUString& i_rPanelURL )
{
    SolarMutexGuard aGuard;

    // look up the SfxFrame for the given XFrame
    SfxFrame* pFrame = NULL;
    for ( pFrame = SfxFrame::GetFirst(); pFrame; pFrame = SfxFrame::GetNext( *pFrame ) )
    {
        if ( pFrame->GetFrameInterface() == i_rFrame )
            break;
    }
    SfxViewFrame* pViewFrame = pFrame ? pFrame->GetCurrentViewFrame() : NULL;
    ENSURE_OR_RETURN_VOID( pViewFrame != NULL, "SfxViewFrame::ActivateToolPanel: did not find an SfxFrame for the given XFrame!" );

    pViewFrame->ActivateToolPanel_Impl( i_rPanelURL );
}

// ---------------------------------------------------------------------------------------------------------------------
void SfxViewFrame::ActivateToolPanel_Impl( const ::rtl::OUString& i_rPanelURL )
{
    // ensure the task pane is visible
    ENSURE_OR_RETURN_VOID( KnowsChildWindow( SID_TASKPANE ), "SfxViewFrame::ActivateToolPanel: this frame/module does not allow for a task pane!" );
    if ( !HasChildWindow( SID_TASKPANE ) )
        ToggleChildWindow( SID_TASKPANE );

    SfxChildWindow* pTaskPaneChildWindow = GetChildWindow( SID_TASKPANE );
    ENSURE_OR_RETURN_VOID( pTaskPaneChildWindow, "SfxViewFrame::ActivateToolPanel_Impl: just switched it on, but it is not there!" );

    ::sfx2::ITaskPaneToolPanelAccess* pPanelAccess = dynamic_cast< ::sfx2::ITaskPaneToolPanelAccess* >( pTaskPaneChildWindow );
    ENSURE_OR_RETURN_VOID( pPanelAccess, "SfxViewFrame::ActivateToolPanel_Impl: task pane child window does not implement a required interface!" );
    pPanelAccess->ActivateToolPanel( i_rPanelURL );
}

/* vim:set shiftwidth=4 softtabstop=4 expandtab: */<|MERGE_RESOLUTION|>--- conflicted
+++ resolved
@@ -605,13 +605,8 @@
             if ( rReq.GetSlot() == SID_EDITDOC )
                 bForEdit = !bForEdit;
 
-<<<<<<< HEAD
             // If possible ask the User
-            sal_Bool bDo = ( GetViewShell()->PrepareClose() != FALSE );
-=======
-            // ggf. beim User nachfragen
             sal_Bool bDo = ( GetViewShell()->PrepareClose() != sal_False );
->>>>>>> 224bd63b
             SFX_REQUEST_ARG(rReq, pSilentItem, SfxBoolItem, SID_SILENT, sal_False);
             if ( bDo && GetFrame().DocIsModified_Impl() &&
                  !rReq.IsAPI() && ( !pSilentItem || !pSilentItem->GetValue() ) )
@@ -3015,15 +3010,9 @@
             if ( xLayoutManager.is() )
             {
                 rtl::OUString aStatusbarResString( RTL_CONSTASCII_USTRINGPARAM( "private:resource/statusbar/statusbar" ));
-<<<<<<< HEAD
                 // Evaluate parameter.
-                SFX_REQUEST_ARG(rReq, pShowItem, SfxBoolItem, rReq.GetSlot(), FALSE);
-                BOOL bShow( TRUE );
-=======
-                // Parameter auswerten
                 SFX_REQUEST_ARG(rReq, pShowItem, SfxBoolItem, rReq.GetSlot(), sal_False);
                 sal_Bool bShow( sal_True );
->>>>>>> 224bd63b
                 if ( !pShowItem )
                     bShow = xLayoutManager->isElementVisible( aStatusbarResString );
                 else
@@ -3112,13 +3101,8 @@
 {
     DBG_MEMTEST();
 
-<<<<<<< HEAD
-    const USHORT *pRanges = rSet.GetRanges();
+    const sal_uInt16 *pRanges = rSet.GetRanges();
     DBG_ASSERT(pRanges && *pRanges, "Set without range");
-=======
-    const sal_uInt16 *pRanges = rSet.GetRanges();
-    DBG_ASSERT(pRanges && *pRanges, "Set ohne Bereich");
->>>>>>> 224bd63b
     while ( *pRanges )
     {
         for(sal_uInt16 nWhich = *pRanges++; nWhich <= *pRanges; ++nWhich)
@@ -3247,13 +3231,8 @@
 */
 
 {
-<<<<<<< HEAD
     // Evaluate Parameter
-    USHORT nSID = rReq.GetSlot();
-=======
-    // Parameter auswerten
     sal_uInt16 nSID = rReq.GetSlot();
->>>>>>> 224bd63b
 
     SFX_REQUEST_ARG(rReq, pShowItem, SfxBoolItem, nSID, sal_False);
     if ( nSID == SID_VIEW_DATA_SOURCE_BROWSER )
