--- conflicted
+++ resolved
@@ -174,14 +174,8 @@
 
 void SfxClipboardChangeListener::ChangedContents()
 {
-<<<<<<< HEAD
-    // either clipboard or ViewShell is going to be destroyed -> no interest in listening anymore
     const SolarMutexGuard aGuard;
-    if ( pViewShell )
-=======
-    const ::vos::OGuard aGuard( Application::GetSolarMutex() );
     if( m_pViewShell )
->>>>>>> 4fba42e5
     {
         SfxBindings& rBind = m_pViewShell->GetViewFrame()->GetBindings();
         rBind.Invalidate( SID_PASTE );
@@ -192,12 +186,7 @@
 
 IMPL_STATIC_LINK_NOINSTANCE( SfxClipboardChangeListener, AsyncExecuteHdl_Impl, AsyncExecuteInfo*, pAsyncExecuteInfo )
 {
-<<<<<<< HEAD
-    const SolarMutexGuard aGuard;
-    if( pViewShell )
-=======
     if ( pAsyncExecuteInfo )
->>>>>>> 4fba42e5
     {
         uno::Reference< datatransfer::clipboard::XClipboardListener > xThis( pAsyncExecuteInfo->m_xThis );
         if ( pAsyncExecuteInfo->m_pListener )
@@ -755,11 +744,7 @@
                     }
                     catch ( uno::Exception& )
                     {
-<<<<<<< HEAD
                         SolarMutexGuard aGuard;
-=======
-                                            vos::OGuard aGuard( Application::GetSolarMutex() );
->>>>>>> 4fba42e5
                         Window *pParent = SFX_APP()->GetTopWindow();
                                             ErrorBox( pParent, SfxResId( MSG_ERROR_NO_WEBBROWSER_FOUND )).Execute();
                         bRet = sal_False;
@@ -816,24 +801,13 @@
                             Rectangle aVisArea = GetObjectShell()->GetVisArea();
                             VisAreaChanged(aVisArea);
 
-<<<<<<< HEAD
-                            // the plugins might need change in their state
-                            SfxInPlaceClientList *pClients = pView->GetIPClientList_Impl(FALSE);
-                            if ( pClients )
-                            {
-                                for ( size_t n = 0; n < pClients->size(); n++)
-                                {
-                                    SfxInPlaceClient* pIPClient = pClients->at( n );
-                                    if ( pIPClient )
-                                        pView->CheckIPClient_Impl( pIPClient, aVisArea );
-=======
                                                         // the plugins might need change in their state
                                                         SfxInPlaceClientList *pClients = pView->GetIPClientList_Impl(sal_False);
                                                         if ( pClients )
                                                         {
-                                                                for (sal_uInt16 n=0; n < pClients->Count(); n++)
+                                                                for ( size_t n = 0; n < pClients->size(); n++)
                                                                 {
-                                                                        SfxInPlaceClient* pIPClient = pClients->GetObject(n);
+                                                                        SfxInPlaceClient* pIPClient = pClients->at( n );
                                                                         if ( pIPClient )
                                                                                 pView->CheckIPClient_Impl( pIPClient, aVisArea );
                                                                 }
@@ -845,7 +819,6 @@
                                                 pTopFrame = aIter.FirstFrame();
                                         else
                                                 pTopFrame = aIter.NextFrame( *pTopFrame );
->>>>>>> 4fba42e5
                                 }
                         }
 
@@ -1050,24 +1023,16 @@
         if ( !pClients )
                 return 0;
 
-<<<<<<< HEAD
-    if( !pObjParentWin )
-        pObjParentWin = GetWindow();
-    for ( size_t n = 0; n < pClients->size(); n++)
-    {
-        SfxInPlaceClient *pIPClient = (SfxInPlaceClient*) pClients->at( n );
-=======
         if( !pObjParentWin )
                 pObjParentWin = GetWindow();
-        for (sal_uInt16 n=0; n < pClients->Count(); n++)
-        {
-                SfxInPlaceClient *pIPClient = (SfxInPlaceClient*) pClients->GetObject(n);
->>>>>>> 4fba42e5
+    for ( size_t n = 0; n < pClients->size(); n++)
+    {
+        SfxInPlaceClient *pIPClient = (SfxInPlaceClient*) pClients->at( n );
         if ( pIPClient->GetObject() == xObj && pIPClient->GetEditWin() == pObjParentWin )
-                        return pIPClient;
-        }
-
-        return 0;
+            return pIPClient;
+    }
+
+    return 0;
 }
 
 //--------------------------------------------------------------------
@@ -1086,18 +1051,12 @@
         if ( !pClients )
                 return 0;
 
-<<<<<<< HEAD
     for ( size_t n = 0; n < pClients->size(); n++)
     {
         SfxInPlaceClient* pIPClient = pClients->at( n );
-=======
-        for (sal_uInt16 n=0; n < pClients->Count(); n++)
-        {
-        SfxInPlaceClient* pIPClient = pClients->GetObject(n);
->>>>>>> 4fba42e5
         if ( pIPClient->IsUIActive() )
             return pIPClient;
-        }
+    }
 
     return NULL;
 }
@@ -1108,15 +1067,9 @@
         if ( !pClients )
                 return 0;
 
-<<<<<<< HEAD
     for ( size_t n = 0; n < pClients->size(); n++)
-    {
+        {
         SfxInPlaceClient* pIPClient = pClients->at( n );
-=======
-        for (sal_uInt16 n=0; n < pClients->Count(); n++)
-        {
-        SfxInPlaceClient* pIPClient = pClients->GetObject(n);
->>>>>>> 4fba42e5
         if ( pIPClient->IsObjectUIActive() )
             return pIPClient;
         }
@@ -1833,15 +1786,9 @@
 
         [R"uckgabewert]
 
-<<<<<<< HEAD
     bool                    TRUE
-                            die Taste ist konfiguriert, der betreffende
-                            Handler wurde gerufen
-=======
-        FASTBOOL                sal_True
                                                         die Taste ist konfiguriert, der betreffende
                                                         Handler wurde gerufen
->>>>>>> 4fba42e5
 
                                                         FALSE
                                                         die Taste ist nicht konfiguriert, es konnte
@@ -1902,11 +1849,7 @@
     if ( !pClients )
         return;
 
-<<<<<<< HEAD
     for ( size_t n = 0; n < pClients->size(); n++ )
-=======
-    for ( sal_uInt16 n=0; n < pClients->Count(); n++ )
->>>>>>> 4fba42e5
     {
         SfxInPlaceClient* pIPClient = pClients->at( n );
         if( pIPClient != pIP )
@@ -1922,11 +1865,7 @@
     if ( !pClients )
         return;
 
-<<<<<<< HEAD
     for ( size_t n = 0; n < pClients->size(); )
-=======
-    for ( sal_uInt16 n=0; n<pClients->Count(); )
->>>>>>> 4fba42e5
         // clients will remove themselves from the list
         delete pClients->at( n );
 }
@@ -1953,11 +1892,7 @@
     if ( !pClients )
         return;
 
-<<<<<<< HEAD
     for ( size_t n = 0; n < pClients->size(); n++)
-=======
-    for (sal_uInt16 n=0; n < pClients->Count(); n++)
->>>>>>> 4fba42e5
     {
         SfxInPlaceClient* pIPClient = pClients->at( n );
         if ( pIPClient->IsObjectInPlaceActive() )
@@ -2026,13 +1961,8 @@
     if ( !pClients )
         return;
 
-<<<<<<< HEAD
     for ( size_t n = 0; n < pClients->size(); )
         delete pClients->at( n );
-=======
-    for (sal_uInt16 n=0; n < pClients->Count(); )
-        delete pClients->GetObject(n);
->>>>>>> 4fba42e5
 }
 
 //--------------------------------------------------------------------
