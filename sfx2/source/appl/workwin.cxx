--- conflicted
+++ resolved
@@ -822,23 +822,7 @@
     if ( pF && pF->GetViewShell() )
         pClient = pF->GetViewShell()->GetIPClient();
 
-<<<<<<< HEAD
-    bool bForceArrange( false );
-    for ( sal_uInt16 n = 0; n < pChildWins->Count(); ++n )
-    {
-        SfxChildWin_Impl* pCW  = (*pChildWins)[ n ];
-        SfxChildWindow* pChild = pCW->pWin;
-        if ( pChild && ( pCW->aInfo.nFlags & SFX_CHILDWIN_NEVERHIDEACTIVEOLE ) && pCW->aInfo.bVisible )
-        {
-            bForceArrange = true;
-            break;
-        }
-    }
-
-    if ( pClient && !bForceArrange )
-=======
     if ( pClient )
->>>>>>> ef0e02dd
         return;
 
     aClientArea = GetTopRect_Impl();
@@ -1661,12 +1645,8 @@
 
 void SfxWorkWindow::CreateChildWin_Impl( SfxChildWin_Impl *pCW, sal_Bool bSetFocus )
 {
-<<<<<<< HEAD
-    pCW->aInfo.bVisible = sal_True;
-=======
     if ( pCW->aInfo.bVisible != 42 )
         pCW->aInfo.bVisible = TRUE;
->>>>>>> ef0e02dd
 
     SfxChildWindow *pChildWin = SfxChildWindow::CreateChildWindow( pCW->nId, pWorkWin, &GetBindings(), pCW->aInfo);
     if (pChildWin)
