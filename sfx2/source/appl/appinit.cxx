/* -*- Mode: C++; tab-width: 4; indent-tabs-mode: nil; c-basic-offset: 4 -*- */
/*************************************************************************
 *
 * DO NOT ALTER OR REMOVE COPYRIGHT NOTICES OR THIS FILE HEADER.
 *
 * Copyright 2000, 2010 Oracle and/or its affiliates.
 *
 * OpenOffice.org - a multi-platform office productivity suite
 *
 * This file is part of OpenOffice.org.
 *
 * OpenOffice.org is free software: you can redistribute it and/or modify
 * it under the terms of the GNU Lesser General Public License version 3
 * only, as published by the Free Software Foundation.
 *
 * OpenOffice.org is distributed in the hope that it will be useful,
 * but WITHOUT ANY WARRANTY; without even the implied warranty of
 * MERCHANTABILITY or FITNESS FOR A PARTICULAR PURPOSE.  See the
 * GNU Lesser General Public License version 3 for more details
 * (a copy is included in the LICENSE file that accompanied this code).
 *
 * You should have received a copy of the GNU Lesser General Public License
 * version 3 along with OpenOffice.org.  If not, see
 * <http://www.openoffice.org/license.html>
 * for a copy of the LGPLv3 License.
 *
 ************************************************************************/

// MARKER(update_precomp.py): autogen include statement, do not remove
#include "precompiled_sfx2.hxx"

#include <sfx2/app.hxx>
#include <com/sun/star/frame/XTerminateListener.hpp>
#include <com/sun/star/uno/Reference.hxx>
#include <com/sun/star/frame/XDesktop.hpp>
#include <com/sun/star/lang/XServiceInfo.hpp>

#include <svtools/soerr.hxx>
#include <svtools/svtools.hrc>
#include <unotools/saveopt.hxx>
#include <unotools/localisationoptions.hxx>
#include <tools/config.hxx>
#include <tools/resary.hxx>
#include <tools/urlobj.hxx>
#include <svl/intitem.hxx>
#include <svl/eitem.hxx>
#include <svl/stritem.hxx>
#include <vcl/msgbox.hxx>
#include <svtools/ehdl.hxx>
#include <comphelper/processfactory.hxx>
#include <unotools/configmgr.hxx>
#include <rtl/ustrbuf.hxx>
#include <osl/security.hxx>
#include <ucbhelper/configurationkeys.hxx>
#include <unotools/pathoptions.hxx>
#include <unotools/historyoptions.hxx>
#include <unotools/moduleoptions.hxx>
#include <cppuhelper/implbase2.hxx>

#include <rtl/logfile.hxx>
#include <vcl/edit.hxx>

#include <sfx2/unoctitm.hxx>
#include "app.hrc"
#include "sfxlocal.hrc"
#include "appdata.hxx"
#include "arrdecl.hxx"
#include <sfx2/dispatch.hxx>
#include <sfx2/docfac.hxx>
#include <sfx2/evntconf.hxx>
#include "intro.hxx"
#include <sfx2/mnumgr.hxx>
#include <sfx2/msgpool.hxx>
#include <sfx2/progress.hxx>
#include "sfx2/sfxhelp.hxx"
#include "sfx2/sfxresid.hxx"
#include "sfxtypes.hxx"
#include <sfx2/viewsh.hxx>
#include "nochaos.hxx"
#include <sfx2/fcontnr.hxx>
#include "helper.hxx"   // SfxContentHelper::Kill()
#include "sfxpicklist.hxx"
#include <tools/svlibrary.hxx>

#ifdef UNX
#define stricmp(a,b) strcmp(a,b)
#endif

using namespace ::com::sun::star::uno;
using namespace ::com::sun::star::frame;
using namespace ::com::sun::star::lang;
using namespace ::com::sun::star;
namespace css = ::com::sun::star;

class SfxTerminateListener_Impl : public ::cppu::WeakImplHelper2< XTerminateListener, XServiceInfo >
{
public:

    // XTerminateListener
    virtual void SAL_CALL queryTermination( const EventObject& aEvent ) throw( TerminationVetoException, RuntimeException );
    virtual void SAL_CALL notifyTermination( const EventObject& aEvent ) throw( RuntimeException );
    virtual void SAL_CALL disposing( const EventObject& Source ) throw( RuntimeException );

    // XServiceInfo
    virtual ::rtl::OUString SAL_CALL getImplementationName() throw (RuntimeException);
    virtual ::sal_Bool SAL_CALL supportsService( const ::rtl::OUString& sServiceName ) throw (RuntimeException);
    virtual ::com::sun::star::uno::Sequence< ::rtl::OUString > SAL_CALL getSupportedServiceNames() throw (RuntimeException);
};

void SAL_CALL SfxTerminateListener_Impl::disposing( const EventObject& ) throw( RuntimeException )
{
}

void SAL_CALL SfxTerminateListener_Impl::queryTermination( const EventObject& ) throw(TerminationVetoException, RuntimeException )
{
    SolarMutexGuard aGuard;
    if ( !SFX_APP()->QueryExit_Impl() )
        throw TerminationVetoException();
}

void SAL_CALL SfxTerminateListener_Impl::notifyTermination( const EventObject& aEvent ) throw(RuntimeException )
{
    static ::rtl::OUString SERVICE_GLOBALEVENTBROADCASTER(RTL_CONSTASCII_USTRINGPARAM("com.sun.star.frame.GlobalEventBroadcaster"));
    static ::rtl::OUString EVENT_QUIT_APP                (RTL_CONSTASCII_USTRINGPARAM("OnCloseApp"));

    Reference< XDesktop > xDesktop( aEvent.Source, UNO_QUERY );
    if( xDesktop.is() == sal_True )
        xDesktop->removeTerminateListener( this );

    SolarMutexGuard aGuard;
    utl::ConfigManager::GetConfigManager().StoreConfigItems();

    SfxApplication* pApp = SFX_APP();
    pApp->Broadcast( SfxSimpleHint( SFX_HINT_DEINITIALIZING ) );
    pApp->Get_Impl()->pAppDispatch->ReleaseAll();
    pApp->Get_Impl()->pAppDispatch->release();

    css::uno::Reference< css::lang::XMultiServiceFactory > xSMGR = ::comphelper::getProcessServiceFactory();
    css::uno::Reference< css::document::XEventListener > xGlobalBroadcaster(xSMGR->createInstance(SERVICE_GLOBALEVENTBROADCASTER), css::uno::UNO_QUERY);
    if (xGlobalBroadcaster.is())
    {
        css::document::EventObject aEvent2;
        aEvent2.EventName = EVENT_QUIT_APP;
        xGlobalBroadcaster->notifyEvent(aEvent2);
    }

    delete pApp;
    Application::Quit();
}

::rtl::OUString SAL_CALL SfxTerminateListener_Impl::getImplementationName() throw (RuntimeException)
{
    static const ::rtl::OUString IMPLNAME(RTL_CONSTASCII_USTRINGPARAM("com.sun.star.comp.sfx2.SfxTerminateListener"));
    return IMPLNAME;
}

::sal_Bool SAL_CALL SfxTerminateListener_Impl::supportsService( const ::rtl::OUString& sServiceName ) throw (RuntimeException)
{
    Sequence< ::rtl::OUString > lNames  = getSupportedServiceNames();
    ::sal_Int32                 c       = lNames.getLength();
    ::sal_Int32                 i       = 0;

    for (i=0; i<c; ++i)
    {
        if (lNames[i].equals(sServiceName))
            return sal_True;
    }

    return sal_False;
}

Sequence< ::rtl::OUString > SAL_CALL SfxTerminateListener_Impl::getSupportedServiceNames() throw (RuntimeException)
{
    // Note: That service  does not realy exists .-)
    // But this implementation is not thought to be registered realy within our service.rdb.
    // At least we need the implementation name only to identify these service at the global desktop instance.
    // The desktop must know, which listener will terminate the SfxApplication in real !
    // It must call this special listener as last one ... otherwise we shutdown the SfxApplication BEFORE other listener
    // can react ...
    static const ::rtl::OUString SERVICENAME(RTL_CONSTASCII_USTRINGPARAM("com.sun.star.frame.TerminateListener"));
    Sequence< ::rtl::OUString > lNames(1);
    lNames[0] = SERVICENAME;
    return lNames;
}

//====================================================================

#define DOSTRING( x )                       #x
#define STRING( x )                         DOSTRING( x )

typedef bool ( *PFunc_getSpecialCharsForEdit)( Window* i_pParent, const Font& i_rFont, String& o_rOutString );

//====================================================================
// Lazy binding of the GetSpecialCharsForEdit function as it resides in
// a library above us.
//====================================================================

extern "C" { static void SAL_CALL thisModule() {} }

String GetSpecialCharsForEdit(Window* pParent, const Font& rFont)
{
    static bool bDetermineFunction = false;
    static PFunc_getSpecialCharsForEdit pfunc_getSpecialCharsForEdit = 0;

    SolarMutexGuard aGuard;
    if ( !bDetermineFunction )
    {
        bDetermineFunction = true;

        static ::rtl::OUString aLibName( RTL_CONSTASCII_USTRINGPARAM( SVLIBRARY( "cui" ) ) );
        oslModule handleMod = osl_loadModuleRelative(
            &thisModule, aLibName.pData, 0 );

        // get symbol
        ::rtl::OUString aSymbol( RTL_CONSTASCII_USTRINGPARAM( "GetSpecialCharsForEdit" ) );
        pfunc_getSpecialCharsForEdit = (PFunc_getSpecialCharsForEdit)osl_getFunctionSymbol( handleMod, aSymbol.pData );
        DBG_ASSERT( pfunc_getSpecialCharsForEdit, "GetSpecialCharsForEdit() not found!" );
    }

    String aRet;
    if ( pfunc_getSpecialCharsForEdit )
        (*pfunc_getSpecialCharsForEdit)( pParent, rFont, aRet );
    return aRet;
}

//====================================================================

bool SfxApplication::Initialize_Impl()
{
    RTL_LOGFILE_CONTEXT( aLog, "sfx2 (mb93783) ::SfxApplication::Initialize_Impl" );

#ifdef TLX_VALIDATE
    StgIo::SetErrorLink( LINK( this, SfxStorageErrHdl, Error ) );
#endif

    Reference < XDesktop > xDesktop ( ::comphelper::getProcessServiceFactory()->createInstance( DEFINE_CONST_UNICODE("com.sun.star.frame.Desktop") ), UNO_QUERY );
    if (!xDesktop.is())
         throw RuntimeException( rtl::OUString( RTL_CONSTASCII_USTRINGPARAM( "Couldn't create mandatory desktop service!" )), xDesktop );
    xDesktop->addTerminateListener( new SfxTerminateListener_Impl() );

    Application::EnableAutoHelpId();

    pAppData_Impl->pAppDispatch = new SfxStatusDispatcher;
    pAppData_Impl->pAppDispatch->acquire();

    // SV-Look
    Help::EnableContextHelp();
    Help::EnableExtHelp();

    SvtLocalisationOptions aLocalisation;
    Application::EnableAutoMnemonic ( aLocalisation.IsAutoMnemonic() );
    Application::SetDialogScaleX    ( (short)(aLocalisation.GetDialogScale()) );


#ifdef DBG_UTIL
    // The SimplerErrorHandler is for debugging. In the Product errors
    // not processed are given to SFX as Errorcode 1.
    pAppData_Impl->m_pSimpleErrorHdl = new SimpleErrorHandler;
#endif
<<<<<<< HEAD
    pAppData_Impl->m_pToolsErrorHdl = new SfxErrorHandler(
        RID_ERRHDL, ERRCODE_AREA_TOOLS, ERRCODE_AREA_LIB1);
    pAppData_Impl->m_pSoErrorHdl = new SfxErrorHandler(
        RID_SO_ERROR_HANDLER, ERRCODE_AREA_SO, ERRCODE_AREA_SO_END);
    pAppData_Impl->m_pSbxErrorHdl = new SfxErrorHandler(
        RID_BASIC_START, ERRCODE_AREA_SBX, ERRCODE_AREA_SBX_END );
=======
    pAppData_Impl->pBasicResMgr = CreateResManager("sb");
    pAppData_Impl->pSvtResMgr = CreateResManager("svt");
    new SfxErrorHandler( RID_ERRHDL, ERRCODE_AREA_TOOLS, ERRCODE_AREA_LIB1 );
    new SfxErrorHandler( RID_SO_ERROR_HANDLER, ERRCODE_AREA_SO, ERRCODE_AREA_SO_END, pAppData_Impl->pSvtResMgr );
    new SfxErrorHandler( RID_BASIC_START, ERRCODE_AREA_SBX, ERRCODE_AREA_SBX_END, pAppData_Impl->pBasicResMgr );
>>>>>>> a79c6915

    DBG_ASSERT( !pAppData_Impl->pAppDispat, "AppDispatcher already exists" );
    pAppData_Impl->pAppDispat = new SfxDispatcher((SfxDispatcher*)0);
    pAppData_Impl->pSlotPool = new SfxSlotPool;
    pAppData_Impl->pTbxCtrlFac = new SfxTbxCtrlFactArr_Impl;
    pAppData_Impl->pStbCtrlFac = new SfxStbCtrlFactArr_Impl;
    pAppData_Impl->pMenuCtrlFac = new SfxMenuCtrlFactArr_Impl;
    pAppData_Impl->pViewFrames = new SfxViewFrameArr_Impl;
    pAppData_Impl->pViewShells = new SfxViewShellArr_Impl;
    pAppData_Impl->pObjShells = new SfxObjectShellArr_Impl;
    pAppData_Impl->nInterfaces = SFX_INTERFACE_APP+8;
    pAppData_Impl->pInterfaces = new SfxInterface*[pAppData_Impl->nInterfaces];
    memset( pAppData_Impl->pInterfaces, 0, sizeof(SfxInterface*) * pAppData_Impl->nInterfaces );

    Registrations_Impl();

    // Subklasse initialisieren
    pAppData_Impl->bDowning = sal_False;
    Init();

    // get CHAOS item pool...
    pAppData_Impl->pPool = NoChaos::GetItemPool();
    SetPool( pAppData_Impl->pPool );

    if ( pAppData_Impl->bDowning )
        return sal_False;

    // App-Dispatcher aufbauen
    pAppData_Impl->pAppDispat->Push(*this);
    pAppData_Impl->pAppDispat->Flush();
    pAppData_Impl->pAppDispat->DoActivate_Impl( sal_True, NULL );

    {
        SolarMutexGuard aGuard;
        // Set special characters callback on vcl edit control
        Edit::SetGetSpecialCharsFunction(&GetSpecialCharsForEdit);
    }

    return sal_True;
}

/* vim:set shiftwidth=4 softtabstop=4 expandtab: */<|MERGE_RESOLUTION|>--- conflicted
+++ resolved
@@ -257,20 +257,16 @@
     // not processed are given to SFX as Errorcode 1.
     pAppData_Impl->m_pSimpleErrorHdl = new SimpleErrorHandler;
 #endif
-<<<<<<< HEAD
     pAppData_Impl->m_pToolsErrorHdl = new SfxErrorHandler(
         RID_ERRHDL, ERRCODE_AREA_TOOLS, ERRCODE_AREA_LIB1);
-    pAppData_Impl->m_pSoErrorHdl = new SfxErrorHandler(
-        RID_SO_ERROR_HANDLER, ERRCODE_AREA_SO, ERRCODE_AREA_SO_END);
-    pAppData_Impl->m_pSbxErrorHdl = new SfxErrorHandler(
-        RID_BASIC_START, ERRCODE_AREA_SBX, ERRCODE_AREA_SBX_END );
-=======
+
     pAppData_Impl->pBasicResMgr = CreateResManager("sb");
     pAppData_Impl->pSvtResMgr = CreateResManager("svt");
-    new SfxErrorHandler( RID_ERRHDL, ERRCODE_AREA_TOOLS, ERRCODE_AREA_LIB1 );
-    new SfxErrorHandler( RID_SO_ERROR_HANDLER, ERRCODE_AREA_SO, ERRCODE_AREA_SO_END, pAppData_Impl->pSvtResMgr );
-    new SfxErrorHandler( RID_BASIC_START, ERRCODE_AREA_SBX, ERRCODE_AREA_SBX_END, pAppData_Impl->pBasicResMgr );
->>>>>>> a79c6915
+
+    pAppData_Impl->m_pSoErrorHdl = new SfxErrorHandler(
+        RID_SO_ERROR_HANDLER, ERRCODE_AREA_SO, ERRCODE_AREA_SO_END, pAppData_Impl->pSvtResMgr );
+    pAppData_Impl->m_pSbxErrorHdl = new SfxErrorHandler(
+        RID_BASIC_START, ERRCODE_AREA_SBX, ERRCODE_AREA_SBX_END, pAppData_Impl->pBasicResMgr );
 
     DBG_ASSERT( !pAppData_Impl->pAppDispat, "AppDispatcher already exists" );
     pAppData_Impl->pAppDispat = new SfxDispatcher((SfxDispatcher*)0);
