/* -*- Mode: C++; tab-width: 4; indent-tabs-mode: nil; c-basic-offset: 4 -*- */
/*************************************************************************
 *
 * DO NOT ALTER OR REMOVE COPYRIGHT NOTICES OR THIS FILE HEADER.
 *
 * Copyright 2000, 2010 Oracle and/or its affiliates.
 *
 * OpenOffice.org - a multi-platform office productivity suite
 *
 * This file is part of OpenOffice.org.
 *
 * OpenOffice.org is free software: you can redistribute it and/or modify
 * it under the terms of the GNU Lesser General Public License version 3
 * only, as published by the Free Software Foundation.
 *
 * OpenOffice.org is distributed in the hope that it will be useful,
 * but WITHOUT ANY WARRANTY; without even the implied warranty of
 * MERCHANTABILITY or FITNESS FOR A PARTICULAR PURPOSE.  See the
 * GNU Lesser General Public License version 3 for more details
 * (a copy is included in the LICENSE file that accompanied this code).
 *
 * You should have received a copy of the GNU Lesser General Public License
 * version 3 along with OpenOffice.org.  If not, see
 * <http://www.openoffice.org/license.html>
 * for a copy of the LGPLv3 License.
 *
 ************************************************************************/

// MARKER(update_precomp.py): autogen include statement, do not remove
#include "precompiled_sfx2.hxx"
#include <svl/stritem.hxx>
#include <com/sun/star/util/URL.hpp>
#include <com/sun/star/util/XURLTransformer.hpp>
#include <com/sun/star/frame/XController.hpp>
#include <com/sun/star/lang/XUnoTunnel.hpp>
#include <com/sun/star/frame/status/ItemStatus.hpp>
#include <com/sun/star/frame/status/ItemState.hpp>
#include <com/sun/star/awt/MouseButton.hpp>

#include <vcl/status.hxx>

#include <sfx2/app.hxx>
#include "sfx2/stbitem.hxx"
#include "sfxtypes.hxx"
#include <sfx2/msg.hxx>
#include "arrdecl.hxx"
#include <sfx2/bindings.hxx>
#include <sfx2/msgpool.hxx>
#include <sfx2/module.hxx>
#include <sfx2/dispatch.hxx>
#include <sfx2/unoctitm.hxx>
#include <sfx2/objsh.hxx>
#include <sfx2/sfx.hrc>

#include <comphelper/processfactory.hxx>
#include <svl/eitem.hxx>
#include <svl/stritem.hxx>
#include <svl/intitem.hxx>
#include <toolkit/unohlp.hxx>
#include <toolkit/helper/convert.hxx>

using namespace ::com::sun::star;

//--------------------------------------------------------------------

sal_uInt16 SfxStatusBarControl::convertAwtToVCLMouseButtons( sal_Int16 nAwtMouseButtons )
{
    sal_uInt16 nVCLMouseButtons( 0 );

    if ( nAwtMouseButtons & awt::MouseButton::LEFT )
        nVCLMouseButtons |= MOUSE_LEFT;
    if ( nAwtMouseButtons & awt::MouseButton::RIGHT )
        nVCLMouseButtons |= MOUSE_RIGHT;
    if ( nAwtMouseButtons & awt::MouseButton::MIDDLE )
        nVCLMouseButtons |= MOUSE_MIDDLE;

    return nVCLMouseButtons;
}

//--------------------------------------------------------------------

svt::StatusbarController* SAL_CALL SfxStatusBarControllerFactory(
    const uno::Reference< frame::XFrame >& rFrame,
    StatusBar* pStatusBar,
    unsigned short nID,
    const ::rtl::OUString& aCommandURL )
{
    SolarMutexGuard aGuard;

    util::URL aTargetURL;
    aTargetURL.Complete = aCommandURL;
    uno::Reference < util::XURLTransformer > xTrans( ::comphelper::getProcessServiceFactory()->createInstance(
        rtl::OUString(RTL_CONSTASCII_USTRINGPARAM("com.sun.star.util.URLTransformer"))), uno::UNO_QUERY );
    xTrans->parseStrict( aTargetURL );

    SfxObjectShell* pObjShell = NULL;
    uno::Reference < frame::XController > xController;
    uno::Reference < frame::XModel > xModel;
    if ( rFrame.is() )
    {
        xController = rFrame->getController();
        if ( xController.is() )
            xModel = xController->getModel();
    }

    if ( xModel.is() )
    {
        // Get tunnel from model to retrieve the SfxObjectShell pointer from it
        ::com::sun::star::uno::Reference < ::com::sun::star::lang::XUnoTunnel > xObj( xModel, uno::UNO_QUERY );
        ::com::sun::star::uno::Sequence < sal_Int8 > aSeq = SvGlobalName( SFX_GLOBAL_CLASSID ).GetByteSequence();
        if ( xObj.is() )
        {
            sal_Int64 nHandle = xObj->getSomething( aSeq );
            if ( nHandle )
                        pObjShell = reinterpret_cast< SfxObjectShell* >( sal::static_int_cast< sal_IntPtr >( nHandle ));
        }
    }

    SfxModule*     pModule   = pObjShell ? pObjShell->GetModule() : NULL;
    SfxSlotPool*   pSlotPool = 0;

    if ( pModule )
        pSlotPool = pModule->GetSlotPool();
    else
        pSlotPool = &(SfxSlotPool::GetSlotPool( NULL ));

    const SfxSlot* pSlot = pSlotPool->GetUnoSlot( aTargetURL.Path );
    if ( pSlot )
    {
        sal_uInt16 nSlotId = pSlot->GetSlotId();
        if ( nSlotId > 0 )
        {
            rtl::OString aCmd(".uno:");
            aCmd += pSlot->GetUnoName();
            pStatusBar->SetHelpId( nSlotId, aCmd );
            return SfxStatusBarControl::CreateControl( nSlotId, nID, pStatusBar, pModule );
        }
    }

    return NULL;
}

//--------------------------------------------------------------------

SfxStatusBarControl::SfxStatusBarControl
(
<<<<<<< HEAD
    USHORT      nSlotID,            /* Slot-Id which is connected to this
                                       instance. If a Slot-Id is set to != 0 at
                                       registration it will always be set there.
                                    */


    USHORT      nCtrlID,            /* ID of this controller in the status bar */
=======
    sal_uInt16      nSlotID,            /* Slot-Id, mit der diese Instanz
                                       verbunden wird. Wurde bei der
                                       Registrierung eine Slot-Id != 0
                                       angegeben, ist dies immer die dort
                                       angegebene. */
    sal_uInt16      nCtrlID,            /* ID of this controller in the status bar */
>>>>>>> 224bd63b

    StatusBar&  rBar                /* Reference to the StatusBar,for which
                                       this Control was created. */
)


/*  [Description]

    Constructor of the SfxStatusBarControl Class. The Subclasses are
    created at the Factory if necessary.

    Instances of this base class are created for all StatusBar-fields
    for which no specific ones have been registered.
*/

:   svt::StatusbarController(),
    nSlotId( nSlotID ),
    nId( nCtrlID ),
    pBar( &rBar )
{
}

//--------------------------------------------------------------------

SfxStatusBarControl::~SfxStatusBarControl()

/*  [Description]

    Destructor of the SfxStatusBarControl Class. The Class and its Subclasses
    are destroyed by SFx.
*/

{}

//--------------------------------------------------------------------
// XInterface
uno::Any SAL_CALL SfxStatusBarControl::queryInterface( const uno::Type & rType )
throw( uno::RuntimeException)
{
    return svt::StatusbarController::queryInterface( rType );
}

void SAL_CALL SfxStatusBarControl::acquire() throw()
{
    OWeakObject::acquire();
}

void SAL_CALL SfxStatusBarControl::release() throw()
{
    OWeakObject::release();
}

//--------------------------------------------------------------------
// XEventListener
void SAL_CALL SfxStatusBarControl::disposing( const lang::EventObject& aEvent )
throw( uno::RuntimeException )
{
    svt::StatusbarController::disposing( aEvent );
}

//--------------------------------------------------------------------
// XComponent
void SAL_CALL SfxStatusBarControl::dispose()
throw (uno::RuntimeException)
{
    svt::StatusbarController::dispose();
}

//--------------------------------------------------------------------
// XStatusListener
void SAL_CALL SfxStatusBarControl::statusChanged( const frame::FeatureStateEvent& rEvent )
throw ( ::com::sun::star::uno::RuntimeException )
{
    SfxViewFrame* pViewFrame = NULL;
    uno::Reference < frame::XController > xController;

    SolarMutexGuard aGuard;
    if ( m_xFrame.is() )
        xController = m_xFrame->getController();

    uno::Reference < frame::XDispatchProvider > xProvider( xController, uno::UNO_QUERY );
    if ( xProvider.is() )
    {
        uno::Reference < frame::XDispatch > xDisp = xProvider->queryDispatch( rEvent.FeatureURL, ::rtl::OUString(), 0 );
        if ( xDisp.is() )
        {
            uno::Reference< lang::XUnoTunnel > xTunnel( xDisp, uno::UNO_QUERY );
            SfxOfficeDispatch* pDisp = NULL;
            if ( xTunnel.is() )
            {
                sal_Int64 nImplementation = xTunnel->getSomething(SfxOfficeDispatch::impl_getStaticIdentifier());
                pDisp = reinterpret_cast< SfxOfficeDispatch* >(sal::static_int_cast< sal_IntPtr >( nImplementation ));
            }

            if ( pDisp )
                pViewFrame = pDisp->GetDispatcher_Impl()->GetFrame();
        }
    }

    sal_uInt16 nSlotID = 0;
    SfxSlotPool& rPool = SfxSlotPool::GetSlotPool( pViewFrame );
    const SfxSlot* pSlot = rPool.GetUnoSlot( rEvent.FeatureURL.Path );
    if ( pSlot )
        nSlotID = pSlot->GetSlotId();

    if ( nSlotID > 0 )
    {
        if ( rEvent.Requery )
            svt::StatusbarController::statusChanged( rEvent );
        else
        {
            SfxItemState eState = SFX_ITEM_DISABLED;
            SfxPoolItem* pItem = NULL;
            if ( rEvent.IsEnabled )
            {
                eState = SFX_ITEM_AVAILABLE;
                uno::Type pType = rEvent.State.getValueType();

                if ( pType == ::getVoidCppuType() )
                {
                    pItem = new SfxVoidItem( nSlotID );
                    eState = SFX_ITEM_UNKNOWN;
                }
                else if ( pType == ::getBooleanCppuType() )
                {
                    sal_Bool bTemp = 0;
                    rEvent.State >>= bTemp ;
                    pItem = new SfxBoolItem( nSlotID, bTemp );
                }
                else if ( pType == ::getCppuType((const sal_uInt16*)0) )
                {
                    sal_uInt16 nTemp = 0;
                    rEvent.State >>= nTemp ;
                    pItem = new SfxUInt16Item( nSlotID, nTemp );
                }
                else if ( pType == ::getCppuType((const sal_uInt32*)0) )
                {
                    sal_uInt32 nTemp = 0;
                    rEvent.State >>= nTemp ;
                    pItem = new SfxUInt32Item( nSlotID, nTemp );
                }
                else if ( pType == ::getCppuType((const ::rtl::OUString*)0) )
                {
                    ::rtl::OUString sTemp ;
                    rEvent.State >>= sTemp ;
                    pItem = new SfxStringItem( nSlotID, sTemp );
                }
                else if ( pType == ::getCppuType((const ::com::sun::star::frame::status::ItemStatus*)0) )
                {
                    frame::status::ItemStatus aItemStatus;
                    rEvent.State >>= aItemStatus;
                    eState = aItemStatus.State;
                    pItem = new SfxVoidItem( nSlotID );
                }
                else
                {
                    if ( pSlot )
                        pItem = pSlot->GetType()->CreateItem();
                    if ( pItem )
                    {
                        pItem->SetWhich( nSlotID );
                        pItem->PutValue( rEvent.State );
                    }
                    else
                        pItem = new SfxVoidItem( nSlotID );
                }
            }

            StateChanged( nSlotID, eState, pItem );
            delete pItem;
        }
    }
}

//--------------------------------------------------------------------
// XStatusbarController

::sal_Bool SAL_CALL SfxStatusBarControl::mouseButtonDown(
    const awt::MouseEvent& rMouseEvent )
throw ( uno::RuntimeException )
{
    SolarMutexGuard aGuard;
    ::Point aPos( rMouseEvent.X, rMouseEvent.Y );

    ::MouseEvent aMouseEvent( aPos,
                              (sal_uInt16)rMouseEvent.ClickCount,
                              0,
                              convertAwtToVCLMouseButtons( rMouseEvent.Buttons ),
                              0 );

    return MouseButtonDown( aMouseEvent );
}

//--------------------------------------------------------------------

::sal_Bool SAL_CALL SfxStatusBarControl::mouseMove(
    const awt::MouseEvent& rMouseEvent )
throw (uno::RuntimeException)
{
    SolarMutexGuard aGuard;
    ::Point aPos( rMouseEvent.X, rMouseEvent.Y );

    ::MouseEvent aMouseEvent( aPos,
                              (sal_uInt16)rMouseEvent.ClickCount,
                              0,
                              convertAwtToVCLMouseButtons( rMouseEvent.Buttons ),
                              0 );
    return MouseMove( aMouseEvent );
}

//--------------------------------------------------------------------

::sal_Bool SAL_CALL SfxStatusBarControl::mouseButtonUp(
    const ::awt::MouseEvent& rMouseEvent )
throw ( uno::RuntimeException )
{
    SolarMutexGuard aGuard;
    ::Point aPos( rMouseEvent.X, rMouseEvent.Y );

    ::MouseEvent aMouseEvent( aPos,
                              (sal_uInt16)rMouseEvent.ClickCount,
                              0,
                              convertAwtToVCLMouseButtons( rMouseEvent.Buttons ),
                              0 );
    return MouseButtonUp( aMouseEvent );
}

//--------------------------------------------------------------------

void SAL_CALL SfxStatusBarControl::command(
    const awt::Point& rPos,
    ::sal_Int32 nCommand,
    ::sal_Bool /*bMouseEvent*/,
    const ::com::sun::star::uno::Any& /*aData*/ )
throw (::com::sun::star::uno::RuntimeException)
{
    SolarMutexGuard aGuard;
    ::Point aPos( rPos.X, rPos.Y );
    CommandEvent aCmdEvent( aPos, (sal_uInt16)nCommand, sal_True, NULL );

    Command( aCmdEvent );
}

//--------------------------------------------------------------------

void SAL_CALL SfxStatusBarControl::paint(
    const uno::Reference< awt::XGraphics >& xGraphics,
    const awt::Rectangle& rOutputRectangle,
    ::sal_Int32 nItemId,
    ::sal_Int32 nStyle )
throw ( ::uno::RuntimeException )
{
    SolarMutexGuard aGuard;

    OutputDevice* pOutDev = VCLUnoHelper::GetOutputDevice( xGraphics );;
    if ( pOutDev )
    {
        ::Rectangle aRect = VCLRectangle( rOutputRectangle );
        UserDrawEvent aUserDrawEvent( pOutDev, aRect, (sal_uInt16)nItemId, (sal_uInt16)nStyle );
        Paint( aUserDrawEvent );
    }
}

//--------------------------------------------------------------------

void SAL_CALL SfxStatusBarControl::click()
throw ( uno::RuntimeException )
{
    SolarMutexGuard aGuard;
    Click();
}

//--------------------------------------------------------------------

void SAL_CALL SfxStatusBarControl::doubleClick()
throw ( uno::RuntimeException )
{
    SolarMutexGuard aGuard;
    DoubleClick();
}

//--------------------------------------------------------------------
// old sfx2 interface
//--------------------------------------------------------------------

void SfxStatusBarControl::StateChanged
(
    sal_uInt16              nSID,
    SfxItemState        eState,
    const SfxPoolItem*  pState  /* Pointer to SfxPoolItem, is only valid
                                   withih this Method call. This can be a
                                   Null-Pointer, a Pointer to SfxVoidItem
                                   or of this Type found registered by the
                                   Subclass of SfxStatusBarControl.
                                */
)

/*  [Description]

    The base implementation includes items of type SfxStringItem
    where the text is entered in the status row field and
    SfxVoidItem, where the field is emptied. The base implementation
    should not be called in overloaded methods.
*/

{
    DBG_MEMTEST();
    DBG_ASSERT( pBar != 0, "setting state to dangling StatusBar" );

    const SfxStringItem* pStr = PTR_CAST( SfxStringItem, pState );
    if ( eState == SFX_ITEM_AVAILABLE && pStr )
        pBar->SetItemText( nSID, pStr->GetValue() );
    else
    {
        DBG_ASSERT( eState != SFX_ITEM_AVAILABLE || pState->ISA(SfxVoidItem),
                    "wrong SfxPoolItem subclass in SfxStatusBarControl" );
        pBar->SetItemText( nSID, String() );
    }
}

//--------------------------------------------------------------------

sal_Bool SfxStatusBarControl::MouseButtonDown( const MouseEvent & )

/*  [Description]

    This virtual method forwards the Event MouseButtonDown() of the
    StatusBar if the mouse position is within the range of the items,
    or if the mouse was captured by <SfxStatusBarControl::CaptureMouse()>

    The default implementation is empty and returns FALSE.

    [Return value]

<<<<<<< HEAD
    BOOL                TRUE
           The event has been processed and is not intended to
           be forwarded to StatusBar
=======
    sal_Bool                TRUE
                        das Event wurde bearbeitet und soll nicht an
                        die StatusBar weitergeleitet werden
>>>>>>> 224bd63b

                        FALSE
           The event was not processed and is to be
           be forwarded to StatusBar
*/

{
    return sal_False;
}

//--------------------------------------------------------------------

sal_Bool SfxStatusBarControl::MouseMove( const MouseEvent & )

/*  [Description]

    This virtual method forwards the Event MouseMove() of the
    StatusBar if the mouse position is within the range of the items,
    or if the mouse was captured by <SfxStatusBarControl::CaptureMouse()>

    The default implementation is empty and returns FALSE.

    [Return value]

<<<<<<< HEAD
    BOOL                TRUE
           The event has been processed and is not intended to
           be forwarded to StatusBar
=======
    sal_Bool                TRUE
                        das Event wurde bearbeitet und soll nicht an
                        die StatusBar weitergeleitet werden
>>>>>>> 224bd63b

                        FALSE
           The event was not processed and is to be
           be forwarded to StatusBar
*/

{
    return sal_False;
}

//--------------------------------------------------------------------

sal_Bool SfxStatusBarControl::MouseButtonUp( const MouseEvent & )

/*  [Description]

    This virtual method forwards the Event MouseButtonUp() of the
    StatusBar if the mouse position is within the range of the items,
    or if the mouse was captured by <SfxStatusBarControl::CaptureMouse()>

    The default implementation is empty and returns FALSE.

    [Return value]

<<<<<<< HEAD
    BOOL                TRUE
           The event has been processed and is not intended to
           be forwarded to StatusBar
=======
    sal_Bool                TRUE
                        das Event wurde bearbeitet und soll nicht an
                        die StatusBar weitergeleitet werden
>>>>>>> 224bd63b

                        FALSE
           The event was not processed and is to be
           be forwarded to StatusBar
*/

{
    return sal_False;
}

//--------------------------------------------------------------------

void SfxStatusBarControl::Command( const CommandEvent& )

/*  [Description]

    This virtual method is called when a CommandEvent is recived by
    SfxStatusBarControl.

    The default implementation is empty.
*/

{
}

//--------------------------------------------------------------------

void SfxStatusBarControl::Click()

/*  [Description]

    This virtual method is called when the user clicks on the
    field in the status row that belongs to this control.

    The default implementation is empty.
*/

{
}

//--------------------------------------------------------------------

void SfxStatusBarControl::DoubleClick()

/*  [Description]

    This virtual method is called when the user double-clicks on the
    field in the status row that belongs to this control.
*/

{
    ::com::sun::star::uno::Sequence< ::com::sun::star::beans::PropertyValue > aArgs;
    execute( aArgs );
}

//--------------------------------------------------------------------

void SfxStatusBarControl::Paint
(
    const UserDrawEvent& /* Reference to an UserDrawEvent */
)

/*  [Description]

    This virtual method is called to paint the contents if the field
    at hand is marked with SIB_USERDRAW. The output must be obtained
    within the Rectangle of rUDEvt.GetRect() by the OutputDevice
    given by rUDEvt.GetDevice().

    The default implementation is empty.
*/

{
}

//--------------------------------------------------------------------

void SfxStatusBarControl::CaptureMouse()
{
}

//--------------------------------------------------------------------

void SfxStatusBarControl::ReleaseMouse()
{
}

//--------------------------------------------------------------------

SfxStatusBarControl* SfxStatusBarControl::CreateControl
(
    sal_uInt16     nSlotID,
    sal_uInt16     nStbId,
    StatusBar* pBar,
    SfxModule* pMod
)
{
    SolarMutexGuard aGuard;
    SfxApplication *pApp = SFX_APP();

    SfxSlotPool *pSlotPool;
    if ( pMod )
        pSlotPool = pMod->GetSlotPool();
    else
        pSlotPool = &SfxSlotPool::GetSlotPool();

    TypeId aSlotType = pSlotPool->GetSlotType(nSlotID);
    if ( aSlotType )
    {
        if ( pMod )
        {
            SfxStbCtrlFactArr_Impl *pFactories = pMod->GetStbCtrlFactories_Impl();
            if ( pFactories )
            {
                SfxStbCtrlFactArr_Impl &rFactories = *pFactories;
                for ( sal_uInt16 nFactory = 0; nFactory < rFactories.Count(); ++nFactory )
                if ( rFactories[nFactory]->nTypeId == aSlotType &&
                     ( ( rFactories[nFactory]->nSlotId == 0 ) ||
                     ( rFactories[nFactory]->nSlotId == nSlotID) ) )
                    return rFactories[nFactory]->pCtor( nSlotID, nStbId, *pBar );
            }
        }

        SfxStbCtrlFactArr_Impl &rFactories = pApp->GetStbCtrlFactories_Impl();
        for ( sal_uInt16 nFactory = 0; nFactory < rFactories.Count(); ++nFactory )
        if ( rFactories[nFactory]->nTypeId == aSlotType &&
             ( ( rFactories[nFactory]->nSlotId == 0 ) ||
             ( rFactories[nFactory]->nSlotId == nSlotID) ) )
            return rFactories[nFactory]->pCtor( nSlotID, nStbId, *pBar );
    }

    return NULL;
}

//--------------------------------------------------------------------
void SfxStatusBarControl::RegisterStatusBarControl(SfxModule* pMod, SfxStbCtrlFactory* pFact)
{
    SFX_APP()->RegisterStatusBarControl_Impl( pMod, pFact );
}
//--------------------------------------------------------------------

/* vim:set shiftwidth=4 softtabstop=4 expandtab: */<|MERGE_RESOLUTION|>--- conflicted
+++ resolved
@@ -144,22 +144,13 @@
 
 SfxStatusBarControl::SfxStatusBarControl
 (
-<<<<<<< HEAD
-    USHORT      nSlotID,            /* Slot-Id which is connected to this
+    sal_uInt16      nSlotID,            /* Slot-Id which is connected to this
                                        instance. If a Slot-Id is set to != 0 at
                                        registration it will always be set there.
                                     */
 
 
-    USHORT      nCtrlID,            /* ID of this controller in the status bar */
-=======
-    sal_uInt16      nSlotID,            /* Slot-Id, mit der diese Instanz
-                                       verbunden wird. Wurde bei der
-                                       Registrierung eine Slot-Id != 0
-                                       angegeben, ist dies immer die dort
-                                       angegebene. */
     sal_uInt16      nCtrlID,            /* ID of this controller in the status bar */
->>>>>>> 224bd63b
 
     StatusBar&  rBar                /* Reference to the StatusBar,for which
                                        this Control was created. */
@@ -494,15 +485,9 @@
 
     [Return value]
 
-<<<<<<< HEAD
-    BOOL                TRUE
+    sal_Bool                TRUE
            The event has been processed and is not intended to
            be forwarded to StatusBar
-=======
-    sal_Bool                TRUE
-                        das Event wurde bearbeitet und soll nicht an
-                        die StatusBar weitergeleitet werden
->>>>>>> 224bd63b
 
                         FALSE
            The event was not processed and is to be
@@ -527,15 +512,9 @@
 
     [Return value]
 
-<<<<<<< HEAD
-    BOOL                TRUE
+    sal_Bool                TRUE
            The event has been processed and is not intended to
            be forwarded to StatusBar
-=======
-    sal_Bool                TRUE
-                        das Event wurde bearbeitet und soll nicht an
-                        die StatusBar weitergeleitet werden
->>>>>>> 224bd63b
 
                         FALSE
            The event was not processed and is to be
@@ -560,15 +539,9 @@
 
     [Return value]
 
-<<<<<<< HEAD
-    BOOL                TRUE
+    sal_Bool                TRUE
            The event has been processed and is not intended to
            be forwarded to StatusBar
-=======
-    sal_Bool                TRUE
-                        das Event wurde bearbeitet und soll nicht an
-                        die StatusBar weitergeleitet werden
->>>>>>> 224bd63b
 
                         FALSE
            The event was not processed and is to be
