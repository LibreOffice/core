/* -*- Mode: C++; tab-width: 4; indent-tabs-mode: nil; c-basic-offset: 4 -*- */
/*************************************************************************
 *
 * DO NOT ALTER OR REMOVE COPYRIGHT NOTICES OR THIS FILE HEADER.
 *
 * Copyright 2000, 2010 Oracle and/or its affiliates.
 *
 * OpenOffice.org - a multi-platform office productivity suite
 *
 * This file is part of OpenOffice.org.
 *
 * OpenOffice.org is free software: you can redistribute it and/or modify
 * it under the terms of the GNU Lesser General Public License version 3
 * only, as published by the Free Software Foundation.
 *
 * OpenOffice.org is distributed in the hope that it will be useful,
 * but WITHOUT ANY WARRANTY; without even the implied warranty of
 * MERCHANTABILITY or FITNESS FOR A PARTICULAR PURPOSE.  See the
 * GNU Lesser General Public License version 3 for more details
 * (a copy is included in the LICENSE file that accompanied this code).
 *
 * You should have received a copy of the GNU Lesser General Public License
 * version 3 along with OpenOffice.org.  If not, see
 * <http://www.openoffice.org/license.html>
 * for a copy of the LGPLv3 License.
 *
 ************************************************************************/

// MARKER(update_precomp.py): autogen include statement, do not remove
#include "precompiled_sfx2.hxx"

#include "arrdecl.hxx"

#include <cppuhelper/implbase1.hxx>

#include <com/sun/star/util/XCloseable.hpp>
#include <com/sun/star/frame/XComponentLoader.hpp>
#include <com/sun/star/util/XCloseBroadcaster.hpp>
#include <com/sun/star/util/XCloseListener.hpp>
#include <com/sun/star/util/XModifyBroadcaster.hpp>
#include <com/sun/star/beans/XPropertySet.hpp>
#include <com/sun/star/frame/XTitle.hpp>
#include <osl/mutex.hxx>

#include <tools/resary.hxx>
#include <vcl/msgbox.hxx>
#include <vcl/wrkwin.hxx>
#include <vcl/svapp.hxx>
#include <svl/eitem.hxx>
#include <tools/rtti.hxx>
#include <svl/lstner.hxx>
#include <sfx2/sfxhelp.hxx>
#include <basic/sbstar.hxx>
#include <svl/stritem.hxx>
#include <basic/sbx.hxx>
#include <unotools/eventcfg.hxx>

#include <sfx2/objsh.hxx>
#include <sfx2/signaturestate.hxx>
#include <sfx2/sfxmodelfactory.hxx>

#include <basic/sbuno.hxx>
#include <svtools/sfxecode.hxx>
#include <svtools/ehdl.hxx>
#include <unotools/printwarningoptions.hxx>
#include <comphelper/processfactory.hxx>

#include <com/sun/star/document/XStorageBasedDocument.hpp>
#include <com/sun/star/script/DocumentDialogLibraryContainer.hpp>
#include <com/sun/star/script/DocumentScriptLibraryContainer.hpp>
#include <com/sun/star/document/XEmbeddedScripts.hpp>
#include <com/sun/star/document/XScriptInvocationContext.hpp>

#include <svl/urihelper.hxx>
#include <unotools/pathoptions.hxx>
#include <svl/sharecontrolfile.hxx>
#include <unotools/localfilehelper.hxx>
#include <unotools/ucbhelper.hxx>
#include <svtools/asynclink.hxx>
#include <tools/diagnose_ex.h>
#include <sot/clsids.hxx>

#include <sfx2/app.hxx>
#include <sfx2/docfac.hxx>
#include <sfx2/docfile.hxx>
#include <sfx2/event.hxx>
#include <sfx2/dispatch.hxx>
#include <sfx2/viewsh.hxx>
#include <sfx2/viewfrm.hxx>
#include "sfx2/sfxresid.hxx"
#include "objshimp.hxx"
#include "appbas.hxx"
#include "sfxtypes.hxx"
#include <sfx2/evntconf.hxx>
#include <sfx2/request.hxx>
#include "doc.hrc"
#include "sfxlocal.hrc"
#include "appdata.hxx"
#include <sfx2/appuno.hxx>
#include <sfx2/sfxsids.hrc>
#include "sfx2/basmgr.hxx"
#include "sfx2/QuerySaveDocument.hxx"
#include "helpid.hrc"
#include <sfx2/msg.hxx>
#include "appbaslib.hxx"
#include <sfx2/sfxbasemodel.hxx>

#include <basic/basicmanagerrepository.hxx>

using namespace ::com::sun::star;
using namespace ::com::sun::star::uno;
using namespace ::com::sun::star::script;
using namespace ::com::sun::star::frame;
using namespace ::com::sun::star::document;

using ::basic::BasicManagerRepository;
#include <uno/mapping.hxx>

//====================================================================

DBG_NAME(SfxObjectShell)

#define DocumentInfo
#include "sfxslots.hxx"

static WeakReference< XInterface > s_xCurrentComponent;

void lcl_UpdateAppBasicDocVars(  const Reference< XInterface >& _rxComponent, bool bClear = false )
{
    BasicManager* pAppMgr = SFX_APP()->GetBasicManager();
    if ( pAppMgr )
    {
        uno::Reference< beans::XPropertySet > xProps( _rxComponent, uno::UNO_QUERY );
        if ( xProps.is() )
        {
            try
            {
                // ThisVBADocObj contains a PropertyValue
                // Name  is ( the name of the VBA global to insert )
                // Value is the Object to insert.
                // ( note: at the moment the Value is actually the model so
                // it strictly is not necessary, however we do intend to store
                // not the model in basic but a custom object, so we keep this
                // level of indirection for future proofing )
                beans::PropertyValue aProp;
                xProps->getPropertyValue( rtl::OUString( RTL_CONSTASCII_USTRINGPARAM("ThisVBADocObj") ) ) >>= aProp;
                rtl::OString sTmp( rtl::OUStringToOString( aProp.Name, RTL_TEXTENCODING_UTF8 ) );
                const char* pAscii = sTmp.getStr();
                if ( bClear )
                    pAppMgr->SetGlobalUNOConstant( pAscii, uno::makeAny( uno::Reference< uno::XInterface >() ) );
                else
                    pAppMgr->SetGlobalUNOConstant( pAscii, aProp.Value );

            }
            catch( const uno::Exception& )
            {
            }
        }
    }
}

//=========================================================================

class SfxModelListener_Impl : public ::cppu::WeakImplHelper1< ::com::sun::star::util::XCloseListener >
{
    SfxObjectShell* mpDoc;
public:
    SfxModelListener_Impl( SfxObjectShell* pDoc ) : mpDoc(pDoc) {};
    virtual void SAL_CALL queryClosing( const com::sun::star::lang::EventObject& aEvent, sal_Bool bDeliverOwnership )
        throw ( com::sun::star::uno::RuntimeException, com::sun::star::util::CloseVetoException) ;
    virtual void SAL_CALL notifyClosing( const com::sun::star::lang::EventObject& aEvent ) throw ( com::sun::star::uno::RuntimeException ) ;
    virtual void SAL_CALL disposing( const com::sun::star::lang::EventObject& aEvent ) throw ( com::sun::star::uno::RuntimeException ) ;

};

void SAL_CALL SfxModelListener_Impl::queryClosing( const com::sun::star::lang::EventObject& , sal_Bool )
    throw ( com::sun::star::uno::RuntimeException, com::sun::star::util::CloseVetoException)
{
}

void SAL_CALL SfxModelListener_Impl::notifyClosing( const com::sun::star::lang::EventObject& ) throw ( com::sun::star::uno::RuntimeException )
{
    SolarMutexGuard aSolarGuard;
    mpDoc->Broadcast( SfxSimpleHint(SFX_HINT_DEINITIALIZING) );
}

void SAL_CALL SfxModelListener_Impl::disposing( const com::sun::star::lang::EventObject& _rEvent ) throw ( com::sun::star::uno::RuntimeException )
{
    // am I ThisComponent in AppBasic?
    SolarMutexGuard aSolarGuard;
    if ( SfxObjectShell::GetCurrentComponent() == _rEvent.Source )
    {
        lcl_UpdateAppBasicDocVars( SfxObjectShell::GetCurrentComponent(), true );
        // remove ThisComponent reference from AppBasic
        SfxObjectShell::SetCurrentComponent( Reference< XInterface >() );
    }

<<<<<<< HEAD
    if ( mpDoc->Get_Impl()->bHiddenLockedByAPI )
    {
        mpDoc->Get_Impl()->bHiddenLockedByAPI = FALSE;
        mpDoc->OwnerLock(FALSE);
    }
    else if ( !mpDoc->Get_Impl()->bClosing )
        // GCC crashes when already in the destructor, so first query the Flag
=======
    if ( !mpDoc->Get_Impl()->bClosing )
        // GCC stuerzt ab, wenn schon im dtor, also vorher Flag abfragen
>>>>>>> 224bd63b
        mpDoc->DoClose();
}

TYPEINIT1(SfxObjectShell, SfxShell);

//--------------------------------------------------------------------
SfxObjectShell_Impl::SfxObjectShell_Impl( SfxObjectShell& _rDocShell )
    :mpObjectContainer(0)
    ,pBasicManager( new SfxBasicManagerHolder )
    ,rDocShell( _rDocShell )
    ,aMacroMode( *this )
    ,pProgress( 0)
    ,nTime()
    ,nVisualDocumentNumber( USHRT_MAX)
    ,nDocumentSignatureState( SIGNATURESTATE_UNKNOWN )
    ,nScriptingSignatureState( SIGNATURESTATE_UNKNOWN )
    ,bInList( sal_False)
    ,bClosing( sal_False)
    ,bIsSaving( sal_False)
    ,bPasswd( sal_False)
    ,bIsTmp( sal_False)
    ,bIsNamedVisible( sal_False)
    ,bIsTemplate(sal_False)
    ,bIsAbortingImport ( sal_False)
    ,bImportDone ( sal_False)
    ,bInPrepareClose( sal_False )
    ,bPreparedForClose( sal_False )
    ,bWaitingForPicklist( sal_True )
    ,bForbidReload( sal_False )
    ,bBasicInitialized( sal_False )
    ,bIsPrintJobCancelable( sal_True )
    ,bOwnsStorage( sal_True )
    ,bNoBaseURL( sal_False )
    ,bInitialized( sal_False )
    ,bSignatureErrorIsShown( sal_False )
    ,bModelInitialized( sal_False )
    ,bPreserveVersions( sal_True )
    ,m_bMacroSignBroken( sal_False )
    ,m_bNoBasicCapabilities( sal_False )
    ,m_bDocRecoverySupport( sal_True )
    ,bQueryLoadTemplate( sal_True )
    ,bLoadReadonly( sal_False )
    ,bUseUserData( sal_True )
    ,bSaveVersionOnClose( sal_False )
    ,m_bSharedXMLFlag( sal_False )
    ,m_bAllowShareControlFileClean( sal_True )
    ,m_bConfigOptionsChecked( sal_False )
    ,lErr(ERRCODE_NONE)
    ,nEventId ( 0)
    ,pReloadTimer ( 0)
    ,pMarkData( 0 )
    ,nLoadedFlags ( SFX_LOADED_ALL )
    ,nFlagsInProgress( 0 )
    ,bModalMode( sal_False )
    ,bRunningMacro( sal_False )
    ,bReloadAvailable( sal_False )
    ,nAutoLoadLocks( 0 )
    ,pModule( 0 )
    ,eFlags( SFXOBJECTSHELL_UNDEFINED )
    ,bReadOnlyUI( sal_False )
    ,bHiddenLockedByAPI( sal_False )
    ,nStyleFilter( 0 )
    ,bDisposing( sal_False )
    ,m_bEnableSetModified( sal_True )
    ,m_bIsModified( sal_False )
    ,m_nMapUnit( MAP_100TH_MM )
    ,m_bCreateTempStor( sal_False )
    ,m_bIsInit( sal_False )
    ,m_bIncomplEncrWarnShown( sal_False )
    ,m_nModifyPasswordHash( 0 )
    ,m_bModifyPasswordEntered( sal_False )
{
    SfxObjectShell* pDoc = &_rDocShell;
    SfxObjectShellArr_Impl &rArr = SFX_APP()->GetObjectShells_Impl();
    rArr.C40_INSERT( SfxObjectShell, pDoc, rArr.Count() );
    bInList = sal_True;
}

//--------------------------------------------------------------------

SfxObjectShell_Impl::~SfxObjectShell_Impl()
{
    delete pBasicManager;
}

//--------------------------------------------------------------------

SfxObjectShell::SfxObjectShell( const sal_uInt64 i_nCreationFlags )
    :   pImp( new SfxObjectShell_Impl( *this ) )
    ,   pMedium(0)
    ,   pStyleSheetPool(0)
    ,   eCreateMode( ( i_nCreationFlags & SFXMODEL_EMBEDDED_OBJECT ) ? SFX_CREATE_MODE_EMBEDDED : SFX_CREATE_MODE_STANDARD )
    ,   bHasName( sal_False )
{
    DBG_CTOR(SfxObjectShell, 0);

    const bool bScriptSupport = ( i_nCreationFlags & SFXMODEL_DISABLE_EMBEDDED_SCRIPTS ) == 0;
    if ( !bScriptSupport )
        SetHasNoBasic();

    const bool bDocRecovery = ( i_nCreationFlags & SFXMODEL_DISABLE_DOCUMENT_RECOVERY ) == 0;
    if ( !bDocRecovery )
        pImp->m_bDocRecoverySupport = sal_False;
}

//--------------------------------------------------------------------

// initializes a document from a file-description

SfxObjectShell::SfxObjectShell
(
    SfxObjectCreateMode eMode   /*  Purpose, io which the SfxObjectShell
                                    is created:

                                    SFX_CREATE_MODE_EMBEDDED (default)
                                        as SO-Server from within another
                                        Document

                                    SFX_CREATE_MODE_STANDARD,
                                        as a normal Document open stand-alone

                                    SFX_CREATE_MODE_PREVIEW
                                        to enable a Preview, if possible are
                                        only little information is needed

                                    SFX_CREATE_MODE_ORGANIZER
                                        to be displayed in the Organizer, here
                                        notning of the contents is used  */
)

/*  [Description]

    Constructor of the class SfxObjectShell.
*/

:   pImp( new SfxObjectShell_Impl( *this ) ),
    pMedium(0),
    pStyleSheetPool(0),
    eCreateMode(eMode),
    bHasName( sal_False )
{
    DBG_CTOR(SfxObjectShell, 0);
}

//--------------------------------------------------------------------

// virtual destructor of typical base-class SfxObjectShell

SfxObjectShell::~SfxObjectShell()
{
    DBG_DTOR(SfxObjectShell, 0);

    if ( IsEnableSetModified() )
        EnableSetModified( sal_False );

    // Never call GetInPlaceObject(), the access to the derivative branch
    // SfxInternObject is not allowed because of a compiler bug
    SfxObjectShell::Close();
    pImp->pBaseModel.set( NULL );

    DELETEX(pImp->pReloadTimer );

    SfxApplication *pSfxApp = SFX_APP();
    if ( USHRT_MAX != pImp->nVisualDocumentNumber )
        pSfxApp->ReleaseIndex(pImp->nVisualDocumentNumber);

    // Destroy Basic-Manager
    pImp->pBasicManager->reset( NULL );

    if ( pSfxApp->GetDdeService() )
        pSfxApp->RemoveDdeTopic( this );

    pImp->pBaseModel.set( NULL );

    // don't call GetStorage() here, in case of Load Failure it's possible that a storage was never assigned!
    if ( pMedium && pMedium->HasStorage_Impl() && pMedium->GetStorage( sal_False ) == pImp->m_xDocStorage )
        pMedium->CanDisposeStorage_Impl( sal_False );

    if ( pImp->mpObjectContainer )
    {
        pImp->mpObjectContainer->CloseEmbeddedObjects();
        delete pImp->mpObjectContainer;
    }

    if ( pImp->bOwnsStorage && pImp->m_xDocStorage.is() )
        pImp->m_xDocStorage->dispose();

    if ( pMedium )
    {
        pMedium->CloseAndReleaseStreams_Impl();

        if ( IsDocShared() )
            FreeSharedFile();

        DELETEX( pMedium );
    }

    // The removing of the temporary file must be done as the latest step in the document destruction
    if ( pImp->aTempName.Len() )
    {
        String aTmp;
        ::utl::LocalFileHelper::ConvertPhysicalNameToURL( pImp->aTempName, aTmp );
        ::utl::UCBContentHelper::Kill( aTmp );
    }

    delete pImp;
}

//--------------------------------------------------------------------

void SfxObjectShell::Stamp_SetPrintCancelState(sal_Bool bState)
{
    pImp->bIsPrintJobCancelable = bState;
}

//--------------------------------------------------------------------

sal_Bool SfxObjectShell::Stamp_GetPrintCancelState() const
{
    return pImp->bIsPrintJobCancelable;
}

//--------------------------------------------------------------------

void SfxObjectShell::ViewAssigned()

/*  [Description]

    This method is called when a view is assigned.
*/

{
}

//--------------------------------------------------------------------
// closes the Object and all its views

sal_Bool SfxObjectShell::Close()
{
    {DBG_CHKTHIS(SfxObjectShell, 0);}
    SfxObjectShellRef aRef(this);
    if ( !pImp->bClosing )
    {
        // Do not close if a progress is still running
        if ( !pImp->bDisposing && GetProgress() )
            return sal_False;

        pImp->bClosing = sal_True;
        Reference< util::XCloseable > xCloseable( GetBaseModel(), UNO_QUERY );

        if ( xCloseable.is() )
        {
            try
            {
                xCloseable->close( sal_True );
            }
            catch( Exception& )
            {
                pImp->bClosing = sal_False;
            }
        }

        if ( pImp->bClosing )
        {
            // remove from Document list
            SfxApplication *pSfxApp = SFX_APP();
            SfxObjectShellArr_Impl &rDocs = pSfxApp->GetObjectShells_Impl();
            const SfxObjectShell *pThis = this;
            sal_uInt16 nPos = rDocs.GetPos(pThis);
            if ( nPos < rDocs.Count() )
                rDocs.Remove( nPos );
            pImp->bInList = sal_False;
        }
    }

    return sal_True;
}

//--------------------------------------------------------------------

// returns a pointer the first SfxDocument of specified type

SfxObjectShell* SfxObjectShell::GetFirst
(
    const TypeId* pType ,
    sal_Bool            bOnlyVisible
)
{
    SfxObjectShellArr_Impl &rDocs = SFX_APP()->GetObjectShells_Impl();

    // seach for a SfxDocument of the specified type
    for ( sal_uInt16 nPos = 0; nPos < rDocs.Count(); ++nPos )
    {
        SfxObjectShell* pSh = rDocs.GetObject( nPos );
        if ( bOnlyVisible && pSh->IsPreview() && pSh->IsReadOnly() )
            continue;

        if ( ( !pType || pSh->IsA(*pType) ) &&
             ( !bOnlyVisible || SfxViewFrame::GetFirst( pSh, sal_True )))
            return pSh;
    }

    return 0;
}
//--------------------------------------------------------------------

// returns a pointer to the next SfxDocument of specified type behind *pDoc

SfxObjectShell* SfxObjectShell::GetNext
(
    const SfxObjectShell&   rPrev,
    const TypeId*           pType,
    sal_Bool                    bOnlyVisible
)
{
    SfxObjectShellArr_Impl &rDocs = SFX_APP()->GetObjectShells_Impl();

    // refind the specified predecessor
    sal_uInt16 nPos;
    for ( nPos = 0; nPos < rDocs.Count(); ++nPos )
        if ( rDocs.GetObject(nPos) == &rPrev )
            break;

    // search for the next SfxDocument of the specified type
    for ( ++nPos; nPos < rDocs.Count(); ++nPos )
    {
        SfxObjectShell* pSh = rDocs.GetObject( nPos );
        if ( bOnlyVisible && pSh->IsPreview() && pSh->IsReadOnly() )
            continue;

        if ( ( !pType || pSh->IsA(*pType) ) &&
             ( !bOnlyVisible || SfxViewFrame::GetFirst( pSh, sal_True )))
            return pSh;
    }
    return 0;
}

//--------------------------------------------------------------------

SfxObjectShell* SfxObjectShell::Current()
{
    SfxViewFrame *pFrame = SfxViewFrame::Current();
    return pFrame ? pFrame->GetObjectShell() : 0;
}

//-------------------------------------------------------------------------

sal_Bool SfxObjectShell::IsInPrepareClose() const
{
    return pImp->bInPrepareClose;
}

//------------------------------------------------------------------------

struct BoolEnv_Impl
{
    SfxObjectShell_Impl* pImp;
    BoolEnv_Impl( SfxObjectShell_Impl* pImpP) : pImp( pImpP )
    { pImpP->bInPrepareClose = sal_True; }
    ~BoolEnv_Impl() { pImp->bInPrepareClose = sal_False; }
};


sal_uInt16 SfxObjectShell::PrepareClose
(
    sal_Bool    bUI,  // sal_True: Dialog and so on is allowed
                      // sal_False: silent-mode
    sal_Bool    bForBrowsing
)
{
    if( pImp->bInPrepareClose || pImp->bPreparedForClose )
        return sal_True;
    BoolEnv_Impl aBoolEnv( pImp );

    // DocModalDialog?
    if ( IsInModalMode() )
        return sal_False;

    SfxViewFrame* pFirst = SfxViewFrame::GetFirst( this );
    if( pFirst && !pFirst->GetFrame().PrepareClose_Impl( bUI, bForBrowsing ) )
        return sal_False;

    // prepare views for closing
    for ( SfxViewFrame* pFrm = SfxViewFrame::GetFirst( this );
          pFrm; pFrm = SfxViewFrame::GetNext( *pFrm, this ) )
    {
        DBG_ASSERT(pFrm->GetViewShell(),"No Shell");
        if ( pFrm->GetViewShell() )
        {
            sal_uInt16 nRet = pFrm->GetViewShell()->PrepareClose( bUI, bForBrowsing );
            if ( nRet != sal_True )
                return nRet;
        }
    }

    SfxApplication *pSfxApp = SFX_APP();
    pSfxApp->NotifyEvent( SfxEventHint(SFX_EVENT_PREPARECLOSEDOC, GlobalEventConfig::GetEventName(STR_EVENT_PREPARECLOSEDOC), this) );

    if( GetCreateMode() == SFX_CREATE_MODE_EMBEDDED )
    {
        pImp->bPreparedForClose = sal_True;
        return sal_True;
    }

    // Ask if possible if it should be saved
    // only ask for the Document in the visable window
    SfxViewFrame *pFrame = SfxObjectShell::Current() == this
        ? SfxViewFrame::Current() : SfxViewFrame::GetFirst( this );

    if ( bUI && IsModified() && pFrame )
    {
        // restore minimized
        SfxFrame& rTop = pFrame->GetTopFrame();
        SfxViewFrame::SetViewFrame( rTop.GetCurrentViewFrame() );
        pFrame->GetFrame().Appear();

        // Ask if to save
        short nRet = RET_YES;
        {
            //initiate help agent to inform about "print modifies the document"
            SvtPrintWarningOptions aPrintOptions;
            if (aPrintOptions.IsModifyDocumentOnPrintingAllowed() &&
                HasName() && getDocProperties()->getPrintDate().Month > 0)
            {
                SfxHelp::OpenHelpAgent( &pFirst->GetFrame(), HID_CLOSE_WARNING );
            }
            const Reference< XTitle > xTitle( *pImp->pBaseModel.get(), UNO_QUERY_THROW );
            const ::rtl::OUString     sTitle = xTitle->getTitle ();
            nRet = ExecuteQuerySaveDocument(&pFrame->GetWindow(),sTitle);
        }
        /*HACK for plugin::destroy()*/

        if ( RET_YES == nRet )
        {
            // Save by each Dispatcher
            const SfxPoolItem *pPoolItem;
            if ( IsSaveVersionOnClose() )
            {
                SfxStringItem aItem( SID_DOCINFO_COMMENTS, String( SfxResId( STR_AUTOMATICVERSION ) ) );
                SfxBoolItem aWarnItem( SID_FAIL_ON_WARNING, bUI );
                const SfxPoolItem* ppArgs[] = { &aItem, &aWarnItem, 0 };
                pPoolItem = pFrame->GetBindings().ExecuteSynchron( SID_SAVEDOC, ppArgs );
            }
            else
            {
                SfxBoolItem aWarnItem( SID_FAIL_ON_WARNING, bUI );
                const SfxPoolItem* ppArgs[] = { &aWarnItem, 0 };
                pPoolItem = pFrame->GetBindings().ExecuteSynchron( SID_SAVEDOC, ppArgs );
            }

            if ( !pPoolItem || pPoolItem->ISA(SfxVoidItem) || ( pPoolItem->ISA(SfxBoolItem) && !( (const SfxBoolItem*) pPoolItem )->GetValue() ) )
                return sal_False;
        }
        else if ( RET_CANCEL == nRet )
            // Cancelled
            return sal_False;
        else if ( RET_NEWTASK == nRet )
        {
            return RET_NEWTASK;
        }
    }

    pImp->bPreparedForClose = sal_True;
    return sal_True;
}

//--------------------------------------------------------------------
namespace
{
    static BasicManager* lcl_getBasicManagerForDocument( const SfxObjectShell& _rDocument )
    {
        if ( !_rDocument.Get_Impl()->m_bNoBasicCapabilities )
        {
            if ( !_rDocument.Get_Impl()->bBasicInitialized )
                const_cast< SfxObjectShell& >( _rDocument ).InitBasicManager_Impl();
            return _rDocument.Get_Impl()->pBasicManager->get();
        }

        // assume we do not have Basic ourself, but we can refer to another
        // document which does (by our model's XScriptInvocationContext::getScriptContainer).
        // In this case, we return the BasicManager of this other document.

        OSL_ENSURE( !Reference< XEmbeddedScripts >( _rDocument.GetModel(), UNO_QUERY ).is(),
            "lcl_getBasicManagerForDocument: inconsistency: no Basic, but an XEmbeddedScripts?" );
        Reference< XModel > xForeignDocument;
        Reference< XScriptInvocationContext > xContext( _rDocument.GetModel(), UNO_QUERY );
        if ( xContext.is() )
        {
            xForeignDocument.set( xContext->getScriptContainer(), UNO_QUERY );
            OSL_ENSURE( xForeignDocument.is() && xForeignDocument != _rDocument.GetModel(),
                "lcl_getBasicManagerForDocument: no Basic, but providing ourself as script container?" );
        }

        BasicManager* pBasMgr = NULL;
        if ( xForeignDocument.is() )
            pBasMgr = ::basic::BasicManagerRepository::getDocumentBasicManager( xForeignDocument );

        return pBasMgr;
    }
}

//--------------------------------------------------------------------

BasicManager* SfxObjectShell::GetBasicManager() const
{
    BasicManager* pBasMgr = lcl_getBasicManagerForDocument( *this );
    if ( !pBasMgr )
        pBasMgr = SFX_APP()->GetBasicManager();
    return pBasMgr;
}

//--------------------------------------------------------------------

void SfxObjectShell::SetHasNoBasic()
{
    pImp->m_bNoBasicCapabilities = sal_True;
}

//--------------------------------------------------------------------

sal_Bool SfxObjectShell::HasBasic() const
{
    if ( pImp->m_bNoBasicCapabilities )
        return sal_False;

    if ( !pImp->bBasicInitialized )
        const_cast< SfxObjectShell* >( this )->InitBasicManager_Impl();

    return pImp->pBasicManager->isValid();
}

//--------------------------------------------------------------------
namespace
{
    const Reference< XLibraryContainer >&
    lcl_getOrCreateLibraryContainer( bool _bScript, Reference< XLibraryContainer >& _rxContainer,
        const Reference< XModel >& _rxDocument )
    {
        if ( !_rxContainer.is() )
        {
            try
            {
                Reference< XStorageBasedDocument > xStorageDoc( _rxDocument, UNO_QUERY );
                const Reference< XComponentContext > xContext(
                    ::comphelper::getProcessComponentContext() );
                _rxContainer.set (   _bScript
                                ?   DocumentScriptLibraryContainer::create(
                                        xContext, xStorageDoc )
                                :   DocumentDialogLibraryContainer::create(
                                        xContext, xStorageDoc )
                                ,   UNO_QUERY_THROW );
            }
            catch( const Exception& )
            {
                DBG_UNHANDLED_EXCEPTION();
            }
        }
        return _rxContainer;
    }
}

//--------------------------------------------------------------------

Reference< XLibraryContainer > SfxObjectShell::GetDialogContainer()
{
    if ( !pImp->m_bNoBasicCapabilities )
        return lcl_getOrCreateLibraryContainer( false, pImp->xDialogLibraries, GetModel() );

    BasicManager* pBasMgr = lcl_getBasicManagerForDocument( *this );
    if ( pBasMgr )
        return pBasMgr->GetDialogLibraryContainer().get();

    OSL_FAIL( "SfxObjectShell::GetDialogContainer: falling back to the application - is this really expected here?" );
    return SFX_APP()->GetDialogContainer();
}

//--------------------------------------------------------------------

Reference< XLibraryContainer > SfxObjectShell::GetBasicContainer()
{
    if ( !pImp->m_bNoBasicCapabilities )
        return lcl_getOrCreateLibraryContainer( true, pImp->xBasicLibraries, GetModel() );

    BasicManager* pBasMgr = lcl_getBasicManagerForDocument( *this );
    if ( pBasMgr )
        return pBasMgr->GetScriptLibraryContainer().get();

    OSL_FAIL( "SfxObjectShell::GetBasicContainer: falling back to the application - is this really expected here?" );
    return SFX_APP()->GetBasicContainer();
}

//--------------------------------------------------------------------

StarBASIC* SfxObjectShell::GetBasic() const
{
    return GetBasicManager()->GetLib(0);
}

//--------------------------------------------------------------------

void SfxObjectShell::InitBasicManager_Impl()
/*  [Description]

    Creates a document's BasicManager and loads it, if we are already based on
    a storage.

    [Note]

    This method has to be called  through the overloading of
    <SvPersist::Load()> (With the PStore from the parameters of load ())
    and from the overloading of <SvPersist::InitNew()> (with PStore = 0).
*/

{
<<<<<<< HEAD
    DBG_ASSERT( !pImp->bBasicInitialized && !pImp->pBasicManager->isValid(), "Local BasicManager already exists");
    pImp->bBasicInitialized = TRUE;

=======
    /*  #163556# (DR) - Handling of recursive calls while creating the Bacic
        manager.

        It is possible that (while creating the Basic manager) the code that
        imports the Basic storage wants to access the Basic manager again.
        Especially in VBA compatibility mode, there is code that wants to
        access the "VBA Globals" object which is stored as global UNO constant
        in the Basic manager.

        To achieve correct handling of the recursive calls of this function
        from lcl_getBasicManagerForDocument(), the implementation of the
        function BasicManagerRepository::getDocumentBasicManager() has been
        changed to return the Basic manager currently under construction, when
        called repeatedly.

        The variable pImp->bBasicInitialized will be set to sal_True after
        construction now, to ensure that the recursive call of the function
        lcl_getBasicManagerForDocument() will be routed into this function too.

        Calling BasicManagerHolder::reset() twice is not a big problem, as it
        does not take ownership but stores only the raw pointer. Owner of all
        Basic managers is the global BasicManagerRepository instance.
     */
    DBG_ASSERT( !pImp->bBasicInitialized && !pImp->pBasicManager->isValid(), "Lokaler BasicManager bereits vorhanden");
>>>>>>> 224bd63b
    pImp->pBasicManager->reset( BasicManagerRepository::getDocumentBasicManager( GetModel() ) );
    DBG_ASSERT( pImp->pBasicManager->isValid(), "SfxObjectShell::InitBasicManager_Impl: did not get a BasicManager!" );
    pImp->bBasicInitialized = sal_True;
}

//--------------------------------------------------------------------

sal_uInt16 SfxObjectShell::Count()
{
    return SFX_APP()->GetObjectShells_Impl().Count();
}

//--------------------------------------------------------------------

sal_Bool SfxObjectShell::DoClose()
{
    return Close();
}

//--------------------------------------------------------------------

SfxObjectShell* SfxObjectShell::GetObjectShell()
{
    return this;
}

//--------------------------------------------------------------------

uno::Sequence< ::rtl::OUString > SfxObjectShell::GetEventNames()
{
    static uno::Sequence< ::rtl::OUString >* pEventNameContainer = NULL;

    if ( !pEventNameContainer )
    {
        SolarMutexGuard aGuard;
        if ( !pEventNameContainer )
        {
            static uno::Sequence< ::rtl::OUString > aEventNameContainer = GlobalEventConfig().getElementNames();
            pEventNameContainer = &aEventNameContainer;
        }
    }

    return *pEventNameContainer;
}

//--------------------------------------------------------------------

::com::sun::star::uno::Reference< ::com::sun::star::frame::XModel > SfxObjectShell::GetModel() const
{
    return GetBaseModel();
}

void SfxObjectShell::SetBaseModel( SfxBaseModel* pModel )
{
    OSL_ENSURE( !pImp->pBaseModel.is() || pModel == NULL, "Model already set!" );
    pImp->pBaseModel.set( pModel );
    if ( pImp->pBaseModel.is() )
    {
        pImp->pBaseModel->addCloseListener( new SfxModelListener_Impl(this) );
    }
}

//--------------------------------------------------------------------

::com::sun::star::uno::Reference< ::com::sun::star::frame::XModel > SfxObjectShell::GetBaseModel() const
{
    return pImp->pBaseModel.get();
}

void SfxObjectShell::SetAutoStyleFilterIndex(sal_uInt16 nSet)
{
    pImp->nStyleFilter = nSet;
}

sal_uInt16 SfxObjectShell::GetAutoStyleFilterIndex()
{
    return pImp->nStyleFilter;
}


void SfxObjectShell::SetCurrentComponent( const Reference< XInterface >& _rxComponent )
{
    Reference< XInterface > xTest(s_xCurrentComponent);
    if ( _rxComponent == xTest )
        // nothing to do
        return;
    // note that "_rxComponent.get() == s_xCurrentComponent.get().get()" is /sufficient/, but not
    // /required/ for "_rxComponent == s_xCurrentComponent.get()".
    // In other words, it's still possible that we here do something which is not necessary,
    // but we should have filtered quite some unnecessary calls already.

    BasicManager* pAppMgr = SFX_APP()->GetBasicManager();
    s_xCurrentComponent = _rxComponent;
    if ( pAppMgr )
    {
        lcl_UpdateAppBasicDocVars( _rxComponent );
        pAppMgr->SetGlobalUNOConstant( "ThisComponent", makeAny( _rxComponent ) );
    }

#if OSL_DEBUG_LEVEL > 0
    const char* pComponentImplName = _rxComponent.get() ? typeid( *_rxComponent.get() ).name() : "void";
    OSL_TRACE( "current component is a %s\n", pComponentImplName );
#endif
}

Reference< XInterface > SfxObjectShell::GetCurrentComponent()
{
    return s_xCurrentComponent;
}


String SfxObjectShell::GetServiceNameFromFactory( const String& rFact )
{
    //! Remove everything behind name!
    String aFact( rFact );
    String aPrefix = String::CreateFromAscii( "private:factory/" );
    if ( aPrefix.Len() == aFact.Match( aPrefix ) )
        aFact.Erase( 0, aPrefix.Len() );
    sal_uInt16 nPos = aFact.Search( '?' );
    String aParam;
    if ( nPos != STRING_NOTFOUND )
    {
        aParam = aFact.Copy( nPos, aFact.Len() );
        aFact.Erase( nPos, aFact.Len() );
        aParam.Erase(0,1);
    }
    aFact.EraseAllChars('4').ToLowerAscii();

    // HACK: sometimes a real document service name is given here instead of
    // a factory short name. Set return value directly to this service name as fallback
    // in case next lines of code does nothing ...
    // use rFact instead of normed aFact value !
    ::rtl::OUString aServiceName = rFact;

    if ( aFact.EqualsAscii("swriter") )
    {
        aServiceName = ::rtl::OUString(RTL_CONSTASCII_USTRINGPARAM("com.sun.star.text.TextDocument"));
    }
    else if ( aFact.EqualsAscii("sweb") || aFact.EqualsAscii("swriter/web") )
    {
        aServiceName = ::rtl::OUString(RTL_CONSTASCII_USTRINGPARAM("com.sun.star.text.WebDocument"));
    }
    else if ( aFact.EqualsAscii("sglobal") || aFact.EqualsAscii("swriter/globaldocument") )
    {
        aServiceName = ::rtl::OUString(RTL_CONSTASCII_USTRINGPARAM("com.sun.star.text.GlobalDocument"));
    }
    else if ( aFact.EqualsAscii("scalc") )
    {
        aServiceName = ::rtl::OUString(RTL_CONSTASCII_USTRINGPARAM("com.sun.star.sheet.SpreadsheetDocument"));
    }
    else if ( aFact.EqualsAscii("sdraw") )
    {
        aServiceName = ::rtl::OUString(RTL_CONSTASCII_USTRINGPARAM("com.sun.star.drawing.DrawingDocument"));
    }
    else if ( aFact.EqualsAscii("simpress") )
    {
        aServiceName = ::rtl::OUString(RTL_CONSTASCII_USTRINGPARAM("com.sun.star.presentation.PresentationDocument"));
    }
    else if ( aFact.EqualsAscii("schart") )
    {
        aServiceName = ::rtl::OUString(RTL_CONSTASCII_USTRINGPARAM("com.sun.star.chart.ChartDocument"));
    }
    else if ( aFact.EqualsAscii("smath") )
    {
        aServiceName = ::rtl::OUString(RTL_CONSTASCII_USTRINGPARAM("com.sun.star.formula.FormulaProperties"));
    }
    else if ( aFact.EqualsAscii("sbasic") )
    {
        aServiceName = ::rtl::OUString(RTL_CONSTASCII_USTRINGPARAM("com.sun.star.script.BasicIDE"));
    }
    else if ( aFact.EqualsAscii("sdatabase") )
    {
        aServiceName = ::rtl::OUString(RTL_CONSTASCII_USTRINGPARAM("com.sun.star.sdb.OfficeDatabaseDocument"));
    }

    return aServiceName;
}

SfxObjectShell* SfxObjectShell::CreateObjectByFactoryName( const String& rFact, SfxObjectCreateMode eMode )
{
    return CreateObject( GetServiceNameFromFactory( rFact ), eMode );
}


SfxObjectShell* SfxObjectShell::CreateObject( const String& rServiceName, SfxObjectCreateMode eCreateMode )
{
    if ( rServiceName.Len() )
    {
        ::com::sun::star::uno::Reference < ::com::sun::star::frame::XModel > xDoc(
        ::comphelper::getProcessServiceFactory()->createInstance( rServiceName ), UNO_QUERY );
        if ( xDoc.is() )
        {
            ::com::sun::star::uno::Reference < ::com::sun::star::lang::XUnoTunnel > xObj( xDoc, UNO_QUERY );
            ::com::sun::star::uno::Sequence < sal_Int8 > aSeq( SvGlobalName( SFX_GLOBAL_CLASSID ).GetByteSequence() );
            sal_Int64 nHandle = xObj->getSomething( aSeq );
            if ( nHandle )
            {
                SfxObjectShell* pRet = reinterpret_cast< SfxObjectShell* >( sal::static_int_cast< sal_IntPtr >( nHandle ));
                pRet->SetCreateMode_Impl( eCreateMode );
                return pRet;
            }
        }
    }

    return 0;
}

SfxObjectShell* SfxObjectShell::CreateAndLoadObject( const SfxItemSet& rSet, SfxFrame* pFrame )
{
    Reference<lang::XComponent> xComp = CreateAndLoadComponent(rSet, pFrame);
    return GetShellFromComponent(xComp);
}

Reference<lang::XComponent> SfxObjectShell::CreateAndLoadComponent( const SfxItemSet& rSet, SfxFrame* pFrame )
{
    uno::Sequence < beans::PropertyValue > aProps;
    TransformItems( SID_OPENDOC, rSet, aProps );
    SFX_ITEMSET_ARG(&rSet, pFileNameItem, SfxStringItem, SID_FILE_NAME, sal_False);
    SFX_ITEMSET_ARG(&rSet, pTargetItem, SfxStringItem, SID_TARGETNAME, sal_False);
    ::rtl::OUString aURL;
    ::rtl::OUString aTarget(RTL_CONSTASCII_USTRINGPARAM("_blank"));
    if ( pFileNameItem )
        aURL = pFileNameItem->GetValue();
    if ( pTargetItem )
        aTarget = pTargetItem->GetValue();

    uno::Reference < frame::XComponentLoader > xLoader;
    if ( pFrame )
    {
        xLoader = uno::Reference < frame::XComponentLoader >( pFrame->GetFrameInterface(), uno::UNO_QUERY );
    }
    else
        xLoader = uno::Reference < frame::XComponentLoader >( comphelper::getProcessServiceFactory()->createInstance(
            ::rtl::OUString(RTL_CONSTASCII_USTRINGPARAM("com.sun.star.frame.Desktop")) ), uno::UNO_QUERY );

    Reference <lang::XComponent> xComp;
    try
    {
        xComp = xLoader->loadComponentFromURL(aURL, aTarget, 0, aProps);
    }
    catch( uno::Exception& )
    {}

    return xComp;
}

SfxObjectShell* SfxObjectShell::GetShellFromComponent( const Reference<lang::XComponent>& xComp )
{
    try
    {
        Reference<lang::XUnoTunnel> xTunnel(xComp, UNO_QUERY_THROW);
        Sequence <sal_Int8> aSeq( SvGlobalName( SFX_GLOBAL_CLASSID ).GetByteSequence() );
        sal_Int64 nHandle = xTunnel->getSomething( aSeq );
        if (!nHandle)
            return NULL;

        return reinterpret_cast< SfxObjectShell* >(sal::static_int_cast< sal_IntPtr >(  nHandle ));
    }
    catch (const Exception&)
    {
    }

    return NULL;
}

void SfxObjectShell::SetInitialized_Impl( const bool i_fromInitNew )
{
    pImp->bInitialized = sal_True;
    if ( i_fromInitNew )
    {
        SetActivateEvent_Impl( SFX_EVENT_CREATEDOC );
        SFX_APP()->NotifyEvent( SfxEventHint( SFX_EVENT_DOCCREATED, GlobalEventConfig::GetEventName(STR_EVENT_DOCCREATED), this ) );
    }
    else
    {
        SFX_APP()->NotifyEvent( SfxEventHint( SFX_EVENT_LOADFINISHED, GlobalEventConfig::GetEventName(STR_EVENT_LOADFINISHED), this ) );
    }
}


bool SfxObjectShell::IsChangeRecording() const
{
    // currently this function needs to be overwritten by Writer and Calc only
    DBG_ASSERT( 0, "function not implemented" );
    return false;
}


bool SfxObjectShell::HasChangeRecordProtection() const
{
    // currently this function needs to be overwritten by Writer and Calc only
    DBG_ASSERT( 0, "function not implemented" );
    return false;
}


void SfxObjectShell::SetChangeRecording( bool /*bActivate*/ )
{
    // currently this function needs to be overwritten by Writer and Calc only
    DBG_ASSERT( 0, "function not implemented" );
}


bool SfxObjectShell::SetProtectionPassword( const String & /*rPassword*/ )
{
    // currently this function needs to be overwritten by Writer and Calc only
    DBG_ASSERT( 0, "function not implemented" );
    return false;
}


bool SfxObjectShell::GetProtectionHash( /*out*/ ::com::sun::star::uno::Sequence< sal_Int8 > & /*rPasswordHash*/ )
{
    // currently this function needs to be overwritten by Writer and Calc only
    DBG_ASSERT( 0, "function not implemented" );
    return false;
}

/* vim:set shiftwidth=4 softtabstop=4 expandtab: */<|MERGE_RESOLUTION|>--- conflicted
+++ resolved
@@ -195,18 +195,13 @@
         SfxObjectShell::SetCurrentComponent( Reference< XInterface >() );
     }
 
-<<<<<<< HEAD
     if ( mpDoc->Get_Impl()->bHiddenLockedByAPI )
     {
-        mpDoc->Get_Impl()->bHiddenLockedByAPI = FALSE;
-        mpDoc->OwnerLock(FALSE);
+        mpDoc->Get_Impl()->bHiddenLockedByAPI = sal_False;
+        mpDoc->OwnerLock(sal_False);
     }
     else if ( !mpDoc->Get_Impl()->bClosing )
-        // GCC crashes when already in the destructor, so first query the Flag
-=======
-    if ( !mpDoc->Get_Impl()->bClosing )
         // GCC stuerzt ab, wenn schon im dtor, also vorher Flag abfragen
->>>>>>> 224bd63b
         mpDoc->DoClose();
 }
 
@@ -821,11 +816,6 @@
 */
 
 {
-<<<<<<< HEAD
-    DBG_ASSERT( !pImp->bBasicInitialized && !pImp->pBasicManager->isValid(), "Local BasicManager already exists");
-    pImp->bBasicInitialized = TRUE;
-
-=======
     /*  #163556# (DR) - Handling of recursive calls while creating the Bacic
         manager.
 
@@ -850,7 +840,6 @@
         Basic managers is the global BasicManagerRepository instance.
      */
     DBG_ASSERT( !pImp->bBasicInitialized && !pImp->pBasicManager->isValid(), "Lokaler BasicManager bereits vorhanden");
->>>>>>> 224bd63b
     pImp->pBasicManager->reset( BasicManagerRepository::getDocumentBasicManager( GetModel() ) );
     DBG_ASSERT( pImp->pBasicManager->isValid(), "SfxObjectShell::InitBasicManager_Impl: did not get a BasicManager!" );
     pImp->bBasicInitialized = sal_True;
