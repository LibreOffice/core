--- conflicted
+++ resolved
@@ -45,13 +45,8 @@
 
 struct ToolBoxInf_Impl
 {
-<<<<<<< HEAD
-    ToolBox*        pToolBox;
+    VclPtr<ToolBox> pToolBox;
     SfxToolboxFlags nFlags;
-=======
-    VclPtr<ToolBox> pToolBox;
-    sal_uInt16   nFlags;
->>>>>>> 0cde74f7
 };
 
 class SfxImageManager_Impl
