--- conflicted
+++ resolved
@@ -86,13 +86,8 @@
 nn    1252  2068
 no    1252  1044
 nr       0  1580   # Ndebele South
-<<<<<<< HEAD
-ns       0  1132   # Northern Sotho (Sepedi)
 nso      0  1132
 ny       0  1598
-=======
-nso      0  1132   # Northern Sotho (Sepedi)
->>>>>>> 74c7de5d
 oc    1252  1154   # Occitan-lengadocian
 om       0  2162
 or       0  1096   # Oriya
