--- conflicted
+++ resolved
@@ -1106,8 +1106,7 @@
 VCLXPopupMenu::VCLXPopupMenu()
 {
     DBG_CTOR( VCLXPopupMenu, 0 );
-<<<<<<< HEAD
-    ImplCreateMenu( TRUE );
+    ImplCreateMenu( sal_True );
 }
 
 VCLXPopupMenu::VCLXPopupMenu( PopupMenu* pPopMenu ) : VCLXMenu( (Menu *)pPopMenu )
@@ -1115,8 +1114,4 @@
     DBG_CTOR( VCLXPopupMenu, 0 );
 }
 
-/* vim:set shiftwidth=4 softtabstop=4 expandtab: */
-=======
-    ImplCreateMenu( sal_True );
-}
->>>>>>> e2a3d487
+/* vim:set shiftwidth=4 softtabstop=4 expandtab: */