--- conflicted
+++ resolved
@@ -32,7 +32,6 @@
 #include "toolkit/helper/property.hxx"
 #include <tools/debug.hxx>
 #include <vcl/throbber.hxx>
-
 #include <vcl/svapp.hxx>
 
 //........................................................................
@@ -62,7 +61,7 @@
     //--------------------------------------------------------------------
     void SAL_CALL XSimpleAnimation::start() throw ( uno::RuntimeException )
     {
-        ::vos::OGuard aGuard( GetMutex() );
+        ::osl::MutexGuard aGuard( GetMutex() );
         Throbber* pThrobber( dynamic_cast< Throbber* >( GetWindow() ) );
         if ( pThrobber != NULL)
             pThrobber->start();
@@ -71,7 +70,7 @@
     //--------------------------------------------------------------------
     void SAL_CALL XSimpleAnimation::stop() throw ( uno::RuntimeException )
     {
-        ::vos::OGuard aGuard( GetMutex() );
+        ::osl::MutexGuard aGuard( GetMutex() );
         Throbber* pThrobber( dynamic_cast< Throbber* >( GetWindow() ) );
         if ( pThrobber != NULL)
             pThrobber->stop();
@@ -81,26 +80,10 @@
     void SAL_CALL XSimpleAnimation::setImageList( const uno::Sequence< uno::Reference< graphic::XGraphic > >& rImageList )
         throw ( uno::RuntimeException )
     {
-<<<<<<< HEAD
-        mpThrobber->setImageList( rImageList );
-    }
-
-    //--------------------------------------------------------------------
-    void XSimpleAnimation::ProcessWindowEvent( const VclWindowEvent& _rVclWindowEvent )
-    {
-        // TODO: XSimpleAnimation::ProcessWindowEvent
-        //Reference< XSimpleAnimation > xKeepAlive( this );
-        //SpinButton* pSpinButton = static_cast< SpinButton* >( GetWindow() );
-        //if ( !pSpinButton )
-        //    return;
-
-        VCLXWindow::ProcessWindowEvent( _rVclWindowEvent );
-=======
-        ::vos::OGuard aGuard( GetMutex() );
+        ::osl::MutexGuard aGuard( GetMutex() );
         Throbber* pThrobber( dynamic_cast< Throbber* >( GetWindow() ) );
         if ( pThrobber != NULL)
             pThrobber->setImageList( rImageList );
->>>>>>> e2a3d487
     }
 
     //--------------------------------------------------------------------
