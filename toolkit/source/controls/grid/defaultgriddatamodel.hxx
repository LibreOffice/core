/*************************************************************************
 *
 * DO NOT ALTER OR REMOVE COPYRIGHT NOTICES OR THIS FILE HEADER.
 *
 * Copyright 2000, 2010 Oracle and/or its affiliates.
 *
 * OpenOffice.org - a multi-platform office productivity suite
 *
<<<<<<< HEAD
 * $RCSfile: defaultgriddatamodel.hxx,v $
 * $Revision: 1.4 $
 *
=======
>>>>>>> f099cd45
 * This file is part of OpenOffice.org.
 *
 * OpenOffice.org is free software: you can redistribute it and/or modify
 * it under the terms of the GNU Lesser General Public License version 3
 * only, as published by the Free Software Foundation.
 *
 * OpenOffice.org is distributed in the hope that it will be useful,
 * but WITHOUT ANY WARRANTY; without even the implied warranty of
 * MERCHANTABILITY or FITNESS FOR A PARTICULAR PURPOSE.  See the
 * GNU Lesser General Public License version 3 for more details
 * (a copy is included in the LICENSE file that accompanied this code).
 *
 * You should have received a copy of the GNU Lesser General Public License
 * version 3 along with OpenOffice.org.  If not, see
 * <http://www.openoffice.org/license.html>
 * for a copy of the LGPLv3 License.
 *
 ************************************************************************/

// MARKER(update_precomp.py): autogen include statement, do not remove
#include "precompiled_toolkit.hxx"
#include <com/sun/star/awt/grid/XGridDataModel.hpp>
#include <com/sun/star/awt/grid/GridDataEvent.hpp>
#include <com/sun/star/awt/grid/XGridDataListener.hpp>
#include <com/sun/star/awt/XControl.hpp>
#include <com/sun/star/lang/XEventListener.hpp>
#include <com/sun/star/lang/XServiceInfo.hpp>
#include <com/sun/star/lang/XUnoTunnel.hpp>
#include <cppuhelper/implbase2.hxx>
#include <cppuhelper/implbase3.hxx>
#include <rtl/ref.hxx>
#include <vector>
#include <toolkit/helper/mutexandbroadcasthelper.hxx>

using ::rtl::OUString;
using namespace ::com::sun::star;
using namespace ::com::sun::star::uno;
using namespace ::com::sun::star::awt;
using namespace ::com::sun::star::awt::grid;
using namespace ::com::sun::star::lang;

namespace toolkit
{

enum broadcast_type { row_added, row_removed, data_changed};

class DefaultGridDataModel : public ::cppu::WeakImplHelper2< XGridDataModel, XServiceInfo >,
                             public MutexAndBroadcastHelper
{
public:
    DefaultGridDataModel();
    virtual ~DefaultGridDataModel();

    // XGridDataModel
    virtual ::sal_Int32 SAL_CALL getRowHeight() throw (::com::sun::star::uno::RuntimeException);
    virtual void SAL_CALL setRowHeight(::sal_Int32 the_value) throw (::com::sun::star::uno::RuntimeException);
    virtual ::sal_Int32 SAL_CALL getRowCount() throw (::com::sun::star::uno::RuntimeException);
    virtual ::com::sun::star::uno::Sequence< ::rtl::OUString > SAL_CALL getRowHeaders() throw (::com::sun::star::uno::RuntimeException);
    virtual void SAL_CALL setRowHeaders(const ::com::sun::star::uno::Sequence< ::rtl::OUString > & value) throw (::com::sun::star::uno::RuntimeException);
    virtual ::com::sun::star::uno::Sequence< ::com::sun::star::uno::Sequence< Any > > SAL_CALL getData() throw (::com::sun::star::uno::RuntimeException);
    virtual void SAL_CALL addRow(const ::rtl::OUString & headername, const ::com::sun::star::uno::Sequence< Any > & data) throw (::com::sun::star::uno::RuntimeException);
    virtual void SAL_CALL removeRow(::sal_Int32 index) throw (::com::sun::star::uno::RuntimeException);
    virtual void SAL_CALL addDataListener( const Reference< XGridDataListener >& xListener ) throw (RuntimeException);
    virtual void SAL_CALL removeDataListener( const Reference< XGridDataListener >& xListener ) throw (RuntimeException);
    virtual void SAL_CALL removeAll() throw (RuntimeException);
    virtual void SAL_CALL setRowHeaderWidth(sal_Int32 _value) throw (::com::sun::star::uno::RuntimeException);
    virtual sal_Int32 SAL_CALL getRowHeaderWidth() throw (::com::sun::star::uno::RuntimeException);
    // XComponent
    virtual void SAL_CALL dispose(  ) throw (RuntimeException);
    virtual void SAL_CALL addEventListener( const Reference< XEventListener >& xListener ) throw (RuntimeException);
    virtual void SAL_CALL removeEventListener( const Reference< XEventListener >& aListener ) throw (RuntimeException);

    // XServiceInfo
    virtual ::rtl::OUString SAL_CALL getImplementationName(  ) throw (RuntimeException);
    virtual ::sal_Bool SAL_CALL supportsService( const ::rtl::OUString& ServiceName ) throw (RuntimeException);
    virtual ::com::sun::star::uno::Sequence< ::rtl::OUString > SAL_CALL getSupportedServiceNames(  ) throw (RuntimeException);

private:

    void broadcast( broadcast_type eType, const GridDataEvent& aEvent ) throw (::com::sun::star::uno::RuntimeException);
    void broadcast_changed( ::rtl::OUString name, Any oldValue, Any newValue ) throw (::com::sun::star::uno::RuntimeException);
    void broadcast_add( sal_Int32 index, const ::rtl::OUString & headerName,  const ::com::sun::star::uno::Sequence< Any  > rowData ) throw (::com::sun::star::uno::RuntimeException);
    void broadcast_remove( sal_Int32 index, const ::rtl::OUString & headerName, const ::com::sun::star::uno::Sequence< Any  > rowData ) throw (::com::sun::star::uno::RuntimeException);

    sal_Int32 rowHeight;
    std::vector< std::vector < Any > > data;
    std::vector< ::rtl::OUString > rowHeaders;
    sal_Int32 m_nRowHeaderWidth;
};

}<|MERGE_RESOLUTION|>--- conflicted
+++ resolved
@@ -6,12 +6,6 @@
  *
  * OpenOffice.org - a multi-platform office productivity suite
  *
-<<<<<<< HEAD
- * $RCSfile: defaultgriddatamodel.hxx,v $
- * $Revision: 1.4 $
- *
-=======
->>>>>>> f099cd45
  * This file is part of OpenOffice.org.
  *
  * OpenOffice.org is free software: you can redistribute it and/or modify
@@ -73,7 +67,7 @@
     virtual void SAL_CALL setRowHeaders(const ::com::sun::star::uno::Sequence< ::rtl::OUString > & value) throw (::com::sun::star::uno::RuntimeException);
     virtual ::com::sun::star::uno::Sequence< ::com::sun::star::uno::Sequence< Any > > SAL_CALL getData() throw (::com::sun::star::uno::RuntimeException);
     virtual void SAL_CALL addRow(const ::rtl::OUString & headername, const ::com::sun::star::uno::Sequence< Any > & data) throw (::com::sun::star::uno::RuntimeException);
-    virtual void SAL_CALL removeRow(::sal_Int32 index) throw (::com::sun::star::uno::RuntimeException);
+       virtual void SAL_CALL removeRow(::sal_Int32 index) throw (::com::sun::star::uno::RuntimeException);
     virtual void SAL_CALL addDataListener( const Reference< XGridDataListener >& xListener ) throw (RuntimeException);
     virtual void SAL_CALL removeDataListener( const Reference< XGridDataListener >& xListener ) throw (RuntimeException);
     virtual void SAL_CALL removeAll() throw (RuntimeException);
