/* -*- Mode: C++; tab-width: 4; indent-tabs-mode: nil; c-basic-offset: 4 -*- */
/*************************************************************************
 *
 * DO NOT ALTER OR REMOVE COPYRIGHT NOTICES OR THIS FILE HEADER.
 *
 * Copyright 2000, 2010 Oracle and/or its affiliates.
 *
 * OpenOffice.org - a multi-platform office productivity suite
 *
 * This file is part of OpenOffice.org.
 *
 * OpenOffice.org is free software: you can redistribute it and/or modify
 * it under the terms of the GNU Lesser General Public License version 3
 * only, as published by the Free Software Foundation.
 *
 * OpenOffice.org is distributed in the hope that it will be useful,
 * but WITHOUT ANY WARRANTY; without even the implied warranty of
 * MERCHANTABILITY or FITNESS FOR A PARTICULAR PURPOSE.  See the
 * GNU Lesser General Public License version 3 for more details
 * (a copy is included in the LICENSE file that accompanied this code).
 *
 * You should have received a copy of the GNU Lesser General Public License
 * version 3 along with OpenOffice.org.  If not, see
 * <http://www.openoffice.org/license.html>
 * for a copy of the LGPLv3 License.
 *
 ************************************************************************/

#ifndef _TOOLKIT_AWT_VCLXWINDOWS_HXX_
#define _TOOLKIT_AWT_VCLXWINDOWS_HXX_

#include <toolkit/dllapi.h>

#include <com/sun/star/beans/PropertyValues.hpp>
#include <com/sun/star/beans/XPropertySet.hpp>
#include <com/sun/star/beans/PropertyValue.hpp>
#include <com/sun/star/beans/PropertyState.hpp>
#include <com/sun/star/beans/XPropertySetInfo.hpp>
#include <com/sun/star/beans/XMultiPropertySet.hpp>
#include <com/sun/star/beans/XFastPropertySet.hpp>
#include <com/sun/star/beans/XVetoableChangeListener.hpp>
#include <com/sun/star/beans/XPropertyState.hpp>
#include <com/sun/star/beans/PropertyAttribute.hpp>
#include <com/sun/star/beans/XPropertiesChangeListener.hpp>
#include <com/sun/star/beans/XPropertyChangeListener.hpp>
#include <com/sun/star/beans/XPropertyAccess.hpp>
#include <com/sun/star/beans/XPropertyContainer.hpp>
#include <com/sun/star/beans/PropertyStateChangeEvent.hpp>
#include <com/sun/star/beans/PropertyChangeEvent.hpp>
#include <com/sun/star/awt/XFileDialog.hpp>
#include <com/sun/star/awt/XTextComponent.hpp>
#include <com/sun/star/awt/XListBox.hpp>
#include <com/sun/star/awt/XProgressMonitor.hpp>
#include <com/sun/star/awt/TextAlign.hpp>
#include <com/sun/star/awt/XScrollBar.hpp>
#include <com/sun/star/awt/XVclContainerPeer.hpp>
#include <com/sun/star/awt/XTabControllerModel.hpp>
#include <com/sun/star/awt/XMessageBox.hpp>
#include <com/sun/star/awt/XTextEditField.hpp>
#include <com/sun/star/awt/Style.hpp>
#include <com/sun/star/awt/XTimeField.hpp>
#include <com/sun/star/awt/XVclWindowPeer.hpp>
#include <com/sun/star/awt/XControlModel.hpp>
#include <com/sun/star/awt/XSpinField.hpp>
#include <com/sun/star/awt/XUnoControlContainer.hpp>
#include <com/sun/star/awt/XTextLayoutConstrains.hpp>
#include <com/sun/star/awt/XNumericField.hpp>
#include <com/sun/star/awt/XMetricField.hpp>
#include <com/sun/star/awt/XButton.hpp>
#include <com/sun/star/awt/XToggleButton.hpp>
#include <com/sun/star/awt/XPointer.hpp>
#include <com/sun/star/awt/XTextArea.hpp>
#include <com/sun/star/awt/XImageButton.hpp>
#include <com/sun/star/awt/XFixedHyperlink.hpp>
#include <com/sun/star/awt/XFixedText.hpp>
#include <com/sun/star/awt/XControlContainer.hpp>
#include <com/sun/star/awt/XDialog2.hpp>
#include <com/sun/star/awt/XRadioButton.hpp>
#include <com/sun/star/awt/XCurrencyField.hpp>
#include <com/sun/star/awt/XPatternField.hpp>
#include <com/sun/star/awt/XDateField.hpp>
#include <com/sun/star/awt/XComboBox.hpp>
#include <com/sun/star/awt/XCheckBox.hpp>
#include <com/sun/star/awt/XItemListListener.hpp>
#include <com/sun/star/awt/XImageConsumer.hpp>
#include <com/sun/star/awt/XSimpleTabController.hpp>
#include <cppuhelper/weak.hxx>
#include <cppuhelper/implbase3.hxx>
#include <cppuhelper/implbase2.hxx>

#include "toolkit/awt/vclxwindow.hxx"
#include "toolkit/awt/vclxtopwindow.hxx"
#include <cppuhelper/implbase1.hxx>

#include <vcl/pointr.hxx>
#include <vcl/image.hxx>
#include <vcl/tabctrl.hxx>

#include <com/sun/star/document/XVbaMethodParameter.hpp>  //liuchen 2009-6-22, add the support of input/output parameters to VBA Dialog_QueryClose event
class Button;
class CheckBox;
class RadioButton;
class ListBox;
class ScrollBar;
class Edit;
class Menu;
class ComboBox;
class FormatterBase;
class SpinField;
class ToolBox;
class VclSimpleEvent;
class VclMenuEvent;

//  ----------------------------------------------------
//  class VCLXGraphicControl
//    deriving from VCLXWindow, drawing the graphic which exists as "Graphic" at the model
//  ----------------------------------------------------


class TOOLKIT_DLLPUBLIC VCLXGraphicControl : public VCLXWindow
{
private:
    /// the image we currently display
    Image                       maImage;

protected:
    const Image&    GetImage() const { return maImage; }

protected:
    // ::com::sun::star::awt::XWindow
    void SAL_CALL setPosSize( sal_Int32 X, sal_Int32 Y, sal_Int32 Width, sal_Int32 Height, sal_Int16 Flags ) throw(::com::sun::star::uno::RuntimeException);

    // ::com::sun::star::awt::VclWindowPeer
    void SAL_CALL setProperty( const ::rtl::OUString& PropertyName, const ::com::sun::star::uno::Any& Value ) throw(::com::sun::star::uno::RuntimeException);
    ::com::sun::star::uno::Any SAL_CALL getProperty( const ::rtl::OUString& PropertyName ) throw(::com::sun::star::uno::RuntimeException);

protected:
    /** forward our bitmap to our window
        @precond
            our mutex is locked
        @precond
            GetWindow is not <NULL/>
        @see GetBitmap
    */
    virtual void    ImplSetNewImage();

public:
    static void     ImplGetPropertyIds( std::list< sal_uInt16 > &aIds );
    virtual void    GetPropertyIds( std::list< sal_uInt16 > &aIds ) { return ImplGetPropertyIds( aIds ); }

};

//  ----------------------------------------------------
//  class VCLXButton
//  ----------------------------------------------------
typedef ::cppu::ImplInheritanceHelper2  <   VCLXGraphicControl
                                        ,   ::com::sun::star::awt::XButton
                                        ,   ::com::sun::star::awt::XToggleButton
                                        >   VCLXButton_Base;
class VCLXButton :public VCLXButton_Base
{
private:
    ::rtl::OUString             maActionCommand;
    ActionListenerMultiplexer   maActionListeners;
    ItemListenerMultiplexer     maItemListeners;

protected:
    void            ProcessWindowEvent( const VclWindowEvent& rVclWindowEvent );
    virtual ::com::sun::star::uno::Reference< ::com::sun::star::accessibility::XAccessibleContext > CreateAccessibleContext();

public:
                    VCLXButton();
    ~VCLXButton();

    // ::com::sun::star::lang::XComponent
    void SAL_CALL dispose(  ) throw(::com::sun::star::uno::RuntimeException);

    // ::com::sun::star::awt::XButton
    void SAL_CALL addActionListener( const ::com::sun::star::uno::Reference< ::com::sun::star::awt::XActionListener >& l ) throw(::com::sun::star::uno::RuntimeException);
    void SAL_CALL removeActionListener( const ::com::sun::star::uno::Reference< ::com::sun::star::awt::XActionListener >& l ) throw(::com::sun::star::uno::RuntimeException);
    void SAL_CALL setLabel( const ::rtl::OUString& Label ) throw(::com::sun::star::uno::RuntimeException);
    void SAL_CALL setActionCommand( const ::rtl::OUString& Command ) throw(::com::sun::star::uno::RuntimeException);

    // ::com::sun::star::awt::XToggleButton
    // ::com::sun::star::awt::XItemEventBroadcaster
    void SAL_CALL addItemListener( const ::com::sun::star::uno::Reference< ::com::sun::star::awt::XItemListener >& l ) throw(::com::sun::star::uno::RuntimeException);
    void SAL_CALL removeItemListener( const ::com::sun::star::uno::Reference< ::com::sun::star::awt::XItemListener >& l ) throw(::com::sun::star::uno::RuntimeException);

    // ::com::sun::star::awt::XLayoutConstrains
    ::com::sun::star::awt::Size SAL_CALL getMinimumSize(  ) throw(::com::sun::star::uno::RuntimeException);
    ::com::sun::star::awt::Size SAL_CALL getPreferredSize(  ) throw(::com::sun::star::uno::RuntimeException);
    ::com::sun::star::awt::Size SAL_CALL calcAdjustedSize( const ::com::sun::star::awt::Size& rNewSize ) throw(::com::sun::star::uno::RuntimeException);

    // ::com::sun::star::awt::VclWindowPeer
    void SAL_CALL setProperty( const ::rtl::OUString& PropertyName, const ::com::sun::star::uno::Any& Value ) throw(::com::sun::star::uno::RuntimeException);
    ::com::sun::star::uno::Any SAL_CALL getProperty( const ::rtl::OUString& PropertyName ) throw(::com::sun::star::uno::RuntimeException);

    static void     ImplGetPropertyIds( std::list< sal_uInt16 > &aIds );
    virtual void    GetPropertyIds( std::list< sal_uInt16 > &aIds ) { return ImplGetPropertyIds( aIds ); }
};

//  ----------------------------------------------------
//  class VCLXImageControl
//  ----------------------------------------------------
class VCLXImageControl : public VCLXGraphicControl
{
public:
                    VCLXImageControl();
                    ~VCLXImageControl();

    // ::com::sun::star::awt::XLayoutConstrains
    ::com::sun::star::awt::Size SAL_CALL getMinimumSize(  ) throw(::com::sun::star::uno::RuntimeException);
    ::com::sun::star::awt::Size SAL_CALL getPreferredSize(  ) throw(::com::sun::star::uno::RuntimeException);
    ::com::sun::star::awt::Size SAL_CALL calcAdjustedSize( const ::com::sun::star::awt::Size& rNewSize ) throw(::com::sun::star::uno::RuntimeException);

    // ::com::sun::star::awt::VclWindowPeer
    void SAL_CALL setProperty( const ::rtl::OUString& PropertyName, const ::com::sun::star::uno::Any& Value ) throw(::com::sun::star::uno::RuntimeException);
    ::com::sun::star::uno::Any SAL_CALL getProperty( const ::rtl::OUString& PropertyName ) throw(::com::sun::star::uno::RuntimeException);

    static void     ImplGetPropertyIds( std::list< sal_uInt16 > &aIds );
    virtual void    GetPropertyIds( std::list< sal_uInt16 > &aIds ) { return ImplGetPropertyIds( aIds ); }

protected:
    virtual void    ImplSetNewImage();
};

//  ----------------------------------------------------
//  class VCLXCheckBox
//  ----------------------------------------------------
class VCLXCheckBox :    public ::com::sun::star::awt::XCheckBox,
                        public ::com::sun::star::awt::XButton,
                        public VCLXGraphicControl
{
private:
    ActionListenerMultiplexer   maActionListeners;
    ::rtl::OUString             maActionCommand;
    ItemListenerMultiplexer     maItemListeners;

protected:
    void    ProcessWindowEvent( const VclWindowEvent& rVclWindowEvent );
    virtual ::com::sun::star::uno::Reference< ::com::sun::star::accessibility::XAccessibleContext > CreateAccessibleContext();

public:
                    VCLXCheckBox();

    // ::com::sun::star::uno::XInterface
    ::com::sun::star::uno::Any                  SAL_CALL queryInterface( const ::com::sun::star::uno::Type & rType ) throw(::com::sun::star::uno::RuntimeException);
    void                                        SAL_CALL acquire() throw()  { OWeakObject::acquire(); }
    void                                        SAL_CALL release() throw()  { OWeakObject::release(); }

    // ::com::sun::star::lang::XTypeProvider
    ::com::sun::star::uno::Sequence< ::com::sun::star::uno::Type >  SAL_CALL getTypes() throw(::com::sun::star::uno::RuntimeException);
    ::com::sun::star::uno::Sequence< sal_Int8 >                     SAL_CALL getImplementationId() throw(::com::sun::star::uno::RuntimeException);


    // ::com::sun::star::lang::XComponent
    void SAL_CALL dispose(  ) throw(::com::sun::star::uno::RuntimeException);

    // ::com::sun::star::awt::XCheckBox
    void SAL_CALL addItemListener( const ::com::sun::star::uno::Reference< ::com::sun::star::awt::XItemListener >& l ) throw(::com::sun::star::uno::RuntimeException);
    void SAL_CALL removeItemListener( const ::com::sun::star::uno::Reference< ::com::sun::star::awt::XItemListener >& l ) throw(::com::sun::star::uno::RuntimeException);
    sal_Int16 SAL_CALL getState(  ) throw(::com::sun::star::uno::RuntimeException);
    void SAL_CALL setState( sal_Int16 n ) throw(::com::sun::star::uno::RuntimeException);
    void SAL_CALL setLabel( const ::rtl::OUString& Label ) throw(::com::sun::star::uno::RuntimeException);
    void SAL_CALL enableTriState( sal_Bool b ) throw(::com::sun::star::uno::RuntimeException);

    // ::com::sun::star::awt::XButton:
    void SAL_CALL addActionListener( const ::com::sun::star::uno::Reference< ::com::sun::star::awt::XActionListener >& l ) throw(::com::sun::star::uno::RuntimeException);
    void SAL_CALL removeActionListener( const ::com::sun::star::uno::Reference< ::com::sun::star::awt::XActionListener >& l ) throw(::com::sun::star::uno::RuntimeException);
    void SAL_CALL setActionCommand( const ::rtl::OUString& Command ) throw(::com::sun::star::uno::RuntimeException);

    // ::com::sun::star::awt::XLayoutConstrains
    ::com::sun::star::awt::Size SAL_CALL getMinimumSize(  ) throw(::com::sun::star::uno::RuntimeException);
    ::com::sun::star::awt::Size SAL_CALL getPreferredSize(  ) throw(::com::sun::star::uno::RuntimeException);
    ::com::sun::star::awt::Size SAL_CALL calcAdjustedSize( const ::com::sun::star::awt::Size& rNewSize ) throw(::com::sun::star::uno::RuntimeException);

    // ::com::sun::star::awt::VclWindowPeer
    void SAL_CALL setProperty( const ::rtl::OUString& PropertyName, const ::com::sun::star::uno::Any& Value ) throw(::com::sun::star::uno::RuntimeException);
    ::com::sun::star::uno::Any SAL_CALL getProperty( const ::rtl::OUString& PropertyName ) throw(::com::sun::star::uno::RuntimeException);

    static void     ImplGetPropertyIds( std::list< sal_uInt16 > &aIds );
    virtual void    GetPropertyIds( std::list< sal_uInt16 > &aIds ) { return ImplGetPropertyIds( aIds ); }
};

//  ----------------------------------------------------
//  class VCLXRadioButton
//  ----------------------------------------------------
class VCLXRadioButton : public ::com::sun::star::awt::XRadioButton,
                        public ::com::sun::star::awt::XButton,
                        public VCLXGraphicControl
{
private:
    ItemListenerMultiplexer     maItemListeners;
    ActionListenerMultiplexer   maActionListeners;
    ::rtl::OUString             maActionCommand;

protected:
    void            ImplClickedOrToggled( sal_Bool bToggled );
    void            ProcessWindowEvent( const VclWindowEvent& rVclWindowEvent );
    virtual ::com::sun::star::uno::Reference< ::com::sun::star::accessibility::XAccessibleContext > CreateAccessibleContext();

public:
                    VCLXRadioButton();

    // ::com::sun::star::uno::XInterface
    ::com::sun::star::uno::Any                  SAL_CALL queryInterface( const ::com::sun::star::uno::Type & rType ) throw(::com::sun::star::uno::RuntimeException);
    void                                        SAL_CALL acquire() throw()  { OWeakObject::acquire(); }
    void                                        SAL_CALL release() throw()  { OWeakObject::release(); }

    // ::com::sun::star::lang::XTypeProvider
    ::com::sun::star::uno::Sequence< ::com::sun::star::uno::Type >  SAL_CALL getTypes() throw(::com::sun::star::uno::RuntimeException);
    ::com::sun::star::uno::Sequence< sal_Int8 >                     SAL_CALL getImplementationId() throw(::com::sun::star::uno::RuntimeException);

    // ::com::sun::star::lang::XComponent
    void SAL_CALL dispose(  ) throw(::com::sun::star::uno::RuntimeException);

    // ::com::sun::star::awt::XRadioButton
    void SAL_CALL addItemListener( const ::com::sun::star::uno::Reference< ::com::sun::star::awt::XItemListener >& l ) throw(::com::sun::star::uno::RuntimeException);
    void SAL_CALL removeItemListener( const ::com::sun::star::uno::Reference< ::com::sun::star::awt::XItemListener >& l ) throw(::com::sun::star::uno::RuntimeException);
    sal_Bool SAL_CALL getState(  ) throw(::com::sun::star::uno::RuntimeException);
    void SAL_CALL setState( sal_Bool b ) throw(::com::sun::star::uno::RuntimeException);
    void SAL_CALL setLabel( const ::rtl::OUString& Label ) throw(::com::sun::star::uno::RuntimeException);

    // ::com::sun::star::awt::XButton:
    void SAL_CALL addActionListener( const ::com::sun::star::uno::Reference< ::com::sun::star::awt::XActionListener >& l ) throw(::com::sun::star::uno::RuntimeException);
    void SAL_CALL removeActionListener( const ::com::sun::star::uno::Reference< ::com::sun::star::awt::XActionListener >& l ) throw(::com::sun::star::uno::RuntimeException);
    void SAL_CALL setActionCommand( const ::rtl::OUString& Command ) throw(::com::sun::star::uno::RuntimeException);

    // ::com::sun::star::awt::XLayoutConstrains
    ::com::sun::star::awt::Size SAL_CALL getMinimumSize(  ) throw(::com::sun::star::uno::RuntimeException);
    ::com::sun::star::awt::Size SAL_CALL getPreferredSize(  ) throw(::com::sun::star::uno::RuntimeException);
    ::com::sun::star::awt::Size SAL_CALL calcAdjustedSize( const ::com::sun::star::awt::Size& rNewSize ) throw(::com::sun::star::uno::RuntimeException);

    // ::com::sun::star::awt::VclWindowPeer
    void SAL_CALL setProperty( const ::rtl::OUString& PropertyName, const ::com::sun::star::uno::Any& Value ) throw(::com::sun::star::uno::RuntimeException);
    ::com::sun::star::uno::Any SAL_CALL getProperty( const ::rtl::OUString& PropertyName ) throw(::com::sun::star::uno::RuntimeException);

    static void     ImplGetPropertyIds( std::list< sal_uInt16 > &aIds );
    virtual void    GetPropertyIds( std::list< sal_uInt16 > &aIds ) { return ImplGetPropertyIds( aIds ); }

    ::com::sun::star::uno::Reference< ::com::sun::star::uno::XInterface > getFirstActionListener ();
};

//  ----------------------------------------------------
//  class VCLXMessageBox
//  ----------------------------------------------------
class VCLXMessageBox :  public ::com::sun::star::awt::XMessageBox,
                        public VCLXTopWindow
{
public:
                        VCLXMessageBox();
                        ~VCLXMessageBox();

    // ::com::sun::star::uno::XInterface
    ::com::sun::star::uno::Any                  SAL_CALL queryInterface( const ::com::sun::star::uno::Type & rType ) throw(::com::sun::star::uno::RuntimeException);
    void                                        SAL_CALL acquire() throw()  { OWeakObject::acquire(); }
    void                                        SAL_CALL release() throw()  { OWeakObject::release(); }

    // ::com::sun::star::lang::XTypeProvider
    ::com::sun::star::uno::Sequence< ::com::sun::star::uno::Type >  SAL_CALL getTypes() throw(::com::sun::star::uno::RuntimeException);
    ::com::sun::star::uno::Sequence< sal_Int8 >                     SAL_CALL getImplementationId() throw(::com::sun::star::uno::RuntimeException);


    // ::com::sun::star::awt::XMessageBox
    void SAL_CALL setCaptionText( const ::rtl::OUString& aText ) throw(::com::sun::star::uno::RuntimeException);
    ::rtl::OUString SAL_CALL getCaptionText(  ) throw(::com::sun::star::uno::RuntimeException);
    void SAL_CALL setMessageText( const ::rtl::OUString& aText ) throw(::com::sun::star::uno::RuntimeException);
    ::rtl::OUString SAL_CALL getMessageText(  ) throw(::com::sun::star::uno::RuntimeException);
    sal_Int16 SAL_CALL execute(  ) throw(::com::sun::star::uno::RuntimeException);

    // ::com::sun::star::awt::XLayoutConstrains
    ::com::sun::star::awt::Size SAL_CALL getMinimumSize() throw(::com::sun::star::uno::RuntimeException);

    static void     ImplGetPropertyIds( std::list< sal_uInt16 > &aIds );
    virtual void    GetPropertyIds( std::list< sal_uInt16 > &aIds ) { return ImplGetPropertyIds( aIds ); }
};

//  ----------------------------------------------------
//  class VCLXFrame
//  ----------------------------------------------------
class VCLXFrame :   public VCLXContainer
{
protected:
    void                        ProcessWindowEvent( const VclWindowEvent& rVclWindowEvent );

public:
    VCLXFrame();
    ~VCLXFrame();

    // ::com::sun::star::uno::XInterface
    ::com::sun::star::uno::Any                  SAL_CALL queryInterface( const ::com::sun::star::uno::Type & rType ) throw(::com::sun::star::uno::RuntimeException);
    void                                        SAL_CALL acquire() throw()  { OWeakObject::acquire(); }
    void                                        SAL_CALL release() throw()  { OWeakObject::release(); }

    // ::com::sun::star::lang::XTypeProvider
    ::com::sun::star::uno::Sequence< ::com::sun::star::uno::Type >  SAL_CALL getTypes() throw(::com::sun::star::uno::RuntimeException);
    ::com::sun::star::uno::Sequence< sal_Int8 >                     SAL_CALL getImplementationId() throw(::com::sun::star::uno::RuntimeException);

    // ::com::sun::star::awt::XView
    void SAL_CALL draw( sal_Int32 nX, sal_Int32 nY ) throw(::com::sun::star::uno::RuntimeException);

    // ::com::sun::star::awt::XDevice,
    ::com::sun::star::awt::DeviceInfo SAL_CALL getInfo() throw(::com::sun::star::uno::RuntimeException);

    // ::com::sun::star::awt::XVclWindowPeer
    void SAL_CALL setProperty( const ::rtl::OUString& PropertyName, const ::com::sun::star::uno::Any& Value ) throw(::com::sun::star::uno::RuntimeException);

    static void     ImplGetPropertyIds( std::list< sal_uInt16 > &aIds );
    virtual void    GetPropertyIds( std::list< sal_uInt16 > &aIds ) { return ImplGetPropertyIds( aIds ); }
};



//  ----------------------------------------------------
//  class VCLXDialog
//  ----------------------------------------------------
<<<<<<< HEAD
class VCLXDialog :  public ::com::sun::star::awt::XDialog2,
                        public ::com::sun::star::document::XVbaMethodParameter, //liuchen 2009-6-22, add the support of input/output parameters to VBA UserForm_QueryClose event
=======
class TOOLKIT_DLLPUBLIC VCLXDialog :    public ::com::sun::star::awt::XDialog2,
>>>>>>> e2a3d487
                    public VCLXTopWindow
{
public:
                        VCLXDialog();
                        ~VCLXDialog();

    // ::com::sun::star::uno::XInterface
    ::com::sun::star::uno::Any                  SAL_CALL queryInterface( const ::com::sun::star::uno::Type & rType ) throw(::com::sun::star::uno::RuntimeException);
    void                                        SAL_CALL acquire() throw()  { OWeakObject::acquire(); }
    void                                        SAL_CALL release() throw()  { OWeakObject::release(); }

    // ::com::sun::star::lang::XTypeProvider
    ::com::sun::star::uno::Sequence< ::com::sun::star::uno::Type >  SAL_CALL getTypes() throw(::com::sun::star::uno::RuntimeException);
    ::com::sun::star::uno::Sequence< sal_Int8 >                     SAL_CALL getImplementationId() throw(::com::sun::star::uno::RuntimeException);

    // ::com::sun::star::awt::XDialog2
    virtual void SAL_CALL endDialog( ::sal_Int32 Result ) throw (::com::sun::star::uno::RuntimeException);
    virtual void SAL_CALL setHelpId( const rtl::OUString& Id ) throw (::com::sun::star::uno::RuntimeException);

    // ::com::sun::star::awt::XDialog
    void SAL_CALL setTitle( const ::rtl::OUString& Title ) throw(::com::sun::star::uno::RuntimeException);
    ::rtl::OUString SAL_CALL getTitle(  ) throw(::com::sun::star::uno::RuntimeException);
    sal_Int16 SAL_CALL execute(  ) throw(::com::sun::star::uno::RuntimeException);
    void SAL_CALL endExecute(  ) throw(::com::sun::star::uno::RuntimeException);

    // ::com::sun::star::awt::XView
    void SAL_CALL draw( sal_Int32 nX, sal_Int32 nY ) throw(::com::sun::star::uno::RuntimeException);

    // ::com::sun::star::awt::XDevice,
    ::com::sun::star::awt::DeviceInfo SAL_CALL getInfo() throw(::com::sun::star::uno::RuntimeException);

    static void     ImplGetPropertyIds( std::list< sal_uInt16 > &aIds );
    virtual void    GetPropertyIds( std::list< sal_uInt16 > &aIds ) { return ImplGetPropertyIds( aIds ); }

    // ::com::sun::star::awt::XVclWindowPeer
    void SAL_CALL setProperty( const ::rtl::OUString& PropertyName, const ::com::sun::star::uno::Any& Value ) throw(::com::sun::star::uno::RuntimeException);

    //liuchen 2009-6-23, support Excel VBA UserForm_QueryClose event
    // ::com::sun::star::document::XVBAMethodParameter
    void SAL_CALL setVbaMethodParameter( const ::rtl::OUString& PropertyName, const ::com::sun::star::uno::Any& Value ) throw(::com::sun::star::uno::RuntimeException);
    ::com::sun::star::uno::Any SAL_CALL getVbaMethodParameter( const ::rtl::OUString& PropertyName ) throw(::com::sun::star::uno::RuntimeException);
};

//  ----------------------------------------------------
//  class VCLXTabPage
//  ----------------------------------------------------
class VCLXTabPage : public VCLXContainer
{
public:
                        VCLXTabPage();
                        ~VCLXTabPage();

    // ::com::sun::star::uno::XInterface
    ::com::sun::star::uno::Any                  SAL_CALL queryInterface( const ::com::sun::star::uno::Type & rType ) throw(::com::sun::star::uno::RuntimeException);
    void                                        SAL_CALL acquire() throw()  { OWeakObject::acquire(); }
    void                                        SAL_CALL release() throw()  { OWeakObject::release(); }

    // ::com::sun::star::lang::XTypeProvider
    ::com::sun::star::uno::Sequence< ::com::sun::star::uno::Type >  SAL_CALL getTypes() throw(::com::sun::star::uno::RuntimeException);
    ::com::sun::star::uno::Sequence< sal_Int8 >                     SAL_CALL getImplementationId() throw(::com::sun::star::uno::RuntimeException);

    // ::com::sun::star::awt::XView
    void SAL_CALL draw( sal_Int32 nX, sal_Int32 nY ) throw(::com::sun::star::uno::RuntimeException);

    // ::com::sun::star::awt::XDevice,
    ::com::sun::star::awt::DeviceInfo SAL_CALL getInfo() throw(::com::sun::star::uno::RuntimeException);

    // ::com::sun::star::awt::XVclWindowPeer
    void SAL_CALL setProperty( const ::rtl::OUString& PropertyName, const ::com::sun::star::uno::Any& Value ) throw(::com::sun::star::uno::RuntimeException);

    TabPage*  getTabPage() const throw ( ::com::sun::star::uno::RuntimeException);
    static void     ImplGetPropertyIds( std::list< sal_uInt16 > &aIds );
    virtual void    GetPropertyIds( std::list< sal_uInt16 > &aIds ) { return ImplGetPropertyIds( aIds ); }
};

class VCLXMultiPage : public ::com::sun::star::awt::XSimpleTabController, public VCLXContainer
{
    TabListenerMultiplexer maTabListeners;
    sal_Int32 mTabId;
protected:
    void ProcessWindowEvent( const VclWindowEvent& rVclWindowEvent );
public:
    VCLXMultiPage();
    ~VCLXMultiPage();

    // ::com::sun::star::uno::XInterface
    ::com::sun::star::uno::Any SAL_CALL queryInterface( const ::com::sun::star::uno::Type & rType ) throw(::com::sun::star::uno::RuntimeException);
    void SAL_CALL acquire() throw() { OWeakObject::acquire(); }
    void SAL_CALL release() throw() { OWeakObject::release(); }

    // ::com::sun::star::lang::XTypeProvider
    ::com::sun::star::uno::Sequence< ::com::sun::star::uno::Type > SAL_CALL getTypes() throw(::com::sun::star::uno::RuntimeException);
    ::com::sun::star::uno::Sequence< sal_Int8 > SAL_CALL getImplementationId() throw(::com::sun::star::uno::RuntimeException);

    // ::com::sun::star::lang::XComponent
    void SAL_CALL dispose(  ) throw(::com::sun::star::uno::RuntimeException);

    // ::com::sun::star::awt::XView
    void SAL_CALL draw( sal_Int32 nX, sal_Int32 nY ) throw(::com::sun::star::uno::RuntimeException);

    // ::com::sun::star::awt::XDevice,
    ::com::sun::star::awt::DeviceInfo SAL_CALL getInfo() throw(::com::sun::star::uno::RuntimeException);

    // ::com::sun::star::awt::XVclWindowPeer
    void SAL_CALL setProperty( const ::rtl::OUString& PropertyName, const ::com::sun::star::uno::Any& Value ) throw(::com::sun::star::uno::RuntimeException);
    ::com::sun::star::uno::Any SAL_CALL getProperty( const ::rtl::OUString& PropertyName ) throw(::com::sun::star::uno::RuntimeException);
    // XSimpleTabController
    virtual ::sal_Int32 SAL_CALL insertTab() throw (::com::sun::star::uno::RuntimeException);
    virtual void SAL_CALL removeTab( ::sal_Int32 ID ) throw (::com::sun::star::lang::IndexOutOfBoundsException, ::com::sun::star::uno::RuntimeException);

    virtual void SAL_CALL setTabProps( ::sal_Int32 ID, const ::com::sun::star::uno::Sequence< ::com::sun::star::beans::NamedValue >& Properties ) throw (::com::sun::star::lang::IndexOutOfBoundsException, ::com::sun::star::uno::RuntimeException);
    virtual ::com::sun::star::uno::Sequence< ::com::sun::star::beans::NamedValue > SAL_CALL getTabProps( ::sal_Int32 ID ) throw (::com::sun::star::lang::IndexOutOfBoundsException, ::com::sun::star::uno::RuntimeException);

    virtual void SAL_CALL activateTab( ::sal_Int32 ID ) throw (::com::sun::star::lang::IndexOutOfBoundsException, ::com::sun::star::uno::RuntimeException);
    virtual ::sal_Int32 SAL_CALL getActiveTabID() throw (::com::sun::star::uno::RuntimeException);

    virtual void SAL_CALL addTabListener( const ::com::sun::star::uno::Reference< ::com::sun::star::awt::XTabListener >& Listener ) throw (::com::sun::star::uno::RuntimeException);
    virtual void SAL_CALL removeTabListener( const ::com::sun::star::uno::Reference< ::com::sun::star::awt::XTabListener >& Listener ) throw (::com::sun::star::uno::RuntimeException);
    // C++
    TabControl*  getTabControl() const throw ( ::com::sun::star::uno::RuntimeException);
    USHORT insertTab( TabPage*, rtl::OUString& sTitle );
    static void     ImplGetPropertyIds( std::list< sal_uInt16 > &aIds );
    virtual void    GetPropertyIds( std::list< sal_uInt16 > &aIds ) { return ImplGetPropertyIds( aIds ); }
};

//  ----------------------------------------------------
//  class VCLXFixedHyperlink
//  ----------------------------------------------------
class TOOLKIT_DLLPUBLIC VCLXFixedHyperlink :
    public ::com::sun::star::awt::XFixedHyperlink,
    public VCLXWindow
{
private:
    ActionListenerMultiplexer   maActionListeners;

protected:
    void                        ProcessWindowEvent( const VclWindowEvent& rVclWindowEvent );

    virtual ::com::sun::star::uno::Reference< ::com::sun::star::accessibility::XAccessibleContext >
                                CreateAccessibleContext();

public:
    VCLXFixedHyperlink();
    ~VCLXFixedHyperlink();

    // ::com::sun::star::uno::XInterface
    ::com::sun::star::uno::Any                  SAL_CALL queryInterface( const ::com::sun::star::uno::Type & rType ) throw(::com::sun::star::uno::RuntimeException);
    void                                        SAL_CALL acquire() throw()  { OWeakObject::acquire(); }
    void                                        SAL_CALL release() throw()  { OWeakObject::release(); }

    // ::com::sun::star::lang::XComponent
    void SAL_CALL dispose(  ) throw(::com::sun::star::uno::RuntimeException);

    // ::com::sun::star::lang::XTypeProvider
    ::com::sun::star::uno::Sequence< ::com::sun::star::uno::Type >  SAL_CALL getTypes() throw(::com::sun::star::uno::RuntimeException);
    ::com::sun::star::uno::Sequence< sal_Int8 >                     SAL_CALL getImplementationId() throw(::com::sun::star::uno::RuntimeException);

    // ::com::sun::star::awt::XFixedHyperlink
    void SAL_CALL setText( const ::rtl::OUString& Text ) throw(::com::sun::star::uno::RuntimeException);
    ::rtl::OUString SAL_CALL getText(  ) throw(::com::sun::star::uno::RuntimeException);
    void SAL_CALL setURL( const ::rtl::OUString& URL ) throw(::com::sun::star::uno::RuntimeException);
    ::rtl::OUString SAL_CALL getURL(  ) throw(::com::sun::star::uno::RuntimeException);
    void SAL_CALL setAlignment( sal_Int16 nAlign ) throw(::com::sun::star::uno::RuntimeException);
    sal_Int16 SAL_CALL getAlignment(  ) throw(::com::sun::star::uno::RuntimeException);
    void SAL_CALL addActionListener( const ::com::sun::star::uno::Reference< ::com::sun::star::awt::XActionListener >& l ) throw(::com::sun::star::uno::RuntimeException);
    void SAL_CALL removeActionListener( const ::com::sun::star::uno::Reference< ::com::sun::star::awt::XActionListener >& l ) throw(::com::sun::star::uno::RuntimeException);

    // ::com::sun::star::awt::XLayoutConstrains
    ::com::sun::star::awt::Size SAL_CALL getMinimumSize(  ) throw(::com::sun::star::uno::RuntimeException);
    ::com::sun::star::awt::Size SAL_CALL getPreferredSize(  ) throw(::com::sun::star::uno::RuntimeException);
    ::com::sun::star::awt::Size SAL_CALL calcAdjustedSize( const ::com::sun::star::awt::Size& rNewSize ) throw(::com::sun::star::uno::RuntimeException);

    // ::com::sun::star::awt::VclWindowPeer
    void SAL_CALL setProperty( const ::rtl::OUString& PropertyName, const ::com::sun::star::uno::Any& Value ) throw(::com::sun::star::uno::RuntimeException);
    ::com::sun::star::uno::Any SAL_CALL getProperty( const ::rtl::OUString& PropertyName ) throw(::com::sun::star::uno::RuntimeException);

    static void     ImplGetPropertyIds( std::list< sal_uInt16 > &aIds );
    virtual void    GetPropertyIds( std::list< sal_uInt16 > &aIds ) { return ImplGetPropertyIds( aIds ); }
};

//  ----------------------------------------------------
//  class VCLXFixedText
//  ----------------------------------------------------
class VCLXFixedText :   public ::com::sun::star::awt::XFixedText,
                        public VCLXWindow
{
protected:
    virtual ::com::sun::star::uno::Reference< ::com::sun::star::accessibility::XAccessibleContext > CreateAccessibleContext();

public:
                        VCLXFixedText();
                        ~VCLXFixedText();

    // ::com::sun::star::uno::XInterface
    ::com::sun::star::uno::Any                  SAL_CALL queryInterface( const ::com::sun::star::uno::Type & rType ) throw(::com::sun::star::uno::RuntimeException);
    void                                        SAL_CALL acquire() throw()  { OWeakObject::acquire(); }
    void                                        SAL_CALL release() throw()  { OWeakObject::release(); }

    // ::com::sun::star::lang::XTypeProvider
    ::com::sun::star::uno::Sequence< ::com::sun::star::uno::Type >  SAL_CALL getTypes() throw(::com::sun::star::uno::RuntimeException);
    ::com::sun::star::uno::Sequence< sal_Int8 >                     SAL_CALL getImplementationId() throw(::com::sun::star::uno::RuntimeException);

    // ::com::sun::star::awt::XFixedText
    void SAL_CALL setText( const ::rtl::OUString& Text ) throw(::com::sun::star::uno::RuntimeException);
    ::rtl::OUString SAL_CALL getText(  ) throw(::com::sun::star::uno::RuntimeException);
    void SAL_CALL setAlignment( sal_Int16 nAlign ) throw(::com::sun::star::uno::RuntimeException);
    sal_Int16 SAL_CALL getAlignment(  ) throw(::com::sun::star::uno::RuntimeException);

    // ::com::sun::star::awt::XLayoutConstrains
    ::com::sun::star::awt::Size SAL_CALL getMinimumSize(  ) throw(::com::sun::star::uno::RuntimeException);
    ::com::sun::star::awt::Size SAL_CALL getPreferredSize(  ) throw(::com::sun::star::uno::RuntimeException);
    ::com::sun::star::awt::Size SAL_CALL calcAdjustedSize( const ::com::sun::star::awt::Size& rNewSize ) throw(::com::sun::star::uno::RuntimeException);

    static void     ImplGetPropertyIds( std::list< sal_uInt16 > &aIds );
    virtual void    GetPropertyIds( std::list< sal_uInt16 > &aIds ) { return ImplGetPropertyIds( aIds ); }
};

//  ----------------------------------------------------
//  class VCLXScrollBar
//  ----------------------------------------------------
class VCLXScrollBar :   public ::com::sun::star::awt::XScrollBar,
                        public VCLXWindow
{
private:
    AdjustmentListenerMultiplexer maAdjustmentListeners;

protected:
    void            ProcessWindowEvent( const VclWindowEvent& rVclWindowEvent );
    virtual ::com::sun::star::uno::Reference< ::com::sun::star::accessibility::XAccessibleContext > CreateAccessibleContext();

public:
                    VCLXScrollBar();
    // ::com::sun::star::uno::XInterface
    ::com::sun::star::uno::Any                  SAL_CALL queryInterface( const ::com::sun::star::uno::Type & rType ) throw(::com::sun::star::uno::RuntimeException);
    void                                        SAL_CALL acquire() throw()  { OWeakObject::acquire(); }
    void                                        SAL_CALL release() throw()  { OWeakObject::release(); }

    // ::com::sun::star::lang::XTypeProvider
    ::com::sun::star::uno::Sequence< ::com::sun::star::uno::Type >  SAL_CALL getTypes() throw(::com::sun::star::uno::RuntimeException);
    ::com::sun::star::uno::Sequence< sal_Int8 >                     SAL_CALL getImplementationId() throw(::com::sun::star::uno::RuntimeException);


    // ::com::sun::star::lang::XComponent
    void SAL_CALL dispose(  ) throw(::com::sun::star::uno::RuntimeException);

    // ::com::sun::star::awt::XScrollbar
    void SAL_CALL addAdjustmentListener( const ::com::sun::star::uno::Reference< ::com::sun::star::awt::XAdjustmentListener >& l ) throw(::com::sun::star::uno::RuntimeException);
    void SAL_CALL removeAdjustmentListener( const ::com::sun::star::uno::Reference< ::com::sun::star::awt::XAdjustmentListener >& l ) throw(::com::sun::star::uno::RuntimeException);
    void SAL_CALL setValue( sal_Int32 n ) throw(::com::sun::star::uno::RuntimeException);
    void SAL_CALL setValues( sal_Int32 nValue, sal_Int32 nVisible, sal_Int32 nMax ) throw(::com::sun::star::uno::RuntimeException);
    sal_Int32 SAL_CALL getValue(  ) throw(::com::sun::star::uno::RuntimeException);
    void SAL_CALL setMaximum( sal_Int32 n ) throw(::com::sun::star::uno::RuntimeException);
    sal_Int32 SAL_CALL getMaximum(  ) throw(::com::sun::star::uno::RuntimeException);
    void SAL_CALL setLineIncrement( sal_Int32 n ) throw(::com::sun::star::uno::RuntimeException);
    sal_Int32 SAL_CALL getLineIncrement(  ) throw(::com::sun::star::uno::RuntimeException);
    void SAL_CALL setBlockIncrement( sal_Int32 n ) throw(::com::sun::star::uno::RuntimeException);
    sal_Int32 SAL_CALL getBlockIncrement(  ) throw(::com::sun::star::uno::RuntimeException);
    void SAL_CALL setVisibleSize( sal_Int32 n ) throw(::com::sun::star::uno::RuntimeException);
    sal_Int32 SAL_CALL getVisibleSize(  ) throw(::com::sun::star::uno::RuntimeException);
    void SAL_CALL setOrientation( sal_Int32 n ) throw(::com::sun::star::uno::RuntimeException);
    sal_Int32 SAL_CALL getOrientation(  ) throw(::com::sun::star::uno::RuntimeException);

    // why isn't this part of the XScrollbar?
    void SAL_CALL setMinimum( sal_Int32 n ) throw(::com::sun::star::uno::RuntimeException);
    sal_Int32 SAL_CALL getMinimum(  ) throw(::com::sun::star::uno::RuntimeException);

    // ::com::sun::star::awt::VclWindowPeer
    void SAL_CALL setProperty( const ::rtl::OUString& PropertyName, const ::com::sun::star::uno::Any& Value ) throw(::com::sun::star::uno::RuntimeException);
    ::com::sun::star::uno::Any SAL_CALL getProperty( const ::rtl::OUString& PropertyName ) throw(::com::sun::star::uno::RuntimeException);

    // ::com::sun::star::awt::XLayoutConstrains
    ::com::sun::star::awt::Size SAL_CALL getMinimumSize() throw(::com::sun::star::uno::RuntimeException);
    static ::com::sun::star::awt::Size SAL_CALL implGetMinimumSize( Window* p ) throw(::com::sun::star::uno::RuntimeException);

    static void     ImplGetPropertyIds( std::list< sal_uInt16 > &aIds );
    virtual void    GetPropertyIds( std::list< sal_uInt16 > &aIds ) { return ImplGetPropertyIds( aIds ); }
};

//  ----------------------------------------------------
//  class VCLXEdit
//  ----------------------------------------------------
class TOOLKIT_DLLPUBLIC VCLXEdit :  public ::com::sun::star::awt::XTextComponent,
                    public ::com::sun::star::awt::XTextEditField,
                    public ::com::sun::star::awt::XTextLayoutConstrains,
                    public VCLXWindow
{
private:
    TextListenerMultiplexer maTextListeners;

protected:
    void            ProcessWindowEvent( const VclWindowEvent& rVclWindowEvent );
    virtual ::com::sun::star::uno::Reference< ::com::sun::star::accessibility::XAccessibleContext > CreateAccessibleContext();


public:
                    VCLXEdit();

    TextListenerMultiplexer&    GetTextListeners() { return maTextListeners; }

    // ::com::sun::star::uno::XInterface
    ::com::sun::star::uno::Any                  SAL_CALL queryInterface( const ::com::sun::star::uno::Type & rType ) throw(::com::sun::star::uno::RuntimeException);
    void                                        SAL_CALL acquire() throw()  { OWeakObject::acquire(); }
    void                                        SAL_CALL release() throw()  { OWeakObject::release(); }

    // ::com::sun::star::lang::XTypeProvider
    ::com::sun::star::uno::Sequence< ::com::sun::star::uno::Type >  SAL_CALL getTypes() throw(::com::sun::star::uno::RuntimeException);
    ::com::sun::star::uno::Sequence< sal_Int8 >                     SAL_CALL getImplementationId() throw(::com::sun::star::uno::RuntimeException);


    // ::com::sun::star::lang::XComponent
    void SAL_CALL dispose(  ) throw(::com::sun::star::uno::RuntimeException);

    // ::com::sun::star::awt::XTextComponent
    void SAL_CALL addTextListener( const ::com::sun::star::uno::Reference< ::com::sun::star::awt::XTextListener >& l ) throw(::com::sun::star::uno::RuntimeException);
    void SAL_CALL removeTextListener( const ::com::sun::star::uno::Reference< ::com::sun::star::awt::XTextListener >& l ) throw(::com::sun::star::uno::RuntimeException);
    void SAL_CALL setText( const ::rtl::OUString& aText ) throw(::com::sun::star::uno::RuntimeException);
    void SAL_CALL insertText( const ::com::sun::star::awt::Selection& Sel, const ::rtl::OUString& Text ) throw(::com::sun::star::uno::RuntimeException);
    ::rtl::OUString SAL_CALL getText(  ) throw(::com::sun::star::uno::RuntimeException);
    ::rtl::OUString SAL_CALL getSelectedText(  ) throw(::com::sun::star::uno::RuntimeException);
    void SAL_CALL setSelection( const ::com::sun::star::awt::Selection& aSelection ) throw(::com::sun::star::uno::RuntimeException);
    ::com::sun::star::awt::Selection SAL_CALL getSelection(  ) throw(::com::sun::star::uno::RuntimeException);
    sal_Bool SAL_CALL isEditable(  ) throw(::com::sun::star::uno::RuntimeException);
    void SAL_CALL setEditable( sal_Bool bEditable ) throw(::com::sun::star::uno::RuntimeException);
    void SAL_CALL setMaxTextLen( sal_Int16 nLen ) throw(::com::sun::star::uno::RuntimeException);
    sal_Int16 SAL_CALL getMaxTextLen(  ) throw(::com::sun::star::uno::RuntimeException);

    // ::com::sun::star::awt::XTextEditField:
    void SAL_CALL setEchoChar( sal_Unicode cEcho ) throw(::com::sun::star::uno::RuntimeException);

    // ::com::sun::star::awt::XLayoutConstrains
    ::com::sun::star::awt::Size SAL_CALL getMinimumSize(  ) throw(::com::sun::star::uno::RuntimeException);
    ::com::sun::star::awt::Size SAL_CALL getPreferredSize(  ) throw(::com::sun::star::uno::RuntimeException);
    ::com::sun::star::awt::Size SAL_CALL calcAdjustedSize( const ::com::sun::star::awt::Size& rNewSize ) throw(::com::sun::star::uno::RuntimeException);

    // ::com::sun::star::awt::XTextLayoutConstrains
    ::com::sun::star::awt::Size SAL_CALL getMinimumSize( sal_Int16 nCols, sal_Int16 nLines ) throw(::com::sun::star::uno::RuntimeException);
    void SAL_CALL getColumnsAndLines( sal_Int16& nCols, sal_Int16& nLines ) throw(::com::sun::star::uno::RuntimeException);

    // ::com::sun::star::awt::VclWindowPeer
    void SAL_CALL setProperty( const ::rtl::OUString& PropertyName, const ::com::sun::star::uno::Any& Value ) throw(::com::sun::star::uno::RuntimeException);
    ::com::sun::star::uno::Any SAL_CALL getProperty( const ::rtl::OUString& PropertyName ) throw(::com::sun::star::uno::RuntimeException);

    static void     ImplGetPropertyIds( std::list< sal_uInt16 > &aIds );
    virtual void    GetPropertyIds( std::list< sal_uInt16 > &aIds ) { return ImplGetPropertyIds( aIds ); }
};

//  ----------------------------------------------------
//  class VCLXListBox
//  ----------------------------------------------------
typedef ::cppu::ImplInheritanceHelper3  <   VCLXWindow
                                        ,   ::com::sun::star::awt::XListBox
                                        ,   ::com::sun::star::awt::XTextLayoutConstrains
                                        ,   ::com::sun::star::awt::XItemListListener
                                        >   VCLXListBox_Base;
class VCLXListBox  : public VCLXListBox_Base
{
private:
    ActionListenerMultiplexer   maActionListeners;
    ItemListenerMultiplexer     maItemListeners;

protected:
    virtual void    ProcessWindowEvent( const VclWindowEvent& rVclWindowEvent );
    virtual ::com::sun::star::uno::Reference< ::com::sun::star::accessibility::XAccessibleContext >
                    CreateAccessibleContext();
    void            ImplCallItemListeners();

public:
                        VCLXListBox();

    // ::com::sun::star::lang::XComponent
    void SAL_CALL dispose(  ) throw(::com::sun::star::uno::RuntimeException);

    // ::com::sun::star::awt::XListBox
    void SAL_CALL addItemListener( const ::com::sun::star::uno::Reference< ::com::sun::star::awt::XItemListener >& l ) throw(::com::sun::star::uno::RuntimeException);
    void SAL_CALL removeItemListener( const ::com::sun::star::uno::Reference< ::com::sun::star::awt::XItemListener >& l ) throw(::com::sun::star::uno::RuntimeException);
    void SAL_CALL addActionListener( const ::com::sun::star::uno::Reference< ::com::sun::star::awt::XActionListener >& l ) throw(::com::sun::star::uno::RuntimeException);
    void SAL_CALL removeActionListener( const ::com::sun::star::uno::Reference< ::com::sun::star::awt::XActionListener >& l ) throw(::com::sun::star::uno::RuntimeException);
    void SAL_CALL addItem( const ::rtl::OUString& aItem, sal_Int16 nPos ) throw(::com::sun::star::uno::RuntimeException);
    void SAL_CALL addItems( const ::com::sun::star::uno::Sequence< ::rtl::OUString >& aItems, sal_Int16 nPos ) throw(::com::sun::star::uno::RuntimeException);
    void SAL_CALL removeItems( sal_Int16 nPos, sal_Int16 nCount ) throw(::com::sun::star::uno::RuntimeException);
    sal_Int16 SAL_CALL getItemCount(  ) throw(::com::sun::star::uno::RuntimeException);
    ::rtl::OUString SAL_CALL getItem( sal_Int16 nPos ) throw(::com::sun::star::uno::RuntimeException);
    ::com::sun::star::uno::Sequence< ::rtl::OUString > SAL_CALL getItems(  ) throw(::com::sun::star::uno::RuntimeException);
    sal_Int16 SAL_CALL getSelectedItemPos(  ) throw(::com::sun::star::uno::RuntimeException);
    ::com::sun::star::uno::Sequence< sal_Int16 > SAL_CALL getSelectedItemsPos(  ) throw(::com::sun::star::uno::RuntimeException);
    ::rtl::OUString SAL_CALL getSelectedItem(  ) throw(::com::sun::star::uno::RuntimeException);
    ::com::sun::star::uno::Sequence< ::rtl::OUString > SAL_CALL getSelectedItems(  ) throw(::com::sun::star::uno::RuntimeException);
    void SAL_CALL selectItemPos( sal_Int16 nPos, sal_Bool bSelect ) throw(::com::sun::star::uno::RuntimeException);
    void SAL_CALL selectItemsPos( const ::com::sun::star::uno::Sequence< sal_Int16 >& aPositions, sal_Bool bSelect ) throw(::com::sun::star::uno::RuntimeException);
    void SAL_CALL selectItem( const ::rtl::OUString& aItem, sal_Bool bSelect ) throw(::com::sun::star::uno::RuntimeException);
    sal_Bool SAL_CALL isMutipleMode(  ) throw(::com::sun::star::uno::RuntimeException);
    void SAL_CALL setMultipleMode( sal_Bool bMulti ) throw(::com::sun::star::uno::RuntimeException);
    sal_Int16 SAL_CALL getDropDownLineCount(  ) throw(::com::sun::star::uno::RuntimeException);
    void SAL_CALL setDropDownLineCount( sal_Int16 nLines ) throw(::com::sun::star::uno::RuntimeException);
    void SAL_CALL makeVisible( sal_Int16 nEntry ) throw(::com::sun::star::uno::RuntimeException);

    // ::com::sun::star::awt::XLayoutConstrains
    ::com::sun::star::awt::Size SAL_CALL getMinimumSize(  ) throw(::com::sun::star::uno::RuntimeException);
    ::com::sun::star::awt::Size SAL_CALL getPreferredSize(  ) throw(::com::sun::star::uno::RuntimeException);
    ::com::sun::star::awt::Size SAL_CALL calcAdjustedSize( const ::com::sun::star::awt::Size& rNewSize ) throw(::com::sun::star::uno::RuntimeException);

    // ::com::sun::star::awt::XTextLayoutConstrains
    ::com::sun::star::awt::Size SAL_CALL getMinimumSize( sal_Int16 nCols, sal_Int16 nLines ) throw(::com::sun::star::uno::RuntimeException);
    void SAL_CALL getColumnsAndLines( sal_Int16& nCols, sal_Int16& nLines ) throw(::com::sun::star::uno::RuntimeException);

    // ::com::sun::star::awt::VclWindowPeer
    void SAL_CALL setProperty( const ::rtl::OUString& PropertyName, const ::com::sun::star::uno::Any& Value ) throw(::com::sun::star::uno::RuntimeException);
    ::com::sun::star::uno::Any SAL_CALL getProperty( const ::rtl::OUString& PropertyName ) throw(::com::sun::star::uno::RuntimeException);

    // XItemListListener
    virtual void SAL_CALL listItemInserted( const ::com::sun::star::awt::ItemListEvent& Event ) throw (::com::sun::star::uno::RuntimeException);
    virtual void SAL_CALL listItemRemoved( const ::com::sun::star::awt::ItemListEvent& Event ) throw (::com::sun::star::uno::RuntimeException);
    virtual void SAL_CALL listItemModified( const ::com::sun::star::awt::ItemListEvent& Event ) throw (::com::sun::star::uno::RuntimeException);
    virtual void SAL_CALL allItemsRemoved( const ::com::sun::star::lang::EventObject& Event ) throw (::com::sun::star::uno::RuntimeException);
    virtual void SAL_CALL itemListChanged( const ::com::sun::star::lang::EventObject& Event ) throw (::com::sun::star::uno::RuntimeException);

    // XEventListener
    virtual void SAL_CALL disposing( const ::com::sun::star::lang::EventObject& i_rEvent ) throw (::com::sun::star::uno::RuntimeException);

    static void     ImplGetPropertyIds( std::list< sal_uInt16 > &aIds );
    virtual void    GetPropertyIds( std::list< sal_uInt16 > &aIds ) { return ImplGetPropertyIds( aIds ); }
};

//  ----------------------------------------------------
//  class VCLXComboBox
//  ----------------------------------------------------
typedef ::cppu::ImplInheritanceHelper2  <   VCLXEdit
                                        ,   ::com::sun::star::awt::XComboBox
                                        ,   ::com::sun::star::awt::XItemListListener > VCLXComboBox_Base;
class VCLXComboBox :    public VCLXComboBox_Base
{
private:
    ActionListenerMultiplexer   maActionListeners;
    ItemListenerMultiplexer     maItemListeners;

protected:
    void            ProcessWindowEvent( const VclWindowEvent& rVclWindowEvent );
    virtual ::com::sun::star::uno::Reference< ::com::sun::star::accessibility::XAccessibleContext > CreateAccessibleContext();


public:
                        VCLXComboBox();
    ~VCLXComboBox();

     // ::com::sun::star::lang::XComponent
    void SAL_CALL dispose(  ) throw(::com::sun::star::uno::RuntimeException);

    // ::com::sun::star::awt::XComboBox
    void SAL_CALL addItemListener( const ::com::sun::star::uno::Reference< ::com::sun::star::awt::XItemListener >& l ) throw(::com::sun::star::uno::RuntimeException);
    void SAL_CALL removeItemListener( const ::com::sun::star::uno::Reference< ::com::sun::star::awt::XItemListener >& l ) throw(::com::sun::star::uno::RuntimeException);
    void SAL_CALL addActionListener( const ::com::sun::star::uno::Reference< ::com::sun::star::awt::XActionListener >& l ) throw(::com::sun::star::uno::RuntimeException);
    void SAL_CALL removeActionListener( const ::com::sun::star::uno::Reference< ::com::sun::star::awt::XActionListener >& l ) throw(::com::sun::star::uno::RuntimeException);
    void SAL_CALL addItem( const ::rtl::OUString& aItem, sal_Int16 nPos ) throw(::com::sun::star::uno::RuntimeException);
    void SAL_CALL addItems( const ::com::sun::star::uno::Sequence< ::rtl::OUString >& aItems, sal_Int16 nPos ) throw(::com::sun::star::uno::RuntimeException);
    void SAL_CALL removeItems( sal_Int16 nPos, sal_Int16 nCount ) throw(::com::sun::star::uno::RuntimeException);
    sal_Int16 SAL_CALL getItemCount(  ) throw(::com::sun::star::uno::RuntimeException);
    ::rtl::OUString SAL_CALL getItem( sal_Int16 nPos ) throw(::com::sun::star::uno::RuntimeException);
    ::com::sun::star::uno::Sequence< ::rtl::OUString > SAL_CALL getItems(  ) throw(::com::sun::star::uno::RuntimeException);
    sal_Int16 SAL_CALL getDropDownLineCount(  ) throw(::com::sun::star::uno::RuntimeException);
    void SAL_CALL setDropDownLineCount( sal_Int16 nLines ) throw(::com::sun::star::uno::RuntimeException);

    // ::com::sun::star::awt::XLayoutConstrains
    ::com::sun::star::awt::Size SAL_CALL getMinimumSize(  ) throw(::com::sun::star::uno::RuntimeException);
    ::com::sun::star::awt::Size SAL_CALL getPreferredSize(  ) throw(::com::sun::star::uno::RuntimeException);
    ::com::sun::star::awt::Size SAL_CALL calcAdjustedSize( const ::com::sun::star::awt::Size& rNewSize ) throw(::com::sun::star::uno::RuntimeException);

    // ::com::sun::star::awt::XTextLayoutConstrains
    ::com::sun::star::awt::Size SAL_CALL getMinimumSize( sal_Int16 nCols, sal_Int16 nLines ) throw(::com::sun::star::uno::RuntimeException);
    void SAL_CALL getColumnsAndLines( sal_Int16& nCols, sal_Int16& nLines ) throw(::com::sun::star::uno::RuntimeException);

    // ::com::sun::star::awt::VclWindowPeer
    void SAL_CALL setProperty( const ::rtl::OUString& PropertyName, const ::com::sun::star::uno::Any& Value ) throw(::com::sun::star::uno::RuntimeException);
    ::com::sun::star::uno::Any SAL_CALL getProperty( const ::rtl::OUString& PropertyName ) throw(::com::sun::star::uno::RuntimeException);

    // XItemListListener
    virtual void SAL_CALL listItemInserted( const ::com::sun::star::awt::ItemListEvent& Event ) throw (::com::sun::star::uno::RuntimeException);
    virtual void SAL_CALL listItemRemoved( const ::com::sun::star::awt::ItemListEvent& Event ) throw (::com::sun::star::uno::RuntimeException);
    virtual void SAL_CALL listItemModified( const ::com::sun::star::awt::ItemListEvent& Event ) throw (::com::sun::star::uno::RuntimeException);
    virtual void SAL_CALL allItemsRemoved( const ::com::sun::star::lang::EventObject& Event ) throw (::com::sun::star::uno::RuntimeException);
    virtual void SAL_CALL itemListChanged( const ::com::sun::star::lang::EventObject& Event ) throw (::com::sun::star::uno::RuntimeException);
    // XEventListener
    virtual void SAL_CALL disposing( const ::com::sun::star::lang::EventObject& i_rEvent ) throw (::com::sun::star::uno::RuntimeException);

    static void     ImplGetPropertyIds( std::list< sal_uInt16 > &aIds );
    virtual void    GetPropertyIds( std::list< sal_uInt16 > &aIds ) { return ImplGetPropertyIds( aIds ); }
};

//  ----------------------------------------------------
//  class VCLXSpinField
//  ----------------------------------------------------
class TOOLKIT_DLLPUBLIC VCLXSpinField : public ::com::sun::star::awt::XSpinField,
                        public VCLXEdit
{
private:
    SpinListenerMultiplexer maSpinListeners;

protected:
    void            ProcessWindowEvent( const VclWindowEvent& rVclWindowEvent );

public:
                    VCLXSpinField();

    // ::com::sun::star::uno::XInterface
    ::com::sun::star::uno::Any                  SAL_CALL queryInterface( const ::com::sun::star::uno::Type & rType ) throw(::com::sun::star::uno::RuntimeException);
    void                                        SAL_CALL acquire() throw()  { OWeakObject::acquire(); }
    void                                        SAL_CALL release() throw()  { OWeakObject::release(); }

    // ::com::sun::star::lang::XTypeProvider
    ::com::sun::star::uno::Sequence< ::com::sun::star::uno::Type >  SAL_CALL getTypes() throw(::com::sun::star::uno::RuntimeException);
    ::com::sun::star::uno::Sequence< sal_Int8 >                     SAL_CALL getImplementationId() throw(::com::sun::star::uno::RuntimeException);


    // ::com::sun::star::awt::XSpinField
    void SAL_CALL addSpinListener( const ::com::sun::star::uno::Reference< ::com::sun::star::awt::XSpinListener >& l ) throw(::com::sun::star::uno::RuntimeException);
    void SAL_CALL removeSpinListener( const ::com::sun::star::uno::Reference< ::com::sun::star::awt::XSpinListener >& l ) throw(::com::sun::star::uno::RuntimeException);
    void SAL_CALL up(  ) throw(::com::sun::star::uno::RuntimeException);
    void SAL_CALL down(  ) throw(::com::sun::star::uno::RuntimeException);
    void SAL_CALL first(  ) throw(::com::sun::star::uno::RuntimeException);
    void SAL_CALL last(  ) throw(::com::sun::star::uno::RuntimeException);
    void SAL_CALL enableRepeat( sal_Bool bRepeat ) throw(::com::sun::star::uno::RuntimeException);

    static void     ImplGetPropertyIds( std::list< sal_uInt16 > &aIds );
    virtual void    GetPropertyIds( std::list< sal_uInt16 > &aIds ) { return ImplGetPropertyIds( aIds ); }
};

//  ----------------------------------------------------
//  class VCLXFormattedSpinField
//  ----------------------------------------------------
class VCLXFormattedSpinField : public VCLXSpinField
{
private:
    FormatterBase*  mpFormatter;

protected:
    FormatterBase*  GetFormatter() const { return GetWindow() ? mpFormatter : NULL; }

public:
                    VCLXFormattedSpinField();
                    ~VCLXFormattedSpinField();

    void            SetFormatter( FormatterBase* pFormatter ) { mpFormatter = pFormatter; }

    void            setStrictFormat( sal_Bool bStrict );
    sal_Bool        isStrictFormat();

    // ::com::sun::star::awt::VclWindowPeer
    void SAL_CALL setProperty( const ::rtl::OUString& PropertyName, const ::com::sun::star::uno::Any& Value ) throw(::com::sun::star::uno::RuntimeException);
    ::com::sun::star::uno::Any SAL_CALL getProperty( const ::rtl::OUString& PropertyName ) throw(::com::sun::star::uno::RuntimeException);

    static void     ImplGetPropertyIds( std::list< sal_uInt16 > &aIds );
    virtual void    GetPropertyIds( std::list< sal_uInt16 > &aIds ) { return ImplGetPropertyIds( aIds ); }
};

//  ----------------------------------------------------
//  class VCLXDateField
//  ----------------------------------------------------
class TOOLKIT_DLLPUBLIC VCLXDateField : public ::com::sun::star::awt::XDateField,
                        public VCLXFormattedSpinField
{
public:
                    VCLXDateField();
                    ~VCLXDateField();

    // ::com::sun::star::uno::XInterface
    ::com::sun::star::uno::Any                  SAL_CALL queryInterface( const ::com::sun::star::uno::Type & rType ) throw(::com::sun::star::uno::RuntimeException);
    void                                        SAL_CALL acquire() throw()  { OWeakObject::acquire(); }
    void                                        SAL_CALL release() throw()  { OWeakObject::release(); }

    // ::com::sun::star::lang::XTypeProvider
    ::com::sun::star::uno::Sequence< ::com::sun::star::uno::Type >  SAL_CALL getTypes() throw(::com::sun::star::uno::RuntimeException);
    ::com::sun::star::uno::Sequence< sal_Int8 >                     SAL_CALL getImplementationId() throw(::com::sun::star::uno::RuntimeException);


    // ::com::sun::star::awt::XDateField
    void SAL_CALL setDate( sal_Int32 Date ) throw(::com::sun::star::uno::RuntimeException);
    sal_Int32 SAL_CALL getDate(  ) throw(::com::sun::star::uno::RuntimeException);
    void SAL_CALL setMin( sal_Int32 Date ) throw(::com::sun::star::uno::RuntimeException);
    sal_Int32 SAL_CALL getMin(  ) throw(::com::sun::star::uno::RuntimeException);
    void SAL_CALL setMax( sal_Int32 Date ) throw(::com::sun::star::uno::RuntimeException);
    sal_Int32 SAL_CALL getMax(  ) throw(::com::sun::star::uno::RuntimeException);
    void SAL_CALL setFirst( sal_Int32 Date ) throw(::com::sun::star::uno::RuntimeException);
    sal_Int32 SAL_CALL getFirst(  ) throw(::com::sun::star::uno::RuntimeException);
    void SAL_CALL setLast( sal_Int32 Date ) throw(::com::sun::star::uno::RuntimeException);
    sal_Int32 SAL_CALL getLast(  ) throw(::com::sun::star::uno::RuntimeException);
    void SAL_CALL setLongFormat( sal_Bool bLong ) throw(::com::sun::star::uno::RuntimeException);
    sal_Bool SAL_CALL isLongFormat(  ) throw(::com::sun::star::uno::RuntimeException);
    void SAL_CALL setEmpty(  ) throw(::com::sun::star::uno::RuntimeException);
    sal_Bool SAL_CALL isEmpty(  ) throw(::com::sun::star::uno::RuntimeException);
    void SAL_CALL setStrictFormat( sal_Bool bStrict ) throw(::com::sun::star::uno::RuntimeException);
    sal_Bool SAL_CALL isStrictFormat(  ) throw(::com::sun::star::uno::RuntimeException);

    // ::com::sun::star::awt::VclWindowPeer
    void SAL_CALL setProperty( const ::rtl::OUString& PropertyName, const ::com::sun::star::uno::Any& Value ) throw(::com::sun::star::uno::RuntimeException);
    ::com::sun::star::uno::Any SAL_CALL getProperty( const ::rtl::OUString& PropertyName ) throw(::com::sun::star::uno::RuntimeException);

    static void     ImplGetPropertyIds( std::list< sal_uInt16 > &aIds );
    virtual void    GetPropertyIds( std::list< sal_uInt16 > &aIds ) { return ImplGetPropertyIds( aIds ); }
};

//  ----------------------------------------------------
//  class VCLXTimeField
//  ----------------------------------------------------
class VCLXTimeField :   public ::com::sun::star::awt::XTimeField,
                        public VCLXFormattedSpinField
{
public:
                    VCLXTimeField();
                    ~VCLXTimeField();

    // ::com::sun::star::uno::XInterface
    ::com::sun::star::uno::Any                  SAL_CALL queryInterface( const ::com::sun::star::uno::Type & rType ) throw(::com::sun::star::uno::RuntimeException);
    void                                        SAL_CALL acquire() throw()  { OWeakObject::acquire(); }
    void                                        SAL_CALL release() throw()  { OWeakObject::release(); }

    // ::com::sun::star::lang::XTypeProvider
    ::com::sun::star::uno::Sequence< ::com::sun::star::uno::Type >  SAL_CALL getTypes() throw(::com::sun::star::uno::RuntimeException);
    ::com::sun::star::uno::Sequence< sal_Int8 >                     SAL_CALL getImplementationId() throw(::com::sun::star::uno::RuntimeException);

    // ::com::sun::star::awt::XTimeField
    void SAL_CALL setTime( sal_Int32 Time ) throw(::com::sun::star::uno::RuntimeException);
    sal_Int32 SAL_CALL getTime(  ) throw(::com::sun::star::uno::RuntimeException);
    void SAL_CALL setMin( sal_Int32 Time ) throw(::com::sun::star::uno::RuntimeException);
    sal_Int32 SAL_CALL getMin(  ) throw(::com::sun::star::uno::RuntimeException);
    void SAL_CALL setMax( sal_Int32 Time ) throw(::com::sun::star::uno::RuntimeException);
    sal_Int32 SAL_CALL getMax(  ) throw(::com::sun::star::uno::RuntimeException);
    void SAL_CALL setFirst( sal_Int32 Time ) throw(::com::sun::star::uno::RuntimeException);
    sal_Int32 SAL_CALL getFirst(  ) throw(::com::sun::star::uno::RuntimeException);
    void SAL_CALL setLast( sal_Int32 Time ) throw(::com::sun::star::uno::RuntimeException);
    sal_Int32 SAL_CALL getLast(  ) throw(::com::sun::star::uno::RuntimeException);
    void SAL_CALL setEmpty(  ) throw(::com::sun::star::uno::RuntimeException);
    sal_Bool SAL_CALL isEmpty(  ) throw(::com::sun::star::uno::RuntimeException);
    void SAL_CALL setStrictFormat( sal_Bool bStrict ) throw(::com::sun::star::uno::RuntimeException);
    sal_Bool SAL_CALL isStrictFormat(  ) throw(::com::sun::star::uno::RuntimeException);

    // ::com::sun::star::awt::VclWindowPeer
    void SAL_CALL setProperty( const ::rtl::OUString& PropertyName, const ::com::sun::star::uno::Any& Value ) throw(::com::sun::star::uno::RuntimeException);
    ::com::sun::star::uno::Any SAL_CALL getProperty( const ::rtl::OUString& PropertyName ) throw(::com::sun::star::uno::RuntimeException);

    static void     ImplGetPropertyIds( std::list< sal_uInt16 > &aIds );
    virtual void    GetPropertyIds( std::list< sal_uInt16 > &aIds ) { return ImplGetPropertyIds( aIds ); }
};

//  ----------------------------------------------------
//  class VCLXNumericField
//  ----------------------------------------------------
class VCLXNumericField :    public ::com::sun::star::awt::XNumericField,
                            public VCLXFormattedSpinField
{
public:
                    VCLXNumericField();
                    ~VCLXNumericField();

    // ::com::sun::star::uno::XInterface
    ::com::sun::star::uno::Any                  SAL_CALL queryInterface( const ::com::sun::star::uno::Type & rType ) throw(::com::sun::star::uno::RuntimeException);
    void                                        SAL_CALL acquire() throw()  { OWeakObject::acquire(); }
    void                                        SAL_CALL release() throw()  { OWeakObject::release(); }

    // ::com::sun::star::lang::XTypeProvider
    ::com::sun::star::uno::Sequence< ::com::sun::star::uno::Type >  SAL_CALL getTypes() throw(::com::sun::star::uno::RuntimeException);
    ::com::sun::star::uno::Sequence< sal_Int8 >                     SAL_CALL getImplementationId() throw(::com::sun::star::uno::RuntimeException);

    // ::com::sun::star::awt::XNumericField
    void SAL_CALL setValue( double Value ) throw(::com::sun::star::uno::RuntimeException);
    double SAL_CALL getValue(  ) throw(::com::sun::star::uno::RuntimeException);
    void SAL_CALL setMin( double Value ) throw(::com::sun::star::uno::RuntimeException);
    double SAL_CALL getMin(  ) throw(::com::sun::star::uno::RuntimeException);
    void SAL_CALL setMax( double Value ) throw(::com::sun::star::uno::RuntimeException);
    double SAL_CALL getMax(  ) throw(::com::sun::star::uno::RuntimeException);
    void SAL_CALL setFirst( double Value ) throw(::com::sun::star::uno::RuntimeException);
    double SAL_CALL getFirst(  ) throw(::com::sun::star::uno::RuntimeException);
    void SAL_CALL setLast( double Value ) throw(::com::sun::star::uno::RuntimeException);
    double SAL_CALL getLast(  ) throw(::com::sun::star::uno::RuntimeException);
    void SAL_CALL setSpinSize( double Value ) throw(::com::sun::star::uno::RuntimeException);
    double SAL_CALL getSpinSize(  ) throw(::com::sun::star::uno::RuntimeException);
    void SAL_CALL setDecimalDigits( sal_Int16 nDigits ) throw(::com::sun::star::uno::RuntimeException);
    sal_Int16 SAL_CALL getDecimalDigits(  ) throw(::com::sun::star::uno::RuntimeException);
    void SAL_CALL setStrictFormat( sal_Bool bStrict ) throw(::com::sun::star::uno::RuntimeException);
    sal_Bool SAL_CALL isStrictFormat(  ) throw(::com::sun::star::uno::RuntimeException);

    // ::com::sun::star::awt::VclWindowPeer
    void SAL_CALL setProperty( const ::rtl::OUString& PropertyName, const ::com::sun::star::uno::Any& Value ) throw(::com::sun::star::uno::RuntimeException);
    ::com::sun::star::uno::Any SAL_CALL getProperty( const ::rtl::OUString& PropertyName ) throw(::com::sun::star::uno::RuntimeException);

    static void     ImplGetPropertyIds( std::list< sal_uInt16 > &aIds );
    virtual void    GetPropertyIds( std::list< sal_uInt16 > &aIds ) { return ImplGetPropertyIds( aIds ); }
};

//  ----------------------------------------------------
//  class VCLXMetricField
//  ----------------------------------------------------
class MetricFormatter;
class MetricField;
class VCLXMetricField : public ::com::sun::star::awt::XMetricField,
                        public VCLXFormattedSpinField
{
    MetricFormatter *GetMetricFormatter() throw(::com::sun::star::uno::RuntimeException);
    MetricField     *GetMetricField() throw(::com::sun::star::uno::RuntimeException);
    void CallListeners();
public:
    VCLXMetricField();
    ~VCLXMetricField();

    // ::com::sun::star::uno::XInterface
    ::com::sun::star::uno::Any                  SAL_CALL queryInterface( const ::com::sun::star::uno::Type & rType ) throw(::com::sun::star::uno::RuntimeException);
    void                                        SAL_CALL acquire() throw()  { OWeakObject::acquire(); }
    void                                        SAL_CALL release() throw()  { OWeakObject::release(); }

    // ::com::sun::star::lang::XTypeProvider
    ::com::sun::star::uno::Sequence< ::com::sun::star::uno::Type >  SAL_CALL getTypes() throw(::com::sun::star::uno::RuntimeException);
    ::com::sun::star::uno::Sequence< sal_Int8 >                     SAL_CALL getImplementationId() throw(::com::sun::star::uno::RuntimeException);

    // ::com::sun::star::awt::XMetricField
    virtual void SAL_CALL setValue( ::sal_Int64 Value, ::sal_Int16 Unit ) throw (::com::sun::star::uno::RuntimeException);
    virtual void SAL_CALL setUserValue( ::sal_Int64 Value, ::sal_Int16 Unit ) throw (::com::sun::star::uno::RuntimeException);
    virtual ::sal_Int64 SAL_CALL getValue( ::sal_Int16 Unit ) throw (::com::sun::star::uno::RuntimeException);
    virtual ::sal_Int64 SAL_CALL getCorrectedValue( ::sal_Int16 Unit ) throw (::com::sun::star::uno::RuntimeException);
    virtual void SAL_CALL setMin( ::sal_Int64 Value, ::sal_Int16 Unit ) throw (::com::sun::star::uno::RuntimeException);
    virtual ::sal_Int64 SAL_CALL getMin( ::sal_Int16 Unit ) throw (::com::sun::star::uno::RuntimeException);
    virtual void SAL_CALL setMax( ::sal_Int64 Value, ::sal_Int16 Unit ) throw (::com::sun::star::uno::RuntimeException);
    virtual ::sal_Int64 SAL_CALL getMax( ::sal_Int16 Unit ) throw (::com::sun::star::uno::RuntimeException);
    virtual void SAL_CALL setFirst( ::sal_Int64 Value, ::sal_Int16 Unit ) throw (::com::sun::star::uno::RuntimeException);
    virtual ::sal_Int64 SAL_CALL getFirst( ::sal_Int16 Unit ) throw (::com::sun::star::uno::RuntimeException);
    virtual void SAL_CALL setLast( ::sal_Int64 Value, ::sal_Int16 Unit ) throw (::com::sun::star::uno::RuntimeException);
    virtual ::sal_Int64 SAL_CALL getLast( ::sal_Int16 Unit ) throw (::com::sun::star::uno::RuntimeException);
    virtual void SAL_CALL setSpinSize( ::sal_Int64 Value ) throw (::com::sun::star::uno::RuntimeException);
    virtual ::sal_Int64 SAL_CALL getSpinSize(  ) throw (::com::sun::star::uno::RuntimeException);
    virtual void SAL_CALL setDecimalDigits( ::sal_Int16 nDigits ) throw (::com::sun::star::uno::RuntimeException);
    virtual ::sal_Int16 SAL_CALL getDecimalDigits(  ) throw (::com::sun::star::uno::RuntimeException);
    virtual void SAL_CALL setStrictFormat( ::sal_Bool bStrict ) throw (::com::sun::star::uno::RuntimeException);
    virtual ::sal_Bool SAL_CALL isStrictFormat(  ) throw (::com::sun::star::uno::RuntimeException);

    // ::com::sun::star::awt::VclWindowPeer
    void SAL_CALL setProperty( const ::rtl::OUString& PropertyName, const ::com::sun::star::uno::Any& Value ) throw(::com::sun::star::uno::RuntimeException);
    ::com::sun::star::uno::Any SAL_CALL getProperty( const ::rtl::OUString& PropertyName ) throw(::com::sun::star::uno::RuntimeException);

    static void     ImplGetPropertyIds( std::list< sal_uInt16 > &aIds );
    virtual void    GetPropertyIds( std::list< sal_uInt16 > &aIds ) { return ImplGetPropertyIds( aIds ); }
};

//  ----------------------------------------------------
//  class VCLXCurrencyField
//  ----------------------------------------------------
class VCLXCurrencyField :   public ::com::sun::star::awt::XCurrencyField,
                            public VCLXFormattedSpinField
{
public:
                    VCLXCurrencyField();
                    ~VCLXCurrencyField();

    // ::com::sun::star::uno::XInterface
    ::com::sun::star::uno::Any                  SAL_CALL queryInterface( const ::com::sun::star::uno::Type & rType ) throw(::com::sun::star::uno::RuntimeException);
    void                                        SAL_CALL acquire() throw()  { OWeakObject::acquire(); }
    void                                        SAL_CALL release() throw()  { OWeakObject::release(); }

    // ::com::sun::star::lang::XTypeProvider
    ::com::sun::star::uno::Sequence< ::com::sun::star::uno::Type >  SAL_CALL getTypes() throw(::com::sun::star::uno::RuntimeException);
    ::com::sun::star::uno::Sequence< sal_Int8 >                     SAL_CALL getImplementationId() throw(::com::sun::star::uno::RuntimeException);


    // ::com::sun::star::awt::XCurrencyField
    void SAL_CALL setValue( double Value ) throw(::com::sun::star::uno::RuntimeException);
    double SAL_CALL getValue(  ) throw(::com::sun::star::uno::RuntimeException);
    void SAL_CALL setMin( double Value ) throw(::com::sun::star::uno::RuntimeException);
    double SAL_CALL getMin(  ) throw(::com::sun::star::uno::RuntimeException);
    void SAL_CALL setMax( double Value ) throw(::com::sun::star::uno::RuntimeException);
    double SAL_CALL getMax(  ) throw(::com::sun::star::uno::RuntimeException);
    void SAL_CALL setFirst( double Value ) throw(::com::sun::star::uno::RuntimeException);
    double SAL_CALL getFirst(  ) throw(::com::sun::star::uno::RuntimeException);
    void SAL_CALL setLast( double Value ) throw(::com::sun::star::uno::RuntimeException);
    double SAL_CALL getLast(  ) throw(::com::sun::star::uno::RuntimeException);
    void SAL_CALL setSpinSize( double Value ) throw(::com::sun::star::uno::RuntimeException);
    double SAL_CALL getSpinSize(  ) throw(::com::sun::star::uno::RuntimeException);
    void SAL_CALL setDecimalDigits( sal_Int16 nDigits ) throw(::com::sun::star::uno::RuntimeException);
    sal_Int16 SAL_CALL getDecimalDigits(  ) throw(::com::sun::star::uno::RuntimeException);
    void SAL_CALL setStrictFormat( sal_Bool bStrict ) throw(::com::sun::star::uno::RuntimeException);
    sal_Bool SAL_CALL isStrictFormat(  ) throw(::com::sun::star::uno::RuntimeException);

    // ::com::sun::star::awt::VclWindowPeer
    void SAL_CALL setProperty( const ::rtl::OUString& PropertyName, const ::com::sun::star::uno::Any& Value ) throw(::com::sun::star::uno::RuntimeException);
    ::com::sun::star::uno::Any SAL_CALL getProperty( const ::rtl::OUString& PropertyName ) throw(::com::sun::star::uno::RuntimeException);

    static void     ImplGetPropertyIds( std::list< sal_uInt16 > &aIds );
    virtual void    GetPropertyIds( std::list< sal_uInt16 > &aIds ) { return ImplGetPropertyIds( aIds ); }
};

//  ----------------------------------------------------
//  class VCLXPatternField
//  ----------------------------------------------------
class VCLXPatternField :    public ::com::sun::star::awt::XPatternField,
                            public VCLXFormattedSpinField
{
public:
                    VCLXPatternField();
                    ~VCLXPatternField();

    // ::com::sun::star::uno::XInterface
    ::com::sun::star::uno::Any                  SAL_CALL queryInterface( const ::com::sun::star::uno::Type & rType ) throw(::com::sun::star::uno::RuntimeException);
    void                                        SAL_CALL acquire() throw()  { OWeakObject::acquire(); }
    void                                        SAL_CALL release() throw()  { OWeakObject::release(); }

    // ::com::sun::star::lang::XTypeProvider
    ::com::sun::star::uno::Sequence< ::com::sun::star::uno::Type >  SAL_CALL getTypes() throw(::com::sun::star::uno::RuntimeException);
    ::com::sun::star::uno::Sequence< sal_Int8 >                     SAL_CALL getImplementationId() throw(::com::sun::star::uno::RuntimeException);


    // ::com::sun::star::awt::XPatternField
    void SAL_CALL setMasks( const ::rtl::OUString& EditMask, const ::rtl::OUString& LiteralMask ) throw(::com::sun::star::uno::RuntimeException);
    void SAL_CALL getMasks( ::rtl::OUString& EditMask, ::rtl::OUString& LiteralMask ) throw(::com::sun::star::uno::RuntimeException);
    void SAL_CALL setString( const ::rtl::OUString& Str ) throw(::com::sun::star::uno::RuntimeException);
    ::rtl::OUString SAL_CALL getString(  ) throw(::com::sun::star::uno::RuntimeException);
    void SAL_CALL setStrictFormat( sal_Bool bStrict ) throw(::com::sun::star::uno::RuntimeException);
    sal_Bool SAL_CALL isStrictFormat(  ) throw(::com::sun::star::uno::RuntimeException);

    // ::com::sun::star::awt::VclWindowPeer
    void SAL_CALL setProperty( const ::rtl::OUString& PropertyName, const ::com::sun::star::uno::Any& Value ) throw(::com::sun::star::uno::RuntimeException);
    ::com::sun::star::uno::Any SAL_CALL getProperty( const ::rtl::OUString& PropertyName ) throw(::com::sun::star::uno::RuntimeException);

    static void     ImplGetPropertyIds( std::list< sal_uInt16 > &aIds );
    virtual void    GetPropertyIds( std::list< sal_uInt16 > &aIds ) { return ImplGetPropertyIds( aIds ); }
};

//  ----------------------------------------------------
//  class VCLXToolBox
//  ----------------------------------------------------
class VCLXToolBox : public VCLXWindow
{
private:

protected:
    virtual ::com::sun::star::uno::Reference< ::com::sun::star::accessibility::XAccessibleContext >
                        CreateAccessibleContext();

public:
                        VCLXToolBox();
                        ~VCLXToolBox();
};

#endif // _TOOLKIT_AWT_VCLXWINDOWS_HXX_

/* vim:set shiftwidth=4 softtabstop=4 expandtab: */<|MERGE_RESOLUTION|>--- conflicted
+++ resolved
@@ -414,12 +414,8 @@
 //  ----------------------------------------------------
 //  class VCLXDialog
 //  ----------------------------------------------------
-<<<<<<< HEAD
-class VCLXDialog :  public ::com::sun::star::awt::XDialog2,
+class TOOLKIT_DLLPUBLIC VCLXDialog :    public ::com::sun::star::awt::XDialog2,
                         public ::com::sun::star::document::XVbaMethodParameter, //liuchen 2009-6-22, add the support of input/output parameters to VBA UserForm_QueryClose event
-=======
-class TOOLKIT_DLLPUBLIC VCLXDialog :    public ::com::sun::star::awt::XDialog2,
->>>>>>> e2a3d487
                     public VCLXTopWindow
 {
 public:
