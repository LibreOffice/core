--- conflicted
+++ resolved
@@ -40,12 +40,8 @@
 {
 public:
     SidebarToolBox(vcl::Window* pParentWindow);
-<<<<<<< HEAD
     virtual ~SidebarToolBox();
-=======
-    virtual ~SidebarToolBox (void);
     virtual void dispose() SAL_OVERRIDE;
->>>>>>> 0cde74f7
 
     using ToolBox::InsertItem;
     virtual void InsertItem(const OUString& rCommand,
