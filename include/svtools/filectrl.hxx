--- conflicted
+++ resolved
@@ -76,14 +76,9 @@
     DECL_DLLPRIVATE_LINK( ButtonHdl, void* );
 
 public:
-<<<<<<< HEAD
                     FileControl( vcl::Window* pParent, WinBits nStyle, FileControlMode = FileControlMode::NONE );
-                    virtual ~FileControl();
-=======
-                    FileControl( vcl::Window* pParent, WinBits nStyle, FileControlMode = 0 );
     virtual         ~FileControl();
     virtual void    dispose() SAL_OVERRIDE;
->>>>>>> 0cde74f7
 
     Edit&           GetEdit() { return *maEdit.get(); }
     PushButton&     GetButton() { return *maButton.get(); }
