#*************************************************************************
#
# DO NOT ALTER OR REMOVE COPYRIGHT NOTICES OR THIS FILE HEADER.
#
# Copyright 2000, 2010 Oracle and/or its affiliates.
#
# OpenOffice.org - a multi-platform office productivity suite
#
# This file is part of OpenOffice.org.
#
# OpenOffice.org is free software: you can redistribute it and/or modify
# it under the terms of the GNU Lesser General Public License version 3
# only, as published by the Free Software Foundation.
#
# OpenOffice.org is distributed in the hope that it will be useful,
# but WITHOUT ANY WARRANTY; without even the implied warranty of
# MERCHANTABILITY or FITNESS FOR A PARTICULAR PURPOSE.  See the
# GNU Lesser General Public License version 3 for more details
# (a copy is included in the LICENSE file that accompanied this code).
#
# You should have received a copy of the GNU Lesser General Public License
# version 3 along with OpenOffice.org.  If not, see
# <http://www.openoffice.org/license.html>
# for a copy of the LGPLv3 License.
#
#*************************************************************************

#*************************************************************************
#
# RepositoryHelper - Perl for working with repositories and underlying SCM
#
# usage: see below
#
#*************************************************************************

package RepositoryHelper;

use strict;


use Carp;
use Cwd qw (cwd);
use File::Basename;
#use File::Temp qw(tmpnam);

my $debug = 0;

#####  profiling #####

##### ctor #####

sub new {
    my $proto = shift;
    my $class = ref($proto) || $proto;
    my $initial_directory = shift;
    if ($initial_directory) {
        $initial_directory = Cwd::realpath($initial_directory);
    } else {
        if ( defined $ENV{PWD} ) {
            $initial_directory = $ENV{PWD};
        } elsif (defined $ENV{_cwd}) {
            $initial_directory = $ENV{_cwd};
        } else {
            $initial_directory = cwd();
        };
    };
    my $self = {};
    $self->{INITIAL_DIRECTORY} = $initial_directory;
    $self->{REPOSITORY_ROOT} = undef;
    $self->{REPOSITORY_NAME} = undef;
    $self->{SCM_NAME} = undef;
    detect_repository($self);
    bless($self, $class);
    return $self;
}

##### methods #####
sub get_repository_root
{
    my $self        = shift;
    return $self->{REPOSITORY_ROOT};
}

sub get_initial_directory
{
    my $self        = shift;
    return $self->{INITIAL_DIRECTORY};
}

sub get_scm_name
{
    my $self        = shift;
    return$self->{SCM_NAME};
}

##### private methods #####
sub search_for_hg {
    my $self        = shift;
    my $hg_root;
    my $scm_name = 'hg';
    if (open(COMMAND, "$scm_name root 2>&1 |")) {
        foreach (<COMMAND>) {
            next if (/^Not trusting file/);
            chomp;
            $hg_root = $_;
            last;
        };
        close COMMAND;
        chomp $hg_root;
        if ($hg_root !~ /There is no Mercurial repository here/) {
            $self->{REPOSITORY_ROOT} = $hg_root;
            $self->{SCM_NAME} = $scm_name;
            return 1;
        };
    };
    return 0;
};

sub search_via_build_lst {
    my $self = shift;
<<<<<<< HEAD
#    my @possible_build_lists = ('build.lst', 'build.xlist'); # build lists names
    my @possible_build_lists = ('build.lst'); # build lists names
=======
    my @possible_build_lists = ('gbuild.lst', 'build.lst', 'build.xlist'); # build lists names
>>>>>>> b608b4df
    my $previous_dir = '';
    my $rep_root_candidate = $self->{INITIAL_DIRECTORY};
    do {
        foreach (@possible_build_lists) {
            my $test_file;
            if ($rep_root_candidate eq '/') {
                $test_file = '/prj/' . $_;
            } else {
                $test_file = $rep_root_candidate . '/prj/' . $_;
            };
            if (-e $test_file) {
                $self->{REPOSITORY_ROOT} = File::Basename::dirname($rep_root_candidate);
                return 1;
            };
        };
        $previous_dir = $rep_root_candidate;
        $rep_root_candidate = File::Basename::dirname($rep_root_candidate);
        return 0 if ((!$rep_root_candidate) || ($rep_root_candidate eq $previous_dir));
    }
    while (chdir "$rep_root_candidate");
};

sub detect_repository {
    my $self        = shift;
    return if (search_via_build_lst($self));
    chdir $self->{INITIAL_DIRECTORY};
    return if (search_for_hg($self));
    croak('Cannot determine source directory/repository for ' . $self->{INITIAL_DIRECTORY});
};

##### finish #####

1; # needed by use or require

__END__

=head1 NAME

RepositoryHelper - Perl module for working with repositories and underlying SCM

=head1 SYNOPSIS

    # example that will analyze sources and return the source root directory

    use RepositoryHelper;

    # Create a new instance:
    $a = RepositoryHelper->new();

    # Get repositories for the actual workspace:
    $a->get_repository_root();


=head1 DESCRIPTION

RepositoryHelper is a perlPerl module for working with repositories and underlying SCM
in the database.

Methods:

RepositoryHelper::new()

Creates a new instance of RepositoryHelper. Can be initialized by: some path which likely to belong to a repository, default - empty, the current dir will be taken.

RepositoryHelper::get_repository_root()

Returns the repository root, retrieved by SCM methods or on educated guess...

RepositoryHelper::get_initial_directory()

Returns full path to the initialistion directory.

=head2 EXPORT

RepositoryHelper::new()
RepositoryHelper::get_repository_root()
RepositoryHelper::get_scm_name()
RepositoryHelper::get_initial_directory()

=head1 AUTHOR

Vladimir Glazunov, vg@openoffice.org

=head1 SEE ALSO

perl(1).

=cut<|MERGE_RESOLUTION|>--- conflicted
+++ resolved
@@ -118,12 +118,7 @@
 
 sub search_via_build_lst {
     my $self = shift;
-<<<<<<< HEAD
-#    my @possible_build_lists = ('build.lst', 'build.xlist'); # build lists names
-    my @possible_build_lists = ('build.lst'); # build lists names
-=======
-    my @possible_build_lists = ('gbuild.lst', 'build.lst', 'build.xlist'); # build lists names
->>>>>>> b608b4df
+    my @possible_build_lists = ('gbuild.lst', 'build.lst'); # build lists names
     my $previous_dir = '';
     my $rep_root_candidate = $self->{INITIAL_DIRECTORY};
     do {
