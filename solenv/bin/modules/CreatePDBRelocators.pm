#*************************************************************************
#
# DO NOT ALTER OR REMOVE COPYRIGHT NOTICES OR THIS FILE HEADER.
#
# Copyright 2008 by Sun Microsystems, Inc.
#
# OpenOffice.org - a multi-platform office productivity suite
#
# $RCSfile: CreatePDBRelocators.pm,v $
#
# $Revision: 1.8 $
#
# This file is part of OpenOffice.org.
#
# OpenOffice.org is free software: you can redistribute it and/or modify
# it under the terms of the GNU Lesser General Public License version 3
# only, as published by the Free Software Foundation.
#
# OpenOffice.org is distributed in the hope that it will be useful,
# but WITHOUT ANY WARRANTY; without even the implied warranty of
# MERCHANTABILITY or FITNESS FOR A PARTICULAR PURPOSE.  See the
# GNU Lesser General Public License version 3 for more details
# (a copy is included in the LICENSE file that accompanied this code).
#
# You should have received a copy of the GNU Lesser General Public License
# version 3 along with OpenOffice.org.  If not, see
# <http://www.openoffice.org/license.html>
# for a copy of the LGPLv3 License.
#
#*************************************************************************

#*************************************************************************
#
# createPDBRelocators - create for pdb relocator files
#                       PDB relocator files are used to find debug infos
#                       for analysis of creash reports
#
# usage: create_pdb_relocators($inpath, $milestoneext, $pre);
#
#*************************************************************************

package CreatePDBRelocators;

use strict;
use File::Basename;
use SourceConfig;

sub new
{
<<<<<<< HEAD
    my $inpath   = shift;
    my $milestoneext    = shift;
    my $pre      = shift;
=======
    my $Object = shift;
    my $solarversion = shift;
    my $self = {};
    my @repositories;
>>>>>>> 23fb6b01

    if (!defined ($solarversion)) {
        $solarversion = $ENV{SOLARVERSION};
    }
    if ( !$solarversion ) {
        print STDERR "can't determine SOLARVERSION.\n";
        exit (1);
    }

    $self->{SOLARVERSION} = $solarversion;

    my $SourceConfigObj = SourceConfig->new();
    @repositories = $SourceConfigObj->get_repositories();

    if (!scalar @repositories) {
        print STDERR "no repository and no working directory found.\n";
        exit (2);
    }
    $self->{REPOSITORIES} = \@repositories;
    bless($self, $Object);
    return $self;
}

sub create_pdb_relocators
{
    my $self = shift;
    my $inpath   = shift;
    my $milestone    = shift;
    my $pre      = shift;

    my $solarversion = $self->{SOLARVERSION};
    my $root_dir = "$solarversion/$inpath";

    # sanitize path
    $root_dir =~ s/\\/\//g;
<<<<<<< HEAD
    $o =~ s/\\/\//g;
    my $premilestoneext = $milestoneext;
    if ( $pre ne "" ) {
        $premilestoneext = ~ s/^\.//;
        $premilestoneext = ".pre$premilestoneext";
    }
    my $pdb_dir = $root_dir . "/pdb$premilestoneext";
    my $pdb_so_dir = $root_dir . "/pdb$premilestoneext/so";
=======
    my $pdb_dir = $root_dir . "/pdb.$pre$milestone";
    my $pdb_so_dir = $root_dir . "/pdb.$pre$milestone/so";
>>>>>>> 23fb6b01

    # create pdb directories if necessary
    if ( ! -d $pdb_dir ) {
        if ( !mkdir($pdb_dir, 0775) ) {
            print STDERR "can't create directory '$pdb_dir'\n";
                return undef;
        }
    }
    if ( ! -d $pdb_so_dir ) {
        if ( !mkdir($pdb_so_dir, 0775) ) {
            print STDERR "can't create directory '$pdb_so_dir'\n";
                return undef;
        }
    }

    # collect files
    my @pdb_files;
<<<<<<< HEAD
    collect_files( $o, $inpath, \@pdb_files);

    foreach (@pdb_files) {
        my $relocator = basename($_) . ".location";
        /$o\/(.*)/i;

        my $src_location = $1;

        my $location = "";
        my $target = "";
        if ( $src_location =~ /\/so\// )
        {
            $location = "../../../src$milestoneext/" . $src_location;
            $target = "$pdb_dir/so/$relocator";
        }
        else
        {
            $location = "../../src$milestoneext/" . $src_location;
            $target = "$pdb_dir/$relocator";
        }
=======
    foreach my $repository (@{$self->{REPOSITORIES}}) {
        my $o = $self->{SOLARVERSION} . "/$repository";
        $repository =~ s/(.*?)\.(.*)/$1/;
        $self->collect_files( $o, $inpath, \@pdb_files);

        foreach (@pdb_files) {
            my $relocator = basename($_) . ".location";
            /$o\/(.*)/i;

            my $src_location = $1;

            my $location = "";
            my $target = "";
            if ( $src_location =~ /\/so\// )
            {
                $location = "../../../$repository.$milestone/" . $src_location;
                $target = "$pdb_dir/so/$relocator";
            }
            else
            {
                $location = "../../$repository.$milestone/" . $src_location;
                $target = "$pdb_dir/$relocator";
            }
>>>>>>> 23fb6b01

            if ( !open(RELOCATOR, ">$target") ) {
                print STDERR "can't write file '$target'\n";
                return undef;
            }
            print RELOCATOR "$location\n";
            close(RELOCATOR);
        }
    }
    return 1;
}

sub collect_files_from_all_repositories
{
    my $self = shift;
    my ($platform, $filesref) = @_;
    my $repository;
    my $ret;
    foreach $repository (@{$self->{REPOSITORIES}}) {
        my $srcdir = $self->{SOLARVERSION} . "/$repository";
        $ret |= $self->collect_files ($srcdir, $platform, $filesref);
    }
    return $ret;
}

sub collect_files
{
    my $self = shift;
    my ($srcdir, $platform, $filesref) = @_;
    my $template = "$srcdir/*/$platform";
    if ( $ENV{GUI} eq "WNT" ) {
        # collect all pdb files on o:
        # regular glob does not work with two wildcard on WNT
        my @bin    = glob("$template/bin/*.pdb");
        my @bin_so = glob("$template/bin/so/*.pdb");
        # we are only interested in pdb files which are accompanied by
        # .exe or .dll which the same name
        foreach (@bin, @bin_so) {
            my $dir  = dirname($_);
            my $base = basename($_, ".pdb");
            my $exe = "$dir/$base.exe";
            my $dll = "$dir/$base.dll";
            if ( -e $exe || -e $dll ) {
                push(@$filesref, $_);
            }
        }
    }
    else {
        # collect all shared libraries on o:
        my @lib = glob("$template/lib/*.so*");
        my @lib_so = glob("$template/lib/so/*.so*");
        my @mac_lib = glob("$template/lib/*.dylib*");
        my @mac_lib_so = glob("$template/lib/so/*.dylib*");
        # collect all binary executables on o:
        my @bin = $self->find_binary_execs("$template/bin");
        my @bin_so = $self->find_binary_execs("$template/bin/so");
        @$filesref = (@lib, @lib_so, @mac_lib, @mac_lib_so, @bin, @bin_so);
    }
    return 1;
}

sub find_binary_execs
{
    my $self = shift;
    my $path = shift;
    my @files = glob("$path/*");
    my @execs = grep(-x $_, @files);
    my @elf_files = grep(`file $_` =~ /ELF/, @execs);
    my @MachO_files = grep(`file $_` =~ /Mach\-O/, @execs);
    return ( @elf_files, @MachO_files );
}

1; # required
<|MERGE_RESOLUTION|>--- conflicted
+++ resolved
@@ -47,16 +47,10 @@
 
 sub new
 {
-<<<<<<< HEAD
-    my $inpath   = shift;
-    my $milestoneext    = shift;
-    my $pre      = shift;
-=======
     my $Object = shift;
     my $solarversion = shift;
     my $self = {};
     my @repositories;
->>>>>>> 23fb6b01
 
     if (!defined ($solarversion)) {
         $solarversion = $ENV{SOLARVERSION};
@@ -84,7 +78,7 @@
 {
     my $self = shift;
     my $inpath   = shift;
-    my $milestone    = shift;
+    my $milestoneext    = shift;
     my $pre      = shift;
 
     my $solarversion = $self->{SOLARVERSION};
@@ -92,7 +86,6 @@
 
     # sanitize path
     $root_dir =~ s/\\/\//g;
-<<<<<<< HEAD
     $o =~ s/\\/\//g;
     my $premilestoneext = $milestoneext;
     if ( $pre ne "" ) {
@@ -101,10 +94,6 @@
     }
     my $pdb_dir = $root_dir . "/pdb$premilestoneext";
     my $pdb_so_dir = $root_dir . "/pdb$premilestoneext/so";
-=======
-    my $pdb_dir = $root_dir . "/pdb.$pre$milestone";
-    my $pdb_so_dir = $root_dir . "/pdb.$pre$milestone/so";
->>>>>>> 23fb6b01
 
     # create pdb directories if necessary
     if ( ! -d $pdb_dir ) {
@@ -122,28 +111,6 @@
 
     # collect files
     my @pdb_files;
-<<<<<<< HEAD
-    collect_files( $o, $inpath, \@pdb_files);
-
-    foreach (@pdb_files) {
-        my $relocator = basename($_) . ".location";
-        /$o\/(.*)/i;
-
-        my $src_location = $1;
-
-        my $location = "";
-        my $target = "";
-        if ( $src_location =~ /\/so\// )
-        {
-            $location = "../../../src$milestoneext/" . $src_location;
-            $target = "$pdb_dir/so/$relocator";
-        }
-        else
-        {
-            $location = "../../src$milestoneext/" . $src_location;
-            $target = "$pdb_dir/$relocator";
-        }
-=======
     foreach my $repository (@{$self->{REPOSITORIES}}) {
         my $o = $self->{SOLARVERSION} . "/$repository";
         $repository =~ s/(.*?)\.(.*)/$1/;
@@ -159,15 +126,14 @@
             my $target = "";
             if ( $src_location =~ /\/so\// )
             {
-                $location = "../../../$repository.$milestone/" . $src_location;
+                $location = "../../../$repository$milestoneext/" . $src_location;
                 $target = "$pdb_dir/so/$relocator";
             }
             else
             {
-                $location = "../../$repository.$milestone/" . $src_location;
+                $location = "../../$repository$milestoneext/" . $src_location;
                 $target = "$pdb_dir/$relocator";
             }
->>>>>>> 23fb6b01
 
             if ( !open(RELOCATOR, ">$target") ) {
                 print STDERR "can't write file '$target'\n";
