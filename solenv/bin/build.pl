--- conflicted
+++ resolved
@@ -96,7 +96,6 @@
                                 # that could be built now
     my %broken_build = ();         # hash of hashes of the modules,
                                 # where build was broken (error occurred)
-<<<<<<< HEAD
     my %folders_hashes = ();
     my %running_children = ();
     my $dependencies_hash = 0;
@@ -142,7 +141,7 @@
     my %platforms = (); # platforms available or being working with
     my %platforms_to_copy = (); # copy output trees for the platforms when --prepare
     my $tmp_dir = get_tmp_dir(); # temp directory for checkout and other actions
-    my @possible_build_lists = ('build.lst', 'build.xlist'); # build lists names
+    my @possible_build_lists = ('gbuild.lst', 'build.lst', 'build.xlist'); # build lists names
     my %build_list_paths = (); # build lists names
     my %build_lists_hash = (); # hash of arrays $build_lists_hash{$module} = \($path, $xml_list_object)
     my $pre_job = 'announce'; # job to add for not-single module build
@@ -155,68 +154,6 @@
     my %build_is_finished = (); # hash of already built modules
     my %modules_with_errors = (); # hash of modules with build errors
     my %build_in_progress_shown = ();  # hash of modules being built,
-=======
-    %folders_hashes = ();
-    %running_children = ();
-    $dependencies_hash = 0;
-    $cmd_file = '';
-    $build_all_parents = 0;
-    $show = 0;
-    $checkparents = 0;
-    $deliver = 0;
-    $pre_custom_job = '';
-    $custom_job = '';
-    $post_custom_job = '';
-    %local_deps_hash = ();
-    %PathHash = ();
-    %PlatformHash = ();
-    %AliveDependencies = ();
-    %global_deps_hash = (); # hash of dependencies of the all modules
-    %global_deps_hash_backup = (); # backup hash of external dependencies of the all modules
-    %module_deps_hash_backup = (); # backup hash of internal dependencies for aech module
-    %modules_with_errors = ();   # hash of modules hashes, which cannot be built further
-    @broken_modules_names = ();   # array of modules, which cannot be built further
-    @dmake_args = ();
-    %dead_parents = ();
-    $initial_module = '';
-    $all_dependent = 1;  # a flag indicating if the hash has independent keys
-    $build_from_with_branches = '';
-    $build_all_cont = '';
-    $build_since = '';
-    $dlv_switch = '';
-    $child = 0;
-    %processes_hash = ();
-    %module_announced = ();
-    $prepare = ''; # prepare for following incompatible build
-    $ignore = '';
-    $html = '';
-    @ignored_errors = ();
-    %incompatibles = ();
-    %skip_modules = ();
-    %exclude_branches = ();
-    $only_platform = ''; # the only platform to prepare
-    $only_common = ''; # the only common output tree to delete when preparing
-    %build_modes = ();
-    $maximal_processes = 0; # the max number of the processes run
-    %modules_types = (); # modules types ('mod', 'img', 'lnk') hash
-    %platforms = (); # platforms available or being working with
-    %platforms_to_copy = (); # copy output trees for the platforms when --prepare
-    $tmp_dir = get_tmp_dir(); # temp directory for checkout and other actions
-    @possible_build_lists = ('gbuild.lst', 'build.lst', 'build.xlist'); # build lists names
-    %build_list_paths = (); # build lists names
-    %build_lists_hash = (); # hash of arrays $build_lists_hash{$module} = \($path, $xml_list_object)
-    $pre_job = 'announce'; # job to add for not-single module build
-    $post_job = '';        # -"-
-    %windows_procs = ();
-    @warnings = (); # array of warnings to be shown at the end of the process
-    @errors = (); # array of errors to be shown at the end of the process
-    %html_info = (); # hash containing all necessary info for generating of html page
-    %module_by_hash = (); # hash containing all modules names as values and correspondent hashes as keys
-    %build_in_progress = (); # hash of modules currently being built
-    %build_is_finished = (); # hash of already built modules
-    %modules_with_errors = (); # hash of modules with build errors
-    %build_in_progress_shown = ();  # hash of modules being built,
->>>>>>> b608b4df
                                     # and shown last time (to keep order)
     my $build_time = time;
     my %jobs_hash = ();
@@ -262,7 +199,8 @@
     my $zenity_in = '';
     my $zenity_out = '';
     my $zenity_err = '';
-<<<<<<< HEAD
+    my $allow_gbuild = 0;
+    my %is_gbuild = ();
     my $verbose = 0;
 
     my @modules_built = ();
@@ -275,10 +213,6 @@
     my $new_line = "\n";
     my $incompatible = 0;
     my $local_host_ip = 'localhost';
-=======
-    my $allow_gbuild = 0;
-    %is_gbuild = ();
->>>>>>> b608b4df
 ### main ###
 
     get_options();
@@ -608,15 +542,9 @@
         my $possible_dir_path = $module_paths{$_}.'/prj/';
         if (-d $possible_dir_path) {
             foreach my $build_list (@possible_build_lists) {
-<<<<<<< HEAD
-                my $possible_build_list_path = correct_path($possible_dir_path . $build_list);
-                if (-f $possible_build_list_path) {
-                    $build_list_paths{$module} = $possible_build_list_path;
-                    return $possible_build_list_path;
-=======
                 # if gbuild are allow we favor gbuild.lst as the build instruction
                 if($build_list ne "gbuild.lst" || $allow_gbuild) {
-                    my $possible_build_list_path = CorrectPath($possible_dir_path . $build_list);
+                    my $possible_build_list_path = correct_path($possible_dir_path . $build_list);
                     if (-f $possible_build_list_path) {
                         $build_list_paths{$module} = $possible_build_list_path;
                         if ($build_list eq "gbuild.lst") {
@@ -625,7 +553,6 @@
                         };
                         return $possible_build_list_path;
                     };
->>>>>>> b608b4df
                 };
             }
             print_error("There's no build list for $module");
@@ -1045,21 +972,12 @@
                 $dependencies = $';
                 $dummy = $`;
                 $dummy =~ /(\S+)\s+(\S*)/o;
-<<<<<<< HEAD
                 $dir = $2;
                 $dependencies =~ /(\w+)/o;
                 $platform = $1;
                 $dependencies = $';
                 while ($dependencies =~ /,(\w+)/o) {
-                    $dependencies = $';
-=======
-                $Dir = $2;
-                $Dependencies =~ /(\w+)/o;
-                $Platform = $1;
-                $Dependencies = $';
-                while ($Dependencies =~ /,(\w+)/o) {
-                    $Dependencies = $'; #'
->>>>>>> b608b4df
+                    $dependencies = $'; #'
                 };
                 $dependencies =~ /\s+(\S+)\s+/o;
                 $dir_alias = $1;
@@ -1068,23 +986,13 @@
                     $dead_dependencies{$dir_alias}++;
                     next;
                 };
-<<<<<<< HEAD
                 delete $dead_dependencies{$dir_alias} if (defined $dead_dependencies{$dir_alias});
                 print_error("Directory alias $dir_alias is defined at least twice!! Please, correct build.lst in module $module_to_build") if (defined $$dependencies_hash{$dir_alias});
                 $platform_hash{$dir_alias}++;
-                $dependencies = $';
+                $dependencies = $'; #'
                 print_error("$module_to_build/prj/build.lst has wrongly written dependencies string:\n$_\n") if (!$dependencies);
                 $deps_hash{$_}++ foreach (get_dependency_array($dependencies));
                 $$dependencies_hash{$dir_alias} = \%deps_hash;
-=======
-                delete $DeadDependencies{$DirAlias} if (defined $DeadDependencies{$DirAlias});
-                print_error("Directory alias $DirAlias is defined at least twice!! Please, correct build.lst in module $module_to_build") if (defined $$dependencies_hash{$DirAlias});
-                $PlatformHash{$DirAlias}++;
-                $Dependencies = $'; #'
-                print_error("$module_to_build/prj/build.lst has wrongly written dependencies string:\n$_\n") if (!$Dependencies);
-                $deps_hash{$_}++ foreach (GetDependenciesArray($Dependencies));
-                $$dependencies_hash{$DirAlias} = \%deps_hash;
->>>>>>> b608b4df
                 my $local_dir = '';
                 if ($dir =~ /(\\|\/)/o) {
                     $local_dir = "/$'";
@@ -1444,29 +1352,16 @@
     $dep_string = shift;
     $string = $dep_string;
     $prj = shift;
-<<<<<<< HEAD
     while ($dep_string !~ /^NULL/o) {
         print_error("Project $prj has wrongly written dependencies string:\n $string") if (!$dep_string);
         $dep_string =~ /(\S+)\s*/o;
         $parent_prj = $1;
-        $dep_string = $';
+        $dep_string = $'; #'
         if ($parent_prj =~ /\.(\w+)$/o) {
             $parent_prj = $`;
             if (($prj_platform{$parent_prj} ne $1) &&
                 ($prj_platform{$parent_prj} ne 'all')) {
                 print_error ("$parent_prj\.$1 is a wrongly dependency identifier!\nCheck if it is platform dependent");
-=======
-    while ($DepString !~ /^NULL/o) {
-        print_error("Project $prj has wrongly written dependencies string:\n $string") if (!$DepString);
-        $DepString =~ /(\S+)\s*/o;
-        $ParentPrj = $1;
-        $DepString = $'; #'
-        if ($ParentPrj =~ /\.(\w+)$/o) {
-            $ParentPrj = $`;
-            if (($prj_platform{$ParentPrj} ne $1) &&
-                ($prj_platform{$ParentPrj} ne 'all')) {
-                print_error ("$ParentPrj\.$1 is a wrongly dependency identifier!\nCheck if it is platform dependent");
->>>>>>> b608b4df
             };
             $alive_dependencies{$parent_prj}++ if (check_platform($1));
             push(@dependencies, $parent_prj);
