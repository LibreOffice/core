common
{
	environment
	{
		common
		{
			ADDED_MODULES solenv default_images custom_images ooo_custom_images external_images postprocess instset_native instsetoo_native smoketest_native smoketestoo_native
			BIG_SVX TRUE
			BMP_WRITES_FLAG TRUE
			BUILD_SPECIAL TRUE
			BUILD_STAX YES
			BUILD_TYPE SO OOo EXT BINFILTER MORE_FONTS BSH CURL DICTIONARIES HSQLDB HUNSPELL HYPHEN MYTHES JPEG LIBXML2 LIBXMLSEC LPSOLVE MOZ NEON TWAIN PYTHON ZLIB SANE UNIXODBC X11_EXTENSIONS LIBWPD EPM ODK MSFONTEXTRACT MATHMLDTD BOOST MDDS EXPAT CRASHREP BERKELEYDB LIBXSLT SUN AGG GTK ICU SYSTRAY_GTK JAVAINSTALLER2 VIGRA OPENSSL JFREEREPORT APACHE_COMMONS TOMCAT REPORTBUILDER SDEXT SWEXT XPDF LUCENE REDLAND SAXON WRITER2LATEX NSS L10N GRAPHITE MYSQLCPPCONN MYSQLC CPPUNIT
			common_build TRUE
			COMMON_OUTDIR common
			CONFIG_PROJECT config_office
			DIC_ALL TRUE
			ENABLEUNICODE TRUE
			ENABLE_AGG YES
			ENABLE_CUPS TRUE
			ENABLE_DIRECTX TRUE
			ENABLE_FONTCONFIG TRUE
			ENABLE_GCONF TRUE
			ENABLE_GNOMEVFS TRUE
			ENABLE_GTK TRUE
			ENABLE_MEDIAWIKI YES
			ENABLE_MINIMIZER YES
 			ENABLE_MYSQLC YES
			ENABLE_NSS_MODULE YES
			ENABLE_RANDR TRUE
			ENABLE_REPORTBUILDER YES
			ENABLE_SVCTAGS YES
			ENABLE_VBA YES
			ISERVER iserver.germany.sun.com
			LU_HGFLAG ""
			LU_NOSOURCE ""
			LU_RFLAG ""
			NEW_JAR_PACK TRUE
			NO_REC_RES TRUE
			OOODMAKEMODE YES
            OOO_SHELL /bin/bash
			PCLEAN_PATH xxx
			RES_ENUS TRUE
			RES_GER TRUE
			rsc_once TRUE
			SHIPDRIVE /so/install
			STLPORT4 NO_STLPORT4
			STLPORT_VER 400
			WITH_FONTOOO YES
			WITH_LDAP YES
			wrapper_override_cc_wrapper TRUE
			MAXPROC maxproc=15
		}
		common:0 IF %UPDATER% == YES
		{
			DEFAULT_TO_ENGLISH_FOR_PACKING 1
			DELIVER_TO_ZIP TRUE
			DISABLE_SAL_DBGBOX 1
		}
		common:1 IF X%CWS_WORK_STAMP%X != XX
		{
			CWS_WORK_STAMP_EXT _%CWS_WORK_STAMP%
		}
		common:2 IF %UPDATER% == YES
		{
			WITH_LANG en-US de
            BUILD_TYPE l10n
		}
		common:3 IF %UPDATER% != YES
		{
		}
		crashdump
		{
			ENABLE_CRASHDUMP TRUE
		}
		hg
		{
			LU_HGFLAG hg_source
		}
		maxproc
		{
			MAXPROC maxproc=%MAXPROCESS%
		}
		minorext
		{
			UPDMINOREXT .%UPDMINOR%
		}
		nosource
		{
			LU_NOSOURCE no_source
		}
		pro:0 IF %UPDATER% == YES
		{
			DELIVER_TO_ZIP TRUE
			product full
			PROEXT .pro
			PROFULLSWITCH product=full
			WITH_LANG en-US de es fr hu it ja ko nl pl pt pt-BR ru sv th tr zh-CN zh-TW ar
		}
		pro:1 IF %UPDATER% != YES
		{
			product full
			PROEXT .pro
			PROFULLSWITCH product=full
		}
		r_only
		{
			LU_RFLAG r_only
		}
		tmp
		{
			SOL_TMP %SOL_TMP_DIR%
		}
		verbose
		{
			VERBOSE VERBOSE
		}
	}
	extern
	{
		ENVROOT
		PATH
		SRC_ROOT
		UPDATER
	}
	order minorext common:2 common:3 pro:0 pro:1 common common:0 cwsname common:1 tmp crashdump maxproc hg r_only nosource
	reset
	{
		ALT_L10N_MODULE
		ENVCFLAGS
		HOMEDRIVE
		HOMEPATH
		JAVAHOME
		JAVA_HOME
 		LU_HGFLAG
 		LU_NOSOURCE
 		LU_RFLAGS
        MKDIRHIER
		PROEXT
		PROFULLSWITCH
		SHIPDRIVE
		SOLARSRC
		SOLAR_JAVA
		SPEW
		STLPORT4
		UPDMINOREXT
		WITH_FONTOOO
		WITH_LANG
	}
	restore
	{
		PATH
	}
	standlst
	{
		DRIVE_O %WORK_STAMP%/drives/o:/UnixVolume
		DRIVE_S %WORK_STAMP%/drives/s:/UnixVolume
	}
	switches
	{
		crashdump
		cwsname CWS_WORK_STAMP
		envroot
		hg
		minorext
		nosource
		pro
		maxproc MAXPROCESS
		r_only
		tmp SOL_TMP_DIR
		verbose VERBOSE
	}
}
finish
{
	environment
	{
		cap
		{
			SOLARSRC %SOL_TMP%$/o%CWS_WORK_STAMP_EXT%$/%WORK_STAMP%$/ooo%UPDMINOREXT%
			SOURCE_ROOT_DIR $expand(%SOLARSRC%/..)
		}
		cax
		{
			SOLARSRC %SOL_TMP%$/o%CWS_WORK_STAMP_EXT%$/%WORK_STAMP%$/ooo%UPDMINOREXT%
			SOURCE_ROOT_DIR $expand(%SOLARSRC%/..)
		}
		common_0:0 IF %OS% == MACOSX
		{
			ENABLE_GCONF
			ENABLE_GNOMEVFS
			ENABLE_GTK
			SOLARINCLUDES -I%SOLARVERSION%$/%INPATH%$/inc%UPDMINOREXT% -I%SOLARENV%$/%OUTPATH%$/inc -I%SOLARENV%$/inc %SOLAREXTRAINC%
		}
		common_0:3 IF %SOLARINCLUDES% ==
		{
			SOLARINCLUDES -I%SOLARVERSION%$/%INPATH%$/inc%UPDMINOREXT% %PSDKINC% -I%COMPATH%$/include -I%SOLARENV%$/inc %SOLAREXTRAINC%
		}
		common_1
		{
        BISON_HAIRY %SOLARROOT%$/btools$/bison.hairy
        BISON_SIMPLE %SOLARROOT%$/btools$/bison.simple
			DPKG %BUILD_TOOLS%$/dpkg
            OOO_JUNIT_JAR %SOLARROOT%$/btools$/junit-4.8.1.jar
			PATH .$:$cp(%SOLARENV%$/bin)$:$cp(%COMMON_BUILD_TOOLS%)$:$cp(%BUILD_TOOLS%$/dmake412)$:$cp(%BUILD_TOOLS%)$:$cp(%COMMON_ENV_TOOLS%)$:$cp(%ENV_TOOLS%)$:$cp(%COMPATH%$/bin)$:$cp(%JDKPATH%)$:$cp(%PATHEXTRA%)$:%PATH%
			PATH_SEPERATOR $;
			SOLARINC -I%SOLAR_STLPATH% -I%SOLARVERSION%$/%INPATH%$/inc%UPDMINOREXT%$/external %SOLARINCLUDES%
			SOLARLIB -L%SOLARVER%/%INPATH%/lib%UPDMINOREXT% %JDKLIBS% %SOLAREXTRALIB%
			SOLARSRC %SRC_ROOT%
			SOURCE_ROOT_DIR $expand(%SOLARSRC%/..)
			ANT_HOME %COMMON_BUILD_TOOLS%$/apache-ant-1.7.1
            DBGSV_INIT %SOLARENV%/bin/dbgsv.ini
		}
		common_2:0 IF X%CWS_WORK_STAMP%X == XX
		{
			MWS_BUILD TRUE
		}
		common_a
		{
			*o: cd %SOLARSRC%
			ALT_L10N_MODULE $expand(%SOLARSRC%/..)/sun/l10n_so
			TARFILE_LOCATION %SOURCE_ROOT_DIR%/ext_sources
		}
		common_jre:0 IF %JREPATH% ==
		{
			HIER set
		}
		common_jre:1 IF %LD_LIBRARY_PATH% ==
		{
			PATH %PATH%$:$cp(%JREPATH%)
		}
		cwsname:0 IF X%SOURCE_ROOT_USED%X == XX
		{
			*build
			*deliver
			DMAKEROOT SOURCE_ROOT_not_used
			SOLARINC SOURCE_ROOT_not_used
			SOLARINCLUDE SOURCE_ROOT_not_used
			SOLARSRC SOURCE_ROOT_not_used
			SOLARVER SOURCE_ROOT_not_used
			SOLARVERSION SOURCE_ROOT_not_used
			SOLAR_SOURCE_ROOT SOURCE_ROOT_not_used
			SO_GEN_ERROR Error - Using -cwsname without -sourceroot switch is harmful...
			SO_GEN_ERROR2 ...resetting path to source tree
			SRC_ROOT SOURCE_ROOT_not_used
		}
		cwsname:1 IF X%SOURCE_ROOT%X == XX
		{
			*build
			*deliver
			DMAKEROOT SOURCE_ROOT_not_set
			SOLARINC SOURCE_ROOT_not_set
			SOLARINCLUDE SOURCE_ROOT_not_set
			SOLARSRC SOURCE_ROOT_not_set
			SOLARVER SOURCE_ROOT_not_set
			SOLARVERSION SOURCE_ROOT_not_set
			SOLAR_SOURCE_ROOT SOURCE_ROOT_not_set
			SO_GEN_ERROR Error - Using -cwsname without SOURCE_ROOT set is harmful...
			SO_GEN_ERROR2 ...resetting path to source tree
			SRC_ROOT SOURCE_ROOT_not_set
		}
		cwsname:2 IF X%UPDMINOR%X == XX
		{
			*build
			*deliver
			DMAKEROOT UPDMINOR_not_used
			SOLARINC UPDMINOR_not_used
			SOLARINCLUDE UPDMINOR_not_used
			SOLARSRC UPDMINOR_not_used
			SOLARVER UPDMINOR_not_used
			SOLARVERSION UPDMINOR_not_used
			SOLAR_SOURCE_ROOT UPDMINOR_not_used
			SO_GEN_ERROR Error - Using -cwsname without -ver switch is harmful...
			SO_GEN_ERROR2 ...resetting path to source tree
			SRC_ROOT UPDMINOR_not_used
		}
		jdk14
		{
			CLASSPATH .$;%JAVA_HOME%$/jre$/lib$/rt.jar
			ILIB %LIB%$;%JDKLIB%
			LIB %LIB%$;%JDKLIB%
            JAVA_TARGET_FLAG -target 1.4
		}
		jdk15
		{
			CLASSPATH .$;%JAVA_HOME%$/jre$/lib$/rt.jar
			ILIB %LIB%$;%JDKLIB%
			LIB %LIB%$;%JDKLIB%
            JAVA_TARGET_FLAG -target 1.5
		}
		l10n
		{
			framework %L10N_framework%
			L10N-framework %L10N_framework%
		}
		ojdk16
		{
			CLASSPATH .$;%JAVA_HOME%$/jre$/lib$/rt.jar
			ILIB %LIB%$;%JDKLIB%
			LIB %LIB%$;%JDKLIB%
            JAVA_TARGET_FLAG -target 1.6
		}
	}
	order cwsname:0 cwsname:1 cwsname:2 common_0:0 common_0:1 common_0:2 common_0:3 jdk14 jdk15 ojdk16 common_1 common_2:0 l10n common_jre:0 common_jre:1 cax cap common_a
	switches
	{
		cwsname CWS_WORK_STAMP
	}
}
unxfbsdi
{
	environment
	{
		bs_sourceroot
		{
			SOLAR_SOURCE_ROOT %SOURCE_ROOT_TMP%
			SOURCE_ROOT %SOURCE_ROOT_TMP%
			SOURCE_ROOT_USED TRUE
		}
		cap
		{
			COPYALL TRUE
			COPY_PACKED TRUE
			DEVROOT %SOL_TMP%$/r
			PCLEAN_PATH %SOLARROOT%/etools
			SOLARENV %SOL_TMP%$/o%CWS_WORK_STAMP_EXT%$/%WORK_STAMP%$/ooo%UPDMINOREXT%$/solenv
			SOLARROOT %SOL_TMP%$/r
			SOLARVER %SOL_TMP%$/o%CWS_WORK_STAMP_EXT%/%WORK_STAMP%
			SOLARVERSION %SOL_TMP%$/o%CWS_WORK_STAMP_EXT%/%WORK_STAMP%
			SO_PACK %SOL_TMP%$/r$/pack$/%WORK_STAMP%
		}
		cax
		{
			COPYALL FALSE
			DEVROOT %SOL_TMP%$/r
			PCLEAN_PATH %SOL_TMP%$/r/etools
			SOLARENV %SOL_TMP%$/o%CWS_WORK_STAMP_EXT%$/%WORK_STAMP%$/ooo%UPDMINOREXT%$/solenv
			SOLARROOT %SOL_TMP%$/r
			SOLARVER %SOL_TMP%$/o%CWS_WORK_STAMP_EXT%/%WORK_STAMP%
			SOLARVERSION %SOL_TMP%$/o%CWS_WORK_STAMP_EXT%/%WORK_STAMP%
			SO_PACK %SOL_TMP%$/r$/pack$/%WORK_STAMP%
		}
		common
		{
			*build nice perl %SOLARENV%/bin/build.pl %PROFULLSWITCH%
			*build_client nice perl %SOLARENV%/bin/build_client.pl
			*copyprj perl %COMMON_ENV_TOOLS%/copyprj.pl
			*deliver perl %SOLARENV%/bin/deliver.pl
			*mkout perl %SOLARENV%/bin/mkout.pl
			*r: cd %SOLARROOT%
			*s: cd %SOLARVERSION%
			*zipdep perl %SOLARENV%/bin/zipdep.pl
			COPYPRJ perl %COMMON_ENV_TOOLS%/copyprj.pl
			DELIVER perl %SOLARENV%/bin/deliver.pl
			DMAKEROOT %SOLARENV%/inc/startup
			LD_LIBRARY_PATH .:%SOLARVERSION%/%INPATH%/lib%UPDMINOREXT%:%COMPATH%/libexec
			MKOUT perl %SOLARENV%/bin/mkout.pl
			PATHEXTRA %combin%:/usr/bin:/bin:/usr/sbin:/etc:/usr/bin/X11
			SOLAREXTRAINC -I%SOLAR_STLPATH% -I%SYSBASE%/usr/include -I%SYSBASE%/usr/include/X11
			SOLAREXTRALIB -L../lib -L%SYSBASE%/usr/X11R6/lib -L%SYSBASE%/usr/lib -L/usr/X11R6/lib  -L%SOLAR_STLLIBPATH%
			SOLAR_JAVA TRUE
			ZIPDEP perl %SOLARENV%/bin/zipdep.pl
		}
		common0
		{
			SOLAR_ENV_ROOT /so/env
			SOLAR_SOURCE_ROOT %DRIVE_O%
		}
		common1
		{
			COMPATH %SOLAR_ENV_ROOT%$/gcc_3.0.1_linux_libc2.11_turbolinux
			DEVROOT %SOLAR_ENV_ROOT%
			PKGFORMAT some_dummy
			SHARED_SOLARENV %SOLAR_SOURCE_ROOT%/%WORK_STAMP%/ooo%UPDMINOREXT%/solenv
			SHARED_SOLARVERSION %SOLAR_SOURCE_ROOT%/%WORK_STAMP%
			SOLARENV %SOLAR_SOURCE_ROOT%/%WORK_STAMP%/ooo%UPDMINOREXT%/solenv
			SOLARROOT %SOLAR_ENV_ROOT%
			SOLARVER %SOLAR_SOURCE_ROOT%/%WORK_STAMP%
			SOLARVERSION %SOLAR_SOURCE_ROOT%/%WORK_STAMP%
			SOLAR_JDK13PATH %SOLAR_ENV_ROOT%/Linux_JDK_1.3.1
			SOLAR_JDK14PATH %SOLAR_ENV_ROOT%/Linux_JDK_1.4.2_11
			SOLAR_JDK15PATH %SOLAR_ENV_ROOT%/Linux_JDK_1.5.0_06
			SO_PACK %SOLAR_ENV_ROOT%/pack/%WORK_STAMP%
			SRC_ROOT %SOLAR_SOURCE_ROOT%/%WORK_STAMP%/ooo%UPDMINOREXT%
		}
		common2
		{
			BUILD_TOOLS %SOLARROOT%/bt_unxfbsdi/bin
			COM GCC
			COMMON_BUILD_TOOLS %SOLARROOT%$/btools
			COMMON_ENV_TOOLS %SOLARROOT%$/etools
			CPU I
			CPUNAME INTEL
			CVER C300
			ENV_TOOLS %SOLARROOT%/et_unxfbsdi/bin
			GUI UNX
			GUIBASE unx
			GVER VCL
			INPATH unxfbsdi%PROEXT%
			JDK13PATH %SOLAR_JDK13PATH%
			JDK14PATH %SOLAR_JDK14PATH%
			JDK15PATH %SOLAR_JDK15PATH%
			NO_BSYMBOLIC True
			OS FREEBSD
			OUTPATH unxfbsdi
			SOLAR_STLLIBPATH %SOLARVERSION%$/unxfbsdi%PROEXT%$/lib%UPDMINOREXT%
			SOLAR_STLPATH %SOLARVERSION%$/unxfbsdi%PROEXT%$/inc%UPDMINOREXT%$/stl
			SYSBASE %SOLAR_SYSBASE_ROOT%
			TEMP /tmp
			TMP /tmp
		}
		compath
		{
			COMPATH %STAR_COMPATH%
		}
		debug
		{
			LD_LIBRARY_PATH %SOLARROOT%/solenv/unxlngi4/lib/debug:%LD_LIBRARY_PATH%
		}
		distroot:0 if X%DIST_ROOT%X != XX
		{
			SHARED_SOLARVERSION %DIST_ROOT%/%WORK_STAMP%
			SOLARVER %DIST_ROOT%/%WORK_STAMP%
			SOLARVERSION %DIST_ROOT%/%WORK_STAMP%
		}
		envroot:0 IF X%ENV_ROOT%X != XX
		{
			SOLAR_ENV_ROOT %ENV_ROOT%
		}
		jdk14
		{
			JAVA_HOME %JDK14PATH%
			JDKINC %JDK14PATH%/include:%JDK14PATH%/include/linux
			JDKINCS -I%JDK14PATH%/include -I%JDK14PATH%/include/linux
			JDKLIB %JDK14PATH%/jre/lib:%JDK14PATH%/jre/lib/i386:%JDK14PATH%/jre/lib/i386/client
			JDKLIBS -L%JDK14PATH%/jre/lib -L%JDK14PATH%/jre/lib/i386 -L%JDK14PATH%/jre/lib/i386/client
			JDKPATH %JDK14PATH%/bin
			JDK_VERSION 142
			XCLASSPATH .:%JDK14PATH%/jre/lib/rt.jar
		}
		jdk14path:0 IF X%JDK_PATH%X != XX
		{
			SOLAR_JDK14PATH %JDK_PATH%
		}
		jdk15
		{
			JAVA_HOME %JDK15PATH%
			JDKINC %JDK15PATH%/include:%JDK15PATH%/include/linux
			JDKINCS -I%JDK15PATH%/include -I%JDK15PATH%/include/linux
			JDKLIB %JDK15PATH%/jre/lib:%JDK15PATH%/jre/lib/i386:%JDK15PATH%/jre/lib/i386/client
			JDKLIBS -L%JDK15PATH%/jre/lib -L%JDK15PATH%/jre/lib/i386 -L%JDK15PATH%/jre/lib/i386/client
			JDKPATH %JDK15PATH%/bin
			JDK_VERSION 150
			XCLASSPATH .:%JDK15PATH%/jre/lib/rt.jar
		}
		jdk15path:0 IF X%JDK_PATH%X != XX
		{
			SOLAR_JDK15PATH %JDK_PATH%
		}
		pro
		{
			PROSWITCH -DPRODUCT
		}
		sourceroot:0 IF X%SOURCE_ROOT%X != XX
		{
			SOLAR_SOURCE_ROOT %SOURCE_ROOT%
			SOURCE_ROOT_USED TRUE
		}
		sysbaseroot
		{
			SOLAR_SYSBASE_ROOT %SYSBASE_ROOT%
		}
	}
	extern
	{
		DIST_ROOT
		ENV_ROOT
		HOME
		JDK_PATH
		LOCALINI
		SOL_TMP
		SOURCE_ROOT
		SYSBASE_ROOT
		USER
	}
	order common0 bs_sourceroot envroot:0 sourceroot:0 sysbaseroot common1 jdk14path:0 jdk15path:0 distroot:0 cap cax compath common2 pro common jdk14 jdk15 debug
	reset
	{
		CLASSPATH
		COPYALL
	}
	restore
	{
		INCLUDE
	}
	script
	{
		csh 
		{
			400: if ( ${?COPYALL} ) $SOLAR_ENV_ROOT/etools/lucopy.pl all $MAXPROC $LU_HGFLAG $LU_RFLAG $LU_NOSOURCE
			600: umask 002
			800: rehash
            820: wrapfetch.sh
			850: if ( "$?SO_GEN_ERROR" == 0 ) setenv SO_GEN_ERROR
			851: if ( "$?SO_GEN_ERROR2" == 0 ) setenv SO_GEN_ERROR2
			900: if ( "$?SO_GEN_ERROR" == 1 ) echo $SO_GEN_ERROR
			901: if ( "$?SO_GEN_ERROR2" == 1 ) echo $SO_GEN_ERROR2
		}
		sh
		{
			400: if [ $COPYALL ]; then
			410: $SOLAR_ENV_ROOT/etools/lucopy.pl all $MAXPROC $LU_HGFLAG $LU_RFLAG $LU_NOSOURCE
			415: fi
			600: umask 002
			800: hash -r
            820: wrapfetch.sh
			850: if [ "0$SO_GEN_ERROR" -eq 0 ]; then
			851: export SO_GEN_ERROR
			852: fi
			860: if [ "0$SO_GEN_ERROR2" -eq 0 ]; then
			861: export SO_GEN_ERROR2
			862: fi
			870: if [ "0$SO_GEN_ERROR" -ne 0 ]; then
			871: echo $SO_GEN_ERROR
			872: fi
			880: if [ "0$SO_GEN_ERROR2" -ne 0 ]; then
			881: echo $SO_GEN_ERROR2
			882: fi
		}
	}
	switches
	{
       	bs_sourceroot SOURCE_ROOT_TMP
		bsclient
		cap
		cax
		compath STAR_COMPATH
		debug
		distroot
		envroot
		jdk14
		jdk14path
		jdk15
		jdk15path
		l10n L10N_framework
		pro
		sourceroot
		sysbaseroot
	}
}
unxlngi6
{
	environment
	{
		bs_sourceroot
		{
			SOLAR_SOURCE_ROOT %SOURCE_ROOT_TMP%
			SOURCE_ROOT %SOURCE_ROOT_TMP%
			SOURCE_ROOT_USED TRUE
		}
		cap
		{
			COPYALL TRUE
			COPY_PACKED TRUE
			DEVROOT %SOL_TMP%$/r
			PCLEAN_PATH %SOLARROOT%/etools
			PERL %SOL_TMP%$/r$/bt_linux_libc2.5$/%WORK_STAMP%$/bin$/perl
			SOLARENV %SOL_TMP%$/o%CWS_WORK_STAMP_EXT%$/%WORK_STAMP%$/ooo%UPDMINOREXT%$/solenv
			SOLARROOT %SOL_TMP%$/r
			SOLARVER %SOL_TMP%$/o%CWS_WORK_STAMP_EXT%/%WORK_STAMP%
			SOLARVERSION %SOL_TMP%$/o%CWS_WORK_STAMP_EXT%/%WORK_STAMP%
			SO_PACK %SOL_TMP%$/r$/pack$/%WORK_STAMP%
		}
		cax
		{
			COPYALL FALSE
			DEVROOT %SOL_TMP%$/r
			PCLEAN_PATH %SOL_TMP%$/r/etools
			PERL %SOL_TMP%$/r$/bt_linux_libc2.5$/%WORK_STAMP%$/bin$/perl
			SOLARENV %SOL_TMP%$/o%CWS_WORK_STAMP_EXT%$/%WORK_STAMP%$/ooo%UPDMINOREXT%$/solenv
			SOLARROOT %SOL_TMP%$/r
			SOLARVER %SOL_TMP%$/o%CWS_WORK_STAMP_EXT%/%WORK_STAMP%
			SOLARVERSION %SOL_TMP%$/o%CWS_WORK_STAMP_EXT%/%WORK_STAMP%
			SO_PACK %SOL_TMP%$/r$/pack$/%WORK_STAMP%
		}
		common
		{
			*build nice %PERL% %SOLARENV%/bin/build.pl %PROFULLSWITCH%
			*build_client nice %PERL% %SOLARENV%/bin/build_client.pl
			*copyprj %PERL% %COMMON_ENV_TOOLS%/copyprj.pl
			*deliver %PERL% %SOLARENV%/bin/deliver.pl
			*mkout %PERL% %SOLARENV%/bin/mkout.pl
			*r: cd %SOLARROOT%
			*s: cd %SOLARVERSION%
			*zipdep %PERL% %SOLARENV%/bin/zipdep.pl
			COPYPRJ %PERL% %COMMON_ENV_TOOLS%/copyprj.pl
			DELIVER %PERL% %SOLARENV%/bin/deliver.pl
			DMAKEROOT %SOLARENV%/inc/startup
			HAVE_GCC_VISIBILITY_FEATURE TRUE
            HAVE_LD_BSYMBOLIC_FUNCTIONS TRUE
            HAVE_LD_HASH_STYLE TRUE
			LIBRARY_PATH %SYSBASE%/usr/lib
			MKOUT %PERL% %SOLARENV%/bin/mkout.pl
			PATHEXTRA %combin%:/usr/bin:/bin:/usr/sbin:/etc:/usr/bin/X11
			SOLAREXTRAINC -I%SOLAR_STLPATH% -I%SYSBASE%/usr/include -I%SYSBASE%/usr/include/X11 -I%SYSBASE%/include
			SOLAREXTRALIB -L../lib -L%SYSBASE%/usr/X11R6/lib -L%SYSBASE%/usr/lib -L/usr/X11R6/lib  -L%SOLAR_STLLIBPATH%
			SOLAR_JAVA TRUE
			ZIPDEP %PERL% %SOLARENV%/bin/zipdep.pl
		}
		common0
		{
			SOLAR_ENV_ROOT /so/env
			SOLAR_SOURCE_ROOT %DRIVE_O%
			SOLAR_SYSBASE_ROOT /so/env/gcc_4.2.3_linux_libc2.5/glibc2.5
		}
		common1
		{
			COMPATH %SOLAR_ENV_ROOT%$/gcc_4.2.3_linux_libc2.5
			DEVROOT %SOLAR_ENV_ROOT%
			LFS_CFLAGS -D_LARGEFILE_SOURCE -D_FILE_OFFSET_BITS=64
			PERL %SOLAR_ENV_ROOT%/bt_linux_libc2.5/%WORK_STAMP%/bin/perl
			PKGFORMAT rpm
			SHARED_SOLARENV %SOLAR_SOURCE_ROOT%/%WORK_STAMP%/ooo%UPDMINOREXT%/solenv
			SHARED_SOLARVERSION %SOLAR_SOURCE_ROOT%/%WORK_STAMP%
			SOLARENV %SOLAR_SOURCE_ROOT%/%WORK_STAMP%/ooo%UPDMINOREXT%/solenv
			SOLARROOT %SOLAR_ENV_ROOT%
			SOLARVER %SOLAR_SOURCE_ROOT%/%WORK_STAMP%
			SOLARVERSION %SOLAR_SOURCE_ROOT%/%WORK_STAMP%
			SOLAR_JDK13PATH %SOLAR_ENV_ROOT%/Linux_JDK_1.3.1
			SOLAR_JDK14PATH %SOLAR_ENV_ROOT%/Linux_JDK_1.4.2_11
			SOLAR_JDK15PATH %SOLAR_ENV_ROOT%/Linux_JDK_1.5.0_06
			SOLAR_OJDK16PATH %SOLAR_ENV_ROOT%/openjdk-6-b08-linux-i586
			SO_PACK %SOLAR_ENV_ROOT%/pack/%WORK_STAMP%
			SRC_ROOT %SOLAR_SOURCE_ROOT%/%WORK_STAMP%/ooo%UPDMINOREXT%
            PKG_CONFIG_LIBDIR %SOLAR_SYSBASE_ROOT%/usr/lib/pkgconfig
		}
		common2
		{
			ENABLE_GRAPHITE TRUE
			ENABLE_GSTREAMER TRUE
            BUILD_TOOLS %SOLARROOT%/bt_linux_libc2.5/%WORK_STAMP%/bin
			COM GCC
			COMMON_BUILD_TOOLS %SOLARROOT%$/btools
			COMMON_ENV_TOOLS %SOLARROOT%$/etools
			CPU I
			CPUNAME INTEL
			CVER C432
			ENABLE_KAB TRUE
			ENABLE_KDE TRUE
			ENABLE_EVOAB2 TRUE
			ENV_TOOLS %SOLARROOT%/et_linux_libc2.5/%WORK_STAMP%/bin
			GUI UNX
			GUIBASE unx
			GVER VCL
			INPATH unxlngi6%PROEXT%
			JDK13PATH %SOLAR_JDK13PATH%
			JDK14PATH %SOLAR_JDK14PATH%
			JDK15PATH %SOLAR_JDK15PATH%
			KDE_ROOT /so/env/kde/linux/kde-3.2.2
            LIBMYSQL_PATH %SOLAR_ENV_ROOT%/mysql-connector-c-6.0.2/unxlngi6
			NO_BSYMBOLIC True
			OJDK16PATH %SOLAR_OJDK16PATH%
			OS LINUX
			OUTPATH unxlngi6
			RPM %SOLARENV%/bin/rpm-wrapper
			SOLAR_STLLIBPATH %SOLARVERSION%$/unxlngi6%PROEXT%$/lib%UPDMINOREXT%
			SOLAR_STLPATH %SOLARVERSION%$/unxlngi6%PROEXT%$/inc%UPDMINOREXT%$/stl
			SYSBASE %SOLAR_SYSBASE_ROOT%
			TEMP /tmp
			TMP /tmp
		}
		common3:0 IF X%UPDATER%X == XX
		{
			FORCE2ARCHIVE TRUE
		}
		compath
		{
			COMPATH %STAR_COMPATH%
		}
		distroot:0 if X%DIST_ROOT%X != XX
		{
			SHARED_SOLARVERSION %DIST_ROOT%/%WORK_STAMP%
			SOLARVER %DIST_ROOT%/%WORK_STAMP%
			SOLARVERSION %DIST_ROOT%/%WORK_STAMP%
		}
		envroot:0 IF X%ENV_ROOT%X != XX
		{
			SOLAR_ENV_ROOT %ENV_ROOT%
		}
		jdk14
		{
			JAVA_HOME %JDK14PATH%
			JDKINC %JDK14PATH%/include:%JDK14PATH%/include/linux
			JDKINCS -I%JDK14PATH%/include -I%JDK14PATH%/include/linux
			JDKLIB %JDK14PATH%/jre/lib:%JDK14PATH%/jre/lib/i386:%JDK14PATH%/jre/lib/i386/client
			JDKLIBS -L%JDK14PATH%/jre/lib -L%JDK14PATH%/jre/lib/i386 -L%JDK14PATH%/jre/lib/i386/client
			JDKPATH %JDK14PATH%/bin
			JDK_VERSION 142
			XCLASSPATH .:%JDK14PATH%/jre/lib/rt.jar
		}
		jdk14path:0 IF X%JDK_PATH%X != XX
		{
			SOLAR_JDK14PATH %JDK_PATH%
		}
		jdk15
		{
			JAVA_HOME %JDK15PATH%
			JDKINC %JDK15PATH%/include:%JDK15PATH%/include/linux
			JDKINCS -I%JDK15PATH%/include -I%JDK15PATH%/include/linux
			JDKLIB %JDK15PATH%/jre/lib:%JDK15PATH%/jre/lib/i386:%JDK15PATH%/jre/lib/i386/client:%JDK15PATH%/jre/lib/i386/xawt
			JDKLIBS -L%JDK15PATH%/jre/lib -L%JDK15PATH%/jre/lib/i386 -L%JDK15PATH%/jre/lib/i386/client
			JDKPATH %JDK15PATH%/bin
			JDK_VERSION 150
			XCLASSPATH .:%JDK15PATH%/jre/lib/rt.jar
		}
		jdk15path:0 IF X%JDK_PATH%X != XX
		{
			SOLAR_JDK15PATH %JDK_PATH%
		}
		ojdk16
		{
			JAVA_HOME %OJDK16PATH%
			JDKINC %OJDK16PATH%/include:%OJDK16PATH%/include/linux
			JDKINCS -I%OJDK16PATH%/include -I%OJDK16PATH%/include/linux
			JDKLIB %OJDK16PATH%/jre/lib:%OJDK16PATH%/jre/lib/i386:%OJDK16PATH%/jre/lib/i386/client:%OJDK16PATH%/jre/lib/i386/xawt
			JDKLIBS -L%OJDK16PATH%/jre/lib -L%OJDK16PATH%/jre/lib/i386 -L%OJDK16PATH%/jre/lib/i386/client
			JDKPATH %OJDK16PATH%/bin
			JDK_VERSION 160
			XCLASSPATH .:%OJDK16PATH%/jre/lib/rt.jar
		}
		ojdk16path:0 IF X%JDK_PATH%X != XX
		{
			SOLAR_OJDK16PATH %JDK_PATH%
		}
		pro
		{
			PROSWITCH -DPRODUCT
		}
		sourceroot:0 IF X%SOURCE_ROOT%X != XX
		{
			SOLAR_SOURCE_ROOT %SOURCE_ROOT%
			SOURCE_ROOT_USED TRUE
		}
		sysbaseroot
		{
			SOLAR_SYSBASE_ROOT %SYSBASE_ROOT%
		}
	}
	extern
	{
		DIST_ROOT
		ENV_ROOT
		HOME
		JDK_PATH
		LOCALINI
		SOL_TMP
		SOURCE_ROOT
		SYSBASE_ROOT
		USER
	}
	order common0 bs_sourceroot envroot:0 sourceroot:0 sysbaseroot common1 jdk14path:0 jdk15path:0 ojdk16path:0 distroot:0 cap cax compath common2 pro common3:0 common jdk14 jdk15 ojdk16
	reset
	{
		CLASSPATH
		COPYALL
	}
	restore
	{
		INCLUDE
	}
	script
	{
		csh 
		{
			400: if ( ${?COPYALL} ) $SOLAR_ENV_ROOT/etools/lucopy.pl all $MAXPROC $LU_HGFLAG $LU_RFLAG $LU_NOSOURCE
			600: umask 002
			800: rehash
            820: wrapfetch.sh
			850: if ( "$?SO_GEN_ERROR" == 0 ) setenv SO_GEN_ERROR
			851: if ( "$?SO_GEN_ERROR2" == 0 ) setenv SO_GEN_ERROR2
			900: if ( "$?SO_GEN_ERROR" == 1 ) echo $SO_GEN_ERROR
			901: if ( "$?SO_GEN_ERROR2" == 1 ) echo $SO_GEN_ERROR2
		}
		sh
		{
			400: if [ $COPYALL ]; then
			410: $SOLAR_ENV_ROOT/etools/lucopy.pl all $MAXPROC $LU_HGFLAG $LU_RFLAG $LU_NOSOURCE
			415: fi
			600: umask 002
			800: hash -r
            820: wrapfetch.sh
			850: if [ "0$SO_GEN_ERROR" -eq 0 ]; then
			851: export SO_GEN_ERROR
			852: fi
			860: if [ "0$SO_GEN_ERROR2" -eq 0 ]; then
			861: export SO_GEN_ERROR2
			862: fi
			870: if [ "0$SO_GEN_ERROR" -ne 0 ]; then
			871: echo $SO_GEN_ERROR
			872: fi
			880: if [ "0$SO_GEN_ERROR2" -ne 0 ]; then
			881: echo $SO_GEN_ERROR2
			882: fi
		}
	}
	switches
	{
       	bs_sourceroot SOURCE_ROOT_TMP
		bsclient
		cap
		cax
		compath STAR_COMPATH
		debug
		distroot
		envroot
		jdk14
		jdk14path
		jdk15
		jdk15path
		l10n L10N_framework
		ojdk16
		ojdk16path
		pro
		sourceroot
		sysbaseroot
	}
}

unxlngx6
{
	environment
	{
		bs_sourceroot
		{
			SOLAR_SOURCE_ROOT %SOURCE_ROOT_TMP%
			SOURCE_ROOT %SOURCE_ROOT_TMP%
			SOURCE_ROOT_USED TRUE
		}
		cap
		{
			COPYALL TRUE
			COPY_PACKED TRUE
			DEVROOT %SOL_TMP%$/r
			PCLEAN_PATH %SOLARROOT%/etools
			PERL %SOL_TMP%$/r$/bt_linux64_libc2.5$/%WORK_STAMP%$/bin$/perl
			SOLARENV %SOL_TMP%$/o%CWS_WORK_STAMP_EXT%$/%WORK_STAMP%$/ooo%UPDMINOREXT%$/solenv
			SOLARROOT %SOL_TMP%$/r
			SOLARVER %SOL_TMP%$/o%CWS_WORK_STAMP_EXT%/%WORK_STAMP%
			SOLARVERSION %SOL_TMP%$/o%CWS_WORK_STAMP_EXT%/%WORK_STAMP%
			SO_PACK %SOL_TMP%$/r$/pack$/%WORK_STAMP%
		}
		cax
		{
			COPYALL FALSE
			DEVROOT %SOL_TMP%$/r
			PCLEAN_PATH %SOL_TMP%$/r/etools
			PERL %SOL_TMP%$/r$/bt_linux64_libc2.5$/%WORK_STAMP%$/bin$/perl
			SOLARENV %SOL_TMP%$/o%CWS_WORK_STAMP_EXT%$/%WORK_STAMP%$/ooo%UPDMINOREXT%$/solenv
			SOLARROOT %SOL_TMP%$/r
			SOLARVER %SOL_TMP%$/o%CWS_WORK_STAMP_EXT%/%WORK_STAMP%
			SOLARVERSION %SOL_TMP%$/o%CWS_WORK_STAMP_EXT%/%WORK_STAMP%
			SO_PACK %SOL_TMP%$/r$/pack$/%WORK_STAMP%
		}
		common
		{
			*build nice %PERL% %SOLARENV%/bin/build.pl %PROFULLSWITCH%
			*build_client nice %PERL% %SOLARENV%/bin/build_client.pl
			*copyprj %PERL% %COMMON_ENV_TOOLS%/copyprj.pl
			*deliver %PERL% %SOLARENV%/bin/deliver.pl
			*mkout %PERL% %SOLARENV%/bin/mkout.pl
			*r: cd %SOLARROOT%
			*s: cd %SOLARVERSION%
			*zipdep %PERL% %SOLARENV%/bin/zipdep.pl
			COPYPRJ %PERL% %COMMON_ENV_TOOLS%/copyprj.pl
			DELIVER %PERL% %SOLARENV%/bin/deliver.pl
			DMAKEROOT %SOLARENV%/inc/startup
			HAVE_GCC_VISIBILITY_FEATURE TRUE
            HAVE_LD_BSYMBOLIC_FUNCTIONS TRUE
            HAVE_LD_HASH_STYLE TRUE
			LIBRARY_PATH %SYSBASE%/usr/lib64
			MKOUT %PERL% %SOLARENV%/bin/mkout.pl
			PATHEXTRA %combin%:/usr/bin:/bin:/usr/sbin:/etc:/usr/bin/X11
<<<<<<< HEAD
			SOLAREXTRAINC -I%SOLAR_STLPATH% -I%SYSBASE%/usr/include -I%SYSBASE%/usr/include/X11
			SOLAREXTRALIB -L../lib64 -L%SYSBASE%/usr/lib64 -L%SOLAR_STLLIBPATH%
=======
			SOLAREXTRAINC -I%SOLAR_STLPATH% -I%SYSBASE%/usr/include -I%SYSBASE%/usr/include/X11 -I%SYSBASE%/include
			SOLAREXTRALIB -L../lib -L%SYSBASE%/usr/X11R6/lib -L%SYSBASE%/usr/lib -L/usr/X11R6/lib  -L%SOLAR_STLLIBPATH%
>>>>>>> 9caf879e
			SOLAR_JAVA TRUE
			ZIPDEP %PERL% %SOLARENV%/bin/zipdep.pl
		}
		common0
		{
			SOLAR_ENV_ROOT /so/env
			SOLAR_SOURCE_ROOT %DRIVE_O%
			SOLAR_SYSBASE_ROOT /so/env/gcc_4.2.3_linux64_libc2.5/glibc2.5
		}
		common1
		{
			COMPATH %SOLAR_ENV_ROOT%$/gcc_4.2.3_linux64_libc2.5
			DEVROOT %SOLAR_ENV_ROOT%
			PERL %SOLAR_ENV_ROOT%/bt_linux64_libc2.5/%WORK_STAMP%/bin/perl
			PKGFORMAT rpm
			SHARED_SOLARENV %SOLAR_SOURCE_ROOT%/%WORK_STAMP%/ooo%UPDMINOREXT%/solenv
			SHARED_SOLARVERSION %SOLAR_SOURCE_ROOT%/%WORK_STAMP%
			SOLARENV %SOLAR_SOURCE_ROOT%/%WORK_STAMP%/ooo%UPDMINOREXT%/solenv
			SOLARROOT %SOLAR_ENV_ROOT%
			SOLARVER %SOLAR_SOURCE_ROOT%/%WORK_STAMP%
			SOLARVERSION %SOLAR_SOURCE_ROOT%/%WORK_STAMP%
			SOLAR_JDK14PATH %SOLAR_ENV_ROOT%/Linux_JDK_1.4.2.32
			SOLAR_JDK15PATH %SOLAR_ENV_ROOT%/Linux_JDK_1.5.0_15.x64
			SOLAR_OJDK16PATH %SOLAR_ENV_ROOT%/openjdk-6-b08-linux-amd64
			SO_PACK %SOLAR_ENV_ROOT%/pack/%WORK_STAMP%
			SRC_ROOT %SOLAR_SOURCE_ROOT%/%WORK_STAMP%/ooo%UPDMINOREXT%
			USE_SYSTEM_STL YES
			XAU_LIBS -lXau
            PKG_CONFIG_LIBDIR %SOLAR_SYSBASE_ROOT%/usr/lib/pkgconfig
		}
		common2
		{
            PKG_CONFIG_PATH %COMPATH%/glibc2.5/usr/lib64/pkgconfig
			ENABLE_GRAPHITE TRUE
<<<<<<< HEAD
            BUILD_TOOLS %SOLARROOT%/bt_linux64_libc2.5/%WORK_STAMP%/bin
=======
			ENABLE_GSTREAMER TRUE
            BUILD_TOOLS %SOLARROOT%/bt_linux_libc2.32/%WORK_STAMP%/bin
>>>>>>> 9caf879e
			COM GCC
			COMMON_BUILD_TOOLS %SOLARROOT%$/btools
			COMMON_ENV_TOOLS %SOLARROOT%$/etools
			CPU X
			CPUNAME INTEL
			CVER C341
			ENABLE_KAB TRUE
			ENABLE_KDE TRUE
			ENV_TOOLS %SOLARROOT%/et_linux64_libc2.5/%WORK_STAMP%/bin
			GUI UNX
			GUIBASE unx
			GUIENV sal
			GVER VCL
			INPATH unxlngx6%PROEXT%
			JDK14PATH %SOLAR_JDK14PATH%
			JDK15PATH %SOLAR_JDK15PATH%
			KDE_ROOT /so/env/kde/linux-x64/kde-3.5.10
            LIBMYSQL_PATH %SOLAR_ENV_ROOT%/mysql-connector-c-6.0.2/unxlngx6
			NO_BSYMBOLIC True
			OJDK16PATH %SOLAR_OJDK16PATH%
			OS LINUX
			OUTPATH unxlngx6
			PA_VER 18
			RPM %SOLARENV%/bin/rpm-wrapper
			SOLARUPD %UPD%
			SOLAR_STLLIBPATH %SOLARVERSION%$/unxlngx6%PROEXT%$/lib%UPDMINOREXT%
			SOLAR_STLPATH %SOLARVERSION%$/unxlngx6%PROEXT%$/inc%UPDMINOREXT%$/stl
			SYSBASE %SOLAR_SYSBASE_ROOT%
			TEMP /tmp
			TMP /tmp
		}
		common3:0 IF X%UPDATER%X == XX
		{
			FORCE2ARCHIVE TRUE
		}
		compath
		{
			COMPATH %STAR_COMPATH%
		}
		distroot:0 if X%DIST_ROOT%X != XX
		{
			SHARED_SOLARVERSION %DIST_ROOT%/%WORK_STAMP%
			SOLARVER %DIST_ROOT%/%WORK_STAMP%
			SOLARVERSION %DIST_ROOT%/%WORK_STAMP%
		}
		envroot:0 IF X%ENV_ROOT%X != XX
		{
			SOLAR_ENV_ROOT %ENV_ROOT%
		}
		jdk14
		{
			JAVA_HOME %JDK15PATH%
			JDKINC %JDK15PATH%/include:%JDK15PATH%/include/linux
			JDKINCS -I%JDK15PATH%/include -I%JDK15PATH%/include/linux
			JDKLIB %JDK15PATH%/jre/lib:%JDK15PATH%/jre/lib/amd64:%JDK15PATH%/jre/lib/amd64/server:%JDK15PATH%/jre/lib/amd64/xawt
			JDKLIBS -L%JDK15PATH%/jre/lib -L%JDK15PATH%/jre/lib/amd64 -L%JDK15PATH%/jre/lib/amd64/server
			JDKPATH %JDK15PATH%/bin
			JDK_VERSION 150
			XCLASSPATH .:%JDK15PATH%/jre/lib/rt.jar
		}
		jdk14path:0 IF X%JDK_PATH%X != XX
		{
			SOLAR_JDK14PATH %JDK_PATH%
		}
		jdk15
		{
			JAVA_HOME %JDK15PATH%
			JDKINC %JDK15PATH%/include:%JDK15PATH%/include/linux
			JDKINCS -I%JDK15PATH%/include -I%JDK15PATH%/include/linux
			JDKLIB %JDK15PATH%/jre/lib:%JDK15PATH%/jre/lib/amd64:%JDK15PATH%/jre/lib/amd64/server:%JDK15PATH%/jre/lib/amd64/xawt
			JDKLIBS -L%JDK15PATH%/jre/lib -L%JDK15PATH%/jre/lib/amd64 -L%JDK15PATH%/jre/lib/amd64/server
			JDKPATH %JDK15PATH%/bin
			JDK_VERSION 150
			XCLASSPATH .:%JDK15PATH%/jre/lib/rt.jar
		}
		jdk15path:0 IF X%JDK_PATH%X != XX
		{
			SOLAR_JDK15PATH %JDK_PATH%
		}
		ojdk16
		{
			JAVA_HOME %OJDK16PATH%
			JDKINC %OJDK16PATH%/include:%OJDK16PATH%/include/linux
			JDKINCS -I%OJDK16PATH%/include -I%OJDK16PATH%/include/linux
			JDKLIB %OJDK16PATH%/jre/lib:%OJDK16PATH%/jre/lib/amd64:%OJDK16PATH%/jre/lib/amd64/server:%OJDK16PATH%/jre/lib/amd64/xawt
			JDKLIBS -L%OJDK16PATH%/jre/lib -L%OJDK16PATH%/jre/lib/amd64 -L%OJDK16PATH%/jre/lib/amd64/server
			JDKPATH %OJDK16PATH%/bin
			JDK_VERSION 160
			XCLASSPATH .:%OJDK16PATH%/jre/lib/rt.jar
		}
		ojdk16path:0 IF X%JDK_PATH%X != XX
		{
			SOLAR_OJDK16PATH %JDK_PATH%
		}
		pro
		{
			PROSWITCH -DPRODUCT
		}
		sourceroot:0 IF X%SOURCE_ROOT%X != XX
		{
			SOLAR_SOURCE_ROOT %SOURCE_ROOT%
			SOURCE_ROOT_USED TRUE
		}
		sysbaseroot
		{
			SOLAR_SYSBASE_ROOT %SYSBASE_ROOT%
		}
	}
	extern
	{
		DIST_ROOT
		ENV_ROOT
		HOME
		JDK_PATH
		LOCALINI
		SOL_TMP
		SOURCE_ROOT
		SYSBASE_ROOT
		USER
	}
	order common0 bs_sourceroot envroot:0 sourceroot:0 sysbaseroot common1 jdk14path:0 jdk15path:0 ojdk16path:0 distroot:0 cap cax compath common2  common3:0 pro common jdk14 jdk15 ojdk16
	reset
	{
		CLASSPATH
		COPYALL
	}
	restore
	{
		INCLUDE
	}
	script
	{
		csh 
		{
			400: if ( ${?COPYALL} ) $SOLAR_ENV_ROOT/etools/lucopy.pl all $MAXPROC $LU_HGFLAG $LU_RFLAG $LU_NOSOURCE
			600: umask 002
			800: rehash
            820: wrapfetch.sh
			850: if ( "$?SO_GEN_ERROR" == 0 ) setenv SO_GEN_ERROR
			851: if ( "$?SO_GEN_ERROR2" == 0 ) setenv SO_GEN_ERROR2
			900: if ( "$?SO_GEN_ERROR" == 1 ) echo $SO_GEN_ERROR
			901: if ( "$?SO_GEN_ERROR2" == 1 ) echo $SO_GEN_ERROR2
		}
		sh
		{
			400: if [ $COPYALL ]; then
			410: $SOLAR_ENV_ROOT/etools/lucopy.pl all $MAXPROC $LU_HGFLAG $LU_RFLAG $LU_NOSOURCE
			415: fi
			600: umask 002
			800: hash -r
            820: wrapfetch.sh
			850: if [ "0$SO_GEN_ERROR" -eq 0 ]; then
			851: export SO_GEN_ERROR
			852: fi
			860: if [ "0$SO_GEN_ERROR2" -eq 0 ]; then
			861: export SO_GEN_ERROR2
			862: fi
			870: if [ "0$SO_GEN_ERROR" -ne 0 ]; then
			871: echo $SO_GEN_ERROR
			872: fi
			880: if [ "0$SO_GEN_ERROR2" -ne 0 ]; then
			881: echo $SO_GEN_ERROR2
			882: fi
		}
	}
	switches
	{
       	bs_sourceroot SOURCE_ROOT_TMP
		bsclient
		cap
		cax
		compath STAR_COMPATH
		debug
		distroot
		envroot
		jdk14
		jdk14path
		jdk15
		jdk15path
		l10n L10N_framework
		ojdk16
		ojdk16path
		pro
		sourceroot
		sysbaseroot
	}
}

unxmacxi
{
	environment
	{
		bs_sourceroot
		{
			SOLAR_SOURCE_ROOT %SOURCE_ROOT_TMP%
			SOURCE_ROOT %SOURCE_ROOT_TMP%
			SOURCE_ROOT_USED TRUE
		}
		cap
		{
			COPYALL TRUE
			COPY_PACKED TRUE
			DEVROOT %SOL_TMP%$/r
			PCLEAN_PATH %SOLARROOT%/etools
			PERL %SOL_TMP%$/r$/bt_macosx_intel$/%WORK_STAMP%$/bin$/perl
			SOLARENV %SOL_TMP%$/o%CWS_WORK_STAMP_EXT%$/%WORK_STAMP%$/ooo%UPDMINOREXT%$/solenv
			SOLARROOT %SOL_TMP%$/r
			SOLARVER %SOL_TMP%$/o%CWS_WORK_STAMP_EXT%/%WORK_STAMP%
			SOLARVERSION %SOL_TMP%$/o%CWS_WORK_STAMP_EXT%/%WORK_STAMP%
			SO_PACK %SOL_TMP%$/r$/pack$/%WORK_STAMP%
		}
		cax
		{
			COPYALL FALSE
			DEVROOT %SOL_TMP%$/r
			PCLEAN_PATH %SOL_TMP%$/r/etools
			PERL %SOL_TMP%$/r$/bt_macosx_intel$/%WORK_STAMP%$/bin$/perl
			SOLARENV %SOL_TMP%$/o%CWS_WORK_STAMP_EXT%$/%WORK_STAMP%$/ooo%UPDMINOREXT%$/solenv
			SOLARROOT %SOL_TMP%$/r
			SOLARVER %SOL_TMP%$/o%CWS_WORK_STAMP_EXT%/%WORK_STAMP%
			SOLARVERSION %SOL_TMP%$/o%CWS_WORK_STAMP_EXT%/%WORK_STAMP%
			SO_PACK %SOL_TMP%$/r$/pack$/%WORK_STAMP%
		}
		common
		{
			*build nice %PERL% %SOLARENV%/bin/build.pl %PROFULLSWITCH%
			*build_client nice %PERL% %SOLARENV%/bin/build_client.pl
			*copyprj %PERL% %COMMON_ENV_TOOLS%/copyprj.pl
			*deliver %PERL% %SOLARENV%/bin/deliver.pl
			*mkout %PERL% %SOLARENV%/bin/mkout.pl
			*r: cd %SOLARROOT%
			*s: cd %SOLARVERSION%
			*zipdep %PERL% %SOLARENV%/bin/zipdep.pl
			COPYPRJ %PERL% %COMMON_ENV_TOOLS%/copyprj.pl
			DELIVER %PERL% %SOLARENV%/bin/deliver.pl
			DMAKEROOT %SOLARENV%/inc/startup
			HAVE_GCC_VISIBILITY_FEATURE TRUE
			LIBRARY_PATH %SYSBASE%/usr/lib
			MKOUT %PERL% %SOLARENV%/bin/mkout.pl
			PATHEXTRA %combin%:/usr/bin:/bin:/usr/sbin:/etc
			SOLAREXTRAINC -I%SOLAR_STLPATH% -I%SYSBASE%/usr/include/c++/4.0.0 -I%SYSBASE%/usr/include/c++/4.0.0/i686-apple-darwin8 -I%SYSBASE%/usr/lib/gcc/i686-apple-darwin8/4.0.1/include -I%SYSBASE%/usr/include/python2.3 -I%SYSBASE%/MacOSX10.4u.sdk/usr/lib/gcc/i686-apple-darwin8/4.0.1/include -I%SYSBASE%/MacOSX10.4u.sdk/Developer/Headers/FlatCarbon
			SOLAREXTRALIB -L%SOLAR_STLLIBPATH%
			SOLAR_JAVA TRUE
			ZIPDEP %PERL% %SOLARENV%/bin/zipdep.pl
		}
		common0
		{
			GXX_INCLUDE_PATH /so/env/gcc_4.0.1_macosx/usr/include/c++/4.0.0
			SOLAR_ENV_ROOT /so/env
			SOLAR_SOURCE_ROOT %DRIVE_O%
			SOLAR_SYSBASE_ROOT /so/env/gcc_4.0.1_macosx
            MACDEVSDK /so/env/gcc_4.0.1_macosx/MacOSX10.4u.sdk
		}
		common1
		{
			BUILD_OS_APPLEOSX TRUE
			BUILD_OS_MAJOR 10
			BUILD_OS_MINOR 4
			BUILD_OS_REV 10
			COMPATH %SOLAR_ENV_ROOT%$/gcc_4.0.1_macosx
			DEVROOT %SOLAR_ENV_ROOT%
			DISABLE_DEPRECATION_WARNING TRUE
			EXTRA_CDEFS -DBUILD_OS_APPLEOSX -DBUILD_OS_MAJOR=10 -DBUILD_OS_MINOR=4 -DBUILD_OS_REV=10
			EXTRA_CFLAGS -isysroot %COMPATH%/MacOSX10.4u.sdk
			EXTRA_LINKFLAGS -Wl,-syslibroot,%COMPATH%/MacOSX10.4u.sdk
			GNUCOPY gnucp
			LFS_CFLAGS -D_LARGEFILE_SOURCE -D_FILE_OFFSET_BITS=64
			LIBXML_CFLAGS -I%COMPATH%/MacOSX10.4u.sdk/usr/include/libxml2
			LIBXML_LIBS -L%COMPATH%/MacOSX10.4u.sdk/usr/lib -lxml2 -lz -lpthread -liconv -lm
			LIBXSLT_CFLAGS -I%COMPATH%/MacOSX10.4u.sdk/usr/include/libxml2
			LIBXSLT_LIBS -L%COMPATH%/MacOSX10.4u.sdk/usr/lib -lxslt -lxml2 -lz -lpthread -liconv -lm
			MACOSX_DEPLOYMENT_TARGET 10.4
			OPENSSL_LIBS -lssl -lcrypto
			PERL %SOLAR_ENV_ROOT%/bt_macosx_intel/%WORK_STAMP%/bin/perl
			PKGFORMAT dmg
			SHARED_SOLARENV %SOLAR_SOURCE_ROOT%/%WORK_STAMP%/ooo%UPDMINOREXT%/solenv
			SHARED_SOLARVERSION %SOLAR_SOURCE_ROOT%/%WORK_STAMP%
			SOLARENV %SOLAR_SOURCE_ROOT%/%WORK_STAMP%/ooo%UPDMINOREXT%/solenv
			SOLARROOT %SOLAR_ENV_ROOT%
			SOLARVER %SOLAR_SOURCE_ROOT%/%WORK_STAMP%
			SOLARVERSION %SOLAR_SOURCE_ROOT%/%WORK_STAMP%
			SOLAR_JDK14PATH %SOLAR_ENV_ROOT%/mac_jdk14_unknown
			SOLAR_JDK15PATH %SOLAR_ENV_ROOT%/MacOSX_JDK_1.5.0_07.intel
			SO_PACK %SOLAR_ENV_ROOT%/pack/%WORK_STAMP%
			SRC_ROOT %SOLAR_SOURCE_ROOT%/%WORK_STAMP%/ooo%UPDMINOREXT%
			SYSTEM_CURL YES
			SYSTEM_LIBXML YES
			SYSTEM_LIBXSLT YES
			SYSTEM_OPENSSL YES
			SYSTEM_PYTHON YES
			SYSTEM_ZLIB YES
			USE_SYSTEM_STL YES
			BUILD_PIXMAN YES
			WITH_MOZILLA YES
		}
		common2
		{
			BUILD_TOOLS %SOLARROOT%/bt_macosx_intel/%WORK_STAMP%/bin
			COM GCC
			COMMON_BUILD_TOOLS %SOLARROOT%$/btools
			COMMON_ENV_TOOLS %SOLARROOT%$/etools
			CPU I
			CPUNAME INTEL
			CVER C341
			ENV_TOOLS %SOLARROOT%/et_macosx_intel/%WORK_STAMP%/bin
			GUI UNX
			GUIBASE aqua
			GVER VCL
			INPATH unxmacxi%PROEXT%
			JDK13PATH %SOLAR_JDK13PATH%
			JDK14PATH %SOLAR_JDK15PATH%
			JDK15PATH %SOLAR_JDK15PATH%
            LIBMYSQL_PATH %SOLAR_ENV_ROOT%/mysql-connector-c-6.0.2/unxmacxi
			NO_BSYMBOLIC True
			OS MACOSX
			OUTPATH unxmacxi
			PA_VER 18
			SOLAR_STLLIBPATH %SOLARVERSION%$/unxmacxi%PROEXT%$/lib%UPDMINOREXT%
			SOLAR_STLPATH %SOLARVERSION%$/unxmacxi%PROEXT%$/inc%UPDMINOREXT%$/stl
			SYSBASE %SOLAR_SYSBASE_ROOT%
			TEMP /tmp
			TMP /tmp
		}
		compath
		{
			COMPATH %STAR_COMPATH%
		}
		distroot:0 if X%DIST_ROOT%X != XX
		{
			SHARED_SOLARVERSION %DIST_ROOT%/%WORK_STAMP%
			SOLARVER %DIST_ROOT%/%WORK_STAMP%
			SOLARVERSION %DIST_ROOT%/%WORK_STAMP%
		}
		envroot:0 IF X%ENV_ROOT%X != XX
		{
			SOLAR_ENV_ROOT %ENV_ROOT%
		}
		jdk14
		{
			JAVA_HOME %JDK15PATH%
			JDKINC %JDK15PATH%/include:%JDK15PATH%/include/linux
			JDKINCS -I%JDK15PATH%/include -I%JDK15PATH%/include/linux
			JDKLIB %JDK15PATH%/jre/lib
			JDKLIBS -L%JDK15PATH%/jre/lib
			JDKPATH %JDK15PATH%/bin
			JDK_VERSION 150
			XCLASSPATH .:%JDK15PATH%/jre/lib/rt.jar
		}
		jdk14path:0 IF X%JDK_PATH%X != XX
		{
			SOLAR_JDK14PATH %JDK_PATH%
		}
		jdk15
		{
			JAVA_HOME %JDK15PATH%
			JDKINC %JDK15PATH%/include:%JDK15PATH%/include/linux
			JDKINCS -I%JDK15PATH%/include -I%JDK15PATH%/include/linux
			JDKLIB %JDK15PATH%/jre/lib
			JDKLIBS -L%JDK15PATH%/jre/lib
			JDKPATH %JDK15PATH%/bin
			JDK_VERSION 150
			XCLASSPATH .:%JDK15PATH%/jre/lib/rt.jar
		}
		jdk15path:0 IF X%JDK_PATH%X != XX
		{
			SOLAR_JDK15PATH %JDK_PATH%
		}
		pro
		{
			PROSWITCH -DPRODUCT
		}
		sourceroot:0 IF X%SOURCE_ROOT%X != XX
		{
			SOLAR_SOURCE_ROOT %SOURCE_ROOT%
			SOURCE_ROOT_USED TRUE
		}
		sysbaseroot
		{
			SOLAR_SYSBASE_ROOT %SYSBASE_ROOT%
		}
	}
	extern
	{
		DIST_ROOT
		ENV_ROOT
		HOME
		JDK_PATH
		LOCALINI
		SOL_TMP
		SOURCE_ROOT
		SYSBASE_ROOT
		USER
	}
	order common0 bs_sourceroot envroot:0 sourceroot:0 sysbaseroot common1 jdk14path:0 jdk15path:0 distroot:0 cap cax compath common2 pro common jdk14 jdk15
	reset
	{
		CLASSPATH
		COPYALL
	}
	restore
	{
		INCLUDE
	}
	script
	{
		csh 
		{
			400: if ( ${?COPYALL} ) $SOLAR_ENV_ROOT/etools/lucopy.pl all $MAXPROC $LU_HGFLAG $LU_RFLAG $LU_NOSOURCE
			600: umask 002
			800: rehash
            820: wrapfetch.sh
			850: if ( "$?SO_GEN_ERROR" == 0 ) setenv SO_GEN_ERROR
			851: if ( "$?SO_GEN_ERROR2" == 0 ) setenv SO_GEN_ERROR2
			900: if ( "$?SO_GEN_ERROR" == 1 ) echo $SO_GEN_ERROR
			901: if ( "$?SO_GEN_ERROR2" == 1 ) echo $SO_GEN_ERROR2
		}
		sh
		{
			400: if [ $COPYALL ]; then
			410: $SOLAR_ENV_ROOT/etools/lucopy.pl all $MAXPROC $LU_HGFLAG $LU_RFLAG $LU_NOSOURCE
			415: fi
			600: umask 002
			800: hash -r
            820: wrapfetch.sh
			850: if [ "0$SO_GEN_ERROR" -eq 0 ]; then
			851: export SO_GEN_ERROR
			852: fi
			860: if [ "0$SO_GEN_ERROR2" -eq 0 ]; then
			861: export SO_GEN_ERROR2
			862: fi
			870: if [ "0$SO_GEN_ERROR" -ne 0 ]; then
			871: echo $SO_GEN_ERROR
			872: fi
			880: if [ "0$SO_GEN_ERROR2" -ne 0 ]; then
			881: echo $SO_GEN_ERROR2
			882: fi
		}
	}
	switches
	{
       	bs_sourceroot SOURCE_ROOT_TMP
		bsclient
		cap
		cax
		compath STAR_COMPATH
		debug
		distroot
		envroot
		jdk14
		jdk14path
		jdk15
		jdk15path
		l10n L10N_framework
		pro
		sourceroot
		sysbaseroot
	}
}
unxsoli4
{
	environment
	{
		bs_sourceroot
		{
			SOLAR_SOURCE_ROOT %SOURCE_ROOT_TMP%
			SOURCE_ROOT %SOURCE_ROOT_TMP%
			SOURCE_ROOT_USED TRUE
		}
		cap
		{
			COPYALL TRUE
			COPY_PACKED TRUE
			DEVROOT %SOL_TMP%$/r
			PCLEAN_PATH %SOLARROOT%/etools
			PERL %SOL_TMP%$/r$/bt_solaris_intel$/bin$/perl
			SOLARENV %SOL_TMP%$/o%CWS_WORK_STAMP_EXT%$/%WORK_STAMP%$/ooo%UPDMINOREXT%$/solenv
			SOLARROOT %SOL_TMP%$/r
			SOLARVER %SOL_TMP%$/o%CWS_WORK_STAMP_EXT%/%WORK_STAMP%
			SOLARVERSION %SOL_TMP%$/o%CWS_WORK_STAMP_EXT%/%WORK_STAMP%
			SO_PACK %SOL_TMP%$/r$/pack$/%WORK_STAMP%
		}
		cax
		{
			COPYALL FALSE
			DEVROOT %SOL_TMP%$/r
			PCLEAN_PATH %SOL_TMP%$/r/etools
			PERL %SOL_TMP%$/r$/bt_solaris_intel$/bin$/perl
			SOLARENV %SOL_TMP%$/o%CWS_WORK_STAMP_EXT%$/%WORK_STAMP%$/ooo%UPDMINOREXT%$/solenv
			SOLARROOT %SOL_TMP%$/r
			SOLARVER %SOL_TMP%$/o%CWS_WORK_STAMP_EXT%/%WORK_STAMP%
			SOLARVERSION %SOL_TMP%$/o%CWS_WORK_STAMP_EXT%/%WORK_STAMP%
			SO_PACK %SOL_TMP%$/r$/pack$/%WORK_STAMP%
		}
		common
		{
			*build nice %PERL% %SOLARENV%/bin/build.pl %PROFULLSWITCH%
			*build_client nice %PERL% %SOLARENV%/bin/build_client.pl
			*copyprj %PERL% %COMMON_ENV_TOOLS%/copyprj.pl
			*deliver %PERL% %SOLARENV%/bin/deliver.pl
			*mkout %PERL% %SOLARENV%/bin/mkout.pl
			*r: cd %SOLARROOT%
			*s: cd %SOLARVERSION%
			*zipdep %PERL% %SOLARENV%/bin/zipdep.pl
			COPYPRJ %PERL% %COMMON_ENV_TOOLS%/copyprj.pl
			DELIVER %PERL% %SOLARENV%/bin/deliver.pl
			DMAKEROOT %SOLARENV%/inc/startup
			MKOUT %PERL% %SOLARENV%/bin/mkout.pl
			PATHEXTRA /usr/ccs/bin:/usr/bin:/bin:/usr/sbin:/etc:/usr/bin/X11:/opt/langtools/bin:/usr/dt/bin
			SOLAREXTRAINC -I%SOLAR_STLPATH% -I%SYSBASE%/usr/include
			SOLAREXTRALIB -L%COMPATH%$/lib -L../lib -L%SYSBASE%/usr/lib -L/lib -L/usr/lib -L/usr/dt/lib -L/usr/openwin/lib -L%SOLAR_STLLIBPATH%
			SOLAR_JAVA TRUE
			ZIPDEP %PERL% %SOLARENV%/bin/zipdep.pl
			__cdpath %DRIVE_O%/%WORK_STAMP%/ooo%UPDMINOREXT%
		}
		common0
		{
			SOLAR_ENV_ROOT /so/env
			SOLAR_SOURCE_ROOT %DRIVE_O%
			SOLAR_SYSBASE_ROOT /so/env/solaris_2.10_intel
		}
		common1
		{
			COMPATH /so/env/compilers/SUNWS12_p/intel/SUNWspro
			DEVROOT %SOLAR_ENV_ROOT%
			LFS_CFLAGS -D_LARGEFILE_SOURCE -D_FILE_OFFSET_BITS=64
			PERL %SOLAR_ENV_ROOT%/bt_solaris_intel/bin/perl
			PKGFORMAT pkg
			SHARED_SOLARENV %SOLAR_SOURCE_ROOT%/%WORK_STAMP%/ooo%UPDMINOREXT%/solenv
			SHARED_SOLARVERSION %SOLAR_SOURCE_ROOT%/%WORK_STAMP%
			SOLARENV %SOLAR_SOURCE_ROOT%/%WORK_STAMP%/ooo%UPDMINOREXT%/solenv
			SOLARROOT %SOLAR_ENV_ROOT%
			SOLARVER %SOLAR_SOURCE_ROOT%/%WORK_STAMP%
			SOLARVERSION %SOLAR_SOURCE_ROOT%/%WORK_STAMP%
			SOLAR_JDK13PATH %SOLAR_ENV_ROOT%/Solaris_JDK_1.3.1_01.intel
			SOLAR_JDK14PATH %SOLAR_ENV_ROOT%/Solaris_JDK_1.4.2_11.intel
			SOLAR_JDK15PATH %SOLAR_ENV_ROOT%/Solaris_JDK_1.5.0_06.intel
			SOLAR_OJDK16PATH %SOLAR_ENV_ROOT%/openjdk-6-b08-solaris-i586
			SO_PACK %SOLAR_ENV_ROOT%/pack/%WORK_STAMP%
			SRC_ROOT %SOLAR_SOURCE_ROOT%/%WORK_STAMP%/ooo%UPDMINOREXT%
		}
		common2
		{
			BUILD_TOOLS %SOLARROOT%/bt_solaris_intel/%WORK_STAMP%/bin
			COM C52
			COMEX 4
			COMMON_BUILD_TOOLS %SOLARROOT%$/btools
			COMMON_ENV_TOOLS %SOLARROOT%$/etools
			CPU I
			CPUNAME INTEL
			CVER C52
			ENABLE_EVOAB2 TRUE
			ENV_TOOLS %SOLARROOT%/et_solaris_intel/%WORK_STAMP%/bin
			GUI UNX
			GUIBASE unx
			GVER VCL
			INPATH unxsoli4%PROEXT%
			JDK13PATH %SOLAR_JDK13PATH%
			JDK14PATH %SOLAR_JDK14PATH%
			JDK15PATH %SOLAR_JDK15PATH%
            LIBMYSQL_PATH %SOLAR_ENV_ROOT%/mysql-connector-c-6.0.2/unxsoli4
			OJDK16PATH %SOLAR_OJDK16PATH%
			OS SOLARIS
			OUTPATH unxsoli4
			SOLAR_STLLIBPATH %SOLARVERSION%$/unxsoli4%PROEXT%$/lib%UPDMINOREXT%
			SOLAR_STLPATH %SOLARVERSION%$/unxsoli4%PROEXT%$/inc%UPDMINOREXT%$/stl
			SYSBASE %SOLAR_SYSBASE_ROOT%
			TEMP /var/tmp
			TMP /var/tmp
		}
		compath
		{
			COMPATH %STAR_COMPATH%
		}
		distroot:0 if X%DIST_ROOT%X != XX
		{
			SHARED_SOLARVERSION %DIST_ROOT%/%WORK_STAMP%
			SOLARVER %DIST_ROOT%/%WORK_STAMP%
			SOLARVERSION %DIST_ROOT%/%WORK_STAMP%
		}
		envroot:0 if X%ENV_ROOT%X != XX
		{
			SOLAR_ENV_ROOT %ENV_ROOT%
		}
		jdk14
		{
			JAVA_HOME %JDK14PATH%
			JDKINC %JDK14PATH%/include:%JDK14PATH%/include/solaris
			JDKINCS -I%JDK14PATH%/include -I%JDK14PATH%/include/solaris
			JDKLIB %JDK14PATH%/jre/lib/i386:%JDK14PATH%/lib:%JDK14PATH%/jre/lib/i386/native_threads:%JDK14PATH%/jre/plugin/i386:%JDK14PATH%/jre/lib/i386/motif21
			JDKLIBS -L%JDK14PATH%/jre/lib/i386 -L%JDK14PATH%/lib -L%JDK14PATH%/jre/lib/i386/native_threads -L%JDK14PATH%/jre/plugin/i386 -L%JDK14PATH%/jre/lib/i386/motif21
			JDKPATH %JDK14PATH%/bin
			JDK_VERSION 142
			XCLASSPATH .:%JDK14PATH%/jre/lib/rt.jar
		}
		jdk14path:0 if X%JDK_PATH%X != XX
		{
			SOLAR_JDK14PATH %JDK_PATH%
		}
		jdk15
		{
			JAVA_HOME %JDK15PATH%
			JDKINC %JDK15PATH%/include:%JDK15PATH%/include/solaris
			JDKINCS -I%JDK15PATH%/include -I%JDK15PATH%/include/solaris
			JDKLIB %JDK15PATH%/jre/lib/i386:%JDK15PATH%/lib:%JDK15PATH%/jre/lib/i386/native_threads:%JDK15PATH%/jre/plugin/i386:%JDK15PATH%/jre/lib/i386/motif21
			JDKLIBS -L%JDK15PATH%/jre/lib/i386 -L%JDK15PATH%/lib -L%JDK15PATH%/jre/lib/i386/native_threads -L%JDK15PATH%/jre/plugin/i386 -L%JDK15PATH%/jre/lib/i386/motif21
			JDKPATH %JDK15PATH%/bin
			JDK_VERSION 150
			XCLASSPATH .:%JDK15PATH%/jre/lib/rt.jar
		}
		jdk15path:0 if X%JDK_PATH%X != XX
		{
			SOLAR_JDK15PATH %JDK_PATH%
		}
		ojdk16
		{
			JAVA_HOME %OJDK16PATH%
			JDKINC %OJDK16PATH%/include:%OJDK16PATH%/include/solaris
			JDKINCS -I%OJDK16PATH%/include -I%OJDK16PATH%/include/solaris
			JDKLIB %OJDK16PATH%/jre/lib/i386:%OJDK16PATH%/lib:%OJDK16PATH%/jre/lib/i386/native_threads:%OJDK16PATH%/jre/plugin/i386:%OJDK16PATH%/jre/lib/i386/xawt
			JDKLIBS -L%OJDK16PATH%/jre/lib/i386 -L%OJDK16PATH%/lib -L%OJDK16PATH%/jre/lib/i386/native_threads -L%OJDK16PATH%/jre/plugin/i386 -L%OJDK16PATH%/jre/lib/i386/xawt
			JDKPATH %OJDK16PATH%/bin
			JDK_VERSION 160
			XCLASSPATH .:%OJDK16PATH%/jre/lib/rt.jar
		}
		ojdk16path:0 if X%JDK_PATH%X != XX
		{
			SOLAR_OJDK16PATH %JDK_PATH%
		}
		pro
		{
			PROSWITCH -DPRODUCT
		}
		sourceroot:0 if X%SOURCE_ROOT%X != XX
		{
			SOLAR_SOURCE_ROOT %SOURCE_ROOT%
			SOURCE_ROOT_USED TRUE
		}
		sysbaseroot
		{
			SOLAR_SYSBASE_ROOT %SYSBASE_ROOT%
		}
	}
	extern
	{
		DIST_ROOT
		ENV_ROOT
		HOME
		JDK_PATH
		LOCALINI
		SOL_TMP
		SOURCE_ROOT
		SYSBASE_ROOT
		USER
	}
	order common0 bs_sourceroot envroot:0 sourceroot:0 common1 distroot:0 jdk14path:0 jdk15path:0 ojdk16path:0 sysbaseroot cap cax compath common2 pro common jdk14 jdk15 ojdk16
	reset
	{
		CLASSPATH
	}
	script
	{
		csh 
		{
			400: if ( ${?COPYALL} ) $SOLAR_ENV_ROOT/etools/lucopy.pl all $MAXPROC $LU_HGFLAG $LU_RFLAG $LU_NOSOURCE
			600: umask 002
			800: rehash
            820: wrapfetch.sh
			850: if ( "$?SO_GEN_ERROR" == 0 ) setenv SO_GEN_ERROR
			851: if ( "$?SO_GEN_ERROR2" == 0 ) setenv SO_GEN_ERROR2
			900: if ( "$?SO_GEN_ERROR" == 1 ) echo $SO_GEN_ERROR
			901: if ( "$?SO_GEN_ERROR2" == 1 ) echo $SO_GEN_ERROR2
		}
		sh
		{
			400: if [ $COPYALL ]; then
			410: $SOLAR_ENV_ROOT/etools/lucopy.pl all $MAXPROC $LU_HGFLAG $LU_RFLAG $LU_NOSOURCE
			415: fi
			600: umask 002
			800: hash -r
            820: wrapfetch.sh
			850: if [ "0$SO_GEN_ERROR" -eq 0 ]; then
			851: export SO_GEN_ERROR
			852: fi
			860: if [ "0$SO_GEN_ERROR2" -eq 0 ]; then
			861: export SO_GEN_ERROR2
			862: fi
			870: if [ "0$SO_GEN_ERROR" -ne 0 ]; then
			871: echo $SO_GEN_ERROR
			872: fi
			880: if [ "0$SO_GEN_ERROR2" -ne 0 ]; then
			881: echo $SO_GEN_ERROR2
			882: fi
		}
	}
	switches
	{
       	bs_sourceroot SOURCE_ROOT_TMP
		bsclient
		cap
		cax
		compath STAR_COMPATH
		distroot
		envroot
		jdk14
		jdk14path
		jdk15
		jdk15path
		l10n L10N_framework
		ojdk16
		ojdk16path
		pro
		sourceroot
		sysbaseroot
	}
}
unxsols4
{
	environment
	{
		bs_sourceroot
		{
			SOLAR_SOURCE_ROOT %SOURCE_ROOT_TMP%
			SOURCE_ROOT %SOURCE_ROOT_TMP%
			SOURCE_ROOT_USED TRUE
		}
		cap
		{
			COPYALL TRUE
			COPY_PACKED TRUE
			DEVROOT %SOL_TMP%$/r
			PCLEAN_PATH %SOLARROOT%/etools
			PERL %SOL_TMP%$/r$/bt_solaris_sparc$/bin$/perl
			SOLARENV %SOL_TMP%$/o%CWS_WORK_STAMP_EXT%$/%WORK_STAMP%$/ooo%UPDMINOREXT%$/solenv
			SOLARROOT %SOL_TMP%$/r
			SOLARVER %SOL_TMP%$/o%CWS_WORK_STAMP_EXT%/%WORK_STAMP%
			SOLARVERSION %SOL_TMP%$/o%CWS_WORK_STAMP_EXT%/%WORK_STAMP%
			SO_PACK %SOL_TMP%$/r$/pack$/%WORK_STAMP%
		}
		cax
		{
			COPYALL FALSE
			DEVROOT %SOL_TMP%$/r
			PCLEAN_PATH %SOL_TMP%$/r/etools
			PERL %SOL_TMP%$/r$/bt_solaris_sparc$/bin$/perl
			SOLARENV %SOL_TMP%$/o%CWS_WORK_STAMP_EXT%$/%WORK_STAMP%$/ooo%UPDMINOREXT%$/solenv
			SOLARROOT %SOL_TMP%$/r
			SOLARVER %SOL_TMP%$/o%CWS_WORK_STAMP_EXT%/%WORK_STAMP%
			SOLARVERSION %SOL_TMP%$/o%CWS_WORK_STAMP_EXT%/%WORK_STAMP%
			SO_PACK %SOL_TMP%$/r$/pack$/%WORK_STAMP%
		}
		common
		{
			*build nice %PERL% %SOLARENV%/bin/build.pl %PROFULLSWITCH%
			*build_client nice %PERL% %SOLARENV%/bin/build_client.pl
			*copyprj %PERL% %COMMON_ENV_TOOLS%/copyprj.pl
			*deliver %PERL% %SOLARENV%/bin/deliver.pl
			*mkout %PERL% %SOLARENV%/bin/mkout.pl
			*r: cd %SOLARROOT%
			*s: cd %SOLARVERSION%
			*zipdep %PERL% %SOLARENV%/bin/zipdep.pl
			COPYPRJ %PERL% %COMMON_ENV_TOOLS%/copyprj.pl
			DELIVER %PERL% %SOLARENV%/bin/deliver.pl
			DMAKEROOT %SOLARENV%/inc/startup
			MKOUT %PERL% %SOLARENV%/bin/mkout.pl
			PATHEXTRA /usr/ccs/bin:/usr/bin:/bin:/usr/sbin:/etc:/usr/bin/X11:/opt/langtools/bin:/usr/dt/bin
			SOLAREXTRAINC -I%SOLAR_STLPATH% -I%SYSBASE%/usr/include
			SOLAREXTRALIB -L%COMPATH%$/lib -L../lib -L%SYSBASE%/usr/lib -L/lib -L/usr/lib -L/usr/dt/lib -L/usr/openwin/lib -L%SOLAR_STLLIBPATH%
			SOLAR_JAVA TRUE
			ZIPDEP %PERL% %SOLARENV%/bin/zipdep.pl
			__cdpath %DRIVE_O%/%WORK_STAMP%/ooo%UPDMINOREXT%
		}
		common0
		{
			SOLAR_ENV_ROOT /so/env
			SOLAR_LICENSE_FILE /opt/SUNWspro/license_dir/sunpro.lic,1
			SOLAR_SOURCE_ROOT %DRIVE_O%
			SOLAR_SYSBASE_ROOT /so/env/solaris_2.10_sparc
		}
		common1
		{
			COMPATH /so/env/compilers/SUNWS12_p/sparc/SUNWspro
			DEVROOT %SOLAR_ENV_ROOT%
			LFS_CFLAGS -D_LARGEFILE_SOURCE -D_FILE_OFFSET_BITS=64
			PERL %SOLAR_ENV_ROOT%/bt_solaris_sparc/bin/perl
			PKGFORMAT pkg
			SHARED_SOLARENV %SOLAR_SOURCE_ROOT%/%WORK_STAMP%/ooo%UPDMINOREXT%/solenv
			SHARED_SOLARVERSION %SOLAR_SOURCE_ROOT%/%WORK_STAMP%
			SOLARENV %SOLAR_SOURCE_ROOT%/%WORK_STAMP%/ooo%UPDMINOREXT%/solenv
			SOLARROOT %SOLAR_ENV_ROOT%
			SOLARVER %SOLAR_SOURCE_ROOT%/%WORK_STAMP%
			SOLARVERSION %SOLAR_SOURCE_ROOT%/%WORK_STAMP%
			SOLAR_JDK13PATH %SOLAR_ENV_ROOT%/Solaris_JDK_1.3.1_01.sparc
			SOLAR_JDK14PATH %SOLAR_ENV_ROOT%/Solaris_JDK_1.4.2_11.sparc
			SOLAR_JDK15PATH %SOLAR_ENV_ROOT%/Solaris_JDK_1.5.0_06.sparc
			SOLAR_OJDK16PATH %SOLAR_ENV_ROOT%/openjdk-6-b08-solaris-sparc
			SO_PACK %SOLAR_ENV_ROOT%/pack/%WORK_STAMP%
			SRC_ROOT %SOLAR_SOURCE_ROOT%/%WORK_STAMP%/ooo%UPDMINOREXT%
		}
		common2
		{
			BUILD_TOOLS %SOLARROOT%/bt_solaris_sparc/%WORK_STAMP%/bin
			COM C52
			COMEX 4
			COMMON_BUILD_TOOLS %SOLARROOT%$/btools
			COMMON_ENV_TOOLS %SOLARROOT%$/etools
			CPU S
			CPUNAME SPARC
			CVER C52
			ENABLE_EVOAB2 TRUE
			ENV_TOOLS %SOLARROOT%/et_solaris_sparc/%WORK_STAMP%/bin
			GUI UNX
			GUIBASE unx
			GVER VCL
			INPATH unxsols4%PROEXT%
			JDK13PATH %SOLAR_JDK13PATH%
			JDK14PATH %SOLAR_JDK14PATH%
			JDK15PATH %SOLAR_JDK15PATH%
            LIBMYSQL_PATH %SOLAR_ENV_ROOT%/mysql-connector-c-6.0.2/unxsols4
			LM_LICENSE_FILE %SOLAR_LICENSE_FILE%
			OJDK16PATH %SOLAR_OJDK16PATH%
			OS SOLARIS
			OUTPATH unxsols4
			SOLAR_STLLIBPATH %SOLARVERSION%$/unxsols4%PROEXT%$/lib%UPDMINOREXT%
			SOLAR_STLPATH %SOLARVERSION%$/unxsols4%PROEXT%$/inc%UPDMINOREXT%$/stl
			SYSBASE %SOLAR_SYSBASE_ROOT%
			TEMP /var/tmp
			TMP /var/tmp
		}
		common:3 IF %UPDATER% == YES
		{
			TEMP /tmp
			TMP /tmp
		}
		compath
		{
			COMPATH %STAR_COMPATH%
		}
		distroot:0 if X%DIST_ROOT%X != XX
		{
			SHARED_SOLARVERSION %DIST_ROOT%/%WORK_STAMP%
			SOLARVER %DIST_ROOT%/%WORK_STAMP%
			SOLARVERSION %DIST_ROOT%/%WORK_STAMP%
		}
		envroot:0 if X%ENV_ROOT%X != XX
		{
			SOLAR_ENV_ROOT %ENV_ROOT%
		}
		jdk14
		{
			JAVA_HOME %JDK14PATH%
			JDKINC %JDK14PATH%/include:%JDK14PATH%/include/solaris
			JDKINCS -I%JDK14PATH%/include -I%JDK14PATH%/include/solaris
			JDKLIB %JDK14PATH%/jre/lib/sparc:%JDK14PATH%/lib:%JDK14PATH%/jre/lib/sparc/native_threads:%JDK14PATH%/jre/plugin/sparc:%JDK14PATH%/jre/lib/sparc/motif21
			JDKLIBS -L%JDK14PATH%/jre/lib/sparc -L%JDK14PATH%/lib -L%JDK14PATH%/jre/lib/sparc/native_threads -L%JDK14PATH%/jre/plugin/sparc -L%JDK14PATH%/jre/lib/sparc/motif21
			JDKPATH %JDK14PATH%/bin
			JDK_VERSION 142
			XCLASSPATH .:%JDK14PATH%/jre/lib/rt.jar
		}
		jdk14path:0 if X%JDK_PATH%X != XX
		{
			SOLAR_JDK14PATH %JDK_PATH%
		}
		jdk15
		{
			JAVA_HOME %JDK15PATH%
			JDKINC %JDK15PATH%/include:%JDK15PATH%/include/solaris
			JDKINCS -I%JDK15PATH%/include -I%JDK15PATH%/include/solaris
			JDKLIB %JDK15PATH%/jre/lib/sparc:%JDK15PATH%/lib:%JDK15PATH%/jre/lib/sparc/native_threads:%JDK15PATH%/jre/plugin/sparc:%JDK15PATH%/jre/lib/sparc/motif21
			JDKLIBS -L%JDK15PATH%/jre/lib/sparc -L%JDK15PATH%/lib -L%JDK15PATH%/jre/lib/sparc/native_threads -L%JDK15PATH%/jre/plugin/sparc -L%JDK15PATH%/jre/lib/sparc/motif21
			JDKPATH %JDK15PATH%/bin
			JDK_VERSION 150
			XCLASSPATH .:%JDK15PATH%/jre/lib/rt.jar
		}
		jdk15path:0 if X%JDK_PATH%X != XX
		{
			SOLAR_JDK15PATH %JDK_PATH%
		}
		ojdk16
		{
			JAVA_HOME %OJDK16PATH%
			JDKINC %OJDK16PATH%/include:%OJDK16PATH%/include/solaris
			JDKINCS -I%OJDK16PATH%/include -I%OJDK16PATH%/include/solaris
			JDKLIB %OJDK16PATH%/jre/lib/sparc:%OJDK16PATH%/lib:%OJDK16PATH%/jre/lib/sparc/native_threads:%OJDK16PATH%/jre/plugin/sparc:%OJDK16PATH%/jre/lib/sparc/xawt
			JDKLIBS -L%OJDK16PATH%/jre/lib/sparc -L%OJDK16PATH%/lib -L%OJDK16PATH%/jre/lib/sparc/native_threads -L%OJDK16PATH%/jre/plugin/sparc -L%OJDK16PATH%/jre/lib/sparc/xawt
			JDKPATH %OJDK16PATH%/bin
			JDK_VERSION 160
			XCLASSPATH .:%OJDK16PATH%/jre/lib/rt.jar
		}
		ojdk16path:0 if X%JDK_PATH%X != XX
		{
			SOLAR_OJDK16PATH %JDK_PATH%
		}
		pro
		{
			PROSWITCH -DPRODUCT
		}
		sourceroot:0 if X%SOURCE_ROOT%X != XX
		{
			SOLAR_SOURCE_ROOT %SOURCE_ROOT%
			SOURCE_ROOT_USED TRUE
		}
		sysbaseroot
		{
			SOLAR_SYSBASE_ROOT %SYSBASE_ROOT%
		}
	}
	extern
	{
		DIST_ROOT
		ENV_ROOT
		HOME
		JDK_PATH
		LM_LICENSE_FILE
		LOCALINI
		SOL_TMP
		SOURCE_ROOT
		SYSBASE_ROOT
		USER
	}
	order common0 bs_sourceroot envroot:0 sourceroot:0 common1 distroot:0 jdk14path:0 jdk15path:0 ojdk16path:0  sysbaseroot cap cax compath common2 common:3 pro common jdk14 jdk15 ojdk16
	reset
	{
		CLASSPATH
	}
	script
	{
		csh 
		{
			400: if ( ${?COPYALL} ) $SOLAR_ENV_ROOT/etools/lucopy.pl all $MAXPROC $LU_HGFLAG $LU_RFLAG $LU_NOSOURCE
			600: umask 002
			800: rehash
            820: wrapfetch.sh
			850: if ( "$?SO_GEN_ERROR" == 0 ) setenv SO_GEN_ERROR
			851: if ( "$?SO_GEN_ERROR2" == 0 ) setenv SO_GEN_ERROR2
			900: if ( "$?SO_GEN_ERROR" == 1 ) echo $SO_GEN_ERROR
			901: if ( "$?SO_GEN_ERROR2" == 1 ) echo $SO_GEN_ERROR2
		}
		sh
		{
			400: if [ $COPYALL ]; then
			410: $SOLAR_ENV_ROOT/etools/lucopy.pl all $MAXPROC $LU_HGFLAG $LU_RFLAG $LU_NOSOURCE
			415: fi
			600: umask 002
			800: hash -r
            820: wrapfetch.sh
			850: if [ "0$SO_GEN_ERROR" -eq 0 ]; then
			851: export SO_GEN_ERROR
			852: fi
			860: if [ "0$SO_GEN_ERROR2" -eq 0 ]; then
			861: export SO_GEN_ERROR2
			862: fi
			870: if [ "0$SO_GEN_ERROR" -ne 0 ]; then
			871: echo $SO_GEN_ERROR
			872: fi
			880: if [ "0$SO_GEN_ERROR2" -ne 0 ]; then
			881: echo $SO_GEN_ERROR2
			882: fi
		}
	}
	switches
	{
       	bs_sourceroot SOURCE_ROOT_TMP
		bsclient
		cap
		cax
		compath STAR_COMPATH
		distroot
		envroot
		jdk14
		jdk14path
		jdk15
		jdk15path
		l10n L10N_framework
		ojdk16
		ojdk16path
		pro
		sourceroot
		sysbaseroot
	}
}
unxsolu4
{
	environment
	{
		bs_sourceroot
		{
			SOLAR_SOURCE_ROOT %SOURCE_ROOT_TMP%
			SOURCE_ROOT %SOURCE_ROOT_TMP%
			SOURCE_ROOT_USED TRUE
		}
		cap
		{
			COPYALL TRUE
			COPY_PACKED TRUE
			DEVROOT %SOL_TMP%$/r
			PCLEAN_PATH %SOLARROOT%/etools
			PERL %SOL_TMP%$/r$/bt_solaris_sparc$/bin$/perl
			SOLARENV %SOL_TMP%$/o%CWS_WORK_STAMP_EXT%$/%WORK_STAMP%$/ooo%UPDMINOREXT%$/solenv
			SOLARROOT %SOL_TMP%$/r
			SOLARVER %SOL_TMP%$/o%CWS_WORK_STAMP_EXT%/%WORK_STAMP%
			SOLARVERSION %SOL_TMP%$/o%CWS_WORK_STAMP_EXT%/%WORK_STAMP%
			SO_PACK %SOL_TMP%$/r$/pack$/%WORK_STAMP%
		}
		cax
		{
			COPYALL FALSE
			DEVROOT %SOL_TMP%$/r
			PCLEAN_PATH %SOL_TMP%$/r/etools
			PERL %SOL_TMP%$/r$/bt_solaris_sparc$/bin$/perl
			SOLARENV %SOL_TMP%$/o%CWS_WORK_STAMP_EXT%$/%WORK_STAMP%$/ooo%UPDMINOREXT%$/solenv
			SOLARROOT %SOL_TMP%$/r
			SOLARVER %SOL_TMP%$/o%CWS_WORK_STAMP_EXT%/%WORK_STAMP%
			SOLARVERSION %SOL_TMP%$/o%CWS_WORK_STAMP_EXT%/%WORK_STAMP%
			SO_PACK %SOL_TMP%$/r$/pack$/%WORK_STAMP%
		}
		common
		{
			*build nice %PERL% %SOLARENV%/bin/build.pl %PROFULLSWITCH%
			*build_client nice %PERL% %SOLARENV%/bin/build_client.pl
			*copyprj %PERL% %COMMON_ENV_TOOLS%/copyprj.pl
			*deliver %PERL% %SOLARENV%/bin/deliver.pl
			*mkout %PERL% %SOLARENV%/bin/mkout.pl
			*r: cd %SOLARROOT%
			*s: cd %SOLARVERSION%
			*zipdep %PERL% %SOLARENV%/bin/zipdep.pl
			COPYPRJ %PERL% %COMMON_ENV_TOOLS%/copyprj.pl
			DELIVER %PERL% %SOLARENV%/bin/deliver.pl
			DMAKEROOT %SOLARENV%/inc/startup
			ENABLE_GNOMEVFS
			FREETYPE_CFLAGS -I%SYSBASE%/usr/sfw/include -I%SYSBASE%/usr/sfw/include/freetype2
			FREETYPE_LIBS -L%SYSBASE%/usr/sfw/lib/sparcv9 -lfreetype
			LIBXML_CFLAGS -I%SYSBASE%/usr/include/libxml2
			LIBXML_LIBS -L%SYSBASE%/usr/lib/sparcv9 -lxml2 -lpthread -lz -lm -lsocket -lnsl
			LIBXSLT_CFLAGS -I%SYSBASE%/usr/include/libxml2
			LIBXSLT_LIBS -L%SYSBASE%/usr/lib/sparcv9 -lxslt -lxml2 -lpthread -lz -lm -lsocket -lnsl
			MKOUT %PERL% %SOLARENV%/bin/mkout.pl
			PATHEXTRA /usr/ccs/bin:/usr/bin:/bin:/usr/sbin:/etc:/usr/bin/X11:/opt/langtools/bin:/usr/dt/bin
			SOLAREXTRAINC -I%SOLAR_STLPATH% -I%SYSBASE%/usr/include
			SOLAREXTRALIB -L%COMPATH%$/lib -L../lib -L%SYSBASE%/usr/lib -L/lib -L/usr/lib -L/usr/dt/lib -L/usr/openwin/lib -L%SOLAR_STLLIBPATH%
			SOLAR_JAVA TRUE
			SYSTEM_FREETYPE YES
			SYSTEM_LIBXML YES
			SYSTEM_LIBXSLT YES
			ZIPDEP %PERL% %SOLARENV%/bin/zipdep.pl
			__cdpath %DRIVE_O%/%WORK_STAMP%/ooo%UPDMINOREXT%
		}
		common0
		{
			SOLAR_ENV_ROOT /so/env
			SOLAR_SOURCE_ROOT %DRIVE_O%
			SOLAR_SYSBASE_ROOT /so/env/solaris_2.10_sparc
		}
		common1
		{
			COMPATH /so/env/compilers/SUNWS12m1/sparc/SUNWspro
			DEVROOT %SOLAR_ENV_ROOT%
			PERL %SOLAR_ENV_ROOT%/bt_solaris_sparc/bin/perl
			PKGFORMAT pkg
			SHARED_SOLARENV %SOLAR_SOURCE_ROOT%/%WORK_STAMP%/ooo%UPDMINOREXT%/solenv
			SHARED_SOLARVERSION %SOLAR_SOURCE_ROOT%/%WORK_STAMP%
			SOLARENV %SOLAR_SOURCE_ROOT%/%WORK_STAMP%/ooo%UPDMINOREXT%/solenv
			SOLARROOT %SOLAR_ENV_ROOT%
			SOLARVER %SOLAR_SOURCE_ROOT%/%WORK_STAMP%
			SOLARVERSION %SOLAR_SOURCE_ROOT%/%WORK_STAMP%
			SOLAR_JDK15PATH %SOLAR_ENV_ROOT%/Solaris_JDK_1.5.0_15.sparc
			SO_PACK %SOLAR_ENV_ROOT%/pack/%WORK_STAMP%
			SRC_ROOT %SOLAR_SOURCE_ROOT%/%WORK_STAMP%/ooo%UPDMINOREXT%
			USE_SYSTEM_STL YES
		}
		common2
		{
			BUILD_TOOLS %SOLARROOT%/bt_solaris_sparc/%WORK_STAMP%/bin
			COM C52
			COMEX 4
			COMMON_BUILD_TOOLS %SOLARROOT%$/btools
			COMMON_ENV_TOOLS %SOLARROOT%$/etools
			CPU U
			CPUNAME SPARC
			CVER C52
			ENV_TOOLS %SOLARROOT%/et_solaris_sparc/%WORK_STAMP%/bin
			GUI UNX
			GUIBASE unx
			GVER VCL
			INPATH unxsolu4%PROEXT%
			JDK15PATH %SOLAR_JDK15PATH%
			OS SOLARIS
			OUTPATH unxsolu4
			SOLAR_STLLIBPATH %SOLARVERSION%$/unxsolu4%PROEXT%$/lib%UPDMINOREXT%
			SOLAR_STLPATH %SOLARVERSION%$/unxsolu4%PROEXT%$/inc%UPDMINOREXT%$/stl
			SYSBASE %SOLAR_SYSBASE_ROOT%
			TEMP /var/tmp
			TMP /var/tmp
		}
		common:3 IF %UPDATER% == YES
		{
			TEMP /tmp
			TMP /tmp
		}
		compath
		{
			COMPATH %STAR_COMPATH%
		}
		distroot:0 if X%DIST_ROOT%X != XX
		{
			SHARED_SOLARVERSION %DIST_ROOT%/%WORK_STAMP%
			SOLARVER %DIST_ROOT%/%WORK_STAMP%
			SOLARVERSION %DIST_ROOT%/%WORK_STAMP%
		}
		envroot:0 if X%ENV_ROOT%X != XX
		{
			SOLAR_ENV_ROOT %ENV_ROOT%
		}
		jdk15
		{
			JAVA_HOME %JDK15PATH%
			JDKINC %JDK15PATH%/include:%JDK15PATH%/include/solaris
			JDKINCS -I%JDK15PATH%/include -I%JDK15PATH%/include/solaris
			JDKLIB %JDK15PATH%/jre/lib/sparcv9:%JDK15PATH%/lib:%JDK15PATH%/jre/lib/sparcv9/native_threads:%JDK15PATH%/jre/lib/sparcv9/server:%JDK15PATH%/jre/plugin/sparcv9:%JDK15PATH%/jre/lib/sparcv9/motif21
			JDKLIBS -L%JDK15PATH%/jre/lib/sparcv9 -L%JDK15PATH%/lib -L%JDK15PATH%/jre/lib/sparcv9/native_threads -L%JDK15PATH%/jre/lib/sparcv9/server -L%JDK15PATH%/jre/plugin/sparcv9 -L%JDK15PATH%/jre/lib/sparcv9/motif21
			JDKPATH %JDK15PATH%/bin/sparcv9
			JDK_VERSION 150
			XCLASSPATH .:%JDK15PATH%/jre/lib/rt.jar
		}
		jdk15path:0 if X%JDK_PATH%X != XX
		{
			SOLAR_JDK15PATH %JDK_PATH%
		}
		pro
		{
			PROSWITCH -DPRODUCT
		}
		sourceroot:0 if X%SOURCE_ROOT%X != XX
		{
			SOLAR_SOURCE_ROOT %SOURCE_ROOT%
			SOURCE_ROOT_USED TRUE
		}
		sysbaseroot
		{
			SOLAR_SYSBASE_ROOT %SYSBASE_ROOT%
		}
	}
	extern
	{
		DIST_ROOT
		ENV_ROOT
		HOME
		JDK_PATH
		LM_LICENSE_FILE
		LOCALINI
		SOL_TMP
		SOURCE_ROOT
		SYSBASE_ROOT
		USER
	}
	order common0 bs_sourceroot envroot:0 sourceroot:0 common1 distroot:0 jdk15path:0 sysbaseroot cap cax compath common2 common:3 pro common jdk15
	reset
	{
		CLASSPATH
	}
	script
	{
		csh
		{
			400: if ( ${?COPYALL} ) $SOLAR_ENV_ROOT/etools/lucopy.pl all $LU_HGFLAG $LU_RFLAG $LU_NOSOURCE
			600: umask 002
			800: rehash
            820: wrapfetch.sh
			850: if ( "$?SO_GEN_ERROR" == 0 ) setenv SO_GEN_ERROR
			851: if ( "$?SO_GEN_ERROR2" == 0 ) setenv SO_GEN_ERROR2
			900: if ( "$?SO_GEN_ERROR" == 1 ) echo $SO_GEN_ERROR
			901: if ( "$?SO_GEN_ERROR2" == 1 ) echo $SO_GEN_ERROR2
		}
		sh
		{
			400: if [ $COPYALL ]; then
			410: $SOLAR_ENV_ROOT/etools/lucopy.pl all $LU_HGFLAG $LU_RFLAG $LU_NOSOURCE
			415: fi
			600: umask 002
			800: hash -r
            820: wrapfetch.sh
			850: if [ "0$SO_GEN_ERROR" -eq 0 ]; then
			851: export SO_GEN_ERROR
			852: fi
			860: if [ "0$SO_GEN_ERROR2" -eq 0 ]; then
			861: export SO_GEN_ERROR2
			862: fi
			870: if [ "0$SO_GEN_ERROR" -ne 0 ]; then
			871: echo $SO_GEN_ERROR
			872: fi
			880: if [ "0$SO_GEN_ERROR2" -ne 0 ]; then
			881: echo $SO_GEN_ERROR2
			882: fi
		}
	}
	switches
	{
       	bs_sourceroot SOURCE_ROOT_TMP
		bsclient
		cap
		cax
		compath STAR_COMPATH
		distroot
		envroot
		jdk15
		jdk15path
		l10n L10N_framework
		pro
		sourceroot
		sysbaseroot
	}
}
wntgcci1
{
	environment
	{
		bs_sourceroot
		{
			SOLAR_SOURCE_ROOT %SOURCE_ROOT_TMP%
			SOURCE_ROOT %SOURCE_ROOT_TMP%
			SOURCE_ROOT_USED TRUE
		}
		cap
		{
			COMPATH %SOL_TMP%$/r$/MinGW
			COPYALL TRUE
			COPY_PACKED TRUE
			DEVROOT %SOL_TMP%$/r
			FSDK %SOL_TMP%$/r$/msvc7net$/FrameworkSDK
			NSIS_PATH %SOL_TMP%$/r$/NSIS_242_unicode
			PCLEAN_PATH %SOLARROOT%$/etw
			PERL %SOL_TMP%$/r$/btw$/perl$/bin$/perl
			PSDK %SOL_TMP%$/r$/MinGW$/w32api
			SHARED_COM_SDK_PATH %SOL_TMP%$/r$/msvc7net$/Common7$/ide
			SOLARENV %SOL_TMP%$/o%CWS_WORK_STAMP_EXT%$/%WORK_STAMP%$/ooo%UPDMINOREXT%$/solenv
			SOLARROOT %SOL_TMP%$/r
			SOLARVER %SOL_TMP%$/o%CWS_WORK_STAMP_EXT%$/%WORK_STAMP%
			SOLARVERSION %SOL_TMP%$/o%CWS_WORK_STAMP_EXT%$/%WORK_STAMP%
			SO_PACK %SOL_TMP%$/r$/pack$/%WORK_STAMP%
		}
		cax
		{
			COMPATH %SOL_TMP%$/r$/MinGW
			COPYALL FALSE
			FSDK %SOL_TMP%$/r$/msvc7net$/FrameworkSDK
			NSIS_PATH %SOL_TMP%$/r$/NSIS_242_unicode
			PCLEAN_PATH %SOL_TMP%$/r$/etw
			PERL %SOL_TMP%$/r$/btw$/perl$/bin$/perl
			PSDK %SOL_TMP%$/r$/MinGW$/w32api
			SHARED_COM_SDK_PATH %SOL_TMP%$/r$/msvc7net$/Common7$/ide
			SOLARENV %SOL_TMP%$/o%CWS_WORK_STAMP_EXT%$/%WORK_STAMP%$/ooo%UPDMINOREXT%$/solenv
			SOLARROOT %SOL_TMP%$/r
			SOLARVER %SOL_TMP%$/o%CWS_WORK_STAMP_EXT%$/%WORK_STAMP%
			SOLARVERSION %SOL_TMP%$/o%CWS_WORK_STAMP_EXT%$/%WORK_STAMP%
			SO_PACK %SOL_TMP%$/r$/pack$/%WORK_STAMP%
		}
		common
		{
			*build %PERL% %SOLARENV%$/bin$/build.pl %PROFULLSWITCH%
			*build_client %PERL% %SOLARENV%$/bin$/build_client.pl
			*copyprj %PERL% %COMMON_ENV_TOOLS%/copyprj.pl
			*deliver %PERL% %SOLARENV%$/bin$/deliver.pl
			*dmake *dmake %PROFULLSWITCH%
			*mkout %PERL% %SOLARENV%$/bin$/mkout.pl
			*o cd %SOLARENV%$/..
			*r cd %SOLARROOT%
			*s cd %SOLARVERSION%
			*zipdep %PERL% %SOLARENV%$/bin$/zipdep.pl
			BIG_SVX
			COPYPRJ %PERL% %COMMON_ENV_TOOLS%/copyprj.pl
			DELIVER %PERL% %SOLARENV%$/bin$/deliver.pl
			DMAKEROOT %SOLARENV%$/inc$/startup
			ILIB .$:%UPDMINOREXT%$:%SOLARVERSION%$/%INPATH%$/lib%UPDMINOREXT%$:%PSDK%$/lib$:%FSDK%$/lib$:%COMPATH%$/lib$:
			JDK13PATH %SOLAR_JDK13PATH%
			JDK14PATH %SOLAR_JDK14PATH%
			JDK15PATH %SOLAR_JDK15PATH%
			LIB .$:%UPDMINOREXT%$:%SOLARVERSION%$/%INPATH%$/lib%UPDMINOREXT%$:%PSDK%$/lib$:%PSDK%$/lib$/x86$:%FSDK%$/lib$:%COMPATH%$/lib$:%SOLAR_STLLIBPATH%
			MKOUT %PERL% %SOLARENV%$/bin$/mkout.pl
			PATH %PATH%$:%SOLARVERSION%$/%INPATH%$/lib%UPDMINOREXT%$:%SHARED_COM_SDK_PATH%$:%PSDK%$/bin$:%FSDK%$/bin
			PSDKINC -I%PSDK%$/include
			SOLAREXTRAINC -I%COMPATH%$/lib$/gcc-lib$/mingw32$/3.2$/include -I%DSDK%$/include
			SOLAR_JAVA TRUE
			XCLASSPATH .
			ZIPDEP %PERL% %SOLARENV%$/bin$/zipdep.pl
		}
		common0
		{
			SOLAR_ENV_ROOT r:
			SOLAR_SOURCE_ROOT o:
		}
		common1
		{
			COMPATH %SOLAR_ENV_ROOT%$/MinGW
			#			FSDK %SOLAR_ENV_ROOT%$/msvc7net$/FrameworkSDK
			DEVROOT %SOLAR_ENV_ROOT%
			NSIS_PATH %SOLAR_ENV_ROOT%$/NSIS_242_unicode
			PERL %SOLAR_ENV_ROOT%$/btw$/perl$/bin$/perl
			PKGFORMAT some_dummy
			PSDK %SOLAR_ENV_ROOT%$/MinGW$/w32api
			SHARED_COM_SDK_PATH %SOLAR_ENV_ROOT%$/msvc7net$/Common7$/ide
			SHARED_SOLARENV %SOLAR_SOURCE_ROOT%$/%WORK_STAMP%$/ooo%UPDMINOREXT%$/solenv
			SHARED_SOLARVERSION %SOLAR_SOURCE_ROOT%$/%WORK_STAMP%
			SOLARENV %SOLAR_SOURCE_ROOT%$/%WORK_STAMP%$/ooo%UPDMINOREXT%$/solenv
			SOLARROOT %SOLAR_ENV_ROOT%
			SOLARVER %SOLAR_SOURCE_ROOT%$/%WORK_STAMP%
			SOLARVERSION %SOLAR_SOURCE_ROOT%$/%WORK_STAMP%
			SO_PACK %SOLAR_ENV_ROOT%$/pack$/%WORK_STAMP%
			SRC_ROOT %SOLAR_SOURCE_ROOT%$/%WORK_STAMP%$/ooo%UPDMINOREXT%
		}
		common2
		{
			ENABLE_GRAPHITE TRUE
            BUILD_TOOLS %SOLARROOT%$/btw$/%WORK_STAMP%
			CALL_CDECL TRUE
			CDPATHx %CDPATH%$:..$:..$/..$:..$/..$/..$:..$/source$:..$/..$/source$:o:$/%WORK_STAMP%$/ooo%UPDMINOREXT%
			COM GCC
			COMMON_BUILD_TOOLS %SOLARROOT%$/btools
			COMMON_ENV_TOOLS %SOLARROOT%$/etools
			COMP_ENV wntgcci1
			CPU I
			CPUNAME INTEL
			CVER M1300
			DYNAMIC_CRT TRUE
			ENV_TOOLS %SOLARROOT%$/etw$/%WORK_STAMP%
			GUI WNT
			GUIBASE WIN
			GVER NT351
			INPATH wntgcci1%PROEXT%
			OS WNT
			OUTPATH wntgcci1
			SET_EXEPTIONS TRUE
			SOLAR_JDK13PATH %SOLARROOT%$/jdk1.3
			SOLAR_JDK14PATH %SOLARROOT%$/j2sdk1.4.2_11
			SOLAR_JDK15PATH %SOLARROOT%$/jdk1.5.0.06
			SOLAR_STLPATH %SOLARVERSION%$/wntgcci1%PROEXT%$/inc%UPDMINOREXT%$/stl
			SORT sort -T %TMP%
			use_shl_versions TRUE
		}
		compath
		{
			COMPATH %STAR_COMPATH%
		}
		distroot:0 if X%DIST_ROOT%X != XX
		{
			SHARED_SOLARVERSION %DIST_ROOT%$/%WORK_STAMP%
			SOLARVER %DIST_ROOT%$/%WORK_STAMP%
			SOLARVERSION %DIST_ROOT%$/%WORK_STAMP%
		}
		envroot:0 IF X%ENV_ROOT%X != XX
		{
			SOLAR_ENV_ROOT %ENV_ROOT%
		}
		jdk14
		{
			HOMEDRIVE %DEVROOT%
			HOMEPATH $/jdk141
			JAVAHOME %JDK14PATH%
			JAVA_HOME %JDK14PATH%
			JDKINC %JDK14PATH%$/include$/win32$:%JDK14PATH%$/include
			JDKINCS -I%JDK14PATH%$/include -I%JDK14PATH%$/include$/win32
			JDKLIB -L%JDK14PATH%$/lib
			JDKLIBS -L%JDK14PATH%$/lib
			JDKPATH %JDK14PATH%$/bin
			JDK_VERSION 142
			JREPATH %JDK14PATH%$/jre$/bin$/client
			XCLASSPATH .$:%JDK14PATH%$/jre$/lib$/rt.jar
		}
		jdk14path:0 if X%JDK_PATH%X != XX
		{
			SOLAR_JDK14PATH %JDK_PATH%
		}
		jdk15
		{
			HOMEDRIVE %DEVROOT%
			HOMEPATH $/jdk151
			JAVAHOME %JDK15PATH%
			JAVA_HOME %JDK15PATH%
			JDKINC %JDK15PATH%$/include$/win32$:%JDK15PATH%$/include
			JDKINCS -I%JDK15PATH%$/include -I%JDK15PATH%$/include$/win32
			JDKLIB -L%JDK15PATH%$/lib
			JDKLIBS -L%JDK15PATH%$/lib
			JDKPATH %JDK15PATH%$/bin
			JDK_VERSION 150
			JREPATH %JDK15PATH%$/jre$/bin$/client
			XCLASSPATH .$:%JDK15PATH%$/jre$/lib$/rt.jar
		}
		jdk15path:0 if X%JDK_PATH%X != XX
		{
			SOLAR_JDK15PATH %JDK_PATH%
		}
		psdk
		{
			PSDK %STAR_PSDK%
		}
		sourceroot:0 if X%SOURCE_ROOT%X != XX
		{
			SOLAR_SOURCE_ROOT %SOURCE_ROOT%
			SOURCE_ROOT_USED TRUE
		}
	}
	extern
	{
		COMSPEC
		DIST_ROOT
		ENV_ROOT
		JDK_PATH
		LOCALINI
		SOL_TMP
		SOURCE_ROOT
	}
	order common0 bs_sourceroot envroot:0 sourceroot:0 common1 distroot:0 cap cax psdk compath common2 jdk14path:0 jdk15path:0 common jdk14 jdk15
	reset
	{
		COPYALL
		NSIS_PATH
		SOLAR_ENV_ROOT
		WST
	}
	script
	{
		csh
		{
			150: setenv MYENV_PATH $PATH
			160: setenv PATH $SSX_PATH
			200: if ( ${?COPYALL} ) $SOLAR_ENV_ROOT/btw/perl/bin/perl $SOLAR_ENV_ROOT/etools/lucopy.pl all $MAXPROC $LU_HGFLAG $LU_RFLAG $LU_NOSOURCE
			260: setenv PATH $MYENV_PATH
			270: unsetenv MYENV_PATH
			850: if ( "$?SO_GEN_ERROR" == 0 ) setenv SO_GEN_ERROR
			851: if ( "$?SO_GEN_ERROR2" == 0 ) setenv SO_GEN_ERROR2
			900: if ( "$?SO_GEN_ERROR" == 1 ) echo $SO_GEN_ERROR
			901: if ( "$?SO_GEN_ERROR2" == 1 ) echo $SO_GEN_ERROR2
		}
		sh
		{
			150: export MYENV_PATH=$PATH
			160: export PATH=$SSX_PATH
			260: export PATH=$MYENV_PATH
			270: unset MYENV_PATH
			400: if [ $COPYALL ]; then
			410: $SOLAR_ENV_ROOT/btw/perl/bin/perl $SOLAR_ENV_ROOT/etools/lucopy.pl all $MAXPROC $LU_HGFLAG $LU_RFLAG $LU_NOSOURCE
			415: fi
			850: if [ "0$SO_GEN_ERROR" -eq 0 ]; then
			851: export SO_GEN_ERROR
			852: fi
			860: if [ "0$SO_GEN_ERROR2" -eq 0 ]; then
			861: export SO_GEN_ERROR
			862: fi
			870: if [ "0$SO_GEN_ERROR" -eq 0 ]; then
			871: echo $SO_GEN_ERROR
			872: fi
			880: if [ "0$SO_GEN_ERROR2" -eq 0 ]; then
			881: echo $SO_GEN_ERROR
			882: fi
		}
	}
	switches
	{
       	bs_sourceroot SOURCE_ROOT_TMP
		bsclient
		cap
		cax
		compath STAR_COMPATH
		distroot
		envroot
		jdk14
		jdk14path
		jdk15
		jdk15path
		l10n L10N_framework
		pro
		psdk STAR_PSDK
		sourceroot
	}
}
wntmsci11
{
	environment
	{
		bs_sourceroot
		{
			SOLAR_SOURCE_ROOT %SOURCE_ROOT_TMP%
			SOURCE_ROOT %SOURCE_ROOT_TMP%
			SOURCE_ROOT_USED TRUE
		}
		cap
		{
			COMPATH %SOL_TMP%$/r$/msvc8p
			COMPROOT %SOL_TMP%$/r$/msvc8p
			COPYALL TRUE
			COPY_PACKED TRUE
			DEVROOT %SOL_TMP%$/r
			DSDK %SOL_TMP%$/r$/msvc8p$/DirectXSDK
			FSDK %SOL_TMP%$/r$/msvc8p$/Sdk$/v2.0
			PCLEAN_PATH %SOLARROOT%$/etw
			PERL %SOL_TMP%$/r$/btw$/perl$/bin$/perl
			PSDK %SOL_TMP%$/r$/msvc8p$/PlatformSDK
			SHARED_COM_SDK_PATH %SOL_TMP%$/r$/msvc8p$/Common7$/ide
			SOLARENV %SOL_TMP%$/o%CWS_WORK_STAMP_EXT%$/%WORK_STAMP%$/ooo%UPDMINOREXT%$/solenv
			SOLARROOT %SOL_TMP%$/r
			SOLARVER %SOL_TMP%$/o%CWS_WORK_STAMP_EXT%$/%WORK_STAMP%
			SOLARVERSION %SOL_TMP%$/o%CWS_WORK_STAMP_EXT%$/%WORK_STAMP%
			SO_PACK %SOL_TMP%$/r$/pack$/%WORK_STAMP%
		}
		cax
		{
			COMPATH %SOL_TMP%$/r$/msvc8p
			COMPROOT %SOL_TMP%$/r$/msvc8p
			COPYALL FALSE
			DSDK %COMPATH%$/DirectXSDK
			FSDK %COMPATH%$/Sdk$/v2.0
			PCLEAN_PATH %SOL_TMP%$/r$/etw
			PERL %SOL_TMP%$/r$/btw$/perl$/bin$/perl
			PSDK %COMPATH%$/PlatformSDK
			SHARED_COM_SDK_PATH %COMPATH%$/Common7$/ide
			SOLARENV %SOL_TMP%$/o%CWS_WORK_STAMP_EXT%$/%WORK_STAMP%$/ooo%UPDMINOREXT%$/solenv
			SOLARROOT %SOL_TMP%$/r
			SOLARVER %SOL_TMP%$/o%CWS_WORK_STAMP_EXT%$/%WORK_STAMP%
			SOLARVERSION %SOL_TMP%$/o%CWS_WORK_STAMP_EXT%$/%WORK_STAMP%
			SO_PACK %SOL_TMP%$/r$/pack$/%WORK_STAMP%
		}
		common
		{
			*build %PERL% %SOLARENV%$/bin$/build.pl %PROFULLSWITCH%
			*build_client %PERL% %SOLARENV%$/bin$/build_client.pl
			*copyprj %PERL% %COMMON_ENV_TOOLS%/copyprj.pl
			*deliver %PERL% %SOLARENV%$/bin$/deliver.pl
			*mkout %PERL% %SOLARENV%$/bin$/mkout.pl
			*mwscommit %PERL% %COMMON_ENV_TOOLS%/mwscommit.pl
			*o cdd %SOLARENV%$/..
			*r cdd %SOLARROOT%
			*s cdd %SOLARVERSION%
			*zipdep %PERL% %SOLARENV%$/bin$/zipdep.pl
			BIG_SVX
			COPYPRJ %PERL% %COMMON_ENV_TOOLS%/copyprj.pl
			DELIVER %PERL% %SOLARENV%$/bin$/deliver.pl
			DMAKEROOT %SOLARENV%$/inc$/startup
			ILIB .$:%SOLARVERSION%$/%INPATH%$/lib%UPDMINOREXT%$:%PSDK%$/vc$/lib$:%PSDK%$/lib$:%FSDK%$/lib$:%DSDK%$/lib$/x86
			JDK13PATH %SOLAR_JDK13PATH%
			JDK14PATH %SOLAR_JDK14PATH%
			JDK15PATH %SOLAR_JDK15PATH%
			LIB .$:%SOLARVERSION%$/%INPATH%$/lib%UPDMINOREXT%$:%PSDK%$/vc$/lib$:%PSDK%$/lib$:%FSDK%$/lib$:%DSDK%$/lib$/x86$:%SOLAR_STLLIBPATH%
			MKOUT %PERL% %SOLARENV%$/bin$/mkout.pl
			MWSCOMMIT %PERL% %COMMON_ENV_TOOLS%/mwscommit.pl
			PATH %PATH%$:%SHARED_COM_SDK_PATH%$:%PSDK%$/vc$/bin$:%PSDK%$/bin$:%FSDK%$/bin$:%DSDK%$/bin$/Utilities$/bin$/x86$:%PACKMS%
			PROF_EDITION TRUE
			PSDKINC -I%PSDK%$/vc$/include -I%PSDK%$/include -I%COMPATH%$/PlatformSDK_VC8$/include
			SOLAREXTRAINC -I%DSDK%$/include
			SOLAR_JAVA TRUE
			TRUSTED_MANIFEST_LOCATION %SOLARENV%$/inc
			VISTA_MANIFEST TRUE
			WINDOWS_VISTA_PSDK TRUE
			XCLASSPATH .
			ZIPDEP %PERL% %SOLARENV%$/bin$/zipdep.pl
		}
		common0
		{
			BS_ROOT n:
			SOLAR_ENV_ROOT r:
			SOLAR_SOURCE_ROOT o:
		}
		common1
		{
			COMPATH %SOLAR_ENV_ROOT%$/msvc8p
			COMPROOT %SOLAR_ENV_ROOT%$/msvc8p
			DEVROOT %SOLAR_ENV_ROOT%
			DSDK %SOLAR_ENV_ROOT%$/msvc8p$/DirectXSDK
			FSDK %SOLAR_ENV_ROOT%$/msvc8p$/Sdk$/v2.0
			PERL %SOLAR_ENV_ROOT%$/btw$/perl$/bin$/perl
            PKGFORMAT msi
			PSDK %SOLAR_ENV_ROOT%$/msvc8p$/PlatformSDK
			SHARED_COM_SDK_PATH %SOLAR_ENV_ROOT%$/msvc8p$/Common7$/ide
			SHARED_SOLARENV %SOLAR_SOURCE_ROOT%$/%WORK_STAMP%$/ooo%UPDMINOREXT%$/solenv
			SHARED_SOLARVERSION %SOLAR_SOURCE_ROOT%$/%WORK_STAMP%
			SOLARENV %SOLAR_SOURCE_ROOT%$/%WORK_STAMP%$/ooo%UPDMINOREXT%$/solenv
			SOLARROOT %SOLAR_ENV_ROOT%
			SOLARVER %SOLAR_SOURCE_ROOT%$/%WORK_STAMP%
			SOLARVERSION %SOLAR_SOURCE_ROOT%$/%WORK_STAMP%
			SO_PACK %SOLAR_ENV_ROOT%$/pack$/%WORK_STAMP%
			SRC_ROOT %SOLAR_SOURCE_ROOT%$/%WORK_STAMP%$/ooo%UPDMINOREXT%
		}
		common2
		{
			ENABLE_GRAPHITE TRUE
            BUILD_TOOLS %SOLARROOT%$/btw$/%WORK_STAMP%
			CALL_CDECL TRUE
			CDPATHx %CDPATH%$:..$:..$/..$:..$/..$/..$:..$/source$:..$/..$/source$:o:$/%WORK_STAMP%$/ooo%UPDMINOREXT%
			COM MSC
			COMEX 11
			COMMON_BUILD_TOOLS %SOLARROOT%$/btools
			COMMON_ENV_TOOLS %SOLARROOT%$/etools
			COMP_ENV wntmsci11
			CPU I
			CPUNAME INTEL
			CVER M1400
			DYNAMIC_CRT TRUE
			ENV_TOOLS %SOLARROOT%$/etw$/%WORK_STAMP%
			GUI WNT
			GUIBASE WIN
			GVER NT351
			INPATH wntmsci11%PROEXT%
			OS WNT
			OUTPATH wntmsci11
			PACKMS %SO_PACK%$/wntmsci11$/MS
			SET_EXEPTIONS TRUE
			SHIPDRIVE %BS_ROOT%$/ship$/install
			SOLAR_JDK13PATH %SOLARROOT%$/jdk1.3
			SOLAR_JDK14PATH %SOLARROOT%$/j2sdk1.4.2_11
			SOLAR_JDK15PATH %SOLARROOT%$/jdk1.5.0.06
			SOLAR_STLPATH %SOLARVERSION%$/wntmsci11%PROEXT%$/inc%UPDMINOREXT%$/stl
			SORT sort -T %TMP%
			use_shl_versions TRUE
		}
		compath
		{
			COMPATH %STAR_COMPATH%
		}
		distroot:0 if X%DIST_ROOT%X != XX
		{
			SHARED_SOLARVERSION %DIST_ROOT%$/%WORK_STAMP%
			SOLARVER %DIST_ROOT%$/%WORK_STAMP%
			SOLARVERSION %DIST_ROOT%$/%WORK_STAMP%
		}
		envroot:0 IF X%ENV_ROOT%X != XX
		{
			SOLAR_ENV_ROOT %ENV_ROOT%
		}
		jdk14
		{
			HOMEDRIVE %DEVROOT%
			HOMEPATH $/jdk141
			JAVAHOME %JDK14PATH%
			JAVA_HOME %JDK14PATH%
			JDKINC %JDK14PATH%$/include$/win32$:%JDK14PATH%$/include
			JDKINCS -I%JDK14PATH%$/include -I%JDK14PATH%$/include$/win32
			JDKLIB %JDK14PATH%$/lib
			JDKLIBS %JDK14PATH%$/lib
			JDKPATH %JDK14PATH%$/bin
			JDK_VERSION 142
			JREPATH %JDK14PATH%$/jre$/bin$/client
			XCLASSPATH .$:%JDK14PATH%$/jre$/lib$/rt.jar
		}
		jdk14path:0 if X%JDK_PATH%X != XX
		{
			SOLAR_JDK14PATH %JDK_PATH%
		}
		jdk15
		{
			HOMEDRIVE %DEVROOT%
			HOMEPATH $/jdk151
			JAVAHOME %JDK15PATH%
			JAVA_HOME %JDK15PATH%
			JDKINC %JDK15PATH%$/include$/win32$:%JDK15PATH%$/include
			JDKINCS -I%JDK15PATH%$/include -I%JDK15PATH%$/include$/win32
			JDKLIB %JDK15PATH%$/lib
			JDKLIBS %JDK15PATH%$/lib
			JDKPATH %JDK15PATH%$/bin
			JDK_VERSION 150
			JREPATH %JDK15PATH%$/jre$/bin$/client
			XCLASSPATH .$:%JDK15PATH%$/jre$/lib$/rt.jar
		}
		jdk15path:0 if X%JDK_PATH%X != XX
		{
			SOLAR_JDK15PATH %JDK_PATH%
		}
		psdk
		{
			PSDK %STAR_PSDK%
		}
		sourceroot:0 if X%SOURCE_ROOT%X != XX
		{
			SOLAR_SOURCE_ROOT %SOURCE_ROOT%
			SOURCE_ROOT_USED TRUE
		}
	}
	extern
	{
		COMSPEC
		DIST_ROOT
		ENV_ROOT
		JDK_PATH
		LOCALINI
		SOL_TMP
		SOURCE_ROOT
	}
	order common0 bs_sourceroot envroot:0 sourceroot:0 common1 distroot:0 cap cax psdk compath common2 jdk14path:0 jdk15path:0 common jdk14 jdk15
	reset
	{
		COPYALL
		SOLAR_ENV_ROOT
		WST
	}
	script
	{
		post
		{
			150: set MYENV_PATH=%PATH
			160: set PATH=%SSX_PATH
			200: if "%COPYALL%"=="TRUE" %SOLAR_ENV_ROOT%\btw\perl\bin\perl %SOLAR_ENV_ROOT%\etools\lucopy.pl -all %BTARGET% $LU_HGFLAG $LU_RFLAG $LU_NOSOURCE
			260: set PATH=%MYENV_PATH
			270: unset MYENV_PATH
			400: if "%SO_GEN_ERROR%" NE "" @echo %SO_GEN_ERROR%
			401: if "%SO_GEN_ERROR2%" NE "" echo %SO_GEN_ERROR2%
		}
	}
	switches
	{
       	bs_sourceroot SOURCE_ROOT_TMP
		bsclient
		cap
		cax
		compath STAR_COMPATH
		distroot
		envroot
		jdk14
		jdk14path
		jdk15
		jdk15path
		l10n L10N_framework
		pro
		psdk STAR_PSDK
		sourceroot
	}
}
wntmsci12
{
	environment
	{
		bs_sourceroot
		{
			SOLAR_SOURCE_ROOT $dp(%SOURCE_ROOT_TMP%)
			SOURCE_ROOT $dp(%SOURCE_ROOT_TMP%)
			SOURCE_ROOT_USED TRUE
		}
		cap
		{
			BUILD_TOOLS %SOL_TMP%$/btw$/%BTOOLDIR%
			COMPATH %SOL_TMP%$/r$/msvc9p
			COMPROOT %SOL_TMP%$/r$/msvc9p
			COPYALL TRUE
			COPY_PACKED TRUE
			DEVROOT %SOL_TMP%$/r
			DSDK %SOL_TMP%$/r$/msvc9p$/DirectXSDK
			ENV_TOOLS %SOL_TMP%$/r$/etw$/%WORK_STAMP%
			FSDK %SOL_TMP%$/r$/msvc9p$/Sdk$/v3.5
			F20SDK %SOL_TMP%$/r$/msvc9p$/Sdk$/v2.0
			NSIS_PATH %SOL_TMP%$/r$/NSIS_242_unicode
			PCLEAN_PATH %SOLARROOT%$/etw
			PERL %SOL_TMP%$/r$/%PERLDIR%
			PSDK %SOL_TMP%$/r$/msvc9p$/PlatformSDK$/v6.1
			SHARED_COM_SDK_PATH %SOL_TMP%$/r$/msvc9p$/Common7$/IDE
			SOLARENV %SOL_TMP%$/o%CWS_WORK_STAMP_EXT%$/%WORK_STAMP%$/ooo%UPDMINOREXT%$/solenv
			SOLARROOT %SOL_TMP%$/r
			SOLARVER %SOL_TMP%$/o%CWS_WORK_STAMP_EXT%$/%WORK_STAMP%
			SOLARVERSION %SOL_TMP%$/o%CWS_WORK_STAMP_EXT%$/%WORK_STAMP%
			SO_PACK %SOL_TMP%$/r$/pack$/%WORK_STAMP%
#			TOUCH %SOL_TMP%$/r$/btw$/%BTOOLDIR%$/touch.exe

		}
		cax
		{
			BUILD_TOOLS %SOL_TMP%$/r$/btw$/%BTOOLDIR%
			COMPATH %SOL_TMP%$/r$/msvc9p
			COMPROOT %SOL_TMP%$/r$/msvc9p
			COPYALL FALSE
			DSDK %COMPATH%$/DirectXSDK
			ENV_TOOLS %SOL_TMP%$/r$/etw$/%WORK_STAMP%
			FSDK %COMPATH%$/Sdk$/v3.5
			F20SDK %SOL_TMP%$/r$/msvc9p$/Sdk$/v2.0
			NSIS_PATH %SOL_TMP%$/r$/NSIS_242_unicode
			PCLEAN_PATH %SOL_TMP%$/r$/etw
			PERL %SOL_TMP%$/r$/%PERLDIR%
			PSDK %COMPATH%$/PlatformSDK$/v6.1
			SHARED_COM_SDK_PATH %COMPATH%$/Common7$/IDE
			SOLARENV %SOL_TMP%$/o%CWS_WORK_STAMP_EXT%$/%WORK_STAMP%$/ooo%UPDMINOREXT%$/solenv
			SOLARROOT %SOL_TMP%$/r
			SOLARVER %SOL_TMP%$/o%CWS_WORK_STAMP_EXT%$/%WORK_STAMP%
			SOLARVERSION %SOL_TMP%$/o%CWS_WORK_STAMP_EXT%$/%WORK_STAMP%
			SO_PACK %SOL_TMP%$/r$/pack$/%WORK_STAMP%
#			TOUCH %SOL_TMP%$/r$/btw$/%BTOOLDIR%$/touch.exe
		}
		common
		{
			*build %PERL% %SOLARENV%$/bin$/build.pl %PROFULLSWITCH%
			*build_client %PERL% %SOLARENV%$/bin$/build_client.pl
			*copyprj %PERL% %COMMON_ENV_TOOLS%$/copyprj.pl
			*deliver %PERL% %SOLARENV%$/bin$/deliver.pl
			*mkout %PERL% %SOLARENV%$/bin$/mkout.pl
			*mwscommit %PERL% %COMMON_ENV_TOOLS%$/mwscommit.pl
			*o cd %SOLARENV%$/..
			*r cd %SOLARROOT%
			*s cd %SOLARVERSION%
			*zipdep %PERL% %SOLARENV%$/bin$/zipdep.pl
			*z_ooo %PERL% %SOLARENV%$/bin$/z_ooo.pl
			BIG_SVX
			COPYPRJ %PERL% %COMMON_ENV_TOOLS%$/copyprj.pl
			CXX_X64_BINARY %COMPROOT%$/bin$/x86_amd64$/cl.exe
			DELIVER %PERL% %SOLARENV%$/bin$/deliver.pl
			DMAKEROOT %SOLARENV%$/inc$/startup
			ENABLE_PCH TRUE
			ILIB .;%SOLARVERSION%$/%INPATH%$/lib%UPDMINOREXT%;%COMPATH%$/lib;%PSDK%$/lib;%DSDK%$/lib$/x86
			JDK13PATH %SOLAR_JDK13PATH%
			JDK14PATH %SOLAR_JDK14PATH%
			JDK15PATH %SOLAR_JDK15PATH%
			LIB .;%SOLARVERSION%$/%INPATH%$/lib%UPDMINOREXT%;%COMPATH%$/lib;%PSDK%$/lib;%DSDK%$/lib$/x86;%SOLAR_STLLIBPATH%
			LIBMGR_X64_BINARY %COMPROOT%$/bin$/x86_amd64$/lib.exe
			LINK_X64_BINARY %COMPROOT%$/bin$/x86_amd64$/link.exe
			MKOUT %PERL% %SOLARENV%$/bin$/mkout.pl
			MWSCOMMIT %PERL% %COMMON_ENV_TOOLS%$/mwscommit.pl
			OJDK16PATH %SOLAR_OJDK16PATH%
			PATH $cp(%PSDK%$/Bin)$:%PATH%$:$cp(%SHARED_COM_SDK_PATH%)$:$cp(%COMPATH%$/bin)$:$cp(%FSDK%)$:$cp(%F20SDK%)$/bin$:$cp(%DSDK%$/Utilities$/bin$/x86)$:$cp(%PACKMS%)
			PROF_EDITION TRUE
			PSDKINC -I%PSDK%$/include
			SOLAREXTRAINC -I%DSDK%$/include
			SOLAR_JAVA TRUE
			TRUSTED_MANIFEST_LOCATION %SOLARENV%$/inc
			USE_DIRECTX5 TRUE
			WINDOWS_VISTA_PSDK TRUE
			SYSBASE TRUE
            WITH_VC_REDIST TRUE
			XCLASSPATH .
			ZIPDEP %PERL% %SOLARENV%$/bin$/zipdep.pl
			BUILD_X64 TRUE
			CHECK_LUCENCE_INDEXER_OUTPUT TRUE
		}
		common0
		{
			BS_ROOT n:
			SOLAR_ENV_ROOT r:
			SOLAR_SOURCE_ROOT o:
			BTOOLDIR %WORK_STAMP%$/cygtools
			PERLDIR btw$/%WORK_STAMP%$/cygtools$/perl
		}
		common02
		{
			PERL perl
		}
		common1
		{
			COMPATH %SOLAR_ENV_ROOT%$/msvc9p
			COMPROOT %SOLAR_ENV_ROOT%$/msvc9p
			DEVROOT %SOLAR_ENV_ROOT%
			DSDK %SOLAR_ENV_ROOT%$/msvc9p$/DirectXSDK
			FSDK %SOLAR_ENV_ROOT%$/msvc9p$/Sdk$/v3.5
			F20SDK %SOLAR_ENV_ROOT%$/msvc9p$/Sdk$/v2.0
			NSIS_PATH %SOLAR_ENV_ROOT%$/NSIS_242_unicode
			PERL %SOLAR_ENV_ROOT%$/%PERLDIR%
            PKGFORMAT msi
			PSDK %SOLAR_ENV_ROOT%$/msvc9p$/PlatformSDK$/v6.1
			SHARED_COM_SDK_PATH %SOLAR_ENV_ROOT%$/msvc9p$/Common7$/ide
			SHARED_SOLARENV %SOLAR_SOURCE_ROOT%$/%WORK_STAMP%$/ooo%UPDMINOREXT%$/solenv
			SHARED_SOLARVERSION %SOLAR_SOURCE_ROOT%$/%WORK_STAMP%
			SOLARENV %SOLAR_SOURCE_ROOT%$/%WORK_STAMP%$/ooo%UPDMINOREXT%$/solenv
			SOLARROOT %SOLAR_ENV_ROOT%
			SOLARVER %SOLAR_SOURCE_ROOT%$/%WORK_STAMP%
			SOLARVERSION %SOLAR_SOURCE_ROOT%$/%WORK_STAMP%
			SO_PACK %SOLAR_ENV_ROOT%$/pack$/%WORK_STAMP%
			SRC_ROOT %SOLAR_SOURCE_ROOT%$/%WORK_STAMP%$/ooo%UPDMINOREXT%
#			TEMP $dp(%TEMP%)
#			TMP $dp(%TMP%)
		}
		common2
		{
			ENABLE_GRAPHITE TRUE
            BUILD_TOOLS %SOLARROOT%$/btw$/%BTOOLDIR%
			CALL_CDECL TRUE
			CDPATHx %CDPATH%$:..$:..$/..$:..$/..$/..$:..$/source$:..$/..$/source$:$cp(%SOLAR_SOURCE_ROOT%$/%WORK_STAMP%$/ooo%UPDMINOREXT%)
			COM MSC
			COMEX 12
			COMMON_BUILD_TOOLS $cp(%SOLARROOT%$/btools)
			COMMON_ENV_TOOLS %SOLARROOT%$/etools
			COMP_ENV wntmsci12
			CPU I
			CPUNAME INTEL
			CVER M1500
			DYNAMIC_CRT TRUE
			ENV_TOOLS %SOLARROOT%$/etw$/%WORK_STAMP%
			GUI WNT
			GUIBASE WIN
			GVER NT351
			INPATH wntmsci12%PROEXT%
            LIBMYSQL_PATH %SOLAR_ENV_ROOT%$/mysql-connector-c-6.0.2$/wntmsci12
			MOZILLABUILD %SOLARROOT%/mozilla-build-1.3
			OS WNT
			OUTPATH wntmsci12
			PACKMS %SO_PACK%$/wntmsci12$/MS
			SET_EXEPTIONS TRUE
			SHIPDRIVE %SOLAR_ENV_ROOT%$/ship$/install
			SOLAR_JDK13PATH %SOLARROOT%$/jdk1.3
			SOLAR_JDK14PATH %SOLARROOT%$/j2sdk1.4.2_11
			SOLAR_JDK15PATH %SOLARROOT%$/jdk1.5.0.06
			SOLAR_OJDK16PATH %SOLARROOT%$/openjdk-6-b08-windows-i586
			SOLAR_STLPATH %SOLARVERSION%$/wntmsci12%PROEXT%$/inc%UPDMINOREXT%$/stl
			SORT sort -T %TMP%
#			TOUCH %SOLARROOT%$/btw$/%BTOOLDIR%$/touch.exe
			use_shl_versions TRUE
		}
		common:3 IF %UPDATER% == YES
		{
			SHIPDRIVE %BS_ROOT%$/ship$/install
		}
		compath
		{
			COMPATH $dp(%STAR_COMPATH%)
		}
		distroot:0 if X%DIST_ROOT%X != XX
		{
			SHARED_SOLARVERSION $dp(%DIST_ROOT%$/%WORK_STAMP%)
			SOLARVER $dp(%DIST_ROOT%$/%WORK_STAMP%)
			SOLARVERSION $dp(%DIST_ROOT%$/%WORK_STAMP%)
		}
		envroot:0 IF X%ENV_ROOT%X != XX
		{
			SOLAR_ENV_ROOT $dp(%ENV_ROOT%)
		}
		jdk14
		{
#			HOMEDRIVE %DEVROOT%
#			HOMEPATH $/jdk141
			JAVAHOME %JDK14PATH%
			JAVA_HOME %JDK14PATH%
			JDKINC %JDK14PATH%$/include$/win32;%JDK14PATH%$/include
			JDKINCS -I%JDK14PATH%$/include -I%JDK14PATH%$/include$/win32
			JDKLIB %JDK14PATH%$/lib
			JDKLIBS %JDK14PATH%$/lib
			JDKPATH %JDK14PATH%$/bin
			JDK_VERSION 142
			JREPATH %JDK14PATH%$/jre$/bin$/client
			XCLASSPATH .;%JDK14PATH%$/jre$/lib$/rt.jar
		}
		jdk14path:0 if X%JDK_PATH%X != XX
		{
			SOLAR_JDK14PATH $dp(%JDK_PATH%)
		}
		jdk15
		{
#			HOMEDRIVE %DEVROOT%
#			HOMEPATH $/jdk151
			JAVAHOME %JDK15PATH%
			JAVA_HOME %JDK15PATH%
			JDKINC %JDK15PATH%$/include$/win32;%JDK15PATH%$/include
			JDKINCS -I%JDK15PATH%$/include -I%JDK15PATH%$/include$/win32
			JDKLIB %JDK15PATH%$/lib
			JDKLIBS %JDK15PATH%$/lib
			JDKPATH %JDK15PATH%$/bin
			JDK_VERSION 150
			JREPATH %JDK15PATH%$/jre$/bin$/client
			XCLASSPATH .;%JDK15PATH%$/jre$/lib$/rt.jar
		}
		jdk15path:0 if X%JDK_PATH%X != XX
		{
			SOLAR_JDK15PATH $dp(%JDK_PATH%)
		}
		ojdk16
		{
#			HOMEDRIVE %DEVROOT%
#			HOMEPATH $/openjdk-6-b08-windows-i586
			JAVA_HOME %OJDK16PATH%
			JDKINC %OJDK16PATH%$/include$/win32;%OJDK16PATH%$/include
			JDKINCS -I%OJDK16PATH%$/include -I%OJDK16PATH%$/include$/win32
			JDKLIB %OJDK16PATH%$/lib
			JDKLIBS %OJDK16PATH%$/lib
			JDKPATH %OJDK16PATH%$/bin
			JDK_VERSION 160
			JREPATH %OJDK16PATH%$/jre$/bin$/client
			XCLASSPATH .;%OJDK16PATH%$/jre$/lib$/rt.jar
		}
		ojdk16path:0 if X%JDK_PATH%X != XX
		{
			SOLAR_OJDK16PATH $dp(%JDK_PATH%)
		}
		pro
		{
			RES_ENUS TRUE
		}
		psdk
		{
			PSDK $dp(%STAR_PSDK%)
		}
		sourceroot:0 if X%SOURCE_ROOT%X != XX
		{
			SOLAR_SOURCE_ROOT $dp(%SOURCE_ROOT%)
			SOURCE_ROOT_USED TRUE
		}
		tmp
		{
			SOL_TMP $dp(%SOL_TMP_DIR%)
		}
	}
	extern
	{
		COMSPEC
		DIST_ROOT
		ENV_ROOT
		JDK_PATH
		LOCALINI
		OSTYPE
		$dp(SOL_TMP)
		$dp(SOURCE_ROOT)
		$dp(TMP)
		$dp(TEMP)
	}
	order common0 bs_sourceroot tmp envroot:0 sourceroot:0 pro common1 distroot:0 cap cax common02 psdk compath common2 common:3 jdk14path:0 jdk15path:0 ojdk16path:0 common jdk14 jdk15 ojdk16
	reset
	{
		COPYALL
		CXX_X64_BINARY
		DB2IMP
		GCRINC
		GCRLIB
		GCRPATH
		LIBMGR_X64_BINARY
		LINK_X64_BINARY
		NSIS_PATH
		OLD_CHAOS
		PERLDIR
		SOLAR_ENV_ROOT
		TFDEF
		TFDIR
		WST
	}
	script
	{
         sh
            {
            400: if [ $COPYALL ]; then
            410:    perl $SOLAR_ENV_ROOT/etools/lucopy.pl all $MAXPROC $LU_HGFLAG $LU_RFLAG $LU_NOSOURCE
            415: fi
            600: umask 002
            800: hash -r
            820: wrapfetch.sh
            850: if [ "0$SO_GEN_ERROR" -eq 0 ]; then
            851:       export SO_GEN_ERROR
            852: fi
            860: if [ "0$SO_GEN_ERROR2" -eq 0 ]; then
            861:       export SO_GEN_ERROR2
            862: fi
            870: if [ "0$SO_GEN_ERROR" -ne 0 ]; then
            871:       echo $SO_GEN_ERROR
            872: fi
            880: if [ "0$SO_GEN_ERROR2" -ne 0 ]; then
            881:       echo $SO_GEN_ERROR2
            882: fi
        }
	}
	switches
	{
       	bs_sourceroot SOURCE_ROOT_TMP
		bsclient
		cap
		cax
		compath STAR_COMPATH
		distroot
		envroot
		jdk14
		jdk14path
		jdk15
		jdk15path
		l10n L10N_framework
		ojdk16
		ojdk16path
		pro
		psdk STAR_PSDK
		sourceroot
		tmp SOL_TMP_DIR
	}
}
wntmsci13
{
	environment
	{
		bs_sourceroot
		{
			SOLAR_SOURCE_ROOT $dp(%SOURCE_ROOT_TMP%)
			SOURCE_ROOT $dp(%SOURCE_ROOT_TMP%)
			SOURCE_ROOT_USED TRUE
		}
		cap
		{
			BUILD_TOOLS %SOL_TMP%$/r$/btw$/%BTOOLDIR%
			COMPATH %SOL_TMP%$/r$/msvc9p
			COMPROOT %SOL_TMP%$/r$/msvc9p
			COPYALL TRUE
			COPY_PACKED TRUE
			DEVROOT %SOL_TMP%$/r
			DSDK %SOL_TMP%$/r$/msvc9p$/DirectXSDK
			ENV_TOOLS %SOL_TMP%$/r$/etw$/%WORK_STAMP%
			FSDK %SOL_TMP%$/r$/msvc9p$/Sdk$/v3.5
			F20SDK %SOL_TMP%$/r$/msvc9p$/Sdk$/v2.0
			NSIS_PATH %SOL_TMP%$/r$/NSIS_242_unicode
			PCLEAN_PATH %SOLARROOT%$/etw
			PERL %SOL_TMP%$/r$/%PERLDIR%
			PSDK %SOL_TMP%$/r$/msvc9p$/PlatformSDK$/v6.1
			SHARED_COM_SDK_PATH %SOL_TMP%$/r$/msvc9p$/Common7$/IDE
			SOLARENV %SOL_TMP%$/o%CWS_WORK_STAMP_EXT%$/%WORK_STAMP%$/ooo%UPDMINOREXT%$/solenv
			SOLARROOT %SOL_TMP%$/r
			SOLARVER %SOL_TMP%$/o%CWS_WORK_STAMP_EXT%$/%WORK_STAMP%
			SOLARVERSION %SOL_TMP%$/o%CWS_WORK_STAMP_EXT%$/%WORK_STAMP%
			SO_PACK %SOL_TMP%$/r$/pack$/%WORK_STAMP%
#			TOUCH %SOL_TMP%$/r$/btw$/%BTOOLDIR%$/touch.exe

		}
		cax
		{
			BUILD_TOOLS %SOL_TMP%$/r$/btw$/%BTOOLDIR%
			COMPATH %SOL_TMP%$/r$/msvc9p
			COMPROOT %SOL_TMP%$/r$/msvc9p
			COPYALL FALSE
			DSDK %COMPATH%$/DirectXSDK
			ENV_TOOLS %SOL_TMP%$/r$/etw$/%WORK_STAMP%
			FSDK %COMPATH%$/Sdk$/v3.5
			F20SDK %SOL_TMP%$/r$/msvc9p$/Sdk$/v2.0
			NSIS_PATH %SOL_TMP%$/r$/NSIS_242_unicode
			PCLEAN_PATH %SOL_TMP%$/r$/etw
			PERL %SOL_TMP%$/r$/%PERLDIR%
			PSDK %COMPATH%$/PlatformSDK$/v6.1
			SHARED_COM_SDK_PATH %COMPATH%$/Common7$/IDE
			SOLARENV %SOL_TMP%$/o%CWS_WORK_STAMP_EXT%$/%WORK_STAMP%$/ooo%UPDMINOREXT%$/solenv
			SOLARROOT %SOL_TMP%$/r
			SOLARVER %SOL_TMP%$/o%CWS_WORK_STAMP_EXT%$/%WORK_STAMP%
			SOLARVERSION %SOL_TMP%$/o%CWS_WORK_STAMP_EXT%$/%WORK_STAMP%
			SO_PACK %SOL_TMP%$/r$/pack$/%WORK_STAMP%
#			TOUCH %SOL_TMP%$/r$/btw$/%BTOOLDIR%$/touch.exe
		}
		common
		{
			*build %PERL% %SOLARENV%$/bin$/build.pl %PROFULLSWITCH%
			*build_client %PERL% %SOLARENV%$/bin$/build_client.pl
			*copyprj %PERL% %COMMON_ENV_TOOLS%$/copyprj.pl
			*deliver %PERL% %SOLARENV%$/bin$/deliver.pl
			*mkout %PERL% %SOLARENV%$/bin$/mkout.pl
			*mwscommit %PERL% %COMMON_ENV_TOOLS%$/mwscommit.pl
			*o cd %SOLARENV%$/..
			*r cd %SOLARROOT%
			*s cd %SOLARVERSION%
			*zipdep %PERL% %SOLARENV%$/bin$/zipdep.pl
			*z_ooo %PERL% %SOLARENV%$/bin$/z_ooo.pl
			BIG_SVX
			COPYPRJ %PERL% %COMMON_ENV_TOOLS%$/copyprj.pl
			CXX_X64_BINARY %COMPROOT%$/bin$/x86_amd64$/cl.exe
			DELIVER %PERL% %SOLARENV%$/bin$/deliver.pl
			DMAKEROOT %SOLARENV%$/inc$/startup
			ENABLE_PCH TRUE
			ILIB .;%SOLARVERSION%$/%INPATH%$/lib%UPDMINOREXT%;%COMPATH%$/lib;%PSDK%$/lib;%DSDK%$/lib$/x86
			JDK13PATH %SOLAR_JDK13PATH%
			JDK14PATH %SOLAR_JDK14PATH%
			JDK15PATH %SOLAR_JDK15PATH%
			LIB .;%SOLARVERSION%$/%INPATH%$/lib%UPDMINOREXT%;%COMPATH%$/lib;%PSDK%$/lib;%DSDK%$/lib$/x86;%SOLAR_STLLIBPATH%
			LIBMGR_X64_BINARY %COMPROOT%$/bin$/x86_amd64$/lib.exe
			LINK_X64_BINARY %COMPROOT%$/bin$/x86_amd64$/link.exe
			MKOUT %PERL% %SOLARENV%$/bin$/mkout.pl
			MWSCOMMIT %PERL% %COMMON_ENV_TOOLS%$/mwscommit.pl
			OJDK16PATH %SOLAR_OJDK16PATH%
			PATH $cp(%PSDK%$/Bin)$:%PATH%$:$cp(%SHARED_COM_SDK_PATH%)$:$cp(%COMPATH%$/bin)$:$cp(%FSDK%)$:$cp(%F20SDK%)$/bin$:$cp(%DSDK%$/Utilities$/bin$/x86)$:$cp(%PACKMS%)
			PROF_EDITION TRUE
			PSDKINC -I%PSDK%$/include
			SOLAREXTRAINC -I%DSDK%$/include
			SOLAR_JAVA TRUE
			TRUSTED_MANIFEST_LOCATION %SOLARENV%$/inc
			USE_DIRECTX5 TRUE
			WINDOWS_VISTA_PSDK TRUE
			SYSBASE TRUE
            WITH_VC_REDIST TRUE
			XCLASSPATH .
			ZIPDEP %PERL% %SOLARENV%$/bin$/zipdep.pl
			BUILD_X64 TRUE
		}
		common0
		{
			BS_ROOT n:
			SOLAR_ENV_ROOT r:
			SOLAR_SOURCE_ROOT o:
			BTOOLDIR %WORK_STAMP%$/cygtools
			PERLDIR btw$/%WORK_STAMP%$/cygtools$/perl
		}
		common02
		{
			PERL perl
		}
		common1
		{
			COMPATH %SOLAR_ENV_ROOT%$/msvc9p
			COMPROOT %SOLAR_ENV_ROOT%$/msvc9p
			DEVROOT %SOLAR_ENV_ROOT%
			DSDK %SOLAR_ENV_ROOT%$/msvc9p$/DirectXSDK
			FSDK %SOLAR_ENV_ROOT%$/msvc9p$/Sdk$/v3.5
			F20SDK %SOLAR_ENV_ROOT%$/msvc9p$/Sdk$/v2.0
			NSIS_PATH %SOLAR_ENV_ROOT%$/NSIS_242_unicode
			PERL %SOLAR_ENV_ROOT%$/%PERLDIR%
            PKGFORMAT msi
			PSDK %SOLAR_ENV_ROOT%$/msvc9p$/PlatformSDK$/v6.1
			SHARED_COM_SDK_PATH %SOLAR_ENV_ROOT%$/msvc9p$/Common7$/ide
			SHARED_SOLARENV %SOLAR_SOURCE_ROOT%$/%WORK_STAMP%$/ooo%UPDMINOREXT%$/solenv
			SHARED_SOLARVERSION %SOLAR_SOURCE_ROOT%$/%WORK_STAMP%
			SOLARENV %SOLAR_SOURCE_ROOT%$/%WORK_STAMP%$/ooo%UPDMINOREXT%$/solenv
			SOLARROOT %SOLAR_ENV_ROOT%
			SOLARVER %SOLAR_SOURCE_ROOT%$/%WORK_STAMP%
			SOLARVERSION %SOLAR_SOURCE_ROOT%$/%WORK_STAMP%
			SO_PACK %SOLAR_ENV_ROOT%$/pack$/%WORK_STAMP%
			SRC_ROOT %SOLAR_SOURCE_ROOT%$/%WORK_STAMP%$/ooo%UPDMINOREXT%
#			TEMP $dp(%TEMP%)
#			TMP $dp(%TMP%)
		}
		common2
		{
			ENABLE_GRAPHITE TRUE
            BUILD_TOOLS %SOLARROOT%$/btw$/%BTOOLDIR%
			CALL_CDECL TRUE
			CDPATHx %CDPATH%$:..$:..$/..$:..$/..$/..$:..$/source$:..$/..$/source$:$cp(%SOLAR_SOURCE_ROOT%$/%WORK_STAMP%$/ooo%UPDMINOREXT%)
			COM MSC
			COMEX 12
			COMMON_BUILD_TOOLS $cp(%SOLARROOT%$/btools)
			COMMON_ENV_TOOLS %SOLARROOT%$/etools
			COMP_ENV wntmsci13
			CPU I
			CPUNAME INTEL
			CVER M1500
			DYNAMIC_CRT TRUE
			ENV_TOOLS %SOLARROOT%$/etw$/%WORK_STAMP%
			GUI WNT
			GUIBASE WIN
			GVER NT351
			INPATH wntmsci13%PROEXT%
			MOZILLABUILD %SOLARROOT%/mozilla-build-1.3
			OS WNT
			OUTPATH wntmsci13
			PACKMS %SO_PACK%$/wntmsci13$/MS
			SET_EXEPTIONS TRUE
			SHIPDRIVE %SOLAR_ENV_ROOT%$/ship$/install
			SOLAR_JDK13PATH %SOLARROOT%$/jdk1.3
			SOLAR_JDK14PATH %SOLARROOT%$/j2sdk1.4.2_11
			SOLAR_JDK15PATH %SOLARROOT%$/jdk1.5.0.06
			SOLAR_OJDK16PATH %SOLARROOT%$/openjdk-6-b08-windows-i586
			SOLAR_STLPATH %SOLARVERSION%$/wntmsci13%PROEXT%$/inc%UPDMINOREXT%$/stl
			SORT sort -T %TMP%
#			TOUCH %SOLARROOT%$/btw$/%BTOOLDIR%$/touch.exe
			use_shl_versions TRUE
		}
		common:3 IF %UPDATER% == YES
		{
			SHIPDRIVE %BS_ROOT%$/ship$/install
		}
		compath
		{
			COMPATH $dp(%STAR_COMPATH%)
		}
		distroot:0 if X%DIST_ROOT%X != XX
		{
			SHARED_SOLARVERSION $dp(%DIST_ROOT%$/%WORK_STAMP%)
			SOLARVER $dp(%DIST_ROOT%$/%WORK_STAMP%)
			SOLARVERSION $dp(%DIST_ROOT%$/%WORK_STAMP%)
		}
		envroot:0 IF X%ENV_ROOT%X != XX
		{
			SOLAR_ENV_ROOT $dp(%ENV_ROOT%)
		}
		jdk14
		{
#			HOMEDRIVE %DEVROOT%
#			HOMEPATH $/jdk141
			JAVAHOME %JDK14PATH%
			JAVA_HOME %JDK14PATH%
			JDKINC %JDK14PATH%$/include$/win32;%JDK14PATH%$/include
			JDKINCS -I%JDK14PATH%$/include -I%JDK14PATH%$/include$/win32
			JDKLIB %JDK14PATH%$/lib
			JDKLIBS %JDK14PATH%$/lib
			JDKPATH %JDK14PATH%$/bin
			JDK_VERSION 142
			JREPATH %JDK14PATH%$/jre$/bin$/client
			XCLASSPATH .;%JDK14PATH%$/jre$/lib$/rt.jar
		}
		jdk14path:0 if X%JDK_PATH%X != XX
		{
			SOLAR_JDK14PATH $dp(%JDK_PATH%)
		}
		jdk15
		{
#			HOMEDRIVE %DEVROOT%
#			HOMEPATH $/jdk151
			JAVAHOME %JDK15PATH%
			JAVA_HOME %JDK15PATH%
			JDKINC %JDK15PATH%$/include$/win32;%JDK15PATH%$/include
			JDKINCS -I%JDK15PATH%$/include -I%JDK15PATH%$/include$/win32
			JDKLIB %JDK15PATH%$/lib
			JDKLIBS %JDK15PATH%$/lib
			JDKPATH %JDK15PATH%$/bin
			JDK_VERSION 150
			JREPATH %JDK15PATH%$/jre$/bin$/client
			XCLASSPATH .;%JDK15PATH%$/jre$/lib$/rt.jar
		}
		jdk15path:0 if X%JDK_PATH%X != XX
		{
			SOLAR_JDK15PATH $dp(%JDK_PATH%)
		}
		ojdk16
		{
#			HOMEDRIVE %DEVROOT%
#			HOMEPATH $/openjdk-6-b08-windows-i586
			JAVA_HOME %OJDK16PATH%
			JDKINC %OJDK16PATH%$/include$/win32;%OJDK16PATH%$/include
			JDKINCS -I%OJDK16PATH%$/include -I%OJDK16PATH%$/include$/win32
			JDKLIB %OJDK16PATH%$/lib
			JDKLIBS %OJDK16PATH%$/lib
			JDKPATH %OJDK16PATH%$/bin
			JDK_VERSION 160
			JREPATH %OJDK16PATH%$/jre$/bin$/client
			XCLASSPATH .;%OJDK16PATH%$/jre$/lib$/rt.jar
		}
		ojdk16path:0 if X%JDK_PATH%X != XX
		{
			SOLAR_OJDK16PATH $dp(%JDK_PATH%)
		}
		pro
		{
			RES_ENUS TRUE
		}
		psdk
		{
			PSDK $dp(%STAR_PSDK%)
		}
		sourceroot:0 if X%SOURCE_ROOT%X != XX
		{
			SOLAR_SOURCE_ROOT $dp(%SOURCE_ROOT%)
			SOURCE_ROOT_USED TRUE
		}
		tmp
		{
			SOL_TMP $dp(%SOL_TMP_DIR%)
		}
	}
	extern
	{
		COMSPEC
		DIST_ROOT
		ENV_ROOT
		JDK_PATH
		LOCALINI
		OSTYPE
		$dp(SOL_TMP)
		$dp(SOURCE_ROOT)
		$dp(TMP)
		$dp(TEMP)
	}
	order common0 bs_sourceroot tmp envroot:0 sourceroot:0 pro common1 distroot:0 cap cax common02 psdk compath common2 common:3 jdk14path:0 jdk15path:0 ojdk16path:0 common jdk14 jdk15 ojdk16
	reset
	{
		COPYALL
		CXX_X64_BINARY
		DB2IMP
		GCRINC
		GCRLIB
		GCRPATH
		LIBMGR_X64_BINARY
		LINK_X64_BINARY
		NSIS_PATH
		OLD_CHAOS
		PERLDIR
		SOLAR_ENV_ROOT
		TFDEF
		TFDIR
		WST
	}
	script
	{
         sh
            {
            400: if [ $COPYALL ]; then
            410:    perl $SOLAR_ENV_ROOT/etools/lucopy.pl all $MAXPROC $LU_HGFLAG $LU_RFLAG $LU_NOSOURCE
            415: fi
            600: umask 002
            800: hash -r
            820: wrapfetch.sh
            850: if [ "0$SO_GEN_ERROR" -eq 0 ]; then
            851:       export SO_GEN_ERROR
            852: fi
            860: if [ "0$SO_GEN_ERROR2" -eq 0 ]; then
            861:       export SO_GEN_ERROR2
            862: fi
            870: if [ "0$SO_GEN_ERROR" -ne 0 ]; then
            871:       echo $SO_GEN_ERROR
            872: fi
            880: if [ "0$SO_GEN_ERROR2" -ne 0 ]; then
            881:       echo $SO_GEN_ERROR2
            882: fi
        }
	}
	switches
	{
       	bs_sourceroot SOURCE_ROOT_TMP
		bsclient
		cap
		cax
		compath STAR_COMPATH
		distroot
		envroot
		jdk14
		jdk14path
		jdk15
		jdk15path
		l10n L10N_framework
		ojdk16
		ojdk16path
		pro
		psdk STAR_PSDK
		sourceroot
		tmp SOL_TMP_DIR
	}
}
<|MERGE_RESOLUTION|>--- conflicted
+++ resolved
@@ -879,13 +879,8 @@
 			LIBRARY_PATH %SYSBASE%/usr/lib64
 			MKOUT %PERL% %SOLARENV%/bin/mkout.pl
 			PATHEXTRA %combin%:/usr/bin:/bin:/usr/sbin:/etc:/usr/bin/X11
-<<<<<<< HEAD
-			SOLAREXTRAINC -I%SOLAR_STLPATH% -I%SYSBASE%/usr/include -I%SYSBASE%/usr/include/X11
+			SOLAREXTRAINC -I%SOLAR_STLPATH% -I%SYSBASE%/usr/include -I%SYSBASE%/usr/include/X11 -I%SYSBASE%/include
 			SOLAREXTRALIB -L../lib64 -L%SYSBASE%/usr/lib64 -L%SOLAR_STLLIBPATH%
-=======
-			SOLAREXTRAINC -I%SOLAR_STLPATH% -I%SYSBASE%/usr/include -I%SYSBASE%/usr/include/X11 -I%SYSBASE%/include
-			SOLAREXTRALIB -L../lib -L%SYSBASE%/usr/X11R6/lib -L%SYSBASE%/usr/lib -L/usr/X11R6/lib  -L%SOLAR_STLLIBPATH%
->>>>>>> 9caf879e
 			SOLAR_JAVA TRUE
 			ZIPDEP %PERL% %SOLARENV%/bin/zipdep.pl
 		}
@@ -920,12 +915,8 @@
 		{
             PKG_CONFIG_PATH %COMPATH%/glibc2.5/usr/lib64/pkgconfig
 			ENABLE_GRAPHITE TRUE
-<<<<<<< HEAD
+			ENABLE_GSTREAMER TRUE
             BUILD_TOOLS %SOLARROOT%/bt_linux64_libc2.5/%WORK_STAMP%/bin
-=======
-			ENABLE_GSTREAMER TRUE
-            BUILD_TOOLS %SOLARROOT%/bt_linux_libc2.32/%WORK_STAMP%/bin
->>>>>>> 9caf879e
 			COM GCC
 			COMMON_BUILD_TOOLS %SOLARROOT%$/btools
 			COMMON_ENV_TOOLS %SOLARROOT%$/etools
