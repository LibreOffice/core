#*************************************************************************
#
# DO NOT ALTER OR REMOVE COPYRIGHT NOTICES OR THIS FILE HEADER.
# 
# Copyright 2008 by Sun Microsystems, Inc.
#
# OpenOffice.org - a multi-platform office productivity suite
#
# $RCSfile: rules.mk,v $
#
# $Revision: 1.103.4.1 $
#
# This file is part of OpenOffice.org.
#
# OpenOffice.org is free software: you can redistribute it and/or modify
# it under the terms of the GNU Lesser General Public License version 3
# only, as published by the Free Software Foundation.
#
# OpenOffice.org is distributed in the hope that it will be useful,
# but WITHOUT ANY WARRANTY; without even the implied warranty of
# MERCHANTABILITY or FITNESS FOR A PARTICULAR PURPOSE.  See the
# GNU Lesser General Public License version 3 for more details
# (a copy is included in the LICENSE file that accompanied this code).
#
# You should have received a copy of the GNU Lesser General Public License
# version 3 along with OpenOffice.org.  If not, see
# <http://www.openoffice.org/license.html>
# for a copy of the LGPLv3 License.
#
#*************************************************************************

MKFILENAME:=RULES.MK

$(OBJ)/%.obj : %.cxx
    @echo $(COMPILE_ECHO_SWITCH) Compiling: $(PRJNAME)/$(PATH_IN_MODULE)/$(COMPILE_ECHO_FILE)
.IF "$(GUI)"=="UNX"
    @$(RM) $@ $(@:s/.obj/.o/)
    $(COMMAND_ECHO)$(CXX) $(CFLAGS) $(INCLUDE) $(CFLAGSCXX) $(CFLAGSCXXOBJ) $(CFLAGSOBJ) $(CDEFS) $(CDEFSOBJ) $(!eq,$(EXCEPTIONSFILES),$(subst,$@, $(EXCEPTIONSFILES)) $(LOCAL_EXCEPTIONS_FLAGS) $(GLOBAL_EXCEPTIONS_FLAGS)) $(CFLAGSAPPEND) $(CFLAGSOUTOBJ) $(OBJ)/$*.o $(CFLAGSINCXX)$(PWD)/$*.cxx
.IF "$(OS)"=="SOLARIS" && "$(product)"=="full" && "$(debug)"==""    
.IF "$(noadjust)"==""   
    $(COMMAND_ECHO)$(ADJUSTVISIBILITY) -p $(@:s/.obj/.o/)
.ENDIF          # "$(noadjust)"==""   
.ENDIF          # "$(OS)"=="SOLARIS" && "$(product)"=="full" && "$(debug)"==""    
    @$(IFEXIST) $(@:s/.obj/.o/) $(THEN) $(TOUCH) $@ $(FI)
.ELSE
    @@-$(RM) $@
.IF "$(COM)"=="GCC"
    $(COMMAND_ECHO)$(CXX) $(CFLAGS) $(INCLUDE) $(CFLAGSCXX) $(CFLAGSOBJ) $(CDEFS) $(CDEFSOBJ) $(!eq,$(EXCEPTIONSFILES),$(subst,$@, $(EXCEPTIONSFILES)) $(LOCAL_EXCEPTIONS_FLAGS) $(GLOBAL_EXCEPTIONS_FLAGS)) $(CFLAGSAPPEND) $(CFLAGSOUTOBJ)$(OBJ)/$*.obj $(CFLAGSINCXX)$(PWD)/$*.cxx 
.ELSE
    $(COMMAND_ECHO)$(CXX) $(CFLAGS) $(INCLUDE) $(CFLAGSCXX) $(CFLAGSOBJ) $(CDEFS) $(CDEFSOBJ) $(!eq,$(EXCEPTIONSFILES),$(subst,$@, $(EXCEPTIONSFILES)) $(LOCAL_EXCEPTIONS_FLAGS) $(GLOBAL_EXCEPTIONS_FLAGS)) $(CFLAGSAPPEND) $(CFLAGSOUTOBJ)$(OBJ)/$*.obj $(CFLAGSINCXX)$(PWD)/$*.cxx
.ENDIF
.ENDIF
.IF "$(nodep)"==""
    $(COMMAND_ECHO)$(MAKEDEPEND) @$(mktmp -f - -p$(OBJ) $(MKDEPFLAGS) $(CDEFS) $(CDEFSOBJ) $(CDEFSMT) $< ) > $(MISC)/o_$(@:f:s/.obj/.dpcc/)
    @noop $(assign DEPS_MADE+:=o_$(@:f:s/.obj/.dpcc/))
.ENDIF			# "$(nodep)"==""

$(OBJ)/%.obj : %.cpp
    @echo $(COMPILE_ECHO_SWITCH) Compiling: $(PRJNAME)/$(PATH_IN_MODULE)/$(COMPILE_ECHO_FILE)
.IF "$(GUI)"=="UNX"
    @$(RM) $@ $(@:s/.obj/.o/)
    $(COMMAND_ECHO)$(CXX) $(CFLAGS) $(INCLUDE) $(CFLAGSCXX) $(CFLAGSCXXOBJ) $(CFLAGSOBJ) $(CDEFS) $(CDEFSOBJ) $(!eq,$(EXCEPTIONSFILES),$(subst,$@, $(EXCEPTIONSFILES)) $(LOCAL_EXCEPTIONS_FLAGS) $(GLOBAL_EXCEPTIONS_FLAGS)) $(CFLAGSAPPEND) $(CFLAGSOUTOBJ) $(OBJ)/$*.o $(CFLAGSINCXX)$(PWD)/$*.cpp
.IF "$(OS)"=="SOLARIS" && "$(product)"=="full" && "$(debug)"==""    
    $(COMMAND_ECHO)$(ADJUSTVISIBILITY) -p $(@:s/.obj/.o/)
.ENDIF          # "$(OS)"=="SOLARIS" && "$(product)"=="full" && "$(debug)"==""    
    @$(IFEXIST) $(@:s/.obj/.o/) $(THEN) $(TOUCH) $@ $(FI)
.ELSE
    @@-$(RM) $@
.IF "$(COM)"=="GCC"
    $(COMMAND_ECHO)$(CXX) $(CFLAGS) $(INCLUDE) $(CFLAGSCXX) $(CFLAGSOBJ) $(CDEFS) $(CDEFSOBJ) $(!eq,$(EXCEPTIONSFILES),$(subst,$@, $(EXCEPTIONSFILES)) $(LOCAL_EXCEPTIONS_FLAGS) $(GLOBAL_EXCEPTIONS_FLAGS)) $(CFLAGSAPPEND) $(CFLAGSOUTOBJ)$(OBJ)/$*.obj $(CFLAGSINCXX)$(PWD)/$*.cpp 
.ELSE
    $(COMMAND_ECHO)$(CXX) $(CFLAGS) $(INCLUDE) $(CFLAGSCXX) $(CFLAGSOBJ) $(CDEFS) $(CDEFSOBJ) $(!eq,$(EXCEPTIONSFILES),$(subst,$@, $(EXCEPTIONSFILES)) $(LOCAL_EXCEPTIONS_FLAGS) $(GLOBAL_EXCEPTIONS_FLAGS)) $(CFLAGSAPPEND) $(CFLAGSOUTOBJ)$(OBJ)/$*.obj $(CFLAGSINCXX)$(PWD)/$*.cpp
.ENDIF
.ENDIF
.IF "$(nodep)"==""
    $(COMMAND_ECHO)$(MAKEDEPEND) @$(mktmp -f - -p$(OBJ) $(MKDEPFLAGS) $(CDEFS) $(CDEFSOBJ) $(CDEFSMT) $< ) > $(MISC)/o_$(@:f:s/.obj/.dpcc/)
    @noop $(assign DEPS_MADE+:=o_$(@:f:s/.obj/.dpcc/))
.ENDIF			# "$(nodep)"==""

$(OBJ)/%.obj : %.cc
    @echo $(COMPILE_ECHO_SWITCH) Compiling: $(PRJNAME)/$(PATH_IN_MODULE)/$(COMPILE_ECHO_FILE)
.IF "$(GUI)"=="UNX"
    @$(RM) $@ $(@:s/.obj/.o/)
    $(COMMAND_ECHO)$(CXX) $(CFLAGS) $(INCLUDE) $(CFLAGSCXX) $(CFLAGSCXXOBJ) $(CFLAGSOBJ) $(CDEFS) $(CDEFSOBJ) $(!eq,$(EXCEPTIONSFILES),$(subst,$@, $(EXCEPTIONSFILES)) $(LOCAL_EXCEPTIONS_FLAGS) $(GLOBAL_EXCEPTIONS_FLAGS)) $(CFLAGSAPPEND) $(CFLAGSOUTOBJ) $(OBJ)/$*.o $(CFLAGSINCXX)$(PWD)/$*.cc
.IF "$(OS)"=="SOLARIS" && "$(product)"=="full" && "$(debug)"==""    
    $(COMMAND_ECHO)$(ADJUSTVISIBILITY) -p $(@:s/.obj/.o/)
.ENDIF          # "$(OS)"=="SOLARIS" && "$(product)"=="full" && "$(debug)"==""    
    @+$(IFEXIST) $(@:s/.obj/.o/) $(THEN) $(TOUCH) $@ $(FI)
.ELSE
    @@$(RM) $@
.IF "$(COM)"=="GCC"
    $(COMMAND_ECHO)$(CXX) $(CFLAGS) $(INCLUDE) $(CFLAGSCXX) $(CFLAGSOBJ) $(CDEFS) $(CDEFSOBJ) $(!eq,$(EXCEPTIONSFILES),$(subst,$@, $(EXCEPTIONSFILES)) $(LOCAL_EXCEPTIONS_FLAGS) $(GLOBAL_EXCEPTIONS_FLAGS)) $(CFLAGSAPPEND) $(CFLAGSOUTOBJ)$(OBJ)/$*.obj $(CFLAGSINCXX)$(PWD)/$*.cc 
.ELSE
    $(COMMAND_ECHO)$(CXX) @$(mktmp $(CFLAGS) $(INCLUDE) $(CFLAGSCXX) $(CFLAGSOBJ) $(CDEFS) $(CDEFSOBJ) $(!eq,$(EXCEPTIONSFILES),$(subst,$@, $(EXCEPTIONSFILES)) $(LOCAL_EXCEPTIONS_FLAGS) $(GLOBAL_EXCEPTIONS_FLAGS)) $(CFLAGSAPPEND) $(CFLAGSOUTOBJ)$(OBJ)/$*.obj $(CFLAGSINCXX)$(PWD)/$*.cc )
.ENDIF
.ENDIF

.IF "$(ENABLE_PCH)"!=""
# workaround for file locking problems on network volumes
.IF "$(NETWORK_BUILD)"==""
PCHOUTDIR=$(SLO)/pch
PCHEXOUTDIR=$(SLO)/pch_ex
.ELSE			# "$(NETWORK_BUILD)"==""
PCHOUTDIR=$(TMP)/$(BUILD)$(CWS_WORK_STAMP)$(PRJNAME)$(PROEXT)
PCHEXOUTDIR=$(TMP)/$(BUILD)$(CWS_WORK_STAMP)$(PRJNAME)_ex$(PROEXT)
.ENDIF			# "$(NETWORK_BUILD)"==""
$(SLO)/precompiled.% .PHONY:
    -$(MKDIRHIER) $(SLO)/pch
.IF "$(COM)"=="MSC"
.IF "$(NETWORK_BUILD)"!=""
    -$(MKDIRHIER) $(PCHOUTDIR)
.IF "$(HAVE_BIG_TMP)"==""
    $(COMMAND_ECHO)-$(COPY) $(SLO)/pch/precompiled_$(PRJNAME).hxx$(PCHPOST) $(PCHOUTDIR)/precompiled_$(PRJNAME).hxx$(PCHPOST) 
.ENDIF			# "$(HAVE_BIG_TMP)"==""
.ENDIF			# "$(NETWORK_BUILD)"!=""
    $(COMMAND_ECHO)$(CXX) @$(mktmp -Fp$(PCHOUTDIR)/precompiled_$(PRJNAME).hxx$(PCHPOST) $(CFLAGS_CREATE_PCH) $(CFLAGS) $(INCLUDE) $(CFLAGSCXX) $(CFLAGSCXXSLO) $(CFLAGSSLO) $(CDEFS) $(CDEFSSLO) $(CDEFSMT) $(CFLAGS_NO_EXCEPTIONS) -DEXCEPTIONS_OFF $(CFLAGSAPPEND) $(INCPCH)/precompiled_$(PRJNAME).cxx)
.IF "$(NETWORK_BUILD)"!=""
    $(COMMAND_ECHO)$(COPY) $(PCHOUTDIR)/precompiled_$(PRJNAME).hxx$(PCHPOST) $(SLO)/pch/precompiled_$(PRJNAME).hxx$(PCHPOST)
.IF "$(HAVE_BIG_TMP)"==""
    $(COMMAND_ECHO)$(RM) $(PCHOUTDIR)/precompiled_$(PRJNAME).hxx$(PCHPOST)
    $(COMMAND_ECHO)$(RMDIR) $(PCHOUTDIR)
.ENDIF			# "$(HAVE_BIG_TMP)"==""
.ENDIF			# "$(NETWORK_BUILD)"!=""
.ELIF "$(COM)"=="GCC" && "$(CCNUMVER)">="000300040000"
    $(COMMAND_ECHO)$(CXX) -o$(SLO)/pch/precompiled_$(PRJNAME).hxx$(PCHPOST) $(CFLAGS_CREATE_PCH) $(CFLAGS) $(INCLUDE) $(CFLAGSCXX) $(CFLAGSCXXSLO) $(CFLAGSSLO) $(CDEFS) $(CDEFSSLO) $(CDEFSMT) $(CFLAGS_NO_EXCEPTIONS) -DEXCEPTIONS_OFF $(CFLAGSAPPEND) $(INCPCH)/precompiled_$(PRJNAME).hxx
    @echo "#error Tried to use wrong precompiled header" > $(SLO)/pch/precompiled_$(PRJNAME).hxx
.ELSE			# "$(COM)"=="MSC"
    @$(TOUCH) $(SLO)/pch/precompiled_$(PRJNAME).hxx$(PCHPOST)
.ENDIF			# "$(COM)"=="MSC"
    @echo USED_PCHFLAGS=$(CFLAGS)$(CFLAGSCXX)$(CFLAGSCXXSLO)$(CFLAGSSLO)$(CDEFS)$(CDEFSSLO)$(CDEFSMT)$(CFLAGS_NO_EXCEPTIONS) -DEXCEPTIONS_OFF$(CFLAGSAPPEND)> $(INCCOM)/pch.mk

$(SLO)/precompiled_ex.% .PHONY:
    -$(MKDIRHIER) $(SLO)/pch_ex
.IF "$(COM)"=="MSC"
.IF "$(NETWORK_BUILD)"!=""
    -$(MKDIRHIER) $(PCHEXOUTDIR)
.IF "$(HAVE_BIG_TMP)"==""
    $(COMMAND_ECHO)-$(COPY) $(SLO)/pch_ex/precompiled_$(PRJNAME).hxx$(PCHPOST) $(PCHEXOUTDIR)/precompiled_$(PRJNAME).hxx$(PCHPOST) 
.ENDIF			# "$(HAVE_BIG_TMP)"==""
.ENDIF			# "$(NETWORK_BUILD)"!=""
    $(COMMAND_ECHO)$(CXX) @$(mktmp -Fp$(PCHEXOUTDIR)/precompiled_$(PRJNAME).hxx$(PCHPOST) $(CFLAGS_CREATE_PCH:s/pchname/pchname_ex/) $(CFLAGS) $(INCLUDE) $(CFLAGSCXX) $(CFLAGSCXXSLO) $(CFLAGSSLO) $(CDEFS) $(CDEFSSLO) $(CDEFSMT) $(CFLAGSEXCEPTIONS) -DEXCEPTIONS_ON $(CFLAGSAPPEND) $(INCPCH)/precompiled_$(PRJNAME).cxx)
.IF "$(NETWORK_BUILD)"!=""
    $(COMMAND_ECHO)$(COPY) $(PCHEXOUTDIR)/precompiled_$(PRJNAME).hxx$(PCHPOST) $(SLO)/pch_ex/precompiled_$(PRJNAME).hxx$(PCHPOST)
.IF "$(HAVE_BIG_TMP)"==""
    $(COMMAND_ECHO)$(RM) $(PCHEXOUTDIR)/precompiled_$(PRJNAME).hxx$(PCHPOST)
    $(COMMAND_ECHO)$(RMDIR) $(PCHEXOUTDIR)
.ENDIF			# "$(HAVE_BIG_TMP)"==""
.ENDIF			# "$(NETWORK_BUILD)"!=""
.ELIF "$(COM)"=="GCC" && "$(CCNUMVER)">="000300040000"
    $(COMMAND_ECHO)$(CXX) -o$(SLO)/pch_ex/precompiled_$(PRJNAME).hxx$(PCHPOST) $(CFLAGS_CREATE_PCH) $(CFLAGS) $(INCLUDE) $(CFLAGSCXX) $(CFLAGSCXXSLO) $(CFLAGSSLO) $(CDEFS) $(CDEFSSLO) $(CDEFSMT) $(CFLAGSEXCEPTIONS) -DEXCEPTIONS_ON $(CFLAGSAPPEND) $(INCPCH)/precompiled_$(PRJNAME).hxx
    @echo "#error Tried to use wrong precompiled header" > $(SLO)/pch_ex/precompiled_$(PRJNAME).hxx
.ELSE			# "$(COM)"=="MSC"
    @$(TOUCH) $(SLO)/pch_ex/precompiled_$(PRJNAME).hxx$(PCHPOST)
.ENDIF			# "$(COM)"=="MSC"
    @echo USED_EXCEPTIONS_PCHFLAGS=$(subst,$(CFLAGSDEBUG), $(CFLAGS))$(CFLAGSCXX)$(CFLAGSCXXSLO)$(CFLAGSSLO)$(CDEFS)$(CDEFSSLO)$(CDEFSMT)$(CFLAGSEXCEPTIONS) -DEXCEPTIONS_ON$(CFLAGSAPPEND)> $(INCCOM)/pch_ex.mk

.INCLUDE .IGNORE : $(INCCOM)/pch.mk
.INCLUDE .IGNORE : $(INCCOM)/pch_ex.mk
.ENDIF			# "$(ENABLE_PCH)"!=""

$(SLO)/%.obj : %.cxx
<<<<<<< HEAD
    @echo Compiling: $(PRJNAME)/$(PATH_IN_MODULE)/$<
.IF "$(ENABLE_PCH)"!="" && ( "$(BUILD_SPECIAL)"!="TRUE" )
=======
    @echo $(COMPILE_ECHO_SWITCH) Compiling: $(PRJNAME)/$(PATH_IN_MODULE)/$(COMPILE_ECHO_FILE)
.IF "$(ENABLE_PCH)"!="" && ( "$(PRJNAME)"!="sw" || "$(BUILD_SPECIAL)"!="TRUE" )
>>>>>>> ec10256b
# just a helper var	
    @noop $(assign used_exc_switches=$(!eq,$(EXCEPTIONSFILES),$(subst,$@, $(EXCEPTIONSFILES)) $(LOCAL_EXCEPTIONS_FLAGS) $(GLOBAL_EXCEPTIONS_FLAGS)))
# cleanup first
    @noop $(assign ACT_PCH_SWITCHES:=$(NULL))
# eq: first string is a copy of the compile line,
# second generated by pch creation
# use pch with exception support
    @noop $(assign ACT_PCH_SWITCHES+=$(eq,$(strip $(USED_EXCEPTIONS_PCHFLAGS)),$(strip $(subst,$(CFLAGSDEBUG), $(CFLAGS))$(CFLAGSCXX)$(CFLAGSCXXSLO)$(CFLAGSSLO)$(CDEFS:s/\//)$(CDEFSSLO)$(CDEFSMT)$(used_exc_switches)$(CFLAGSAPPEND)) $(CFLAGS_USE_EXCEPTIONS_PCH) $(NULL)))
# use pch without exception support
    @noop $(assign ACT_PCH_SWITCHES+=$(eq,$(strip $(USED_PCHFLAGS)),$(strip $(subst,$(CFLAGSDEBUG), $(CFLAGS))$(CFLAGSCXX)$(CFLAGSCXXSLO)$(CFLAGSSLO)$(CDEFS:s/\//)$(CDEFSSLO)$(CDEFSMT)$(used_exc_switches)$(CFLAGSAPPEND)) $(CFLAGS_USE_PCH) $(NULL)))
.ENDIF			# "$(ENABLE_PCH)"!=""
.IF "$(GUI)"=="UNX"
.IF "$(TEST)"!=""
    $(COMMAND_ECHO)$(CXX) $(CFLAGS) $(INCLUDE) $(CFLAGSCXX) $(CFLAGSCXXSLO) $(CFLAGSSLO) $(CDEFS) $(CDEFSSLO) $(CDEFSMT) -E  $(CFLAGSINCXX)$(PWD)/$*.cxx
.ELSE
    @$(RM) $@ $(@:s/.obj/.o/)
    $(COMMAND_ECHO)$(CAPTURE_COMMAND) $(CXX) $(ACT_PCH_SWITCHES) $(CFLAGS) $(INCLUDE) $(CFLAGSCXX) $(CFLAGSCXXSLO) $(CFLAGSSLO) $(CDEFS) $(CDEFSSLO) $(CDEFSMT) $(!eq,$(EXCEPTIONSFILES),$(subst,$@, $(EXCEPTIONSFILES)) $(LOCAL_EXCEPTIONS_FLAGS) $(GLOBAL_EXCEPTIONS_FLAGS)) $(CFLAGSAPPEND) $(CFLAGSOUTOBJ) $(SLO)/$*.o $(CFLAGSINCXX)$(PWD)/$*.cxx $(CAPTURE_OUTPUT)
.IF "$(OS)"=="SOLARIS" && "$(product)"=="full" && "$(debug)"=="" && "$(CAPTURE_COMMAND)"==""
    $(COMMAND_ECHO)$(ADJUSTVISIBILITY) -p $(@:s/.obj/.o/)
.ENDIF          # "$(OS)"=="SOLARIS" && "$(product)"=="full" && "$(debug)"==""    
    @$(IFEXIST) $(@:s/.obj/.o/) $(THEN) $(TOUCH) $@ $(FI)
.ENDIF
.ELSE			# "$(GUI)"=="UNX"
    @@-$(RM) $@
.IF "$(COM)"=="GCC"
    $(COMMAND_ECHO)$(CAPTURE_COMMAND) $(CXX) $(ACT_PCH_SWITCHES) $(CFLAGS) $(INCLUDE) $(CFLAGSCXX) $(CFLAGSSLO) $(CDEFS) $(CDEFSSLO) $(CDEFSMT) $(!eq,$(EXCEPTIONSFILES),$(subst,$@, $(EXCEPTIONSFILES)) $(LOCAL_EXCEPTIONS_FLAGS) $(GLOBAL_EXCEPTIONS_FLAGS)) $(CFLAGSAPPEND) $(CFLAGSOUTOBJ)$(SLO)/$*.obj $(CFLAGSINCXX)$(PWD)/$*.cxx $(CAPTURE_OUTPUT)
.ELSE
    $(COMMAND_ECHO)$(CAPTURE_COMMAND) $(CXX) $(ACT_PCH_SWITCHES) $(CFLAGS) $(INCLUDE) $(CFLAGSCXX) $(CFLAGSSLO) $(CDEFS) $(CDEFSSLO) $(CDEFSMT) $(!eq,$(EXCEPTIONSFILES),$(subst,$@, $(EXCEPTIONSFILES)) $(LOCAL_EXCEPTIONS_FLAGS) $(GLOBAL_EXCEPTIONS_FLAGS)) $(CFLAGSAPPEND) $(CFLAGSOUTOBJ)$(SLO)/$*.obj $(CFLAGSINCXX)$(PWD)/$*.cxx $(CAPTURE_OUTPUT)
.ENDIF		    # "$(COM)"=="GCC"	
.ENDIF			# "$(GUI)"=="UNX"
.IF "$(nodep)"==""
# fixme: write to file
    $(COMMAND_ECHO)$(MAKEDEPEND) @$(mktmp -f - -p$(SLO) $(MKDEPFLAGS) $(CDEFS) $(CDEFSSLO) $(CDEFSMT) $< ) > $(MISC)/s_$(@:f:s/.obj/.dpcc/)
    @noop $(assign DEPS_MADE+:=s_$(@:f:s/.obj/.dpcc/))
.ENDIF			# "$(nodep)"==""

$(SLO)/%.obj : %.cpp
    @echo $(COMPILE_ECHO_SWITCH) Compiling: $(PRJNAME)/$(PATH_IN_MODULE)/$(COMPILE_ECHO_FILE)
.IF "$(GUI)"=="UNX"
.IF "$(TEST)"!=""
    $(COMMAND_ECHO)$(CXX) $(CFLAGS) $(INCLUDE) $(CFLAGSCXX) $(CFLAGSCXXSLO) $(CFLAGSSLO) $(CDEFS) $(CDEFSSLO) $(CDEFSMT) $(!eq,$(EXCEPTIONSFILES),$(subst,$@, $(EXCEPTIONSFILES)) $(LOCAL_EXCEPTIONS_FLAGS) $(GLOBAL_EXCEPTIONS_FLAGS)) -E  $(CFLAGSINCXX)$(PWD)/$*.cpp
.ELSE
    @$(RM) $@ $(@:s/.obj/.o/)
    $(COMMAND_ECHO)$(CXX) $(CFLAGS) $(INCLUDE) $(CFLAGSCXX) $(CFLAGSCXXSLO) $(CFLAGSSLO) $(CDEFS) $(CDEFSSLO) $(CDEFSMT) $(!eq,$(EXCEPTIONSFILES),$(subst,$@, $(EXCEPTIONSFILES)) $(LOCAL_EXCEPTIONS_FLAGS) $(GLOBAL_EXCEPTIONS_FLAGS)) $(CFLAGSAPPEND) $(CFLAGSOUTOBJ) $(SLO)/$*.o $(CFLAGSINCXX)$(PWD)/$*.cpp
.IF "$(OS)"=="SOLARIS" && "$(product)"=="full" && "$(debug)"==""    
    $(COMMAND_ECHO)$(ADJUSTVISIBILITY) -p $(@:s/.obj/.o/)
.ENDIF          # "$(OS)"=="SOLARIS" && "$(product)"=="full" && "$(debug)"==""    
    @$(IFEXIST) $(@:s/.obj/.o/) $(THEN) $(TOUCH) $@ $(FI)
.ENDIF
.ELSE
    @@-$(RM) $@
.IF "$(COM)"=="GCC"
    $(COMMAND_ECHO)$(CXX) $(CFLAGS) $(INCLUDE) $(CFLAGSCXX) $(CFLAGSSLO) $(CDEFS) $(CDEFSSLO) $(CDEFSMT) $(!eq,$(EXCEPTIONSFILES),$(subst,$@, $(EXCEPTIONSFILES)) $(LOCAL_EXCEPTIONS_FLAGS) $(GLOBAL_EXCEPTIONS_FLAGS)) $(CFLAGSAPPEND) $(CFLAGSOUTOBJ)$(SLO)/$*.obj $(CFLAGSINCXX)$(PWD)/$*.cpp
.ELSE
    $(COMMAND_ECHO)$(CXX) $(CFLAGS) $(INCLUDE) $(CFLAGSCXX) $(CFLAGSSLO) $(CDEFS) $(CDEFSSLO) $(CDEFSMT) $(!eq,$(EXCEPTIONSFILES),$(subst,$@, $(EXCEPTIONSFILES)) $(LOCAL_EXCEPTIONS_FLAGS) $(GLOBAL_EXCEPTIONS_FLAGS)) $(CFLAGSAPPEND) $(CFLAGSOUTOBJ)$(SLO)/$*.obj $(CFLAGSINCXX)$(PWD)/$*.cpp
.ENDIF
.ENDIF
.IF "$(nodep)"==""
    $(COMMAND_ECHO)$(MAKEDEPEND) @$(mktmp -f - -p$(SLO) $(MKDEPFLAGS) $(CDEFS) $(CDEFSSLO) $(CDEFSMT) $< ) > $(MISC)/s_$(@:f:s/.obj/.dpcc/)
    @noop $(assign DEPS_MADE+:=s_$(@:f:s/.obj/.dpcc/))
.ENDIF			# "$(nodep)"==""

$(SLO)/%.obj : $(MISC)/%.cxx
<<<<<<< HEAD
    @echo Compiling: $(PRJNAME)/$(INPATH)/misc/$(<:f)
=======
    @echo $(COMPILE_ECHO_SWITCH) Compiling: $(PRJNAME)/$(OUTPATH)/misc/$(COMPILE_ECHO_FILE)
>>>>>>> ec10256b
.IF "$(GUI)"=="UNX"
.IF "$(TEST)"!=""
    $(COMMAND_ECHO)$(CXX) $(CFLAGS) $(INCLUDE) $(CFLAGSCXX) $(CFLAGSCXXSLO) $(CFLAGSSLO) $(CDEFS) $(CDEFSSLO) $(CDEFSMT) $(!eq,$(EXCEPTIONSFILES),$(subst,$@, $(EXCEPTIONSFILES)) $(LOCAL_EXCEPTIONS_FLAGS) $(GLOBAL_EXCEPTIONS_FLAGS)) -E  $(CFLAGSINCXX)$(MISC)/$*.cxx
.ELSE
    @$(RM) $@ $(@:s/.obj/.o/)
    $(COMMAND_ECHO)$(CXX) $(CFLAGS) $(INCLUDE) $(CFLAGSCXX) $(CFLAGSCXXSLO) $(CFLAGSSLO) $(CDEFS) $(CDEFSSLO) $(CDEFSMT) $(!eq,$(EXCEPTIONSFILES),$(subst,$@, $(EXCEPTIONSFILES)) $(LOCAL_EXCEPTIONS_FLAGS) $(GLOBAL_EXCEPTIONS_FLAGS)) $(CFLAGSAPPEND) $(CFLAGSOUTOBJ) $(SLO)/$*.o $(CFLAGSINCXX)$(MISC)/$*.cxx
.IF "$(OS)"=="SOLARIS" && "$(product)"=="full" && "$(debug)"==""    
    $(COMMAND_ECHO)$(ADJUSTVISIBILITY) -p $(@:s/.obj/.o/)
.ENDIF          # "$(OS)"=="SOLARIS" && "$(product)"=="full" && "$(debug)"==""    
    @$(IFEXIST) $(@:s/.obj/.o/) $(THEN) $(TOUCH) $@ $(FI)
.ENDIF
.ELSE
.IF "$(COM)"=="GCC"
    $(COMMAND_ECHO)$(CXX) $(CFLAGS) $(INCLUDE) $(CFLAGSCXX) $(CFLAGSSLO) $(CDEFS) $(CDEFSSLO) $(CDEFSMT) $(!eq,$(EXCEPTIONSFILES),$(subst,$@, $(EXCEPTIONSFILES)) $(LOCAL_EXCEPTIONS_FLAGS) $(GLOBAL_EXCEPTIONS_FLAGS)) $(CFLAGSAPPEND) $(CFLAGSOUTOBJ)$(SLO)/$*.obj $(CFLAGSINCXX)$(MISC)/$*.cxx
.ELSE
    $(COMMAND_ECHO)$(CXX) $(CFLAGS) $(INCLUDE) $(CFLAGSCXX) $(CFLAGSSLO) $(CDEFS) $(CDEFSSLO) $(CDEFSMT) $(!eq,$(EXCEPTIONSFILES),$(subst,$@, $(EXCEPTIONSFILES)) $(LOCAL_EXCEPTIONS_FLAGS) $(GLOBAL_EXCEPTIONS_FLAGS)) $(CFLAGSAPPEND) $(CFLAGSOUTOBJ)$(SLO)/$*.obj $(CFLAGSINCXX)$(MISC)/$*.cxx
.ENDIF
.ENDIF
.IF "$(nodep)"==""
    $(COMMAND_ECHO)$(MAKEDEPEND) @$(mktmp -f - -p$(SLO) $(MKDEPFLAGS) $(CDEFS) $(CDEFSSLO) $(CDEFSMT) $@ ) > $(MISC)/s_$(@:f:s/.obj/.dpcc/)
    @noop $(assign DEPS_MADE+:=s_$(@:f:s/.obj/.dpcc/))
.ENDIF			# "$(nodep)"==""

$(SLO)/%.obj : $(MISC)/%.cc
<<<<<<< HEAD
    @echo Compiling: $(PRJNAME)/$(INPATH)/misc/$(<:f)
=======
    @echo $(COMPILE_ECHO_SWITCH) Compiling: $(PRJNAME)/$(OUTPATH)/misc/$(COMPILE_ECHO_FILE)
>>>>>>> ec10256b
.IF "$(GUI)"=="UNX"
.IF "$(TEST)"!=""
    $(COMMAND_ECHO)$(CXX) $(CFLAGS) $(INCLUDE) $(CFLAGSCXX) $(CFLAGSCXXSLO) $(CFLAGSSLO) $(CDEFS) $(CDEFSSLO) $(CDEFSMT) $(!eq,$(EXCEPTIONSFILES),$(subst,$@, $(EXCEPTIONSFILES)) $(LOCAL_EXCEPTIONS_FLAGS) $(GLOBAL_EXCEPTIONS_FLAGS)) -E  $(CFLAGSINCXX)$(MISC)/$*.cc
.ELSE
    @$(RM) $@ $(@:s/.obj/.o/)
    $(COMMAND_ECHO)$(CXX) $(CFLAGS) $(INCLUDE) $(CFLAGSCXX) $(CFLAGSCXXSLO) $(CFLAGSSLO) $(CDEFS) $(CDEFSSLO) $(CDEFSMT) $(!eq,$(EXCEPTIONSFILES),$(subst,$@, $(EXCEPTIONSFILES)) $(LOCAL_EXCEPTIONS_FLAGS) $(GLOBAL_EXCEPTIONS_FLAGS)) $(CFLAGSAPPEND) $(CFLAGSOUTOBJ) $(SLO)/$*.o $(CFLAGSINCXX)$(MISC)/$*.cc
.IF "$(OS)"=="SOLARIS" && "$(product)"=="full" && "$(debug)"==""    
    $(COMMAND_ECHO)$(ADJUSTVISIBILITY) -p $(@:s/.obj/.o/)
.ENDIF          # "$(OS)"=="SOLARIS" && "$(product)"=="full" && "$(debug)"==""    
    @+$(IFEXIST) $(@:s/.obj/.o/) $(THEN) $(TOUCH) $@ $(FI)
.ENDIF
.ELSE
    $(COMMAND_ECHO)$(CXX) @$(mktmp $(CFLAGS) $(INCLUDE) $(CFLAGSCXX) $(CFLAGSSLO) $(CDEFS) $(CDEFSSLO) $(CDEFSMT) $(!eq,$(EXCEPTIONSFILES),$(subst,$@, $(EXCEPTIONSFILES)) $(LOCAL_EXCEPTIONS_FLAGS) $(GLOBAL_EXCEPTIONS_FLAGS)) $(CFLAGSAPPEND) $(CFLAGSOUTOBJ)$(SLO)/$*.obj $(CFLAGSINCXX)$(MISC)/$*.cc )
.ENDIF

$(OBJ)/%.obj : $(MISC)/%.cxx
<<<<<<< HEAD
    @echo Compiling: $(PRJNAME)/$(INPATH)/misc/$(<:f)
=======
    @echo $(COMPILE_ECHO_SWITCH) Compiling: $(PRJNAME)/$(OUTPATH)/misc/$(COMPILE_ECHO_FILE)
>>>>>>> ec10256b
.IF "$(GUI)"=="UNX"
.IF "$(TEST)"!=""
    $(COMMAND_ECHO)$(CXX) $(CFLAGS) $(INCLUDE) $(CFLAGSCXX) $(CFLAGSCXXOBJ) $(CFLAGSOBJ) $(CDEFS) $(CDEFSOBJ) $(CDEFSMT) $(!eq,$(EXCEPTIONSFILES),$(subst,$@, $(EXCEPTIONSFILES)) $(LOCAL_EXCEPTIONS_FLAGS) $(GLOBAL_EXCEPTIONS_FLAGS)) -E  $(CFLAGSINCXX)$(MISC)/$*.cxx
.ELSE
    @$(RM) $@ $(@:s/.obj/.o/)
    $(COMMAND_ECHO)$(CXX) $(CFLAGS) $(INCLUDE) $(CFLAGSCXX) $(CFLAGSCXXOBJ) $(CFLAGSOBJ) $(CDEFS) $(CDEFSOBJ) $(CDEFSMT) $(!eq,$(EXCEPTIONSFILES),$(subst,$@, $(EXCEPTIONSFILES)) $(LOCAL_EXCEPTIONS_FLAGS) $(GLOBAL_EXCEPTIONS_FLAGS)) $(CFLAGSAPPEND) $(CFLAGSOUTOBJ) $(OBJ)/$*.o $(CFLAGSINCXX)$(MISC)/$*.cxx
.IF "$(OS)"=="SOLARIS" && "$(product)"=="full" && "$(debug)"==""    
    $(COMMAND_ECHO)$(ADJUSTVISIBILITY) -p $(@:s/.obj/.o/)
.ENDIF          # "$(OS)"=="SOLARIS" && "$(product)"=="full" && "$(debug)"==""    
    @$(IFEXIST) $(@:s/.obj/.o/) $(THEN) $(TOUCH) $@ $(FI)
.ENDIF
.ELSE
.IF "$(COM)"=="GCC"
    $(COMMAND_ECHO)$(CXX) $(CFLAGS) $(INCLUDE) $(CFLAGSCXX) $(CFLAGSOBJ) $(CDEFS) $(CDEFSOBJ) $(CDEFSMT) $(!eq,$(EXCEPTIONSFILES),$(subst,$@, $(EXCEPTIONSFILES)) $(LOCAL_EXCEPTIONS_FLAGS) $(GLOBAL_EXCEPTIONS_FLAGS)) $(CFLAGSAPPEND) $(CFLAGSOUTOBJ)$(OBJ)/$*.obj $(CFLAGSINCXX)$(MISC)/$*.cxx
.ELSE
    $(COMMAND_ECHO)$(CXX) $(CFLAGS) $(INCLUDE) $(CFLAGSCXX) $(CFLAGSOBJ) $(CDEFS) $(CDEFSOBJ) $(CDEFSMT) $(!eq,$(EXCEPTIONSFILES),$(subst,$@, $(EXCEPTIONSFILES)) $(LOCAL_EXCEPTIONS_FLAGS) $(GLOBAL_EXCEPTIONS_FLAGS)) $(CFLAGSAPPEND) $(CFLAGSOUTOBJ)$(OBJ)/$*.obj $(CFLAGSINCXX)$(MISC)/$*.cxx
.ENDIF
.ENDIF
.IF "$(nodep)"==""
    $(COMMAND_ECHO)$(MAKEDEPEND) @$(mktmp -f - -p$(OBJ) $(MKDEPFLAGS) $(CDEFS) $(CDEFSOBJ) $(CDEFSMT) $< ) > $(MISC)/o_$(@:f:s/.obj/.dpcc/)
    @noop $(assign DEPS_MADE+:=o_$(@:f:s/.obj/.dpcc/))
.ENDIF			# "$(nodep)"==""

$(OBJ)/%.obj : %.c
    @echo $(COMPILE_ECHO_SWITCH) Compiling: $(PRJNAME)/$(PATH_IN_MODULE)/$(COMPILE_ECHO_FILE)
.IF "$(GUI)"=="UNX"
.IF "$(TEST)"!=""
    $(COMMAND_ECHO)$(CC) $(CFLAGS) $(INCLUDE_C) $(CFLAGSCC) $(CFLAGSOBJ) $(CDEFS) $(CDEFSOBJ) -E $(CFLAGSAPPEND) $(CFLAGSOUTOBJ) $(OBJ)/$*.o $*.c
.ELSE
    @$(RM) $@ $(@:s/.obj/.o/)
    $(COMMAND_ECHO)$(CC) $(CFLAGS) $(INCLUDE_C) $(CFLAGSCC) $(CFLAGSOBJ) $(CDEFS) $(CDEFSOBJ) $(CFLAGSAPPEND) $(CFLAGSOUTOBJ) $(OBJ)/$*.o $*.c
.IF "$(OS)"=="SOLARIS" && "$(product)"=="full" && "$(debug)"==""    
.IF "$(noadjust)"==""   
    $(COMMAND_ECHO)$(ADJUSTVISIBILITY) -p $(@:s/.obj/.o/)
.ENDIF			# "$(noadjust)"==""   
.ENDIF          # "$(OS)"=="SOLARIS" && "$(product)"=="full" && "$(debug)"==""    
    @$(IFEXIST) $(@:s/.obj/.o/) $(THEN) $(TOUCH) $@ $(FI)
.ENDIF
.ELSE
.IF "$(COM)"=="GCC"
    $(COMMAND_ECHO)$(CC) $(CFLAGS) $(INCLUDE_C) $(CFLAGSCC) $(CFLAGSOBJ) $(CDEFS) $(CDEFSOBJ) $(CFLAGSAPPEND) $(CFLAGSOUTOBJ)$(OBJ)/$*.obj $*.c
.ELSE
  .IF "$(VERBOSE)" == "TRUE"
    -@echo Cflags: $(CFLAGS) $(INCLUDE)
  .ENDIF
    $(COMMAND_ECHO)$(CC) $(CFLAGS) $(INCLUDE_C) $(CFLAGSCC) $(CFLAGSOBJ) $(CDEFS) $(CDEFSOBJ) $(CFLAGSAPPEND) $(CFLAGSOUTOBJ)$(OBJ)/$*.obj $*.c
.ENDIF
.ENDIF
.IF "$(nodep)"==""
    $(COMMAND_ECHO)$(MAKEDEPEND) @$(mktmp -f - -p$(OBJ) $(MKDEPFLAGS) $(CDEFS) $(CDEFSOBJ) $(CDEFSMT) $< ) > $(MISC)/o_$(@:f:s/.obj/.dpcc/)
    @noop $(assign DEPS_MADE+:=o_$(@:f:s/.obj/.dpcc/))
.ENDIF			# "$(nodep)"==""

$(OBJ)/%.obj : $(MISC)/%.c
<<<<<<< HEAD
    @echo Compiling: $(PRJNAME)/$(INPATH)/misc/$(<:f)
=======
    @echo $(COMPILE_ECHO_SWITCH) Compiling: $(PRJNAME)/$(OUTPATH)/misc/$(COMPILE_ECHO_FILE)
>>>>>>> ec10256b
.IF "$(GUI)"=="UNX"
    @$(RM) $@ $(@:s/.obj/.o/)
    $(COMMAND_ECHO)$(CC) $(CFLAGS) $(INCLUDE_C) $(CFLAGSCC) $(CFLAGSOBJ) $(CDEFS) $(CDEFSOBJ) $(CFLAGSAPPEND) $(CFLAGSOUTOBJ) $(OBJ)/$*.o $(MISC)/$*.c
.IF "$(OS)"=="SOLARIS" && "$(product)"=="full" && "$(debug)"==""    
    $(COMMAND_ECHO)$(ADJUSTVISIBILITY) -p $(@:s/.obj/.o/)
.ENDIF          # "$(OS)"=="SOLARIS" && "$(product)"=="full" && "$(debug)"==""    
    @$(IFEXIST) $(@:s/.obj/.o/) $(THEN) $(TOUCH) $@ $(FI)
.ELSE
    @@-$(RM) $@
.IF "$(COM)"=="GCC"
    $(COMMAND_ECHO)$(CC) $(CFLAGS) $(INCLUDE_C) $(CFLAGSCC) $(CFLAGSOBJ) $(CDEFS) $(CDEFSOBJ) $(CFLAGSAPPEND) $(CFLAGSOUTOBJ)$(OBJ)/$*.obj $(MISC)/$*.c
.ELSE
    $(COMMAND_ECHO)$(CC) $(CFLAGS) $(INCLUDE_C) $(CFLAGSCC) $(CFLAGSOBJ) $(CDEFS) $(CDEFSOBJ) $(CFLAGSAPPEND) $(CFLAGSOUTOBJ)$(OBJ)/$*.obj $(MISC)/$*.c
.ENDIF
.ENDIF
.IF "$(nodep)"==""
    $(COMMAND_ECHO)$(MAKEDEPEND) @$(mktmp -f - -p$(OBJ) $(MKDEPFLAGS) $(CDEFS) $(CDEFSOBJ) $(CDEFSMT) $< ) > $(MISC)/o_$(@:f:s/.obj/.dpcc/)
    @noop $(assign DEPS_MADE+:=o_$(@:f:s/.obj/.dpcc/))
.ENDIF			# "$(nodep)"==""

$(SLO)/%.obj : $(MISC)/%.c
<<<<<<< HEAD
    @echo Compiling: $(PRJNAME)/$(INPATH)/misc/$(<:f)
=======
    @echo $(COMPILE_ECHO_SWITCH) Compiling: $(PRJNAME)/$(OUTPATH)/misc/$(COMPILE_ECHO_FILE)
>>>>>>> ec10256b
.IF "$(GUI)"=="UNX"
    @$(RM) $@ $(@:s/.obj/.o/)
    $(COMMAND_ECHO)$(CC) $(CFLAGS) $(INCLUDE_C) $(CFLAGSCC) $(CFLAGSSLO) $(CDEFS) $(CDEFSSLO) $(CFLAGSAPPEND) $(CFLAGSOUTOBJ) $(SLO)/$*.o $(MISC)/$*.c
.IF "$(OS)"=="SOLARIS" && "$(product)"=="full" && "$(debug)"==""    
    $(COMMAND_ECHO)$(ADJUSTVISIBILITY) -p $(@:s/.obj/.o/)
.ENDIF          # "$(OS)"=="SOLARIS" && "$(product)"=="full" && "$(debug)"==""    
    @$(IFEXIST) $(@:s/.obj/.o/) $(THEN) $(TOUCH) $@ $(FI)
.ELSE
    @@-$(RM) $@
.IF "$(COM)"=="GCC"
    $(COMMAND_ECHO)$(CC) $(CFLAGS) $(INCLUDE_C) $(CFLAGSCC) $(CFLAGSSLO) $(CDEFS) $(CDEFSSLO) $(CFLAGSAPPEND) $(CFLAGSOUTOBJ)$(SLO)/$*.obj $(MISC)/$*.c 
.ELSE
    $(COMMAND_ECHO)$(CC) $(CFLAGS) $(INCLUDE_C) $(CFLAGSCC) $(CFLAGSSLO) $(CDEFS) $(CDEFSSLO) $(CFLAGSAPPEND) $(CFLAGSOUTOBJ)$(SLO)/$*.obj $(MISC)/$*.c
.ENDIF
.ENDIF
.IF "$(nodep)"==""
    $(COMMAND_ECHO)$(MAKEDEPEND) @$(mktmp -f - -p$(SLO) $(MKDEPFLAGS) $(CDEFS) $(CDEFSSLO) $(CDEFSMT) $< ) > $(MISC)/s_$(@:f:s/.obj/.dpcc/)
# avoid _version objects (see tg_shl.mk) - quite hacky...
    @noop $(!eq,$@,$(@:s/_version.obj/.obj/) $(NULL) $(assign DEPS_MADE+:=s_$(@:f:s/.obj/.dpcc/)))
.ENDIF			# "$(nodep)"==""

$(SLO)/%.obj : %.c
    @echo $(COMPILE_ECHO_SWITCH) Compiling: $(PRJNAME)/$(PATH_IN_MODULE)/$(COMPILE_ECHO_FILE)
.IF "$(GUI)"=="UNX"
    @$(RM) $@ $(@:s/.obj/.o/)
    $(COMMAND_ECHO)$(CC) $(CFLAGS) $(INCLUDE_C) $(CFLAGSCC) $(CFLAGSSLO) $(CDEFS) $(CDEFSSLO) $(CDEFSMT) $(CFLAGSAPPEND) $(CFLAGSOUTOBJ) $(SLO)/$*.o $*.c
.IF "$(OS)"=="SOLARIS" && "$(product)"=="full" && "$(debug)"==""    
    $(COMMAND_ECHO)$(ADJUSTVISIBILITY) -p $(@:s/.obj/.o/)
.ENDIF          # "$(OS)"=="SOLARIS" && "$(product)"=="full" && "$(debug)"==""    
    @$(IFEXIST) $(@:s/.obj/.o/) $(THEN) $(TOUCH) $@ $(FI)
.ELSE
    @@-$(RM) $@
.IF "$(COM)"=="GCC"
       $(COMMAND_ECHO)$(CC) $(CFLAGS) $(INCLUDE_C) $(CFLAGSCC) $(CFLAGSSLO) $(CDEFS) $(CDEFSSLO) $(CDEFSMT) $(CFLAGSAPPEND) $(CFLAGSOUTOBJ)$(SLO)/$*.obj $*.c 
.ELSE
       $(COMMAND_ECHO)$(CC) $(CFLAGS) $(INCLUDE_C) $(CFLAGSCC) $(CFLAGSSLO) $(CDEFS) $(CDEFSSLO) $(CDEFSMT) $(CFLAGSAPPEND) $(CFLAGSOUTOBJ)$(SLO)/$*.obj $*.c
.ENDIF
.ENDIF
.IF "$(nodep)"==""
    $(COMMAND_ECHO)$(MAKEDEPEND) @$(mktmp -f - -p$(SLO) $(MKDEPFLAGS) $(CDEFS) $(CDEFSSLO) $(CDEFSMT) $< ) > $(MISC)/s_$(@:f:s/.obj/.dpcc/)
    @noop $(assign DEPS_MADE+:=s_$(@:f:s/.obj/.dpcc/))
.ENDIF			# "$(nodep)"==""

# Objective-C files
$(OBJ)/%.obj : %.m
    @echo $(COMPILE_ECHO_SWITCH) Compiling: $(PRJNAME)/$(PATH_IN_MODULE)/$(COMPILE_ECHO_FILE)
.IF "$(OS)"=="MACOSX"
.IF "$(TEST)"!=""
    $(COMMAND_ECHO)$(objc) $(CFLAGS) $(INCLUDE_C) $(CFLAGSCC) $(OBJCFLAGS) $(CFLAGSOBJ) $(CDEFS) $(CDEFSOBJ) -E $(CFLAGSAPPEND) $(CFLAGSOUTOBJ) $(OBJ)/$*.o $*.m
.ELSE
    @$(RM) $@ $(@:s/.obj/.o/)
    $(COMMAND_ECHO)$(objc) $(CFLAGS) $(INCLUDE_C) $(CFLAGSCC) $(OBJCFLAGS) $(CFLAGSOBJ) $(CDEFS) $(CDEFSOBJ) $(CFLAGSAPPEND) $(CFLAGSOUTOBJ) $(OBJ)/$*.o $*.m
    @$(IFEXIST) $(@:s/.obj/.o/) $(THEN) $(TOUCH) $@ $(FI)
.ENDIF
.ELSE			# "$(OS)"=="MACOSX"
    @echo "No recipe for compiling Objective-C files is available for this platform"
.ENDIF		"$(OS)"=="MACOSX"

# Objective-C files
$(OBJ)/%.obj : $(MISC)/%.m
<<<<<<< HEAD
    @echo Compiling: $(PRJNAME)/$(INPATH)/misc/$(<:f)
=======
    @echo $(COMPILE_ECHO_SWITCH) Compiling: $(PRJNAME)/$(OUTPATH)/misc/$(COMPILE_ECHO_FILE)
>>>>>>> ec10256b
.IF "$(OS)"=="MACOSX"
    @$(RM) $@ $(@:s/.obj/.o/)
    $(COMMAND_ECHO)$(objc) $(CFLAGS) $(INCLUDE_C) $(CFLAGSCC) $(OBJCFLAGS) $(CFLAGSOBJ) $(CDEFS) $(CDEFSOBJ) $(CFLAGSAPPEND) $(CFLAGSOUTOBJ) $(OBJ)/$*.o $(MISC)/$*.m
    @$(IFEXIST) $(@:s/.obj/.o/) $(THEN) $(TOUCH) $@ $(FI)
.ELSE			# "$(OS)"=="MACOSX"
    @echo "No recipe for compiling Objective-C files is available for this platform"
.ENDIF		"$(OS)"=="MACOSX"

# Objective-C files
$(SLO)/%.obj : $(MISC)/%.m
<<<<<<< HEAD
    @echo Compiling: $(PRJNAME)/$(INPATH)/misc/$(<:f)
=======
    @echo $(COMPILE_ECHO_SWITCH) Compiling: $(PRJNAME)/$(OUTPATH)/misc/$(COMPILE_ECHO_FILE)
>>>>>>> ec10256b
.IF "$(OS)"=="MACOSX"
    @$(RM) $@ $(@:s/.obj/.o/)
    $(COMMAND_ECHO)$(objc) $(CFLAGS) $(INCLUDE_C) $(CFLAGSCC) $(OBJCFLAGS) $(CFLAGSSLO) $(CDEFS) $(CDEFSSLO) $(CFLAGSAPPEND) $(CFLAGSOUTOBJ) $(SLO)/$*.o $(MISC)/$*.m
    @$(IFEXIST) $(@:s/.obj/.o/) $(THEN) $(TOUCH) $@ $(FI)
.ELSE			# "$(OS)"=="MACOSX"
    @echo "No recipe for compiling Objective-C files is available for this platform"
.ENDIF		"$(OS)"=="MACOSX"

# Objective-C files
$(SLO)/%.obj : %.m
    @echo $(COMPILE_ECHO_SWITCH) Compiling: $(PRJNAME)/$(PATH_IN_MODULE)/$(COMPILE_ECHO_FILE)
.IF "$(OS)"=="MACOSX"
    @$(RM) $@ $(@:s/.obj/.o/)
    $(COMMAND_ECHO)$(objc) $(CFLAGS) $(INCLUDE_C) $(CFLAGSCC) $(OBJCFLAGS) $(CFLAGSSLO) $(CDEFS) $(CDEFSSLO) $(CDEFSMT) $(CFLAGSAPPEND) $(CFLAGSOUTOBJ) $(SLO)/$*.o $*.m
    @$(IFEXIST) $(@:s/.obj/.o/) $(THEN) $(TOUCH) $@ $(FI)
.ELSE			# "$(OS)"=="MACOSX"
    @echo "No recipe for compiling Objective-C files is available for this platform"
.ENDIF		"$(OS)"=="MACOSX"

# dependencies c / c++

not_existing/s_%.dpcc : %.c;@noop $(assign all_local_slo+:=$<)
not_existing/o_%.dpcc : %.c;@noop $(assign all_local_obj+:=$<)

# Objective-C++ files
$(OBJ)/%.obj : %.mm
    @echo $(COMPILE_ECHO_SWITCH) Compiling: $(PRJNAME)/$(PATH_IN_MODULE)/$(COMPILE_ECHO_FILE)
.IF "$(OS)"=="MACOSX"
.IF "$(TEST)"!=""
    $(COMMAND_ECHO)$(objcpp) $(CFLAGS) $(INCLUDE) $(CFLAGSCC) $(OBJCXXFLAGS) $(CFLAGSOBJ) $(CDEFS) $(CDEFSOBJ) -E $(CFLAGSAPPEND) $(CFLAGSOUTOBJ) $(OBJ)/$*.o $*.mm
.ELSE
    @$(RM) $@ $(@:s/.obj/.o/)
    $(COMMAND_ECHO)$(objcpp) $(CFLAGS) $(INCLUDE) $(CFLAGSCC) $(OBJCXXFLAGS) $(CFLAGSOBJ) $(CDEFS) $(CDEFSOBJ) $(CFLAGSAPPEND) $(CFLAGSOUTOBJ) $(OBJ)/$*.o $*.mm
    @$(IFEXIST) $(@:s/.obj/.o/) $(THEN) $(TOUCH) $@ $(FI)
.ENDIF
.IF "$(nodep)"==""
    $(COMMAND_ECHO)$(MAKEDEPEND) @$(mktmp -f - -p$(OBJ) $(MKDEPFLAGS) $(CDEFS) $(CDEFSOBJ) $(CDEFSMT) $< ) > $(MISC)/o_$(@:f:s/.obj/.dpcc/)
    @noop $(assign DEPS_MADE+:=o_$(@:f:s/.obj/.dpcc/))
.ENDIF			# "$(nodep)"==""
.ELSE			# "$(OS)"=="MACOSX"
    @echo "No recipe for compiling Objective-C++ files is available for this platform"
.ENDIF			# "$(OS)"=="MACOSX"

# Objective-C++ files
$(OBJ)/%.obj : $(MISC)/%.mm
<<<<<<< HEAD
    @echo Compiling: $(PRJNAME)/$(INPATH)/misc/$(<:f)
=======
    @echo $(COMPILE_ECHO_SWITCH) Compiling: $(PRJNAME)/$(OUTPATH)/misc/$(COMPILE_ECHO_FILE)
>>>>>>> ec10256b
.IF "$(OS)"=="MACOSX"
    @$(RM) $@ $(@:s/.obj/.o/)
    $(COMMAND_ECHO)$(objcpp) $(CFLAGS) $(INCLUDE) $(CFLAGSCXX) $(OBJCXXFLAGS) $(CFLAGSOBJ) $(CDEFS) $(CDEFSOBJ) $(CFLAGSAPPEND) $(CFLAGSOUTOBJ) $(OBJ)/$*.o $(MISC)/$*.mm
    @$(IFEXIST) $(@:s/.obj/.o/) $(THEN) $(TOUCH) $@ $(FI)
.IF "$(nodep)"==""
    $(COMMAND_ECHO)$(MAKEDEPEND) @$(mktmp -f - -p$(OBJ) $(MKDEPFLAGS) $(CDEFS) $(CDEFSOBJ) $(CDEFSMT) $< ) > $(MISC)/o_$(@:f:s/.obj/.dpcc/)
    @noop $(assign DEPS_MADE+:=o_$(@:f:s/.obj/.dpcc/))
.ENDIF			# "$(nodep)"==""
.ELSE			# "$(OS)"=="MACOSX"
    @echo "No recipe for compiling Objective-C++ files is available for this platform"
.ENDIF			# "$(OS)"=="MACOSX"

# Objective-C++ files
$(SLO)/%.obj : $(MISC)/%.mm
<<<<<<< HEAD
    @echo Compiling: $(PRJNAME)/$(INPATH)/misc/$(<:f)
=======
    @echo $(COMPILE_ECHO_SWITCH) Compiling: $(PRJNAME)/$(OUTPATH)/misc/$(COMPILE_ECHO_FILE)
>>>>>>> ec10256b
.IF "$(OS)"=="MACOSX"
    @$(RM) $@ $(@:s/.obj/.o/)
    $(COMMAND_ECHO)$(objcpp) $(CFLAGS) $(INCLUDE) $(CFLAGSCXX) $(OBJCXXFLAGS) $(CFLAGSSLO) $(CDEFS) $(CDEFSSLO) $(CFLAGSAPPEND) $(CFLAGSOUTOBJ) $(SLO)/$*.o $(MISC)/$*.mm
    @$(IFEXIST) $(@:s/.obj/.o/) $(THEN) $(TOUCH) $@ $(FI)
.IF "$(nodep)"==""
    $(COMMAND_ECHO)$(MAKEDEPEND) @$(mktmp -f - -p$(SLO) $(MKDEPFLAGS) $(CDEFS) $(CDEFSSLO) $(CDEFSMT) $< ) > $(MISC)/s_$(@:f:s/.obj/.dpcc/)
    @noop $(assign DEPS_MADE+:=s_$(@:f:s/.obj/.dpcc/))
.ENDIF			# "$(nodep)"==""
.ELSE			# "$(OS)"=="MACOSX"
    @echo "No recipe for compiling Objective-C++ files is available for this platform"
.ENDIF			# "$(OS)"=="MACOSX"

# Objective-C++ files
$(SLO)/%.obj : %.mm
    @echo $(COMPILE_ECHO_SWITCH) Compiling: $(PRJNAME)/$(PATH_IN_MODULE)/$(COMPILE_ECHO_FILE)
.IF "$(OS)"=="MACOSX"
    @$(RM) $@ $(@:s/.obj/.o/)
    $(COMMAND_ECHO)$(objcpp) $(CFLAGS) $(INCLUDE) $(CFLAGSCXX) $(OBJCXXFLAGS) $(CFLAGSSLO) $(CDEFS) $(CDEFSSLO) $(CDEFSMT) $(CFLAGSAPPEND) $(CFLAGSOUTOBJ) $(SLO)/$*.o $*.mm
    @$(IFEXIST) $(@:s/.obj/.o/) $(THEN) $(TOUCH) $@ $(FI)
.IF "$(nodep)"==""
    $(COMMAND_ECHO)$(MAKEDEPEND) @$(mktmp -f - -p$(SLO) $(MKDEPFLAGS) $(CDEFS) $(CDEFSSLO) $(CDEFSMT) $< ) > $(MISC)/s_$(@:f:s/.obj/.dpcc/)
    @noop $(assign DEPS_MADE+:=s_$(@:f:s/.obj/.dpcc/))
.ENDIF			# "$(nodep)"==""
.ELSE			# "$(OS)"=="MACOSX"
    @echo "No recipe for compiling Objective-C++ files is available for this platform"
.ENDIF			# "$(OS)"=="MACOSX"

$(MISC)/%.dpslo :
    @echo "Making:   " $(@:f)
    @@$(RM) $@
    @@-$(CDD) $(MISC) && $(!null,$(all_local_slo) $(TYPE:s/+//) echo #) $(foreach,i,$(all_local_slo:b:+".dpcc") s_$(i)) > $(@:f)
    @@-$(CDD) $(MISC) && $(!null,$(all_misc_slo) $(TYPE:s/+//) echo #) $(foreach,i,$(all_misc_slo:b:+".dpcc") s_$(i)) >> $(@:f)
    @$(TYPE) $(mktmp $(foreach,i,$(all_local_slo:b:+".dpcc") $(@:s#\#/#:^"\n") : $(MISC:s#\#/#)/s_$i) $(foreach,i,$(all_misc_slo:b:+".dpcc") $(@:s#\#/#:^"\n") : $(MISC:s#\#/#)/s_$i)) >> $@
    @$(TYPE) $(mktmp $(TARGET)_known_dpcc+=$(all_local_slo:b:+".dpcc":^"s_") $(all_misc_slo:b:+".dpcc":^"s_")) >> $@

$(MISC)/%.dpobj :
    @echo "Making:   " $(@:f)
    @@$(RM) $@
    @@-$(CDD) $(MISC) && $(!null,$(all_local_obj) $(TYPE:s/+//) echo #) $(foreach,i,$(all_local_obj:b:+".dpcc") o_$(i)) > $(@:f)
    @@-$(CDD) $(MISC) && $(!null,$(all_misc_obj) $(TYPE:s/+//) echo #) $(foreach,i,$(all_misc_obj:b:+".dpcc") o_$(i)) >> $(@:f)
    @$(TYPE) $(mktmp $(foreach,i,$(all_local_obj:b:+".dpcc") $(@:s#\#/#:^"\n") : $(MISC:s#\#/#)/o_$i) $(foreach,i,$(all_misc_obj:b:+".dpcc") $(@:s#\#/#:^"\n") : $(MISC:s#\#/#)/o_$i)) >> $@
    @$(TYPE) $(mktmp $(TARGET)_known_dpcc+=$(all_local_obj:b:+".dpcc":^"s_") $(all_misc_obj:b:+".dpcc":^"s_")) >> $@

# see also %.dpslo 
not_existing/s_%.dpcc : %.cxx;@noop $(assign all_local_slo+:=$<)
not_existing/o_%.dpcc : %.cxx;@noop $(assign all_local_obj+:=$<)

not_existing/s_%.dpcc : %.cpp;@noop $(assign all_local_slo+:=$<)
not_existing/o_%.dpcc : %.cpp;@noop $(assign all_local_obj+:=$<)

not_existing/s_%.dpcc : $(MISC)/%.c;@noop $(assign all_misc_slo+:=$<)
not_existing/o_%.dpcc : $(MISC)/%.c;@noop $(assign all_misc_obj+:=$<)

not_existing/s_%.dpcc : $(MISC)/%.cxx;@noop $(assign all_misc_slo+:=$<)
not_existing/o_%.dpcc : $(MISC)/%.cxx;@noop $(assign all_misc_obj+:=$<)

not_existing/s_%.dpcc : %.mm;@noop $(assign all_local_slo+:=$<)
not_existing/o_%.dpcc : %.mm;@noop $(assign all_local_obj+:=$<)

not_existing/s_%.dpcc : $(MISC)/%.mm;@noop $(assign all_misc_slo+:=$<)
not_existing/o_%.dpcc : $(MISC)/%.mm;@noop $(assign all_misc_obj+:=$<)

# dependencies objective-c

$(MISC)/s_%.dpcc : %.m
    @@-$(RM) $@
    $(COMMAND_ECHO)$(MAKEDEPEND) -f - -p$(SLO) $(MKDEPFLAGS) $(CDEFS) $(CDEFSSLO) $(CDEFSMT) $< > $@
    @echo $@ : $(SLO)/$(<:b).obj >> $@

$(MISC)/o_%.dpcc : %.m
    @@-$(RM) $@
    $(COMMAND_ECHO)$(MAKEDEPEND) -f - -p$(OBJ) $(MKDEPFLAGS) $(CDEFS) $(CDEFSOBJ) $(CDEFSMT) $< > $@
    @echo $@ : $(OBJ)/$(<:b).obj >> $@

$(MISC)/s_%.dpcc : $(MISC)/%.m
    @@-$(RM) $@
.IF "$(GUI)"=="UNX"	
    $(COMMAND_ECHO)$(MAKEDEPEND) -f - -p$(SLO) $(MKDEPFLAGS) $(CDEFS) $(CDEFSSLO) $(CDEFSMT) $< | sed s\#$(MISC)/\#\# > $@
.ELSE			# "$(GUI)"=="UNX"	
    $(COMMAND_ECHO)$(MAKEDEPEND) -f - -p$(SLO) $(MKDEPFLAGS) $(CDEFS) $(CDEFSSLO) $(CDEFSMT) $< | $(SED) s/$(MISC:s/\/\\/)\\// > $@
.ENDIF			# "$(GUI)"=="UNX"	
    @echo $@ : $(SLO)/$(<:b).obj >> $@

$(MISC)/o_%.dpcc : $(MISC)/%.m
    @@-$(RM) $@
.IF "$(GUI)"=="UNX"	
    $(COMMAND_ECHO)$(MAKEDEPEND) -f - -p$(OBJ) $(MKDEPFLAGS) $(CDEFS) $(CDEFSOBJ) $(CDEFSMT) $< | sed s\#$(MISC)/\#\# > $@
.ELSE			# "$(GUI)"=="UNX"	
    $(COMMAND_ECHO)$(MAKEDEPEND) -f - -p$(OBJ) $(MKDEPFLAGS) $(CDEFS) $(CDEFSOBJ) $(CDEFSMT) $< | $(SED) s/$(MISC:s/\/\\/)\\// > $@
.ENDIF			# "$(GUI)"=="UNX"	
    @echo $@ : $(OBJ)/$(<:b).obj >> $@

# dependency dummy for *.s files

$(MISC)/s_%.dpcc : %.s
    @@-$(RM) $@
    $(COMMAND_ECHO)$(MAKEDEPEND) -f - -p$(SLO) $(MKDEPFLAGS) $(CDEFS) $(CDEFSSLO) $(CDEFSMT) $< > $@
    @echo $@ : $(SLO)/$(<:b).obj >> $@

$(MISC)/s_%.dpcc : $(SLO)/%.obj
    @noop $(assign DEPS_MISSING+:=$(@:f))

$(MISC)/o_%.dpcc : $(OBJ)/%.obj
    @noop $(assign DEPS_MISSING+:=$(@:f))

# dependencies script files

$(MISC)/%.dpsc :
    @@-$(RM) $@
    @@-$(MKDIR) $(MISC)/{$(subst,$(@:d:d:d), $(@:d:d))}
    $(COMMAND_ECHO)$(MAKEDEPEND) -f - -p$(PAR)/{$(subst,$(@:d:d:d), $(@:d:d))} -o.par -D{$(subst,$(@:d:d:d:u), $(@:d:d:u))}_PRODUCT $(CDEFS) -DDLLPOSTFIX=$(DLLPOSTFIX) -I. -I$(INC) -I$(INCLOCAL) -I$(INCGUI) -I$(INCCOM) $(*:b).scp > $@
    @echo $@ : $(PAR)/{$(subst,$(@:d:d:d), $(@:d:d))}/$(*:b).par  >> $@
    @echo $(PAR)/{$(subst,$(@:d:d:d), $(@:d:d))}/$(*:b).par : $(*:b).scp >> $@

# dependencies rc files (native resources for windows)

$(MISC)/%.dprc : 
    @@-$(RM) $@
    $(COMMAND_ECHO)$(MAKEDEPEND) -f - -p$(RES) -o.res $(RCLANGFLAGS_{$(subst,$(@:d:d:d:u), $(@:d:d:u))}:u:s/ //) $(CDEFS) -DDLLPOSTFIX=$(DLLPOSTFIX) -I. -I$(INC) -I$(INCLOCAL) -I$(INCGUI) -I$(INCCOM) -I$(SOLARENV)/inc $(*:b).rc >> $@
#	@echo $@ : $(RES)/{$(subst,$(@:d:d:d), $(@:d:d))}/$(*:b).res  >> $@
    @echo $@ : $(RES)/$(*:b).res  >> $@

$(MISC)/%.dpr :
    @@noop
.IF "$(nodep)"==""
    @echo "Making:   " $(@:f)
    @@-$(RM) $@
    $(COMMAND_ECHO)dmake $(MFLAGS) $(MAKEFILE) $(CALLMACROS) NO_HIDS=true make_srs_deps=true $(DEPSRSFILES)
    $(COMMAND_ECHO)-$(TYPE) $(MISC)/$(TARGET).*.dprr >> $@
.ENDIF			# "$(nodep)"==""

$(MISC)/%.dpz :
    @@noop
.IF "$(nodep)"==""
    @echo "Making:   " $(@:f)
    @@-$(RM) $@
    $(COMMAND_ECHO)dmake $(MFLAGS) $(MAKEFILE) $(CALLMACROS) make_zip_deps=true $(ZIPDEPFILES)
    $(COMMAND_ECHO)$(TYPE) $(ZIPDEPFILES) $(mktmp $(NULL)) | grep -v "CVS" | grep -v "\.svn" >> $@
    @echo zipdep_langs=$(alllangiso) >> $@
    @@-$(RM) $(ZIPDEPFILES)
.ENDIF			# "$(nodep)"==""

# Dependencies fuer java - Files

$(MISC)/%.dpj :
    @echo "Making:   " $(@:f)
.IF "$(nodep)"!=""
.IF "$(GUI)"=="UNX"
    @echo > $@
.ELSE
    @$(ECHONL) > $@
.ENDIF
.ELSE 			# "$(ndep)"==""
.IF "$(GUI)"=="UNX"
    @echo $(shell @$(STARDEP) @$(mktmp -o $@ -i $(CLASSDIR) $(foreach,i,$(JAVADEPINCLUDES:s/:/ /) -i $i) $(JAVACLASSFILES)))
.ELSE
    @echo javadeps
    @echo $(shell @$(STARDEP) @$(mktmp -o $@ -i $(CLASSDIR) $(foreach,i,$(JAVADEPINCLUDES:s/;/ /) -i $i) $(JAVACLASSFILES)))
.ENDIF
.ENDIF			# "$(nodep)"==""

$(SLO)/%.obj : %.asm
       @echo $(COMPILE_ECHO_SWITCH) Compiling: $(PRJNAME)/$(PATH_IN_MODULE)/$(COMPILE_ECHO_FILE)
.IF "$(COM)"=="GCC"
.IF "$(ASM)"=="ml"
       $(COMMAND_ECHO)$(ASM) $(AFLAGS) -D$(COM) /Fo$(SLO)/$*.obj $*.asm
       @@-$(RM) $*.err
.ELSE			# "$(ASM)"=="ml"
        @@-$(RM) $@
        $(COMMAND_ECHO)$(ASM) $(AFLAGS) $*.asm,$(SLO)/$*.obj;
.ENDIF			# "$(ASM)"=="ml"
.ELSE
.IF "$(COM)"=="WTC"
        $(COMMAND_ECHO)$(ASM) $(AFLAGS) -D$(COM) $*.asm -fo=$(SLO)/$*.obj
        @-$(IFEXIST) $*.err $(THEN) $(RM:s/+//) $*.err $(FI)
.ELSE
.IF "$(COM)"=="MSC"
.IF "$(ASM)"=="ml"
    $(COMMAND_ECHO)$(ASM) $(AFLAGS) -D$(COM) /Fo$(SLO)/$*.obj $*.asm
    @-$(IFEXIST) $*.err $(THEN) $(RM:s/+//) $*.err $(FI)
.ELSE			# "$(ASM)"=="ml"
    @@-$(RM) $@
    $(COMMAND_ECHO)$(ASM) $(AFLAGS) $*.asm,$(SLO)/$*.obj;
.ENDIF			# "$(ASM)"=="ml"
.ENDIF			 "$(COM)"=="MSC"
.ENDIF
.ENDIF

$(OBJ)/%.obj : %.asm
       @echo $(COMPILE_ECHO_SWITCH) Compiling: $(PRJNAME)/$(PATH_IN_MODULE)/$(COMPILE_ECHO_FILE)
.IF "$(COM)"=="GCC"
.IF "$(ASM)"=="ml"
       $(COMMAND_ECHO)$(ASM) $(AFLAGS) -D$(COM) /Fo$(OBJ)/$*.obj $*.asm
       @@-$(RM) $*.err
.ELSE			# "$(ASM)"=="ml"
        @@-$(RM) $@
        $(COMMAND_ECHO)$(ASM) $(AFLAGS) $*.asm,$(OBJ)/$*.obj;
.ENDIF			# "$(ASM)"=="ml"
.ELSE
.IF "$(COM)"=="MSC"
.IF "$(ASM)"=="ml"
    $(COMMAND_ECHO)$(ASM) $(AFLAGS) -D$(COM) /Fo$(SLO)/$*.obj $*.asm
    @-$(IFEXIST) $*.err $(THEN) $(RM:s/+//) $*.err $(FI)
.ELSE			# "$(ASM)"=="ml"
    @$(IFEXIST) $@ $(THEN) $(RM:s/+//) $@ >& $(NULLDEV) $(FI)
    $(COMMAND_ECHO)$(ASM) $(AFLAGS) $*.asm,$(OBJ)/$*.obj;
.ENDIF			# "$(ASM)"=="ml"
.ENDIF			 "$(COM)"=="MSC"
.ENDIF

$(OUT)/ucr/$(IDLPACKAGE)/%.urd : %.idl
        @noop $(assign all_outdated_idl+:=$<)

$(OUT)/ucrdoc/$(IDLPACKAGE)/%.urd : %.idl
        @noop $(assign all_outdated_doc_idl+:=$<)

# generate hid files
$(SRS)/%.hid : %.src
    @echo Compiling: $(PRJNAME)/$(PATH_IN_MODULE)/$(*:f).src
    $(COMMAND_ECHO)$(AUGMENT_LIBRARY_PATH) $(PERL) $(SOLARENV)/bin/mhids.pl $*.src $(SRS) $(PRJNAME) $(CDEFS) $(INCLUDE)

# make *.xml descriptions available in $(MISC)
$(MISC)/%$($(WINVERSIONNAMES)_MAJOR).xml : %.xml
    $(COMMAND_ECHO)$(COPY) $< $@

# dummy rule to make sure xml file is in place when used in settings.mk
$(MISC)/%.mk : $(MISC)/%$($(WINVERSIONNAMES)_MAJOR).xml
    @$(TOUCH) $@
    @echo XML2MK_FILES += $(@:b) >> $@

#generate descriptions from xml
$(MISC)/%$($(WINVERSIONNAMES)_MAJOR)_description.cxx : $(MISC)/%$($(WINVERSIONNAMES)_MAJOR).xml 
    xml2cmp -func $(MISC)/$*$($(WINVERSIONNAMES)_MAJOR)_description.cxx $<

#generate private rdb
$(BIN)/%.rdb: $(MISC)/%$($(WINVERSIONNAMES)_MAJOR).xml
    $(COMMAND_ECHO)$(RDBMAKER) -BUCR -O$(BIN)/$*.rdb @$(mktmp $(foreach,i,$($(@:b)_XML2CMPTYPES) -T$i ) $(COMPRDB))

#strip dos lineends
$(MISC)/%.sh : %.sh
    @@-$(RM) -f $@
    @tr -d "\015" < $< > $@

# merge targets
.IF "$(WITH_LANG)"!=""
$(COMMONMISC)/$(TARGET)/%.ulf : %.ulf
    @echo "Making:   " $(@:f)
    $(COMMAND_ECHO)-$(MKDIR) $(@:d)
    $(COMMAND_ECHO)-$(RM) $@
    $(COMMAND_ECHO)$(ULFEX) $(ULFEX_VERBOSITY) -p $(PRJNAME) -i $(@:f) -o $(@).$(INPATH) -m $(LOCALIZESDF) -l all
    $(COMMAND_ECHO)$(RENAME) $@.$(INPATH) $@
    $(COMMAND_ECHO)-$(RM) $@.$(INPATH)

$(COMMONMISC)/$(TARGET)/%.xrb : %.xrb
    $(COMMAND_ECHO)-$(MKDIR) $(@:d)
    $(COMMAND_ECHO)-$(RM) $@
    $(COMMAND_ECHO)$(XMLEX) -t xrb -p $(PRJNAME) -i $(@:f) -o $(@).$(INPATH) -m $(LOCALIZESDF) -l all
    $(COMMAND_ECHO)$(RENAME) $@.$(INPATH) $@
    $(COMMAND_ECHO)-$(RM) $@.$(INPATH)

$(COMMONMISC)/$(MYPATH)/%.xrm : %.xrm
    $(COMMAND_ECHO)-$(MKDIRHIER) $(@:d)
    $(COMMAND_ECHO)-$(RM) $@
    @echo trysdf = $(TRYSDF)
    $(COMMAND_ECHO)$(XRMEX) -p $(PRJNAME) -i $(@:f) -o $(@).$(INPATH) -m $(LOCALIZESDF) -l all
    $(COMMAND_ECHO)$(RENAME) $@.$(INPATH) $@
    $(COMMAND_ECHO)-$(RM) $@.$(INPATH)

#$(COMMONMISC)/$(TARGET)/%.xrm : %.xrm
#    -$(MKDIRHIER) $(@:d)
#    -$(RM) $@
#	$(XRMEX) -p $(PRJNAME) -i $(@:f) -o $(@).$(INPATH) -m $(LOCALIZESDF) -l all
#    $(RENAME) $@.$(INPATH) $@
#    -$(RM) $@.$(INPATH)
#
#$(COMMONMISC)/%.xrm : %.xrm
#    -$(MKDIR) $(@:d)
#    -$(RM) $@
#	$(XRMEX) -p $(PRJNAME) -i $(@:f) -o $(@).$(INPATH) -m $(LOCALIZESDF) -l all
#    $(RENAME) $@.$(INPATH) $@
#    -$(RM) $@.$(INPATH)
.ENDIF			# "$(WITH_LANG)"!=""

.IF "$(WITH_LANG)"!=""
$(COMMONMISC)/$(TARGET)/%.jlf : $$(@:db).ulf
.ELSE			# "$(WITH_LANG)"!=""
$(COMMONMISC)/$(TARGET)/%.jlf : $$(@:b).ulf
.ENDIF			# "$(WITH_LANG)"!=""
    @-$(MKDIRHIER) $(@:d)
    $(COMMAND_ECHO)-$(RM) $@
    $(COMMAND_ECHO)$(ULFCONV) -o $@.$(INPATH) $<
    $(COMMAND_ECHO)$(RENAME) $@.$(INPATH) $@
    $(COMMAND_ECHO)-$(RM) $@.$(INPATH)

.IF "$(WITH_LANG)"!=""
$(COMMONMISC)/$(TARGET)/%.mlf : $$(@:db).ulf
.ELSE			# "$(WITH_LANG)"!=""
$(COMMONMISC)/$(TARGET)/%.mlf : $$(@:b).ulf
.ENDIF			# "$(WITH_LANG)"!=""
    @-$(MKDIRHIER) $(@:d)
    @-$(RM) $@
    @$(ULFCONV) -o $@.$(INPATH) -t $(SOLARBINDIR)/msi-encodinglist.txt $<
    @$(RENAME) $@.$(INPATH) $@
    @-$(RM) $@.$(INPATH)

.IF "$(WITH_LANG)"!=""
$(COMMONMISC)/$(TARGET)/%.uulf : $$(@:db).ulf
.ELSE			# "$(WITH_LANG)"!=""
$(COMMONMISC)/$(TARGET)/%.uulf : $$(@:b).ulf
.ENDIF			# "$(WITH_LANG)"!=""
    @-$(MKDIRHIER) $(@:d)
    $(COMMAND_ECHO)-$(RM) $@
    @$(COPY) $< $@.$(INPATH)
    @$(RENAME) $@.$(INPATH) $@
    @-$(RM) $@.$(INPATH)

# This is still needed?????
$(COMMONMISC)/$(TARGET)/%.xrm : %.xrm
    $(COMMAND_ECHO)-$(MKDIR) $(@:d)
    $(COMMAND_ECHO)-$(RM) $@
    $(COMMAND_ECHO)$(XRMEX) -p $(PRJNAME) -i $(@:f) -o $(@).$(INPATH) -m $(LOCALIZESDF) -l all
    $(COMMAND_ECHO)$(RENAME) $@.$(INPATH) $@
    $(COMMAND_ECHO)-$(RM) $@.$(INPATH)

# dirty hack
# if local *.sdf file is missing
#%.sdf:
#    echo > $@
<|MERGE_RESOLUTION|>--- conflicted
+++ resolved
@@ -159,13 +159,8 @@
 .ENDIF			# "$(ENABLE_PCH)"!=""
 
 $(SLO)/%.obj : %.cxx
-<<<<<<< HEAD
-    @echo Compiling: $(PRJNAME)/$(PATH_IN_MODULE)/$<
+    @echo $(COMPILE_ECHO_SWITCH) Compiling: $(PRJNAME)/$(PATH_IN_MODULE)/$(COMPILE_ECHO_FILE)
 .IF "$(ENABLE_PCH)"!="" && ( "$(BUILD_SPECIAL)"!="TRUE" )
-=======
-    @echo $(COMPILE_ECHO_SWITCH) Compiling: $(PRJNAME)/$(PATH_IN_MODULE)/$(COMPILE_ECHO_FILE)
-.IF "$(ENABLE_PCH)"!="" && ( "$(PRJNAME)"!="sw" || "$(BUILD_SPECIAL)"!="TRUE" )
->>>>>>> ec10256b
 # just a helper var	
     @noop $(assign used_exc_switches=$(!eq,$(EXCEPTIONSFILES),$(subst,$@, $(EXCEPTIONSFILES)) $(LOCAL_EXCEPTIONS_FLAGS) $(GLOBAL_EXCEPTIONS_FLAGS)))
 # cleanup first
@@ -229,11 +224,7 @@
 .ENDIF			# "$(nodep)"==""
 
 $(SLO)/%.obj : $(MISC)/%.cxx
-<<<<<<< HEAD
-    @echo Compiling: $(PRJNAME)/$(INPATH)/misc/$(<:f)
-=======
-    @echo $(COMPILE_ECHO_SWITCH) Compiling: $(PRJNAME)/$(OUTPATH)/misc/$(COMPILE_ECHO_FILE)
->>>>>>> ec10256b
+    @echo $(COMPILE_ECHO_SWITCH) Compiling: $(PRJNAME)/$(INPATH)/misc/$(COMPILE_ECHO_FILE)
 .IF "$(GUI)"=="UNX"
 .IF "$(TEST)"!=""
     $(COMMAND_ECHO)$(CXX) $(CFLAGS) $(INCLUDE) $(CFLAGSCXX) $(CFLAGSCXXSLO) $(CFLAGSSLO) $(CDEFS) $(CDEFSSLO) $(CDEFSMT) $(!eq,$(EXCEPTIONSFILES),$(subst,$@, $(EXCEPTIONSFILES)) $(LOCAL_EXCEPTIONS_FLAGS) $(GLOBAL_EXCEPTIONS_FLAGS)) -E  $(CFLAGSINCXX)$(MISC)/$*.cxx
@@ -258,11 +249,7 @@
 .ENDIF			# "$(nodep)"==""
 
 $(SLO)/%.obj : $(MISC)/%.cc
-<<<<<<< HEAD
-    @echo Compiling: $(PRJNAME)/$(INPATH)/misc/$(<:f)
-=======
-    @echo $(COMPILE_ECHO_SWITCH) Compiling: $(PRJNAME)/$(OUTPATH)/misc/$(COMPILE_ECHO_FILE)
->>>>>>> ec10256b
+    @echo $(COMPILE_ECHO_SWITCH) Compiling: $(PRJNAME)/$(INPATH)/misc/$(COMPILE_ECHO_FILE)
 .IF "$(GUI)"=="UNX"
 .IF "$(TEST)"!=""
     $(COMMAND_ECHO)$(CXX) $(CFLAGS) $(INCLUDE) $(CFLAGSCXX) $(CFLAGSCXXSLO) $(CFLAGSSLO) $(CDEFS) $(CDEFSSLO) $(CDEFSMT) $(!eq,$(EXCEPTIONSFILES),$(subst,$@, $(EXCEPTIONSFILES)) $(LOCAL_EXCEPTIONS_FLAGS) $(GLOBAL_EXCEPTIONS_FLAGS)) -E  $(CFLAGSINCXX)$(MISC)/$*.cc
@@ -279,11 +266,7 @@
 .ENDIF
 
 $(OBJ)/%.obj : $(MISC)/%.cxx
-<<<<<<< HEAD
-    @echo Compiling: $(PRJNAME)/$(INPATH)/misc/$(<:f)
-=======
-    @echo $(COMPILE_ECHO_SWITCH) Compiling: $(PRJNAME)/$(OUTPATH)/misc/$(COMPILE_ECHO_FILE)
->>>>>>> ec10256b
+    @echo $(COMPILE_ECHO_SWITCH) Compiling: $(PRJNAME)/$(INPATH)/misc/$(COMPILE_ECHO_FILE)
 .IF "$(GUI)"=="UNX"
 .IF "$(TEST)"!=""
     $(COMMAND_ECHO)$(CXX) $(CFLAGS) $(INCLUDE) $(CFLAGSCXX) $(CFLAGSCXXOBJ) $(CFLAGSOBJ) $(CDEFS) $(CDEFSOBJ) $(CDEFSMT) $(!eq,$(EXCEPTIONSFILES),$(subst,$@, $(EXCEPTIONSFILES)) $(LOCAL_EXCEPTIONS_FLAGS) $(GLOBAL_EXCEPTIONS_FLAGS)) -E  $(CFLAGSINCXX)$(MISC)/$*.cxx
@@ -338,11 +321,7 @@
 .ENDIF			# "$(nodep)"==""
 
 $(OBJ)/%.obj : $(MISC)/%.c
-<<<<<<< HEAD
-    @echo Compiling: $(PRJNAME)/$(INPATH)/misc/$(<:f)
-=======
-    @echo $(COMPILE_ECHO_SWITCH) Compiling: $(PRJNAME)/$(OUTPATH)/misc/$(COMPILE_ECHO_FILE)
->>>>>>> ec10256b
+    @echo $(COMPILE_ECHO_SWITCH) Compiling: $(PRJNAME)/$(INPATH)/misc/$(COMPILE_ECHO_FILE)
 .IF "$(GUI)"=="UNX"
     @$(RM) $@ $(@:s/.obj/.o/)
     $(COMMAND_ECHO)$(CC) $(CFLAGS) $(INCLUDE_C) $(CFLAGSCC) $(CFLAGSOBJ) $(CDEFS) $(CDEFSOBJ) $(CFLAGSAPPEND) $(CFLAGSOUTOBJ) $(OBJ)/$*.o $(MISC)/$*.c
@@ -364,11 +343,7 @@
 .ENDIF			# "$(nodep)"==""
 
 $(SLO)/%.obj : $(MISC)/%.c
-<<<<<<< HEAD
-    @echo Compiling: $(PRJNAME)/$(INPATH)/misc/$(<:f)
-=======
-    @echo $(COMPILE_ECHO_SWITCH) Compiling: $(PRJNAME)/$(OUTPATH)/misc/$(COMPILE_ECHO_FILE)
->>>>>>> ec10256b
+    @echo $(COMPILE_ECHO_SWITCH) Compiling: $(PRJNAME)/$(INPATH)/misc/$(COMPILE_ECHO_FILE)
 .IF "$(GUI)"=="UNX"
     @$(RM) $@ $(@:s/.obj/.o/)
     $(COMMAND_ECHO)$(CC) $(CFLAGS) $(INCLUDE_C) $(CFLAGSCC) $(CFLAGSSLO) $(CDEFS) $(CDEFSSLO) $(CFLAGSAPPEND) $(CFLAGSOUTOBJ) $(SLO)/$*.o $(MISC)/$*.c
@@ -429,11 +404,7 @@
 
 # Objective-C files
 $(OBJ)/%.obj : $(MISC)/%.m
-<<<<<<< HEAD
-    @echo Compiling: $(PRJNAME)/$(INPATH)/misc/$(<:f)
-=======
-    @echo $(COMPILE_ECHO_SWITCH) Compiling: $(PRJNAME)/$(OUTPATH)/misc/$(COMPILE_ECHO_FILE)
->>>>>>> ec10256b
+    @echo $(COMPILE_ECHO_SWITCH) Compiling: $(PRJNAME)/$(INPATH)/misc/$(COMPILE_ECHO_FILE)
 .IF "$(OS)"=="MACOSX"
     @$(RM) $@ $(@:s/.obj/.o/)
     $(COMMAND_ECHO)$(objc) $(CFLAGS) $(INCLUDE_C) $(CFLAGSCC) $(OBJCFLAGS) $(CFLAGSOBJ) $(CDEFS) $(CDEFSOBJ) $(CFLAGSAPPEND) $(CFLAGSOUTOBJ) $(OBJ)/$*.o $(MISC)/$*.m
@@ -444,11 +415,7 @@
 
 # Objective-C files
 $(SLO)/%.obj : $(MISC)/%.m
-<<<<<<< HEAD
-    @echo Compiling: $(PRJNAME)/$(INPATH)/misc/$(<:f)
-=======
-    @echo $(COMPILE_ECHO_SWITCH) Compiling: $(PRJNAME)/$(OUTPATH)/misc/$(COMPILE_ECHO_FILE)
->>>>>>> ec10256b
+    @echo $(COMPILE_ECHO_SWITCH) Compiling: $(PRJNAME)/$(INPATH)/misc/$(COMPILE_ECHO_FILE)
 .IF "$(OS)"=="MACOSX"
     @$(RM) $@ $(@:s/.obj/.o/)
     $(COMMAND_ECHO)$(objc) $(CFLAGS) $(INCLUDE_C) $(CFLAGSCC) $(OBJCFLAGS) $(CFLAGSSLO) $(CDEFS) $(CDEFSSLO) $(CFLAGSAPPEND) $(CFLAGSOUTOBJ) $(SLO)/$*.o $(MISC)/$*.m
@@ -494,11 +461,7 @@
 
 # Objective-C++ files
 $(OBJ)/%.obj : $(MISC)/%.mm
-<<<<<<< HEAD
-    @echo Compiling: $(PRJNAME)/$(INPATH)/misc/$(<:f)
-=======
-    @echo $(COMPILE_ECHO_SWITCH) Compiling: $(PRJNAME)/$(OUTPATH)/misc/$(COMPILE_ECHO_FILE)
->>>>>>> ec10256b
+    @echo $(COMPILE_ECHO_SWITCH) Compiling: $(PRJNAME)/$(INPATH)/misc/$(COMPILE_ECHO_FILE)
 .IF "$(OS)"=="MACOSX"
     @$(RM) $@ $(@:s/.obj/.o/)
     $(COMMAND_ECHO)$(objcpp) $(CFLAGS) $(INCLUDE) $(CFLAGSCXX) $(OBJCXXFLAGS) $(CFLAGSOBJ) $(CDEFS) $(CDEFSOBJ) $(CFLAGSAPPEND) $(CFLAGSOUTOBJ) $(OBJ)/$*.o $(MISC)/$*.mm
@@ -513,11 +476,7 @@
 
 # Objective-C++ files
 $(SLO)/%.obj : $(MISC)/%.mm
-<<<<<<< HEAD
-    @echo Compiling: $(PRJNAME)/$(INPATH)/misc/$(<:f)
-=======
-    @echo $(COMPILE_ECHO_SWITCH) Compiling: $(PRJNAME)/$(OUTPATH)/misc/$(COMPILE_ECHO_FILE)
->>>>>>> ec10256b
+    @echo $(COMPILE_ECHO_SWITCH) Compiling: $(PRJNAME)/$(INPATH)/misc/$(COMPILE_ECHO_FILE)
 .IF "$(OS)"=="MACOSX"
     @$(RM) $@ $(@:s/.obj/.o/)
     $(COMMAND_ECHO)$(objcpp) $(CFLAGS) $(INCLUDE) $(CFLAGSCXX) $(OBJCXXFLAGS) $(CFLAGSSLO) $(CDEFS) $(CDEFSSLO) $(CFLAGSAPPEND) $(CFLAGSOUTOBJ) $(SLO)/$*.o $(MISC)/$*.mm
