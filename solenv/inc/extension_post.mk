--- conflicted
+++ resolved
@@ -74,9 +74,6 @@
 $(COMPONENT_LIBRARIES) : $(DLLDEST)/$$(@:f)
     @@-$(MKDIRHIER) $(@:d)
     $(COMMAND_ECHO)$(COPY) $< $@
-<<<<<<< HEAD
-.IF "$(OS)$(CPU)"=="WNTI" && "$(WITH_EXTENSION_INTEGRATION)"!="YES"
-=======
 .ENDIF			# "$(COMPONENT_LIBRARIES)"!=""
 
 .IF "$(PACK_RUNTIME)"!=""
@@ -88,8 +85,7 @@
 
 $(PACK_RUNTIME_FLAG) : $(EXTENSIONDIR)
     @@-$(MKDIRHIER) $(@:d)
-.IF "$(OS)$(CPU)"=="WNTI"
->>>>>>> 853a5883
+.IF "$(OS)$(CPU)"=="WNTI" && "$(WITH_EXTENSION_INTEGRATION)"!="YES"
 .IF "$(COM)"=="GCC"
    $(GNUCOPY) $(SOLARBINDIR)/mingwm10.dll $(EXTENSIONDIR)
    .IF "$(MINGW_GCCDLL)"!=""
@@ -135,14 +131,9 @@
 .ENDIF			# "$(CCNUMVER)" <= "001399999999"
 .ENDIF          # "$(PACKMS)"!=""
 .ENDIF	#"$(COM)"=="GCC" 
-<<<<<<< HEAD
 .ENDIF 			# "$(OS)$(CPU)"=="WNTI" && "$(WITH_EXTENSION_INTEGRATION)"!="YES"
-.ENDIF			# "$(COMPONENT_LIBRARIES)"!=""
-=======
-.ENDIF 			# "$(OS)$(CPU)"=="WNTI"
     @$(TOUCH) $@
 .ENDIF			# "$(PACK_RUNTIME)"!=""
->>>>>>> 853a5883
 
 IMPLEMENTATION_IDENTIFIER*="com.sun.star.$(EXTENSIONNAME)-$(PLATFORMID)"
 
