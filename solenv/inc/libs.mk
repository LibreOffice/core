--- conflicted
+++ resolved
@@ -270,16 +270,11 @@
 .ELSE			# "$(GUI)$(COM)"=="WNTGCC"
 JVMACCESSLIB = -ljvmaccess$(COMID)
 .ENDIF			# "$(GUI)$(COM)"=="WNTGCC"
-<<<<<<< HEAD
-CPPUNITLIB = -lcppunit$(DLLPOSTFIX)
-TESTSHL2LIB = -ltestshl2$(DLLPOSTFIX)
-=======
 .IF "$(OS)" == "WNT"
 CPPUNITLIB = -lcygcppunit-1-12-1
 .ELSE
 CPPUNITLIB = -lcppunit
 .ENDIF
->>>>>>> 05250e05
 .IF "$(SYSTEM_LIBXSLT)"=="YES"
 XSLTLIB=$(LIBXSLT_LIBS)
 .ELSE
@@ -486,14 +481,8 @@
 PKGCHKLIB=ipkgchk.lib
 HELPLINKERLIB=ihelplinker.lib
 JVMACCESSLIB = ijvmaccess.lib
-<<<<<<< HEAD
-CPPUNITLIB = cppunit.lib
-TESTSHL2LIB = testshl2.lib
+CPPUNITLIB = icppunit_dll.lib
 XSLTLIB = libxslt.lib $(LIBXML2LIB)
-=======
-CPPUNITLIB = icppunit_dll.lib
-XSLTLIB = libxslt.lib $(ZLIB3RDLIB) $(LIBXML2LIB)
->>>>>>> 05250e05
 .IF "$(GUI)"=="OS2"
 REDLANDLIB = raptor.a rasqal.a rdf.a $(LIBXML2LIB) $(OPENSSLLIB) pthread.lib
 .ELSE
