#*************************************************************************
# DO NOT ALTER OR REMOVE COPYRIGHT NOTICES OR THIS FILE HEADER.
#
# Copyright 2000, 2010 Oracle and/or its affiliates.
#
# OpenOffice.org - a multi-platform office productivity suite
#
# This file is part of OpenOffice.org.
#
# OpenOffice.org is free software: you can redistribute it and/or modify
# it under the terms of the GNU Lesser General Public License version 3
# only, as published by the Free Software Foundation.
#
# OpenOffice.org is distributed in the hope that it will be useful,
# but WITHOUT ANY WARRANTY; without even the implied warranty of
# MERCHANTABILITY or FITNESS FOR A PARTICULAR PURPOSE.  See the
# GNU Lesser General Public License version 3 for more details
# (a copy is included in the LICENSE file that accompanied this code).
#
# You should have received a copy of the GNU Lesser General Public License
# version 3 along with OpenOffice.org.  If not, see
# <http://www.openoffice.org/license.html>
# for a copy of the LGPLv3 License.
#***********************************************************************/

.IF "$(OS)" == "WNT"
my_file = file:///
.ELSE
my_file = file://
.END

# The following conditional is an approximation of: UPDATER set to YES and
# SHIPDRIVE set and CWS_WORK_STAMP not set and either SOL_TMP not set or
# SOLARENV set to a pathname of which SOL_TMP is not a prefix:
.IF "$(UPDATER)" == "YES" && "$(SHIPDRIVE)" != "" && \
    "$(CWS_WORK_STAMP)" == "" && "$(SOLARENV:s/$(SOL_TMP)//" == "$(SOLARENV)"
my_instsets = $(shell ls -dt \
    $(SHIPDRIVE)/$(INPATH)/OpenOffice/archive/$(WORK_STAMP)_$(LAST_MINOR)_native_packed-*_$(defaultlangiso).$(BUILD))
installationtest_instset = $(my_instsets:1)
.ELSE
installationtest_instset = \
    $(SOLARSRC)/instsetoo_native/$(INPATH)/OpenOffice/archive/install/$(defaultlangiso)
.END

.IF "$(OS)" == "WNT"
installationtest_instpath = `cat $(MISC)/$(TARGET)/installation.flag`
.ELSE
installationtest_instpath = $(SOLARVERSION)/$(INPATH)/installation$(UPDMINOREXT)
.END

.IF "$(OS)" == "MACOSX"
my_sofficepath = \
    $(installationtest_instpath)/opt/OpenOffice.org.app/Contents/MacOS/soffice
.ELIF "$(OS)" == "WNT"
my_sofficepath = \
    $(installationtest_instpath)'/opt/OpenOffice.org 3/program/soffice.exe'
.ELSE
my_sofficepath = \
    $(installationtest_instpath)/opt/openoffice.org3/program/soffice
.END

.IF "$(OOO_TEST_SOFFICE)" == ""
my_soffice = path:$(my_sofficepath)
.ELSE
my_soffice = '$(OOO_TEST_SOFFICE:s/'/'\''/)'
.END

.IF "$(OOO_LIBRARY_PATH_VAR)" != ""
my_cppenv = \
    -env:arg-env=$(OOO_LIBRARY_PATH_VAR)"$${{$(OOO_LIBRARY_PATH_VAR)+=$$$(OOO_LIBRARY_PATH_VAR)}}"
my_javaenv = \
    -Dorg.openoffice.test.arg.env=$(OOO_LIBRARY_PATH_VAR)"$${{$(OOO_LIBRARY_PATH_VAR)+=$$$(OOO_LIBRARY_PATH_VAR)}}"
.END

# Work around Windows problems with long pathnames (see issue 50885) by
# installing into the temp directory instead of the module output tree (in which
# case $(TARGET).installation.flag contains the path to the temp installation,
# which is removed after smoketest); can be removed once issue 50885 is fixed;
# on other platforms, a single installation to solver is created in
# smoketestoo_native:
.IF "$(OS)" == "WNT" && "$(OOO_TEST_SOFFICE)" == ""
$(MISC)/$(TARGET)/installation.flag : $(shell \
        ls $(installationtest_instset)/OOo_*_install-arc_$(defaultlangiso).zip)
    $(MKDIRHIER) $(@:d)
    my_tmp=$$(cygpath -m $$(mktemp -dt ooosmoke.XXXXXX)) && \
    unzip $(installationtest_instset)/OOo_*_install-arc_$(defaultlangiso).zip \
        -d "$$my_tmp" && \
    mv "$$my_tmp"/OOo_*_install-arc_$(defaultlangiso) "$$my_tmp"/opt && \
    echo "$$my_tmp" > $@
.END

cpptest .PHONY : $(MISC)/$(TARGET)/services.rdb
    $(RM) -r $(MISC)/$(TARGET)/user
    $(MKDIRHIER) $(MISC)/$(TARGET)/user
    $(CPPUNITTESTER) \
        -env:UNO_SERVICES=$(my_file)$(PWD)/$(MISC)/$(TARGET)/services.rdb \
        -env:UNO_TYPES=$(my_file)$(SOLARBINDIR)/types.rdb \
        -env:arg-soffice=$(my_soffice) -env:arg-user=$(MISC)/$(TARGET)/user \
<<<<<<< HEAD
        $(my_cppenv) $(OOO_CPPTEST_ARGS)
=======
        $(my_cppenv) $(TEST_ARGUMENTS:^"-env:arg-testarg.") $(CPPTEST_LIBRARY)
>>>>>>> a870df01
    $(RM) -r $(MISC)/$(TARGET)/user
.IF "$(OS)" == "WNT" && "$(OOO_TEST_SOFFICE)" == ""
    $(RM) -r $(installationtest_instpath) $(MISC)/$(TARGET)/installation.flag
cpptest : $(MISC)/$(TARGET)/installation.flag
.END

$(MISC)/$(TARGET)/services.rdb :
    $(MKDIRHIER) $(@:d)
    $(RM) $@
    $(REGCOMP) -register -r $@ -wop -c bridgefac.uno -c connector.uno \
        -c remotebridge.uno -c uuresolver.uno

.IF "$(SOLAR_JAVA)" == "TRUE" && "$(OOO_JUNIT_JAR)" != ""
javatest .PHONY : $(JAVATARGET)
    $(RM) -r $(MISC)/$(TARGET)/user
    $(MKDIRHIER) $(MISC)/$(TARGET)/user
    $(JAVAI) $(JAVAIFLAGS) $(JAVACPS) \
        '$(OOO_JUNIT_JAR)$(PATH_SEPERATOR)$(CLASSPATH)' \
        -Dorg.openoffice.test.arg.soffice=$(my_soffice) \
        -Dorg.openoffice.test.arg.user=$(my_file)$(PWD)/$(MISC)/$(TARGET)/user \
        $(my_javaenv) $(TEST_ARGUMENTS:^"-Dorg.openoffice.test.arg.testarg.") \
        org.junit.runner.JUnitCore \
        $(foreach,i,$(JAVATESTFILES) $(subst,/,. $(PACKAGE)).$(i:s/.java//))
    $(RM) -r $(MISC)/$(TARGET)/user
.IF "$(OS)" == "WNT" && "$(OOO_TEST_SOFFICE)" == ""
    $(RM) -r $(installationtest_instpath) $(MISC)/$(TARGET)/installation.flag
javatest : $(MISC)/$(TARGET)/installation.flag
.END
.ELSE
javatest .PHONY :
    echo 'javatest needs SOLAR_JAVA=TRUE and OOO_JUNIT_JAR'
.END<|MERGE_RESOLUTION|>--- conflicted
+++ resolved
@@ -96,11 +96,7 @@
         -env:UNO_SERVICES=$(my_file)$(PWD)/$(MISC)/$(TARGET)/services.rdb \
         -env:UNO_TYPES=$(my_file)$(SOLARBINDIR)/types.rdb \
         -env:arg-soffice=$(my_soffice) -env:arg-user=$(MISC)/$(TARGET)/user \
-<<<<<<< HEAD
-        $(my_cppenv) $(OOO_CPPTEST_ARGS)
-=======
         $(my_cppenv) $(TEST_ARGUMENTS:^"-env:arg-testarg.") $(CPPTEST_LIBRARY)
->>>>>>> a870df01
     $(RM) -r $(MISC)/$(TARGET)/user
 .IF "$(OS)" == "WNT" && "$(OOO_TEST_SOFFICE)" == ""
     $(RM) -r $(installationtest_instpath) $(MISC)/$(TARGET)/installation.flag
