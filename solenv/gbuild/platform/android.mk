--- conflicted
+++ resolved
@@ -10,9 +10,6 @@
 ifeq ($(DISABLE_DYNLOADING),TRUE)
 # Link with -lgnustl_static
 gb_STDLIBS := \
-<<<<<<< HEAD
-	-lgnustl_shared \
-=======
 	gnustl_static
 
 gb_Library_PLAINLIBS_NONE := \
@@ -25,7 +22,6 @@
 	-lgnustl_shared \
 
 endif
->>>>>>> e74fc93e
 
 # No unit testing can be run
 gb_CppunitTest_CPPTESTPRECOMMAND := :
