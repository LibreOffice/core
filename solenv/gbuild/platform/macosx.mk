--- conflicted
+++ resolved
@@ -81,13 +81,6 @@
 gb_COMPILERDEFS += \
 		-DBOOST_DETAIL_NO_CONTAINER_FWD \
 
-<<<<<<< HEAD
-endif
-
-ifeq ($(HAVE_GCC_NO_LONG_DOUBLE),TRUE)
-gb_CXXFLAGS += -Wno-long-double
-=======
->>>>>>> e74fc93e
 endif
 
 ifeq ($(HAVE_GCC_NO_LONG_DOUBLE),TRUE)
