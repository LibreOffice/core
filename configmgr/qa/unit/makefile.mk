--- conflicted
+++ resolved
@@ -1,28 +1,11 @@
 #*************************************************************************
+#
 # DO NOT ALTER OR REMOVE COPYRIGHT NOTICES OR THIS FILE HEADER.
 #
-<<<<<<< local
-# Copyright 2009 by Sun Microsystems, Inc.
-=======
-# DO NOT ALTER OR REMOVE COPYRIGHT NOTICES OR THIS FILE HEADER.
-<<<<<<< HEAD
-#
-# Copyright 2008 by Sun Microsystems, Inc.
->>>>>>> other
-#
-# OpenOffice.org - a multi-platform office productivity suite
-#
-# $RCSfile: makefile,v $
-#
-# $Revision: 1.4 $
-#
-=======
-# 
 # Copyright 2000, 2010 Oracle and/or its affiliates.
 #
 # OpenOffice.org - a multi-platform office productivity suite
 #
->>>>>>> 4d817559
 # This file is part of OpenOffice.org.
 #
 # OpenOffice.org is free software: you can redistribute it and/or modify
@@ -39,6 +22,7 @@
 # version 3 along with OpenOffice.org.  If not, see
 # <http://www.openoffice.org/license.html>
 # for a copy of the LGPLv3 License.
+#
 #***********************************************************************/
 
 PRJ = ../..
@@ -51,22 +35,15 @@
 
 SLOFILES = $(SLO)/test.obj
 
-<<<<<<< local
 SHL1OBJS = $(SLOFILES)
 SHL1STDLIBS = \
     $(CPPUHELPERLIB) \
     $(CPPULIB) \
     $(CPPUNITLIB) \
-    $(SALLIB)
+    $(SALLIB) \
+    $(TESTSHL2LIB)
 SHL1TARGET = unit
 SHL1VERSIONMAP = version.map
-=======
-SHL1TARGET = $(TARGET)
-SHL1OBJS = $(SLO)$/performance.obj $(SLO)$/threading.obj $(SLO)$/ubootstrap.obj
-SHL1STDLIBS = $(CPPULIB) $(CPPUHELPERLIB) $(CPPUNITLIB) $(TESTSHL2LIB) $(SALLIB)
-SHL1VERSIONMAP = export.map
-SHL1IMPLIB = i$(SHL1TARGET)
->>>>>>> other
 DEF1NAME = $(SHL1TARGET)
 
 .INCLUDE: target.mk
