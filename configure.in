--- conflicted
+++ resolved
@@ -3434,15 +3434,9 @@
 dnl Check for building stax
 dnl ===================================================================
 AC_MSG_CHECKING([whether to build the stax])
-<<<<<<< HEAD
 if test -f "./stax/download/jsr173_1.0_api.jar"; then
    BUILD_STAX=NO
-   AC_MSG_RESULT([no, will use the prebuilt one - stax/download/jsr173_1.0_api.jar])
-=======
-if test -f "stax/download/jsr173_1.0_api.jar"; then
-   BUILD_STAX=NO
    AC_MSG_RESULT([no, will use the prebuilt stax/download/jsr173_1.0_api.jar])
->>>>>>> c6082c76
 else
    BUILD_STAX=YES
    AC_MSG_RESULT([yes])
