--- conflicted
+++ resolved
@@ -1186,25 +1186,6 @@
     ],
 ,)
 
-<<<<<<< HEAD
-AC_ARG_WITH(intro-bitmaps,
-    AS_HELP_STRING([--with-intro-bitmaps],
-        [Prefer the specified intro bitmaps over the the default one.
-         Can be more than one (separated by commas), the order means priority of
-         fallback if the first does not exist (in the installed tree).])
-    [
-                          Usage:     --with-intro-bitmaps=/path/my_lo_intro.bmp
-    ],
-,)
-
-AC_ARG_WITH(about-bitmaps,
-    AS_HELP_STRING([--with-about-bitmaps],
-        [Similarly to --with-intro-bitmaps, this allows specification of bitmaps for the About box.])
-    [
-                          Usage:     --with-about-bitmaps=/path/my_lo_about.bmp
-    ],
-,)
-=======
 AC_ARG_WITH(intro-bitmap,
 [  --with-intro-bitmap    Prefer the specified intro bitmap over the
                           the default one.
@@ -1218,7 +1199,6 @@
 
                           Usage: --with-about-bitmap=/path/my_ooo_about.png
 ],,)
->>>>>>> 3335c0b1
 
 AC_ARG_WITH(vendor,
     AS_HELP_STRING([--with-vendor],
@@ -6383,7 +6363,6 @@
 AC_MSG_CHECKING([whether to build the OpenGL Transitions component])
 ENABLE_OPENGL=
 
-<<<<<<< HEAD
 if test "$_os" = "Darwin" ; then
    # We use frameworks on Mac OS X, no need for detail checks
    ENABLE_OPENGL=TRUE
@@ -6427,44 +6406,6 @@
    else
       AC_MSG_RESULT([no])
    fi
-=======
- if test "x$enable_opengl" != "xno" ; then
-    if test "$_os" != "WINNT"; then
-       save_LDFLAGS=$LDFLAGS
-       LDFLAGS="$LDFLAGS -lm"
-       AC_MSG_RESULT([yes])
-       AC_CHECK_LIB(GL, main, [],
-                    [AC_MSG_ERROR(libGL not installed or functional)], [])
-       AC_CHECK_LIB(GLU, main, [],
-                    [AC_MSG_ERROR(libGLU not installed or functional)], [])
-       ENABLE_OPENGL=TRUE
-       LDFLAGS=$save_LDFLAGS
-
-       dnl ===================================================================
-       dnl Check for system Mesa
-       dnl ===================================================================
-       AC_MSG_CHECKING([which Mesa headers to use])
-       if test -n "$with_system_mesa_headers" -o -n "$with_system_headers" && \
-          test "$with_system_mesa_headers" != "no"; then
-          AC_MSG_RESULT([external])
-          SYSTEM_MESA_HEADERS=YES
-          AC_LANG_PUSH(C)
-          AC_CHECK_HEADER(GL/glxext.h, [],
-             [ AC_MSG_ERROR(mesa headers not found.)], [#include <GL/glx.h>])
-          AC_MSG_CHECKING([whether GL/glxext.h defines PFNGLXBINDTEXIMAGEEXTPROC])
-          AC_EGREP_HEADER(PFNGLXBINDTEXIMAGEEXTPROC, GL/glxext.h, [AC_MSG_RESULT([yes])], AC_MSG_ERROR(no))
-          AC_LANG_POP(C)
-       else
-          AC_MSG_RESULT([internal])
-          SYSTEM_MESA_HEADERS=NO
-          BUILD_TYPE="$BUILD_TYPE MESA"
-       fi
-    else
-      AC_MSG_RESULT([not on windows])
-    fi
-else
-    AC_MSG_RESULT([no])
->>>>>>> 3335c0b1
 fi
 
 AC_SUBST(SYSTEM_MESA_HEADERS)
