--- conflicted
+++ resolved
@@ -271,40 +271,27 @@
         [Determines whether to build the systray quickstarter.]),
 ,enable_systray=yes)
 
-<<<<<<< HEAD
+AC_ARG_ENABLE(split-app-modules,
+    AS_HELP_STRING([--enable-split-app-modules],
+        [Split file lists for app modules, e.g. base, calc.
+         Has effect only with make distro-pack-install]),
+,)
+
+AC_ARG_ENABLE(split-opt-features,
+    AS_HELP_STRING([--enable-split-opt-features],
+        [Split file lists for some optional features, .e.g. pyuno, testtool.
+         Has effect only with make distro-pack-install]),
+,)
+
 AC_ARG_ENABLE(cairo-canvas,
 [  --disable-cairo-canvas  Determines whether to build the Cairo canvas on
                           platforms where Cairo is available.
 ],,enable_cairo_canvas=yes)
+
 AC_ARG_ENABLE(librsvg,
     AS_HELP_STRING([--enable-librsvg=<no/auto/system/internal>],
         [Enables or disables use of librsvg to render SVG at run-time.
          Also specificed what librsvg to use. 'auto' is the default.]))
-=======
-AC_ARG_ENABLE(broffice,
-    AS_HELP_STRING([--disable-broffice],
-        [When disabled, broffice specific branding artwork for use in the pt_BR
-	 locale is removed, giving uniform branding.]),
-,enable_broffice=no)
-
-AC_ARG_ENABLE(split-app-modules,
-    AS_HELP_STRING([--enable-split-app-modules],
-        [Split file lists for app modules, e.g. base, calc.
-         Has effect only with make distro-pack-install]),
-,)
-
-AC_ARG_ENABLE(split-opt-features,
-    AS_HELP_STRING([--enable-split-opt-features],
-        [Split file lists for some optional features, .e.g. pyuno, testtool.
-         Has effect only with make distro-pack-install]),
-,)
-
-AC_ARG_ENABLE(cairo,
-    AS_HELP_STRING([--disable-cairo],
-        [Determines whether to use Cairo library on platforms where Cairo is
-         available.]),
-,enable_cairo=yes)
->>>>>>> 6760b569
 
 AC_ARG_ENABLE(opengl,
     AS_HELP_STRING([--disable-opengl],
@@ -4203,7 +4190,6 @@
 dnl ===================================================================
 AC_MSG_CHECKING([whether to build the ODK])
 if test "z$enable_odk" = "z" -o "$enable_odk" != "no"; then
-<<<<<<< HEAD
     AC_MSG_RESULT([yes])
 
     if test "$with_java" != "no"; then
@@ -4246,76 +4232,6 @@
         fi
     fi
     BUILD_TYPE="$BUILD_TYPE ODK"
-=======
-   AC_MSG_RESULT([yes])
-   if test "$WITH_JAVA" != "no"; then
-   AC_MSG_CHECKING([whether to build unowinreg.dll])
-   if test "$_os" = "WINNT" -a "z$enable_build_unowinreg" = "z" ; then
-        # build on Win by default
-        enable_build_unowinreg=yes
-   fi
-   if test "z$enable_build_unowinreg" = "z" -o "$enable_build_unowinreg" = "no"; then
-      AC_MSG_RESULT([no])
-      BUILD_UNOWINREG=NO
-   else
-      AC_MSG_RESULT([yes])
-      BUILD_UNOWINREG=YES
-   fi
-   if test "$_os" != "WINNT" && test "$BUILD_UNOWINREG" = "YES"; then
-      if test -z "$WITH_MINGW" || test "$WITH_MINGW" = "0"; then
-         AC_MSG_ERROR([for rebuilding unowinreg.dll you need the MinGW C++ compiler.
-         Specify mingw32 g++ executable name with --with-mingw.
-         Or use prebuilt one from http://tools.openoffice.org/unowinreg_prebuild/680/ and
-         put it into external/unowinreg])
-      fi
-      if echo "$WITH_MINGW" | $EGREP -q "/"; then
-         if ! test -x "$WITH_MINGW"; then MINGWCXX=false; else MINGWCXX=`basename $WITH_MINGW`; fi
-      else
-         AC_CHECK_TOOL(MINGWCXX, $WITH_MINGW, false)
-      fi
-      if test "$MINGWCXX" = "false"; then
-         AC_MSG_ERROR(specified MinGW32 C++ cross-compiler not found. Install it or correct name.)
-      fi
-      AC_MSG_CHECKING(whether we are using the MinGW32 cross C++ compiler)
-      if ! echo "`$MINGWCXX -dumpmachine`" | grep -q mingw32; then
-         AC_MSG_ERROR(no)
-      else
-         AC_MSG_RESULT(yes)
-      fi
-      if echo "$WITH_MINGW" | $EGREP -q "/"; then
-         if ! test -x "`echo $WITH_MINGW | $SED -e s/[cg]++/strip/`"; then MINGWSTRIP=false; else MINGWSTRIP=$(basename $(echo $WITH_MINGW | $SED -e s/[cg]++/strip/)); fi
-      else
-         AC_CHECK_TOOL(MINGWSTRIP, `echo $WITH_MINGW | $SED -e s/[[[cg]]]++/strip/`, false)
-      fi
-      if test "$MINGWSTRIP" = "false"; then
-         AC_MSG_ERROR(MinGW32 binutils needed. Install them.)
-      fi
-      AC_LANG_PUSH([C++])
-      save_CXX=$CXX
-      save_CXXCPP=$CXXCPP
-      CXX=$MINGWCXX
-      CXXCPP="$MINGWCXX -E"
-      save_CXXFLAGS=$CXXFLAGS
-      save_CPPFLAGS=$CPPFLAGS
-      CXXFLAGS="$CXXFLAGS -I$JAVA_HOME/include"
-      CPPFLAGS="$CPPFLAGS -I$JAVA_HOME/include"
-      # LIBS contains -lcrypt etc due to teh AC_CHECK_LIBS which obviously
-      # do not make sense here (and 'd make the check fail)
-      save_LIBS=$LIBS
-      LIBS=""
-      AC_HAVE_LIBRARY(kernel32)
-      AC_HAVE_LIBRARY(advapi32)
-      AC_CHECK_HEADER(windows.h, [], [AC_MSG_ERROR([windows.h missing])])
-      CXXFLAGS=$save_CXXFLAGS
-      CPPFLAGS=$save_CPPFLAGS
-      CXX=$save_CXX
-      CXXCPP=$save_CXXCPP
-      LIBS=$save_LIBS
-      AC_LANG_POP([C++])
-      fi
-   fi
-   BUILD_TYPE="$BUILD_TYPE ODK"
->>>>>>> 6760b569
 else
     AC_MSG_RESULT([no])
     BUILD_UNOWINREG=NO
@@ -6753,20 +6669,20 @@
     SPLIT_APP_MODULES="YES"
 fi
 AC_SUBST(SPLIT_APP_MODULES)
-    
+
 SPLIT_OPT_FEATURES=""
 if test "$enable_split_opt_features" = "yes"; then
     SPLIT_OPT_FEATURES="YES"
 fi
 AC_SUBST(SPLIT_OPT_FEATURES)
 
-dnl ===================================================================
-
 ENABLE_CAIRO_CANVAS="FALSE"
-if test "$enable_cairo_canvas" = "yes" -a "$ENABLE_CAIRO" = "TRUE" ; then
+if test "$enable_cairo_canvas" = "yes" ; then
    ENABLE_CAIRO_CANVAS="TRUE"
 fi
 AC_SUBST(ENABLE_CAIRO_CANVAS)
+
+dnl ===================================================================
 dnl Check whether the GStreamer libraries are available.
 dnl ===================================================================
 
@@ -8870,17 +8786,15 @@
 fi
 AC_SUBST(UNIXWRAPPERNAME)
 
-<<<<<<< HEAD
-=======
-AC_MSG_CHECKING([whether to install the compat oo* wrappers]) 
-if test "$with_compat_oowrappers" = "yes" ; then 
-    WITH_COMPAT_OOWRAPPERS=YES 
-    AC_MSG_RESULT(yes) 
-else 
+AC_MSG_CHECKING([whether to install the compat oo* wrappers])
+if test "$with_compat_oowrappers" = "yes" ; then
+    WITH_COMPAT_OOWRAPPERS=YES
+    AC_MSG_RESULT(yes)
+else
     WITH_COMPAT_OOWRAPPERS=
-    AC_MSG_RESULT(no) 
-fi 
-AC_SUBST(WITH_COMPAT_OOWRAPPERS) 
+    AC_MSG_RESULT(no)
+fi
+AC_SUBST(WITH_COMPAT_OOWRAPPERS)
 
 AC_MSG_CHECKING([for product name])
 PRODUCTNAME=AC_PACKAGE_NAME
@@ -8925,7 +8839,6 @@
 AC_MSG_RESULT([$INSTALLDIR])
 AC_SUBST(INSTALLDIR)
 
->>>>>>> 6760b569
 AC_MSG_CHECKING([whether to statically link to Gtk])
 if test -n "$enable_static_gtk" && test "$enable_static_gtk" != "no"; then
     ENABLE_STATIC_GTK="TRUE"
