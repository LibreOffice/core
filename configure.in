dnl /******************************************************************
dnl *     vi:set sw=3 ts=3 et:
dnl *
dnl * Name: configure.in
dnl * Auth: Willem van Dorp, Ross Nicholson, Oisin Boydell - Sun Microsystems Ireland
dnl * Date: $Date: 2008-09-08 07:38:40 $
dnl *
dnl * Desc: This file serves as input for the GNU autoconf package
dnl *       in order to create a configure script.
dnl *       In this stage configure just checks the pre-requisites
dnl *       necessary to build OpenOffice.org
dnl *
dnl *
dnl ******************************************************************/
AC_REVISION( $Revision: 1.290 $ )
AC_PREREQ(2.50)
AC_INIT()
echo "$@" >config.parms
AC_ARG_WITH(gnu-patch,
[  --with-gnu-patch        Specify location of GNU patch on Solaris or FreeBSD
],,)
AC_ARG_WITH(agg,
[  --without-agg           Disable the use of agg altogether
],,with_agg=yes)
AC_ARG_WITH(gnu-cp,
[  --with-gnu-cp           Specify location of GNU cp on Solaris or FreeBSD
],,)
AC_ARG_ENABLE(graphite,
[  --enable-graphite       Enables the compilation of Graphite smart font rendering
],,)
AC_ARG_WITH(system-graphite,
[  --with-system-graphite    use graphite library already installed on system
],,)
AC_ARG_ENABLE(ldap,
[  --disable-ldap          Disables the use of LDAP backend via Netscape/Mozilla
                          or OpenLDAP LDAP SDK
],,)
AC_ARG_WITH(openldap,
[  --with-openldap         Enables the use of the OpenLDAP LDAP SDK instead
                          of the Netscape/Mozilla one
],,)
AC_ARG_ENABLE(lockdown,
[  --enable-lockdown       Enables the gconf integration work in OOo
],,)
AC_ARG_ENABLE(vba,
[  --disable-vba           disables the vba compatibility feature
],,)
AC_ARG_WITH(vba-package-format,
[  --with-vba-package-format   specify package format for vba compatibility api.
                          Specifying  "builtin" means the api component and 
                          associated type library are  part of the installation set.
                          Specifying "extn" creates an uno extension that is
                          part of the installation set ( located in the program 
                          directory ) that MUST be optionly registered using
                          either the unopkg executeable or the extension manager
                          gui.
                         
                          Note: "builtin" is the default, "extn" can cause
                          problems.
                          Usage: --with-vba-package-format="builtin" or
                                 --with-vba-package-format="extn"
],,)              
AC_ARG_ENABLE(pch,
[  --enable-pch            EXPERIMENTAL: Enables precompiled header support for C++.
],,)
AC_ARG_ENABLE(hids,
[  --enable-hids            Enables generation of HelpId lists.
],,)
AC_ARG_ENABLE(mozilla,
[  --disable-mozilla       OO.o usually includes a strangely hacked up mozilla
                          binary for your platform, to build without this
                          version, use this option.
],,enable_mozilla="yes")
AC_ARG_WITH(fonts,
[  --without-fonts         OOo includes some third-party fonts to provide a reliable
                          basis for help content, templates, samples, etc.
                          When these fonts are already known to be available on the
                          system then you should use this option.
],,)
AC_ARG_WITH(ppds,
[  --without-ppds          Removes Postscript Printer definition files from
                          openoffice.org installation set, for people building
                          for specific distributions where PPDs are known to be
                          already available (every recent distro with CUPS
                          backend)
],,)
AC_ARG_WITH(afms,
[  --without-afms          Removes bitmap font files from openoffice.org
                          installation set, for people building for specific
                          distributions where AFM files or TrueType Fonts
                          are known to be available.
],,)
AC_ARG_ENABLE(epm,
[  --disable-epm           OO.o includes self-packaging code, that requires
                          epm, however epm is useless for large scale
                          package building.
],,enable_epm="yes")
AC_ARG_WITH(epm,
[  --with-epm		  Decides which epm to use. Default is to use
			  the one from the system if one is built. When
			  either this is not there or you say =internal
			  epm will be built.
],,)
AC_ARG_WITH(package-format,
[  --with-package-format   specify package format(s) for OOo installsets.
                          Default is "normal" one of the OS/Distribution.

                          Usage: --with-package-format="foo bar"
],,)                   
AC_ARG_ENABLE(odk,
[  --disable-odk           OO.o includes an ODK, office development kit
                          which some packagers may with to build without
],,enable_odk="yes")
AC_ARG_ENABLE(qadevooo,
[  --disable-qadevooo      OO.o includes some qa testsuites which some
                          packagers may wish to build without
],,enable_qadevooo="yes")
AC_ARG_ENABLE(fontooo,
[  --disable-fontooo       disable FontOOo
                          (useful for distributions using fontconfig for OOo)
],,enable_fontooo="yes")
AC_ARG_ENABLE(mathmldtd,
[  --disable-mathmldtd     disable mathmldtd
                          (useful for distributions that want to avoid packaging
                          it)
],,enable_mathmldtd="yes")
AC_ARG_ENABLE(evolution2,
[  --enable-evolution2     Allows the built-in evolution 2 addressbook
                          connectivity build to be enabled.
],,)
AC_ARG_WITH(system-stdlibs,
[  --with-system-stdlibs   use libstdc++/libgcc_s already on system
],,checkforstdlibproblems=yes)
AC_ARG_WITH(system-mspack,
[  --with-system-mspack    use libmspack already installed on system
],,)
AC_ARG_ENABLE(cups,
[  --disable-cups          disable cups support in the psprint project
],,enable_cups=yes)
AC_ARG_ENABLE(fontconfig,
[  --disable-fontconfig    disable support for the fontconfig library
],,enable_fontconfig=yes)
AC_ARG_ENABLE(directx,
[  --disable-directx       Remove DirectX implementation for the new XCanvas
                          interface. The DirectX support requires more stuff
                          installed on Windows to compile.
                          (DirectX SDK, GDI+ libs)
],,enable_directx=yes)
AC_ARG_ENABLE(activex,
[  --disable-activex       Disable the use of ActiveX for windows build.
                          This switch is mandatory when using VC++ 2005/2008 Express.
],,)

AC_ARG_ENABLE(atl,
[  --disable-atl          Disable the use of ATL for windows build.
                          This switch is mandatory when using VC++ 2005/2008 Express.
],,)

AC_ARG_ENABLE(symbols,
[  --enable-symbols        Include debugging symbols in output.
                          WARNING - a complete build needs 8 Gb of space and
                          takes much longer. (enables -g compiler flag)

                          --enable-symbols=SMALL sets the gcc -g1 setting
                          which is smaller.

                          Enabling symbols disables the stripping of the solver
                          (--disable-strip-solver).
],,)
AC_ARG_ENABLE(strip-solver,
[  --disable-strip-solver  Disable the stripping of the solver.
                          By default the solver is stripped unless a build with
                          debugging symbols (--enable-symbols) is requested.

                          This switch allows to override this setting.
],,)
AC_ARG_ENABLE(werror,
[  --enable-werror         Turn warnings to errors. (Has no effect in modules
                          where the treating of warnings as errors is disabled
                          explicitely)
],,)
AC_ARG_ENABLE(debug,
[  --enable-debug          Include debugging symbols from --enable-symbols
                          plus extra debugging code.  Extra large build!
                          (enables -g compiler flag and dmake debug=true)
],,)
AC_ARG_ENABLE(dbgutil,
[  --enable-dbgutil        Include additional debugging utilities, such as
                          assertions, object counting, etc. Larger build.
                          Independent from --enable-debug
],,)
AC_ARG_ENABLE(crashdump,
[[  --enable-crashdump[=yes|TRUE|STATIC|no]
                          Enable (disable) the crashdump feature code.
                          [default=no]
]],,enable_crashdump=no)
AC_ARG_ENABLE(cl-standard,
[  --enable-cl-standard    For Microsoft C/C++ compiler users, use non-optimizing
                          standard compiler. ( This just disavles optimization
                          options and therefore removes a lot of warnings when
                          using the cheaper standard compiler. )
],,)
AC_ARG_ENABLE(gtk,
[  --disable-gtk           Determines whether to use Gtk+ vclplug on platforms
                          where Gtk+ is available.
],,enable_gtk=yes)
AC_ARG_ENABLE(systray,
[  --disable-systray       Determines whether to build the systray quickstarter.
],,enable_systray=yes)
AC_ARG_ENABLE(cairo,
[  --enable-cairo          Determines whether to use Cairo library on
                          platforms where Cairo is available.
],,enable_cairo=no)
AC_ARG_WITH(system-cairo,
[  --with-system-cairo      Use Cairo libraries already on system
],,)
AC_ARG_ENABLE(opengl,
[  --enable-opengl         Determines whether to build the OpenGL 3D slide 
                          transitions component
],,enable_opengl=no)
AC_ARG_ENABLE(dbus,
[  --enable-dbus           Determines whether to enable presentation mode 
                          screensaver control under GNOME via DBUS 
],,enable_dbus=no)
AC_ARG_ENABLE(gconf,
[  --disable-gconf         Determines whether to use the GConf support
],,enable_gconf=yes)
AC_ARG_ENABLE(gnome-vfs,
[  --disable-gnome-vfs     Determines whether to use the Gnome Virtual Filing
                          System on platforms where that VFS is available
],,enable_gnome_vfs=yes)
AC_ARG_ENABLE(gio,
[  --enable-gio            Determines whether to use the GIO support
],,enable_gio=no)
AC_ARG_ENABLE(static-gtk,
[  --enable-static-gtk     Modules that are linked against gtk libraries use
                          the static libraries instead of the dynamic ones. 
                          (enables -Bstatic linker flag for gtk libraries)
],,)
AC_ARG_ENABLE(layout,
[  --enable-layout         Enable the compilation and use of layout dialogs
],,)
AC_ARG_ENABLE(build-mozilla,
[  --disable-build-mozilla Use this option if you do not want to build the
                          mozilla components from the mozilla source code but
                          take precompiled zips
],,)
AC_ARG_WITH(mozilla-version,
[  --with-mozilla-version  Choose which version of mozilla to use while building
                          mozilla. Default: 1.7.5.
                          Note that not all versions are supported.
],,)
AC_ARG_WITH(mozilla-toolkit,
[  --with-mozilla-toolkit  Choose which GUI toolkit to use while building mozilla
                          components. Default: gtk2
],,)
AC_ARG_ENABLE(nss_module,
[  --disable-nss-module    Whether to use provided NSS module     
],,enable_nss_module=yes)
AC_ARG_ENABLE(kde,
[  --enable-kde            Determines whether to use Qt/KDE vclplug on platforms
                          where Qt and KDE are available.
],,)
AC_ARG_ENABLE(kdeab,
[  --disable-kdeab         Disable the KDE address book support
],,if test "$enable_kde" = "yes"; then enable_kdeab=yes; fi)
AC_ARG_ENABLE(kde4,
[  --enable-kde4            Determines whether to use Qt4/KDE4 vclplug on platforms
                          where Qt4 and KDE4 are available. May be used with --enable-kde 
                          if you want to support both KDE3 and KDE4.
],,)
AC_ARG_ENABLE(binfilter,
[  --disable-binfilter     Disable legacy binary file formats filters
],,if ! test -d ./binfilter; then enable_binfilter=no; fi)
AC_ARG_ENABLE(rpath,
[  --disable-rpath         Disable the use of relative paths in shared libraries
],,)
AC_ARG_ENABLE(pam,
[  --disable-pam           Disable pam support.
],,)
AC_ARG_ENABLE(pam-link,
[  --enable-pam-link       link with libpam instead of dynamically open it
],,)
AC_ARG_ENABLE(crypt-link,
[  --disable-crypt-link    disable linking with libcrypt instead of dynamically
                          open it (needed for ancient GNU/Linux distributions
                          without crypt()/libcrypt)
],,enable_crypt_link=yes)
AC_ARG_ENABLE(xrender-link,
[  --enable-xrender-link   link with libXrender instead of dynamically open it
],,)
AC_ARG_ENABLE(randr,
[  --disable-randr         disable RandR support in the vcl project
],,enable_randr=yes)
AC_ARG_ENABLE(randr-link,
[  --disable-randr-link    disable linking with libXrandr, instead dynamically 
                           open it at runtime
],,enable_randr_link=yes)
AC_ARG_WITH(myspell-dicts,
[  --without-myspell-dicts Removes myspell dictionaries from openoffice.org
                          installation set, for people building for specific
                          distributions where the myspell dictionaries are
                          installed from other sources
],,)
AC_ARG_WITH(system-dicts,
[  --with-system-dicts    Use dictionaries from system paths- Specify
                         them via --with-{dict,hyph,thes}-path=/path
			 if you want to override the default ones
],,)
AC_ARG_WITH(external-dict-dir,
[  --with-external-dict-dir Specify external dictionary dir
],,)
AC_ARG_WITH(external-hyph-dir,
[  --with-external-hyph-dir Specify external hyphenation pattern dir
],,)
AC_ARG_WITH(external-thes-dir,
[  --with-external-thes-dir Specify external thesaurus dir
],,)
AC_ARG_WITH(system-libs,
[  --with-system-libs      Use libs already on system -- enables all
                          --with-system-* flags except mozilla and
                          odbc/sane/xrender-header(s)
],,)
AC_ARG_WITH(system-headers,
[  --with-system-headers   Use headers already on system -- enables all
                          --with-system-* flags for external packages
                          whose headers are the only entities used i.e.
                          boost/vigra/odbc/sane/xrender-header(s)
],,)
AC_ARG_WITH(system-jars,
[  --without-system-jars   When building with --with-system-libs, also the
                          needed jars are expected on the system. Use this to
                          disable that. 
                          (except for the db case where --with-system-db
                          *has to* imply using the db.jar from there, too)
],,)
AC_ARG_WITH(system-zlib,
[  --with-system-zlib      Use zlib already on system
],,)
AC_ARG_WITH(system-openssl,
[  --with-system-openssl   Use OpenSSL already on system
],,)
AC_ARG_WITH(system-jpeg,
[  --with-system-jpeg      Use jpeg already on system
],,)
AC_ARG_WITH(system-expat,
[  --with-system-expat     Use expat already on system
],,)
AC_ARG_WITH(system-libwpd,
[  --with-system-libwpd    Use libwpd already on system
],,)
AC_ARG_WITH(system-libxml,
[  --with-system-libxml    Use libxml already on system
],,)
AC_ARG_WITH(system-python,
[  --with-system-python    Use python already on system
],,)
AC_ARG_WITH(system-icu,
[  --with-system-icu       Use icu already on system
],,)
AC_ARG_WITH(system-poppler,
[  --with-system-poppler   Use poppler already on system
],,)
AC_ARG_WITH(system-db,
[  --with-system-db        Use berkeley db already on system
],,)
AC_ARG_WITH(system-lucene,
[  --with-system-lucene    Use lucene already on system
],,)
AC_ARG_WITH(lucene-core-jar,
[  --with-lucene-core-jar=JARFILE   Specify path to jarfile manually ],
[ LUCENE_CORE_JAR="$withval"
])
AC_ARG_WITH(lucene-analyzers-jar,
[  --with-lucene-analyzers-jar=JARFILE   Specify path to jarfile manually ],
[ LUCENE_ANALYZERS_JAR="$withval"
])
AC_ARG_WITH(system-hsqldb,
[  --with-system-hsqldb    Use hsqldb already on system
],,)
AC_ARG_WITH(hsqldb-jar,
[  --with-hsqldb-jar=JARFILE   Specify path to jarfile manually ],
[ HSQLDB_JAR="$withval"
])
AC_ARG_WITH(system-beanshell,
[  --with-system-beanshell Use beanshell already on system
],,)
AC_ARG_WITH(beanshell-jar,
[  --with-beanshell-jar=JARFILE   Specify path to jarfile manually ],
[ BSH_JAR="$withval"
])
AC_ARG_ENABLE(minimizer,
[  --enable-minimizer          enables the build of the Presentation Minimizer extension
],,)
AC_ARG_ENABLE(presenter-console,
[  --enable-presenter-console          enables the build of the Presenter Console extension
],,)
AC_ARG_ENABLE(pdfimport,
[  --enable-pdfimport          enables the build of the PDF Import extension and xpdf
],,)
AC_ARG_ENABLE(wiki-publisher,
[  --enable-wiki-publisher      enables the build of the Wiki Publisher extension
],,)
AC_ARG_WITH(commons-codec-jar,
[  --with-commons-codec-jar=JARFILE   Specify path to jarfile manually ],
[ COMMONS_CODEC_JAR="$withval"
])
AC_ARG_WITH(commons-lang-jar,
[  --with-commons-lang-jar=JARFILE   Specify path to jarfile manually ],
[ COMMONS_LANG_JAR="$withval"
])
AC_ARG_WITH(commons-httpclient-jar,
[  --with-commons-httpclient-jar=JARFILE   Specify path to jarfile manually ],
[ COMMONS_HTTPCLIENT_JAR="$withval"
])
AC_ARG_WITH(commons-logging-jar,
[  --with-commons-logging-jar=JARFILE   Specify path to jarfile manually ],
[ COMMONS_LOGGING_JAR="$withval"
])
AC_ARG_WITH(servlet-api-jar,
[  --servlet-api-jar=JARFILE   Specify path to jarfile manually ],
[ SERVLETAPI_JAR="$withval"
])
AC_ARG_ENABLE(report-builder,
[  --enable-report-builder  enables the build of the Report Builder extension
],,)
AC_ARG_WITH(system-jfreereport,
[  --with-system-jfreereport      Use JFreeReport already on system
],,)
AC_ARG_WITH(sac-jar,
[  --with-sac-jar=JARFILE   Specify path to jarfile manually ],
[ SAC_JAR="$withval"
])
AC_ARG_WITH(libxml-jar,
[  --with-libxml-jar=JARFILE   Specify path to jarfile manually ],
[ LIBXML_JAR="$withval"
])
AC_ARG_WITH(flute-jar,
[  --with-flute-jar=JARFILE   Specify path to jarfile manually ],
[ FLUTE_JAR="$withval"
])
AC_ARG_WITH(jfreereport-jar,
[  --with-jfreereport-jar=JARFILE   Specify path to jarfile manually ],
[ JFREEREPORT_JAR="$withval"
])
AC_ARG_WITH(liblayout-jar,
[  --with-liblayout-jar=JARFILE   Specify path to jarfile manually ],
[ LIBLAYOUT_JAR="$withval"
])
AC_ARG_WITH(libloader-jar,
[  --with-libloader-jar=JARFILE   Specify path to jarfile manually ],
[ LIBLOADER_JAR="$withval"
])
AC_ARG_WITH(libloader-jar,
[  --with-libloader-jar=JARFILE   Specify path to jarfile manually ],
[ LIBLOADER_JAR="$withval"
])
AC_ARG_WITH(libformula-jar,
[  --with-libformula-jar=JARFILE   Specify path to jarfile manually ],
[ LIBFORMULA_JAR="$withval"
])
AC_ARG_WITH(librepository-jar,
[  --with-librepository-jar=JARFILE   Specify path to jarfile manually ],
[ LIBREPOSITORY_JAR="$withval"
])
AC_ARG_WITH(libfonts-jar,
[  --with-libfonts-jar=JARFILE   Specify path to jarfile manually ],
[ LIBFONTS_JAR="$withval"
])
AC_ARG_WITH(libserializer-jar,
[  --with-libserializer-jar=JARFILE   Specify path to jarfile manually ],
[ LIBSERIALIZER_JAR="$withval"
])
AC_ARG_WITH(libbase-jar,
[  --with-libbase-jar=JARFILE   Specify path to jarfile manually ],
[ LIBBASE_JAR="$withval"
])
AC_ARG_WITH(system-saxon,
[  --with-system-saxon     Use saxon already on system
],,)
AC_ARG_WITH(saxon-jar,
[  --with-saxon-jar=JARFILE   Specify path to jarfile manually ],
[ SAXON_JAR="$withval"
])
AC_ARG_WITH(system-libxslt,
[  --with-system-libxslt   Use libxslt already on system
],,)
AC_ARG_WITH(system-odbc,
[  --with-system-odbc-headers     Use the odbc headers already on system
],,)
AC_ARG_WITH(system-sane,
[  --with-system-sane-header      Use sane.h already on system
],,)
AC_ARG_WITH(system-xrender,
[  --with-system-xrender-headers  Use XRender headers already on system
],,)
AC_ARG_WITH(system-curl,
[  --with-system-curl      Use curl already on system
],,)
AC_ARG_WITH(system-boost,
[  --with-system-boost     Use boost already on system
],,)
AC_ARG_WITH(system-vigra,
[  --with-system-vigra     Use vigra already on system
],,)
AC_ARG_ENABLE(neon,
[  --disable-neon          Disable neon and the compilation of webdav binding
],,)
AC_ARG_ENABLE(Xaw,
[  --disable-Xaw           Disables the use of Xaw for the Netscape/Mozilla
                           plugin
],,)
AC_ARG_WITH(system-neon,
[  --with-system-neon      Use neon already on system
],,)
AC_ARG_WITH(system-agg,
[  --with-system-agg       Use AGG already on system
],,)
AC_ARG_WITH(system-hunspell,
[  --with-system-hunspell   Use libhunspell already on system
],,)
AC_ARG_WITH(system-mythes,
[  --with-system-mythes    Use mythes already on system
],,)
AC_ARG_WITH(system-altlinuxhyph,
[  --with-system-altlinuxhyph    Use ALTLinuxhyph already on system
],,)
AC_ARG_WITH(system-lpsolve,
[  --with-system-lpsolve         Use lpsolve already on system
],,)
AC_ARG_WITH(system-mozilla,
[  --with-system-mozilla   Use mozilla already on system. Note that some
                          components cannot be built against a contemporary
                          mozilla. The flavour used can be specified by
                          --with-system-mozilla=<flavour>. Supported are:
                          libxul (default), xulrunner, firefox, seamonkey,
                          mozilla
], WITH_SYSTEM_MOZILLA=$withval, WITH_SYSTEM_MOZILLA=no)
AC_ARG_WITH(stlport,
[  --with-stlport         The location that STLport is installed in. The STL
                          header files are assumed to be in
                          stlport-home/stlport and the STLPort library in
                          stlport-home/lib.

                          Usage: --with-stlport=<absolute path to stlport home>

                          Warning!!, disabling using --without-stlport or 
                          enabling using --with-stlport on a platform that
                          defaults to the opposite will break ABI compatability
], WITH_STLPORT=$withval , WITH_STLPORT=auto)
AC_ARG_WITH(jdk-home,
[  --with-jdk-home         if you have installed JDK 1.3 or later on your system
                          please supply the path here.
                          Note that this is not the location of the Java binary
                          but the location of the entire distribution.
 
                          Usage: --with-jdk-home=<absolute path to JDK home>
],,)
AC_ARG_WITH(gxx_include_path,
[  --with-gxx-include-path if you want to override the autodetected g++ include
                          path.
 
                          Usage: --with-gxx-include-path=<absolute path to g++ include dir>
],,)
AC_ARG_WITH(java,
[  --with-java             Build with[[out]] Java support.  If you use
                          --without-java/--with-java=no then the build will have
                          no support for Java components, applets, accessibility
                          or XML filters. 
], if test "$withval" = "yes"; then WITH_JAVA=java; else WITH_JAVA=$withval; fi, WITH_JAVA=java)
AC_ARG_ENABLE(gcjaot,
[  --enable-gcjaot         Build with[[out]] using Ahead of Time java compilation
                          support to speed up buildsi by compiling the jars also
                          to native code..
                          --enable-gcjaot is only known to work with bytecode
                          created with gcj or ecj
],,)
AC_ARG_WITH(ant-home,
[  --with-ant-home         If you have installed Jakarta Ant on your system,
                          please supply the path here.
                          Note that this is not the location of the Ant binary
                          but the location of the entire distribution.
 
                          Usage: --with-ant-home=<absolute path to Ant home>
],,)
AC_ARG_WITH(perl-home,
[  --with-perl-home        If you have installed the Perl 5 Distribution, on your
                          system, please supply the path here.
                          Note that this is not the location of the Perl binary
                          but the location of the entire distribution.
 
                          Usage: --with-perl-home=<absolute path to Perl 5 home>
],,)
AC_ARG_WITH(cl-home,
[  --with-cl-home          For Windows NT users, please supply the path
                          for the Microsoft C/C++ compiler. 
                          Note that this is not the location of the compiler
                          binary but the location of the entire distribution.
 
                          Usage: --with-cl-home=<absolute path to Microsoft C/C++ compiler home>
],,)
AC_ARG_WITH(mspdb-path,
[  --with-mspdb-path       For Microsoft C/C++ compiler users, please supply the
                          path pointing to the mspdb71.dll (.NET 2003).
 
                          Usage: --with-mspdb-path=<absolute path to mspdb71.dll>
],,)
AC_ARG_WITH(midl-path,
[  --with-midl-path        For Microsoft C/C++ .NET compiler users, please supply
                          the path pointing to the midl.exe.
 
                          Usage: --with-midl-path=<absolute path to midl.exe>
],,)
AC_ARG_WITH(csc-path,
[  --with-csc-path         For Microsoft C/C++ .NET compiler users, please supply
                          the path pointing to the csc.exe.
 
                          Usage: --with-csc-path=<absolute path to csc.exe>
],,)
AC_ARG_WITH(nsis-path,
[  --with-nsis-path        For Windows users, please supply the path to the
                          "Nullsoft Scriptable Install System" (NSIS). If NSIS
                          is found in the path or this option is supplied a self
                          contained executable installer for OpenOffice.org will
                          be created.

                          Usage: --with-nsis-path=<absolute path to nsis.exe>
],,)
AC_ARG_WITH(frame-home,
[  --with-frame-home       For Microsoft C/C++ .NET compiler users, please supply
                          the path pointing to lib/mscoree.lib, usually
                          something like:
                          "/cygdrive/c/Program Files/Microsoft Visual Studio .NET/FrameworkSDK"

                          MS Visual Toolkit compiler users, please supply the
                          path pointing to lib/msvcrt.lib, usually something
                          like:
                          "/cygdrive/c/Program Files/Microsoft Visual Studio .NET 2003/Vc7"

                          Usage: --with-frame-home=<absolute path to Framework SDK [[home]]>
],,)
AC_ARG_WITH(psdk-home,
[  --with-psdk-home        For Windows users, please supply the path to the
                          Microsoft Platform SDK.
 
                          Usage: --with-psdk-home=<absolute path to Microsoft Platform SDK>
],,)
AC_ARG_WITH(directx-home,
[  --with-directx-home     For Windows users, please supply the path to the
                          Microsoft DirectX SDK.
 
                          Usage: --with-directx-home=<absolute path to Microsoft DirectX SDK>
],,)
AC_ARG_WITH(mozilla-build,
[  --with-mozilla-build    For Windows users, please supply the path to the
                          mozilla build tools.
 
                          Usage: --with-mozilla-build=<absolute path to mozilla build tools>

						  At the moment of this writing, an installer for the mozilla build tools
						  can be obtained from http://ftp.mozilla.org/pub/mozilla.org/mozilla/libraries/win32.
],[MOZILLABUILD=$withval],)
AC_ARG_WITH(local-solenv,
[  --with-local-solenv     If you have solenv in a location other than ./solenv,
                          please supply the path here.
 
                          Usage: --with-local-solenv=<absolute path to solenv>
],,)
AC_ARG_WITH(local-solver,
[  --with-local-solver     if you have solver in a location other than ./solver,
                          please supply the path here.
 
                          Usage: --with-local-solver=<absolute path to solver>
],,)
AC_ARG_ENABLE(check-only,
[  --enable-check-only     Use this option option if you just want to check your
                          environment.  This option stops the generation of an 
                          ????env.set
 
                          Usage: --enable-check-only=yes
],,)
AC_ARG_ENABLE(ccache-skip,
[[  --enable-ccache-skip    [default=auto] allow the use of --ccache-skip to 
                          escape compiler flags that would otherwise prevent 
                          caching of the result (currently used on Mac only)
                          NOTE: requires patched version because of a bug in
                          ccache (see issue 104567 for details and patch) 
                          explicitly enable if your version of ccache doesn't 
                          identify as version 2.4_OOo
]],,enable_ccache_skip=auto)
AC_ARG_WITH(lang,
[  --with-lang             Use this option to build OpenOffice.org with
                          additional language support. English (US) is always
                          included by default. Separate multiple languages with
                          space. For all languages, use --with-lang=ALL.

                          Usage: --with-lang="es sw tu cs sk"
],,)
AC_ARG_WITH(poor-help-localizations,
[  --with-poor-help-localizations
                           Use this option to specify which languages have
                          unusable help localizations. Separate multiple
                          languages with space.

                          Usage: --with-poor-help-localizations="af ar be-BY ca"
],,)
AC_ARG_WITH(dict,
[  --with-dict             Use this option to build OpenOffice.org with
                          dictionary support. ALL dictionaries are always
                          included by default unless overridden with
                          this option. Separate multiple dictionaries with
                          commas. For all dictionaries, use --with-dict=ALL.

                          Usage: --with-dict=ENGB,ENUS,ITIT
],,)
AC_ARG_WITH(intro-bitmaps,
[  --with-intro-bitmaps    Prefer the specified intro bitmaps over the
                          the default one.  Can be more than one (separated by
                          commas), the order means priority of fallback if the
                          first does not exist (in the installed tree).

                          Usage: --with-intro-bitmaps=/path/my_ooo_intro.bmp
],,)
AC_ARG_WITH(about-bitmaps,
[  --with-about-bitmaps    Similarly to --with-intro-bitmaps, this allows
                          specification of bitmaps for the About box.

                          Usage: --with-about-bitmaps=/path/my_ooo_about.bmp
],,)
AC_ARG_WITH(vendor,
[  --with-vendor           Set vendor of the build.

                          Usage: --with-vendor="John the Builder"
],,)
AC_ARG_WITH(unix-wrapper,
[  --with-unix-wrapper    Redefines the name of the UNIX wrapper that will be used
                          in the desktop files and in the desktop-integration RPMs.

                          Usage: --with-unix-wrapper=ooffice
],,)
AC_ARG_WITH(asm-home,
[  --with-asm-home         For Windows users, please supply the path for the
                          ml.exe assembler.

                          Usage: --with-asm-home=<path to ml.exe directory>
],,)
AC_ARG_WITH(os-version,
[  --with-os-version       For FreeBSD users, use this option option to override
                          the detected OSVERSION.

                          Usage: --with-os-version=<OSVERSION>
],,)
AC_ARG_WITH(unzip-home,
[  --with-unzip-home       Deprecated: use --with-zip-home instead],,)
AC_ARG_WITH(zip-home,
[  --with-zip-home         If you use a non standard zip, for example windows
                          please supply the path for zip

                          Usage: --with-zip-home=<path to zip executable>
],,)
AC_ARG_WITH(mingwin,
[  --with-mingwin          For Windows users, use the mingwin32 compiler within
                          cygwin environment, this implies --with-use-shell=tcsh

                          Usage: --with-mingwin=yes

                          For !Windows use, use the mingw32 C++ compiler to
                          (re-) build unowinreg.dll. Specify the MinGW C++
                          Compilers name.

                          Usage: --with-mingwin=i586-mingw32msvc-g++
],WITH_MINGWIN=$withval,WITH_MINGWIN=0)
AC_ARG_WITH(use-shell,
[  --with-use-shell        Use this option to override the default shell to be
                          used for the build environment.
                          Supported options:
                            tcsh (default)
                            bash

                          Usage: --with-use-shell=tcsh|bash
],with_use_shell=$withval,with_use_shell="tcsh")
AC_ARG_WITH(build-version,
[  --with-build-version    Allows the builder to add a custom version tag
                          that will appear in the Help/About box for QA
                          purposes.

                          Usage: --with-build-version="Built by Jim"
],with_build_version=$withval)
AC_ARG_WITH(alloc,
[  --with-alloc            Define which allocator to build with
			                 (choices are oo, system, tcmalloc)
],,)
AC_ARG_ENABLE(verbose,
[  --enable-verbose        Increase build verbosity.
  --disable-verbose       Decrease build verbosity.
],,)

BUILD_TYPE="OOo"

dnl ===================================================================
dnl Message.
dnl ===================================================================
echo "********************************************************************"
echo "*                                                                  *"
echo "*   OpenOffice.org build configuration.                            *"
echo "*                                                                  *"
echo "*   The configure process checks your platform to see whether      *"
echo "*   you can build OpenOffice.org on it.                            *"
echo "*   This process checks all pre-requisites and generates a file    *"
echo "*   containing the necessary environment variables.                *"
echo "*   Source this file after configure has ended successfully.       *"
echo "*                                                                  *"
echo "*   Any warning that is generated during the configure process     *"
echo "*   must be taken into account since it can be a reason for        *"
echo "*   an unsuccessful build of OpenOffice.org                        *"
echo "*                                                                  *"
echo "********************************************************************"
echo ""
echo "********************************************************************"
echo "*                                                                  *"
echo "*   Checking the platform pre-requisites.                          *"
echo "*                                                                  *"
echo "********************************************************************"
echo ""
dnl ===================================================================
dnl Configure pre-requisites.
dnl ===================================================================
cat /dev/null > warn
AC_PROG_EGREP
AC_PROG_AWK
AC_PATH_PROG( AWK, $AWK)
if test -z "$AWK"; then
   AC_MSG_ERROR([install awk to run this script])
fi

AC_PATH_PROGS(SED, sed )
if test -z "$SED"; then
   AC_MSG_ERROR([install sed to run this script])
fi

AC_MSG_CHECKING([for solenv environment])
if test -z "$with_local_solenv"; then
   LOCAL_SOLENV="DEFAULT"
   AC_MSG_RESULT([default])
else
   LOCAL_SOLENV=$with_local_solenv
   AC_MSG_RESULT([$with_local_solenv])
fi
AC_SUBST(LOCAL_SOLENV)

if test "$LOCAL_SOLENV" = "DEFAULT"; then 
  _solenv="./solenv"
else
  _solenv="$LOCAL_SOLENV"
fi
AC_SUBST(_solenv)

if test -e $_solenv/inc/minor.mk; then
   # Get UPD number from ./solenv/inc/minor.mk
   UPD="`grep RSCVERSION= $_solenv/inc/minor.mk | $AWK -F"=" '{ print $2 }'`"
   AC_SUBST(UPD)
   SOURCEVERSION="`grep SOURCEVERSION= $_solenv/inc/minor.mk | $AWK -F"=" '{ print $2 }'`"
   AC_SUBST(SOURCEVERSION)
else
   AC_MSG_ERROR([$_solenv/inc/minor.mk missing but needed for architecture/os detecion and proper environment script generation...])
fi

dnl ===================================================================
dnl Checks for the operating system and processor.
dnl ===================================================================
AC_CANONICAL_SYSTEM
if test "$build" != "$host" -o "$build" != "$target" \
  -o "$host" != "$target"; then
	AC_MSG_WARN([cross-compiling by any means is not supported (yet)!])
	echo "cross-compiling by any means is not supported (yet)!" >> warn
fi

if echo "$build_os" | grep cygwin; then
   AC_MSG_CHECKING([Cygwin version])
   CygwinVer=`uname -r`
   AC_MSG_RESULT([$CygwinVer])
   if test "`echo $CygwinVer | $AWK -F . '{ print $1$2 }'`" -lt "15"; then
      AC_MSG_ERROR([You need at least Cygwin V1.5.x])
   fi
else
   CygwinVer="false"
fi

dnl ===================================================================
dnl The following is a list of supported systems.
dnl Sequential to keep the logic very simple
dnl These values may be checked and reset later.
dnl ===================================================================
case "$build_os" in
	solaris*)
		test_gtk=yes
		test_cairo=yes
		test_kde=yes
		test_cups=yes
        test_randr=yes
		test_freetype=yes
		_os=SunOS
		AC_PATH_PROG( GNUTAR, gtar,,$PATH:/usr/sfw/bin)
		if test -z "$GNUTAR"; then
			AC_MSG_ERROR([gtar (gnu tar) not found but needed. Install it (SUN Freeware package).])
		fi
		AC_SUBST(GNUTAR)

		dnl ===========================================================
		dnl check whether we're using solaris 6,7,8 - sparc or intel.
		dnl ===========================================================
   		AC_MSG_CHECKING([the Solaris operating system release])
   		_os_release=`echo $build_os | $SED -e s/solaris2\.//`
		if test "$_os_release" -lt "6"; then
      			AC_MSG_ERROR([use solaris >= 6 to build OpenOffice.org])
   		else
      			AC_MSG_RESULT([ok ($_os_release)])
   		fi

   		dnl check whether we're using a sparc or i386 processor
   		AC_MSG_CHECKING([the processor type])
   		if test "$build_cpu" = "sparc" -o "$build_cpu" = "i386"; then
      			AC_MSG_RESULT([ok ($build_cpu)])
   		else
      			AC_MSG_ERROR([only sparc and i386 processors are supported])
   		fi
		;;
	linux-gnu*)
		test_gtk=yes
		test_cairo=yes
		test_kde=yes
		test_kde4=yes
		test_cups=yes
        test_randr=yes
		test_freetype=yes
		_os=Linux
		;;
	gnu)
		test_cups=no
		_os=GNU
		;;
	cygwin*) # Windows
		test_cups=no
		test_cairo=yes
		test_freetype=no
		_os=WINNT
		;;
	darwin*) # Mac OS X
		test_cups=yes
		test_gtk=yes
		test_cairo=yes
        test_randr=no
		test_freetype=no
		_os=Darwin
      if test "$enable_systray" = "yes" && test "$enable_gtk" != "no"; then
         AC_MSG_WARN([Disabling gtk-quickstarter - not supported on Mac. Use --disable-systray])
         echo "Disabling gtk-quickstarter - not supported on Mac. Use --disable-systray" >>warn
         enable_systray=no
      fi
		;;
	os2*)
		test_x=no
		test_cups=no
        test_randr=no
		test_gtk=no
		test_freetype=no
		_os=OS2
		;;
	freebsd*)
		test_gtk=yes
		test_cairo=yes
		test_kde=yes
		test_kde4=yes
		test_cups=yes
        test_randr=yes
		test_freetype=yes
		AC_MSG_CHECKING([the FreeBSD operating system release])
		if test -n "$with_os_version"; then
			OSVERSION="$with_os_version"
		else
			OSVERSION=`/sbin/sysctl -n kern.osreldate`
		fi
		AC_MSG_RESULT([found OSVERSION=$OSVERSION])
		AC_MSG_CHECKING([which thread library to use])
		if test "$OSVERSION" -lt "500016"; then
			PTHREAD_CFLAGS="-D_THREAD_SAFE"
			PTHREAD_LIBS="-pthread"
		elif test "$OSVERSION" -lt "502102"; then
			PTHREAD_CFLAGS="-D_THREAD_SAFE"
			PTHREAD_LIBS="-lc_r"
		else 
			PTHREAD_CFLAGS=""
			PTHREAD_LIBS="-pthread"
		fi
		AC_MSG_RESULT([$PTHREAD_LIBS])
		_os=FreeBSD
		;;
	osf)
		test_cups=no
        test_randr=no
		_os=OSF1
		;;
	netbsd)
		test_gtk=yes
		test_cairo=yes
		test_kde=yes
		test_kde4=yes
		test_cups=no
        test_randr=yes
		test_freetype=yes
		PTHREAD_CFLAGS="-pthread"
		PTHREAD_LIBS="-pthread -lpthread"
		_os=NetBSD
		;;
	aix*)
		test_cups=no
        test_randr=no
		test_freetype=yes
	   PTHREAD_LIBS=-pthread
		echo "AIX is an alpha port --- Use at own risk" >> warn
		_os=AIX
		;;
   *)
   AC_MSG_ERROR([$_os operating system is not suitable to build OpenOffice.org!])
   ;;
esac

AC_SUBST(OSVERSION)
AC_SUBST(PTHREAD_CFLAGS)
AC_SUBST(PTHREAD_LIBS)

dnl ===================================================================
dnl Set the ENABLE_CRASHDUMP variable.
dnl ===================================================================
AC_MSG_CHECKING([whether to enable crashdump feature])
if test "$enable_crashdump" = "yes" -o "$enable_crashdump" = "TRUE"; then
   ENABLE_CRASHDUMP="TRUE"
   AC_MSG_RESULT([yes])
   BUILD_TYPE="$BUILD_TYPE CRASHREP"
else
   if test "$enable_crashdump" = "STATIC"; then
      ENABLE_CRASHDUMP="STATIC"
      AC_MSG_RESULT([yes, STATIC])
      BUILD_TYPE="$BUILD_TYPE CRASHREP"
   else
      if test "$enable_crashdump" = "" -o "$enable_crashdump" = "no"; then
         ENABLE_CRASHDUMP=""
	 AC_MSG_RESULT([no])
      else
         AC_MSG_ERROR([--enable-crashdump only accepts yes, no, TRUE or STATIC as parameter.])
      fi
   fi
fi
AC_SUBST(ENABLE_CRASHDUMP)

if test "$_os" = "WINNT"; then
   BUILD_TYPE="$BUILD_TYPE TWAIN"
fi

if test "$_os" = "WINNT"; then
   dnl ===================================================================
   dnl Set the VC_STANDARD variable.
   dnl ===================================================================
   AC_MSG_CHECKING([whether to use the standard non-optimizing compiler])
   if test "$enable_cl_standard" = "" -o "$enable_cl_standard" = "no"; then
      VC_STANDARD=""
      AC_MSG_RESULT([no])
   else
      VC_STANDARD="TRUE"
      AC_MSG_RESULT([yes])
   fi
   AC_SUBST(VC_STANDARD)
fi

dnl ===================================================================
dnl Set the ENABLE_WERROR variable. (Activate --enable-werror)
dnl ===================================================================
AC_MSG_CHECKING([whether to turn warnings to errors])
if test -n "$enable_werror" && test "$enable_werror" != "no"; then
   ENABLE_WERROR="TRUE"
   AC_MSG_RESULT([yes])
   AC_MSG_WARN([Turning warnings to errors has no effect in modules or])
   AC_MSG_WARN([on platforms where it has been disabled explicitely])
   echo "Turning warnings to errors has no effect in modules or on platforms where it has been disabled explicitely" >> warn
else
   ENABLE_WERROR="FALSE"
   AC_MSG_RESULT([no])
fi
AC_SUBST(ENABLE_WERROR)

dnl ===================================================================
dnl Set the ENABLE_DEBUG variable. (Activate --enable-symbols)
dnl ===================================================================
AC_MSG_CHECKING([whether to do a debug build])
if test -n "$enable_debug" && test "$enable_debug" != "no"; then
   ENABLE_DEBUG="TRUE"
   if test -z "$enable_symbols"; then
      enable_symbols="yes"
   fi
   AC_MSG_RESULT([yes])
else
   ENABLE_DEBUG="FALSE"
   AC_MSG_RESULT([no])
fi
AC_SUBST(ENABLE_DEBUG)

dnl ===================================================================
dnl Set the ENABLE_DBGUTIL variable
dnl ===================================================================
AC_MSG_CHECKING([whether to build with additional debug utilities])
if test -n "$enable_dbgutil" && test "$enable_dbgutil" != "no"; then
   PROEXT=""
   PRODUCT=""
   PROFULLSWITCH=""
   AC_MSG_RESULT([yes])
else
   PRODUCT="full"
   PROFULLSWITCH="product=full"
   PROEXT=".pro"
   AC_MSG_RESULT([no, full product build])
fi
AC_SUBST(PRODUCT)
AC_SUBST(PROFULLSWITCH)
AC_SUBST(PROEXT)

dnl ===================================================================
dnl First setting is whether to include symbols into final build.
dnl ===================================================================
AC_MSG_CHECKING([whether to include symbols into final build])
if test -n "$enable_symbols" && test "$enable_symbols" != "no"; then
	if test "$enable_symbols" = "yes" -o "$enable_symbols" = "TRUE"; then
		ENABLE_SYMBOLS="TRUE"
		AC_MSG_RESULT([yes])
	else
		if test "$enable_symbols" = "SMALL" -o "$enable_symbols" = "small"; then
			ENABLE_SYMBOLS="SMALL"
			AC_MSG_RESULT([yes, small ones])
		else if test "$enable_symbols" != "no" ; then
			     echo enable symbols is: $enable_symbols
			     AC_MSG_ERROR([--enable-symbols only accepts yes, TRUE or SMALL as parameter.])
           	     else
              		     ENABLE_SYMBOLS=
		     fi
		fi
	fi
else
   ENABLE_SYMBOLS=
   AC_MSG_RESULT([no])
fi
AC_SUBST(ENABLE_SYMBOLS)

dnl ===================================================================
dnl Determine if the solver is to be stripped or not.
dnl ===================================================================
AC_MSG_CHECKING([whether to strip the solver or not.])
if test -n "$enable_strip_solver"; then
   if test "$enable_strip_solver" = "yes"; then
      DISABLE_STRIP=
   else if test "$enable_strip_solver" = "no"; then
           DISABLE_STRIP="TRUE"
        else
           AC_MSG_ERROR([--disable-strip-solver only accepts yes or no as parameter.])
        fi
   fi
else
   if test -n "$ENABLE_SYMBOLS"; then
      DISABLE_STRIP="TRUE"
   else
      DISABLE_STRIP=
   fi
fi
AC_SUBST(DISABLE_STRIP)

dnl ===================================================================
dnl Build options
dnl ===================================================================
AC_MSG_CHECKING([whether to enable native CUPS support])
if test "$test_cups" = "yes" -a \( "$enable_cups" = "yes" -o "$enable_cups" = "TRUE" \) ; then
   ENABLE_CUPS="TRUE"
   AC_MSG_RESULT([yes])
else
   ENABLE_CUPS=""
   AC_MSG_RESULT([no])
fi
AC_SUBST(ENABLE_CUPS)

AC_MSG_CHECKING([whether to enable fontconfig support])
if test "$_os" != "WINNT" -a "$_os" != "Darwin" -a \( "$enable_fontconfig" = "yes" -o "$enable_fontconfig" = "TRUE" \); then
   ENABLE_FONTCONFIG="TRUE"
   AC_MSG_RESULT([yes])
else
   ENABLE_FONTCONFIG=""
   AC_MSG_RESULT([no])
fi
AC_SUBST(ENABLE_FONTCONFIG)


dnl ===================================================================
dnl Disable legacy binary file formats filters
dnl ===================================================================
AC_MSG_CHECKING([whether to enable filters for legacy binary file formats (StarOffice 5.2)])
if test "$enable_binfilter" = "no"; then
   WITH_BINFILTER="NO"
   AC_MSG_RESULT([no])
else
   WITH_BINFILTER="YES"
   BUILD_TYPE="$BUILD_TYPE BINFILTER"
   AC_MSG_RESULT([yes])
fi
AC_SUBST(WITH_BINFILTER)

if test "$_os" = "WINNT"; then
   AC_MSG_CHECKING([whether to use DirectX])
   if test "$enable_directx" = "yes" -o "$enable_directx" = "TRUE" -o "$enable_directx" = ""; then
      ENABLE_DIRECTX="TRUE"
      AC_MSG_RESULT([yes])
   else
      ENABLE_DIRECTX=""
      AC_MSG_RESULT([no])
   fi
   AC_SUBST(ENABLE_DIRECTX)

   AC_MSG_CHECKING([whether to use ActiveX])
   if test "$enable_activex" = "yes" -o "$enable_activex" = "TRUE" -o "$enable_activex" = ""; then
      DISABLE_ACTIVEX=""
      AC_MSG_RESULT([yes])
   else
      DISABLE_ACTIVEX="TRUE"
      AC_MSG_RESULT([no])
   fi
   AC_SUBST(DISABLE_ACTIVEX)

   AC_MSG_CHECKING([whether to use ATL])
   if test "$enable_atl" = "yes" -o "$enable_atl" = "TRUE" -o "$enable_atl" = ""; then
      DISABLE_ATL=""
      AC_MSG_RESULT([yes])
   else
      DISABLE_ATL="TRUE"
      AC_MSG_RESULT([no])
   fi
   AC_SUBST(DISABLE_ATL)

fi

dnl ===================================================================
dnl Disable rpath in shared libraries?
dnl ===================================================================
AC_MSG_CHECKING([whether to use RPATH in shared libraries])
if test "$enable_rpath" = "no"; then
   ENABLE_RPATH="no"
else
   ENABLE_RPATH="yes"
fi
AC_MSG_RESULT([$ENABLE_RPATH])
AC_SUBST(ENABLE_RPATH)

dnl Test whether to include MySpell dictionaries
dnl ===================================================================
AC_MSG_CHECKING([whether to include MySpell dictionaries])
if test -z "$with_myspell_dicts" || test "$with_myspell_dicts" = "yes"; then
  AC_MSG_RESULT([yes])
  WITH_MYSPELL_DICTS=YES
  BUILD_TYPE="$BUILD_TYPE DICTIONARIES"
else
  AC_MSG_RESULT([no])
  WITH_MYSPELL_DICTS=NO
fi
AC_SUBST(WITH_MYSPELL_DICTS)

if test "$WITH_MYSPELL_DICTS" = "NO"; then
  AC_MSG_CHECKING([whether to use dicts from external paths])
  if test -n "$with_system_dicts" -a "$with_system_dicts" = "yes"; then
	AC_MSG_RESULT([yes])
	SYSTEM_DICTS=YES
	AC_MSG_CHECKING([for spelling dictionary directory])
	if test -n "$with_external_dict_dir"; then
		DICT_SYSTEM_DIR=file://$with_external_dict_dir
	else
		DICT_SYSTEM_DIR=file:///usr/share/hunspell
	fi
	AC_MSG_RESULT([$DICT_SYSTEM_DIR])
	AC_MSG_CHECKING([for hyphenation patterns directory])
	if test -n "$with_external_hyph_dir"; then
		HYPH_SYSTEM_DIR=file://$with_external_hyph_dir
	else
		HYPH_SYSTEM_DIR=file:///usr/share/hyphen
	fi
	AC_MSG_RESULT([$HYPH_SYSTEM_DIR])
	AC_MSG_CHECKING([for thesaurus directory])
	if test -n "$with_external_thes_dir"; then
		THES_SYSTEM_DIR=file://$with_external_thes_dir
	else
		THES_SYSTEM_DIR=file:///usr/share/mythes
	fi
	AC_MSG_RESULT([$THES_SYSTEM_DIR])
  else
  	AC_MSG_RESULT([no])
  	SYSTEM_DICTS=NO
  fi
fi
AC_SUBST(SYSTEM_DICTS)
AC_SUBST(DICT_SYSTEM_DIR)
AC_SUBST(HYPH_SYSTEM_DIR)
AC_SUBST(THES_SYSTEM_DIR)

dnl ===================================================================
dnl all O/S use tcsh or bash.
dnl The following sets the with_use_shell variable.
dnl ===================================================================
AC_MSG_CHECKING([which shell to use])
if test $_os = "WINNT"; then
   dnl ===================================================================
   if test "$with_use_shell" != "tcsh" -a "$with_use_shell" != "bash"; then
      AC_MSG_ERROR([only "tcsh" or "bash" are supported options])
   fi
   dnl ===================================================================
   dnl Sanity check! Native windows programs cannot use cygwin symlinks!
   dnl ===================================================================
   dnl As long as awk instead of $AWK is used somewhere in the sources,
   dnl check for $AWK and awk. $AWK is pointing to gawk in cygwin.
      if test -L $AWK -o -L `which awk` -o -L `which tar` -o -L `which gunzip` ; then
         AC_MSG_ERROR([$AWK, awk, tar or gunzip is a cygwin symlink!
Native windows programs cannot use cygwin symlinks. Remove the symbolic
link, and copy the program to the name of the link.])
      fi
   dnl ===================================================================
   dnl Another sanity check! More a band-aid. winenv.* adds guw.exe to
   dnl CC and CXX but the configure checks here assume that guw.exe
   dnl (if needed at all) is not yet present.
   dnl ===================================================================
   CC=`echo $CC | $SED "s/^guw.exe //"`
   CXX=`echo $CXX | $SED "s/^guw.exe //"`
   dnl ===================================================================
   dnl If $CC is set to a MinGW compiler, e.g. "gcc -mno-cygwin" enable
   dnl $WITH_MINGWIN
   dnl ===================================================================
      if test -n "$CC";then
         if test "`$CC -dumpmachine 2>/dev/null | $SED -e 's/^.*-//'`" = "mingw32"; then
            WITH_MINGWIN="yes"
         fi
      fi
   dnl ===================================================================
   dnl If using Mingwin32 then don't use 4NT
   dnl ===================================================================
   if test "$WITH_MINGWIN" = "yes" ; then
      if test "x$with_use_shell" = "x"; then
         with_use_shell="tcsh"
      fi
      if test -z "$CC"; then
         CC="gcc -mno-cygwin"
         CXX="g++ -mno-cygwin"
      fi
   fi
elif test $_os = "OS2"; then
   if test "$with_use_shell" != "tcsh"; then
      AC_MSG_ERROR([only "tcsh" is supported options])
   fi
else 
   dnl ===================================================================
   dnl All other operating systems use tcsh or bash.
   dnl ===================================================================
   if test "$with_use_shell" != "tcsh" -a "$with_use_shell" != "bash"; then
      AC_MSG_ERROR([only "tcsh" or "bash" are supported options])
   fi
fi
USE_SHELL="$with_use_shell"
AC_MSG_RESULT([$USE_SHELL])
AC_SUBST(USE_SHELL)
AC_SUBST(WITH_MINGWIN)

dnl ===================================================================
dnl Extra check for Windows. cygwin builds need gcc to build dmake
dnl and g++ to build guw.exe although MS cl (or MinGW) is used to
dnl build OOo.
dnl ===================================================================
if test "$_os" = "WINNT" ; then
   AC_MSG_CHECKING([for cygwin gcc/g++])
   if which gcc > /dev/null && which g++ > /dev/null ; then
      AC_MSG_RESULT([found])
   else
      AC_MSG_ERROR([cygwin gcc and g++ are needed, please install them.])
   fi
fi


dnl ===================================================================
dnl Check whether the chosen shell can be used.
dnl ===================================================================
if test "$with_use_shell" = "tcsh"; then
   AC_PATH_PROG(SHELLPATH, tcsh)
   if test -z "$SHELLPATH"; then
      AC_MSG_ERROR([tcsh not found in \$PATH])
   else
      SHELLPATH=`echo $SHELLPATH | $SED -n "s/\/tcsh$//p"`
   fi
elif test "$with_use_shell" = "bash"; then
   AC_PATH_PROG(SHELLPATH, bash)
   if test -z "$SHELLPATH"; then
      AC_MSG_ERROR([bash not found in \$PATH])
   else
      SHELLPATH=`echo $SHELLPATH | $SED -n "s/\/bash$//p"`
   fi
else
   AC_MSG_WARN([Windows/OS/2 4NT builds don't test for the shell])
   SHELLPATH="NO_SHELLPATH_NEEDED"
fi
AC_SUBST(SHELLPATH)

dnl ===================================================================
dnl  Checks for c compiler,
dnl  The check for the c++ compiler is later on.
dnl ===================================================================
AC_MSG_CHECKING([gcc home])
if test -z "$with_gcc_home"; then
	GCC_HOME=`which gcc | $SED -e s,/bin/gcc,,`
else	
	GCC_HOME="$with_gcc_home"
fi
AC_MSG_RESULT($GCC_HOME)
AC_SUBST(GCC_HOME)

if test -n "$with_gcc_home"; then
   if test -z "$CC"; then
      CC="$with_gcc_home/bin/gcc"
   fi
fi

dnl The following checks for gcc, cc and then cl (if it weren't guarded for win32)
if test "$_os" != "WINNT" -o "$WITH_MINGWIN" = "yes"; then
   AC_PROG_CC
fi

COMPATH=`dirname "$CC"`
if test "$COMPATH" = "." ; then
    AC_PATH_PROGS(COMPATH, $CC)
    dnl double square bracket to get single because of M4 quote...
    COMPATH=`echo $COMPATH | $SED "s@/[[^/:]]*\\\$@@"`;
fi
COMPATH=`echo $COMPATH | $SED "s@/[[Bb]][[Ii]][[Nn]]\\\$@@"`;
echo $COMPATH
dnl ===================================================================
dnl  Test the gcc version,  3 is OK
dnl ===================================================================
GCCVER=20995
if test \( "$_os" != "WINNT" -o "$WITH_MINGWIN" = "yes" \) -a "$GCC" = "yes"; then
    AC_MSG_CHECKING([the GNU gcc compiler version])
   _gcc_version=`$CC -dumpversion`
   _gcc_major=`echo $_gcc_version | $AWK -F. '{ print \$1 }'`
   _gcc_longver=`echo $_gcc_version | $AWK -F. '{ print \$1*10000+\$2*100+\$3 }'`
   GCCVER=`echo $_gcc_version | $AWK -F. '{ print \$1*10000+\$2*100+\$3 }'`

   if test "$_gcc_major" -lt "3"; then
      AC_MSG_ERROR([found version "$_gcc_version", use version 3+ of the gcc compiler])
   else
      if test "$GCCVER" -eq "030203"; then
	    if test "$ENABLE_SYMBOLS" = "SMALL"; then
           AC_MSG_ERROR([version "$_gcc_version" gives internal error with small.])
	    fi
      fi
   fi
   AC_MSG_RESULT([checked (gcc $_gcc_version)])
   if test "$_os" = "SunOS"; then
      AC_MSG_CHECKING([gcc linker])
      if $CC -Wl,--version 2>&1 |head -n 1| grep -v GNU > /dev/null;then
          AC_MSG_ERROR([failed (not GNU ld). Use GNU ld instead of Sun ld on Solaris])
      fi
      AC_MSG_RESULT([ok (GNU ld)])
   fi
fi 
AC_SUBST(GCCVER)

HAVE_LD_BSYMBOLIC_FUNCTIONS=
if test "$GCC" = "yes"; then
   AC_MSG_CHECKING( for -Bsymbolic-functions linker support )
   bsymbolic_functions_ldflags_save=$LDFLAGS
   LDFLAGS="$LDFLAGS -Wl,-Bsymbolic-functions -Wl,--dynamic-list-cpp-new -Wl,--dynamic-list-cpp-typeinfo"
   AC_LINK_IFELSE([AC_LANG_PROGRAM([
   #include <stdio.h>
   ],[
    printf ("hello world\n");
   ])], HAVE_LD_BSYMBOLIC_FUNCTIONS=TRUE, [])
   if test "z$HAVE_LD_BSYMBOLIC_FUNCTIONS" = "zTRUE"; then
     AC_MSG_RESULT( found )
   else
     AC_MSG_RESULT( not found )
   fi
   LDFLAGS=$bsymbolic_functions_ldflags_save
fi
AC_SUBST(HAVE_LD_BSYMBOLIC_FUNCTIONS)

dnl ===================================================================
dnl Set the ENABLE_PCH variable. (Activate --enable-pch)
dnl ===================================================================
AC_MSG_CHECKING([whether to enable pch feature])
if test -n "$enable_pch" && test "$enable_pch" != "no"; then
   if test "$_os" = "WINNT" -a "$WITH_MINGWIN" != "yes"; then
	   ENABLE_PCH="TRUE"
	   AC_MSG_RESULT([yes])
dnl There is no PCH support in GCC versions prior to this
   elif test "$GCC" = "yes" -a "$GCCVER" -gt "030400"; then
	   ENABLE_PCH="TRUE"
	   AC_MSG_RESULT([yes])
   else
	   ENABLE_PCH=""
	   AC_MSG_WARN([Precompiled header not yet supported for your platform/compiler])
   fi
else
   ENABLE_PCH=""
   AC_MSG_RESULT([no])
fi
AC_SUBST(ENABLE_PCH)

dnl ===================================================================
dnl Set the NO_HIDS variable. (enable with --enable-hids)
dnl ===================================================================
AC_MSG_CHECKING([whether to enable hid list feature])
if test -n "$enable_hids" && test "$enable_hids" != "no"; then
   NO_HIDS=""
   AC_MSG_RESULT([yes])
else
   NO_HIDS="TRUE"
   AC_MSG_RESULT([no])
fi
AC_SUBST(NO_HIDS)

dnl ===================================================================
dnl Search all the common names for GNU make
dnl ===================================================================
AC_MSG_CHECKING([for GNU make])
for a in "$MAKE" $GNUMAKE make gmake gnumake; do
      $a --version 2> /dev/null | grep GNU  2>&1 > /dev/null
      if test $? -eq 0;  then
           GNUMAKE=$a
           break
      fi
done
AC_MSG_RESULT($GNUMAKE)
if test -z "$GNUMAKE"; then
    AC_MSG_ERROR([not found. install GNU make.])
fi

AC_MSG_CHECKING([the GNU make version])
_make_version=`$GNUMAKE --version | grep GNU | $SED -e 's@^[[^0-9]]*@@' -e 's@ .*@@' -e 's@,.*@@'`;
_make_longver=`echo $_make_version | $AWK -F. '{ print \$1*10000+\$2*100+\$3 }'`
if test "$_make_longver" -ge "037901" ; then
   AC_MSG_RESULT([$GNUMAKE $_make_version])
else
   if test "$_os" = "Darwin"; then
       if test "$_make_longver" -ge "037900" ; then
		   AC_MSG_RESULT([$GNUMAKE $_make_version])
       else
           AC_MSG_WARN([failed ($GNUMAKE $_make_version need 3.79.0+)])
       fi
   else
       AC_MSG_ERROR([failed ($GNUMAKE $_make_version need 3.79.1+)])
   fi
fi
AC_SUBST(GNUMAKE)

dnl ===================================================================
dnl Search all the common names for GNU tar
dnl ===================================================================
AC_MSG_CHECKING([for GNU tar])
for a in $GNUTAR gtar gnutar tar; do
      $a --version 2> /dev/null | grep GNU  2>&1 > /dev/null
      if test $? -eq 0;  then
           GNUTAR=$a
           break
      fi
done
AC_MSG_RESULT($GNUTAR)
if test -z "$GNUTAR"; then
    AC_MSG_ERROR([not found. install GNU tar.])
fi

AC_SUBST(GNUTAR)

dnl ===================================================================
dnl  Test the solaris compiler version
dnl ===================================================================
if test "$_os" = "SunOS"; then
   if test "$CC" = "cc"; then
      AC_PATH_PROGS(_cc, cc)
      COMPATH=`echo $_cc | $SED -n "s/\/bin\/cc//p"`
      AC_MSG_CHECKING([the SunStudio C/C++ compiler version])
      dnl cc -V outputs to standard error!!!!
      _sunstudio_string=`$CC -V 2>&1 | grep '^cc' | sed -e 's/.* C //'`
      _sunstudio_version=`echo $_sunstudio_string | $AWK '{ print $1 }'`
      _sunstudio_major=`echo $_sunstudio_version | $AWK -F. '{ print $1 }'` 
      if test "$_sunstudio_major" != "5"; then
         AC_MSG_ERROR([found version "$_sunstudio_version", use version 5.5, 5.7, 5.8 or 5.9 of the SunStudio C/C++ compiler])
      else
         _sunstudio_minor=`echo $_sunstudio_version | $AWK -F. '{ if ($2 == 5) print "true"; else if ($2 == 7) print "true"; else if ($2 == 8) print "true"; else if ($2 == 9) print "true"; else print "false" }'` 
         if test "$_sunstudio_minor" = "false"; then
            AC_MSG_ERROR([found version "$_sunstudio_version", use version 5.5, 5.7, 5.8 or 5.9 of the SunStudio C/C++ compiler])
         else
            dnl compiler will do
            AC_MSG_RESULT([checked])
         fi
      fi
   fi
fi

if test "$GCC" = "yes"; then
   AC_MSG_CHECKING( for --hash-style=both linker support )
   hash_style_ldflags_save=$LDFLAGS
   LDFLAGS="$LDFLAGS -Wl,--hash-style=both"
   AC_LINK_IFELSE([AC_LANG_PROGRAM([
   #include <stdio.h>
   ],[
    printf ("hello world\n");
   ])], HAVE_LD_HASH_STYLE=TRUE, HAVE_LD_HASH_STYLE=FALSE)
   if test "z$HAVE_LD_HASH_STYLE" = "zTRUE"; then
     AC_MSG_RESULT( found )
   else
     AC_MSG_RESULT( not found )
   fi
   LDFLAGS=$hash_style_ldflags_save
fi
AC_SUBST(HAVE_LD_HASH_STYLE)

dnl ===================================================================
<<<<<<< HEAD
dnl  Test the IRIX SGI Mips pro compiler
dnl ===================================================================
if test "$_os" = "IRIX" -o "$_os" = "IRIX64"; then
   if test "$CC" = "cc"; then
      AC_PATH_PROGS(_cc, cc)
      COMPATH=`echo $_cc | $SED -n "s/\/bin\/cc//p"`
      AC_MSG_CHECKING([the SGI MIPSpro C compiler version])
      dnl cc -version outputs to standard error!!!!
      _mipspro_version=`$CC -version 2>&1 | $AWK '{ print $4 }'`
      _mipspro_major=`echo $_mipspro_version | $AWK -F. '{ print $1 }'`
      if test "$_mipspro_major" != "7"; then
         AC_MSG_ERROR([found version "$_mipspro_version", use version 7.2+ of the SGI MIPSpro C compiler])
      else
         _mipspro_minor=`echo $_mipspro_version | $AWK -F. '{ if ($2 <= 1) print "false"; else print "true" }'`
         if test "$_mipspro_minor" = "false"; then
            AC_MSG_ERROR([found version "$_mipspro_version", use version 7.2+ of the SGI MIPSpro C compiler])
         else
            dnl compiler will do
            AC_MSG_RESULT([checked])
         fi
      fi
   fi
fi

dnl ===================================================================
=======
>>>>>>> 8464add3
dnl  Test the Compaq compiler for OSF1
dnl ===================================================================
if test "$_os" = "OSF1"; then
   if test "$CC" = "cc"; then
      AC_PATH_PROGS(_cc, cc)
      COMPATH=`echo $_cc | $SED -n "s/\/bin\/cc//p"`
      AC_MSG_WARN([******* $_cc , $COMPATH])
      AC_MSG_CHECKING([the Compaq C compiler version])
      dnl cc -V outputs to standard error!!!!
      _compaqc_version=`$CC -V 2>&1 | $AWK '{ print $3 }'`
      _compaqc_major=`echo $_compaqc_version | $AWK -F. '{ print $1 }'`
      if test "$_compaqc_major" != "T6"; then
         AC_MSG_ERROR([found version "$_compaqc_version", use version 6 of the Compaq C compiler])
      else
         dnl compiler will do
         AC_MSG_RESULT([checked])
      fi
   fi
fi

dnl ===================================================================
dnl Check whether there's a Perl version available.
dnl ===================================================================
if test -z "$with_perl_home"; then
   AC_PATH_PROG(PERL, perl)
else
   if test "$_os" = "WINNT"; then
      with_perl_home=`cygpath -u "$with_perl_home"`
   fi
   _perl_path="$with_perl_home/bin/perl"
   if test -x "$_perl_path"; then
      PERL=$_perl_path
   else
      AC_MSG_ERROR([$_perl_path not found])
   fi
fi

dnl ===================================================================
dnl Testing for Perl version 5 or greater.
dnl $] is the perl version variable, it is returned as an integer
dnl ===================================================================
if test "$PERL"; then
   AC_MSG_CHECKING([the Perl version])
   ${PERL} -e "exit($]);"
   _perl_version=$?
   if test "$_perl_version" -lt 5; then
      AC_MSG_ERROR([found Perl version "$_perl_version", use version 5 of Perl])
   fi 
   AC_MSG_RESULT([checked (perl $_perl_version)])
else
   AC_MSG_ERROR([Perl not found, install version 5 of Perl])
fi
AC_SUBST(PERL)

dnl ===================================================================
dnl Testing for required Perl modules
dnl ===================================================================
AC_MSG_CHECKING([for required Perl modules])
if `$PERL -e 'use Archive::Zip;'`; then
	AC_MSG_RESULT([all modules found])
else
	AC_MSG_ERROR([Failed to find some modules])
fi

dnl ===================================================================
dnl  Check which Microsoft C/C++ or MinGW compiler is used for WINNT
dnl ===================================================================
if test "$_os" = "WINNT"; then
	if test "$WITH_MINGWIN" != "yes"; then
		AC_MSG_CHECKING([for friendly registry keys])
		# VS.Net 2003, VS.Net 2005
		if test -z "$with_cl_home"; then
			vctest=`./oowintool --msvc-productdir`;
			if test -x "$vctest/bin/cl.exe"; then
				with_cl_home=$vctest;
			fi
		else
			with_cl_home=`cygpath -u "$with_cl_home"`
		fi
		AC_MSG_RESULT([done])

		dnl ===========================================================
		dnl  Check for mspdb71.dll/mspdb80.dll
		dnl ===========================================================
		dnl  .NET 2003/5/8 Compiler
		if test -n "$with_mspdb_path";then
			with_mspdb_path=`cygpath -u "$with_mspdb_path"`
		fi
		if test -e "$with_mspdb_path/mspdb71.dll" -o -e "$with_mspdb_path/mspdb80.dll"; then
			MSPDB_PATH="$with_mspdb_path"
		fi
		dnl .NET 2003 case
		if test -z "$MSPDB_PATH" -a -e "$with_cl_home/../Common7/IDE/mspdb71.dll"; then
			MSPDB_PATH="$with_cl_home/../Common7/IDE"
		fi
		dnl .NET 2005/2008 case
		if test -z "$MSPDB_PATH" -a -e "$with_cl_home/../Common7/IDE/mspdb80.dll"; then
			MSPDB_PATH="$with_cl_home/../Common7/IDE"
		fi
		dnl Windows SDK 6.0 case
		if test -z "$MSPDB_PATH" -a -e "$with_cl_home/bin/mspdb80.dll"; then
			MSPDB_PATH="$with_cl_home/bin"
		fi

		if test -z "$MSPDB_PATH";then
			dnl AC_PATH_PROG only checks if MSPDB_PATH is still empty
			AC_PATH_PROG(MSPDB_PATH, mspdb80.dll)
			AC_PATH_PROG(MSPDB_PATH, mspdb71.dll)
			MSPDB_PATH=`dirname "$MSPDB_PATH"`
		fi

		if test -z "$MSPDB_PATH"; then
			AC_MSG_ERROR([You need a mspdb71.dll/mspdb80.dll, make sure it's in the path or use --with-mspdb-path])
		fi
		MSPDB_PATH=`cygpath -d "$MSPDB_PATH"`
		MSPDB_PATH=`cygpath -u "$MSPDB_PATH"`
		dnl The path needs to be added before cl is called
		PATH="$MSPDB_PATH:$PATH"

		AC_MSG_CHECKING([the Microsoft C/C++ Compiler])
   		if test -x "$with_cl_home/bin/cl.exe"; then
   			CC="$with_cl_home/bin/cl.exe"
   		else
   			AC_PATH_PROG(CC, cl.exe)
   		fi
  		if test -e "$CC"; then
			# This gives us a posix path with 8.3 filename restrictions
			CC=`cygpath -d "$CC"`
			CC=`cygpath -u "$CC"`
			# Remove /cl.exe from CC case insensitive
			AC_MSG_RESULT([found ($CC)])
			COMPATH=`echo $CC | $SED 's@\/[[Bb]][[Ii]][[Nn]]\/[[cC]][[lL]]\.[[eE]][[xX]][[eE]]@@'`
			export INCLUDE=`cygpath -d "$COMPATH/Include"`
			dnl  Check which Microsoft C/C++ compiler is found
			AC_MSG_CHECKING([the Version of Microsoft C/C++ Compiler])
dnl      The following find microsoft, matches nn.nn.nnnn then pulls numbers out.         
			CCNUMVER=`$CC 2>&1 | $AWK "/Microsoft/ && /..\\...\\...../ {
							x = match( \\\$0, /..\\...\\...../ )
							CCversion = substr( \\\$0, RSTART, RLENGTH)
							tokencount = split (CCversion,vertoken,\".\")
							for ( i = 1 ; i <= tokencount ; i++ ) {
								printf (\"%04d\",vertoken[[i]] )
							}
							}"`
			AC_MSG_RESULT([found Compiler version $CCNUMVER.])
			if test "$CCNUMVER" -ge "001500000000"; then
				COMEX=12
				MSVSVER=2008
				AC_MSG_RESULT([found .NET 2008 / VS 9.0.])
			elif test "$CCNUMVER" -ge "001400000000"; then
				COMEX=11
				MSVSVER=2005
				AC_MSG_RESULT([found .NET 2005.])
			elif test "$CCNUMVER" -ge "001300102240"; then
				COMEX=10
				MSVSVER=2003
				AC_MSG_RESULT([found .NET 2003.])
			else
				AC_MSG_ERROR([Compiler too old. Use Microsoft C/C++ .NET 2003/2005 compiler.])
			fi
		else
			AC_MSG_ERROR([Microsoft C/C++ Compiler not found. Use --with-cl-home or set path to cl.exe.])
		fi
	else
		AC_MSG_CHECKING([the Mingwin32 C++ Compiler])
		if test `$CC -dumpmachine | $SED -e 's/^.*-//'` = "mingw32"; then
			AC_MSG_RESULT([found.])
			if $CC -dumpspecs | grep -q "mno-cygwin"; then
				USE_MINGW="cygwin"
			else
				USE_MINGW="pure-mingw"
			fi
		else
			AC_MSG_ERROR([Mingwin32 C++ Compiler not found.])
		fi
	fi
fi
AC_SUBST(COMEX)
AC_SUBST(MSPDB_PATH)
AC_SUBST(USE_MINGW)

dnl ===================================================================
dnl  .NET needs special treatment
dnl ===================================================================
if test "$_os" = "WINNT"; then
if test "$WITH_MINGWIN" = "yes" || test "$COMEX" -ge "10"; then
	dnl Check midl.exe
	AC_PATH_PROG(MIDL_PATH, midl.exe)
	if test -n "$MIDL_PATH";then
		MIDL_PATH=`dirname "$MIDL_PATH"`
	fi
	if test -n "$with_midl_path";then
		with_midl_path=`cygpath -u "$with_midl_path"`
	fi
	if test -x "$with_midl_path/midl.exe"; then
		MIDL_PATH="$with_midl_path"
	fi
	if test -z "$MIDL_PATH" -a -e "$with_cl_home/../Common7/Tools/Bin/midl.exe"; then
		MIDL_PATH="$with_cl_home/../Common7/Tools/Bin"
	fi
	if test -z "$MIDL_PATH" ; then
      vstest=`./oowintool --msvs-productdir`;
      if test -x "$vstest/Common7/Tools/Bin/midl.exe" ; then
		  MIDL_PATH="$vstest/Common7/Tools/Bin"
      fi
	fi
	if test -z "$MIDL_PATH" ; then
		psdktest=`./oowintool --psdk-home`
		if test -x "$psdktest/Bin/midl.exe" ; then
			MIDL_PATH="$psdktest/Bin"
		fi
	fi
	if test ! -x "$MIDL_PATH/midl.exe"; then
		AC_MSG_ERROR([midl.exe not found. Make sure it's in the path or use --with-midl-path])
	fi
	# Convert to posix path with 8.3 filename restrictions ( No spaces )
	MIDL_PATH=`cygpath -d "$MIDL_PATH"`
	MIDL_PATH=`cygpath -u "$MIDL_PATH"`

	dnl Check csc.exe
	AC_PATH_PROG(CSC_PATH, csc.exe)
	if test -n "$CSC_PATH";then
		CSC_PATH=`dirname "$CSC_PATH"`
	fi
	if test -n "$with_csc_path";then
		with_csc_path=`cygpath -u "$with_csc_path"`
	fi
	if test -x "$with_csc_path/csc.exe"; then
		CSC_PATH="$with_csc_path"
	else
	   csctest=`./oowintool --csc-compilerdir`;
	   if test -x "$csctest/csc.exe"; then
	      CSC_PATH="$csctest"
	   fi
	fi
	if test ! -x "$CSC_PATH/csc.exe"; then
		AC_MSG_ERROR([csc.exe not found. Make sure it's in the path or use --with-csc-path])
	fi
	# Convert to posix path with 8.3 filename restrictions ( No spaces )
	CSC_PATH=`cygpath -d "$CSC_PATH"`
	CSC_PATH=`cygpath -u "$CSC_PATH"`

    dnl Check mscoree.lib / .NET Frameworks dir
    dnl For VS2003/2005 $with_frame_home has to point to the directory with lib/mscoree.lib.
       AC_MSG_CHECKING(.NET Framework)
	    if test -n "$with_frame_home"; then
		with_frame_home=`cygpath -u "$with_frame_home"`
	    fi
	    if test -f "$with_frame_home/lib/mscoree.lib"; then
		    FRAME_HOME="$with_frame_home"
	    fi
	    if test -z "$FRAME_HOME" -a -e "$with_cl_home/../SDK/v1.1/lib/mscoree.lib"; then
		    FRAME_HOME="$with_cl_home/../SDK/v1.1"
	    fi
	    if test -z "$FRAME_HOME" ; then
          frametest=`./oowintool --dotnetsdk-dir`
          if test -f "$frametest/lib/mscoree.lib"; then
             FRAME_HOME="$frametest"
          else
             frametest=`./oowintool --psdk-home`
             if test -f "$frametest/lib/mscoree.lib"; then
                FRAME_HOME="$frametest"
             fi
          fi
	    fi
	    if test ! -f "$FRAME_HOME/lib/mscoree.lib"; then
		AC_MSG_ERROR([mscoree.lib (.NET Framework) not found. Make sure you use --with-frame-home])
	    fi
	    AC_MSG_RESULT(found)
	# Convert to posix path with 8.3 filename restrictions ( No spaces )
	FRAME_HOME=`cygpath -d "$FRAME_HOME"`
	FRAME_HOME=`cygpath -u "$FRAME_HOME"`
fi
AC_SUBST(MIDL_PATH)
AC_SUBST(CSC_PATH)
AC_SUBST(FRAME_HOME)
fi

dnl ===================================================================
dnl Check if stdc headers are available excluding windows.
dnl ===================================================================
if test "$_os" != "WINNT" -o "$WITH_MINGWIN" = "yes"; then
   AC_HEADER_STDC
fi

dnl ===================================================================
dnl Find pre-processors.
dnl ===================================================================
if test "$_os" != "WINNT" -o "$WITH_MINGWIN" = "yes"; then
   AC_PROG_CXXCPP

dnl Check whether there's a C pre-processor.
dnl ===================================================================
dnl When using SunStudio compiler, there is a bug with the cc
dnl preprocessor, so use CC preprocessor as the cc preprocessor
dnl See Issuezilla #445.
dnl ===================================================================
   if test "$_os" = "SunOS"; then
      CPP=$CXXCPP
   else
      AC_PROG_CPP
   fi
fi

AC_CHECK_SIZEOF(long)
SIZEOF_LONG=$ac_cv_sizeof_long
AC_SUBST(SIZEOF_LONG)
AC_C_BIGENDIAN
WORDS_BIGENDIAN=$ac_cv_c_bigendian
AC_SUBST(WORDS_BIGENDIAN)

dnl Check for large file support
AC_SYS_LARGEFILE
if test -n "$ac_cv_sys_file_offset_bits"; then
   LFS_CFLAGS="-D_FILE_OFFSET_BITS=$ac_cv_sys_file_offset_bits"
fi
if test -n "$ac_cv_sys_large_files" && test "$ac_cv_sys_large_files" != "no"; then
   LFS_CFLAGS="$LFS_CFLAGS -D_LARGE_FILES"
fi
AC_SUBST(LFS_CFLAGS)

dnl ===================================================================
dnl Check if we are to enable vba macro interoperability feature
dnl ===================================================================
AC_MSG_CHECKING([whether to disable vba feature])
if test -n "$enable_vba" && test "$enable_vba" = "no"; then
   AC_MSG_RESULT([yes])
   ENABLE_VBA=NO
else
   AC_MSG_RESULT([no])
   ENABLE_VBA=YES
fi
AC_SUBST(ENABLE_VBA)

if test "$ENABLE_VBA" = "YES"; then
   AC_MSG_CHECKING([how to package the vba compatibility api])
   if test -n "$with_vba_package_format"; then
      if test "$with_vba_package_format" = "extn"; then
         VBA_EXTENSION=YES
         AC_MSG_RESULT([uno extension])
         AC_MSG_WARN([--with-vba-package-format=extn can cause problems])
      else if test "$with_vba_package_format" = "builtin"; then
            VBA_EXTENSION=NO
            AC_MSG_RESULT([build into installset])
         else
            AC_MSG_ERROR([unknown packaging method])
         fi
      fi
 
   else
      VBA_EXTENSION=NO
      AC_MSG_RESULT([defaulting to build into installset])
   fi
else
      VBA_EXTENSION=NO
fi
AC_SUBST(VBA_EXTENSION)

dnl ===================================================================
dnl Check the whether vba need to be delivered as an uno package or part
dnl of the install
dnl ===================================================================


dnl ===================================================================
dnl Check if cups/cups.h is available 
dnl ===================================================================
if test "$test_cups" = "yes" -a "$ENABLE_CUPS" = "TRUE" ; then
    AC_CHECK_HEADER(cups/cups.h, [],
                    [AC_MSG_ERROR([cups/cups.h could not be found. libcupsys2-dev or cups???-devel missing?])], [])
fi

dnl ===================================================================
dnl Check if PAM/pam_appl.h is available on Linux or FreeBSD
dnl ===================================================================
if test "$_os" = "Linux" -o "$_os" = "FreeBSD" -o "$_os" = "GNU"; then
  AC_MSG_CHECKING([whether to enable pam support])
  if test -z "$enable_pam" || test "$enable_pam" != "no"; then
    AC_MSG_RESULT([yes])
    PAM=YES
    AC_CHECK_HEADER(security/pam_appl.h, [],
                    [AC_MSG_ERROR([pam_appl.h could not be found. libpam-dev or pam-devel missing?])], [])
    AC_MSG_CHECKING([whether to link to libpam])
    if test -n "$enable_pam_link" -a "$enable_pam_link" != "no"; then
      AC_MSG_RESULT([yes])
      PAM_LINK=YES
      AC_CHECK_LIB(pam, pam_start, [],
          [AC_MSG_ERROR(libpam not found or functional)], [])
    else
      AC_MSG_RESULT([no, dynamically open it])
      PAM_LINK=NO
    fi
  else
    AC_MSG_RESULT([no])
    PAM=NO
    PAM_LINK=NO
    dnl check getspnam_r for needed args (4 or 5)
    AX_FUNC_WHICH_GETSPNAM_R
  fi
fi
AC_SUBST(PAM)
AC_SUBST(NEW_SHADOW_API)
AC_SUBST(PAM_LINK)

if test "$_os" = "Linux"; then
    AC_MSG_CHECKING([whether to link to libcrypt])
    if test -n "$enable_crypt_link" -a "$enable_crypt_link" != "no"; then
        AC_MSG_RESULT([yes])
        CRYPT_LINK=YES
        AC_CHECK_LIB(crypt, crypt, [],
            [AC_MSG_ERROR(libcrypt not found or functional)], [])
    else
        AC_MSG_RESULT([no, dynamically open it])
        CRYPT_LINK=NO
    fi
fi
AC_SUBST(CRYPT_LINK)

dnl ===================================================================
dnl Testing for c++ compiler and version...
dnl ===================================================================
if test -n "$with_gcc_home"; then
   if test -z "$CXX"; then
      CXX="$with_gcc_home/bin/g++"
   fi
fi

if test "$_os" = "WINNT" -a "$WITH_MINGWIN" != "yes"; then
   if test -e "$CC"; then
      CXX="$CC"
   fi
fi

dnl Autoconf 2.53 can do this test for cl.exe, 2.13 can't!
if test "$_os" != "WINNT" -o "$WITH_MINGWIN" = "yes"; then
   AC_PROG_CXX
fi

dnl check if we are using a buggy version of g++ (currently 3.4.0, 3.4.1 and trunk)
if test "$GXX" = "yes"; then
   AC_MSG_CHECKING([the GNU C++ compiler version])

   _gpp_version=`$CXX -dumpversion`
   _gpp_major=`echo $_gpp_version | $AWK -F. '{ print \$1 }'`
   _gpp_minor=`echo $_gpp_version | $AWK -F. '{ print \$2 }'`
   
   AC_MSG_RESULT([checked (g++ $_gpp_version)])

   if test "$_gpp_major" = "3"; then
      if test "$_gpp_minor" = "4"; then
         AC_MSG_CHECKING([whether $CXX has the enum bug])
AC_TRY_RUN([
extern "C" void abort (void);
extern "C" void exit (int status);

enum E { E0, E1, E2, E3, E4, E5 };

void
test (enum E e)
{
  if (e == E2 || e == E3 || e == E1)
  exit (1);
}

int
main (void)
{
  test (E4);
  test (E5);
  test (E0);
  return 0;
}
],[AC_MSG_ERROR([your version of the GNU C++ compile has a bug which prevents OpenOffice.org from being compiled correctly - please check http://gcc.gnu.org/ml/gcc-patches/2004-07/msg00968.html for details.])], [AC_MSG_RESULT([no])])
      fi
   fi
fi

dnl ===================================================================
dnl Set the gcc/gxx include directories
dnl ===================================================================
# Removed the special FreeBSD treatment. The problem was that with_gxx_include_path
# often contains an i386 which is expanded as a macro. Solved in stlport.
if test "$GXX" = "yes"; then
   AC_MSG_CHECKING([for g++ include path])
   if test -z "$with_gxx_include_path"; then
      with_gxx_include_path=`echo "#include <cstring>" | $CXX -E -xc++ - | $SED -n '/.*1*"\(.*\)\/cstring".*/s//\1/p' | head -n 1`
      if test "$with_gxx_include_path" = "/usr/libexec/(null)/include"; then
          with_gxx_include_path="/usr/include"
      fi
      if test "$WITH_MINGWIN" = "yes"; then
         with_gxx_include_path=`cygpath -d "$with_gxx_include_path"`
         with_gxx_include_path=`cygpath -u "$with_gxx_include_path"`
      fi
      if echo $with_gxx_include_path | grep -q linux; then
         # workaround for Mandriva - issue 100049
         with_gxx_include_path=`cd $with_gxx_include_path && pwd`
      fi
   fi
fi
dnl This is the original code...
dnl with_gxx_include_path=`$CXX -print-search-dirs | grep instal |$AWK '{ print \$2 }'`/include 
if test -z "$with_gxx_include_path"; then
   with_gxx_include_path="NO_GXX_INCLUDE"
   AC_MSG_RESULT([no g++ includes])
else
   AC_MSG_RESULT([$with_gxx_include_path])
fi
GXX_INCLUDE_PATH="$with_gxx_include_path"
AC_SUBST(GXX_INCLUDE_PATH)

dnl ===================================================================
dnl Set the mingw runtime library include directories
dnl ===================================================================
if test "$WITH_MINGWIN" = "yes"; then
   AC_MSG_CHECKING([for mingwin runtime include path])
   cat >conftest.$ac_ext <<_ACEOF
#include <stddef.h>
#include <bits/c++config.h>
_ACEOF
   _mingw_lib_include_path=`$CXX -E -xc++ conftest.$ac_ext | $SED -n -e '/.*1*"\(.*\)\/stddef.h".*/s//\1/p' -e '/.*1*"\(.*\)\/bits\/c++config.h".*/s//\1/p' | sort -u | xargs echo`
   rm conftest.$ac_ext
   if test -n "$_mingw_lib_include_path"; then
      _temp=""
      for a in $_mingw_lib_include_path
         do
            a=`cygpath -d "$a"`
            _temp="$_temp "`cygpath -u "$a"`
         done
      _mingw_lib_include_path=$_temp
   fi
   if test -z "$_mingw_lib_include_path"; then
      _mingw_lib_include_path="NO_LIB_INCLUDE"
      AC_MSG_RESULT([no mingwin runtime includes])
   else
      AC_MSG_RESULT([$_mingw_lib_include_path])
   fi
  MINGW_LIB_INCLUDE_PATH="$_mingw_lib_include_path"
  AC_SUBST(MINGW_LIB_INCLUDE_PATH)
dnl mingw gcc 4.4.0 needs backward in include path to use hash_set/hash_map
   AC_MSG_CHECKING([for mingwin c++ backward include path])
   cat >conftest.$ac_ext <<_ACEOF
#include <hash_set>
_ACEOF
   _mingw_backward_include_path=`$CXX -E -xc++ -Wno-deprecated conftest.$ac_ext 2>&5| $SED -n -e '/.*1*"\(.*\)\/hash_set".*/s//\1/p' | sort -u | xargs echo`
   rm conftest.$ac_ext
   if test -n "$_mingw_backward_include_path"; then
      _mingw_backward_include_path=`cygpath -d $_mingw_backward_include_path`
      _mingw_backward_include_path=`cygpath -u $_mingw_backward_include_path`
      AC_MSG_RESULT([$_mingw_backward_include_path])
   else
      _mingw_backward_include_path="NO_BACKWARD_INCLUDE"
      AC_MSG_RESULT([no mingwin c++ backward includes])
   fi
  MINGW_BACKWARD_INCLUDE_PATH="$_mingw_backward_include_path"
  AC_SUBST(MINGW_BACKWARD_INCLUDE_PATH)
  mingw_crtbegin=`$CC -print-file-name=crtbegin.o`
  MINGW_CLIB_DIR=`dirname $mingw_crtbegin`
  AC_MSG_CHECKING([whether to use dynamic libgcc])
  if test -e "$MINGW_CLIB_DIR/libgcc_s.a"; then
    AC_MSG_CHECKING([dynamic libgcc name])
    MINGW_GCCDLL_pattern=`nm $MINGW_CLIB_DIR/libgcc_s.a | sed -ne 's@.* _libgcc\(.*\)_dll_iname@libgcc\1.dll@p' | uniq | sed -e 's@_@?@g'`
    MINGW_GCCDLL=`cd $COMPATH/bin && ls $MINGW_GCCDLL_pattern 2>/dev/null`
    if test -n "$MINGW_GCCDLL"; then
        MINGW_SHARED_GCCLIB=YES
        AC_MSG_RESULT([use $MINGW_GCCDLL])
    else
        AC_MSG_RESULT([no])
    fi
  else
    AC_MSG_RESULT([no])
  fi
  if test -e "$MINGW_CLIB_DIR/libgcc_eh.a"; then
      MINGW_GCCLIB_EH=YES
  fi
  AC_MSG_CHECKING([whether to use dynamic libstdc++])
  if test -e "$MINGW_CLIB_DIR/libstdc++_s.a" ; then
    AC_MSG_CHECKING([dynamic libstdc++ name])
    MINGW_GXXDLL_pattern=`nm $MINGW_CLIB_DIR/libstdc++_s.a | sed -ne 's@.* _libstdc__\(.*\)_dll_iname@libstdc++\1.dll@p' | uniq | sed -e 's@_@?@g'`
    MINGW_GXXDLL=`cd $COMPATH/bin && ls $MINGW_GXXDLL_pattern 2>/dev/null`
    if test -n "$MINGW_GXXDLL"; then
        MINGW_SHARED_GXXLIB=YES
        AC_MSG_RESULT([use $MINGW_GXXDLL])
    else
        AC_MSG_RESULT([no])
    fi
  else
    AC_MSG_RESULT([no])
  fi
  MINGW_CLIB_DIR=`cygpath $MINGW_CLIB_DIR`
  AC_SUBST(MINGW_CLIB_DIR)
  AC_SUBST(MINGW_SHARED_GCCLIB)
  AC_SUBST(MINGW_GCCLIB_EH)
  AC_SUBST(MINGW_SHARED_GXXLIB)
  AC_SUBST(MINGW_GCCDLL)
  AC_SUBST(MINGW_GXXDLL)
fi

dnl ===================================================================
dnl Extra checking for the SUN OS compiler
dnl ===================================================================
if test "$_os" = "SunOS"; then
   dnl SunStudio C++ compiler packaged with SunStudio C compiler
   if test "$CC" = "cc"; then
   AC_MSG_CHECKING([SunStudio C++ Compiler])
      if test "$CXX" != "CC"; then
         AC_MSG_WARN([SunStudio C++ was not found])
         echo "SunStudio C++ was not found" >> warn
      else
         AC_MSG_RESULT([checked]) 
      fi
   fi 
fi
dnl ===================================================================
dnl Extra checking for the DARWIN compiler
dnl ===================================================================
if test "$_os" = "Darwin"; then
   dnl c++ packaged with cc (gcc) for Macosx
   if test "$CC" = "cc"; then
      AC_MSG_CHECKING([Macosx c++ Compiler])
      if test "$CXX" != "c++"; then
         AC_MSG_WARN([Macosx C++ was not found])
         echo "Macosx C++ was not found" >> warn
      else
         AC_MSG_RESULT([checked]) 
      fi
   fi 
fi 
dnl ===================================================================
dnl Extra checking for the OSF compiler
dnl ===================================================================
if test "$_os" = "OSF1"; then
   AC_MSG_CHECKING([Compaq C++ compiler version])
   dnl cxx -V outputs to standard error!!!!
   _compaqcxx_version=`$CXX -V 2>&1 | $AWK '{ print $3 }'`
   _compaqcxx_major=`echo $_compaqcxx_version | $AWK -F. '{ print $1 }'`
   if test "$_compaqcxx_major" != "V6"; then
      AC_MSG_WARN([found version "$_compaqc_version", use version 6 of the Compaq C++ compiler])
      echo "found version $_compaqc_version, use version 6 of the Compaq C++ compiler" >> warn
   else
      dnl compiler will do
      AC_MSG_RESULT([checked])
   fi
fi

dnl *************************************************************
dnl Testing for exception handling - dwarf2 or sjlj exceptions...
dnl *************************************************************
AC_MSG_CHECKING([exception type])
AC_LANG_PUSH([C++])
if test "$WITH_MINGWIN" = "yes"; then
  AC_TRY_LINK(
	[#include <iostream>

extern "C" void _Unwind_SjLj_RaiseException(void) __attribute__ ((__noreturn__));

	],
	[_Unwind_SjLj_RaiseException() ],
	[exceptions_type="sjlj"],
	[exceptions_type="dwarf2"]
  )
fi

AC_MSG_RESULT($exceptions_type)
AC_LANG_POP([C++])
EXCEPTIONS="$exceptions_type"
AC_SUBST(EXCEPTIONS)

dnl **************************************************************
dnl Testing for required  Solaris and SunStudio compiler patches...
dnl **************************************************************
dnl Check whether the OS is SunOS.
if test "$_os" = "SunOS"; then
   _temp=`showrev -p | $AWK -F" " '{ print $2 }'` 
   if test "$_os_release" = "7"; then
      dnl ***************
      dnl patch 106327-06
      dnl ***************
      AC_MSG_CHECKING([for patch 106327-06 or greater])
      _patch=`echo $_temp | $AWK '/106327-06/ { print "found" }'`
      _patch="false"
      for i in $_temp
      do
         _patch_major=`echo $i | $AWK -F"-" '{ print $1 }'`
         if test "$_patch_major" = "106327"; then
            _patch_rev=`echo $i | $AWK -F"-" '{ print $2 }'`
            if test "$_patch_rev" -ge "6"; then
               _patch="found"
            fi
        fi
      done
      if test "$_patch" = "found"; then
         AC_MSG_RESULT([found])
      else
         AC_MSG_WARN([patch 106327-06 not found, please install compiler patch 106327-06 or greater])
         echo "patch 106327-06 not found, please install compiler patch 106327-06 or greater" >> warn
      fi
      dnl ***************
      dnl patch 106950-11
      dnl ***************
      AC_MSG_CHECKING([for patch 106950-11 or greater])
      _patch=`echo $_temp | $AWK '/106950-11/ { print "found" }'`
      _patch="false"
      for i in $_temp
      do
         _patch_major=`echo $i | $AWK -F"-" '{ print $1 }'`
         if test "$_patch_major" = "106950"; then
            _patch_rev=`echo $i | $AWK -F"-" '{ print $2 }'`
            if test "$_patch_rev" -ge "11"; then
               _patch="found"
            fi
         fi
      done
      if test "$_patch" = "found"; then
         AC_MSG_RESULT([found])
      else
         AC_MSG_WARN([patch 106950-11 not found, please install linker patch 106950-11 or greater])
         echo "patch 106950-11 not found, please install linker patch 106950-11 or greater" >> warn
      fi
   else
      if test "$_os_release" = "6"; then
         dnl ***************
         dnl patch 105591-09
         dnl ***************
         AC_MSG_CHECKING([for patch 105591-09 or greater])
         _patch=`echo $_temp | $AWK '/105591-09/ { print "found" }'`
         _patch="false"
         for i in $_temp
         do
            _patch_major=`echo $i | $AWK -F"-" '{ print $1 }'`
            if test "$_patch_major" = "105591"; then
               _patch_rev=`echo $i | $AWK -F"-" '{ print $2 }'`
               if test "$_patch_rev" -ge "9"; then
                  _patch="found"
               fi
           fi
         done
         if test "$_patch" = "found"; then
            AC_MSG_RESULT([found])
         else
            AC_MSG_WARN([patch 105591-09 not found, please install compiler patch 105591-09 or greater])
            echo "patch 105591-09 not found, please install compiler patch 105591-09 or greater" >> warn
         fi
         dnl ***************
         dnl patch 107733-08
         dnl ***************
         AC_MSG_CHECKING([for patch 107733-08 or greater])
         _patch=`echo $_temp | $AWK '/107733-08/ { print "found" }'`
         _patch="false"
         for i in $_temp
         do
            _patch_major=`echo $i | $AWK -F"-" '{ print $1 }'`
            if test "$_patch_major" = "107733"; then
               _patch_rev=`echo $i | $AWK -F"-" '{ print $2 }'`
               if test "$_patch_rev" -ge "8"; then
                  _patch="found"
               fi
           fi
         done
         if test "$_patch" = "found"; then
            AC_MSG_RESULT([found])
         else
            AC_MSG_WARN([patch 107733-06 not found, please install linker patch 107733-08 or greater])
            echo "patch 107733-06 not found, please install linker patch 107733-08 or greater" >> warn
         fi
      fi
   fi
fi

dnl ===================================================================
dnl Checks for what the default STL should be
dnl ===================================================================
   AC_MSG_CHECKING([what the default STL should be])
   DEFAULT_TO_STLPORT="no"
   if test "$_os" = "Linux"; then
     case "$build_cpu" in
       i?86)
         DEFAULT_TO_STLPORT="yes"
         ;;
       *)
         DEFAULT_TO_STLPORT="no"
         ;;
     esac
   elif test "$_os" = "SunOS"; then
      DEFAULT_TO_STLPORT="yes"
   elif test "$_os" = "WINNT" -a "$WITH_MINGWIN" != "yes"; then
      DEFAULT_TO_STLPORT="yes"
   elif test "$_os" = "OS2"; then
      DEFAULT_TO_STLPORT="yes" 
   elif test "$_os" = "FreeBSD"; then
      DEFAULT_TO_STLPORT="yes"
   fi
   if test "$DEFAULT_TO_STLPORT" = "yes"; then
      AC_MSG_RESULT([stlport])
   else
      AC_MSG_RESULT([system])
   fi
   if test "$WITH_STLPORT" = "auto"; then
      WITH_STLPORT=$DEFAULT_TO_STLPORT
   fi

dnl ===================================================================
dnl Checks for STLPORT
dnl ===================================================================
   AC_MSG_CHECKING([for STL providing headers])
   STLPORT4=""
   USE_SYSTEM_STL=""
   if test "$WITH_STLPORT" = "yes"; then
      AC_MSG_RESULT([using internal stlport.])
      if test "$DEFAULT_TO_STLPORT" != "yes"; then
         AC_MSG_WARN([using stlport. Warning, breaks your ABI compatability!])
         echo "using stlport. Warning, breaks your ABI compatability!" >>warn
      fi
   elif test "$WITH_STLPORT" = "no"; then
      AC_MSG_RESULT([using system STL])
      USE_SYSTEM_STL="YES"
      if test "$DEFAULT_TO_STLPORT" != "no"; then
         AC_MSG_WARN([using system STL. Warning, breaks your ABI compatability!])
         echo "using system STL. Warning, breaks your ABI compatability!" >>warn
      fi
   else
      STLPORT4=$WITH_STLPORT
      if test "$_os" != "WINNT" -o "$WITH_MINGWIN" = "yes"; then
         AC_TRY_CPP($STLPORT4/stlport/hash_map, AC_MSG_RESULT([checked.]), AC_MSG_ERROR([STLport headers not found.]))
      else
         dnl AC_TRY_CPP doesn't work for MSVC because C++ preprocessor is not found by autoconf.
         if test -f "$STLPORT4/stlport/hash_map"; then
            AC_MSG_RESULT([checked.])
         else
            AC_MSG_ERROR([STLport headers not found.])
         fi
      fi
      if test "$_os" != "WINNT" -o "$WITH_MINGWIN" = "yes"; then
         AC_MSG_CHECKING([for STLport libraries])
         if test "$_os" = "SunOS"; then
		      if test -f "$STLPORT4/lib/libstlport_sunpro.so"; then
			      AC_MSG_RESULT([checked])
		      elif test -f "$STLPORT4/lib/libstlport.so"; then
			      AC_MSG_RESULT([checked])
			      STLPORT_VER=500
		      else
			      AC_MSG_ERROR([STLport libraries not found])
		      fi
	      elif test "$_os" = "Darwin"; then
		      if test -f "$STLPORT4/lib/libstlport_gcc.dylib"; then
			      AC_MSG_RESULT([checked])
		      elif test -f "$STLPORT4/lib/libstlport.dylib"; then
			      AC_MSG_RESULT([checked])
			      STLPORT_VER=500
		      else
			      AC_MSG_ERROR([STLport libraries not found])
		      fi
		   else
			   if test -f "$STLPORT4/lib/libstlport_gcc.so"; then
				   AC_MSG_RESULT([checked])
			   elif test -f "$STLPORT4/lib/libstlport.so"; then
				   AC_MSG_RESULT([checked])
				   STLPORT_VER=500
			   else
				   AC_MSG_ERROR([STLport libraries not found])
			   fi
		   fi
	   fi
      if test "$DEFAULT_TO_STLPORT" != "yes"; then
         AC_MSG_WARN([using stlport. Warning, breaks your ABI compatability!])
         echo "using stlport. Warning, breaks your ABI compatability!" >>warn
      fi
   fi

if test -z "$STLPORT4"; then
  STLPORT4="NO_STLPORT4"
fi
if test -z "$STLPORT_VER"; then
  STLPORT_VER=400
fi
AC_SUBST(STLPORT4)
AC_SUBST(STLPORT_VER)
AC_SUBST(USE_SYSTEM_STL)

dnl ===================================================================
dnl visibility feature
dnl ===================================================================
if test "$GCC" = "yes"; then
   AC_MSG_CHECKING([whether $CC supports -fvisibility=hidden])
   save_CFLAGS=$CFLAGS
   CFLAGS="$CFLAGS -fvisibility=hidden"
   AC_TRY_LINK([], [ return 0; ], [ HAVE_GCC_VISIBILITY_FEATURE=TRUE ], [])
   CFLAGS=$save_CFLAGS
   if test "$HAVE_GCC_VISIBILITY_FEATURE" = "TRUE"; then
      AC_MSG_RESULT([yes])
   else
      AC_MSG_RESULT([no])
   fi
fi

# ===================================================================
# use --ccache-skip?
# ===================================================================
dnl used to escape compiler options for ccache that otherwise prevent 
dnl caching of the results (like "-x objective-c++" for Mac)
AC_MSG_CHECKING([whether we are allowed and able to use --ccache-skip])
if test "$_os" != "Darwin" ; then
   AC_MSG_RESULT([only used on Mac currently, skipping])
elif test "$enable_ccache_skip" = "no" ; then
   AC_MSG_RESULT([no - diabled explicitly])
elif test "$enable_ccache_skip" = "yes" ; then
   AC_MSG_RESULT([yes - enabled explicitly, skipping checks])
   AC_SUBST([USE_CCACHE], [YES])
elif test "$enable_ccache_skip" = "auto" ; then
   # checking for ccache presence/version
   AC_MSG_RESULT([probing...])
   AC_PATH_PROG([CCACHE],[ccache],[not_found])
   if test "$CCACHE" = "not_found" ; then
      AC_MSG_NOTICE([not enabling --ccache-skip (ccache not found)])
   else
      # check ccache version 
      AC_MSG_CHECKING([whether version of ccache is suitable])
      CCACHE_VERSION=`"$CCACHE" -V | "$AWK" '/^ccache version/{print $3}'`
      if test "$CCACHE_VERSION" = "2.4_OOo"; then
         AC_MSG_RESULT([yes])
         AC_MSG_CHECKING([whether ccache is actually used for the build])
         AC_LANG_PUSH([C++])
         save_CXXFLAGS=$CXXFLAGS
         CXXFLAGS="$CXXFLAGS --ccache-skip -O2"
         dnl an empty program will do, we're checking the compiler flags
         AC_COMPILE_IFELSE(AC_LANG_PROGRAM([],[]), 
            [use_ccache=yes], [use_ccache=no])
         if test $use_ccache = yes ; then
            AC_MSG_RESULT([yes, will enable --ccache-skip])
            AC_SUBST([USE_CCACHE], [YES])
         else
            AC_MSG_RESULT([no, will not enable --ccache-skip])
         fi
         CXXFLAGS=$save_CXXFLAGS
         AC_LANG_POP([C++])
      else
         AC_MSG_RESULT([no])
         AC_MSG_NOTICE([ccache version $CCACHE_VERSION not accepted. See description for --enable-ccache-skip])
      fi
   fi
else
   AC_MSG_ERROR([invalid option to --enable-ccache-skip. Valid values are "auto", "yes" and "no"])
fi

dnl ===================================================================
dnl system stl sanity tests
dnl ===================================================================
if test "$USE_SYSTEM_STL" = "YES"; then
   AC_MSG_CHECKING([if hash_map will be in __gnu_cxx namespace])
   AC_LANG_PUSH([C++])

   AC_TRY_COMPILE([#include <ext/hash_map>
using namespace __gnu_cxx;
],[hash_map<int, int> t; return 0;],
  ac_cv_cxx_have_ext_hash_map=yes, ac_cv_cxx_have_ext_hash_map=no)

   if test "$ac_cv_cxx_have_ext_hash_map" = "no"; then
      AC_MSG_ERROR([Can't find hash_map. Try with --with-stlport])
   else
      AC_MSG_RESULT([$ac_cv_cxx_have_ext_hash_map])
   fi

   if test "$HAVE_GCC_VISIBILITY_FEATURE" = "TRUE"; then
      AC_MSG_CHECKING([if STL headers are visibility safe])
      AC_EGREP_HEADER(visibility push, string, stlvisok=yes, stlvisok=no)
      AC_MSG_RESULT([$stlvisok])
      if test "$stlvisok" = "no"; then
         AC_MSG_WARN([Your gcc STL headers are not visibility safe. Disabling visibility])
         echo "Your gcc STL headers are not visibility safe. Disabling visibility" >> warn
         unset HAVE_GCC_VISIBILITY_FEATURE
      fi
   fi

   if test "$HAVE_GCC_VISIBILITY_FEATURE" = "TRUE"; then
      sharedlink_ldflags_save=$LDFLAGS
      LDFLAGS="$LDFLAGS -fvisibility-inlines-hidden -fpic -shared"

      AC_MSG_CHECKING([if gcc is -fvisibility-inlines-hidden safe with STL headers])
      AC_TRY_LINK([#include <sstream>
using namespace std;
],[istringstream strm( "test" ); return 0;],
      $EGREP -q  unresolvable conftest.err;
      if test $? -eq 0; then gccvisok=no; else gccvisok=yes; fi, 
      gccvisok=no)
      AC_MSG_RESULT([$gccvisok])
      if test "$gccvisok" = "no"; then
         AC_MSG_WARN([Your gcc is not -fvisibility-inlines-hidden safe. Disabling visibility])
         echo "Your gcc is not -fvisibility-inlines-hidden safe. Disabling visibility" >> warn
         unset HAVE_GCC_VISIBILITY_FEATURE
      fi

      LDFLAGS=$sharedlink_ldflags_save
   fi

   if test "$HAVE_GCC_VISIBILITY_FEATURE" = "TRUE"; then
      AC_MSG_CHECKING([if gcc has a visibility bug with class-level attributes (GCC bug 26905)])
      cat >visibility.cxx <<_ACEOF
#pragma GCC visibility push(hidden)
struct __attribute__ ((visibility ("default"))) TestStruct {
  static void Init();
};
__attribute__ ((visibility ("default"))) void TestFunc() {
  TestStruct::Init();
}
_ACEOF
      if ! $CXX $CXXFLAGS $CPPFLAGS -fpic -S visibility.cxx 2>/dev/null > /dev/null; then
         gccvisbroken=yes
      else
         if $EGREP -q '@PLT|\$stub|\(PLT\)' visibility.s; then
             gccvisbroken=no;
         else 
             gccvisbroken=yes; 
         fi
      fi
      rm -f visibility.s

      AC_MSG_RESULT([$gccvisbroken])
      if test "$gccvisbroken" = "yes"; then
         AC_MSG_WARN([Your gcc is not -fvisibility=hidden safe. Disabling visibility])
         echo "Your gcc is not -fvisibility=hidden safe. Disabling visibility" >> warn
         unset HAVE_GCC_VISIBILITY_FEATURE
      fi
   fi

   AC_LANG_POP([C++])
fi

AC_SUBST(HAVE_GCC_VISIBILITY_FEATURE)

dnl ===================================================================
dnl allocator
dnl ===================================================================
AC_MSG_CHECKING([which memory allocator to use])
if test "$with_alloc" = "system"; then
    AC_MSG_RESULT([system])
    ALLOC="SYS_ALLOC";
    AC_CHECK_FUNCS([malloc realloc calloc free])
fi
if test "$with_alloc" = "tcmalloc"; then
    AC_MSG_RESULT(tcmalloc)
    if ! echo $build_cpu | grep -E 'i[[3456]]86' 2>/dev/null >/dev/null; then
        AC_MSG_ERROR([tcmalloc only available/usable on ix86])
    fi
    AC_CHECK_LIB(tcmalloc, malloc, [],
        [AC_MSG_ERROR(tcmalloc not found or functional. Install the Google Profiling Tools)], [])
    ALLOC="TCMALLOC";
fi
if test "$with_alloc" = "internal" -o -z "$with_alloc"; then
   AC_MSG_RESULT([internal])
fi
AC_SUBST(ALLOC)

dnl ===================================================================
dnl Custom build version
dnl ===================================================================

AC_MSG_CHECKING([whether to add custom build version])
if test "z$with_build_version" != "z"; then
   BUILD_VER_STRING=$with_build_version
   AC_MSG_RESULT([yes, $BUILD_VER_STRING])
else
   BUILD_VER_STRING=
   AC_MSG_RESULT([no])
fi
AC_SUBST(BUILD_VER_STRING)

dnl ===================================================================
dnl Java support enable
dnl ===================================================================
AC_MSG_CHECKING([whether to build with Java support])
if test "$WITH_JAVA" != "no"; then
   AC_MSG_RESULT([yes])
   SOLAR_JAVA="TRUE"
else
   AC_MSG_RESULT([no])
   SOLAR_JAVA=""

   AC_MSG_WARN([building without java will mean some features will not be available])
   echo "building without java will mean some features will not be available" >>warn
fi
AC_SUBST(SOLAR_JAVA)

if test "$_os" = "Linux" && test "$build_cpu" = "powerpc"; then
   # IBMs JDK needs this...
   JITC_PROCESSOR_TYPE=6
   export JITC_PROCESSOR_TYPE
fi

if test "$_os" = "WINNT"; then
   if test -z "$with_jdk_home"; then
      _jdk_home=`./oowintool --jdk-home`
       if test -d "$_jdk_home"; then
          with_jdk_home="$_jdk_home"
       fi
   else
      with_jdk_home=`cygpath -u "$with_jdk_home"`
   fi
fi

dnl ===================================================================
dnl Checks for java
dnl ===================================================================
if test "$SOLAR_JAVA" != ""; then
   JAVA_HOME=; export JAVA_HOME
   if test -z "$with_jdk_home"; then
      AC_PATH_PROG(JAVAINTERPRETER, $WITH_JAVA)
   else
      _java_path="$with_jdk_home/bin/$WITH_JAVA"
      dnl Check if there is a java interpreter at all.
      if test -x "$_java_path"; then
         JAVAINTERPRETER=$_java_path
      else
         AC_MSG_ERROR([$_java_path not found set with_jdk_home])
      fi
   fi
   if test "$_os" = "WINNT"; then
      if test x`echo "$JAVAINTERPRETER" | grep -i '\.exe$'` = x; then
          JAVAINTERPRETER="${JAVAINTERPRETER}.exe"
      fi
      JAVAINTERPRETER=`cygpath -d "$JAVAINTERPRETER"`
      JAVAINTERPRETER=`cygpath -u "$JAVAINTERPRETER"`
   fi
fi

dnl ===================================================================
dnl Checks for JDK.
dnl ===================================================================
if test "$SOLAR_JAVA" != ""; then
   _gij_longver=0
   AC_MSG_CHECKING([the installed JDK])
   if test -n "$JAVAINTERPRETER"; then
      dnl java -version sends output to stderr!
      if test `$JAVAINTERPRETER -version 2>&1 | grep -c "Kaffe"` -gt 0; then
         AC_MSG_ERROR([No valid check available. Please check the block for your desired java in configure.in])
#        dnl Kaffe specific tests
#        KAFFE_VER=`$JAVAINTERPRETER -version 2>&1 | $EGREP "  Version:" | $SED -r "s/.*  Version: ([[0-9\.]]*).*/\1/"`
#        if test -z "$KAFFE_VER"; then
#          AC_MSG_ERROR([looks like Kaffe but version detection failed])
#        fi
#        _kaffe_ver=`echo "$KAFFE_VER" | $AWK -F. '{ print (($1 * 100) + $2) * 100 + $3;}'`
#        if test "$_kaffe_ver" -lt 10100; then
#           AC_MSG_ERROR([Kaffe is too old ($KAFFE_VER - $_kaffe_ver), you need at least 1.1.0])
#        fi
#        JDK=kaffe
#        
#        dnl TODO: define some project exclusion variables
#        
#        AC_MSG_RESULT([checked (Kaffe $KAFFE_VER)])
#        AC_MSG_WARN([EXPERIMENTAL: Kaffe is not a full JDK replacement - some projects will fail to compile])
#        echo "EXPERIMENTAL: Kaffe is not a full JDK replacement - some projects will fail to compile" >>warn
#        JAVA_HOME=`echo $JAVAINTERPRETER | $SED -n "s,//*bin//*java,,p"`
      elif test `$JAVAINTERPRETER --version 2>&1 | grep -c "GNU libgcj"` -gt 0; then
        JDK=gcj
        AC_MSG_RESULT([checked (gcj)]) 
        _gij_version=`$JAVAINTERPRETER --version | grep GNU | $SED -e 's@^[[^0-9]]*@@' -e 's@ .*@@' -e 's@,.*@@'`;
        _gij_longver=`echo $_gij_version | $AWK -F. '{ print \$1*10000+\$2*100+\$3 }'`

      elif test `$JAVAINTERPRETER -version 2>&1 | awk '{ print }' | grep -c "BEA"` -gt 0; then
         AC_MSG_ERROR([No valid check available. Please check the block for your desired java in configure.in])
#        JDK=bea
#
#        dnl BEA JDK specific tests
#        _jdk=`$JAVAINTERPRETER -version 2>&1 | $AWK -F'"' '{ print \$2 }' | $SED s/[[-A-Za-z]]*//`
#        _jdk_ver=`echo "$_jdk" | $AWK -F. '{ print (($1 * 100) + $2) * 100 + $3;}'`
#
#        if test "$_jdk_ver" -lt 10500; then
#          AC_MSG_ERROR([JDK is too old, you need at least BEA JDK 1.5.0])
#        fi
#
#        AC_MSG_RESULT([checked (BEA JDK $_jdk)])
#
#        if test "$with_jdk_home" = ""; then
#             AC_MSG_ERROR([In order to successfully build OpenOffice.org using the BEA JDK,
#you must use the "--with-jdk-home" configure option explicitly])
#        fi
#
#        AC_MSG_WARN([A bug in certain BEA JREs can prevent you from successfully compiling some modules])
#        echo "A bug in certain BEA JREs can prevent you from successfully compiling some modules" >>warn
#
#        JAVA_HOME=$with_jdk_home
#
      elif test `$JAVAINTERPRETER -version 2>&1 | awk '{ print }' | grep -c "IBM"` -gt 0; then
        JDK=ibm

        dnl IBM JDK specific tests
        _jdk=`$JAVAINTERPRETER -version 2>&1 | $AWK -F'"' '{ print \$2 }' | $SED s/[[-A-Za-z]]*//`
        _jdk_ver=`echo "$_jdk" | $AWK -F. '{ print (($1 * 100) + $2) * 100 + $3;}'`
   
        if test "$_jdk_ver" -lt 10500; then
             AC_MSG_ERROR([IBM JDK is too old, you need at least 1.5])
        fi

        AC_MSG_RESULT([checked (IBM JDK $_jdk)])

        if test "$with_jdk_home" = ""; then
             AC_MSG_ERROR([In order to successfully build OpenOffice.org using the IBM JDK,
you must use the "--with-jdk-home" configure option explicitly])
        fi

        JAVA_HOME=$with_jdk_home
	
      else	
        JDK=sun

        dnl SUN JDK specific tests
        _jdk=`$JAVAINTERPRETER -version 2>&1 | $AWK -F'"' '{ print \$2 }' | $SED s/[[-A-Za-z]]*//`
        _jdk_ver=`echo "$_jdk" | $AWK -F. '{ print (($1 * 100) + $2) * 100 + $3;}'`
   
        if test "$_jdk_ver" -lt 10500; then
             AC_MSG_ERROR([JDK is too old, you need at least 1.5])
        fi
        AC_MSG_RESULT([checked (JDK $_jdk)])
        JAVA_HOME=`echo $JAVAINTERPRETER | $SED -n "s,//*bin//*java,,p"`
        if test "$_os" = "WINNT"; then
          JAVA_HOME=`echo $JAVA_HOME | $SED "s,\.[[eE]][[xX]][[eE]]$,,"`
        fi
        if test "$_os" = "OS2"; then
          JAVA_HOME=`echo $JAVA_HOME | $SED "s,\.[[eE]][[xX]][[eE]]$,,"`
        fi
      fi
   else
      AC_MSG_ERROR([JAVA not found. You need at least jdk-1.5, or gcj-4])
   fi
else
   dnl Java disabled
   JAVA_HOME=NO_JAVA_HOME ; export JAVA_HOME
fi

dnl ===================================================================
dnl Checks for javac
dnl ===================================================================
if test "$SOLAR_JAVA" != ""; then
    if test "$JDK" = "gcj"; then 
        javacompiler=`echo $WITH_JAVA | $SED -e "s/gij/gcj/g" | $SED -e "s/java/javac/g"`
    else
        javacompiler="javac"
    fi
    if test "$_os" = "OS2"; then
      if test x`echo "$javacompiler" | grep -i '\.exe$'` = x; then
          javacompiler="${javacompiler}.exe"
      fi
    fi
    if test -z "$with_jdk_home"; then
        AC_PATH_PROG(JAVACOMPILER, $javacompiler)
    else
        _javac_path="$with_jdk_home/bin/$javacompiler"
        dnl Check if there is a java compiler at all.
        if test -x "$_javac_path"; then
            JAVACOMPILER=$_javac_path
        fi
    fi
    if test -z "$JAVACOMPILER"; then
      AC_MSG_ERROR([$javacompiler not found set with_jdk_home])
    fi
    if test "$_os" = "WINNT"; then
       if test x`echo "$JAVACOMPILER" | grep -i '\.exe$'` = x; then
          JAVACOMPILER="${JAVACOMPILER}.exe"
       fi
       JAVACOMPILER=`cygpath -d "$JAVACOMPILER"`
       JAVACOMPILER=`cygpath -u "$JAVACOMPILER"`
    fi
    if test "$_os" = "OS2"; then
       if test x`echo "$JAVACOMPILER" | grep -i '\.exe$'` = x; then
          JAVACOMPILER="${JAVACOMPILER}.exe"
       fi
    fi

    if test `$JAVACOMPILER -version 2>&1 | grep -c "Eclipse Java Compiler"` -gt 0; then
        AC_MSG_CHECKING([re-checking JDK])
        JDK=gcj
        AC_MSG_RESULT([checked (ecj)])
        #TODO: what's to do here? some switch to do 1.5 compiling?
        JAVAFLAGS="-source 1.5 -target 1.5"
        _gij_longver="40200"
    fi
fi

JAVACISGCJ=""
dnl ===================================================================
dnl Checks that javac is gcj
dnl ===================================================================
if test "$SOLAR_JAVA" != ""; then
    if test `$JAVACOMPILER --version 2>&1 | grep -c "GCC"` -gt 0; then
        JAVACISGCJ="yes"
    fi
fi
AC_SUBST(JAVACISGCJ)

dnl ===================================================================
dnl Checks for javadoc
dnl ===================================================================
if test "$SOLAR_JAVA" != ""; then
    if test -z "$with_jdk_home"; then
        AC_PATH_PROG(JAVADOC, javadoc)
    else
        _javadoc_path="$with_jdk_home/bin/javadoc"
        if test "$_os" = "OS2"; then
          if test x`echo "$_javadoc_path" | grep -i '\.exe$'` = x; then
              _javadoc_path="${_javadoc_path}.exe"
          fi
        fi
        dnl Check if there is a javadoc at all.
        if test -x "$_javadoc_path"; then
            JAVADOC=$_javadoc_path
        else
            AC_PATH_PROG(JAVADOC, javadoc)
        fi
    fi
    if test -z "$JAVADOC"; then
      AC_MSG_ERROR([$_javadoc_path not found set with_jdk_home])
    fi
    if test "$_os" = "WINNT"; then
        if test x`echo "$JAVADOC" | grep -i '\.exe$'` = x; then
            JAVADOC="${JAVADOC}.exe"
        fi
        JAVADOC=`cygpath -d "$JAVADOC"`
        JAVADOC=`cygpath -u "$JAVADOC"`
    fi
    if test "$_os" = "OS2"; then
        if test x`echo "$JAVADOC" | grep -i '\.exe$'` = x; then
            JAVADOC="${JAVADOC}.exe"
        fi
    fi
fi

if test "$SOLAR_JAVA" != ""; then
    dnl first check if we have been asked to autodetect JAVA_HOME with a recent gij
    if test "$JDK" == "gcj" -a -z "$JAVA_HOME"; then
      if test "x$with_jdk_home" = "x" -a "$_gij_longver" -ge "40200"; then
        cat > findhome.java <<_ACEOF
[import java.io.File;

class findhome
{
    public static void main(String args[])
    {
        String jrelocation = System.getProperty("java.home");
        File jre = new File(jrelocation);
        System.out.println(jre.getParent());
    }
}]
_ACEOF
        AC_MSG_CHECKING([if javac works])
        javac_cmd="$JAVACOMPILER findhome.java 1>&2"
        AC_TRY_EVAL(javac_cmd)
        if test $? = 0 && test -f ./findhome.class ; then
          AC_MSG_RESULT([javac works])
        else
          echo "configure: javac test failed" >&5
          cat findhome.java >&5
          AC_MSG_ERROR([javac does not work - java projects will not build!])
        fi

        AC_MSG_CHECKING([if gij knows its java.home])
        JAVA_HOME=`$JAVAINTERPRETER findhome`
        if test $? = 0 && test "$JAVA_HOME" != "" ; then
          AC_MSG_RESULT([$JAVA_HOME])
        else
          echo "configure: java test failed" >&5
          cat findhome.java >&5
          AC_MSG_ERROR([gij does not know its java.home - use --with-jdk-home])
        fi
      else
        JAVA_HOME=`echo $JAVAINTERPRETER | $SED -n "s,//*bin//*$WITH_JAVA,,p"`
      fi
    fi

    dnl second sanity check JAVA_HOME if possible
    if test "$JDK" != "gcj" -o "$_gij_longver" -ge "40200"; then
      # check if JAVA_HOME was (maybe incorrectly?) set automatically to /usr
      if test "$JAVA_HOME" = "/usr" -a "x$with_jdk_home" = "x"; then

         if basename $(readlink $(readlink $JAVACOMPILER)) >/dev/null 2>/dev/null; then
          # try to recover first by looking whether we have a alternatives 
          # system as in Debian or newer SuSEs where following /usr/bin/javac
          # over /etc/alternatives/javac leads to the right bindir where we
          # just need to strip a bit away to get a valid JAVA_HOME
            JAVA_HOME=$(readlink $(readlink $JAVACOMPILER))
         elif readlink $JAVACOMPILER >/dev/null 2>/dev/null; then
            # maybe only one level of symlink (e.g. on Mac)
            JAVA_HOME=$(readlink $JAVACOMPILER)
         else
          # else warn
          AC_MSG_WARN([JAVA_HOME is set to /usr - this is very likely to be incorrect])
          AC_MSG_WARN([if this is the case, please inform the correct JAVA_HOME with --with-jdk-home])
          echo "JAVA_HOME is set to /usr - this is very likely to be incorrect" >> warn
          echo "if this is the case, please inform the correct JAVA_HOME with --with-jdk-home" >> warn
          fi
         dnl now that we have the path to the real javac, make a JAVA_HOME out of it..
         if test "$JAVA_HOME" != "/usr"; then
            if test "$_os" = "Darwin"; then
               dnl Leopard returns a non-suitable path with readlink - points to "Current" only
               JAVA_HOME=$(echo $JAVA_HOME | $SED -e s,/Current/Commands/javac$,/CurrentJDK/Home,)
               dnl Tiger already returns a JDK path..
               JAVA_HOME=$(echo $JAVA_HOME | $SED -e s,/CurrentJDK/Commands/javac$,/CurrentJDK/Home,)
            else
               JAVA_HOME=$(echo $JAVA_HOME | $SED -e s,/bin/javac$,,)
            fi
         fi
      fi
      # now check if $JAVA_HOME is really valid
      if test "$_os" = "Darwin"; then
         if test ! -f "$JAVA_HOME/lib/jvm.cfg" -a "x$with_jdk_home" = "x"; then
            JAVA_HOME_OK="NO"
         fi
      elif test ! -d "$JAVA_HOME/jre" -a "x$with_jdk_home" = "x"; then
         JAVA_HOME_OK="NO"
      fi
      if test "$JAVA_HOME_OK" = "NO"; then
         AC_MSG_WARN([JAVA_HOME was not explicitly informed with --with-jdk-home. the configure script])
         AC_MSG_WARN([attempted to find JAVA_HOME automatically, but apparently it failed])
         AC_MSG_WARN([in case JAVA_HOME is incorrectly set, some projects with not be built correctly])
         echo "JAVA_HOME was not explicitly informed with --with-jdk-home. the configure script" >> warn
         echo "attempted to find JAVA_HOME automatically, but apparently it failed" >> warn
         echo "in case JAVA_HOME is incorrectly set, some projects with not be built correctly" >> warn
#         if test "$JDK" == "gcj"; then
#             echo "e.g. install java-1.4.2-gcj-compat-devel and use --with-jdk-home=/usr/lib/jvm/java-1.4.2-gcj" >> warn
#         fi
      fi
    fi
fi

AWTLIB=
if test "$SOLAR_JAVA" != ""; then
   AC_MSG_CHECKING([for jawt lib name])
   if test "$JDK" = "gcj"; then 
      save_CFLAGS=$CFLAGS
      save_LDFLAGS=$LDFLAGS
      CFLAGS="$CFLAGS -I$JAVA_HOME/include"
      LDFLAGS="$LDFLAGS -L$JAVA_HOME/lib -lgcj"
      exec 6>/dev/null # no output
      AC_CHECK_HEADER(jni.h, [],
                    [AC_MSG_ERROR([jni.h could not be found. Mismatch between gcc and libgcj or libgcj-devel missing?])], [])
      AC_CHECK_LIB(gcjawt, JAWT_GetAWT, [ AWTLIB="-lgcjawt -lgcj"] )
      exec 6>&1 # output on again
      CFLAGS=$save_CFLAGS
      LDFLAGS=$save_LDFLAGS
   fi
   # IBM SDK 1.5.0-sr5 includes libjawt.so with unresolved symbols.
   # A workaround is to link also against libpmawt.so
   if test "$JDK" = "ibm" ; then
      save_CFLAGS=$CFLAGS
      save_LDFLAGS=$LDFLAGS
      save_LD_LIBRARY_PATH=$LD_LIBRARY_PATH
      CFLAGS="$CFLAGS -I$JAVA_HOME/include"
      LDFLAGS="$LDFLAGS -L$JAVA_HOME/jre/bin"
      LD_LIBRARY_PATH=$JAVA_HOME/jre/bin:$JAVA_HOME/jre/bin/classic:$JAVA_HOME/jre/bin/xawt:$LD_LIBRARY_PATH
      export LD_LIBRARY_PATH
      exec 6>/dev/null # no output
      AC_CHECK_HEADER(jni.h, [],
                    [AC_MSG_ERROR([jni.h could not be found.])], [])
      AC_CHECK_LIB(jawt, JAWT_GetAWT, [ AWTLIB="-ljawt"] )
      if test -z "$AWTLIB"; then
         LDFLAGS="$LDFLAGS -L$JAVA_HOME/jre/bin/xawt -ljawt"
         AC_CHECK_LIB(mawt, JAWT_GetAWT, [ AWTLIB="-L$JAVA_HOME/jre/bin/xawt -ljawt -lmawt"])
      fi
      exec 6>&1 # output on again
      CFLAGS=$save_CFLAGS
      LDFLAGS=$save_LDFLAGS
      LD_LIBRARY_PATH=$save_LD_LIBRARY_PATH
   fi
   if test -z "$AWTLIB"; then
      AWTLIB=-ljawt
   fi
   AC_MSG_RESULT([$AWTLIB])
   AC_SUBST(AWTLIB)
fi

dnl ===================================================================
dnl Check for optional gcj for AOT
dnl ===================================================================
if test "$SOLAR_JAVA" != ""; then
  AC_MSG_CHECKING([whether to enable gcj aot compilation])
  if test -n "$enable_gcjaot" && test "$enable_gcjaot" != "no"; then
     AC_MSG_RESULT([yes])
     if test `echo $WITH_JAVA | grep -c "gij"` -eq 0; then
        gcjaot="gcj"
     else
        gcjaot=`echo $WITH_JAVA | $SED -e "s/gij/gcj/g"`
     fi
     AC_MSG_RESULT([$gcjaot])
     if test -n "$with_jdk_home"; then
        _javac_path="$with_jdk_home/bin/$gcjaot"
        dnl Check if there is a gcj at all.
        if test -x "$_javac_path"; then
           JAVAAOTCOMPILER=$_javac_path
        fi
     fi
     if test -z "$JAVAAOTCOMPILER"; then
        AC_PATH_PROG(JAVAAOTCOMPILER, $gcjaot)
     fi
     if test -z "$JAVAAOTCOMPILER"; then
        AC_MSG_WARN([$gcjaot not found, set with_jdk_home])
     fi
  else
     AC_MSG_RESULT([no])
  fi
fi

AC_SUBST(JAVA_HOME)
AC_SUBST(JDK)
AC_SUBST(JAVAFLAGS)
AC_SUBST(JAVAINTERPRETER)
AC_SUBST(JAVACOMPILER)
AC_SUBST(JAVAAOTCOMPILER)
AC_SUBST(JAVADOC)

dnl ===================================================================
dnl Checks for specific files.
dnl ===================================================================

dnl ===================================================================
dnl Checks for programs.
dnl ===================================================================

dnl ===================================================================
dnl Check whether we already have dmake
dnl ===================================================================
AC_PATH_PROG(DMAKE, dmake, no)
if test "$DMAKE" = "no"; then
    BUILD_DMAKE=YES
    echo "dmake will be built on ./bootstrap"
else
    AC_MSG_CHECKING([whether the found dmake is the right dmake])
    # we need to find out whether that dmake we found is "our" dmake
    # or the dmake from Sun's SunStudio Compiler which is something
    # different
    # This test _should_ work because the one accepts -V (ours) and one
    # (the other) not...
    $DMAKE -V 2>/dev/null | grep 'dmake .* Version .*' >/dev/null
    if test $? -eq 0; then 
       BUILD_DMAKE=NO
       AC_MSG_RESULT([yes])
       AC_MSG_CHECKING([the dmake version])
       DMAKE_VERSION=`$DMAKE -V | $AWK '$3 == "Version" {print $4}'`
       if test "`echo $DMAKE_VERSION | cut -d'.' -f1`" -gt "4"; then
	 AC_MSG_RESULT([OK, >= 4.11])
       elif test "`echo $DMAKE_VERSION | cut -d'.' -f1`" = "4" && \
	    test "`echo $DMAKE_VERSION | cut -d'.' -f2`" -ge "11"; then
	 AC_MSG_RESULT([OK, >= 4.11])
       else
	 AC_MSG_RESULT([too old. >= 4.11 is needed])
	 echo "A newer dmake will be built on ./bootstrap"
	 BUILD_DMAKE=YES
       fi
    else
       AC_MSG_RESULT([no])
       echo "dmake will be built on ./bootstrap"
       BUILD_DMAKE=YES
    fi
fi
AC_SUBST(BUILD_DMAKE)

AC_MSG_CHECKING([whether to enable EPM for packing])
if test "$_os" != "WINNT" -a \( "z$enable_epm" = "z" -o "$enable_epm" != "no" \) ; then
   AC_MSG_RESULT([yes])
   dnl ===================================================================
   dnl Check for epm - not needed for windows
   dnl ===================================================================
   if test "$_os" != "WINNT"; then
      if test -n "$with_epm"; then
	      EPM=$with_epm
      else
         AC_PATH_PROG(EPM, epm, no)
      fi
      if test "$EPM" = "no" || test "$EPM" = "internal"; then
         echo "EPM will be built."
         BUILD_EPM=YES
         BUILD_TYPE="$BUILD_TYPE EPM"
      else
         # Gentoo has some epm which is something different...
         AC_MSG_CHECKING([whether the found epm is the right epm])
         if $EPM | grep "ESP Package Manager" >/dev/null 2>/dev/null; then
            AC_MSG_RESULT([yes])
         else
            AC_MSG_ERROR([no. Install ESP Package Manager (www.easysw.com/epm) and/or specify the path to the right epm])
         fi
         AC_MSG_CHECKING([epm version])
         EPM_VERSION=`$EPM | grep 'ESP Package Manager' | cut -d' ' -f4 | $SED -e s/v//`
	 if test "`echo $EPM_VERSION | cut -d'.' -f1`" -gt "3" || \
	       test "`echo $EPM_VERSION | cut -d'.' -f1`" -eq "3" -a "`echo $EPM_VERSION | cut -d'.' -f2`" -ge "7"; then
           AC_MSG_RESULT([OK, >= 3.7])
           BUILD_EPM=NO
	        if test "$_os" = "Darwin"; then
               AC_MSG_CHECKING([which PackageMaker EPM thinks to use])
        	      _pm=`strings $EPM | grep PackageMaker | cut -d" " -f1`
        	      if test "$_pm" = "/Developer/Applications/PackageMaker.app/Contents/MacOS/PackageMaker"; then
          		      AC_MSG_ERROR([$_pm; PackageMaker expected in wrong path. Either patch your epm with the right path (/Developer/Applications/Utilities/PackageMaker.app/Contents/MacOS/PackageMaker) or use internal patched epm (--with-epm=internal)])
        	      elif test "$_pm" = "/Developer/Applications/Utilities/PackageMaker.app/Contents/MacOS/PackageMaker"; then
          		    AC_MSG_RESULT([$_pm, ok])
        	      else # we never should get here, but go safe
			          AC_MSG_ERROR([$_pm; PackageMaker expected in unknown path. Either patch your epm with the right path (/Developer/Applications/Utilities/PackageMaker.app/Contents/MacOS/PackageMaker) or use internal patched epm (--with-epm=internal)])
		          fi
	       fi
	 else
           AC_MSG_RESULT([too old. epm >= 3.7 is required.])
           echo "EPM will be built."
           BUILD_EPM=YES
           BUILD_TYPE="$BUILD_TYPE EPM"
	 fi
      fi
   fi

   # test which package format to use
   AC_MSG_CHECKING([which package format to use])
   # epm supports the following formats:
   # aix - AIX software distribution
   # bsd - FreeBSD, NetBSD, or OpenBSD software distribution
   # depot or swinstall - HP-UX software distribution
   # deb - Debian software distribution
   # inst or tardist - IRIX software distribution
   # osx - MacOS X software distribution
   # pkg - Solaris software distribution
   # rpm - RedHat software distribution
   # setld - Tru64 (setld) software distribution
   # native - "Native" software distribution for the platform
   # portable - Portable software distribution

   # defaults
   case "$_os" in
	OS2)
		PKGFORMAT=native
		;;
	Darwin)
		PKGFORMAT=dmg
		;;
	SunOS)
		PKGFORMAT=pkg
		;;
	Linux)
      # if building on Debian, default should be deb...
      if test -e /etc/debian_version; then
         PKGFORMAT=deb
      else
         PKGFORMAT=rpm
      fi
		;;
	AIX)
		PKGFORMAT=aix
		;;
	*BSD)
		PKGFORMAT=bsd
		;;
	OSF1)
		PKGFORMAT=setld
		;;
	# we never should get here since we check the arciecture/os at the beginning,
	# but go sure...
	*)
		AC_MSG_ERROR([unknown system])
   esac
   if test -n "$with_package_format"; then
	for i in $with_package_format; do 
		case "$i" in
			aix | bsd | deb | inst | tardist | osx | pkg | rpm | setld | native | portable) 
			;;
		*)
			AC_MSG_ERROR([unsupported format $i. Supported by EPM are:
aix - AIX software distribution
bsd - FreeBSD, NetBSD, or OpenBSD software distribution
depot or swinstall - HP-UX software distribution
deb - Debian software distribution
inst or tardist - IRIX software distribution
osx - MacOS X software distribution
pkg - Solaris software distribution
rpm - RedHat software distribution
setld - Tru64 (setld) software distribution
native - "Native" software distribution for the platform
portable - Portable software distribution
			]) 
			;;
		esac
	done
	PKGFORMAT="$with_package_format"
   fi
   AC_MSG_RESULT([$PKGFORMAT])
   if echo "$PKGFORMAT" | $EGREP rpm 2>&1 >/dev/null; then
      AC_MSG_CHECKING([for rpm])
      for a in "$RPM" rpmbuild rpm; do
         $a --usage >/dev/null 2> /dev/null
         if test $? -eq 0; then
            RPM=$a
            break
         else
            $a --version >/dev/null 2> /dev/null
            if test $? -eq 0; then
               RPM=$a
               break
            fi 
         fi
       done
       if test -z "$RPM" ; then
          AC_MSG_ERROR([not found])
       else
	  RPM_PATH=`which $RPM`
          AC_MSG_RESULT([$RPM_PATH])
       fi
   fi
   if echo "$PKGFORMAT" | $EGREP deb 2>&1 >/dev/null; then
      AC_PATH_PROG(DPKG, dpkg, no)
      if test "$DPKG" = "no"; then
         AC_MSG_ERROR([dpkg needed for deb creation. Install dpkg.])
      fi
   fi
   if echo "PKGFORMAT" | $EGREP osx 2>&1 >/dev/null; then
      if test "$_os" = "Darwin"; then
         AC_MSG_CHECKING([for PackageMaker availability])
         if ! test -x /Developer/Applications/Utilities/PackageMaker.app/Contents/MacOS/PackageMaker; then
            AC_MSG_ERROR([not installed. Please install Apples Dev Tools])
         else
            AC_MSG_RESULT([ok])
         fi
      else
         AC_MSG_ERROR([PackageMaker needed to build OSX packages and you are not on OSX...])
       fi
   fi
   if echo "$PKGFORMAT" | $EGREP rpm 2>&1 >/dev/null || \
      echo "$PKGFORMAT" | $EGREP pkg 2>&1 >/dev/null; then
      	if test "$EPM" != "no" && test "$EPM" != "internal"; then
           if test "`echo $EPM_VERSION | cut -d'.' -f1`" -lt "4"; then
               AC_MSG_CHECKING([whether epm is patched for OOos needs])
               if grep "Patched for OpenOffice.org" $EPM >/dev/null 2>/dev/null; then
                  AC_MSG_RESULT([yes])
               else
                  AC_MSG_RESULT([no])
                  if echo "$PKGFORMAT" | grep -q rpm; then
                      _pt="rpm"
                      AC_MSG_WARN([the rpms will need to be installed with --nodeps])
                      echo "the rpms will need to be installed with --nodeps" >> warn
                  else
                      _pt="pkg"
                  fi
                  AC_MSG_WARN([the ${_pt}s will not be relocateable])
                  echo "the ${_pt}s will not be relocateable" >> warn
                  AC_MSG_WARN([if you want to make sure installation without --nodeps and
                  relocation will work, you need to patch your epm with the
                  patch in epm/epm-3.7.patch or build with
                  --with-epm=internal which will build a suitable epm])
               fi
           fi
        fi
   fi
   if echo "$PKGFORMAT" | $EGREP pkg 2>&1 >/dev/null; then
      AC_PATH_PROG(PKGMK, pkgmk, no)
      if test "$PKGMK" = "no"; then
         AC_MSG_ERROR([pkgmk needed for Solaris pkg creation. Install it.])
      fi
   fi
   AC_SUBST(BUILD_EPM)
   AC_SUBST(PKGFORMAT)
   AC_SUBST(RPM)
   AC_SUBST(DPKG)
   AC_SUBST(PKGMK)
else
   AC_MSG_RESULT([no])
   EPM=NO
fi
AC_SUBST(EPM)

dnl ===================================================================
dnl Check for gperf
dnl ===================================================================
AC_PATH_PROG(GPERF, gperf)
if test -z "$GPERF"; then
	AC_MSG_ERROR([gperf not found but needed. Install it.])
fi
AC_MSG_CHECKING([gperf version])
if test "`$GPERF --version | $EGREP ^GNU\ gperf | $AWK '{ print $3 }' | cut -d. -f1`" -ge "3"; then
	AC_MSG_RESULT([OK])
else
	AC_MSG_ERROR([too old, you need at least 3.0.0])
fi

dnl ===================================================================
dnl Check for building ODK
dnl ===================================================================
AC_MSG_CHECKING([whether to build the ODK])
if test "z$enable_odk" = "z" -o "$enable_odk" != "no"; then
   AC_MSG_RESULT([yes])
   if test "$WITH_JAVA" != "no"; then
   AC_MSG_CHECKING([for external/unowinreg/unowinreg.dll])
   if ! test -f "./external/unowinreg/unowinreg.dll"; then
      HAVE_UNOWINREG_DLL=no
   else
      HAVE_UNOWINREG_DLL=yes
   fi
   if test "$HAVE_UNOWINREG_DLL" = "yes"; then
      AC_MSG_RESULT([found])
      BUILD_UNOWINREG=NO
   else
      if test "$_os" = "WINNT"; then
         AC_MSG_RESULT([not found, will be built])
      else
         AC_MSG_WARN([not found, will be cross-built using mingw32])
      fi
      BUILD_UNOWINREG=YES
   fi
   if test "$_os" != "WINNT" && test "$BUILD_UNOWINREG" = "YES"; then
      if test -z "$WITH_MINGWIN" || test "$WITH_MINGWIN" = "0"; then
         AC_MSG_ERROR([for rebuilding unowinreg.dll you need the mingw32 C++ compiler.
         Specify mingw32 g++ executable name with --with-mingwin.
         Or use prebuilt one from http://tools.openoffice.org/unowinreg_prebuild/680/ and
         put it into external/unowinreg])
      fi
      if echo "$WITH_MINGWIN" | $EGREP -q "/"; then
         if ! test -x "$WITH_MINGWIN"; then MINGWCXX=false; else MINGWCXX=`basename $WITH_MINGWIN`; fi
      else
         AC_CHECK_TOOL(MINGWCXX, $WITH_MINGWIN, false)
      fi
      if test "$MINGWCXX" = "false"; then
         AC_MSG_ERROR(specified MinGW32 C++ cross-compiler not found. Install it or correct name.)
      fi
      AC_MSG_CHECKING(whether we are using the MinGW32 cross C++ compiler)
      if ! echo "`$MINGWCXX -dumpmachine`" | grep -q mingw32; then
         AC_MSG_ERROR(no)
      else
         AC_MSG_RESULT(yes)
      fi
      if echo "$WITH_MINGWIN" | $EGREP -q "/"; then
         if ! test -x "`echo $WITH_MINGWIN | $SED -e s/g++/strip/`"; then MINGSTRIP=false; else MINGWSTRIP=$(basename $(echo $WITH_MINGWIN | $SED -e s/g++/strip/)); fi
      else
         AC_CHECK_TOOL(MINGWSTRIP, `echo $WITH_MINGWIN | $SED -e s/g++/strip/`, false)
      fi
      if test "$MINGWSTRIP" = "false"; then
         AC_MSG_ERROR(MinGW32 binutils needed. Install them.)
      fi
      AC_LANG_PUSH([C++])
      save_CXX=$CXX
      save_CXXCPP=$CXXCPP
      CXX=$MINGWCXX
      CXXCPP="$MINGWCXX -E"
      save_CXXFLAGS=$CXXFLAGS
      save_CPPFLAGS=$CPPFLAGS
      CXXFLAGS="$CXXFLAGS -I$JAVA_HOME/include"
      CPPFLAGS="$CPPFLAGS -I$JAVA_HOME/include"
      # LIBS contains -lcrypt etc due to teh AC_CHECK_LIBS which obviously
      # do not make sense here (and 'd make the check fail)
      save_LIBS=$LIBS
      LIBS=""
      AC_HAVE_LIBRARY(kernel32)
      AC_HAVE_LIBRARY(advapi32)
      AC_CHECK_HEADER(windows.h, [], [AC_MSG_ERROR([windows.h missing])])
      CXXFLAGS=$save_CXXFLAGS
      CPPFLAGS=$save_CPPFLAGS
      CXX=$save_CXX
      CXXCPP=$save_CXXCPP
      LIBS=$save_LIBS
      AC_LANG_POP([C++])
      fi
   fi
   BUILD_TYPE="$BUILD_TYPE ODK"
else
   AC_MSG_RESULT([no])
   BUILD_UNOWINREG=NO
fi
AC_SUBST(BUILD_UNOWINREG)
AC_SUBST(MINGWCXX)
AC_SUBST(MINGWSTRIP)

dnl ===================================================================
dnl Check for building qadevOOo
dnl ===================================================================
AC_MSG_CHECKING([whether to build qadevOOo])
if test "z$enable_qadevooo" = "z" -o "$enable_qadevooo" != "no"; then
   AC_MSG_RESULT([yes])
   BUILD_QADEVOOO="YES"
   BUILD_TYPE="$BUILD_TYPE QADEVOOO"
else
   BUILD_QADEVOOO="NO"
   AC_MSG_RESULT([no])
fi
AC_SUBST(BUILD_QADEVOOO)

dnl ===================================================================
dnl Check for prelinked libgcc_s.so.1
dnl ===================================================================
if test -z "$with_system_stdlibs" -a -z "$with_system_libs"; then
  if test -n "$checkforstdlibproblems"; then
    if test -f /etc/rpm/macros.prelink; then
      with_system_stdlibs=yes
      AC_MSG_WARN([prelinked libgcc_s.so.1, enabling --with-system-stdlibs, use --without-system-stdlibs to override])
      echo "prelinked libgcc_s.so.1, enabling --with-system-stdlibs, use --without-system-stdlibs to override" >> warn
    elif test "$GCC" = "yes" -a ! -e `$CC -print-file-name=libgcc_s.so.1`; then
      with_system_stdlibs=yes
      AC_MSG_WARN([platform doesn't have a libgcc_s.so.1, enabling --with-system-stdlibs, use --without-system-stdlibs to override])
      echo "platform doesn't have a libgcc_s.so.1, enabling --with-system-stdlibs, use --without-system-stdlibs to override" >> warn
    fi
  fi
fi

dnl ===================================================================
dnl Check for system stdlibs
dnl ===================================================================
AC_MSG_CHECKING([whether to provide libstdc++/libgcc_s in the installset])
if test -n "$with_system_stdlibs" -o -n "$with_system_libs" && \
   test "$with_system_stdlibs" != "no"; then
   AC_MSG_RESULT([no])
   SYSTEM_STDLIBS=YES
else
   AC_MSG_RESULT([yes])
   SYSTEM_STDLIBS=NO
fi
AC_SUBST(SYSTEM_STDLIBS)

dnl ===================================================================
dnl Check for system zlib
dnl ===================================================================
if test "$_os" = "Darwin" && test "$with_system_zlib" != "no"; then
   with_system_zlib=yes
fi
AC_MSG_CHECKING([which zlib to use])
if test -n "$with_system_zlib" -o -n "$with_system_libs" && \
	test "$with_system_zlib" != "no"; then
    AC_MSG_RESULT([external])
    SYSTEM_ZLIB=YES
    AC_CHECK_HEADER(zlib.h, [],
        [AC_MSG_ERROR(zlib.h not found. install zlib)], [])
    AC_CHECK_LIB(z, deflate, [ ZLIB=-lz ],
        [AC_MSG_ERROR(zlib not found or functional)], [])
else
    AC_MSG_RESULT([internal])
    SYSTEM_ZLIB=NO
    BUILD_TYPE="$BUILD_TYPE ZLIB"
fi
AC_SUBST(SYSTEM_ZLIB)

dnl ===================================================================
dnl Check for system jpeg
dnl ===================================================================
AC_MSG_CHECKING([which jpeg to use])
if test -n "$with_system_jpeg" -o -n "$with_system_libs" && \
	test "$with_system_jpeg" != "no"; then
    AC_MSG_RESULT([external])
    SYSTEM_JPEG=YES
    AC_CHECK_HEADER(jpeglib.h, [],
        [AC_MSG_ERROR(jpeg.h not found. install libjpeg)], [])
    AC_CHECK_LIB(jpeg, jpeg_resync_to_restart, [ JPEG3RDLIB=-ljpeg ],
	[AC_MSG_CHECKING(jpeg library not found or fuctional)], [])
else
    AC_MSG_RESULT([internal])
    SYSTEM_JPEG=NO
    BUILD_TYPE="$BUILD_TYPE JPEG"
fi
AC_SUBST(SYSTEM_JPEG)

dnl ===================================================================
dnl Check for system expat
dnl ===================================================================
AC_MSG_CHECKING([which expat to use])
if test -n "$with_system_expat" -o -n "$with_system_libs" && \
	test "$with_system_expat" != "no"; then
    AC_MSG_RESULT([external])
    SYSTEM_EXPAT=YES
    AC_CHECK_HEADER(expat.h, [],
        [AC_MSG_ERROR(expat.h not found. install expat)], [])
    AC_CHECK_LIB(expat, XML_ParserCreate, [],
	[AC_MSG_RESULT(expat library not found or functional.)], [])
else
    AC_MSG_RESULT([internal])
    SYSTEM_EXPAT=NO
    BUILD_TYPE="$BUILD_TYPE EXPAT"
fi
AC_SUBST(SYSTEM_EXPAT)

dnl ===================================================================
dnl Check for system libwpd
dnl ===================================================================
AC_MSG_CHECKING([which libwpd to use])
if test -n "$with_system_libwpd" -o -n "$with_system_libs" && \
        test "$with_system_libwpd" != "no"; then
    AC_MSG_RESULT([external])
    SYSTEM_LIBWPD=YES
    PKG_CHECK_MODULES( LIBWPD, libwpd-0.8 )
else
    AC_MSG_RESULT([internal])
    SYSTEM_LIBWPD=NO
    BUILD_TYPE="$BUILD_TYPE LIBWPD"
fi
AC_SUBST(SYSTEM_LIBWPD)
AC_SUBST(LIBWPD_CFLAGS)
AC_SUBST(LIBWPD_LIBS)

dnl ===================================================================
dnl Check whether freetype is available
dnl ===================================================================
if test  "$test_freetype" = "yes"; then
   AC_MSG_CHECKING([whether freetype is available])
	PKG_CHECK_MODULES( FREETYPE, freetype2 >= 2.0 )
fi
AC_SUBST(FREETYPE_CFLAGS)
AC_SUBST(FREETYPE_LIBS)

dnl ===================================================================
dnl Check whether freetype2 supports emboldening
dnl ===================================================================
if test  "$test_freetype" = "yes"; then
    save_CPPFLAGS="$CPPFLAGS"
    save_LDFLAGS="$LDFLAGS"
    save_LIBS="$LIBS"
    CPPFLAGS="$CPPFLAGS $FREETYPE_CFLAGS"
    LDFLAGS="$LDFLAGS $FREETYPE_LIBS"
    AC_CHECK_LIB(freetype, FT_GlyphSlot_Embolden,
                 [USE_FT_EMBOLDEN="YES"], [USE_FT_EMBOLDEN="NO"], [])
    LDFLAGS="$save_LDFLAGS"
    CPPFLAGS="$save_CPPFLAGS"
    LIBS="$save_LIBS"
fi
AC_SUBST(USE_FT_EMBOLDEN)

if test -n "$with_system_libxslt" -o -n "$with_system_libs" && \
   test "$with_system_libxslt" != "no"; then
    if test -z "$with_system_libxml" -a -z "$with_system_libs" || \
      test "$with_system_libxml" == "no"; then
      # somehow AC_MSG_WARN won't work...
       echo "to prevent incompatibilities between internal libxml2 and libxslt, the office will be build with system-libxml"
       echo "to prevent incompatibilities between internal libxml2 and libxslt, the office will be build with system-libxml" >> warn
       with_system_libxml=yes
    fi
fi
if test -n "$with_system_libxml" -o -n "$with_system_libs" && \
   test "$with_system_libxml" != "no"; then
    if test -z "$with_system_libxslt" -a -z "$with_system_libs" || \
      test "$with_system_libxslt" == "no"; then
      # somehow AC_MSG_WARN won't work...
       echo "to prevent incompatibilities between internal libxslt and libxml2, the office will be build with system-libxslt"
       echo "to prevent incompatibilities between internal libxslt and libxml2, the office will be build with system-libxslt" >> warn
       with_system_libxslt=yes
    fi
fi

dnl ===================================================================
dnl Check for system libxslt
dnl ===================================================================
AC_MSG_CHECKING([which libxslt to use])
if test -n "$with_system_libxslt" -o -n "$with_system_libs" -o \
       "$_os" = "Darwin" && \
   test "$with_system_libxslt" != "no"; then
   AC_MSG_RESULT([external])
   SYSTEM_LIBXSLT=YES

   PKG_CHECK_MODULES_MACHACK(LIBXSLT, xslt-config, libxslt)

   dnl Check for xsltproc
   AC_PATH_PROG(XSLTPROC, xsltproc, no)
   if test "$XSLTPROC" = "no"; then
      AC_MSG_ERROR([xsltproc is required])
   fi
else
   AC_MSG_RESULT([internal])
   SYSTEM_LIBXSLT=NO
   BUILD_TYPE="$BUILD_TYPE LIBXSLT"
fi
AC_SUBST(SYSTEM_LIBXSLT)
AC_SUBST(LIBXSLT_CFLAGS)
AC_SUBST(LIBXSLT_LIBS)


dnl ===================================================================
dnl Check for system libxml
dnl ===================================================================
AC_MSG_CHECKING([which libxml to use])
if test -n "$with_system_libxml" -o -n "$with_system_libs" -o \
            "$_os" = "Darwin" && \
	test "$with_system_libxml" != "no"; then
    AC_MSG_RESULT([external])
    SYSTEM_LIBXML=YES
    PKG_CHECK_MODULES_MACHACK(LIBXML, xml2-config, libxml-2.0 >= 2.0)
    BUILD_TYPE="$BUILD_TYPE LIBXMLSEC"
else
    AC_MSG_RESULT([internal])
    SYSTEM_LIBXML=NO
    BUILD_TYPE="$BUILD_TYPE LIBXML2 LIBXMLSEC"
fi
AC_SUBST(SYSTEM_LIBXML)
AC_SUBST(LIBXML_CFLAGS)
AC_SUBST(LIBXML_LIBS)

dnl ===================================================================
dnl Check for system python
dnl ===================================================================
if test "$_os" = "Darwin" && test "$with_system_python" != "no"; then
   with_system_python=yes
fi
AC_MSG_CHECKING([which python to use])
if test -n "$with_system_python" -o -n "$with_system_libs" && \
	test "$with_system_python" != "no"; then
   SYSTEM_PYTHON=YES
   AC_MSG_RESULT([external])
   AM_PATH_PYTHON([2.2])

   python_include=`$PYTHON -c "import distutils.sysconfig; print distutils.sysconfig.get_config_var('INCLUDEPY');"`
   python_version=`$PYTHON -c "import distutils.sysconfig; print distutils.sysconfig.get_config_var('VERSION');"`
   PYTHON_CFLAGS="-I$python_include"

   if test "$_os" = "Darwin"; then
      PYTHON_LIBS="-framework Python"
   else
      PYTHON_LIBS="-lpython$python_version"
   fi
   
   dnl check if the headers really work:
   save_CPPFLAGS="$CPPFLAGS"
   CPPFLAGS="$CPPFLAGS $PYTHON_CFLAGS"
   AC_CHECK_HEADER(Python.h, [],
       [AC_MSG_ERROR(Python headers not found)], [])
   CPPFLAGS="$save_CPPFLAGS"
else
   SYSTEM_PYTHON=NO
   BUILD_TYPE="$BUILD_TYPE PYTHON"
   AC_MSG_RESULT([internal])
   # Embedded python dies without Home set
   if test "z$HOME" = "z"; then
      export HOME="";
   fi
   # bz2 tarball and bzip2 is not standard
   if test -z "$BZIP2"; then
	AC_PATH_PROG( BZIP2, bzip2)
	if test -z "$BZIP2"; then
   		AC_MSG_ERROR([the internal Python module has a .tar.bz2. You need bzip2])
   	fi
   fi
fi
AC_SUBST(SYSTEM_PYTHON)
AC_SUBST(PYTHON_CFLAGS)
AC_SUBST(PYTHON_LIBS)
HOME=`echo $HOME | sed 's:\\\\:/:g'`
AC_SUBST(HOME)

dnl ===================================================================
dnl Check for system berkley db
dnl ===================================================================
AC_MSG_CHECKING([which db to use])
if test -n "$with_system_db" -o -n "$with_system_libs" && \
	test "$with_system_db" != "no"; then
    SYSTEM_DB=YES
    AC_MSG_RESULT([external])
    AC_CHECK_HEADER(db.h, [ DB_INCLUDES=/usr/include ],
        [
             CFLAGS=-I/usr/include/db4
             AC_CHECK_HEADER(db4/db.h,
             [ DB_INCLUDES=/usr/include/db4 ],
             [ AC_MSG_ERROR(no. install the db4 libraries) ], []+             )
        ], []
    )
    AC_MSG_CHECKING([whether db is at least 4.1])
    AC_TRY_RUN([
#include <db.h>

int main(int argc, char **argv) {
       if(DB_VERSION_MAJOR > 4 || (DB_VERSION_MAJOR == 4 && DB_VERSION_MINOR >= 1)) return 0;
       else return 1;
}
    ], [AC_MSG_RESULT([yes])], [AC_MSG_ERROR([no. you need at least db 4.1])])
    AC_HAVE_LIBRARY(db, [],
      [AC_MSG_ERROR([db not installed or functional])], [])
    SCPDEFS="$SCPDEFS -DSYSTEM_DB"
else
    AC_MSG_RESULT([internal])
    SYSTEM_DB=NO
    BUILD_TYPE="$BUILD_TYPE BERKELEYDB"
fi
AC_SUBST(SYSTEM_DB)
AC_SUBST(DB_VERSION)
AC_SUBST(DB_INCLUDES)
AC_SUBST(DB_JAR)

dnl ===================================================================
dnl Check for system lucene
dnl ===================================================================
AC_MSG_CHECKING([which lucene to use])
if test -n "$with_system_lucene" -o -n "$with_system_libs" && \
       test "$with_system_lucene" != "no" && test "$with_system_jars" != "no"; then
        AC_MSG_RESULT([external])
        SYSTEM_LUCENE=YES
        if test -z $LUCENE_CORE_JAR; then
          AC_CHECK_FILE(/usr/share/java/lucene-core-2.3.jar, 
            [ LUCENE_CORE_JAR=/usr/share/java/lucene-core-2.3.jar ],
            [
              AC_CHECK_FILE(/usr/share/java/lucene.jar, 
                [ LUCENE_CORE_JAR=/usr/share/java/lucene.jar ],
                [ AC_MSG_ERROR(lucene-core.jar replacement not found)]
              )
            ]
          )
        else
          AC_CHECK_FILE($LUCENE_CORE_JAR, [],
               [AC_MSG_ERROR(lucene-core.jar not found.)], [])
        fi

        if test -z $LUCENE_ANALYZERS_JAR; then
          AC_CHECK_FILE(/usr/share/java/lucene-analyzers-2.3.jar, 
            [ LUCENE_ANALYZERS_JAR=/usr/share/java/lucene-analyzers-2.3.jar ],
            [
              AC_CHECK_FILE(/usr/share/java/lucene-contrib/lucene-analyzers.jar, 
                [ LUCENE_ANALYZERS_JAR=/usr/share/java/lucene-contrib/lucene-analyzers.jar ],
                [ AC_MSG_ERROR(lucene-analyzers.jar replacement not found.)]
              )
            ]
          )
        else
          AC_CHECK_FILE($LUCENE_CORE_JAR, [],
               [ AC_MSG_ERROR(lucene-analyzers.jar not found.)], [])
        fi
else
    AC_MSG_RESULT([internal])
    SYSTEM_LUCENE=NO
    BUILD_TYPE="$BUILD_TYPE LUCENE"
fi
AC_SUBST(SYSTEM_LUCENE)
AC_SUBST(LUCENE_CORE_JAR)
AC_SUBST(LUCENE_ANALYZERS_JAR)

dnl ===================================================================
dnl Check for system hsqldb
dnl ===================================================================
AC_MSG_CHECKING([which hsqldb to use])
if test -n "$with_system_hsqldb" -o -n "$with_system_libs" && \
       test "$with_system_hsqldb" != "no" && test "$with_system_jars" != "no"; then
        AC_MSG_RESULT([external])
        SYSTEM_HSQLDB=YES
        if test -z $HSQLDB_JAR; then
               HSQLDB_JAR=/usr/share/java/hsqldb.jar
        fi
        AC_CHECK_FILE($HSQLDB_JAR, [],
               [AC_MSG_ERROR(hsqldb.jar not found.)], [])
        AC_MSG_CHECKING([whether hsqldb is >= 1.8.0.9])
        export HSQLDB_JAR
        if $PERL -e 'use Archive::Zip;
            my $file = "$ENV{'HSQLDB_JAR'}";
            my $zip = Archive::Zip->new( $file );
            my $mf = $zip->contents ( "META-INF/MANIFEST.MF" );
	    if ( $mf =~ m/Specification-Version: 1.8.*/ ) {
	    	push @l, split(/\n/, $mf);
	    	foreach my $line (@l) {
		    if ($line =~ m/Specification-Version:/) {
		        ($t, $version) = split (/:/,$line);
		        $version =~ s/^\s//;
		        ($a, $b, $c, $d) = split (/\./,$version);
		        if (($c == "0" && $d > "8") || $c > 0)  {
		            exit 0;
		        } else {
		            exit 1;
		        }
		    }
		}
	    } else {
	        exit 1;
            }'; then
            AC_MSG_RESULT([yes])
         else
            AC_MSG_ERROR([no, hsqldb >= 1.8.0.9 is needed])
         fi
else
    AC_MSG_RESULT([internal])
    SYSTEM_HSQLDB=NO
    BUILD_TYPE="$BUILD_TYPE HSQLDB"
fi
AC_SUBST(SYSTEM_HSQLDB)
AC_SUBST(HSQLDB_JAR)

dnl ===================================================================
dnl Check for system beanshell
dnl ===================================================================
AC_MSG_CHECKING([which beanshell to use])
if test -n "$with_system_beanshell" -o -n "$with_system_libs" && \
       test "$with_system_beanshell" != "no" && test "$with_system_jars" != "no"; then
        AC_MSG_RESULT([external])
        SYSTEM_BSH=YES
        if test -z $BSH_JAR; then
               BSH_JAR=/usr/share/java/bsh.jar
        fi
        AC_CHECK_FILE($BSH_JAR, [],
               [AC_MSG_ERROR(bsh.jar not found.)], [])
else
    AC_MSG_RESULT([internal])
    SYSTEM_BSH=NO
    BUILD_TYPE="$BUILD_TYPE BSH"
fi
AC_SUBST(SYSTEM_BSH)
AC_SUBST(BSH_JAR)


dnl ===================================================================
dnl Check for system saxon
dnl ===================================================================
AC_MSG_CHECKING([which saxon to use])
if test -n "$with_system_saxon" -o -n "$with_system_libs" && \
       test "$with_system_saxon" != "no" && test "$with_system_jars" != "no"; then
        AC_MSG_RESULT([external])
        SYSTEM_SAXON=YES
        if test -z $SAXON_JAR; then
          AC_CHECK_FILE(/usr/share/java/saxon9.jar, 
            [ SAXON_JAR=/usr/share/java/saxon9.jar ],
            [
              AC_CHECK_FILE(/usr/share/java/saxon.jar, 
                [ SAXON_JAR=/usr/share/java/saxon.jar ],
                [ AC_CHECK_FILE(/usr/share/java/saxon9.jar,
                    [ SAXON_JAR=/usr/share/java/saxon9.jar ],
                    [ AC_MSG_ERROR(saxon.jar replacement not found)]
                  )
                ]
              )
            ]
          )
        else
          AC_CHECK_FILE($SAXON_JAR, [],
               [AC_MSG_ERROR(saxon.jar replacement not found.)], [])
        fi
        if test -n "$SERIALIZER_JAR"; then
          AC_CHECK_FILE($SERIALIZER_JAR, [],
               [AC_MSG_ERROR(serializer.jar not found.)], [])
          AC_SUBST(SERIALIZER_JAR)
        fi
else
    AC_MSG_RESULT([internal])
    SYSTEM_SAXON=NO
    NEED_SAXON=TRUE
fi
AC_SUBST(SYSTEM_SAXON)
AC_SUBST(SAXON_JAR)

if test -n "$NEED_SAXON"; then
   BUILD_TYPE="$BUILD_TYPE SAXON"
fi

dnl ===================================================================
dnl Check for system curl
dnl ===================================================================
if test "$_os" = "Darwin" && test "$with_system_curl" != "no"; then
   with_system_curl=yes
fi
AC_MSG_CHECKING([which curl to use])
if test -n "$with_system_curl" -o -n "$with_system_libs" && \
	test "$with_system_curl" != "no"; then
   AC_MSG_RESULT([external])
   SYSTEM_CURL=YES

   AC_PATH_PROG( CURLCONFIG, curl-config)
   if test -z "$CURLCONFIG"; then
      AC_MSG_ERROR([install curl to run this script])
   fi

   # check curl version
   AC_MSG_CHECKING([whether curl is >= 7.9.8])
   if test "`$CURLCONFIG --version | $AWK -F' ' '{print $2}' | $AWK -F. '{ print $1 }'`" -gt "7" -a \
	"`$CURLCONFIG --version | $AWK -F' ' '{print $2}' | $AWK -F. '{ print $2 }'`" -gt "9" -a \
	"`$CURLCONFIG --version | $AWK -F' ' '{print $2}' | $AWK -F. '{ print $3 }'`" -gt "8"; then 
      AC_MSG_ERROR([no, you need at least curl 7.9,8])
   else
      AC_MSG_RESULT([yes])
   fi
   CURL_LIBS=`$CURLCONFIG --libs`
   CURL_CFLAGS=`$CURLCONFIG --cflags`
else
   AC_MSG_RESULT([internal])
   SYSTEM_CURL=NO
   BUILD_TYPE="$BUILD_TYPE CURL"
fi
AC_SUBST(SYSTEM_CURL)
AC_SUBST(CURL_CFLAGS)
AC_SUBST(CURL_LIBS)

dnl ===================================================================
dnl Check for system boost
dnl ===================================================================
AC_MSG_CHECKING([which boost to use])
if test -n "$with_system_boost" -o -n "$with_system_headers" && \
	test "$with_system_boost" != "no"; then
   AC_MSG_RESULT([external])
   SYSTEM_BOOST=YES
   AC_LANG_PUSH([C++])
   AC_CHECK_HEADER(boost/shared_ptr.hpp, [],
       [AC_MSG_ERROR(boost/shared_ptr.hpp not found. install boost)], [])
   AC_CHECK_HEADER(boost/spirit/include/classic_core.hpp, [],
       [AC_MSG_ERROR(boost/spirit/include/classic_core.hpp not found. install boost >= 1.38)], [])
   AC_CHECK_HEADER(boost/function.hpp, [],
       [AC_MSG_ERROR(boost/function.hpp not found. install boost)], [])

   save_CXXFLAGS=$CXXFLAGS
   CXXFLAGS="$CXXFLAGS -fno-exceptions"
   AC_MSG_CHECKING([whether boost/function.hpp compiles with -fno-exceptions])
   AC_TRY_COMPILE([#include <boost/function.hpp>
], [],
   ac_cv_cxx_boost_no_exceptons_broken=no, ac_cv_cxx_boost_no_exceptons_broken=yes)

   if test "$ac_cv_cxx_boost_no_exceptons_broken" = "yes"; then
	AC_MSG_ERROR([no, see https://bugzilla.redhat.com/show_bug.cgi?id=477131])
   else
  	AC_MSG_RESULT([yes])
   fi
   CXXFLAGS=$save_CXXFLAGS
   AC_LANG_POP([C++])
else
   AC_MSG_RESULT([internal])
   BUILD_TYPE="$BUILD_TYPE BOOST"
   SYSTEM_BOOST=NO
fi
AC_SUBST(SYSTEM_BOOST)

dnl ===================================================================
dnl Check for system vigra
dnl ===================================================================
AC_MSG_CHECKING([which vigra to use])
if test -n "$with_system_vigra" -o -n "$with_system_headers" && \
	test "$with_system_vigra" != "no"; then
   AC_MSG_RESULT([external])
   SYSTEM_VIGRA=YES
   AC_LANG_PUSH([C++])
   AC_CHECK_HEADER(vigra/copyimage.hxx, [],
       [AC_MSG_ERROR(vigra/copyimage.hxx not found. install vigra)], [])
   AC_LANG_POP([C++])
else
   AC_MSG_RESULT([internal])
   BUILD_TYPE="$BUILD_TYPE VIGRA"
   SYSTEM_VIGRA=NO
fi
AC_SUBST(SYSTEM_VIGRA)

dnl ===================================================================
dnl Check for system odbc
dnl ===================================================================
AC_MSG_CHECKING([which odbc headers to use])
if test -n "$with_system_odbc_headers" -o -n "$with_system_headers" && \
	test "$with_system_odbc_headers" != "no"; then
   AC_MSG_RESULT([external])
   SYSTEM_ODBC_HEADERS=YES

   AC_CHECK_HEADER(sqlext.h, [],
      [AC_MSG_ERROR(odbc not found. install odbc)], [])
else
   AC_MSG_RESULT([internal])
   SYSTEM_ODBC_HEADERS=NO
   BUILD_TYPE="$BUILD_TYPE UNIXODBC"
fi
AC_SUBST(SYSTEM_ODBC_HEADERS)

AC_MSG_CHECKING([whether to enable build of Mozilla/Mozilla NSS-using components])
if test "$enable_mozilla" = "no"; then
   AC_MSG_RESULT([no])
   WITH_MOZILLA=NO
   ENABLE_NSS_MODULE=NO
else
   AC_MSG_RESULT([yes])
   WITH_MOZILLA=YES
fi
AC_SUBST(WITH_MOZILLA)

AC_MSG_CHECKING([whether to build Mozilla addressbook connectivity])
if test "$enable_mozilla" = "no"; then
   AC_MSG_RESULT([no])
elif test "$with_system_mozilla" = "yes"; then
   AC_MSG_RESULT([no, not possible with system-mozilla])
else
   AC_MSG_RESULT([yes])
fi

AC_MSG_CHECKING([whether to build XML Security support])
if test "$enable_mozilla" = "no"; then
   AC_MSG_RESULT([no, since Mozilla (NSS) disabled but needed])
else
   AC_MSG_RESULT([yes])
fi

AC_MSG_CHECKING([whether to build LDAP configuration backend])
if test -z "$enable_ldap" || test "$enable_ldap" = "yes"; then
   if test "$enable_mozilla" = "yes" || test "$with_openldap" = "yes"; then
      AC_MSG_RESULT([yes])
      WITH_LDAP=YES
   else
      AC_MSG_RESULT([no. Either Mozilla or OpenLDAP needed])
      WITH_LDAP=NO
   fi
else
   AC_MSG_RESULT([no])
   WITH_LDAP=NO
fi

if test "$WITH_LDAP" = "YES"; then
   dnl ===================================================================
   dnl Test whether we want to use the Mozilla or the OpenLDAP LDAP SDK
   dnl ===================================================================
   AC_MSG_CHECKING([which LDAP SDK to use])
   if test -n "$with_openldap" && test "$with_openldap" != "no"; then
  	   AC_MSG_RESULT([OpenLDAP])
	   WITH_OPENLDAP=YES
	   AC_CHECK_HEADERS(ldap.h, [],
		   [AC_MSG_ERROR(ldap.h not found. install openldap libs)], [])
	   AC_CHECK_LIB(ldap, ldap_simple_bind_s, [],
		   [AC_MSG_ERROR(openldap lib not found or functional)], [])
	   # rumours say that OpenLDAP doesn't have that function. I looked and
	   # it has it. Test for it to be sure
         AC_CHECK_LIB(ldap, ldap_set_option, [],
                [AC_MSG_ERROR(openldap lib not found or functional)], [])
   else
	   AC_MSG_RESULT([Netscape/Mozilla])
	   # TODO. Actually do a sanity check and check for
	   # LDAP_OPT_SIZELIMIT and LDAP_X_OPT_CONNECT_TIMEOUT 
	   WITH_OPENLDAP=NO
   fi
fi
AC_SUBST(WITH_LDAP)
AC_SUBST(WITH_OPENLDAP)

dnl ===================================================================
dnl Check for system mozilla
dnl ===================================================================
AC_MSG_CHECKING([which mozilla to use])
if test -n "$with_system_mozilla" && test "$with_system_mozilla" != "no"; then
    AC_MSG_RESULT([external])
    SYSTEM_MOZILLA=YES
    ENABLE_NSS_MODULE=NO
    enable_nss_module=no
    AC_MSG_CHECKING([which Mozilla flavour to use])
    if test -n "$with_system_mozilla" && test "$with_system_mozilla" = "libxul"; then
      MOZ_FLAVOUR=libxul
    elif test -n "$with_system_mozilla" && test "$with_system_mozilla" = "xulrunner"; then
      MOZ_FLAVOUR=xulrunner
    elif test -n "$with_system_mozilla" && test "$with_system_mozilla" = "seamonkey"; then
      MOZ_FLAVOUR=seamonkey
    elif test -n "$with_system_mozilla" && test "$with_system_mozilla" = "firefox"; then
      MOZ_FLAVOUR=firefox
    elif test -n "$with_system_mozilla" && test "$with_system_mozilla" = "mozilla"; then
      MOZ_FLAVOUR=mozilla
    else
      MOZ_FLAVOUR=libxul
    fi
    tmp=`echo $MOZ_FLAVOUR | $PERL -e 'print ucfirst(<STDIN>);'`
    AC_MSG_RESULT($tmp)

    PKG_CHECK_MODULES( MOZ_NSS, nss, STANDALONENSS="TRUE", STANDALONENSS="" )
    if test -z "$STANDALONENSS"; then
        PKG_CHECK_MODULES( MOZ_NSS, $MOZ_FLAVOUR-nss )
    else
        NSS_LIB="-L`$PKG_CONFIG --variable=libdir nss`"
        AC_SUBST(NSS_LIB)
    fi

    if $PKG_CONFIG --exists nspr ; then
      PKG_CHECK_MODULES( MOZ_NSPR, nspr )
      NSPR_LIB="-L`$PKG_CONFIG --variable=libdir nspr`"
      AC_SUBST(NSPR_LIB)
    else
      PKG_CHECK_MODULES( MOZ_NSPR, $MOZ_FLAVOUR-nspr )
    fi

    if test "$MOZ_FLAVOUR" != "libxul"; then
      PKG_CHECK_MODULES( MOZILLAXPCOM, $MOZ_FLAVOUR-xpcom, HASXPCOM="TRUE", HASXPCOM="" )
      MOZ_INC=`$PKG_CONFIG --variable=includedir $MOZ_FLAVOUR-xpcom`
      MOZ_LIB=`$PKG_CONFIG --variable=libdir $MOZ_FLAVOUR-xpcom`
    fi

    if test -z "$HASXPCOM"; then
      PKG_CHECK_MODULES( MOZILLAXPCOM, libxul )
      MOZ_INC=`$PKG_CONFIG --variable=includedir libxul`
      MOZ_LIB=`$PKG_CONFIG --variable=libdir libxul`
      if ! test -e "$MOZ_LIB/libxul.so"; then
         MOZ_LIB=`$PKG_CONFIG --variable=sdkdir libxul`
         if test -e "$MOZ_LIB/sdk/lib/libxul.so"; then
            MOZ_LIB="$MOZ_LIB/sdk/lib"
         fi
      fi
    fi

    save_CPPFLAGS="$CPPFLAGS"
    save_LDFLAGS="$LDFLAGS"
    save_LIBS="$LIBS"
    CPPFLAGS="$CPPFLAGS $MOZ_NSS_CFLAGS"
    LDFLAGS="$LDFLAGS $MOZ_NSS_LIBS"
    AC_CHECK_LIB(nss3, PK11_GetCertFromPrivateKey, [], 
      [AC_MSG_ERROR(PK11_GetCertFromPrivateKey missing but needed.
See https://bugzilla.mozilla.org/show_bug.cgi?id=262274.
Fixed since nss 3.9.3 (contained by e.g. mozilla >= 1.7.5))], [])
    LDFLAGS="$save_LDFLAGS"
    CPPFLAGS="$save_CPPFLAGS"
    LIBS="$save_LIBS"

    MOZ_LIB_XPCOM=$MOZILLAXPCOM_LIBS
    if test "$WITH_LDAP" != "NO" && test "$WITH_OPENLDAP" != "YES"; then
      AC_MSG_CHECKING([whether $tmp was compiled with --enable-ldap])
      if test -d "$MOZ_INC/ldap"; then
         AC_MSG_RESULT([yes])
         MOZ_LDAP_CFLAGS="-I$MOZ_INC"
      else
        AC_MSG_ERROR([no.
Could not find LDAP header include files in $MOZ_INC/ldap.
Please recompile $tmp with --enable-ldap or use --with-openldap.])
      fi
    fi

    #e.g. http://fedoraproject.org/wiki/Releases/FeatureXULRunnerAPIChanges
    #the plugin pkg-config etc. reverts to "mozilla-plugin" with libxul
    if test "$MOZ_FLAVOUR" == "libxul"; then
        MOZ_FLAVOUR="mozilla"
    fi

elif test "$enable_mozilla" = "no"; then
    AC_MSG_RESULT([none])
    WITH_MOZILLA=NO
    ENABLE_NSS_MODULE=NO
    enable_nss_module=no
else
    AC_MSG_RESULT([internal])
    SYSTEM_MOZILLA=NO
    BUILD_TYPE="$BUILD_TYPE MOZ"
if test -z "$with_mozilla_version"; then
   MOZILLA_VERSION=
else
   AC_MSG_CHECKING([which mozilla version to build])
   MOZILLA_VERSION=$with_mozilla_version
   enable_build_mozilla=1
   AC_MSG_RESULT([$MOZILLA_VERSION])
fi

AC_SUBST(MOZILLA_VERSION)

AC_MSG_CHECKING([for toolkit mozilla should use])
if test -z "$with_mozilla_toolkit"; then
   if test "$_os" != "WINNT" ; then
      if test "$_os" = "Darwin" ; then
         MOZILLA_TOOLKIT=mac  
         AC_MSG_RESULT([mac])
      else
         MOZILLA_TOOLKIT=gtk2
         AC_MSG_RESULT([gtk2])
      fi
   fi
else
   MOZILLA_TOOLKIT=$with_mozilla_toolkit
   enable_build_mozilla=1
   AC_MSG_RESULT([$MOZILLA_TOOLKIT])
fi
#if test "$_os" = "Darwin" && test "$MOZILLA_TOOLKIT" != "gtk2"; then
#   #only gtk2 toolkit supported - xlib or cocoa nees glib1 and libIDL1 - the latter is not
#   #available using fink, mac (carbon) doesn't work because xcode installs conflicting headers
#   AC_MSG_ERROR([Only gtk2 toolkit supported on Mac, sorry.])
#fi

AC_SUBST(MOZILLA_TOOLKIT)

# default to enabling build mozilla
if test "$enable_build_mozilla" != "no"; then
      enable_build_mozilla=yes
else
      enable_build_mozilla=
fi

AC_MSG_CHECKING([whether to build Mozilla/SeaMonkey])
if test -n "$enable_build_mozilla"; then
   BUILD_MOZAB="TRUE"
   AC_MSG_RESULT([yes])
else
   BUILD_MOZAB=""	
   AC_MSG_RESULT([no])
fi

AC_MSG_CHECKING([whether to build provided NSS module])
if test "$enable_nss_module" != "no"; then
   ENABLE_NSS_MODULE="YES"
   BUILD_TYPE="$BUILD_TYPE NSS"
   AC_MSG_RESULT([yes])
   if test "$_os" = "WINNT"; then
      AC_MSG_CHECKING([for Mozilla build tooling])
      if test -z "$MOZILLABUILD" ; then
AC_MSG_ERROR([Mozilla build tooling not found.
Use the --with-mozilla-build option after installling the tools obtained
from http://ftp.mozilla.org/pub/mozilla.org/mozilla/libraries/win32])
      else
         if test \( "$WITH_MINGWIN" = "yes" \) ; then
            if test ! -d "$MOZILLABUILD" ; then
AC_MSG_ERROR([Mozilla build tooling incomplete!])
            else
               AC_MSG_RESULT([ok])
            fi
         else
            if test ! -d "$MOZILLABUILD/moztools" \
               -o ! -d "$MOZILLABUILD/msys" ; then
AC_MSG_ERROR([Mozilla build tooling incomplete!])
            else
               AC_MSG_RESULT([ok])
            fi
         fi
      fi
   fi
else
   ENABLE_NSS_MODULE="NO"
   AC_MSG_RESULT([no])
fi

if test "$BUILD_MOZAB" = "TRUE"; then
  if test "$_os" = "WINNT"; then
    if test "$WITH_MINGWIN" != "yes"; then
      # compiling with MSVC. Only supported platform here is MSVS2005 at the moment.
      if test "$MSVSVER" != "2005"; then
        AC_MSG_ERROR([Building SeaMonkey is supported with Microsoft Visual Studio .NET 2005 only.])
      fi
    else
      AC_MSG_WARN([Building SeaMonkey with mingwin is not tested, and likely to break.])
      echo "Building SeaMonkey with mingwin is not tested, and likely to break." >> warn
    fi
  fi

   if test -z "$MOZILLA_VERSION"; then
      MOZILLA_VERSION=1.1.14
   fi
   MOZILLA_SOURCE_VERSION="seamonkey-${MOZILLA_VERSION}.source"
   for e in gz bz2; do
      AC_MSG_CHECKING([for $MOZILLA_SOURCE_VERSION.tar.$e])
      if test ! -e "moz/download/$MOZILLA_SOURCE_VERSION.tar.$e" && test "$HAVE_MOZILLA_TARBALL" != "y"; then
         AC_MSG_RESULT([not found])
         HAVE_MOZILLA_TARBALL=n
      else
         AC_MSG_RESULT([found])
         HAVE_MOZILLA_TARBALL=y
      fi
   done
   if test "$HAVE_MOZILLA_TARBALL" != "y"; then
         AC_MSG_ERROR([Mozilla/SeaMonkey source archive not found.
Please copy $MOZILLA_SOURCE_VERSION.tar.bz2 or $MOZILLA_SOURCE_VERSION.tar.gz to moz/download/.
The archives can be found here:
ftp://ftp.mozilla.org/pub/mozilla.org/seamonkey/releases/$MOZILLA_VERSION/])
   fi
   if test "$_os" = "WINNT"; then
      AC_MSG_CHECKING([for moztools binaries])
      if test ! -e "moz/download/vc8-moztools.zip" ; then
        AC_MSG_ERROR([The following file is missing in moz/download: vc8-moztools.zip
(from ftp://ftp.mozilla.org/pub/mozilla.org/mozilla/libraries/win32/historic/vc8/)])
      else
         AC_MSG_RESULT([ok])
      fi
   elif test "$_os" = "Darwin"; then
      if test "$MOZILLA_TOOLKIT" = "gtk2"; then
         AC_MSG_NOTICE([checking whether mozilla can be built...])
         PKG_CHECK_MODULES(MOZGTK2, gtk+-2.0 >= 2.4 libIDL-2.0 >= 0.8, AC_MSG_NOTICE([OK - can build mozilla]), AC_MSG_ERROR([Prerequisites to build mozilla not met. Either use the precompiled mozilla binaries or install the missing packages]))
      else
         PKG_CHECK_MODULES(MOZLIBREQ, libIDL-2.0 >= 0.6.3,  MOZIDL="TRUE", MOZIDL="")
         if test -z "$MOZIDL"; then
            AC_MSG_ERROR([libIDL 0.6.3 or newer is needed to build mozilla with mac toolkit.])
         fi
      fi
   else
      # Generic Unix/Linux section
      if test "$MOZILLA_TOOLKIT" = "gtk2"; then
         PKG_CHECK_MODULES(MOZLIBREQ, gtk+-2.0, MOZGTK="TRUE", MOZGTK="")
         if test -z "$MOZGTK"; then
            AC_MSG_ERROR([GTK2 is needed to build mozilla.])
         fi
         PKG_CHECK_MODULES(MOZLIBREQ, libIDL-2.0 >= 0.8.0, MOZIDL="TRUE", MOZIDL="")
         if test -z "$MOZIDL"; then
            AC_MSG_ERROR([libIDL >= 0.8.0 is needed when using GTK2 to build mozilla.])
         fi 
      else
         PKG_CHECK_MODULES(MOZLIBREQ, gtk+ >= 1.2.3, MOZGTK="TRUE", MOZGTK="")
         if test -z "$MOZGTK"; then
            AC_MSG_ERROR([gtk 1.2 is needed when not using GTK2 to build mozilla.])
         fi
         PKG_CHECK_MODULES(MOZLIBREQ, libidl >= 0.6.3 libidl <= 0.6.8, MOZIDL="TRUE", MOZIDL="")
         if test -z "$MOZIDL"; then
            AC_MSG_ERROR([libIDL 0.6.3 - 0.6.8 is needed when not using GTK2 to build mozilla.])
         fi
      fi
   fi
fi

AC_SUBST(BUILD_MOZAB)

fi
AC_SUBST(ENABLE_NSS_MODULE)
AC_SUBST(MOZILLABUILD)
AC_SUBST(SYSTEM_MOZILLA)
AC_SUBST(MOZ_FLAVOUR)
AC_SUBST(MOZ_INC)
AC_SUBST(MOZ_LIB)
AC_SUBST(MOZ_LIB_XPCOM)
AC_SUBST(MOZ_NSPR_CFLAGS)
AC_SUBST(MOZ_NSS_CFLAGS)
AC_SUBST(MOZ_LDAP_CFLAGS)

dnl ===================================================================
dnl Check for system sane
dnl ===================================================================
AC_MSG_CHECKING([which sane header to use])
if test -n "$with_system_sane_header" -o -n "$with_system_headers" && \
	test "$with_system_sane_header" != "no"; then
   AC_MSG_RESULT([external])
   SYSTEM_SANE_HEADER=YES
   AC_CHECK_HEADER(sane/sane.h, [],
      [AC_MSG_ERROR(sane not found. install sane)], [])
else
   AC_MSG_RESULT([internal])
   SYSTEM_SANE_HEADER=NO
   BUILD_TYPE="$BUILD_TYPE SANE"
fi
AC_SUBST(SYSTEM_SANE_HEADER)

dnl ===================================================================
dnl Check for system icu
dnl ===================================================================
AC_MSG_CHECKING([which icu to use])
if test -n "$with_system_icu" -o -n "$with_system_libs" && \
	test "$with_system_icu" != "no"; then
   AC_MSG_RESULT([external])
   SYSTEM_ICU=YES
   AC_LANG_PUSH([C++])
   AC_MSG_CHECKING([for unicode/rbbi.h])
   AC_TRY_CPP(unicode/rbbi.h, AC_MSG_RESULT([checked.]), AC_MSG_ERROR([icu headers not found.]))
   AC_PATH_PROG(SYSTEM_GENBRK, genbrk, [], [$PATH:/usr/sbin:/sbin])
   if test -z "$SYSTEM_GENBRK"; then
      AC_MSG_ERROR([\"genbrk\" not found in \$PATH, install the icu development tool \"genbrk"\])
   fi
   AC_PATH_PROG(SYSTEM_GENCCODE, genccode, [], [$PATH:/usr/sbin:/sbin])
   if test -z "$SYSTEM_GENCCODE"; then
      AC_MSG_ERROR([\"genccode\" not found in \$PATH, install the icu development tool \"genccode"\])
   fi
   AC_PATH_PROG(SYSTEM_GENCMN, gencmn, [], [$PATH:/usr/sbin:/sbin])
   if test -z "$SYSTEM_GENCMN"; then
      AC_MSG_ERROR([\"gencmn\" not found in \$PATH, install the icu development tool \"gencmn"\])
   fi
   AC_MSG_CHECKING([ICU version])
      AC_TRY_RUN([
#include <unicode/uversion.h>

int main(int argc, char **argv) {
      if(U_ICU_VERSION_MAJOR_NUM < 4)
        return 1;
      else
        return 0;
}
      ], [AC_MSG_RESULT(OK)], [AC_MSG_ERROR([not suitable, only >= 4.0 supported currently])])
      AC_LANG_POP([C++])
else
    AC_MSG_RESULT([internal])
    SYSTEM_ICU=NO
    BUILD_TYPE="$BUILD_TYPE ICU"
fi
AC_SUBST(SYSTEM_ICU)
AC_SUBST(SYSTEM_GENBRK)
AC_SUBST(SYSTEM_GENCCODE)
AC_SUBST(SYSTEM_GENCMN)

dnl ===================================================================
dnl Graphite
dnl ===================================================================

AC_MSG_CHECKING([whether to enable graphite support])
if test "$_os" = "WINNT" -o "$_os" = "Linux" && test "z$enable_graphite" == "z" -o "$enable_graphite" != "no" ; then
    AC_MSG_RESULT([yes])
    ENABLE_GRAPHITE="TRUE"
    AC_MSG_CHECKING([which graphite to use])
    if test -n "$with_system_graphite" -o -n "$with_system_libs" && \
        test "$with_system_graphite" != "no"; then
        AC_MSG_RESULT([external])
        SYSTEM_GRAPHITE=YES
        PKG_CHECK_MODULES( GRAPHITE, silgraphite )
	AC_MSG_CHECKING([STL compatibility])
	if test "$WITH_STLPORT" != "no"; then
		AC_MSG_ERROR([to use system graphite you need to use --without-stlport])
	else
		AC_MSG_RESULT([OK])	
	fi
    else
        AC_MSG_RESULT([internal])
        SYSTEM_GRAPHITE=NO
        BUILD_TYPE="$BUILD_TYPE GRAPHITE"
    fi
else
   AC_MSG_RESULT([no])
fi
AC_SUBST(ENABLE_GRAPHITE)
AC_SUBST(SYSTEM_GRAPHITE)
AC_SUBST(GRAPHITE_LIBS)
AC_SUBST(GRAPHITE_CFLAGS)

dnl ===================================================================
dnl Checks for libraries.
dnl ===================================================================
dnl Check for Mac OS X native GUI, which may is now required; the X11 build is no longer supported
dnl See if we have the AppKit framework for building with Quartz graphics.

if test  "$_os" = "Darwin"; then
   if test "x$with_x" = "xyes"; then
      AC_MSG_ERROR([X11 build is no longer supported on MacOSX, please use the native aqua build])
   else
      AC_MSG_CHECKING([for /System/Library/Frameworks/AppKit.framework])
      if test -d "/System/Library/Frameworks/AppKit.framework/"; then
         AC_MSG_RESULT([yes])
         x_includes="no_x_includes"
         x_libraries="no_x_libraries"
         dnl disable some things used on other Unix versions but not on the aqua build
         enable_gtk=no
         enable_cups=no
         ENABLE_CUPS=""
         AC_SUBST(ENABLE_CUPS)
      else
         AC_MSG_ERROR([No AppKit.framewrok found])
      fi
   fi
fi

dnl ***************************************
dnl testing for X libraries and includes...
dnl ***************************************
if test "$_os" = "Darwin" -a "x$x_includes" = "xno_x_includes"; then
   echo "Do Nothing for _os = Darwin"
   dnl Mac OS X using Aqua graphics. Don't check for X11.
   :
elif test "$_os" = "OS2" ; then
   echo "Do Nothing for _os = OS2. Don't check for X11."
   dnl OS/2 uses native graphics. Don't check for X11.
   :
elif test "$_os" != "WINNT" ; then
   AC_PATH_X
   AC_PATH_XTRA
   CPPFLAGS="$CPPFLAGS $X_CFLAGS"

   if test "x$x_includes" = "x"; then
     x_includes="default_x_includes"
   fi
   if test "x$x_libraries" = "x"; then
     x_libraries="default_x_libraries"
   fi
   dnl The variables $x_libraries and $x_includes are set.
   if test -z "$x_libraries"; then
      AC_MSG_ERROR([No X libraries found]) # Exit
   fi
   if test -z "$x_includes"; then
      AC_MSG_ERROR([No X includes found]) # Exit
   fi
   CFLAGS=$X_CFLAGS
   LDFLAGS="$X_LDFLAGS $X_LIBS"
   AC_CHECK_LIB(X11, XOpenDisplay, x_libs="-lX11 $X_EXTRA_LIBS", [AC_MSG_ERROR([X Development libraries not found])])
   dnl Check if the XauDisposeAuth symbol is provided by libXau.
   AC_CHECK_LIB(Xau, XauDisposeAuth, XAU_LIBS="-lXau", [])
else
   x_includes="no_x_includes"
   x_libraries="no_x_libraries"
fi
if test -z "$x_includes"; then
   x_includes="no_x_includes"
fi
if test -z "$x_libraries"; then
   x_libraries="no_x_libraries"
fi
if test "$x_includes" = "default_x_includes"; then
   XINC="/usr/include"
else
   XINC="$x_includes"
fi
AC_SUBST(XINC)
if test "$x_libraries" = "default_x_libraries"; then
   XLIB=`$PKG_CONFIG --variable=libdir x11`
   if test "x$XLIB" = x; then
         XLIB="/usr/lib"
   fi
else
   XLIB="$x_libraries"
fi
AC_SUBST(XLIB)
AC_SUBST(XAU_LIBS)

if test "$_os" != "WINNT" -a "$_os" != "OS2" -a "$_os" != "Darwin"; then
   dnl ===================================================================
   dnl Check for using Xaw
   dnl ===================================================================
   AC_MSG_CHECKING([whether to use Xaw])
   if test "$enable_Xaw" = "no"; then
       DISABLE_XAW=TRUE
       AC_MSG_RESULT([no])
       AC_CHECK_HEADERS(X11/Composite.h,[],[AC_MSG_ERROR([Xt include headers not found])],
         [#include <X11/Intrinsic.h>])
   else
       AC_MSG_RESULT([yes])
       AC_CHECK_HEADERS(X11/Xaw/Label.h,[],[AC_MSG_ERROR([Xaw include headers not found])],
         [#include <X11/Intrinsic.h>])
       AC_CHECK_LIB(Xaw, main, [],
           [AC_MSG_ERROR(Xaw library not found or functional)], [])
   fi
fi
AC_SUBST(DISABLE_XAW)



dnl ===================================================================
dnl Check if fontconfig/fontconfig.h is available 
dnl ===================================================================
if test "$ENABLE_FONTCONFIG" = "TRUE" ; then
    AC_CHECK_HEADER(fontconfig/fontconfig.h, [],
                    [AC_MSG_ERROR([fontconfig/fontconfig.h could not be found. libfontconfig1-dev or fontconfig???-devel missing?])], [])
    AC_MSG_CHECKING([whether fontconfig is >= 2.2.0])
    AC_TRY_RUN([
#include <fontconfig/fontconfig.h>

int main(int argc, char **argv) {
	if(FC_MAJOR > 2 || (FC_MAJOR == 2 && FC_MINOR >= 2)) return 0;
	else return 1;
}
], [AC_MSG_RESULT([yes])], [AC_MSG_ERROR([no, fontconfig >= 2.2.0 needed])])
fi

dnl ===================================================================
dnl Check for system Xrender
dnl ===================================================================
AC_MSG_CHECKING([whether to link to Xrender])
if test -n "$enable_xrender_link" -a "$enable_xrender_link" != "no"; then
   AC_MSG_RESULT([yes])
   XRENDER_LINK=YES
   with_system_xrender_headers=yes
else
   AC_MSG_RESULT([no, dynamically open it])
   XRENDER_LINK=NO
fi
AC_MSG_CHECKING([which Xrender headers to use])
if test -n "$with_system_xrender_headers" -o -n "$with_system_headers" && \
	test "$with_system_xrender_headers" != "no"; then
   AC_MSG_RESULT([external])
   SYSTEM_XRENDER_HEADERS=YES
   AC_CHECK_HEADER(X11/extensions/Xrender.h, [],
      [AC_MSG_ERROR(Xrender not found. install X)], [])
else
   AC_MSG_RESULT([internal])
   SYSTEM_XRENDER_HEADERS=NO
   BUILD_TYPE="$BUILD_TYPE X11_EXTENSIONS"
fi
if test "$XRENDER_LINK" = "YES"; then
   AC_CHECK_LIB(Xrender, XRenderQueryVersion, [],
      [AC_MSG_ERROR(libXrender not found or functional)], [])
fi
AC_SUBST(SYSTEM_XRENDER_HEADERS)
AC_SUBST(XRENDER_LINK)

dnl ===================================================================
dnl Check for XRandr
dnl ===================================================================
AC_MSG_CHECKING([whether to enable RandR support])
if test "$test_randr" = "yes" -a \( "$enable_randr" = "yes" -o "$enable_randr" = "TRUE" \) ; then
   if test -z "$enable_randr_link" -o "$enable_randr_link" = "no"; then
	  XRANDR_DLOPEN="TRUE"
	  AC_MSG_RESULT([resorting to dlopen libXrandr at runtime])
   else
	  XRANDR_DLOPEN="FALSE"
      PKG_CHECK_MODULES(XRANDR, xrandr >= 1.2, ENABLE_RANDR="TRUE", ENABLE_RANDR="")
      if test "$ENABLE_RANDR" != "TRUE"; then
         AC_CHECK_HEADER(X11/extensions/Xrandr.h, [],
                        [AC_MSG_ERROR([X11/extensions/Xrandr.h could not be found. X11 dev missing?])], [])
         XRANDR_CFLAGS=" "
         AC_CHECK_LIB(Xrandr, XRRQueryExtension, [],
              [ AC_MSG_ERROR(libXrandr not found or functional) ], [])
         XRANDR_LIBS="-lXrandr "
         ENABLE_RANDR="TRUE"
	     AC_MSG_RESULT([enabling RandR support])
      fi
   fi
else
   ENABLE_RANDR=""
   AC_MSG_RESULT([no])
fi
AC_SUBST(XRANDR_DLOPEN)
AC_SUBST(XRANDR_CFLAGS)
AC_SUBST(XRANDR_LIBS)
AC_SUBST(ENABLE_RANDR)

dnl ===================================================================
dnl Check for building neon
dnl ===================================================================
AC_MSG_CHECKING([whether to use neon])
if test "$enable_neon" = "no"; then
    AC_MSG_RESULT([no])
    DISABLE_NEON=TRUE
    AC_SUBST(DISABLE_NEON)
else
    AC_MSG_RESULT([yes])
dnl ===================================================================
dnl Check for system neon
dnl ===================================================================
AC_MSG_CHECKING([which neon to use])
if test -n "$with_system_neon" -o -n "$with_system_libs" && \
	test "$with_system_neon" != "no"; then
        AC_MSG_RESULT([external])
        PKG_CHECK_MODULES(NEON, neon >= 0.24.0, , AC_MSG_ERROR([you need neon >= 0.24.x for system-neon]))
        NEON_VERSION="`$PKG_CONFIG --modversion neon | $SED 's/\.//g'`"
        NEON_CFLAGS="$NEON_CFLAGS -DSYSTEM_NEON -DUSE_DAV_LOCKS=1"
        SYSTEM_NEON=YES
else
    AC_MSG_RESULT([internal])
    SYSTEM_NEON=NO
    NEON_LIBS=-lneon
    NEON_CFLAGS=
    BUILD_TYPE="$BUILD_TYPE NEON"
fi
AC_SUBST(SYSTEM_NEON)
AC_SUBST(NEON_VERSION)
AC_SUBST(NEON_LIBS)
AC_SUBST(NEON_CFLAGS)
fi

dnl ===================================================================
dnl Check for system openssl
dnl ===================================================================
if test "$_os" = "Darwin" && test "$with_system_openssl" != "no"; then
   with_system_openssl=yes
fi
AC_MSG_CHECKING([which libssl to use])
if test -n "$with_system_openssl" -o -n "$with_system_libs" && \
        test "$with_system_openssl" != "no"; then
    AC_MSG_RESULT([external])
    # Mac OS builds should get out without extra stuff is the Mac porters'
    # wish. And pkg-config is although Xcode ships a .pc for openssl
    if test "$_os" = "Darwin"; then
        OPENSSL_CFLAGS=
        OPENSSL_LIBS="-lssl -lcrypto"
    else
    	PKG_CHECK_MODULES( OPENSSL, openssl )
    fi
    SYSTEM_OPENSSL=YES
else
    AC_MSG_RESULT([internal])
    SYSTEM_OPENSSL=NO
    BUILD_TYPE="$BUILD_TYPE OPENSSL"
fi
AC_SUBST(SYSTEM_OPENSSL)
AC_SUBST(OPENSSL_CFLAGS)
AC_SUBST(OPENSSL_LIBS)

dnl ===================================================================
dnl Test for disabling agg
dnl ===================================================================
AC_MSG_CHECKING([whether to enable agg])
if test "$with_agg" = "no"; then
  AC_MSG_RESULT([no])
else
  AC_MSG_RESULT([yes])
  ENABLE_AGG=YES
  AC_SUBST(ENABLE_AGG)

  dnl ===================================================================
  dnl Check for system AGG
  dnl ===================================================================
  AC_MSG_CHECKING([which AGG to use])
  if test -n "$with_system_agg" -o -n "$with_system_libs" && \
     test "$with_system_agg" != "no"; then
         AC_MSG_RESULT([external])
         PKG_CHECK_MODULES(AGG, libagg >= 2.3)
         AC_MSG_CHECKING([agg version])
         # workaround; if AGG_CFLAGS is empty (broken libagg.pc in 2.3), add /usr/include/agg2 anyway
         # (/usr/include gets stripped from pkg-config output)
         if test -z "$AGG_CFLAGS" || test "$AGG_CFLAGS" = " "; then
            AGG_INCDIR="`$PKG_CONFIG --variable includedir libagg`/agg2"
         else
            AGG_INCDIR="`echo $AGG_CFLAGS | $SED -e s/-I//`"
         fi
	 if $PKG_CONFIG --modversion libagg | grep -q 2.3 || \
	 	$PKG_CONFIG --modversion libagg | grep -q 2.4; then
            # 2.4's libagg.pc.in still contains 2.3 :/
            if $EGREP -q "Version 2.4" `echo $AGG_INCDIR`/agg_basics.h; then
               AC_MSG_RESULT([2.4])
               AGG_VERSION=2400
            else
               AC_MSG_RESULT([2.3])
               AGG_VERSION=2300
            fi
            SYSTEM_AGG=YES
	 else
	    AC_MSG_ERROR([only agg 2.3 and 2.4 are supported])
	 fi
  else
         AC_MSG_RESULT([internal])
         SYSTEM_AGG=NO
         AGG_VERSION=2300
         BUILD_TYPE="$BUILD_TYPE AGG"
  fi
  AC_SUBST(SYSTEM_AGG)
  AC_SUBST(AGG_VERSION)
fi

dnl ===================================================================
dnl Check for system redland
dnl ===================================================================
AC_MSG_CHECKING([which redland library to use])
dnl if test -n "$with_system_redland" -o -n "$with_system_libs" && \
dnl	test "$with_system_redland" != "no"; then
dnl mst: NOTE: right now we need patches against redland
dnl            so we only enable system redland if explicitly requested
dnl            if next version includes patches, insert version check here
if test -n "$with_system_redland" && \
	test "$with_system_redland" != "no"; then
	AC_MSG_RESULT([external])
	SYSTEM_REDLAND=YES
	PKG_CHECK_MODULES(REDLAND, redland)
else
	AC_MSG_RESULT([internal])
	BUILD_TYPE="$BUILD_TYPE REDLAND"
	SYSTEM_REDLAND=NO
fi
AC_SUBST(SYSTEM_REDLAND)
AC_SUBST(REDLAND_LIBS)

dnl ===================================================================
dnl Check for system hunspell
dnl ===================================================================
AC_MSG_CHECKING([which libhunspell to use])
if test -n "$with_system_hunspell" -o -n "$with_system_libs" && \
	test "$with_system_hunspell" != "no"; then
    AC_MSG_RESULT([external])
    SYSTEM_HUNSPELL=YES
    AC_LANG_PUSH([C++])
    PKG_CHECK_MODULES(HUNSPELL, hunspell, HUNSPELL_PC="TRUE", HUNSPELL_PC="" )
    if test "$HUNSPELL_PC" != "TRUE"; then
      AC_CHECK_HEADER(hunspell.hxx, [],
      [
      AC_CHECK_HEADER(hunspell/hunspell.hxx, [ HUNSPELL_CFLAGS=-I/usr/include/hunspell ],
           [AC_MSG_ERROR(hunspell headers not found.)], [])
         ], [])
      AC_CHECK_LIB(hunspell, main, [],
           [ AC_MSG_ERROR(hunspell library not found.) ], [])
      HUNSPELL_LIBS=-lhunspell
     fi
    AC_LANG_POP([C++])
else
    AC_MSG_RESULT([internal])
    SYSTEM_HUNSPELL=NO
    BUILD_TYPE="$BUILD_TYPE HUNSPELL"
fi
AC_SUBST(SYSTEM_HUNSPELL)
AC_SUBST(HUNSPELL_CFLAGS)
AC_SUBST(HUNSPELL_LIBS)

dnl ===================================================================
dnl Checking for altlinuxhyph
dnl ===================================================================
AC_MSG_CHECKING([which altlinuxhyph to use])
if test -n "$with_system_altlinuxhyph" -o -n "$with_system_libs" && \
	test "$with_system_altlinuxhyph" != "no"; then
    AC_MSG_RESULT([external])
    SYSTEM_HYPH=YES
    AC_CHECK_HEADER(hyphen.h, [],
       [ AC_MSG_ERROR(altlinuxhyph headers not found.)], [])
    AC_CHECK_MEMBER(struct _HyphenDict.cset, [],
       [ AC_MSG_ERROR(no. You are sure you have altlinuyhyph headers?)],
       [#include <hyphen.h>])
    AC_CHECK_LIB(hyphen, hnj_hyphen_hyphenate2, [HYPHEN_LIB=-lhyphen],
        [ AC_MSG_ERROR(altlinuxhyph library not found or too old.)], [])
    if test -z "$HYPHEN_LIB"; then
       AC_CHECK_LIB(hyph, hnj_hyphen_hyphenate2, [HYPHEN_LIB=-lhyph],
           [ AC_MSG_ERROR(altlinuxhyph library not found or too old.)], [])
    fi
    if test -z "$HYPHEN_LIB"; then
       AC_CHECK_LIB(hnj, hnj_hyphen_hyphenate2, [HYPHEN_LIB=-lhnj],
           [ AC_MSG_ERROR(altlinuxhyph library not found or too old.)], [])
    fi
else
    AC_MSG_RESULT([internal])
    SYSTEM_HYPH=NO
fi
AC_SUBST(SYSTEM_HYPH)
AC_SUBST(HYPHEN_LIB)

dnl ===================================================================
dnl Checking for mythes
dnl ===================================================================
AC_MSG_CHECKING([which mythes to use])
if test -n "$with_system_mythes" && test "$with_system_mythes" != "no"; then
    AC_MSG_RESULT([external])
    SYSTEM_MYTHES=YES
    AC_CHECK_HEADER(mythes.hxx, [],
       [ AC_MSG_ERROR(mythes.hxx headers not found.)], [])
    AC_CHECK_LIB(mythes, main, [],
        [ AC_MSG_ERROR(mythes library not found.)], [])
else
    AC_MSG_RESULT([internal])
    SYSTEM_MYTHES=NO
fi
AC_SUBST(SYSTEM_MYTHES)

dnl ===================================================================
dnl Checking for lpsolve
dnl ===================================================================
AC_MSG_CHECKING([which lpsolve to use])
if test -n "$with_system_lpsolve" -o -n "$with_system_libs" && \
	test "$with_system_lpsolve" != "no"; then
    AC_MSG_RESULT([external])
    SYSTEM_LPSOLVE=YES
    AC_CHECK_HEADER(lpsolve/lp_lib.h, [],
       [ AC_MSG_ERROR(lpsolve headers not found.)], [])
    AC_CHECK_LIB(lpsolve55, make_lp, ,
        [ AC_MSG_ERROR(lpsolve library not found or too old.)], [])
else
    AC_MSG_RESULT([internal])
    SYSTEM_LPSOLVE=NO
    BUILD_TYPE="$BUILD_TYPE LPSOLVE"
fi
AC_SUBST(SYSTEM_LPSOLVE)

dnl ***************************************
dnl testing libc version for Linux...
dnl ***************************************
if test "$_os" = "Linux"; then
   AC_MSG_CHECKING([whether libc is >= 2.1.1])
   exec 6>/dev/null # no output
   AC_CHECK_LIB(c, gnu_get_libc_version, HAVE_LIBC=yes; export HAVE_LIBC)
   exec 6>&1 # output on again
   if test "$HAVE_LIBC"; then
      AC_MSG_RESULT([yes])
   else
      AC_MSG_ERROR([no, upgrade libc])
   fi
fi

dnl =========================================
dnl Check for the Microsoft Platform SDK.
dnl =========================================
dnl FIXME: I don't know yet if PSDK works with MinGW, keep it until I know better,
dnl and add "-a \( "$WITH_MINGWIN" != "yes" \)" then
if test \( "$_os" = "WINNT" \) ; then
	AC_MSG_CHECKING([for PSDK files])
	if test -z "$with_psdk_home"; then
		# This first line will detect a February 2003 Microsoft Platform SDK
		PSDK_HOME=`./oowintool --psdk-home`
        # But there might be also an April 2005 PSDK, unfortunately MS changed
        # the registry entry. (we prefer the old version!?)
        if test -z "$PSDK_HOME"; then
          PSDK_HOME=`cat /proc/registry/HKEY_LOCAL_MACHINE/SOFTWARE/Microsoft/MicrosoftSDK/InstalledSDKs/*/Install\ Dir 2> /dev/null | tr '\000' '\n' | head -n 1`
        fi
            # normalize if found
            if test -n "$PSDK_HOME"; then
              PSDK_HOME=`cygpath -d "$PSDK_HOME"`
              PSDK_HOME=`cygpath -u "$PSDK_HOME"`
           fi
	else
           PSDK_HOME=`cygpath -u "$with_psdk_home"`
	fi
        # Remove a possible trailing backslash
        PSDK_HOME=`echo $PSDK_HOME | $SED 's/\/$//'`
    # Problem with current PSDK (iz 49865)
    if test -f "$PSDK_HOME/Lib/libcp.lib"; then
        AC_MSG_ERROR([

Some modules do not build correctly with MS Platform SDK - April 2005
Edition if the library ($PSDK_HOME/Lib/libcp.lib) is found.
Remove/rename/backup that file and restart configure. Details about this
problem can be found in issue 49856.])
    fi
# WIndows SDK has different headers
	if test \( -f "$PSDK_HOME/Include/adoint.h" \) \
		 -a \( -f "$PSDK_HOME/Include/SqlUcode.h" \) \
		 -a \( -f "$PSDK_HOME/Include/usp10.h" \); then
		HAVE_PSDK_H="yes"
	else
		HAVE_PSDK_H="no"
	fi
	if test -f "$PSDK_HOME/lib/unicows.lib"; then
		HAVE_PSDK_LIB="yes"
	else
		HAVE_PSDK_LIB="no"
	fi
    if test "$HAVE_PSDK_H" = "no" -o "$HAVE_PSDK_LIB" = "no"; then
        AC_MSG_ERROR([Some (all?) PSDK files not found, please check if all needed Platform SDKs
are installed or use --with-psdk-home .])
    fi
    if test ! -x "$PSDK_HOME/bin/msiinfo.exe" \
         -o ! -x "$PSDK_HOME/bin/msidb.exe" \
         -o ! -x "$PSDK_HOME/bin/uuidgen.exe" \
         -o ! -x "$PSDK_HOME/bin/msitran.exe" ; then
        AC_MSG_ERROR([Some (all) files of the Windows Installer SDK are missing, please install.])
    fi
    AC_MSG_RESULT([SDK files found ...)])
dnl Check if this is the right SDK.
    if echo $PSDK_HOME | grep "v6.1" >/dev/null 2>/dev/null; then
        AC_MSG_RESULT([Found Windows SDK 6.1 ($PSDK_HOME)])
        WINDOWS_VISTA_PSDK=TRUE
    elif echo $PSDK_HOME | grep "v6.0" >/dev/null 2>/dev/null; then
        AC_MSG_RESULT([Found Windows SDK 6.0 ($PSDK_HOME)])
        WINDOWS_VISTA_PSDK=TRUE
    else
        AC_MSG_RESULT([Found Legacy Windows Platform SDK ($PSDK_HOME)])
    fi
fi
AC_SUBST(PSDK_HOME)
AC_SUBST(WINDOWS_VISTA_PSDK)

dnl =========================================
dnl Check for the Microsoft DirectX SDK.
dnl =========================================
if test \( "$_os" = "WINNT" \) ; then
    AC_MSG_CHECKING([for DirectX SDK files])
    if test -z "$with_directx_home"; then
        dnl A standard installation of the DirectX SDK sets $DXSDK_DIR
        if test -n "$DXSDK_DIR"; then
            DIRECTXSDK_HOME=`cygpath -d "$DXSDK_DIR"`
            DIRECTXSDK_HOME=`cygpath -u "$DIRECTXSDK_HOME"`
        fi
        # At this point $DIRECTXSDK_HOME might still be undefined. This will lead to
        # the "DirectX SDK files not found" error later
    else
	DIRECTXSDK_HOME=`cygpath -u "$with_directx_home"`
    fi
    # Remove a possible trailing backslash
    DIRECTXSDK_HOME=`echo $DIRECTXSDK_HOME | $SED 's/\/$//'`

    if test -f "$DIRECTXSDK_HOME/Include/ddraw.h" ; then
        HAVE_DIRECTXSDK_H="yes"
    else
        HAVE_DIRECTXSDK_H="no"
    fi
    # MS changed the location of the libraries with dec 2004 directx sdk
    if test -d "$DIRECTXSDK_HOME/lib/x86" ; then
        DIRECTXSDK_LIB="$DIRECTXSDK_HOME/lib/x86"
    else
        DIRECTXSDK_LIB="$DIRECTXSDK_HOME/lib"
    fi
    if test -f "$DIRECTXSDK_LIB/ddraw.lib" ; then
        HAVE_DIRECTXSDK_LIB="yes"
    else
        HAVE_DIRECTXSDK_LIB="no"
    fi
    if test -n "$ENABLE_DIRECTX"; then
	    if test "$HAVE_DIRECTXSDK_H" = "yes" -a "$HAVE_DIRECTXSDK_LIB" = "yes"; then
		    AC_MSG_RESULT([found])
	    else
		    AC_MSG_ERROR([DirectX SDK files not found, please use --with-directx-home or -disable-directx.])
	    fi
    else
		DIRECTXSDK_HOME=""
		AC_MSG_RESULT([disabled])
    fi
fi
AC_SUBST(DIRECTXSDK_HOME)
AC_SUBST(DIRECTXSDK_LIB)

dnl ============================================
dnl Check for Nullsoft Scriptable Install System
dnl ============================================
NSIS_PATH=""
if test "$_os" = "WINNT" ; then
    AC_MSG_CHECKING([for NSIS])
    AC_PATH_PROG(NSIS_PATH, nsis.exe)
    if test -n "$NSIS_PATH"; then
        NSIS_PATH=`dirname "$NSIS_PATH"`
    fi
    if test -n "$with_nsis_path"; then
        with_nsis_path=`cygpath -u "$with_nsis_path"`
    fi
    if test -e "$with_nsis_path/nsis.exe"; then
        NSIS_PATH="$with_nsis_path"
    fi
    nsistest=`./oowintool --nsis-dir`;
    if test -x "$nsistest/nsis.exe"; then
        NSIS_PATH="$nsistest"
    fi
    if test -z "$NSIS_PATH"; then
        AC_MSG_WARN([NSIS not found, no self contained installer will be build.])
        echo "NSIS not found, no self contained installer will be build." >> warn
    else
        NSIS_PATH=`cygpath -d "$NSIS_PATH"`
        NSIS_PATH=`cygpath -u "$NSIS_PATH"`
        AC_MSG_RESULT([found ($NSIS_PATH)])
    fi
fi
AC_SUBST(NSIS_PATH)

dnl ***************************************
dnl testing bison and flex exist
dnl ***************************************
AC_PATH_PROG(BISON, bison)
if test -z "$BISON"; then
   AC_MSG_ERROR([no bison found in \$PATH, install bison])
else
   AC_MSG_CHECKING([the bison version])
   _bison_version=`$BISON --version | grep GNU | $SED -e 's@^[[^0-9]]*@@' -e 's@ .*@@' -e 's@,.*@@'`;
    _bison_longver=`echo $_bison_version | $AWK -F. '{ print \$1*1000+\$2}'`
    # Accept newer than 1.875 or older(equal) than 1.75
    if test "$_bison_longver" -ge 1875 -o "$_bison_longver" -le 1075; then
       if test "$_bison_version" = "1.875" ; then
          AC_MSG_WARN([suspect ($BISON $_bison_version)])
          echo "Suspect ($BISON $_bison_version) suggest upgrade" >> warn
       else
          AC_MSG_RESULT([checked ($BISON $_bison_version)])
       fi
    else
       AC_MSG_ERROR([failed ($BISON $_bison_version need 1.875+ (or 1.75 and older))])
    fi
fi
AC_PATH_PROG(FLEX, flex)
if test -z "$FLEX"; then
   AC_MSG_ERROR([no flex found in \$PATH, install flex])
fi
dnl ***************************************
dnl testing that patch exists
dnl ***************************************
AC_PATH_PROG(PATCH, patch)
if test -z "$PATCH"; then
   AC_MSG_ERROR([\"patch\" not found in \$PATH, install the development tool named\"patch"\])
fi

dnl On Solaris, FreeBSD or MacOS X, check if --with-gnu-patch was used
if test "$_os" = "SunOS" -o "$_os" = "FreeBSD" -o "$_os" = "Darwin"; then
   if test -z "$with_gnu_patch"; then
      GNUPATCH=$PATCH
   else
      if test -x "$with_gnu_patch"; then
	GNUPATCH=$with_gnu_patch
      else
        AC_MSG_ERROR([--with-gnu-patch did not point to an executable])
      fi
   fi

   AC_MSG_CHECKING([whether $GNUPATCH is GNU patch])
   if $GNUPATCH --version | grep "Free Software Foundation" >/dev/null 2>/dev/null; then
	AC_MSG_RESULT([yes])
   else
  	AC_MSG_ERROR([no, GNU patch needed. install or specify with --with-gnu-patch=/path/to/it])
   fi

dnl We also need to check for --with-gnu-cp

  if test -z "$with_gnu_cp"; then
    AC_PATH_PROGS(GNUCP, gnucp cp)
    if test -z $GNUCP; then
      AC_MSG_ERROR([Neither gnucp nor cp found. Install GNU cp and/or specify --with-gnu-cp=/path/to/it])
    fi
  else
    if test -x "$with_gnu_cp"; then
      GNUCP=$with_gnu_cp
    else
      AC_MSG_ERROR([--with-gnu-cp did not point to an executable])
    fi
  fi

  AC_MSG_CHECKING([whether $GNUCP is GNU cp])
  if $GNUCP --version 2>/dev/null | grep "Free Software Foundation" >/dev/null 2>/dev/null; then
	AC_MSG_RESULT([yes])
  else
   if $GNUCP --version 2>/dev/null | grep "GNU fileutils" >/dev/null 2>/dev/null; then
	AC_MSG_RESULT([yes])
   else
      if test "$_os" = "Darwin"; then
         GNUCP=''
         AC_MSG_RESULT([no gnucp found - using the system's cp command])
      else      
         AC_MSG_ERROR([no, GNU cp needed. install or specify with --with-gnu-cp=/path/to/it])
      fi
   fi
  fi	

fi
AC_SUBST(GNUPATCH)
AC_SUBST(GNUCP)

dnl ***************************************
dnl testing bash tools path on Windows
dnl ***************************************
if test "$_os" = "WINNT"; then
    CYGWIN_PATH=""
    AC_PATH_PROG(CYGWIN_PATH, bash)
    CYGWIN_PATH=`dirname "$CYGWIN_PATH"`
fi
if test -z "$CYGWIN_PATH"; then
   CYGWIN_PATH="NO_CYGWIN"
fi
AC_SUBST(CYGWIN_PATH)

dnl ***************************************
dnl testing ml.exe assembler path
dnl ***************************************
if test "$_os" = "WINNT" -a "$WITH_MINGWIN" != "yes"; then
  AC_MSG_CHECKING([ml.exe assembler path])
  if test -n "$with_asm_home"; then
    with_asm_home=`cygpath -u "$with_asm_home"`
  fi
  if test ! -x "$with_asm_home/ml.exe"; then
    AC_PATH_PROG(ML_EXE, ml.exe)
    if test -z "$ML_EXE"; then
      if test -x "$with_cl_home/bin/ml.exe"; then
        with_asm_home=$with_cl_home/bin
        AC_MSG_RESULT([found ($with_asm_home)])
      else
        AC_MSG_ERROR([Configure did not find ml.exe assembler.])
      fi
    else
       with_asm_home="ASM_IN_PATH"
    fi
  fi
else
	with_asm_home="NO_ASM_HOME"
fi
ASM_HOME="$with_asm_home"
if test -n "$ASM_HOME"; then
  AC_MSG_RESULT([$ASM_HOME])
fi
AC_SUBST(ASM_HOME)
 
dnl ===================================================================
dnl testing handle deprecated unzip switch
dnl ===================================================================
if test -z "$with_zip_home"; then
	with_zip_home="$with_unzip_home"
fi
dnl ===================================================================
dnl Zip will be found where you tell me to find it
dnl ===================================================================
if test -n "$with_zip_home" ; then
    if test "$_os" = "WINNT"; then
        with_zip_home=`cygpath -u "$with_zip_home"`
    fi
    ZIP="$with_zip_home/zip"
    UNZIP="$with_zip_home/unzip"
    ZIP_HOME="$with_zip_home"
else
    AC_PATH_PROG(ZIP, zip)
    AC_PATH_PROG(UNZIP, unzip)
    ZIP_HOME=`dirname "$ZIP"`
fi
dnl ===================================================================
dnl Zip must be available or else it is an error, all platforms
dnl ===================================================================
if test -z "$ZIP" -o -z "$UNZIP"; then
    AC_MSG_ERROR([Zip/Unzip are required to build, please install or use --with-zip-home],,)
fi

dnl ===================================================================
dnl Zip must be a specific type for different build types.
dnl ===================================================================
if test "$_os" = "WINNT"; then
    if test -n "`$ZIP -h | grep -i WinNT`" ; then
AC_MSG_ERROR([$ZIP found in the path is not the required cygwin version of Info-ZIPs zip.exe.])
    fi
fi
AC_SUBST(ZIP_HOME)

dnl ===================================================================
dnl Windows builds need unicows.dll in external/unicows/
dnl ===================================================================
if test "$_os" = "WINNT"; then
   AC_MSG_CHECKING([for unicows.dll])
   if test -x ./external/unicows/unicows.dll; then
      AC_MSG_RESULT([found])
   else
      AC_MSG_ERROR([The Microsoft Layer for Unicode (unicows.dll) is missing in external/unicows/.
Get it from the Microsoft site and put it into external/unicows.
(Note: Microsoft seems to enjoy changing the exact location of this file. You
may have to search Microsoft's website.) Last time it was seen at:
<http://download.microsoft.com/download/b/7/5/b75eace3-00e2-4aa0-9a6f-0b6882c71642/unicows.exe>.])
   fi
fi

dnl ===================================================================
dnl Windows builds need dbghelp.dll in external/dbghelp/
dnl ===================================================================
if test "$_os" = "WINNT"; then
   AC_MSG_CHECKING([for dbghelp.dll])
   if test -x ./external/dbghelp/dbghelp.dll; then
      AC_MSG_RESULT([found])
   else
      AC_MSG_ERROR([dbghelp.dll is missing in external/dbghelp/.
Get it from the Microsoft site and put it into external/dbghelp.
(Note: Microsoft seems to enjoy changing the exact location of this file. You
may have to search Microsoft's website.) Last time it was seen at:
<http://www.microsoft.com/downloads/release.asp?releaseid=30682>.])
   fi
fi

dnl ===================================================================
dnl Windows builds - use oowintool to copy CRT dlls and manifest
dnl ===================================================================
if test "$_os" = "WINNT" -a "$WITH_MINGWIN" != "yes"; then
       if ./oowintool --msvc-copy-dlls ./external/msvcp ; then
          :
       else
          AC_MSG_ERROR([oowintool failed to copy CRT])
       fi
fi

dnl ===================================================================
dnl Windows builds need gdiplus.dll in external/gdiplus/
dnl ===================================================================
if test "$_os" = "WINNT"; then
   AC_MSG_CHECKING([for gdiplus.dll])
   if test -x ./external/gdiplus/gdiplus.dll; then
      AC_MSG_RESULT([found])
   else
      AC_MSG_ERROR([gdiplus.dll is missing in external/gdiplus/.
Get it from the Microsoft site and put it into external/gdiplus.
You may have to search Microsoft's website. Last time it was seen at:
<http://www.microsoft.com/downloads/details.aspx?familyid=6A63AB9C-DF12-4D41-933C-BE590FEAA05A&displaylang=en>.])
   fi
fi

dnl ===================================================================
dnl Windows builds - attempt to auto-copy required instmsiX.exe into external/
dnl ===================================================================
if test "$_os" = "WINNT"; then
       ./oowintool --msvc-copy-instmsi ./external/msi
fi

dnl ===================================================================
dnl Windows builds with VS 2003/2005/2008 need instmsia.exe and instmsiw.exe in external/msi
dnl ===================================================================
if test "$_os" = "WINNT"; then
   if test  "$WITH_MINGWIN" = "yes" || test "$COMEX" -ge "10"; then
   AC_MSG_CHECKING([for instmsia.exe/instmsiw.exe])
   if test -x ./external/msi/instmsia.exe -a -x ./external/msi/instmsiw.exe; then
      AC_MSG_RESULT([found])
   else
      MSIAPATH=`/bin/find "$COMPATH/.." -iname instmsia.exe | head -n 1`
      MSIWPATH=`/bin/find "$COMPATH/.." -iname instmsiw.exe | head -n 1`
      if test -n "$MSIAPATH" -a -n "$MSIWPATH"; then
         cp "$MSIAPATH" ./external/msi/ && chmod +x ./external/msi/instmsia.exe && MSIACOPY="OK"
         cp "$MSIWPATH" ./external/msi/ && chmod +x ./external/msi/instmsiw.exe && MSIWCOPY="OK"
      fi
      if test -z "$MSIACOPY" -o -z "$MSIWCOPY"; then
         AC_MSG_ERROR([instmsia.exe and/or instmsiw.exe are/is missing in the default location.
These programs are part of the Visual Studio installation and should be found in a
directory similar to:
"c:\\Program Files\\Microsoft Visual Studio .NET 2003\\Common7\\Tools\\Deployment\\MsiRedist\\"
As the automatic detection fails please copy the files to external/msi/.])
      else
         AC_MSG_RESULT([found and copied])
      fi
   fi
fi
fi

dnl ===================================================================
dnl Test which vclplugs have to be built.
dnl ===================================================================
AC_MSG_CHECKING([which VCLplugs shall be built])
ENABLE_GTK=""
if test "x$enable_gtk" = "xyes"; then
    ENABLE_GTK="TRUE"
    R="gtk"
fi
AC_SUBST(ENABLE_GTK)

ENABLE_KDE=""
if test "x$enable_kde" = "xyes"; then
    ENABLE_KDE="TRUE"
    R="$R kde"
fi
AC_SUBST(ENABLE_KDE)

ENABLE_KDE4=""
if test "x$enable_kde4" = "xyes"; then
    ENABLE_KDE4="TRUE"
    R="$R kde4"
fi
AC_SUBST(ENABLE_KDE4)

if test -z "$R"; then
	AC_MSG_RESULT([none])
else
	AC_MSG_RESULT([$R])
fi

dnl ===================================================================
dnl GCONF check
dnl ===================================================================

ENABLE_GCONF=""
AC_MSG_CHECKING([whether to enable GConf support])
if test "$_os" != "WINNT" -a "$_os" != "Darwin" -a "$_os" != "OS2" -a "$enable_gconf" = "yes"; then
    ENABLE_GCONF="TRUE"
    AC_MSG_RESULT([yes])
    PKG_CHECK_MODULES( GCONF, gconf-2.0 )
else
    AC_MSG_RESULT([no])
fi
AC_SUBST(ENABLE_GCONF)

dnl ===================================================================
dnl Gnome VFS check
dnl ===================================================================

ENABLE_GNOMEVFS=""
AC_MSG_CHECKING([whether to enable GNOME VFS support])
if test "$_os" != "WINNT" -a "$_os" != "Darwin" -a "$enable_gnome_vfs" = "yes"; then
    ENABLE_GNOMEVFS="TRUE"
    AC_MSG_RESULT([yes])
    PKG_CHECK_MODULES( GNOMEVFS, gnome-vfs-2.0 >= 2.6.0 )
    if test "$ENABLE_GCONF" != "TRUE"; then
        PKG_CHECK_MODULES( GCONF, gconf-2.0 )
    fi
else
    AC_MSG_RESULT([no])
fi
AC_SUBST(ENABLE_GNOMEVFS)

dnl ===================================================================
dnl Check whether the gtk 2.0 libraries are available.
dnl ===================================================================

GTK_CFLAGS=""
GTK_LIBS=""
ENABLE_SYSTRAY_GTK=""
ENABLE_DBUS=""
if test  "$test_gtk" = "yes"; then

   if test "$ENABLE_GTK" = "TRUE" ; then
      PKG_CHECK_MODULES(GTK, gtk+-2.0 >= 2.4 gdk-pixbuf-xlib-2.0 >= 2.2 ,,AC_MSG_ERROR([requirements to build the gtk-plugin not met. Use --disable-gtk or install the missing packages]))
      BUILD_TYPE="$BUILD_TYPE GTK"

      if test "x$enable_systray" = "xyes"; then
         ENABLE_SYSTRAY_GTK="TRUE"
         BUILD_TYPE="$BUILD_TYPE SYSTRAY_GTK"
      fi

      AC_MSG_CHECKING([whether to enable DBUS support])
      if test "$_os" != "WINNT" -a "$_os" != "Darwin" -a "$enable_dbus" = "yes"; then
          ENABLE_DBUS="TRUE"
          AC_MSG_RESULT([yes])
          PKG_CHECK_MODULES( DBUS, dbus-glib-1 >= 0.70 )
      else
          AC_MSG_RESULT([no])
      fi

      AC_MSG_CHECKING([whether to enable GIO support])
      if test "$_os" != "WINNT" -a "$_os" != "Darwin" -a "$enable_gio" = "yes"; then
          if test "$ENABLE_GNOMEVFS" = "TRUE" ; then
             AC_MSG_ERROR([please use --enable-gio only together with --disable-gnome-vfs.])
          fi
          ENABLE_GIO="TRUE"
          AC_MSG_RESULT([yes])
          PKG_CHECK_MODULES( GIO, gio-2.0 )
      else
          AC_MSG_RESULT([no])
      fi

   fi

fi
AC_SUBST(ENABLE_GIO)
AC_SUBST(ENABLE_DBUS)
AC_SUBST(ENABLE_SYSTRAY_GTK)
AC_SUBST(GTK_CFLAGS)
AC_SUBST(GTK_LIBS)

dnl ===================================================================
dnl Check whether the Cairo libraries are available.
dnl ===================================================================

ENABLE_CAIRO=""
BUILD_PIXMAN=""
SYSTEM_CAIRO=""

if test  "$test_cairo" = "yes"; then

    AC_MSG_CHECKING([whether to use cairo])
    if test "x$enable_cairo" != "xno" ; then
        ENABLE_CAIRO="TRUE"
	AC_MSG_RESULT([yes])
        AC_MSG_CHECKING([which cairo to use])
        if test -n "$with_system_cairo" -o -n "$with_system_libs" && \
           test "$with_system_cairo" != "no"; then
           AC_MSG_RESULT([external])
           SYSTEM_CAIRO=YES
	   
           PKG_CHECK_MODULES( CAIRO, cairo >= 1.0.2 )
	   if test "$_os" != "WINNT" -a "$_os" != "Darwin" -a "$ENABLE_FONTCONFIG" != "TRUE" ; then
	      AC_MSG_ERROR([Cairo library requires fontconfig.])
	   fi
           if test "$with_system_xrender_headers" = "yes"; then
              AC_MSG_CHECKING([whether Xrender.h defines PictStandardA8])
              AC_TRY_RUN([
#include <X11/extensions/Xrender.h>

int main(int argc, char **argv) {
#ifdef PictStandardA8
      return 0;
#else
      return 1;
#endif
}
               ], [AC_MSG_RESULT([yes])], [AC_MSG_ERROR([no, X headers too old.])])
           fi
        else
           BUILD_TYPE="$BUILD_TYPE CAIRO"
	   dnl === compiler fails on pixman with 64bit architectures...===
	   if test "$build_cpu" != "x86_64"; then
	      BUILD_PIXMAN=YES
	   fi
           AC_MSG_RESULT([internal])	   
        fi
    else
	   AC_MSG_RESULT([no])
    fi
fi

AC_SUBST(ENABLE_CAIRO)
AC_SUBST(BUILD_PIXMAN)
AC_SUBST(SYSTEM_CAIRO)
AC_SUBST(CAIRO_CFLAGS)
AC_SUBST(CAIRO_LIBS)

dnl ===================================================================
dnl Check whether the OpenGL libraries are available
dnl ===================================================================

AC_MSG_CHECKING([whether to build the OpenGL Transitions component])
ENABLE_OPENGL=

if test "x$enable_opengl" != "xno" ; then
   AC_MSG_RESULT([yes])
   AC_CHECK_HEADER(GL/gl.h, [],
                   [AC_MSG_ERROR([OpenGL headers not found])], [])
   AC_CHECK_LIB(GL, main, [],
     [AC_MSG_ERROR(libGL not installed or functional)], [])
   AC_CHECK_LIB(GLU, main, [],
     [AC_MSG_ERROR(libGLU not installed or functional)], [])
   ENABLE_OPENGL=TRUE
else
   AC_MSG_RESULT([no])
fi

AC_SUBST(ENABLE_OPENGL)

AC_MSG_CHECKING([whether to build the Presentation Minimizer extension])
if test -n "$enable_minimizer" -a "$enable_minimizer" != "no"; then
   AC_MSG_RESULT([yes])
   ENABLE_MINIMIZER=YES
else
   AC_MSG_RESULT([no])
   ENABLE_MINIMIZER=NO
fi
AC_SUBST(ENABLE_MINIMIZER)

AC_MSG_CHECKING([whether to build the Presenter Screen extension])
if test -n "$enable_presenter_console" -a "$enable_presenter_screen" != "no"; then
   AC_MSG_RESULT([yes])
   ENABLE_PRESENTER_SCREEN=YES
else
   AC_MSG_RESULT([no])
   ENABLE_PRESENTER_SCREEN=NO
fi
AC_SUBST(ENABLE_PRESENTER_SCREEN)

AC_MSG_CHECKING([whether to build the PDF Import extension])
if test -n "$enable_pdfimport" -a "$enable_pdfimport" != "no"; then
  AC_MSG_RESULT([yes])
  ENABLE_PDFIMPORT=YES

  dnl ===================================================================
  dnl Check for system poppler
  dnl ===================================================================
  AC_MSG_CHECKING([which pdf backend to use])
  if test -n "$with_system_poppler" -o -n "$with_system_libs" && \
       test "$with_system_poppler" != "no"; then
      AC_MSG_RESULT([external])
      SYSTEM_POPPLER=YES
      PKG_CHECK_MODULES( POPPLER, poppler >= 0.8.0 )
  else
      AC_MSG_RESULT([internal])
      SYSTEM_POPPLER=NO
      BUILD_TYPE="$BUILD_TYPE XPDF"
      AC_MSG_CHECKING([for xpdf module])
      if test -d ./xpdf; then
       AC_MSG_RESULT([OK])
      else
        AC_MSG_ERROR([not existing. get it (did you get the -extensions tarball?)])
      fi
  fi
else
   AC_MSG_RESULT([no])
   ENABLE_PDFIMPORT=NO
fi
AC_SUBST(ENABLE_PDFIMPORT)
AC_SUBST(SYSTEM_POPPLER)
AC_SUBST(POPPLER_CFLAGS)
AC_SUBST(POPPLER_LIBS)

if test "$ENABLE_PRESENTER_SCREEN" = "YES" -o "$ENABLE_MINIMIZER" = "YES" -o "$ENABLE_PDFIMPORT" = "YES"; then
  AC_MSG_CHECKING([for sdext module])
  if test -d ./sdext; then
   AC_MSG_RESULT([OK])
  else
   AC_MSG_ERROR([not existing. get it (did you get the -extensions tarball?)])
  fi
  BUILD_TYPE="$BUILD_TYPE SDEXT"
fi

AC_MSG_CHECKING([whether to build the Wiki Publisher extension])
if test -n "$enable_wiki_publisher" -a "$enable_wiki_publisher" != "no" && test  "$WITH_JAVA" != "no"; then
  AC_MSG_RESULT([yes])
  AC_MSG_CHECKING([for swext module])
  if test -d ./swext; then
   AC_MSG_RESULT([OK])
  else
   AC_MSG_ERROR([not existing. get it (did you get the -extensions tarball?)])
  fi
  ENABLE_MEDIAWIKI=YES
  BUILD_TYPE="$BUILD_TYPE SWEXT"
else
  AC_MSG_RESULT([no])
  ENABLE_MEDIAWIKI=NO
fi
AC_SUBST(ENABLE_MEDIAWIKI)

if test "$ENABLE_MEDIAWIKI" == "YES"; then
  AC_MSG_CHECKING([which Servlet API Jar to use])
  if test -n "$with_system_servlet_api"; then
    AC_MSG_RESULT([external])
    SYSTEM_SERVLETAPI=YES
      if test -z "$SERVLETAPI_JAR"; then
	SERVLETAPI_JAR=/usr/share/java/servlet-api.jar
      fi
      AC_CHECK_FILE($SERVLETAPI_JAR, [],
             [AC_MSG_ERROR(servlet-api.jar not found.)], [])
  else
    AC_MSG_RESULT([internal])
    SYSTEM_SERVLETAPI=NO
    BUILD_TYPE="$BUILD_TYPE TOMCAT"
  fi
fi
AC_SUBST(SYSTEM_SERVLETAPI)
AC_SUBST(SERVLETAPI_JAR)

AC_MSG_CHECKING([whether to build the Report Builder extension])
if test -n "$enable_report_builder" -a "$enable_report_builder" != "no" && test "$WITH_JAVA" != "no"; then
  AC_MSG_RESULT([yes])
  ENABLE_REPORTBUILDER=YES
  AC_MSG_CHECKING([for reportbuilder module])
  if test -d ./reportbuilder; then
    AC_MSG_RESULT([OK])
  else
    AC_MSG_ERROR([not existing. get it (did you get the -extensions tarball?)])
  fi
  AC_MSG_CHECKING([which jfreereport libs to use])
  if test "$with_system_jfreereport" == "yes"; then
   	SYSTEM_JFREEREPORT=YES
  	   AC_MSG_RESULT([external])
      if test -z $SAC_JAR; then
             SAC_JAR=/usr/share/java/sac.jar
      fi
      AC_CHECK_FILE($SAC_JAR, [],
             [AC_MSG_ERROR(sac.jar not found.)], [])

      if test -z $LIBXML_JAR; then
        AC_CHECK_FILE(/usr/share/java/libxml-1.0.0.jar, 
          [ LIBXML_JAR=/usr/share/java/libxml-1.0.0.jar ],
          [
            AC_CHECK_FILE(/usr/share/java/libxml.jar, 
              [ LIBXML_JAR=/usr/share/java/libxml.jar ],
              [AC_MSG_ERROR(libxml.jar replacement not found.)]
            )
          ]
        )
      else
        AC_CHECK_FILE($LIBXML_JAR, [],
             [AC_MSG_ERROR(libxml.jar not found.)], [])
      fi

      if test -z $FLUTE_JAR; then
        AC_CHECK_FILE(/usr/share/java/flute-1.3.0.jar, 
          [ FLUTE_JAR=/usr/share/java/flute-1.3.0.jar ],
          [
            AC_CHECK_FILE(/usr/share/java/flute.jar, 
              [ FLUTE_JAR=/usr/share/java/flute.jar ],
              [ AC_MSG_ERROR(flute-1.3.0.jar replacement not found.)]
            )
          ]
        )
      else
        AC_CHECK_FILE($FLUTE_JAR, [],
             [AC_MSG_ERROR(flute-1.3.0.jar not found.)], [])
      fi

      if test -z $JFREEREPORT_JAR; then
        AC_CHECK_FILE(/usr/share/java/flow-engine-0.9.2.jar, 
          [ JFREEREPORT_JAR=/usr/share/java/flow-engine-0.9.2.jar ],
          [
            AC_CHECK_FILE(/usr/share/java/flow-engine.jar, 
              [ JFREEREPORT_JAR=/usr/share/java/flow-engine.jar ],
              [AC_MSG_ERROR(jfreereport.jar replacement not found.)]
            )
          ]
        )
      else
        AC_CHECK_FILE($JFREEREPORT_JAR, [],
             [AC_MSG_ERROR(jfreereport.jar not found.)], [])
      fi

      if test -z $LIBLAYOUT_JAR; then
        AC_CHECK_FILE(/usr/share/java/liblayout-0.2.9.jar, 
          [ LIBLAYOUT_JAR=/usr/share/java/liblayout-0.2.9.jar ],
          [
            AC_CHECK_FILE(/usr/share/java/liblayout.jar, 
              [ LIBLAYOUT_JAR=/usr/share/java/liblayout.jar ],
              [AC_MSG_ERROR(liblayout.jar replacement not found.)]
            )
          ]
        )
      else
        AC_CHECK_FILE($LIBLAYOUT_JAR, [],
             [AC_MSG_ERROR(liblayout.jar not found.)], [])
      fi

      if test -z $LIBLOADER_JAR; then
        AC_CHECK_FILE(/usr/share/java/libloader-1.0.0.jar, 
          [ LIBLOADER_JAR=/usr/share/java/libloader-1.0.0.jar ],
          [
            AC_CHECK_FILE(/usr/share/java/libloader.jar, 
              [ LIBLOADER_JAR=/usr/share/java/libloader.jar ],
              [AC_MSG_ERROR(libloader.jar replacement not found.)]
            )
          ]
        )
      else
        AC_CHECK_FILE($LIBLOADER_JAR, [],
             [AC_MSG_ERROR(libloader.jar not found.)], [])
      fi

      if test -z $LIBFORMULA_JAR; then
        AC_CHECK_FILE(/usr/share/java/libformula-0.2.0.jar, 
          [ LIBFORMULA_JAR=/usr/share/java/libformula-0.2.0.jar ],
          [
            AC_CHECK_FILE(/usr/share/java/libformula.jar, 
              [ LIBFORMULA_JAR=/usr/share/java/libformula.jar ],
              [AC_MSG_ERROR(libformula.jar replacement not found.)]
            )
          ]
        )
      else
        AC_CHECK_FILE($LIBFORMULA_JAR, [],
             [AC_MSG_ERROR(libformula.jar not found.)], [])
      fi

      if test -z $LIBREPOSITORY_JAR; then
        AC_CHECK_FILE(/usr/share/java/librepository-1.0.0.jar, 
          [ LIBREPOSITORY_JAR=/usr/share/java/librepository-1.0.0.jar ],
          [
            AC_CHECK_FILE(/usr/share/java/librepository.jar, 
              [ LIBREPOSITORY_JAR=/usr/share/java/librepository.jar ],
              [AC_MSG_ERROR(librepository.jar replacement not found.)]
            )
          ]
        )
      else
        AC_CHECK_FILE($LIBREPOSITORY_JAR, [],
             [AC_MSG_ERROR(librepository.jar not found.)], [])
      fi

      if test -z $LIBFONTS_JAR; then
        AC_CHECK_FILE(/usr/share/java/libfonts-1.0.0.jar, 
          [ LIBFONTS_JAR=/usr/share/java/libfonts-1.0.0.jar ],
          [
            AC_CHECK_FILE(/usr/share/java/libfonts.jar, 
              [ LIBFONTS_JAR=/usr/share/java/libfonts.jar ],
              [AC_MSG_ERROR(libfonts.jar replacement not found.)]
            )
          ]
        )
      else
        AC_CHECK_FILE($LIBFONTS_JAR, [],
             [AC_MSG_ERROR(libfonts.jar not found.)], [])
      fi

      if test -z $LIBSERIALIZER_JAR; then
        AC_CHECK_FILE(/usr/share/java/libserializer-1.0.0.jar, 
          [ LIBSERIALIZER_JAR=/usr/share/java/libserializer-1.0.0.jar ],
          [
            AC_CHECK_FILE(/usr/share/java/libserializer.jar, 
              [ LIBSERIALIZER_JAR=/usr/share/java/libserializer.jar ],
              [AC_MSG_ERROR(libserializer.jar replacement not found.)]
            )
          ]
        )
      else
        AC_CHECK_FILE($LIBSERIALIZER_JAR, [],
             [AC_MSG_ERROR(libserializer.jar not found.)], [])
      fi


      if test -z $LIBBASE_JAR; then
        AC_CHECK_FILE(/usr/share/java/libbase-1.0.0.jar, 
          [ LIBBASE_JAR=/usr/share/java/libbase-1.0.0.jar ],
          [
            AC_CHECK_FILE(/usr/share/java/libbase.jar, 
              [ LIBBASE_JAR=/usr/share/java/libbase.jar ],
              [AC_MSG_ERROR(libbase.jar replacement not found.)]
            )
          ]
        )
      else
        AC_CHECK_FILE($LIBBASE_JAR, [],
             [AC_MSG_ERROR(libbase.jar not found.)], [])
      fi

  else
     AC_MSG_RESULT([internal])
     AC_MSG_CHECKING([for jfreereport module])
     if test -d ./jfreereport; then
      AC_MSG_RESULT([OK]) 
     else
      AC_MSG_ERROR([not existing. get it (did you get the -extensions tarball?)])
     fi
     SYSTEM_JFREEREPORT=NO
     BUILD_TYPE="$BUILD_TYPE JFREEREPORT"
  fi
  BUILD_TYPE="$BUILD_TYPE REPORTBUILDER"
else
  AC_MSG_RESULT([no])
  ENABLE_REPORTBUILDER=NO
  SYSTEM_JFREEREPORT=NO
fi
AC_SUBST(ENABLE_REPORTBUILDER)
AC_SUBST(SYSTEM_JFREEREPORT)
AC_SUBST(SAC_JAR)
AC_SUBST(LIBXML_JAR)
AC_SUBST(FLUTE_JAR)
AC_SUBST(JFREEREPORT_JAR)
AC_SUBST(LIBBASE_JAR)
AC_SUBST(LIBLAYOUT_JAR)
AC_SUBST(LIBLOADER_JAR)
AC_SUBST(LIBFORMULA_JAR)
AC_SUBST(LIBREPOSITORY_JAR)
AC_SUBST(LIBFONTS_JAR)
AC_SUBST(LIBSERIALIZER_JAR)

# this has to be here because both the wiki publisher and the SRB use
# commons-logging
if test "$ENABLE_MEDIAWIKI" = "YES" -o "$ENABLE_REPORTBUILDER" = "YES"; then
  AC_MSG_CHECKING([which Apache commons-* libs to use])
  if test "$with_system_apache_commons" = "yes"; then
    SYSTEM_APACHE_COMMONS=YES
    AC_MSG_RESULT([external])
    if test "$ENABLE_MEDIAWIKI" = "YES"; then
      if test -z $COMMONS_CODEC_JAR; then
        AC_CHECK_FILE(/usr/share/java/commons-codec-1.3.jar, 
          [ COMMONS_CODEC_JAR=/usr/share/java/commons-codec-1.3.jar ],
          [
            AC_CHECK_FILE(/usr/share/java/commons-codec.jar, 
              [ COMMONS_CODEC_JAR=/usr/share/java/commons-codecs.jar ],
              [AC_MSG_ERROR(commons-codec.jar replacement not found.)]
            )
          ]
        )
      else
        AC_CHECK_FILE($COMMONS_CODEC_JAR, [],
             [AC_MSG_ERROR(commons-codec.jar not found.)], [])
      fi

      if test -z $COMMONS_LANG_JAR; then
        AC_CHECK_FILE(/usr/share/java/commons-lang-2.3.jar, 
          [ COMMONS_LANG_JAR=/usr/share/java/commons-lang-2.3.jar ],
          [
            AC_CHECK_FILE(/usr/share/java/commons-lang.jar, 
              [ COMMONS_LANG_JAR=/usr/share/java/commons-lang.jar ],
              [AC_MSG_ERROR(commons-lang.jar replacement not found.)]
            )
          ]
        )
      else
        AC_CHECK_FILE($COMMONS_LANG_JAR, [],
             [AC_MSG_ERROR(commons-lang.jar not found.)], [])
      fi

      if test -z $COMMONS_HTTPCLIENT_JAR; then
        AC_CHECK_FILE(/usr/share/java/commons-httpclient-3.1.jar, 
          [ COMMONS_HTTPCLIENT_JAR=/usr/share/java/commons-httpclient-3.1.jar ],
          [
            AC_CHECK_FILE(/usr/share/java/commons-httpclient.jar, 
              [ COMMONS_HTTPCLIENT_JAR=/usr/share/java/commons-httpclient.jar ],
              [AC_MSG_ERROR(commons-httpclient.jar replacement not found.)]
            )
          ]
        )
      else
        AC_CHECK_FILE($COMMONS_HTTPCLIENT_JAR, [],
             [AC_MSG_ERROR(commons-httpclient.jar not found.)], [])
      fi
    fi
    if test "$ENABLE_MEDIAWIKI" = "YES" -o "$ENABLE_REPORTBUILDER" = "YES"; then
      if test -z $COMMONS_LOGGING_JAR; then
        AC_CHECK_FILE(/usr/share/java/commons-logging-1.1.1.jar, 
          [ COMMONS_LOGGING_JAR=/usr/share/java/commons-logging-1.1.1.jar ],
          [
            AC_CHECK_FILE(/usr/share/java/commons-logging.jar, 
              [ COMMONS_LOGGING_JAR=/usr/share/java/commons-logging.jar ],
              [AC_MSG_ERROR(commons-logging.jar replacement not found.)]
            )
          ]
        )
      else
        AC_CHECK_FILE($COMMONS_LOGGING_JAR, [],
             [AC_MSG_ERROR(commons-logging.jar not found.)], [])
      fi
    fi
  else
    AC_MSG_RESULT([internal])
    SYSTEM_APACHE_COMMONS=NO
    BUILD_TYPE="$BUILD_TYPE APACHE_COMMONS TOMCAT"
  fi
fi
AC_SUBST(SYSTEM_APACHE_COMMONS)
AC_SUBST(COMMONS_CODEC_JAR)
AC_SUBST(COMMONS_LANG_JAR)
AC_SUBST(COMMONS_HTTPCLIENT_JAR)
AC_SUBST(COMMONS_LOGGING_JAR)

dnl ===================================================================
dnl Check whether the Qt and KDE libraries are available.
dnl ===================================================================

KDE_CFLAGS=""
KDE_LIBS=""
MOC="moc"
if test "$test_kde" = "yes" -a "$ENABLE_KDE" = "TRUE" ; then
    dnl Search paths for Qt and KDE
    if test "$build_cpu" != "x86_64" ; then
        qt_incdirs="$QTINC /usr/local/qt/include /usr/include/qt /usr/include /usr/X11R6/include/X11/qt /usr/X11R6/include/qt /usr/lib/qt3/include /usr/lib/qt/include /usr/share/qt3/include $x_includes"
        qt_libdirs="$QTLIB /usr/local/qt/lib /usr/lib/qt /usr/lib /usr/X11R6/lib/X11/qt /usr/X11R6/lib/qt /usr/lib/qt3/lib /usr/lib/qt/lib /usr/share/qt3/lib $x_libraries"
    else
        qt_incdirs="$QTINC /usr/local/qt/include /usr/include/qt /usr/include /usr/X11R6/include/X11/qt /usr/X11R6/include/qt /usr/lib64/qt3/include /usr/lib64/qt/include /usr/share/qt3/include /usr/lib/qt3/include /usr/lib/qt/include $x_includes"
        qt_libdirs="$QTLIB /usr/local/qt/lib64 /usr/lib64/qt /usr/lib64 /usr/X11R6/lib64/X11/qt /usr/X11R6/lib64/qt /usr/lib64/qt3/lib64 /usr/lib64/qt/lib64 /usr/share/qt3/lib64 /usr/local/qt/lib /usr/lib/qt /usr/lib /usr/X11R6/lib/X11/qt /usr/X11R6/lib/qt /usr/lib/qt3/lib /usr/lib/qt/lib /usr/share/qt3/lib $x_libraries"
    fi
    if test -n "$QTDIR" ; then
        qt_incdirs="$QTDIR/include $qt_incdirs"
        if test "$build_cpu" != "x86_64" ; then
            qt_libdirs="$QTDIR/lib $qt_libdirs"
        else
            qt_libdirs="$QTDIR/lib64 $QTDIR/lib $qt_libdirs"
        fi
    fi
    if test "$build_cpu" != "x86_64" ; then
        kde_incdirs="/usr/lib/kde/include /usr/local/kde/include /usr/local/include /usr/kde/include /usr/include/kde /opt/kde3/include /opt/kde/include $x_includes"
        kde_libdirs="/usr/lib/kde/lib /usr/local/kde/lib /usr/kde/lib /usr/lib/kde /usr/lib/kde3 /usr/X11R6/lib /usr/local/lib /opt/kde3/lib /opt/kde/lib /usr/X11R6/kde/lib /usr/lib $x_libraries"
    else
        kde_incdirs="/usr/lib64/kde/include /usr/lib/kde/include /usr/local/kde/include /usr/local/include /usr/kde/include /usr/include/kde /opt/kde3/include /opt/kde/include $x_includes"
        kde_libdirs="/usr/lib64/kde/lib64 /usr/local/kde/lib64 /usr/kde/lib64 /usr/lib64/kde /usr/lib64/kde3 /usr/X11R6/lib64 /usr/local/lib64 /opt/kde3/lib64 /opt/kde/lib64 /usr/X11R6/kde/lib64 /usr/lib/kde/lib /usr/local/kde/lib /usr/kde/lib /usr/lib/kde /usr/lib/kde3 /usr/lib /usr/X11R6/lib /usr/local/lib /opt/kde3/lib /opt/kde/lib /usr/X11R6/kde/lib /usr/lib64 $x_libraries"
    fi
    if test -n "$KDEDIR" ; then
        kde_incdirs="$KDEDIR/include $kde_incdirs"
        if test "$build_cpu" != "x86_64" ; then
            kde_libdirs="$KDEDIR/lib $kde_libdirs"
        else
            kde_libdirs="$KDEDIR/lib64 $KDEDIR/lib $kde_libdirs"
        fi
    fi

    dnl What to test
    qt_test_include="qstyle.h"
    qt_test_library="libqt-mt.so"
    kde_test_include="ksharedptr.h"
    kde_test_library="libkdeui.so"

    dnl Check for Qt headers
    AC_MSG_CHECKING([for Qt headers])
    qt_incdir="no"
    for kde_check in $qt_incdirs ; do
        if test -r "$kde_check/$qt_test_include" ; then
            qt_incdir="$kde_check"
            break
        fi
    done
    AC_MSG_RESULT([$qt_incdir])
    if test "x$qt_incdir" = "xno" ; then
        AC_MSG_ERROR([Qt headers not found.  Please specify the root of
your Qt installation by exporting QTDIR before running "configure".])
    fi

    dnl Check for Qt libraries
    AC_MSG_CHECKING([for Qt libraries])
    qt_libdir="no"
    for qt_check in $qt_libdirs ; do
        if test -r "$qt_check/$qt_test_library" ; then
            qt_libdir="$qt_check"
            break
        fi
    done
    AC_MSG_RESULT([$qt_libdir])
    if test "x$qt_libdir" = "xno" ; then
        AC_MSG_ERROR([Qt libraries not found.  Please specify the root of
your Qt installation by exporting QTDIR before running "configure".])
    fi

    dnl Check for Meta Object Compiler
    AC_PATH_PROG( MOC, moc, no, [$QTDIR/bin:$PATH] )
    if test "$MOC" = "no" ; then
        AC_MSG_ERROR([Qt Meta Object Compiler not found.  Please specify
the root of your Qt installation by exporting QTDIR before running "configure".])
    fi

    dnl Check for KDE headers
    AC_MSG_CHECKING([for KDE headers])
    kde_incdir="no"
    for kde_check in $kde_incdirs ; do
        if test -r "$kde_check/$kde_test_include" ; then
            kde_incdir="$kde_check"
            break
        fi
    done
    AC_MSG_RESULT([$kde_incdir])
    if test "x$kde_incdir" = "xno" ; then
        AC_MSG_ERROR([KDE headers not found.  Please specify the root of
your KDE installation by exporting KDEDIR before running "configure".])
    fi

    dnl Check for KDE libraries
    AC_MSG_CHECKING([for KDE libraries])
    kde_libdir="no"
    for kde_check in $kde_libdirs ; do
        if test -r "$kde_check/$kde_test_library" ; then
            kde_libdir="$kde_check"
            break
        fi
    done
    AC_MSG_RESULT([$kde_libdir])
    if test "x$kde_libdir" = "xno" ; then
        AC_MSG_ERROR([KDE libraries not found.  Please specify the root of
your KDE installation by exporting KDEDIR before running "configure".])
    fi

    dnl Set the variables
    KDE_CFLAGS="-I$qt_incdir -I$kde_incdir -DQT_CLEAN_NAMESPACE -DQT_THREAD_SUPPORT"
    KDE_LIBS="-L$kde_libdir -L$qt_libdir -lkdeui -lkdecore -lqt-mt"
fi
AC_SUBST(KDE_CFLAGS)
AC_SUBST(KDE_LIBS)
AC_SUBST(MOC)

dnl ===================================================================
dnl KDE4 Integration
dnl ===================================================================

KDE4_CFLAGS=""
KDE4_LIBS=""
MOC4="moc"
if test "$test_kde4" = "yes" -a "$ENABLE_KDE4" = "TRUE" ; then
   qt_incdirs="$QT4INC $QT4DIR /usr/include/qt4 /usr/include $x_includes"
   qt_libdirs="$QT4LIB /usr/lib $x_libraries"
   
   kde_incdirs="/usr/include $x_includes"
   kde_libdirs="/usr/lib $x_libraries"
   
   if test "$build_cpu" == "x86_64" ; then
      qt_libdirs="$qt_libdirs /usr/lib64/qt4 /usr/lib64/qt /usr/lib64"
      kde_libdirs="$kde_libdirs /usr/lib64 /usr/lib64/kde4"
   fi

   if test -n "$KDE4DIR" ; then
      kde_incdirs="$KDE4DIR/include $kde_incdirs"
      if test "$build_cpu" != "x86_64" ; then
         kde_libdirs="$KDE4DIR/lib $kde_libdirs"
      else
         kde_libdirs="$KDE4DIR/lib64 $KDE4DIR/lib $kde_libdirs"
      fi
   fi

   qt_test_include="Qt/qobject.h"
   qt_test_library="libQtCore.so"
   kde_test_include="ksharedptr.h"
   kde_test_library="libkdeui.so"
   
   AC_MSG_CHECKING([for Qt4 headers])
   qt_header_dir="no"
   for inc_dir in $qt_incdirs ; do
      if test -r "$inc_dir/$qt_test_include" ; then
         qt_header_dir="$inc_dir"
         break
      fi
   done
   
   AC_MSG_RESULT([$qt_header_dir])
   if test "x$qt_header_dir" = "xno" ; then
      AC_MSG_ERROR([Qt4 headers not found.  Please specify the root of your Qt4 installation by exporting QT4DIR before running "configure".])
   fi
   
   AC_MSG_CHECKING([for Qt4 libraries])
   qt_lib_dir="no"
   for lib_dir in $qt_libdirs ; do
      if test -r "$lib_dir/$qt_test_library" ; then
         qt_lib_dir="$lib_dir"
         break
      fi
   done
   
   AC_MSG_RESULT([$qt_lib_dir])
   
   if test "x$qt_lib_dir" = "xno" ; then
      AC_MSG_ERROR([Qt4 libraries not found.  Please specify the root of your Qt4 installation by exporting QT4DIR before running "configure".])
   fi

   dnl Check for Meta Object Compiler
   AC_PATH_PROG( MOC4, moc, no, [$PATH:$QT4DIR/bin] )
   if test "$MOC4" = "no" ; then
      AC_MSG_ERROR([Qt Meta Object Compiler not found.  Please specify
the root of your Qt installation by exporting QT4DIR before running "configure".])
   fi

   dnl Check for KDE4 headers
   AC_MSG_CHECKING([for KDE4 headers])
   kde_incdir="no"
   for kde_check in $kde_incdirs ; do
      if test -r "$kde_check/$kde_test_include" ; then
         kde_incdir="$kde_check"
         break
      fi
   done
   AC_MSG_RESULT([$kde_incdir])
   if test "x$kde_incdir" = "xno" ; then
      AC_MSG_ERROR([KDE4 headers not found.  Please specify the root of your KDE4 installation by exporting KDE4DIR before running "configure".])
   fi

   dnl Check for KDE4 libraries
   AC_MSG_CHECKING([for KDE4 libraries])
   kde_libdir="no"
   for kde_check in $kde_libdirs ; do
      if test -r "$kde_check/$kde_test_library" ; then
         kde_libdir="$kde_check"
         break
      fi
   done
   
   AC_MSG_RESULT([$kde_libdir])
   if test "x$kde_libdir" = "xno" ; then
      AC_MSG_ERROR([KDE4 libraries not found.  Please specify the root of your KDE4 installation by exporting KDE4DIR before running "configure".])
   fi

   KDE4_CFLAGS="`pkg-config --cflags QtCore` `pkg-config --cflags QtGui` -I$kde_incdir -DQT_CLEAN_NAMESPACE -DQT_THREAD_SUPPORT"
   KDE4_LIBS="-L$kde_libdir -L$qt_lib_dir -lkdeui -lkdecore -lQtCore -lQtGui"
fi
AC_SUBST(KDE4_CFLAGS)
AC_SUBST(KDE4_LIBS)
AC_SUBST(MOC4)

dnl ===================================================================
dnl Test for the enabling the lockdown pieces
dnl ===================================================================
AC_MSG_CHECKING([whether to enable the lockdown pieces])
ENABLE_LOCKDOWN=""
if test -n "$enable_lockdown" && test "$enable_lockdown" != "no"; then
  ENABLE_LOCKDOWN=YES
  AC_MSG_RESULT([yes])
else
  AC_MSG_RESULT([no])
fi
AC_SUBST(ENABLE_LOCKDOWN)

dnl ===================================================================
dnl Test whether to include Evolution 2 support
dnl ===================================================================
AC_MSG_CHECKING([whether to enable evolution 2 support])
if test "$enable_evolution2" = "yes" -o "$enable_evolution2" = "TRUE"; then
   AC_MSG_RESULT([yes])
   PKG_CHECK_MODULES(GOBJECT, gobject-2.0)
   ENABLE_EVOAB2="TRUE"
else
   ENABLE_EVOAB2=""
   AC_MSG_RESULT([no])
fi
AC_SUBST(ENABLE_EVOAB2)
AC_SUBST(GOBJECT_CFLAGS)
AC_SUBST(GOBJECT_LIBS) 

dnl ===================================================================
dnl Test whether to include KDE AB support
dnl ===================================================================
AC_MSG_CHECKING([whether to enable KDE address book support])
if test "$enable_kdeab" = "yes" && test "$enable_kde" = "yes"; then
   AC_MSG_RESULT([yes])
   AC_LANG_PUSH([C++])
   save_CXXFLAGS=$CXXFLAGS
   CXXFLAGS="$CXXFLAGS $KDE_CFLAGS"
   AC_MSG_CHECKING([whether KDE is between 3.2 and 3.6])
       AC_TRY_RUN([
#include <kdeversion.h>

int main(int argc, char **argv) {
       if (KDE_VERSION_MAJOR == 3 && 2 <= KDE_VERSION_MINOR && KDE_VERSION_MINOR <= 6) return 0;
       else return 1;
}
       ], [AC_MSG_RESULT([yes])], [AC_MSG_ERROR([KDE version too old or too recent, please use another version of KDE or disable KDE address book support])])
   CXXFLAGS=$save_CXXFLAGS
   AC_LANG_POP([C++])
   ENABLE_KAB=TRUE
else
   AC_MSG_RESULT([no])
   ENABLE_KAB=
fi
AC_SUBST(ENABLE_KAB)

dnl ===================================================================
dnl Test whether to include FontOOo
dnl ===================================================================
AC_MSG_CHECKING([whether to include FontOOo])
if test -n "$enable_fontooo"; then
  if test "$enable_fontooo" = "no"; then
    AC_MSG_RESULT([no])
    WITH_FONTOOO=NO
    SCPDEFS="$SCPDEFS -DWITHOUT_FONTOOO"
  else
    AC_MSG_RESULT([yes])
    WITH_FONTOOO=YES
    BUILD_TYPE="$BUILD_TYPE MSFONTEXTRACT"
  fi
else
  AC_MSG_RESULT([no])
  WITH_FONTOOO=NO
  SCPDEFS="$SCPDEFS -DWITHOUT_FONTOOO"
fi
AC_SUBST(WITH_FONTOOO)

if test "$WITH_FONTOOO" = "YES"; then
  dnl ===============================================================
  dnl Check whether to use libmspack from system
  dnl ===============================================================
  AC_MSG_CHECKING([whether to use system libmspack])
  if test -n "$with_system_mspack" -o -n "$with_system_libs" && \
	  test "$with_system_mspack" != "no"; then
    AC_MSG_RESULT([yes])
    SYSTEM_MSPACK=YES
    AC_CHECK_HEADER(mspack.h, [],
      [AC_MSG_ERROR([mspack.h not found, install libmspack])], [])
    AC_CHECK_LIB(mspack, mspack_create_cab_decompressor, [],
      [AC_MSG_ERROR(libmspack not installed or functional)], [])
  else
    AC_MSG_RESULT([no])
    SYSTEM_MSPACK=NO
  fi
fi
AC_SUBST(SYSTEM_MSPACK)

dnl ===================================================================
dnl Test whether to include MathMLDTD
dnl ===================================================================
AC_MSG_CHECKING([whether to include MathMLDTD])
if test -n "$enable_mathmldtd"; then
  if test "$enable_mathmldtd" = "no"; then
    AC_MSG_RESULT([no])
    SCPDEFS="$SCPDEFS -DWITHOUT_MATHMLDTD"
  else
    AC_MSG_RESULT([yes])
    BUILD_TYPE="$BUILD_TYPE MATHMLDTD"
  fi
else
  AC_MSG_RESULT([no])
  SCPDEFS="$SCPDEFS -DWITHOUT_MATHMLDTD"
fi

dnl ===================================================================
dnl Test whether to include fonts
dnl ===================================================================
AC_MSG_CHECKING([whether to include Bitstream Vera fonts])
if test "$with_fonts" != "no" ; then
  AC_MSG_RESULT([yes])
  WITH_FONTS=YES
  BUILD_TYPE="$BUILD_TYPE BITSTREAM_VERA_FONTS"
else
  AC_MSG_RESULT([no])
  WITH_FONTS=NO
  SCPDEFS="$SCPDEFS -DWITHOUT_FONTS"
fi
AC_SUBST(WITH_FONTS)

dnl ===================================================================
dnl Test whether to include ppds
dnl ===================================================================
AC_MSG_CHECKING([whether to include PPDs])
if test "$with_ppds" != "no"; then
  AC_MSG_RESULT([yes])
else
  AC_MSG_RESULT([no])
  WITHOUT_PPDS=YES
  SCPDEFS="$SCPDEFS -DWITHOUT_PPDS"
fi
AC_SUBST(WITHOUT_PPDS)

dnl ===================================================================
dnl Test whether to include afms
dnl ===================================================================
AC_MSG_CHECKING([whether to include AFMs])
if test "$with_afms" != "no"; then
  AC_MSG_RESULT([yes])
else
  AC_MSG_RESULT([no])
  WITHOUT_AFMS=YES
  SCPDEFS="$SCPDEFS -DWITHOUT_AFMS"
fi
AC_SUBST(WITHOUT_AFMS)

AC_SUBST(SCPDEFS)

AC_MSG_CHECKING([whether and how to use Xinerama])
if test "$_os" = "Darwin"; then
   USE_XINERAMA=YES
   XINERAMA_LINK=dynamic
   AC_MSG_RESULT([yes])
elif test "$_os" = "Linux" -o "$_os" = "FreeBSD"; then
   if test -e "$XLIB/libXinerama.so" -a -e "$XLIB/libXinerama.a"; then
      # we have both versions, let the user decide but use the dynamic one
      # per default
      USE_XINERAMA=YES
      if test -z "$with_static_xinerama" -o -n "$with_system_libs"; then
         XINERAMA_LINK=dynamic
      else
         XINERAMA_LINK=static
      fi
   elif test -e "$XLIB/libXinerama.so" -a ! -e "$XLIB/libXinerama.a"; then
      # we have only the dynamic version
      USE_XINERAMA=YES
      XINERAMA_LINK=dynamic
   elif test -e "$XLIB/libXinerama.a"; then
      # static version
      if echo $build_cpu | grep -E 'i[[3456]]86' 2>/dev/null >/dev/null; then
         USE_XINERAMA=YES
         XINERAMA_LINK=static
      else
         USE_XINERAMA=NO
         XINERAMA_LINK=none
      fi
   else
      # no Xinerama
      USE_XINERAMA=NO
      XINERAMA_LINK=none
   fi
   if test "$USE_XINERAMA" = "YES"; then
      AC_MSG_RESULT([yes, with $XINERAMA_LINK linking])
      AC_CHECK_HEADER(X11/extensions/Xinerama.h, [],
          [AC_MSG_ERROR(Xinerama header not found.)], [])
      XINERAMA_EXTRA_LIBS="-L$XLIB -lXext"
      if test "$_os" = "FreeBSD"; then
          XINERAMA_EXTRA_LIBS="$XINERAMA_EXTRA_LIBS -lXt"
      fi
      if test "$_os" = "Linux"; then
          XINERAMA_EXTRA_LIBS="$XINERAMA_EXTRA_LIBS -ldl"
      fi
      AC_CHECK_LIB(Xinerama, XineramaIsActive, [],
          [AC_MSG_ERROR(Xinerama not functional?)], [$XINERAMA_EXTRA_LIBS])
   else
      AC_MSG_RESULT([no, libXinerama not found or wrong architecture.])
   fi
else
   AC_MSG_RESULT([no])
fi
AC_SUBST(USE_XINERAMA)
AC_SUBST(XINERAMA_LINK)

dnl ===================================================================
dnl Test for the presence of Ant and that it works
dnl ===================================================================

if test "$SOLAR_JAVA" != ""; then
ANT_HOME=; export ANT_HOME
WITH_ANT_HOME=; export WITH_ANT_HOME
if test -z "$with_ant_home"; then
   AC_PATH_PROGS(ANT, [jakarta-ant ant ant.sh ant.bat ant.cmd])
else
   if test "$_os" = "WINNT"; then
      with_ant_home=`cygpath -u "$with_ant_home"`
   fi
   AC_PATH_PROGS(ANT, [jakarta-ant ant ant.sh ant.bat ant.cmd],,$with_ant_home/bin:$PATH)
   WITH_ANT_HOME=$with_ant_home
   ANT_HOME=$with_ant_home
fi

if test -z "$ANT"; then
  AC_MSG_ERROR([Ant not found - Make sure it's in the path or use --with-ant-home])
else
  # resolve relative or absolute symlink
  while test -h "$ANT"; do
     a_cwd=`pwd`
     a_basename=`basename "$ANT"`
     a_script=`ls -l "$ANT" | sed "s/.*${a_basename} -> //g"`
     cd "`dirname "$ANT"`"
     cd "`dirname "$a_script"`"
     ANT="`pwd`"/"`basename "$a_script"`"
     cd "$a_cwd"
  done

  if test "$_os" = "OS2"; then
    ANT_HOME=`echo $ANT | $SED -n "s/\/bin\/ant.*\$//p"`
    export ANT_HOME
  fi

  ant_minver=1.6.0
  # update for more extensions...
  if test "$ENABLE_MEDIAWIKI" = "YES"; then
    ant_minver=1.7.0
  fi
  ant_minminor1=`echo $ant_minver | cut -d"." -f2`

  AC_MSG_CHECKING([whether ant is >= $ant_minver])
  ant_version=`$ANT -version | $AWK '{ print $4; }'`
  ant_version_major=`echo $ant_version | cut -d. -f1`
  ant_version_minor=`echo $ant_version | cut -d. -f2`
echo "configure: ant_version $ant_version " >&5
echo "configure: ant_version_major $ant_version_major " >&5
echo "configure: ant_version_minor $ant_version_minor " >&5
  if test "$ant_version_major" -ge "2"; then
  	AC_MSG_RESULT([yes, $ant_version])
  elif test "$ant_version_major" = "1" && test "$ant_version_minor" -ge "$ant_minminor1"; then
  	AC_MSG_RESULT([yes, $ant_version])
  else
  	AC_MSG_ERROR([no, you need at least ant >= $ant_minver])
  fi
  AC_MSG_CHECKING([if $ANT works])
cat > conftest.java << EOF
    public class conftest {
	int testmethod(int a, int b) {
            return a + b;
	}
    }
EOF

cat > conftest.xml << EOF
    <project name="conftest" default="conftest">
	<target name="conftest">
            <javac srcdir="." includes="conftest.java">
	    </javac>
	</target>
    </project>
EOF
  oldJAVA_HOME=$JAVA_HOME
  if test "$JAVACISGCJ" = "yes"; then
    JAVA_HOME=; export JAVA_HOME
    ant_cmd="$ANT -Dbuild.compiler=gcj -buildfile conftest.xml 1>&2"
  else
    ant_cmd="$ANT -buildfile conftest.xml 1>&2"
  fi
  AC_TRY_EVAL(ant_cmd)
  if test $? = 0 && test -f ./conftest.class ; then
    AC_MSG_RESULT([Ant works]) 
    if test -z "$WITH_ANT_HOME"; then
        ANT_HOME=`$ANT -diagnostics | $EGREP "ant.home :" | $SED -e "s#ant.home : ##g"`
        if test -z "$ANT_HOME"; then
            ANT_HOME=`echo $ANT | $SED -n "s/\/bin\/ant.*\$//p"`
        fi
    else
        ANT_HOME="$WITH_ANT_HOME"
    fi
  else
    echo "configure: Ant test failed" >&5
    cat conftest.java >&5
    cat conftest.xml >&5
    AC_MSG_WARN([Ant does not work - Some Java projects will not build!])
    ANT_HOME=""
    echo "Ant does not work - Some Java projects will not build!" >>warn
  fi
  JAVA_HOME=$oldJAVA_HOME
  rm -f conftest* core core.* *.core
fi
if test -z "$ANT_HOME"; then
   ANT_HOME="NO_ANT_HOME"
fi
AC_SUBST(ANT_HOME)

dnl Checking for ant.jar
if test "$ANT_HOME" != "NO_ANT_HOME"; then
   AC_MSG_CHECKING([Ant lib directory])
   if test -f $ANT_HOME/lib/ant.jar; then
	  ANT_LIB="$ANT_HOME/lib"
   else
      if test -f $ANT_HOME/ant.jar; then
	     ANT_LIB="$ANT_HOME"
      else
          if test -f /usr/share/java/ant.jar; then
              ANT_LIB=/usr/share/java
          else
             if test -f /usr/share/ant-core/lib/ant.jar; then
                 ANT_LIB=/usr/share/ant-core/lib
             else
                if test -f $ANT_HOME/lib/ant/ant.jar; then
                    ANT_LIB="$ANT_HOME/lib/ant"
                else
                    AC_MSG_ERROR([Ant libraries not found!])
                fi  
             fi
          fi
      fi
   fi
   AC_MSG_RESULT([Ant lib directory found.])
fi
AC_SUBST(ANT_LIB)
fi

if test "$ENABLE_MEDIAWIKI" = "YES"; then
AC_MSG_CHECKING([whether ant supports mapper type="regexp"])
rm -rf confdir
mkdir confdir
cat > conftest.java << EOF
    public class conftest {
	int testmethod(int a, int b) {
            return a + b;
	}
    }
EOF

cat > conftest.xml << EOF
    <project name="conftest" default="conftest">
	<target name="conftest" depends="copytest">
            <javac srcdir="." includes="conftest.java">
	    </javac>
	</target>
        <target name="copytest">
             <copy todir="confdir">
                 <fileset dir="confdir" includes="**/*.abc" casesensitive="yes"/>
                 <filterset/>
                 <mapper type="regexp" from="^(.*[/\\])foo([/\\].*)" to="\1baa\2"/>
             </copy>
        </target>
    </project>
EOF
  if test "$JAVACISGCJ" = "yes"; then
    JAVA_HOME=; export JAVA_HOME
    ant_cmd="$ANT -Dbuild.compiler=gcj -buildfile conftest.xml 1>&2"
  else
    ant_cmd="$ANT -buildfile conftest.xml 1>&2"
  fi
  AC_TRY_EVAL(ant_cmd)
  if test $? = 0 && test -f ./conftest.class ; then
    AC_MSG_RESULT([yes]) 
    rm -rf confdir
  else
    echo "configure: Ant test failed" >&5
    cat conftest.java >&5
    cat conftest.xml >&5
    rm -rf confdir
    AC_MSG_ERROR([no. Did you install ant-apache-regexp?])
  fi
fi
rm -f conftest* core core.* *.core

AC_MSG_CHECKING([which languages to be built])
WITH_LANG="$with_lang"
if test -z "$WITH_LANG"; then
   AC_MSG_RESULT([en-US])
else
   AC_MSG_RESULT([$WITH_LANG])
fi
AC_SUBST(WITH_LANG)

AC_MSG_CHECKING([which languages have poor help localizations])
WITH_POOR_HELP_LOCALIZATIONS="$with_poor_help_localizations"
if test -z "$WITH_POOR_HELP_LOCALIZATIONS"; then
   AC_MSG_RESULT([none])
else
   AC_MSG_RESULT([$WITH_POOR_HELP_LOCALIZATIONS])
fi
AC_SUBST(WITH_POOR_HELP_LOCALIZATIONS)

AC_MSG_CHECKING([which dictionaries to include])
if test -z "$with_dict"; then
   WITH_DICT=,ALL,
   AC_MSG_RESULT([ALL])
else
   WITH_DICT=","$with_dict","
   AC_MSG_RESULT([$with_dict])
fi
AC_SUBST(WITH_DICT)

AC_MSG_CHECKING([for additional 'intro' bitmaps])
INTRO_BITMAPS=
if test -z "$with_intro_bitmaps" -o "$with_intro_bitmaps" = "no" ; then
   INTRO_BITMAPS=
   AC_MSG_RESULT([none])
else
   for bitmap in `echo $with_intro_bitmaps | tr ',' ' '` ; do
      case "$bitmap" in
         *.bmp) ;;
         *)     bitmap= ; AC_MSG_WARN([Intro bitmaps should be .bmp files!]) ;;
      esac
      if test -n "$bitmap" ; then
         INTRO_BITMAPS="$INTRO_BITMAPS $bitmap"
      fi
   done
   AC_MSG_RESULT([$INTRO_BITMAPS])
fi
AC_SUBST(INTRO_BITMAPS)

AC_MSG_CHECKING([for additional 'about' bitmaps])
ABOUT_BITMAPS=
if test -z "$with_about_bitmaps" -o "$with_about_bitmaps" = "no" ; then
   ABOUT_BITMAPS=
   AC_MSG_RESULT([none])
else
   for bitmap in `echo $with_about_bitmaps | tr ',' ' '` ; do
      case "$bitmap" in
         *.bmp) ;;
         *)     bitmap= ; AC_MSG_WARN([About bitmaps should be .bmp files!]) ;;
      esac
      if test -n "$bitmap" ; then
         ABOUT_BITMAPS="$ABOUT_BITMAPS $bitmap"
      fi
   done
   AC_MSG_RESULT([$ABOUT_BITMAPS])
fi
AC_SUBST(ABOUT_BITMAPS)

OOO_VENDOR=
AC_MSG_CHECKING([for vendor])
if test -z "$with_vendor" -o "$with_vendor" = "no" ; then
   AC_MSG_RESULT([not set])
else
   OOO_VENDOR="$with_vendor"
   AC_MSG_RESULT([$OOO_VENDOR])
fi
AC_SUBST(OOO_VENDOR)

UNIXWRAPPERNAME=
AC_MSG_CHECKING([for UNIX wrapper name])
if test -z "$with_unix_wrapper" -o "$with_unix_wrapper" = "no"  -o "$with_unix_wrapper" = "yes" ; then
   AC_MSG_RESULT([not set])
else
   UNIXWRAPPERNAME="$with_unix_wrapper"
   AC_MSG_RESULT([$UNIXWRAPPERNAME])
fi
AC_SUBST(UNIXWRAPPERNAME)

AC_MSG_CHECKING([whether to statically link to Gtk])
if test -n "$enable_static_gtk" && test "$enable_static_gtk" != "no"; then
   ENABLE_STATIC_GTK="TRUE"
   AC_MSG_RESULT([yes])
else
   ENABLE_STATIC_GTK="FALSE"	
   AC_MSG_RESULT([no])
fi
AC_SUBST(ENABLE_STATIC_GTK)

AC_MSG_CHECKING([whether to use layout dialogs])
if test -n "$enable_layout" && test "$enable_layout" != "no"; then
   ENABLE_LAYOUT="TRUE"
   AC_MSG_RESULT([yes])
else
   ENABLE_LAYOUT="FALSE"	
   AC_MSG_RESULT([no])
fi
AC_SUBST(ENABLE_LAYOUT)

# ===================================================================
# De- or increase default verbosity of build process
# ===================================================================
AC_MSG_CHECKING([build verbosity])
if test -n "$enable_verbose"; then
   if test "$enable_verbose" == "yes"; then
      VERBOSE="TRUE"
      AC_MSG_RESULT([high])
   fi
   if test "$enable_verbose" == "no"; then
      VERBOSE="FALSE"
      AC_MSG_RESULT([low])
   fi
else
   AC_MSG_RESULT([not set])
fi
AC_SUBST(VERBOSE)

dnl ===================================================================
dnl Setting up the environment.
dnl ===================================================================
echo "********************************************************************"
echo "*                                                                  *"
echo "*   Setting up the build environment variables.                    *"
echo "*                                                                  *"
echo "********************************************************************"

if test -z "$COMPATH"; then
   AC_MSG_ERROR([No compiler found.])
fi
AC_SUBST(COMPATH)

AC_MSG_CHECKING([solver path])
if test -z "$with_local_solver"; then
   LOCAL_SOLVER="DEFAULT"
   AC_MSG_RESULT([default])
else
   LOCAL_SOLVER=$with_local_solver
   AC_MSG_RESULT([$with_local_solver])
fi
AC_SUBST(LOCAL_SOLVER)

AC_SUBST(BUILD_TYPE)

# make sure config.guess is +x; we execute config.guess, so it has to be so; 
chmod +x ./config.guess

AC_OUTPUT([set_soenv Makefile])

dnl Executing the set_soenv script to setup the environment variables.
chmod a+x set_soenv
if test -z "$enable_check_only"; then
   './set_soenv'
else
   echo
   echo Test Complete
   echo No environment file will be generated
   echo
   num_warnings=`wc -l warn`
   _num=`echo $num_warnings | $AWK '{ print $1 }'`
   if test $_num -gt 0; then
      echo The following warning\(s\) were generated by configure
      echo ----------------------------------------------------
      echo
      cat warn
      echo
   else
      echo There were no warnings
   fi
   echo
fi   <|MERGE_RESOLUTION|>--- conflicted
+++ resolved
@@ -1620,34 +1620,6 @@
 AC_SUBST(HAVE_LD_HASH_STYLE)
 
 dnl ===================================================================
-<<<<<<< HEAD
-dnl  Test the IRIX SGI Mips pro compiler
-dnl ===================================================================
-if test "$_os" = "IRIX" -o "$_os" = "IRIX64"; then
-   if test "$CC" = "cc"; then
-      AC_PATH_PROGS(_cc, cc)
-      COMPATH=`echo $_cc | $SED -n "s/\/bin\/cc//p"`
-      AC_MSG_CHECKING([the SGI MIPSpro C compiler version])
-      dnl cc -version outputs to standard error!!!!
-      _mipspro_version=`$CC -version 2>&1 | $AWK '{ print $4 }'`
-      _mipspro_major=`echo $_mipspro_version | $AWK -F. '{ print $1 }'`
-      if test "$_mipspro_major" != "7"; then
-         AC_MSG_ERROR([found version "$_mipspro_version", use version 7.2+ of the SGI MIPSpro C compiler])
-      else
-         _mipspro_minor=`echo $_mipspro_version | $AWK -F. '{ if ($2 <= 1) print "false"; else print "true" }'`
-         if test "$_mipspro_minor" = "false"; then
-            AC_MSG_ERROR([found version "$_mipspro_version", use version 7.2+ of the SGI MIPSpro C compiler])
-         else
-            dnl compiler will do
-            AC_MSG_RESULT([checked])
-         fi
-      fi
-   fi
-fi
-
-dnl ===================================================================
-=======
->>>>>>> 8464add3
 dnl  Test the Compaq compiler for OSF1
 dnl ===================================================================
 if test "$_os" = "OSF1"; then
