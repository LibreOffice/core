--- conflicted
+++ resolved
@@ -1,8 +1,4 @@
-<<<<<<< HEAD
-ex  extensions :  officecfg salhelper OPENLDAP:openldap DESKTOP:rdbmaker svx SANE:sane TWAIN:twain np_sdk offapi stoc ZLIB:zlib CURL:curl LIBXSLT:libxslt CPPUNIT:cppunit NULL
-=======
-ex  extensions :  officecfg salhelper OPENLDAP:openldap TRANSLATIONS:translations svx SANE:sane TWAIN:twain np_sdk offapi stoc ZLIB:zlib CURL:curl LIBXSLT:libxslt CPPUNIT:cppunit NULL
->>>>>>> 3f899eae
+ex  extensions :  officecfg salhelper OPENLDAP:openldap svx SANE:sane TWAIN:twain np_sdk offapi stoc ZLIB:zlib CURL:curl LIBXSLT:libxslt CPPUNIT:cppunit NULL
 ex  extensions\prj                              nmake   -   all ex_prj NULL
 
 # Fails at the moment
