--- conflicted
+++ resolved
@@ -384,13 +384,8 @@
                     }
                     else
                     {
-<<<<<<< HEAD
                         OSL_FAIL("Vorlage aus aelterer anderssprachiger Version");
-                        bOldDocInOtherLanguage = TRUE;
-=======
-                        DBG_ERROR("Vorlage aus aelterer anderssprachiger Version");
                         bOldDocInOtherLanguage = sal_True;
->>>>>>> f2aeec8f
                     }
 
                     if( !bOldDocInOtherLanguage )
