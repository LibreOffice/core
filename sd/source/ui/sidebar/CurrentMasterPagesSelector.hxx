/* -*- Mode: C++; tab-width: 4; indent-tabs-mode: nil; c-basic-offset: 4 -*- */
/*
 * This file is part of the LibreOffice project.
 *
 * This Source Code Form is subject to the terms of the Mozilla Public
 * License, v. 2.0. If a copy of the MPL was not distributed with this
 * file, You can obtain one at http://mozilla.org/MPL/2.0/.
 *
 * This file incorporates work covered by the following license notice:
 *
 *   Licensed to the Apache Software Foundation (ASF) under one or more
 *   contributor license agreements. See the NOTICE file distributed
 *   with this work for additional information regarding copyright
 *   ownership. The ASF licenses this file to you under the Apache
 *   License, Version 2.0 (the "License"); you may not use this file
 *   except in compliance with the License. You may obtain a copy of
 *   the License at http://www.apache.org/licenses/LICENSE-2.0 .
 */

#ifndef INCLUDED_SD_SOURCE_UI_SIDEBAR_CURRENTMASTERPAGESSELECTOR_HXX
#define INCLUDED_SD_SOURCE_UI_SIDEBAR_CURRENTMASTERPAGESSELECTOR_HXX

#include "MasterPagesSelector.hxx"
#include <com/sun/star/lang/XComponent.hpp>


namespace sd { namespace tools { class EventMultiplexerEvent; } }

namespace sd { namespace sidebar {

/** Show the master pages currently used by a SdDrawDocument.
*/
class CurrentMasterPagesSelector
    : public MasterPagesSelector,
      public SfxListener
{
public:
    static VclPtr<vcl::Window> Create (
        vcl::Window* pParent,
        ViewShellBase& rViewShellBase,
        const css::uno::Reference<css::ui::XSidebar>& rxSidebar);

    /** Set the selection so that the master page is selected that is
        used by the currently selected page of the document in the
        center pane.
    */
    virtual void UpdateSelection() SAL_OVERRIDE;

    /** Copy all master pages that are to be shown into the given list.
    */
    virtual void Fill (ItemList& rItemList) SAL_OVERRIDE;

    using MasterPagesSelector::Fill;

protected:
    virtual ResId GetContextMenuResId() const SAL_OVERRIDE;

    virtual void ProcessPopupMenu (Menu& rMenu) SAL_OVERRIDE;
    virtual void ExecuteCommand (const sal_Int32 nCommandId) SAL_OVERRIDE;

private:
    css::uno::Reference<css::lang::XComponent> mxListener;

    CurrentMasterPagesSelector (
        vcl::Window* pParent,
        SdDrawDocument& rDocument,
        ViewShellBase& rBase,
        const ::boost::shared_ptr<MasterPageContainer>& rpContainer,
        const css::uno::Reference<css::ui::XSidebar>& rxSidebar);
<<<<<<< HEAD
    virtual ~CurrentMasterPagesSelector();
=======
    virtual ~CurrentMasterPagesSelector (void);
    virtual void dispose() SAL_OVERRIDE;
>>>>>>> 0cde74f7

    virtual void LateInit() SAL_OVERRIDE;

    DECL_LINK(EventMultiplexerListener,sd::tools::EventMultiplexerEvent*);
};

} } // end of namespace sd::sidebar

#endif

/* vim:set shiftwidth=4 softtabstop=4 expandtab: */<|MERGE_RESOLUTION|>--- conflicted
+++ resolved
@@ -67,12 +67,8 @@
         ViewShellBase& rBase,
         const ::boost::shared_ptr<MasterPageContainer>& rpContainer,
         const css::uno::Reference<css::ui::XSidebar>& rxSidebar);
-<<<<<<< HEAD
     virtual ~CurrentMasterPagesSelector();
-=======
-    virtual ~CurrentMasterPagesSelector (void);
     virtual void dispose() SAL_OVERRIDE;
->>>>>>> 0cde74f7
 
     virtual void LateInit() SAL_OVERRIDE;
 
