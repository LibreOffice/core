/*************************************************************************
 *
 * DO NOT ALTER OR REMOVE COPYRIGHT NOTICES OR THIS FILE HEADER.
 *
 * Copyright 2000, 2010 Oracle and/or its affiliates.
 *
 * OpenOffice.org - a multi-platform office productivity suite
 *
 * This file is part of OpenOffice.org.
 *
 * OpenOffice.org is free software: you can redistribute it and/or modify
 * it under the terms of the GNU Lesser General Public License version 3
 * only, as published by the Free Software Foundation.
 *
 * OpenOffice.org is distributed in the hope that it will be useful,
 * but WITHOUT ANY WARRANTY; without even the implied warranty of
 * MERCHANTABILITY or FITNESS FOR A PARTICULAR PURPOSE.  See the
 * GNU Lesser General Public License version 3 for more details
 * (a copy is included in the LICENSE file that accompanied this code).
 *
 * You should have received a copy of the GNU Lesser General Public License
 * version 3 along with OpenOffice.org.  If not, see
 * <http://www.openoffice.org/license.html>
 * for a copy of the LGPLv3 License.
 *
 ************************************************************************/

#include "precompiled_sd.hxx"

#include "view/SlsLayouter.hxx"
#include "model/SlideSorterModel.hxx"
#include "model/SlsPageDescriptor.hxx"
#include "Window.hxx"
#include <rtl/math.hxx>
#include <basegfx/numeric/ftools.hxx>

namespace {
    sal_Int32 RoundToInt (const double nValue)
    {
        return sal_Int32(::rtl::math::round(nValue));
    }
}


namespace sd { namespace slidesorter { namespace view {

class Layouter::Implementation
{
public:
    SharedSdWindow mpWindow;
    sal_Int32 mnRequestedLeftBorder;
    sal_Int32 mnRequestedRightBorder;
    sal_Int32 mnRequestedTopBorder;
    sal_Int32 mnRequestedBottomBorder;
    sal_Int32 mnLeftBorder;
    sal_Int32 mnRightBorder;
    sal_Int32 mnTopBorder;
    sal_Int32 mnBottomBorder;
    sal_Int32 mnVerticalGap;
    sal_Int32 mnHorizontalGap;
    Size maMinimalSize;
    Size maPreferredSize;
    Size maMaximalSize;
    sal_Int32 mnMinimalColumnCount;
    sal_Int32 mnMaximalColumnCount;
    sal_Int32 mnPageCount;
    sal_Int32 mnColumnCount;
    sal_Int32 mnRowCount;
    /// The maximum number of columns.  Can only be larger than the current
    /// number of columns when there are not enough pages to fill all
    /// available columns.
    sal_Int32 mnMaxColumnCount;
    /// The maximum number of rows.  Can only be larger than the current
    /// number of rows when there are not enough pages to fill all available
    /// rows.
    sal_Int32 mnMaxRowCount;
    Size maPageObjectSize;
    ::boost::shared_ptr<PageObjectLayouter> mpPageObjectLayouter;
    ::boost::shared_ptr<view::Theme> mpTheme;

    /** Specify how the gap between two page objects is associated with the
      page objects.
    */
    enum GapMembership {
        GM_NONE,       // Gap is not associated with any page object.
        GM_PREVIOUS,   // The whole gap is associated with the previous page
                       // object (left or above the gap.)
        GM_BOTH,       // Half of the gap is associated with previous, half
                       // with the next page object.
        GM_NEXT,       // The whole gap is associated with the next page
                       // object (right or below the gap.)
        GM_PAGE_BORDER
    };

    static Implementation* Create (
        const Implementation& rImplementation,
        const Layouter::Orientation eOrientation);

    virtual Layouter::Orientation GetOrientation (void) const = 0;

    bool Rearrange (
        const Size& rWindowSize,
        const Size& rPreviewModelSize,
        const sal_uInt32 nPageCount);

    /** Calculate the row that the point with the given vertical coordinate
        is over.  The horizontal component is ignored.
        @param nYPosition
            Vertical position in model coordinates.
        @param bIncludeBordersAndGaps
            When this flag is <TRUE/> then the area of borders and gaps are
            interpreted as belonging to one of the rows.
        @param eGapMembership
            Specifies to what row the gap areas belong.  Here GM_NONE
            corresponds to bIncludeBordersAndGaps being <FALSE/>.  When
            GM_BOTH is given then the upper half is associated to the row
            above and the lower half to the row below.  Values of
            GM_PREVIOUS and GM_NEXT associate the whole gap area with the
            row above or below respectively.
    */
    sal_Int32 GetRowAtPosition (
        sal_Int32 nYPosition,
        bool bIncludeBordersAndGaps,
        GapMembership eGapMembership = GM_NONE) const;

    /** Calculate the column that the point with the given horizontal
        coordinate is over.  The verical component is ignored.
        @param nXPosition
            Horizontal position in model coordinates.
        @param bIncludeBordersAndGaps
            When this flag is <TRUE/> then the area of borders and gaps are
            interpreted as belonging to one of the columns.
        @param eGapMembership
            Specifies to what column the gap areas belong.
    */
    sal_Int32 GetColumnAtPosition (
        sal_Int32 nXPosition,
        bool bIncludeBordersAndGaps,
        GapMembership eGapMembership = GM_NONE) const;

    /** This method is typically called from GetRowAtPosition() and
        GetColumnAtPosition() to handle a position that lies inside the gap
        between two adjacent rows or columns.
        @param nDistanceIntoGap
            Vertical distance from the bottom of the upper row down into the
            gap or or horizontal distance from the right edge right into the
            gap.
        @param eGapMemberhship
            This value decides what areas in the gap belong to which (or no)
            row or column.
        @param nIndex
            The row index of the upper row or the column index of the left
            column.
        @param nGap
             Width or height of the gap in model coordiantes between the
             page borders.
        @return
           Returns either the index of the upper row (as given as nRow), the
           index of the lower row (nRow+1) or -1 to indicate that the
           position belongs to no row.
        */
    sal_Int32 ResolvePositionInGap (
        sal_Int32 nDistanceIntoGap,
        GapMembership eGapMembership,
        sal_Int32 nIndex,
        sal_Int32 nGap) const;

    /** Calculate the logical part of the insert position, i.e. the page
        after whicht to insert.
    */
    virtual void CalculateLogicalInsertPosition (
        const Point& rModelPosition,
        InsertPosition& rPosition) const = 0;

    /** Calculate the geometrical part of the insert position, i.e. the
        location of where to display the insertion indicator and the
        distances about which the leading and trailing pages have to be
        moved to make room for the indicator.
    */
    void CalculateGeometricPosition (
        InsertPosition& rPosition,
        const Size& rIndicatorSize,
        const bool bIsVertical,
        model::SlideSorterModel& rModel) const;

    /** Return the bounding box of the preview or, when selected, of the page
        object.  Thus, it returns something like a visual bounding box.
    */
    Rectangle GetInnerBoundingBox (
        model::SlideSorterModel& rModel,
        const sal_Int32 nIndex) const;

    Range GetValidHorizontalSizeRange (void) const;
    Range GetValidVerticalSizeRange (void) const;

    Range GetRangeOfVisiblePageObjects (const Rectangle& aVisibleArea) const;
    sal_Int32 GetIndex (
        const sal_Int32 nRow,
        const sal_Int32 nColumn,
        const bool bClampToValidRange) const;

        Rectangle GetPageObjectBox (
        const sal_Int32 nIndex,
        const bool bIncludeBorderAndGap = false) const;

    Rectangle GetPageObjectBox (
        const sal_Int32 nRow,
        const sal_Int32 nColumn) const;

    Rectangle AddBorderAndGap (
        const Rectangle& rBoundingBox,
        const sal_Int32 nRow,
        const sal_Int32 nColumn) const;

    Rectangle GetTotalBoundingBox (void) const;

    virtual ~Implementation (void);

protected:
    Implementation (
        const SharedSdWindow& rpWindow,
        const ::boost::shared_ptr<view::Theme>& rpTheme);
    Implementation (const Implementation& rImplementation);

    virtual void CalculateRowAndColumnCount (const Size& rWindowSize) = 0;
    virtual void CalculateMaxRowAndColumnCount (const Size& rWindowSize) = 0;
    virtual Size CalculateTargetSize (
        const Size& rWindowSize,
        const Size& rPreviewModelSize) const = 0;
    Size GetTargetSize (
        const Size& rWindowSize,
        const Size& rPreviewModelSize,
        const bool bCalculateWidth,
        const bool bCalculateHeight) const;
    void CalculateVerticalLogicalInsertPosition (
        const Point& rModelPosition,
        InsertPosition& rPosition) const;
};


/** The vertical layouter has one column and as many rows as there are
    pages.
*/
class VerticalImplementation : public Layouter::Implementation
{
public:
    VerticalImplementation (
        const SharedSdWindow& rpWindow,
        const ::boost::shared_ptr<view::Theme>& rpTheme);
    VerticalImplementation (const Implementation& rImplementation);

    virtual Layouter::Orientation GetOrientation (void) const;

    void CalculateLogicalInsertPosition (
        const Point& rModelPosition,
        InsertPosition& rPosition) const;

protected:
    virtual void CalculateRowAndColumnCount (const Size& rWindowSize);
    virtual void CalculateMaxRowAndColumnCount (const Size& rWindowSize);
    virtual Size CalculateTargetSize (
        const Size& rWindowSize,
        const Size& rPreviewModelSize) const;
};


/** The horizontal layouter has one row and as many columns as there are
    pages.
*/
class HorizontalImplementation : public Layouter::Implementation
{
public:
    HorizontalImplementation (
        const SharedSdWindow& rpWindow,
        const ::boost::shared_ptr<view::Theme>& rpTheme);
    HorizontalImplementation (const Implementation& rImplementation);

    virtual Layouter::Orientation GetOrientation (void) const;

    void CalculateLogicalInsertPosition (
        const Point& rModelPosition,
        InsertPosition& rPosition) const;

protected:
    virtual void CalculateRowAndColumnCount (const Size& rWindowSize);
    virtual void CalculateMaxRowAndColumnCount (const Size& rWindowSize);
    virtual Size CalculateTargetSize (
        const Size& rWindowSize,
        const Size& rPreviewModelSize) const;
};


/** The number of columns of the grid layouter is defined via a control in
    the slide sorter tool bar.  The number of rows is calculated from the
    number of columns and the number of pages.
*/
class GridImplementation : public Layouter::Implementation
{
public:
    GridImplementation (
        const SharedSdWindow& rpWindow,
        const ::boost::shared_ptr<view::Theme>& rpTheme);
    GridImplementation (const Implementation& rImplementation);

    virtual Layouter::Orientation GetOrientation (void) const;

    void CalculateLogicalInsertPosition (
        const Point& rModelPosition,
        InsertPosition& rPosition) const;

protected:
    virtual void CalculateRowAndColumnCount (const Size& rWindowSize);
    virtual void CalculateMaxRowAndColumnCount (const Size& rWindowSize);
    virtual Size CalculateTargetSize (
        const Size& rWindowSize,
        const Size& rPreviewModelSize) const;
};




//===== Layouter ==============================================================

Layouter::Layouter (
    const SharedSdWindow& rpWindow,
    const ::boost::shared_ptr<Theme>& rpTheme)
    : mpImplementation(new GridImplementation(rpWindow, rpTheme)),
      mpWindow(rpWindow)
{
}


<<<<<<< HEAD


Layouter::~Layouter (void)
{
}




::boost::shared_ptr<PageObjectLayouter> Layouter::GetPageObjectLayouter (void) const
=======
void Layouter::SetBorders (
    sal_Int32 nLeftBorder,
    sal_Int32 nRightBorder,
    sal_Int32 nTopBorder,
    sal_Int32 nBottomBorder)
>>>>>>> 4adb61dc
{
    return mpImplementation->mpPageObjectLayouter;
}




void Layouter::SetBorders (
    sal_Int32 nLeftBorder,
    sal_Int32 nRightBorder,
    sal_Int32 nTopBorder,
    sal_Int32 nBottomBorder)
{
    if (nLeftBorder >= 0)
        mpImplementation->mnRequestedLeftBorder = nLeftBorder;
    if (nRightBorder >= 0)
        mpImplementation->mnRequestedRightBorder = nRightBorder;
    if (nTopBorder >= 0)
        mpImplementation->mnRequestedTopBorder = nTopBorder;
    if (nBottomBorder >= 0)
        mpImplementation->mnRequestedBottomBorder = nBottomBorder;
}




<<<<<<< HEAD
void Layouter::SetGaps (
    sal_Int32 nHorizontalGap,
    sal_Int32 nVerticalGap)
{
    const sal_Int32 nFocusIndicatorWidth (
        mpImplementation->mpTheme->GetIntegerValue(Theme::Integer_FocusIndicatorWidth));

    if (nHorizontalGap >= 0)
        mpImplementation->mnHorizontalGap = nHorizontalGap - 2*nFocusIndicatorWidth;
    if (nVerticalGap >= 0)
        mpImplementation->mnVerticalGap = nVerticalGap - 2*nFocusIndicatorWidth;
}





=======
>>>>>>> 4adb61dc
void Layouter::SetColumnCount (
    sal_Int32 nMinimalColumnCount,
        sal_Int32 nMaximalColumnCount)
{
    if (nMinimalColumnCount <= nMaximalColumnCount)
    {
        mpImplementation->mnMinimalColumnCount = nMinimalColumnCount;
        mpImplementation->mnMaximalColumnCount = nMaximalColumnCount;
    }
}




bool Layouter::Rearrange (
    const Orientation eOrientation,
    const Size& rWindowSize,
    const Size& rPageSize,
    const sal_uInt32 nPageCount)
{
    OSL_ASSERT(mpWindow);

    if (eOrientation != mpImplementation->GetOrientation())
        mpImplementation.reset(Implementation::Create(*mpImplementation, eOrientation));

    return mpImplementation->Rearrange(rWindowSize, rPageSize, nPageCount);
}




void Layouter::_SetZoom (double nZoomFactor)
{
    _SetZoom(Fraction(nZoomFactor));
}




void Layouter::_SetZoom (Fraction nZoomFactor)
{
    OSL_ASSERT(mpWindow);

    MapMode aMapMode (mpWindow->GetMapMode());
    aMapMode.SetScaleX (nZoomFactor);
    aMapMode.SetScaleY (nZoomFactor);
    mpWindow->SetMapMode (aMapMode);
}




<<<<<<< HEAD
sal_Int32 Layouter::GetColumnCount (void) const
{
    return mpImplementation->mnColumnCount;
}




sal_Int32 Layouter::GetRowCount (void) const
=======
void Layouter::SetZoom (Fraction nZoomFactor, OutputDevice* pDevice)
>>>>>>> 4adb61dc
{
    return mpImplementation->mnRowCount;
}




sal_Int32 Layouter::GetRow (const sal_Int32 nIndex) const
{
    return nIndex / mpImplementation->mnColumnCount;
}




sal_Int32 Layouter::GetColumn (const sal_Int32 nIndex) const
{
    return nIndex % mpImplementation->mnColumnCount;
}




sal_Int32 Layouter::GetIndex (const sal_Int32 nRow, const sal_Int32 nColumn) const
{
    return mpImplementation->GetIndex(nRow,nColumn,true);
}




<<<<<<< HEAD
bool Layouter::IsColumnCountFixed (void) const
{
    return mpImplementation->mnMinimalColumnCount == mpImplementation->mnMaximalColumnCount;
}




=======
>>>>>>> 4adb61dc
Size Layouter::GetPageObjectSize (void) const
{
    return mpImplementation->maPageObjectSize;
}




Rectangle Layouter::GetPageObjectBox (
    const sal_Int32 nIndex,
    const bool bIncludeBorderAndGap) const
{
    return mpImplementation->GetPageObjectBox(nIndex, bIncludeBorderAndGap);
}




Rectangle Layouter::GetTotalBoundingBox (void) const
{
    return mpImplementation->GetTotalBoundingBox();
}




InsertPosition Layouter::GetInsertPosition (
    const Point& rModelPosition,
    const Size& rIndicatorSize,
    model::SlideSorterModel& rModel) const
{
    InsertPosition aPosition;
    mpImplementation->CalculateLogicalInsertPosition(
        rModelPosition,
        aPosition);
    mpImplementation->CalculateGeometricPosition(
        aPosition,
        rIndicatorSize,
        GetColumnCount()==1,
        rModel);
    return aPosition;
}




Range Layouter::GetValidHorizontalSizeRange (void) const
{
    return mpImplementation->GetValidHorizontalSizeRange();
}




Range Layouter::GetValidVerticalSizeRange (void) const
{
    return mpImplementation->GetValidVerticalSizeRange();
}




Range Layouter::GetRangeOfVisiblePageObjects (const Rectangle& aVisibleArea) const
{
    return mpImplementation->GetRangeOfVisiblePageObjects(aVisibleArea);
}




sal_Int32 Layouter::GetIndexAtPoint (
    const Point& rPosition,
    const bool bIncludePageBorders,
    const bool bClampToValidRange) const
{
    const sal_Int32 nRow (
        mpImplementation->GetRowAtPosition (
            rPosition.Y(),
            bIncludePageBorders,
            bIncludePageBorders ? Implementation::GM_PAGE_BORDER : Implementation::GM_NONE));
    const sal_Int32 nColumn (
        mpImplementation->GetColumnAtPosition (
            rPosition.X(),
            bIncludePageBorders,
            bIncludePageBorders ? Implementation::GM_PAGE_BORDER : Implementation::GM_NONE));

    return mpImplementation->GetIndex(nRow,nColumn,bClampToValidRange);
}




//===== Layouter::Implementation ==============================================

Layouter::Implementation* Layouter::Implementation::Create (
    const Implementation& rImplementation,
    const Layouter::Orientation eOrientation)
{
    switch (eOrientation)
    {
        case HORIZONTAL: return new HorizontalImplementation(rImplementation);
        case VERTICAL: return new VerticalImplementation(rImplementation);
        case GRID:
        default: return new GridImplementation(rImplementation);
    }
}




Layouter::Implementation::Implementation (
    const SharedSdWindow& rpWindow,
    const ::boost::shared_ptr<view::Theme>& rpTheme)
    : mpWindow(rpWindow),
      mnRequestedLeftBorder(5),
      mnRequestedRightBorder(5),
      mnRequestedTopBorder(5),
      mnRequestedBottomBorder(5),
      mnLeftBorder(5),
      mnRightBorder(5),
      mnTopBorder(5),
      mnBottomBorder(5),
      mnVerticalGap (10 - 2*rpTheme->GetIntegerValue(Theme::Integer_FocusIndicatorWidth)),
      mnHorizontalGap(10 - 2*rpTheme->GetIntegerValue(Theme::Integer_FocusIndicatorWidth)),
      maMinimalSize(132,98),
      maPreferredSize(200,150),
      maMaximalSize(300,200),
      mnMinimalColumnCount(1),
      mnMaximalColumnCount(15),
      mnPageCount(0),
      mnColumnCount(1),
      mnRowCount(0),
      mnMaxColumnCount(0),
      mnMaxRowCount(0),
      maPageObjectSize(1,1),
      mpPageObjectLayouter(),
      mpTheme(rpTheme)
{
}




Layouter::Implementation::Implementation (const Implementation& rImplementation)
    : mpWindow(rImplementation.mpWindow),
      mnRequestedLeftBorder(rImplementation.mnRequestedLeftBorder),
      mnRequestedRightBorder(rImplementation.mnRequestedRightBorder),
      mnRequestedTopBorder(rImplementation.mnRequestedTopBorder),
      mnRequestedBottomBorder(rImplementation.mnRequestedBottomBorder),
      mnLeftBorder(rImplementation.mnLeftBorder),
      mnRightBorder(rImplementation.mnRightBorder),
      mnTopBorder(rImplementation.mnTopBorder),
      mnBottomBorder(rImplementation.mnBottomBorder),
      mnVerticalGap(rImplementation.mnVerticalGap),
      mnHorizontalGap(rImplementation.mnHorizontalGap),
      maMinimalSize(rImplementation.maMinimalSize),
      maPreferredSize(rImplementation.maPreferredSize),
      maMaximalSize(rImplementation.maMaximalSize),
      mnMinimalColumnCount(rImplementation.mnMinimalColumnCount),
      mnMaximalColumnCount(rImplementation.mnMaximalColumnCount),
      mnPageCount(rImplementation.mnPageCount),
      mnColumnCount(rImplementation.mnColumnCount),
      mnRowCount(rImplementation.mnRowCount),
      mnMaxColumnCount(rImplementation.mnMaxColumnCount),
      mnMaxRowCount(rImplementation.mnMaxRowCount),
      maPageObjectSize(rImplementation.maPageObjectSize),
      mpPageObjectLayouter(),
      mpTheme(rImplementation.mpTheme)
{
}




Layouter::Implementation::~Implementation (void)
{
}




bool Layouter::Implementation::Rearrange  (
    const Size& rWindowSize,
    const Size& rPreviewModelSize,
    const sal_uInt32 nPageCount)
{
    mnPageCount = nPageCount;

    // Return early when the window or the model have not yet been initialized.
    if (rWindowSize.Width()<=0 || rWindowSize.Height()<=0)
        return false;
    if (rPreviewModelSize.Width()<=0 || rPreviewModelSize.Height()<=0)
        return false;

    CalculateRowAndColumnCount(rWindowSize);

    // Update the border values.
    mnLeftBorder = mnRequestedLeftBorder;
    mnTopBorder = mnRequestedTopBorder;
    mnRightBorder = mnRequestedRightBorder;
    mnBottomBorder = mnRequestedBottomBorder;
    if (mnColumnCount > 1)
    {
        int nMinimumBorderWidth = mnHorizontalGap/2;
        if (mnLeftBorder < nMinimumBorderWidth)
            mnLeftBorder = nMinimumBorderWidth;
        if (mnRightBorder < nMinimumBorderWidth)
            mnRightBorder = nMinimumBorderWidth;
    }
    else
    {
        int nMinimumBorderHeight = mnVerticalGap/2;
        if (mnTopBorder < nMinimumBorderHeight)
            mnTopBorder = nMinimumBorderHeight;
        if (mnBottomBorder < nMinimumBorderHeight)
            mnBottomBorder = nMinimumBorderHeight;
    }

    mpPageObjectLayouter.reset(
        new PageObjectLayouter(
            mpTheme,
            CalculateTargetSize(rWindowSize, rPreviewModelSize),
            rPreviewModelSize,
            mpWindow,
            mnPageCount));
    maPageObjectSize = mpPageObjectLayouter->GetSize(
        PageObjectLayouter::FocusIndicator,
        PageObjectLayouter::WindowCoordinateSystem);

    CalculateMaxRowAndColumnCount(rWindowSize);

    return true;
}




sal_Int32 Layouter::Implementation::GetRowAtPosition (
    sal_Int32 nYPosition,
    bool bIncludeBordersAndGaps,
    GapMembership eGapMembership) const
{
    sal_Int32 nRow = -1;

    const sal_Int32 nY = nYPosition - mnTopBorder;
    if (nY >= 0)
    {
        // Vertical distance from one row to the next.
        const sal_Int32 nRowOffset (maPageObjectSize.Height() + mnVerticalGap);

        // Calculate row consisting of page objects and gap below.
        nRow = nY / nRowOffset;

        const sal_Int32 nDistanceIntoGap ((nY - nRow*nRowOffset) - maPageObjectSize.Height());
        // When inside the gap below then nYPosition is not over a page
        // object.
        if (nDistanceIntoGap > 0)
            nRow = ResolvePositionInGap (
                nDistanceIntoGap,
                eGapMembership,
                nRow,
                mnVerticalGap);
    }
    else if (bIncludeBordersAndGaps)
    {
        // We are in the top border area.  Set nRow to the first row when
        // the top border shall be considered to belong to the first row.
        nRow = 0;
    }

    return nRow;
}




sal_Int32 Layouter::Implementation::GetColumnAtPosition (
    sal_Int32 nXPosition,
    bool bIncludeBordersAndGaps,
    GapMembership eGapMembership) const
{
    sal_Int32 nColumn = -1;

    sal_Int32 nX = nXPosition - mnLeftBorder;
    if (nX >= 0)
    {
        // Horizontal distance from one column to the next.
        const sal_Int32 nColumnOffset (maPageObjectSize.Width() + mnHorizontalGap);

        // Calculate row consisting of page objects and gap below.
        nColumn = nX / nColumnOffset;
        if (nColumn < 0)
            nColumn = 0;
        else if (nColumn >= mnColumnCount)
            nColumn = mnColumnCount-1;

        const sal_Int32 nDistanceIntoGap ((nX - nColumn*nColumnOffset) - maPageObjectSize.Width());
        // When inside the gap at the right then nXPosition is not over a
        // page object.
        if (nDistanceIntoGap > 0)
            nColumn = ResolvePositionInGap (
                nDistanceIntoGap,
                eGapMembership,
                nColumn,
                mnHorizontalGap);
    }
    else if (bIncludeBordersAndGaps)
    {
        // We are in the left border area.  Set nColumn to the first column
        // when the left border shall be considered to belong to the first
        // column.
        nColumn = 0;
    }
    return nColumn;
}




sal_Int32 Layouter::Implementation::ResolvePositionInGap (
    sal_Int32 nDistanceIntoGap,
    GapMembership eGapMembership,
    sal_Int32 nIndex,
    sal_Int32 nGap) const
{
    switch (eGapMembership)
    {
        case GM_NONE:
            // The gap is no man's land.
            nIndex = -1;
            break;

        case GM_BOTH:
        {
            // The lower half of the gap belongs to the next row or column.
            sal_Int32 nFirstHalfGapWidth = nGap / 2;
            if (nDistanceIntoGap > nFirstHalfGapWidth)
                nIndex ++;
            break;
        }

        case GM_PREVIOUS:
            // Row or column already at correct value.
            break;

        case GM_NEXT:
            // The complete gap belongs to the next row or column.
            nIndex ++;
            break;

        case GM_PAGE_BORDER:
            if (nDistanceIntoGap > 0)
            {
                if (nDistanceIntoGap > nGap)
                {
                    // Inside the border of the next row or column.
                    nIndex ++;
                }
                else
                {
                    // Inside the gap between the page borders.
                    nIndex = -1;
                }
            }
            break;

        default:
            nIndex = -1;
    }

    return nIndex;
}




<<<<<<< HEAD
void Layouter::Implementation::CalculateGeometricPosition (
    InsertPosition& rPosition,
    const Size& rIndicatorSize,
    const bool bIsVertical,
    model::SlideSorterModel& rModel) const
{
    // 1. Determine right/bottom of the leading page and the left/top of the
    // trailing page object and how to distribute the missing space.
    sal_Int32 nLeadingLocation (0);
    sal_Int32 nTrailingLocation (0);
    bool bIsLeadingFixed (false);
    bool bIsTrailingFixed (false);
    sal_Int32 nSecondaryLocation (0);
    const sal_Int32 nIndex (rPosition.GetIndex());

    if (rPosition.IsAtRunStart())
    {
        // Place indicator at the top of the column.
        const Rectangle aOuterBox (GetPageObjectBox(nIndex));
        const Rectangle aInnerBox (GetInnerBoundingBox(rModel, nIndex));
        if (bIsVertical)
        {
            nLeadingLocation = aOuterBox.Top();
            nTrailingLocation = aInnerBox.Top();
            nSecondaryLocation = aInnerBox.Center().X();
        }
        else
        {
            nLeadingLocation = aOuterBox.Left();
            nTrailingLocation = aInnerBox.Left();
            nSecondaryLocation = aInnerBox.Center().Y();
        }
        bIsLeadingFixed = true;
    }
    else if (rPosition.IsAtRunEnd())
    {
        // Place indicator at the bottom/right of the column/row.

        const Rectangle aOuterBox (GetPageObjectBox(nIndex-1));
        const Rectangle aInnerBox (GetInnerBoundingBox(rModel, nIndex-1));
        if (bIsVertical)
        {
            nLeadingLocation = aInnerBox.Bottom();
            nTrailingLocation = aOuterBox.Bottom();
            nSecondaryLocation = aInnerBox.Center().X();
        }
        else
        {
            nLeadingLocation = aInnerBox.Right();
            nTrailingLocation = aOuterBox.Right();
            nSecondaryLocation = aInnerBox.Center().Y();
        }
        bIsTrailingFixed = true;
        if ( ! rPosition.IsExtraSpaceNeeded())
            bIsLeadingFixed = true;
    }
    else
    {
        // Place indicator between two rows/columns.
        const Rectangle aBox1 (GetInnerBoundingBox(rModel, nIndex-1));
        const Rectangle aBox2 (GetInnerBoundingBox(rModel, nIndex));
        if (bIsVertical)
        {
            nLeadingLocation = aBox1.Bottom();
            nTrailingLocation = aBox2.Top();
            nSecondaryLocation = (aBox1.Center().X() + aBox2.Center().X()) / 2;
        }
        else
        {
            nLeadingLocation = aBox1.Right();
            nTrailingLocation = aBox2.Left();
            nSecondaryLocation = (aBox1.Center().Y() + aBox2.Center().Y()) / 2;
        }
    }

    // 2. Calculate the location of the insert indicator and the offsets of
    // leading and trailing pages.
    const sal_Int32 nAvailableSpace (nTrailingLocation - nLeadingLocation);
    const sal_Int32 nRequiredSpace (bIsVertical ? rIndicatorSize.Height():rIndicatorSize.Width());
    const sal_Int32 nMissingSpace (::std::max(sal_Int32(0), nRequiredSpace - nAvailableSpace));
    sal_Int32 nPrimaryLocation (0);
    sal_Int32 nLeadingOffset (0);
    sal_Int32 nTrailingOffset (0);
    if (bIsLeadingFixed)
    {
        nPrimaryLocation = nLeadingLocation + nRequiredSpace/2;
        if ( ! bIsTrailingFixed)
            nTrailingOffset = nMissingSpace;
    }
    else if (bIsTrailingFixed)
    {
        nPrimaryLocation = nTrailingLocation - nRequiredSpace/2;
        nLeadingOffset = -nMissingSpace;
    }
    else
    {
        nPrimaryLocation = (nLeadingLocation + nTrailingLocation) /2;
        nLeadingOffset = -nMissingSpace/2;
        nTrailingOffset = nMissingSpace + nLeadingOffset;
    }

    if (bIsVertical)
    {
        rPosition.SetGeometricalPosition(
            Point(nSecondaryLocation, nPrimaryLocation),
            Point(0, nLeadingOffset),
            Point(0, nTrailingOffset));
    }
    else
    {
        rPosition.SetGeometricalPosition(
            Point(nPrimaryLocation, nSecondaryLocation),
            Point(nLeadingOffset, 0),
            Point(nTrailingOffset, 0));
    }
}




Rectangle Layouter::Implementation::GetInnerBoundingBox (
    model::SlideSorterModel& rModel,
    const sal_Int32 nIndex) const
{
    model::SharedPageDescriptor pDescriptor (rModel.GetPageDescriptor(nIndex));
    if ( ! pDescriptor)
        return Rectangle();

    const Point aLocation (pDescriptor->GetLocation(true));
    if (pDescriptor->HasState(model::PageDescriptor::ST_Selected))
        return mpPageObjectLayouter->GetBoundingBox(
            aLocation,
            PageObjectLayouter::PageObject,
            PageObjectLayouter::ModelCoordinateSystem);
    else
        return mpPageObjectLayouter->GetBoundingBox(
            aLocation,
            PageObjectLayouter::Preview,
            PageObjectLayouter::ModelCoordinateSystem);
}




Range Layouter::Implementation::GetValidHorizontalSizeRange (void) const
{
    return Range(
        mnLeftBorder + maMinimalSize.Width() + mnRightBorder,
        mnLeftBorder + maMaximalSize.Width() + mnRightBorder);
}




Range Layouter::Implementation::GetValidVerticalSizeRange (void) const
{
    return Range(
        mnTopBorder + maMinimalSize.Height() + mnBottomBorder,
        mnTopBorder + maMaximalSize.Height() + mnBottomBorder);
}




Range Layouter::Implementation::GetRangeOfVisiblePageObjects (const Rectangle& aVisibleArea) const
{
    const sal_Int32 nRow0 (GetRowAtPosition(aVisibleArea.Top(), true, GM_NEXT));
    const sal_Int32 nCol0 (GetColumnAtPosition(aVisibleArea.Left(),true, GM_NEXT));
    const sal_Int32 nRow1 (GetRowAtPosition(aVisibleArea.Bottom(), true, GM_PREVIOUS));
    const sal_Int32 nCol1 (GetColumnAtPosition(aVisibleArea.Right(), true, GM_PREVIOUS));

    // When start and end lie in different rows then the range may include
    // slides outside (left or right of) the given area.
    return Range(GetIndex(nRow0,nCol0,true), GetIndex(nRow1,nCol1,true));
}




Size Layouter::Implementation::GetTargetSize (
    const Size& rWindowSize,
    const Size& rPreviewModelSize,
    const bool bCalculateWidth,
    const bool bCalculateHeight) const
{
    (void)rPreviewModelSize;

    if (mnColumnCount<=0 || mnRowCount<=0)
        return maPreferredSize;
    if ( ! (bCalculateWidth || bCalculateHeight))
    {
        OSL_ASSERT(bCalculateWidth || bCalculateHeight);
        return maPreferredSize;
    }

    // Calculate the width of each page object.
    Size aTargetSize (0,0);
    if (bCalculateWidth)
        aTargetSize.setWidth(
            (rWindowSize.Width() - mnLeftBorder - mnRightBorder
                - (mnColumnCount-1) * mnHorizontalGap)
                    / mnColumnCount);
    else if (bCalculateHeight)
        aTargetSize.setHeight(
            (rWindowSize.Height() - mnTopBorder - mnBottomBorder
                - (mnRowCount-1) * mnVerticalGap)
                    / mnRowCount);

    if (bCalculateWidth)
    {
        if (aTargetSize.Width() < maMinimalSize.Width())
            aTargetSize.setWidth(maMinimalSize.Width());
        else if (aTargetSize.Width() > maMaximalSize.Width())
            aTargetSize.setWidth(maMaximalSize.Width());
    }
    else if (bCalculateHeight)
    {
        if (aTargetSize.Height() < maMinimalSize.Height())
            aTargetSize.setHeight(maMinimalSize.Height());
        else if (aTargetSize.Height() > maMaximalSize.Height())
            aTargetSize.setHeight(maMaximalSize.Height());
    }

    return aTargetSize;
}




sal_Int32 Layouter::Implementation::GetIndex (
    const sal_Int32 nRow,
    const sal_Int32 nColumn,
    const bool bClampToValidRange) const
{
    if (nRow >= 0 && nColumn >= 0)
    {
        const sal_Int32 nIndex (nRow * mnColumnCount + nColumn);
        if (nIndex >= mnPageCount)
            if (bClampToValidRange)
                return mnPageCount-1;
            else
                return -1;
        else
            return nIndex;
    }
    else if (bClampToValidRange)
        return 0;
    else
        return -1;
}




Rectangle Layouter::Implementation::GetPageObjectBox (
    const sal_Int32 nIndex,
    const bool bIncludeBorderAndGap) const
{
    const sal_Int32 nRow (nIndex / mnColumnCount);
    const sal_Int32 nColumn (nIndex % mnColumnCount);

    const Rectangle aBoundingBox (GetPageObjectBox(nRow,nColumn));
    if (bIncludeBorderAndGap)
        return AddBorderAndGap(aBoundingBox, nRow, nColumn);
    else
        return aBoundingBox;
}




Rectangle Layouter::Implementation::GetPageObjectBox (
    const sal_Int32 nRow,
    const sal_Int32 nColumn) const
{
    return Rectangle(
        Point (mnLeftBorder
            + nColumn * maPageObjectSize.Width()
            + (nColumn>0 ? nColumn : 0) * mnHorizontalGap,
            mnTopBorder
            + nRow * maPageObjectSize.Height()
            + (nRow>0 ? nRow : 0) * mnVerticalGap),
        maPageObjectSize);
}





Rectangle Layouter::Implementation::AddBorderAndGap (
    const Rectangle& rBoundingBox,
    const sal_Int32 nRow,
    const sal_Int32 nColumn) const
{
    Rectangle aBoundingBox (rBoundingBox);

    if (nColumn == 0)
        aBoundingBox.Left() = 0;
    else
        aBoundingBox.Left() -= mnHorizontalGap/2;
    if (nColumn == mnColumnCount-1)
        aBoundingBox.Right() += mnRightBorder;
    else
        aBoundingBox.Right() += mnHorizontalGap/2;
    if (nRow == 0)
        aBoundingBox.Top() = 0;
    else
        aBoundingBox.Top() -= mnVerticalGap/2;
    if (nRow == mnRowCount-1)
        aBoundingBox.Bottom() += mnBottomBorder;
    else
        aBoundingBox.Bottom() += mnVerticalGap/2;
    return aBoundingBox;
}




Rectangle Layouter::Implementation::GetTotalBoundingBox (void) const
{
    sal_Int32 nHorizontalSize = 0;
    sal_Int32 nVerticalSize = 0;
    if (mnColumnCount > 0)
    {
        sal_Int32 nRowCount = (mnPageCount+mnColumnCount-1) / mnColumnCount;
        nHorizontalSize =
            mnLeftBorder
            + mnRightBorder
            + mnColumnCount * maPageObjectSize.Width();
        if (mnColumnCount > 1)
            nHorizontalSize +=  (mnColumnCount-1) * mnHorizontalGap;
        nVerticalSize =
            mnTopBorder
            + mnBottomBorder
            + nRowCount * maPageObjectSize.Height();
        if (nRowCount > 1)
            nVerticalSize += (nRowCount-1) * mnVerticalGap;
    }

    return Rectangle (
        Point(0,0),
        Size (nHorizontalSize, nVerticalSize)
        );
}




void Layouter::Implementation::CalculateVerticalLogicalInsertPosition (
    const Point& rModelPosition,
    InsertPosition& rPosition) const
{
    const sal_Int32 nY = rModelPosition.Y() - mnTopBorder + maPageObjectSize.Height()/2;
    const sal_Int32 nRowHeight (maPageObjectSize.Height() + mnVerticalGap);
    const sal_Int32 nRow (::std::min(mnPageCount, nY / nRowHeight));
    rPosition.SetLogicalPosition (
        nRow,
        0,
        nRow,
        (nRow == 0),
        (nRow == mnRowCount),
        (nRow >= mnMaxRowCount));
}




//===== HorizontalImplementation ================================================

HorizontalImplementation::HorizontalImplementation (
    const SharedSdWindow& rpWindow,
    const ::boost::shared_ptr<view::Theme>& rpTheme)
    : Implementation(rpWindow, rpTheme)
{
}




HorizontalImplementation::HorizontalImplementation (const Implementation& rImplementation)
    : Implementation(rImplementation)
{
}




Layouter::Orientation HorizontalImplementation::GetOrientation (void) const
{
    return Layouter::HORIZONTAL;
}




void HorizontalImplementation::CalculateRowAndColumnCount (const Size& rWindowSize)
{
    (void)rWindowSize;

    // Row and column count are fixed (for a given page count.)
    mnColumnCount = mnPageCount;
    mnRowCount = 1;
}




void HorizontalImplementation::CalculateMaxRowAndColumnCount (const Size& rWindowSize)
{
    mnMaxColumnCount = (rWindowSize.Width() - mnLeftBorder - mnRightBorder)
        / (maPageObjectSize.Width()  + mnHorizontalGap);
    mnMaxRowCount = 1;
}




Size HorizontalImplementation::CalculateTargetSize (
    const Size& rWindowSize,
    const Size& rPreviewModelSize) const
{
    return Implementation::GetTargetSize(rWindowSize, rPreviewModelSize, false, true);
}




void HorizontalImplementation::CalculateLogicalInsertPosition (
    const Point& rModelPosition,
    InsertPosition& rPosition) const
{
    const sal_Int32 nX = rModelPosition.X() - mnLeftBorder + maPageObjectSize.Width()/2;
    const sal_Int32 nColumnWidth (maPageObjectSize.Width() + mnHorizontalGap);
    const sal_Int32 nColumn (::std::min(mnPageCount, nX / nColumnWidth));
    rPosition.SetLogicalPosition (
        0,
        nColumn,
        nColumn,
        (nColumn == 0),
        (nColumn == mnColumnCount),
        (nColumn >= mnMaxColumnCount));
}




//===== VerticalImplementation ================================================

VerticalImplementation::VerticalImplementation (
    const SharedSdWindow& rpWindow,
    const ::boost::shared_ptr<view::Theme>& rpTheme)
    : Implementation(rpWindow, rpTheme)
{
}




VerticalImplementation::VerticalImplementation (const Implementation& rImplementation)
    : Implementation(rImplementation)
{
}




Layouter::Orientation VerticalImplementation::GetOrientation (void) const
{
    return Layouter::VERTICAL;
}




void VerticalImplementation::CalculateRowAndColumnCount (const Size& rWindowSize)
{
    (void)rWindowSize;

    // Row and column count are fixed (for a given page count.)
    mnRowCount = mnPageCount;
    mnColumnCount = 1;

}




void VerticalImplementation::CalculateMaxRowAndColumnCount (const Size& rWindowSize)
{
    mnMaxRowCount = (rWindowSize.Height() - mnTopBorder - mnBottomBorder)
        / (maPageObjectSize.Height()  + mnVerticalGap);
    mnMaxColumnCount = 1;
}




Size VerticalImplementation::CalculateTargetSize (
    const Size& rWindowSize,
    const Size& rPreviewModelSize) const
{
    return Implementation::GetTargetSize(rWindowSize, rPreviewModelSize, true, false);
}




void VerticalImplementation::CalculateLogicalInsertPosition (
    const Point& rModelPosition,
    InsertPosition& rPosition) const
{
    return CalculateVerticalLogicalInsertPosition(rModelPosition, rPosition);
}




//===== GridImplementation ================================================

GridImplementation::GridImplementation (
    const SharedSdWindow& rpWindow,
    const ::boost::shared_ptr<view::Theme>& rpTheme)
    : Implementation(rpWindow, rpTheme)
{
}




GridImplementation::GridImplementation (const Implementation& rImplementation)
    : Implementation(rImplementation)
{
}




Layouter::Orientation GridImplementation::GetOrientation (void) const
{
    return Layouter::GRID;
}




void GridImplementation::CalculateRowAndColumnCount (const Size& rWindowSize)
{
    // Calculate the column count.
    mnColumnCount
        = (rWindowSize.Width() - mnRequestedLeftBorder - mnRequestedRightBorder)
        / (maPreferredSize.Width()  + mnHorizontalGap);
    if (mnColumnCount < mnMinimalColumnCount)
        mnColumnCount = mnMinimalColumnCount;
    if (mnColumnCount > mnMaximalColumnCount)
        mnColumnCount = mnMaximalColumnCount;
    mnRowCount = (mnPageCount + mnColumnCount-1)/mnColumnCount;
}




void GridImplementation::CalculateMaxRowAndColumnCount (const Size& rWindowSize)
{
    mnMaxColumnCount = (rWindowSize.Width() - mnLeftBorder - mnRightBorder)
        / (maPageObjectSize.Width()  + mnHorizontalGap);
    mnMaxRowCount = (rWindowSize.Height() - mnTopBorder - mnBottomBorder)
        / (maPageObjectSize.Height()  + mnVerticalGap);
}





Size GridImplementation::CalculateTargetSize (
    const Size& rWindowSize,
    const Size& rPreviewModelSize) const
{
    return Implementation::GetTargetSize(rWindowSize, rPreviewModelSize, true, true);
}




void GridImplementation::CalculateLogicalInsertPosition (
    const Point& rModelPosition,
    InsertPosition& rPosition) const
{
    if (mnColumnCount == 1)
    {
        CalculateVerticalLogicalInsertPosition(rModelPosition, rPosition);
    }
    else
    {
        // Handle the general case of more than one column.
        sal_Int32 nRow (::std::min(
            mnRowCount-1,
            GetRowAtPosition (rModelPosition.Y(), true, GM_BOTH)));
        const sal_Int32 nX = rModelPosition.X() - mnLeftBorder + maPageObjectSize.Width()/2;
        const sal_Int32 nColumnWidth (maPageObjectSize.Width() + mnHorizontalGap);
        sal_Int32 nColumn (::std::min(mnColumnCount, nX / nColumnWidth));
        sal_Int32 nIndex (nRow * mnColumnCount + nColumn);
        bool bIsAtRunEnd (nColumn == mnColumnCount);

        if (nIndex >= mnPageCount)
        {
            nIndex = mnPageCount;
            nRow = mnRowCount-1;
            nColumn = ::std::min(::std::min(mnPageCount, mnColumnCount), nColumn);
            bIsAtRunEnd = true;
        }

        rPosition.SetLogicalPosition (
            nRow,
            nColumn,
            nIndex,
            (nColumn == 0),
            bIsAtRunEnd,
            (nColumn >= mnMaxColumnCount));
    }
}




//===== InsertPosition ========================================================

InsertPosition::InsertPosition (void)
    : mnRow(-1),
      mnColumn(-1),
      mnIndex(-1),
      mbIsAtRunStart(false),
      mbIsAtRunEnd(false),
      mbIsExtraSpaceNeeded(false),
      maLocation(0,0),
      maLeadingOffset(0,0),
      maTrailingOffset(0,0)
{
}




InsertPosition& InsertPosition::operator= (const InsertPosition& rInsertPosition)
{
    if (this != &rInsertPosition)
    {
        mnRow = rInsertPosition.mnRow;
        mnColumn = rInsertPosition.mnColumn;
        mnIndex = rInsertPosition.mnIndex;
        mbIsAtRunStart = rInsertPosition.mbIsAtRunStart;
        mbIsAtRunEnd = rInsertPosition.mbIsAtRunEnd;
        mbIsExtraSpaceNeeded = rInsertPosition.mbIsExtraSpaceNeeded;
        maLocation = rInsertPosition.maLocation;
        maLeadingOffset = rInsertPosition.maLeadingOffset;
        maTrailingOffset = rInsertPosition.maTrailingOffset;
    }
    return *this;
}




bool InsertPosition::operator== (const InsertPosition& rInsertPosition) const
{
    // Do not compare the geometrical information (maLocation).
    return mnRow==rInsertPosition.mnRow
        && mnColumn==rInsertPosition.mnColumn
        && mnIndex==rInsertPosition.mnIndex
        && mbIsAtRunStart==rInsertPosition.mbIsAtRunStart
        && mbIsAtRunEnd==rInsertPosition.mbIsAtRunEnd
        && mbIsExtraSpaceNeeded==rInsertPosition.mbIsExtraSpaceNeeded;
}




bool InsertPosition::operator!= (const InsertPosition& rInsertPosition) const
{
    return !operator==(rInsertPosition);
}




void InsertPosition::SetLogicalPosition (
    const sal_Int32 nRow,
    const sal_Int32 nColumn,
    const sal_Int32 nIndex,
    const bool bIsAtRunStart,
    const bool bIsAtRunEnd,
    const bool bIsExtraSpaceNeeded)
{
    mnRow = nRow;
    mnColumn = nColumn;
    mnIndex = nIndex;
    mbIsAtRunStart = bIsAtRunStart;
    mbIsAtRunEnd = bIsAtRunEnd;
    mbIsExtraSpaceNeeded = bIsExtraSpaceNeeded;
}




void InsertPosition::SetGeometricalPosition(
    const Point aLocation,
    const Point aLeadingOffset,
    const Point aTrailingOffset)
{
    maLocation = aLocation;
    maLeadingOffset = aLeadingOffset;
    maTrailingOffset = aTrailingOffset;
}



=======
>>>>>>> 4adb61dc
} } } // end of namespace ::sd::slidesorter::namespace<|MERGE_RESOLUTION|>--- conflicted
+++ resolved
@@ -330,24 +330,11 @@
 }
 
 
-<<<<<<< HEAD
 
 
 Layouter::~Layouter (void)
 {
-}
-
-
-
-
 ::boost::shared_ptr<PageObjectLayouter> Layouter::GetPageObjectLayouter (void) const
-=======
-void Layouter::SetBorders (
-    sal_Int32 nLeftBorder,
-    sal_Int32 nRightBorder,
-    sal_Int32 nTopBorder,
-    sal_Int32 nBottomBorder)
->>>>>>> 4adb61dc
 {
     return mpImplementation->mpPageObjectLayouter;
 }
@@ -374,7 +361,6 @@
 
 
 
-<<<<<<< HEAD
 void Layouter::SetGaps (
     sal_Int32 nHorizontalGap,
     sal_Int32 nVerticalGap)
@@ -392,8 +378,6 @@
 
 
 
-=======
->>>>>>> 4adb61dc
 void Layouter::SetColumnCount (
     sal_Int32 nMinimalColumnCount,
         sal_Int32 nMaximalColumnCount)
@@ -446,7 +430,6 @@
 
 
 
-<<<<<<< HEAD
 sal_Int32 Layouter::GetColumnCount (void) const
 {
     return mpImplementation->mnColumnCount;
@@ -456,9 +439,6 @@
 
 
 sal_Int32 Layouter::GetRowCount (void) const
-=======
-void Layouter::SetZoom (Fraction nZoomFactor, OutputDevice* pDevice)
->>>>>>> 4adb61dc
 {
     return mpImplementation->mnRowCount;
 }
@@ -490,7 +470,6 @@
 
 
 
-<<<<<<< HEAD
 bool Layouter::IsColumnCountFixed (void) const
 {
     return mpImplementation->mnMinimalColumnCount == mpImplementation->mnMaximalColumnCount;
@@ -499,8 +478,6 @@
 
 
 
-=======
->>>>>>> 4adb61dc
 Size Layouter::GetPageObjectSize (void) const
 {
     return mpImplementation->maPageObjectSize;
@@ -877,7 +854,6 @@
 
 
 
-<<<<<<< HEAD
 void Layouter::Implementation::CalculateGeometricPosition (
     InsertPosition& rPosition,
     const Size& rIndicatorSize,
@@ -1593,6 +1569,4 @@
 
 
 
-=======
->>>>>>> 4adb61dc
 } } } // end of namespace ::sd::slidesorter::namespace