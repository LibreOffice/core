--- conflicted
+++ resolved
@@ -109,18 +109,13 @@
     */
     void InsertSlide (SfxRequest& rRequest);
 
-<<<<<<< HEAD
     void DuplicateSelectedSlides (SfxRequest& rRequest);
-
-    void AssignTransitionEffect (void);
 
     /** Use one of several ways to determine where to insert a new page.
         This can be the current selection or the insertion indicator.
     */
     sal_Int32 GetInsertionPosition (void);
 
-=======
->>>>>>> 4adb61dc
     DECL_LINK(UserEventCallback, void*);
 };
 
