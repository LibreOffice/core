--- conflicted
+++ resolved
@@ -431,17 +431,10 @@
         pDescriptor->GetPage()->SetSelected(pDescriptor->HasState(PageDescriptor::ST_Selected));
     }
 }
-<<<<<<< HEAD
-
-
-
-
-=======
-
-
-
-
->>>>>>> 79b72d3c
+
+
+
+
 void SlideSorterModel::SynchronizeModelSelection (void)
 {
     ::osl::MutexGuard aGuard (maMutex);
@@ -707,10 +700,7 @@
     {
         SharedPageDescriptor& rpDescriptor (maPageDescriptors[nDescriptorIndex]);
         if (rpDescriptor)
-<<<<<<< HEAD
-=======
-        {
->>>>>>> 79b72d3c
+        {
             if (nDescriptorIndex < nFirstIndex)
             {
                 if (rpDescriptor->GetPageIndex()!=nDescriptorIndex)
@@ -722,10 +712,7 @@
             {
                 rpDescriptor->SetPageIndex(nDescriptorIndex);
             }
-<<<<<<< HEAD
-=======
-        }
->>>>>>> 79b72d3c
+        }
     }
 }
 
