--- conflicted
+++ resolved
@@ -653,25 +653,25 @@
         }
     }
 
-<<<<<<< HEAD
+
     PageKind ePageKind = mrSlideSorter.GetModel().GetPageType();
-    if( (eEditMode == EM_MASTERPAGE) && (ePageKind != PK_HANDOUT ) )
+    if ((eEditMode == EM_MASTERPAGE) && (ePageKind != PK_HANDOUT))
     {
         rSet.DisableItem(SID_ASSIGN_LAYOUT);
     }
 
-    if( (eEditMode == EM_MASTERPAGE) || (ePageKind==PK_NOTES) )
+    if ((eEditMode == EM_MASTERPAGE) || (ePageKind==PK_NOTES))
     {
         rSet.DisableItem(SID_INSERTPAGE);
-=======
+    }
+
     // Disable some slots when in master page mode.
-    if (mrSlideSorter.GetModel().GetEditMode() == EM_MASTERPAGE)
+    if (eEditMode == EM_MASTERPAGE)
     {
         if (rSet.GetItemState(SID_INSERTPAGE) == SFX_ITEM_AVAILABLE)
             rSet.DisableItem(SID_INSERTPAGE);
         if (rSet.GetItemState(SID_DUPLICATE_PAGE) == SFX_ITEM_AVAILABLE)
             rSet.DisableItem(SID_DUPLICATE_PAGE);
->>>>>>> 23e5e64f
     }
 }
 
