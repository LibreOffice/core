--- conflicted
+++ resolved
@@ -282,7 +282,6 @@
     }
 }
 
-<<<<<<< HEAD
 
 
 
@@ -304,21 +303,4 @@
     return 1;
 }
 
-
-
-
-SdPage* GetCurrentSdPage (SlideSorter& rSlideSorter)
-{
-    SharedPageDescriptor pDescriptor (
-        rSlideSorter.GetController().GetCurrentSlideManager()->GetCurrentSlide());
-    if (pDescriptor.get() == NULL)
-        return NULL;
-    else
-        return pDescriptor->GetPage();
-}
-
-
-
-=======
->>>>>>> 4adb61dc
 } } } // end of namespace ::sd::slidesorter::controller