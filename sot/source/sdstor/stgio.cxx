--- conflicted
+++ resolved
@@ -157,19 +157,11 @@
     sal_Int32 nPageSize;
 
 public:
-<<<<<<< HEAD
     EasyFat( StgIo & rIo, StgStrm *pFatStream, sal_Int32 nPSize );
-    ~EasyFat() { delete pFat; delete pFree; }
+    ~EasyFat() { delete[] pFat; delete[] pFree; }
     sal_Int32 GetPageSize() { return nPageSize; }
     sal_Int32 Count() { return nPages; }
     sal_Int32 operator[]( sal_Int32 nOffset ) { return pFat[ nOffset ]; }
-=======
-    EasyFat( StgIo & rIo, StgStrm *pFatStream, INT32 nPSize );
-    ~EasyFat() { delete[] pFat; delete[] pFree; }
-    INT32 GetPageSize() { return nPageSize; }
-    INT32 Count() { return nPages; }
-    INT32 operator[]( INT32 nOffset ) { return pFat[ nOffset ]; }
->>>>>>> 95f71183
 
     sal_uIntPtr Mark( sal_Int32 nPage, sal_Int32 nCount, sal_Int32 nExpect );
     sal_Bool HasUnrefChains();
