--- conflicted
+++ resolved
@@ -342,65 +342,7 @@
             // should not happen
             // assert False
         }
-<<<<<<< HEAD
-        try
-        {
-            final XMultiServiceFactory factory = (XMultiServiceFactory) UnoRuntime.queryInterface(XMultiServiceFactory.class, connection);
-            final XSingleSelectQueryComposer out = (XSingleSelectQueryComposer) UnoRuntime.queryInterface(XSingleSelectQueryComposer.class, factory.createInstance("com.sun.star.sdb.SingleSelectQueryAnalyzer"));
-            final String quote = connection.getMetaData().getIdentifierQuoteString();
-            String statement = command;
-            switch (commandType)
-            {
-                case CommandType.TABLE:
-                    statement = "SELECT * FROM " + quote + command + quote;
-                    break;
-                case CommandType.QUERY:
-                {
-                    final XQueriesSupplier xSupplyQueries = (XQueriesSupplier) UnoRuntime.queryInterface(XQueriesSupplier.class, connection);
-                    final XNameAccess queries = xSupplyQueries.getQueries();
-                    if (queries.hasByName(command))
-                    {
-                        final XPropertySet prop = (XPropertySet) UnoRuntime.queryInterface(XPropertySet.class, queries.getByName(command));
-                        final Boolean escape = (Boolean) prop.getPropertyValue(ESCAPEPROCESSING);
-                        if (escape)
-                        {
-                            statement = (String) prop.getPropertyValue(UNO_COMMAND);
-                            final XSingleSelectQueryComposer composer = getComposer(tools, statement, CommandType.COMMAND);
-                            if (composer != null)
-                            {
-                                final String order = (String) prop.getPropertyValue(UNO_ORDER);
-                                if (order != null && order.length() != 0)
-                                {
-                                    composer.setOrder(order);
-                                }
-                                final Boolean applyFilter = (Boolean) prop.getPropertyValue(UNO_APPLY_FILTER);
-                                if (applyFilter)
-                                {
-                                    final String filter = (String) prop.getPropertyValue(UNO_FILTER);
-                                    if (filter != null && filter.length() != 0)
-                                    {
-                                        composer.setFilter(filter);
-                                    }
-                                }
-                                statement = composer.getQuery();
-                            }
-                        }
-                    }
-                    break;
-                }
-                case CommandType.COMMAND:
-                    statement = command;
-                    break;
-            }
-            out.setElementaryQuery(statement);
-            return out;
-        }
-        catch (Exception e)
-        {
-        }
-=======
-
->>>>>>> 174e8377
+
         return null;
     }
 
