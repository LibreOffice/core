--- conflicted
+++ resolved
@@ -143,11 +143,7 @@
         {
             if ("date".equals(valueType))
             {
-<<<<<<< HEAD
-                variableSection.setAttribute(OfficeNamespaces.OFFICE_NS, "date-value", formatDate(HSSFDateUtil.getJavaDate((BigDecimal)value, false, 0)));
-=======
                 variableSection.setAttribute(OfficeNamespaces.OFFICE_NS, "date-value", formatDate(HSSFDateUtil.getJavaDate((BigDecimal) value, false, 0)));
->>>>>>> 78eb944f
             }
             else
             {
