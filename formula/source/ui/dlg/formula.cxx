/* -*- Mode: C++; tab-width: 4; indent-tabs-mode: nil; c-basic-offset: 4 -*- */
/*************************************************************************
 *
 * DO NOT ALTER OR REMOVE COPYRIGHT NOTICES OR THIS FILE HEADER.
 *
 * Copyright 2000, 2010 Oracle and/or its affiliates.
 *
 * OpenOffice.org - a multi-platform office productivity suite
 *
 * This file is part of OpenOffice.org.
 *
 * OpenOffice.org is free software: you can redistribute it and/or modify
 * it under the terms of the GNU Lesser General Public License version 3
 * only, as published by the Free Software Foundation.
 *
 * OpenOffice.org is distributed in the hope that it will be useful,
 * but WITHOUT ANY WARRANTY; without even the implied warranty of
 * MERCHANTABILITY or FITNESS FOR A PARTICULAR PURPOSE.  See the
 * GNU Lesser General Public License version 3 for more details
 * (a copy is included in the LICENSE file that accompanied this code).
 *
 * You should have received a copy of the GNU Lesser General Public License
 * version 3 along with OpenOffice.org.  If not, see
 * <http://www.openoffice.org/license.html>
 * for a copy of the LGPLv3 License.
 *
 ************************************************************************/

// MARKER(update_precomp.py): autogen include statement, do not remove
#include "precompiled_formula.hxx"

//----------------------------------------------------------------------------
#include <sfx2/dispatch.hxx>
#include <sfx2/docfile.hxx>
#include <sfx2/viewfrm.hxx>
#include <vcl/svapp.hxx>
#include <vcl/mnemonic.hxx>
#include <vcl/tabpage.hxx>
#include <vcl/tabctrl.hxx>
#include <vcl/lstbox.hxx>
#include <vcl/group.hxx>
#include <vcl/wall.hxx>

#include <svtools/stdctrl.hxx>
#include <svtools/svmedit.hxx>
#include <svtools/svtreebx.hxx>
#include <svl/stritem.hxx>
#include <svl/zforlist.hxx>
#include <svl/eitem.hxx>

#include <unotools/charclass.hxx>
#include <tools/urlobj.hxx>
#include <tools/diagnose_ex.h>

#include "formdlgs.hrc"
#include "funcpage.hxx"
#include "formula/formula.hxx"
#include "formula/IFunctionDescription.hxx"
#include "formula/FormulaCompiler.hxx"
#include "formula/token.hxx"
#include "formula/tokenarray.hxx"
#include "formula/formdata.hxx"
#include "formula/formulahelper.hxx"
#include "structpg.hxx"
#include "parawin.hxx"
#include "ModuleHelper.hxx"
#include "ForResId.hrc"
#include <com/sun/star/sheet/FormulaToken.hpp>
#include <com/sun/star/sheet/FormulaLanguage.hpp>
#include <com/sun/star/sheet/FormulaMapGroup.hpp>
#include <com/sun/star/sheet/FormulaMapGroupSpecialOffset.hpp>
#include <com/sun/star/beans/XPropertySet.hpp>
#include <boost/bind.hpp>
#include <comphelper/processfactory.hxx>
#include <map>

#define TOKEN_OPEN  0
#define TOKEN_CLOSE 1
#define TOKEN_SEP   2
namespace formula
{
    using namespace ::com::sun::star;

    class OFormulaToken : public IFormulaToken
    {
        sal_Int32   m_nParaCount;
        bool        m_bIsFunction;

    public:
        OFormulaToken(bool _bFunction,sal_Int32 _nParaCount) : m_nParaCount(_nParaCount),m_bIsFunction(_bFunction){}

        virtual bool isFunction() const { return m_bIsFunction; }
        virtual sal_uInt32 getArgumentCount() const { return m_nParaCount; }
    };


    class FormulaDlg_Impl
    {
    public:
        ::std::pair<RefButton*,RefEdit*>
                        RefInputStartBefore( RefEdit* pEdit, RefButton* pButton );
        void            RefInputStartAfter( RefEdit* pEdit, RefButton* pButton );
        void            RefInputDoneAfter( sal_Bool bForced );
        sal_Bool            CalcValue( const String& rStrExp, String& rStrResult );
        sal_Bool            CalcStruct( const String& rStrExp);
        void            UpdateValues();
        void            DeleteArgs();
        xub_StrLen      GetFunctionPos(xub_StrLen nPos);
        void            ClearAllParas();

        void            MakeTree(IStructHelper* _pTree,SvLBoxEntry* pParent,FormulaToken* _pToken,long Count);
        void            fillTree(IStructHelper* _pTree);
        void            UpdateTokenArray( const String& rStrExp);
        String          RepairFormula(const String& aFormula);
        void            FillDialog(sal_Bool nFlag=sal_True);
        void            EditNextFunc( sal_Bool bForward, xub_StrLen nFStart=NOT_FOUND );
        void            EditThisFunc(xub_StrLen nFStart);
        void            EditFuncParas(xub_StrLen nEditPos);


        void            UpdateArgInput( sal_uInt16 nOffset, sal_uInt16 nInput );
        void            Update();
        void            Update(const String& _sExp);


        void            SaveArg( sal_uInt16 nEd );
        void            UpdateSelection();
        void            DoEnter( sal_Bool bOk );
        void            UpdateFunctionDesc();
        void            ResizeArgArr( const IFunctionDescription* pNewFunc );
        void            FillListboxes();
        void            FillControls(sal_Bool &rbNext, sal_Bool &rbPrev);

        FormulaDlgMode  SetMeText(const String& _sText,xub_StrLen PrivStart, xub_StrLen PrivEnd,sal_Bool bMatrix,sal_Bool _bSelect,sal_Bool _bUpdate);
        void            SetMeText(const String& _sText);
        sal_Bool            CheckMatrix(String& aFormula /*IN/OUT*/);

        void            SetEdSelection();

        sal_Bool            UpdateParaWin(Selection& _rSelection);
        void            UpdateParaWin(const Selection& _rSelection,const String& _sRefStr);

        void            SetData(xub_StrLen nFStart,xub_StrLen nNextFStart,xub_StrLen nNextFEnd,xub_StrLen& PrivStart,xub_StrLen& PrivEnd);
        void            PreNotify( NotifyEvent& rNEvt );

        RefEdit*        GetCurrRefEdit();
        rtl::OString    FindFocusWin(Window *pWin);

        const FormulaHelper& GetFormulaHelper() const;
        uno::Reference< sheet::XFormulaOpCodeMapper > GetFormulaOpCodeMapper() const;

        DECL_LINK( ModifyHdl, ParaWin* );
        DECL_LINK( FxHdl, ParaWin* );

        DECL_LINK( MatrixHdl, CheckBox *);
        DECL_LINK( FormulaHdl, MultiLineEdit* );
        DECL_LINK( FormulaCursorHdl, EditBox*);
        DECL_LINK( BtnHdl, PushButton* );
        DECL_LINK( GetEdFocusHdl, ArgInput* );
        DECL_LINK( GetFxFocusHdl, ArgInput* );
        DECL_LINK( DblClkHdl, FuncPage* );
        DECL_LINK( FuncSelHdl, FuncPage*);
        DECL_LINK( StructSelHdl, StructPage * );
    public:
        OModuleClient                                           m_aModuleClient;
        mutable uno::Reference< sheet::XFormulaOpCodeMapper>    m_xOpCodeMapper;
        uno::Sequence< sheet::FormulaToken >                    m_aTokenList;
        ::std::auto_ptr<FormulaTokenArray>                      m_pTokenArray;
        mutable uno::Sequence< sheet::FormulaOpCodeMapEntry >   m_aSpecialOpCodes;
        mutable const sheet::FormulaOpCodeMapEntry*             m_pSpecialOpCodesEnd;
        mutable uno::Sequence< sheet::FormulaToken >            m_aSeparatorsOpCodes;
        mutable uno::Sequence< sheet::FormulaOpCodeMapEntry >   m_aFunctionOpCodes;
        mutable const sheet::FormulaOpCodeMapEntry*             m_pFunctionOpCodesEnd;
        mutable uno::Sequence< sheet::FormulaOpCodeMapEntry >   m_aUnaryOpCodes;
        mutable const sheet::FormulaOpCodeMapEntry*             m_pUnaryOpCodesEnd;
        mutable uno::Sequence< sheet::FormulaOpCodeMapEntry >   m_aBinaryOpCodes;
        mutable const sheet::FormulaOpCodeMapEntry*             m_pBinaryOpCodesEnd;
        ::std::vector< ::boost::shared_ptr<OFormulaToken> >     m_aTokens;
        ::std::map<FormulaToken*,sheet::FormulaToken>           m_aTokenMap;
        IFormulaEditorHelper*                                   m_pHelper;
        Dialog*  m_pParent;
        IControlReferenceHandler*  m_pDlg;
        TabControl      aTabCtrl;
        GroupBox        aGEdit;     //! MUST be placed before pParaWin for initializing
        ParaWin*        pParaWin;
        FixedText       aFtHeadLine;
        FixedInfo       aFtFuncName;
        FixedInfo       aFtFuncDesc;

        FixedText       aFtEditName;
        //FixedInfo     aFtEditDesc;

        FixedText       aFtResult;
        ValWnd          aWndResult;

        FixedText       aFtFormula;
        EditBox         aMEFormula;

        CheckBox        aBtnMatrix;
        HelpButton      aBtnHelp;
        CancelButton    aBtnCancel;

        PushButton      aBtnBackward;
        PushButton      aBtnForward;
        OKButton        aBtnEnd;

        RefEdit     aEdRef;
        RefButton   aRefBtn;

        FixedText       aFtFormResult;
        ValWnd          aWndFormResult;

        RefEdit*        pTheRefEdit;
        RefButton*  pTheRefButton;
        FuncPage*   pFuncPage;
        StructPage* pStructPage;
        String          aOldFormula;
        sal_Bool            bStructUpdate;
        MultiLineEdit*  pMEdit;
        sal_Bool            bUserMatrixFlag;
        Timer           aTimer;

        const String    aTitle1;
        const String    aTitle2;
        const String    aTxtEnd;
        const String    aTxtOk;     // behind aBtnEnd
        FormulaHelper
                        m_aFormulaHelper;

        rtl::OString    m_aEditHelpId;

        rtl::OString    aOldHelp;
        rtl::OString    aOldUnique;
        rtl::OString    aActivWinId;
        sal_Bool            bIsShutDown;



        Font            aFntBold;
        Font            aFntLight;
        sal_uInt16          nEdFocus;
    //    Selection       theCurSel;
        sal_Bool            bEditFlag;
        const IFunctionDescription* pFuncDesc;
        xub_StrLen      nArgs;
        ::std::vector< ::rtl::OUString > m_aArguments;
        Selection       aFuncSel;

        FormulaDlg_Impl(Dialog* pParent
                        , bool _bSupportFunctionResult
                        , bool _bSupportResult
                        , bool _bSupportMatrix
                        ,IFormulaEditorHelper* _pHelper
                        ,const IFunctionManager* _pFunctionMgr
                        ,IControlReferenceHandler* _pDlg);
        ~FormulaDlg_Impl();

    };
FormulaDlg_Impl::FormulaDlg_Impl(Dialog* pParent
                                        , bool _bSupportFunctionResult
                                        , bool _bSupportResult
                                        , bool _bSupportMatrix
                                        ,IFormulaEditorHelper* _pHelper
                                        ,const IFunctionManager* _pFunctionMgr
                                        ,IControlReferenceHandler* _pDlg)
    :
    m_pHelper       (_pHelper),
    m_pParent       (pParent),
    m_pDlg          (_pDlg),
    aTabCtrl        ( pParent, ModuleRes( TC_FUNCTION ) ),
    aGEdit          ( pParent, ModuleRes( GB_EDIT ) ),
    aFtHeadLine     ( pParent, ModuleRes( FT_HEADLINE ) ),
    aFtFuncName     ( pParent, ModuleRes( FT_FUNCNAME ) ),
    aFtFuncDesc     ( pParent, ModuleRes( FT_FUNCDESC ) ),
    //
    aFtEditName     ( pParent, ModuleRes( FT_EDITNAME ) ),
    aFtResult       ( pParent, ModuleRes( FT_RESULT ) ),
    aWndResult      ( pParent, ModuleRes( WND_RESULT ) ),

    aFtFormula      ( pParent, ModuleRes( FT_FORMULA ) ),
    aMEFormula      ( pParent, ModuleRes( ED_FORMULA ) ),
    //
    aBtnMatrix      ( pParent, ModuleRes( BTN_MATRIX ) ),
    aBtnHelp        ( pParent, ModuleRes( BTN_HELP ) ),
    aBtnCancel      ( pParent, ModuleRes( BTN_CANCEL ) ),
    aBtnBackward    ( pParent, ModuleRes( BTN_BACKWARD ) ),
    aBtnForward     ( pParent, ModuleRes( BTN_FORWARD ) ),
    aBtnEnd         ( pParent, ModuleRes( BTN_END ) ),
    aEdRef          ( pParent, _pDlg, ModuleRes( ED_REF) ),
    aRefBtn         ( pParent, ModuleRes( RB_REF),&aEdRef,_pDlg ),
    aFtFormResult   ( pParent, ModuleRes( FT_FORMULA_RESULT)),
    aWndFormResult  ( pParent, ModuleRes( WND_FORMULA_RESULT)),
    //
    pTheRefEdit     (NULL),
    pMEdit          (NULL),
    bUserMatrixFlag (sal_False),
    //
    aTitle1         ( ModuleRes( STR_TITLE1 ) ),        // local resource
    aTitle2         ( ModuleRes( STR_TITLE2 ) ),        // local resource
    aTxtEnd         ( ModuleRes( STR_END ) ),           // local resource
    aTxtOk          ( aBtnEnd.GetText() ),
    m_aFormulaHelper(_pFunctionMgr),
    //
    bIsShutDown     (sal_False),
    nEdFocus        (0),
    pFuncDesc       (NULL),
    nArgs           (0)
{
    pParaWin = new ParaWin( pParent,_pDlg, aGEdit.GetPosPixel());
    aGEdit.Hide();
    pParaWin->Hide();
    aFtEditName.Hide();
    aEdRef.Hide();
    aRefBtn.Hide();

    pMEdit = aMEFormula.GetEdit();
    //IAccessibility2 Implementation 2009-----
    aMEFormula.SetAccessibleName(aFtFormula.GetText());
    if (pMEdit)
        pMEdit->SetAccessibleName(aFtFormula.GetText());
    //-----IAccessibility2 Implementation 2009
    m_aEditHelpId = pMEdit->GetHelpId();
    pMEdit->SetUniqueId( m_aEditHelpId );

    bEditFlag=sal_False;
    bStructUpdate=sal_True;
    Point aPos=aGEdit.GetPosPixel();
    pParaWin->SetPosPixel(aPos);
    pParaWin->SetArgModifiedHdl(LINK( this, FormulaDlg_Impl, ModifyHdl ) );
    pParaWin->SetFxHdl(LINK( this, FormulaDlg_Impl, FxHdl ) );

    pFuncPage= new FuncPage( &aTabCtrl,_pFunctionMgr);
    pStructPage= new StructPage( &aTabCtrl);
    pFuncPage->Hide();
    pStructPage->Hide();
    aTabCtrl.SetTabPage( TP_FUNCTION, pFuncPage);
    aTabCtrl.SetTabPage( TP_STRUCT, pStructPage);

<<<<<<< HEAD
    nOldHelp = pParent->GetHelpId();                // HelpId from resource always for "Page 1"
    nOldUnique = pParent->GetUniqueId();
=======
    aOldHelp = pParent->GetHelpId();                // HelpId aus Resource immer fuer "Seite 1"
    aOldUnique = pParent->GetUniqueId();
>>>>>>> 4fba42e5

    aFtResult.Show( _bSupportResult );
    aWndResult.Show( _bSupportResult );

    aFtFormResult.Show( _bSupportFunctionResult );
    aWndFormResult.Show( _bSupportFunctionResult );

    if ( _bSupportMatrix )
        aBtnMatrix.SetClickHdl(LINK( this, FormulaDlg_Impl, MatrixHdl ) );
    else
        aBtnMatrix.Hide();

    aBtnCancel  .SetClickHdl( LINK( this, FormulaDlg_Impl, BtnHdl ) );
    aBtnEnd     .SetClickHdl( LINK( this, FormulaDlg_Impl, BtnHdl ) );
    aBtnForward .SetClickHdl( LINK( this, FormulaDlg_Impl, BtnHdl ) );
    aBtnBackward.SetClickHdl( LINK( this, FormulaDlg_Impl, BtnHdl ) );

    pFuncPage->SetDoubleClickHdl( LINK( this, FormulaDlg_Impl, DblClkHdl ) );
    pFuncPage->SetSelectHdl( LINK( this, FormulaDlg_Impl, FuncSelHdl) );
    pStructPage->SetSelectionHdl( LINK( this, FormulaDlg_Impl, StructSelHdl ) );
    pMEdit->SetModifyHdl( LINK( this, FormulaDlg_Impl, FormulaHdl ) );
    aMEFormula.SetSelChangedHdl( LINK( this, FormulaDlg_Impl, FormulaCursorHdl ) );

    aFntLight = aFtFormula.GetFont();
    aFntLight.SetTransparent( sal_True );
    aFntBold = aFntLight;
    aFntBold.SetWeight( WEIGHT_BOLD );

    pParaWin->SetArgumentFonts(aFntBold,aFntLight);

    //  function description for choosing a function is no longer in a different color

    aFtHeadLine.SetFont(aFntBold);
    aFtFuncName.SetFont(aFntLight);
    aFtFuncDesc.SetFont(aFntLight);
}
FormulaDlg_Impl::~FormulaDlg_Impl()
{
    if(aTimer.IsActive())
    {
        aTimer.SetTimeoutHdl(Link());
        aTimer.Stop();
<<<<<<< HEAD
    }// if(aTimer.IsActive())
    bIsShutDown=TRUE;// Set it in order to PreNotify not to save GetFocus.
=======
    } // if(aTimer.IsActive())
    bIsShutDown=sal_True;// Setzen, damit PreNotify keinen GetFocus speichert.
>>>>>>> 4fba42e5
    FormEditData* pData = m_pHelper->getFormEditData();
    if (pData) // it won't be destroyed over Close;
    {
        pData->SetFStart((xub_StrLen)pMEdit->GetSelection().Min());
        pData->SetSelection(pMEdit->GetSelection());

        if(aTabCtrl.GetCurPageId()==TP_FUNCTION)
            pData->SetMode( (sal_uInt16) FORMULA_FORMDLG_FORMULA );
        else
            pData->SetMode( (sal_uInt16) FORMULA_FORMDLG_EDIT );
        pData->SetUndoStr(pMEdit->GetText());
        pData->SetMatrixFlag(aBtnMatrix.IsChecked());
    }

    aTabCtrl.RemovePage(TP_FUNCTION);
    aTabCtrl.RemovePage(TP_STRUCT);

    delete pStructPage;
    delete pFuncPage;
    delete pParaWin;
    DeleteArgs();
}
// -----------------------------------------------------------------------------
void FormulaDlg_Impl::PreNotify( NotifyEvent& rNEvt )
{
    sal_uInt16 nSwitch=rNEvt.GetType();
    if(nSwitch==EVENT_GETFOCUS && !bIsShutDown)
    {
        Window* pWin=rNEvt.GetWindow();
        if(pWin!=NULL)
        {
            aActivWinId = pWin->GetUniqueId();
            if(aActivWinId.getLength()==0)
            {
                Window* pParent=pWin->GetParent();
                while(pParent!=NULL)
                {
                    aActivWinId=pParent->GetUniqueId();

                    if(aActivWinId.getLength()!=0) break;

                    pParent=pParent->GetParent();
                }
            }
            if(aActivWinId.getLength())
            {

                FormEditData* pData = m_pHelper->getFormEditData();

                if (pData && !aTimer.IsActive()) // it won't be destroyed over Close;
                {
                    pData->SetUniqueId(aActivWinId);
                }
            }
        }
    }
}
uno::Reference< sheet::XFormulaOpCodeMapper > FormulaDlg_Impl::GetFormulaOpCodeMapper() const
{
    if ( !m_xOpCodeMapper.is() )
    {
        m_xOpCodeMapper = m_pHelper->getFormulaOpCodeMapper();
        m_aFunctionOpCodes = m_xOpCodeMapper->getAvailableMappings(sheet::FormulaLanguage::ODFF,sheet::FormulaMapGroup::FUNCTIONS);
        m_pFunctionOpCodesEnd = m_aFunctionOpCodes.getConstArray() + m_aFunctionOpCodes.getLength();

        m_aUnaryOpCodes = m_xOpCodeMapper->getAvailableMappings(sheet::FormulaLanguage::ODFF,sheet::FormulaMapGroup::UNARY_OPERATORS);
        m_pUnaryOpCodesEnd = m_aUnaryOpCodes.getConstArray() + m_aUnaryOpCodes.getLength();

        m_aBinaryOpCodes = m_xOpCodeMapper->getAvailableMappings(sheet::FormulaLanguage::ODFF,sheet::FormulaMapGroup::BINARY_OPERATORS);
        m_pBinaryOpCodesEnd = m_aBinaryOpCodes.getConstArray() + m_aBinaryOpCodes.getLength();

        uno::Sequence< ::rtl::OUString > aArgs(3);
        aArgs[TOKEN_OPEN]   = ::rtl::OUString(RTL_CONSTASCII_USTRINGPARAM("("));
        aArgs[TOKEN_CLOSE]  = ::rtl::OUString(RTL_CONSTASCII_USTRINGPARAM(")"));
        aArgs[TOKEN_SEP]    = ::rtl::OUString(RTL_CONSTASCII_USTRINGPARAM(";"));
        m_aSeparatorsOpCodes = m_xOpCodeMapper->getMappings(aArgs,sheet::FormulaLanguage::ODFF);

        m_aSpecialOpCodes = m_xOpCodeMapper->getAvailableMappings(sheet::FormulaLanguage::ODFF,sheet::FormulaMapGroup::SPECIAL);
        m_pSpecialOpCodesEnd = m_aSpecialOpCodes.getConstArray() + m_aSpecialOpCodes.getLength();
    } // if ( !m_xOpCodeMapper.is() )
    return m_xOpCodeMapper;
}

void FormulaDlg_Impl::DeleteArgs()
{
    ::std::vector< ::rtl::OUString>().swap(m_aArguments);
    nArgs = 0;
}
namespace
{
    // comparing two property instances
    struct OpCodeCompare : public ::std::binary_function< sheet::FormulaOpCodeMapEntry, sal_Int32 , bool >
    {
        bool operator() (const sheet::FormulaOpCodeMapEntry& x, sal_Int32 y) const
        {
            return x.Token.OpCode == y;
        }
    };
}
// -----------------------------------------------------------------------------
xub_StrLen FormulaDlg_Impl::GetFunctionPos(xub_StrLen nPos)
{
    const sal_Unicode sep = m_pHelper->getFunctionManager()->getSingleToken(IFunctionManager::eSep);

    xub_StrLen nTokPos=1;
    xub_StrLen nOldTokPos=1;
    xub_StrLen nFuncPos=STRING_NOTFOUND;    //@ Testwise
    xub_StrLen nPrevFuncPos=1;
    short  nBracketCount=0;
    sal_Bool   bFlag=sal_False;
    String aFormString = pMEdit->GetText();
    m_aFormulaHelper.GetCharClass()->toUpper( aFormString );

    if ( m_aTokenList.getLength() )
    {
        const uno::Reference< sheet::XFormulaParser > xParser(m_pHelper->getFormulaParser());
        const table::CellAddress aRefPos(m_pHelper->getReferencePosition());

        const sheet::FormulaToken* pIter = m_aTokenList.getConstArray();
        const sheet::FormulaToken* pEnd = pIter + m_aTokenList.getLength();
        try
        {
            while ( pIter != pEnd )
            {
                const sal_Int32 eOp = pIter->OpCode;
                uno::Sequence<sheet::FormulaToken> aArgs(1);
                aArgs[0] = *pIter;
                const String aString = xParser->printFormula(aArgs, aRefPos);
                const sheet::FormulaToken* pNextToken = pIter + 1;

                if(!bUserMatrixFlag && FormulaCompiler::IsMatrixFunction((OpCode)eOp) )
                {
                    aBtnMatrix.Check();
                }

                if ( eOp == m_aSpecialOpCodes[sheet::FormulaMapGroupSpecialOffset::PUSH].Token.OpCode || eOp == m_aSpecialOpCodes[sheet::FormulaMapGroupSpecialOffset::SPACES].Token.OpCode )
                {
                    const xub_StrLen n1=aFormString.Search(sep, nTokPos);
                    const xub_StrLen n2=aFormString.Search(')',nTokPos);
                    xub_StrLen nXXX=nTokPos;
                    if(n1<n2)
                    {
                        nTokPos=n1;
                    }
                    else
                    {
                        nTokPos=n2;
                    }
                    if ( pNextToken != pEnd )
                    {
                        aArgs[0] = *pNextToken;
                        const String a2String = xParser->printFormula(aArgs, aRefPos);
                        const xub_StrLen n3 = aFormString.Search(a2String,nXXX);
                        if ( n3 < nTokPos )
                            nTokPos = n3;
                    }
                }
                else
                {
                    nTokPos = sal::static_int_cast<xub_StrLen>( nTokPos + aString.Len() );
                }

                if ( eOp == m_aSeparatorsOpCodes[TOKEN_OPEN].OpCode )
                {
                    nBracketCount++;
                    bFlag=sal_True;
                }
                else if ( eOp == m_aSeparatorsOpCodes[TOKEN_CLOSE].OpCode )
                {
                    nBracketCount--;
                    bFlag=sal_False;
                    nFuncPos=nPrevFuncPos;
                }
                bool bIsFunction = ::std::find_if(m_aFunctionOpCodes.getConstArray(),m_pFunctionOpCodesEnd,::std::bind2nd(OpCodeCompare(),boost::cref(eOp))) != m_pFunctionOpCodesEnd;

                if ( bIsFunction && m_aSpecialOpCodes[sheet::FormulaMapGroupSpecialOffset::SPACES].Token.OpCode != eOp )
                {
                    nPrevFuncPos = nFuncPos;
                    nFuncPos = nOldTokPos;
                }

                if ( nOldTokPos <= nPos && nPos < nTokPos )
                {
                    if ( !bIsFunction )
                    {
                        if ( nBracketCount < 1 )
                        {
                            nFuncPos= pMEdit->GetText().Len();
                        }
                        else if ( !bFlag )
                        {
                            nFuncPos=nPrevFuncPos;
                        }
                    }
                    break;
                }

                pIter = pNextToken;
                nOldTokPos = nTokPos;
            } // while ( pIter != pEnd )
        }
        catch(const uno::Exception& )
        {
            OSL_FAIL("Exception caught!");
        }
    }

    return nFuncPos;
}
// -----------------------------------------------------------------------------
sal_Bool FormulaDlg_Impl::CalcValue( const String& rStrExp, String& rStrResult )
{
    sal_Bool bResult = sal_True;

    if ( rStrExp.Len() > 0 )
    {
        // Only calculate the value when there isn't any more keyboard input:

        if ( !Application::AnyInput( INPUT_KEYBOARD ) )
        {
            bResult = m_pHelper->calculateValue(rStrExp,rStrResult);
        }
        else
            bResult = sal_False;
    }

    return bResult;
}

void FormulaDlg_Impl::UpdateValues()
{
    String aStrResult;

    if ( CalcValue( pFuncDesc->getFormula( m_aArguments ), aStrResult ) )
        aWndResult.SetValue( aStrResult );

    aStrResult.Erase();
    if ( CalcValue(m_pHelper->getCurrentFormula(), aStrResult ) )
        aWndFormResult.SetValue( aStrResult );
    else
    {
        aStrResult.Erase();
        aWndFormResult.SetValue( aStrResult );
    }
    CalcStruct(pMEdit->GetText());
}

sal_Bool FormulaDlg_Impl::CalcStruct( const String& rStrExp)
{
    sal_Bool bResult = sal_True;
    xub_StrLen nLength=rStrExp.Len();

    if ( rStrExp.Len() > 0 && aOldFormula!=rStrExp && bStructUpdate)
    {
        // Only calculate the value when there isn't any more keyboard input:

        if ( !Application::AnyInput( INPUT_KEYBOARD ) )
        {
            pStructPage->ClearStruct();

            String aString=rStrExp;
            if(rStrExp.GetChar(nLength-1)=='(')
            {
                aString.Erase((xub_StrLen)(nLength-1));
            }

            aString.EraseAllChars('\n');
            String aStrResult;

            if ( CalcValue(aString, aStrResult ) )
                aWndFormResult.SetValue( aStrResult );

            UpdateTokenArray(aString);
            fillTree(pStructPage);

            aOldFormula=rStrExp;
            if(rStrExp.GetChar(nLength-1)=='(')
                UpdateTokenArray(rStrExp);
        }
        else
            bResult = sal_False;
    }
    return bResult;
}

// -----------------------------------------------------------------------------
void FormulaDlg_Impl::MakeTree(IStructHelper* _pTree,SvLBoxEntry* pParent,FormulaToken* _pToken,long Count)
{
    if( _pToken != NULL && Count > 0 )
    {
        long nParas = _pToken->GetParamCount();
        OpCode eOp = _pToken->GetOpCode();

        // #i101512# for output, the original token is needed
        FormulaToken* pOrigToken = (_pToken->GetType() == svFAP) ? _pToken->GetFAPOrigToken() : _pToken;
        uno::Sequence<sheet::FormulaToken> aArgs(1);
        aArgs[0] = m_aTokenMap.find(pOrigToken)->second;
        try
        {
            const table::CellAddress aRefPos(m_pHelper->getReferencePosition());
            const String aResult = m_pHelper->getFormulaParser()->printFormula(aArgs, aRefPos);

            if ( nParas > 0 )
            {
                SvLBoxEntry* pEntry;

                String aTest=_pTree->GetEntryText(pParent);

                if(aTest==aResult &&
                    (eOp==ocAdd || eOp==ocMul ||
                     eOp==ocAmpersand))
                {
                    pEntry=pParent;
                }
                else
                {
                    if(eOp==ocBad)
                    {
                        pEntry=_pTree->InsertEntry(aResult,pParent,STRUCT_ERROR,0,_pToken);
                    }
                    else
                    {
                        pEntry=_pTree->InsertEntry(aResult,pParent,STRUCT_FOLDER,0,_pToken);
                    }
                }

                MakeTree(_pTree,pEntry,m_pTokenArray->PrevRPN(),nParas);
                --Count;
                m_pTokenArray->NextRPN();
                MakeTree(_pTree,pParent,m_pTokenArray->PrevRPN(),Count);
            }
            else
            {
                if(eOp==ocBad)
                {
                    _pTree->InsertEntry(aResult,pParent,STRUCT_ERROR,0,_pToken);
                }
                else
                {
                    _pTree->InsertEntry(aResult,pParent,STRUCT_END,0,_pToken);
                }
                --Count;
                MakeTree(_pTree,pParent,m_pTokenArray->PrevRPN(),Count);
            }
        }
        catch(uno::Exception&)
        {
            DBG_UNHANDLED_EXCEPTION();
        }
    }
}

void FormulaDlg_Impl::fillTree(IStructHelper* _pTree)
{
    GetFormulaOpCodeMapper();
    FormulaToken* pToken = m_pTokenArray->LastRPN();

    if( pToken != NULL)
    {
        MakeTree(_pTree,NULL,pToken,1);
    }
}
void FormulaDlg_Impl::UpdateTokenArray( const String& rStrExp)
{
    m_aTokenMap.clear();
    m_aTokenList.realloc(0);
    try
    {
        const table::CellAddress aRefPos(m_pHelper->getReferencePosition());
        m_aTokenList = m_pHelper->getFormulaParser()->parseFormula(rStrExp, aRefPos);
    }
    catch(const uno::Exception&)
    {
        DBG_UNHANDLED_EXCEPTION();
    }
    GetFormulaOpCodeMapper(); // just to get it initialized
    m_pTokenArray = m_pHelper->convertToTokenArray(m_aTokenList);
    const sal_Int32 nLen = static_cast<sal_Int32>(m_pTokenArray->GetLen());
    FormulaToken** pTokens = m_pTokenArray->GetArray();
    if ( pTokens && nLen == m_aTokenList.getLength() )
    {
        for (sal_Int32 nPos=0; nPos<nLen; nPos++)
        {
            m_aTokenMap.insert(::std::map<FormulaToken*,sheet::FormulaToken>::value_type(pTokens[nPos],m_aTokenList[nPos]));
        }
    } // if ( pTokens && nLen == m_aTokenList.getLength() )

    FormulaCompiler aCompiler(*m_pTokenArray.get());
    aCompiler.SetCompileForFAP(sal_True);   // #i101512# special handling is needed
    aCompiler.CompileTokenArray();
}

void FormulaDlg_Impl::FillDialog(sal_Bool nFlag)
{
    sal_Bool bNext=sal_True, bPrev=sal_True;
    if(nFlag)
        FillControls(bNext, bPrev);
    FillListboxes();
    if(nFlag)
    {
        aBtnBackward.Enable(bPrev);
        aBtnForward.Enable(bNext);
    }

    String aStrResult;

    if ( CalcValue(m_pHelper->getCurrentFormula(), aStrResult ) )
        aWndFormResult.SetValue( aStrResult );
    else
    {
        aStrResult.Erase();
        aWndFormResult.SetValue( aStrResult );
    }
}

// -----------------------------------------------------------------------------
void FormulaDlg_Impl::FillListboxes()
{
    //  Switch between the "Pages"
    FormEditData* pData = m_pHelper->getFormEditData();
    String aNewTitle;
    //  1. Page: select function
    if ( pFuncDesc && pFuncDesc->getCategory() )
    {
        if( pFuncPage->GetCategory() != pFuncDesc->getCategory()->getNumber() + 1 )
            pFuncPage->SetCategory(static_cast<sal_uInt16>(pFuncDesc->getCategory()->getNumber() + 1));

        sal_uInt16 nPos=pFuncPage->GetFuncPos(pFuncDesc);

        pFuncPage->SetFunction(nPos);
    }
    else if ( pData )
    {
        pFuncPage->SetCategory( pData->GetCatSel() );
        pFuncPage->SetFunction( pData->GetFuncSel() );
    }
    FuncSelHdl(NULL);

    //  ResizeArgArr is now already in UpdateFunctionDesc


<<<<<<< HEAD
    m_pHelper->setDispatcherLock( TRUE);// Activate Modal-Mode

    aNewTitle = aTitle1;

    //  HelpId for 1. page is the one from the resource
    m_pParent->SetHelpId( nOldHelp );
    m_pParent->SetUniqueId( nOldUnique );
=======
    m_pHelper->setDispatcherLock( sal_True);// Modal-Modus einschalten

    aNewTitle = aTitle1;

    //  HelpId fuer 1. Seite ist die aus der Resource
    m_pParent->SetHelpId( aOldHelp );
    m_pParent->SetUniqueId( aOldUnique );
>>>>>>> 4fba42e5
}
// -----------------------------------------------------------------------------
void FormulaDlg_Impl::FillControls(sal_Bool &rbNext, sal_Bool &rbPrev)
{
    //  Switch between the "Pages"
    FormEditData* pData = m_pHelper->getFormEditData();
    if (!pData )
        return;

    String aNewTitle;
    //  2. Page or Edit: show selected function

    xub_StrLen nFStart     = pData->GetFStart();
    String aFormula        = m_pHelper->getCurrentFormula();
    xub_StrLen nNextFStart = nFStart;
    xub_StrLen nNextFEnd   = 0;

    aFormula.AppendAscii(RTL_CONSTASCII_STRINGPARAM( " )" ));
    DeleteArgs();
    const IFunctionDescription* pOldFuncDesc = pFuncDesc;
    sal_Bool bTestFlag = sal_False;

    if ( m_aFormulaHelper.GetNextFunc( aFormula, sal_False,
                                     nNextFStart, &nNextFEnd, &pFuncDesc, &m_aArguments ) )
    {
        bTestFlag = (pOldFuncDesc != pFuncDesc);
        if(bTestFlag)
        {
            aFtHeadLine.Hide();
            aFtFuncName.Hide();
            aFtFuncDesc.Hide();
            pParaWin->SetFunctionDesc(pFuncDesc);
            aFtEditName.SetText( pFuncDesc->getFunctionName() );
            aFtEditName.Show();
            pParaWin->Show();
            const rtl::OString aHelpId = pFuncDesc->getHelpId();
            if ( aHelpId.getLength() )
                pMEdit->SetHelpId(aHelpId);
        }

        xub_StrLen nOldStart, nOldEnd;
        m_pHelper->getSelection( nOldStart, nOldEnd );
        if ( nOldStart != nNextFStart || nOldEnd != nNextFEnd )
        {
            m_pHelper->setSelection( nNextFStart, nNextFEnd );
        }
        aFuncSel.Min() = nNextFStart;
        aFuncSel.Max() = nNextFEnd;

        if(!bEditFlag)
            pMEdit->SetText(m_pHelper->getCurrentFormula());
        xub_StrLen PrivStart, PrivEnd;
        m_pHelper->getSelection( PrivStart, PrivEnd);
        if(!bEditFlag)
            pMEdit->SetSelection( Selection(PrivStart, PrivEnd));

        nArgs = pFuncDesc->getSuppressedArgumentCount();
        sal_uInt16 nOffset = pData->GetOffset();
        nEdFocus = pData->GetEdFocus();

        //  Concatenate the Edit's for Focus-Control

        if(bTestFlag)
            pParaWin->SetArgumentOffset(nOffset);
        sal_uInt16 nActiv=0;
        xub_StrLen nArgPos= m_aFormulaHelper.GetArgStart( aFormula, nFStart, 0 );
        xub_StrLen nEditPos=(xub_StrLen) pMEdit->GetSelection().Min();
        sal_Bool    bFlag=sal_False;

        for(sal_uInt16 i=0;i<nArgs;i++)
        {
            sal_Int32 nLength = m_aArguments[i].getLength()+1;
            pParaWin->SetArgument(i,m_aArguments[i]);
            if(nArgPos<=nEditPos && nEditPos<nArgPos+nLength)
            {
                nActiv=i;
                bFlag=sal_True;
            }
            nArgPos = sal::static_int_cast<xub_StrLen>( nArgPos + nLength );
        }
        pParaWin->UpdateParas();

        if(bFlag)
        {
            pParaWin->SetActiveLine(nActiv);
        }

        //pParaWin->SetEdFocus( nEdFocus );
        UpdateValues();
    }
    else
    {
        aFtEditName.SetText(String());
        pMEdit->SetHelpId( m_aEditHelpId );
    }
        //  Test, ob vorne/hinten noch mehr Funktionen sind

    xub_StrLen nTempStart = m_aFormulaHelper.GetArgStart( aFormula, nFStart, 0 );
    rbNext = m_aFormulaHelper.GetNextFunc( aFormula, sal_False, nTempStart );
    nTempStart=(xub_StrLen)pMEdit->GetSelection().Min();
    pData->SetFStart(nTempStart);
    rbPrev = m_aFormulaHelper.GetNextFunc( aFormula, sal_True, nTempStart );
}
// -----------------------------------------------------------------------------

void FormulaDlg_Impl::ClearAllParas()
{
    DeleteArgs();
    pFuncDesc = NULL;
    pParaWin->ClearAll();
    aWndResult.SetValue(String());
    aFtFuncName.SetText(String());
    FuncSelHdl(NULL);

    if(pFuncPage->IsVisible())
    {
        aFtEditName.Hide();
        pParaWin->Hide();

        aBtnForward.Enable(sal_True); //@new
        aFtHeadLine.Show();
        aFtFuncName.Show();
        aFtFuncDesc.Show();
    }
}
String FormulaDlg_Impl::RepairFormula(const String& aFormula)
{
    String aResult('=');
    try
    {
        UpdateTokenArray(aFormula);

        if ( m_aTokenList.getLength() )
        {
            const table::CellAddress aRefPos(m_pHelper->getReferencePosition());
            const String sFormula(m_pHelper->getFormulaParser()->printFormula(m_aTokenList, aRefPos));
            if ( !sFormula.Len() || sFormula.GetChar(0) != '=' )
                aResult += sFormula;
            else
                aResult = sFormula;

        }
    }
    catch(const uno::Exception& )
    {
        OSL_FAIL("Exception caught!");
    }
    return aResult;
}

void FormulaDlg_Impl::DoEnter(sal_Bool bOk)
{
    //  Accept input to the document or cancel
    if ( bOk)
    {
        //  remove dummy arguments
        String  aInputFormula = m_pHelper->getCurrentFormula();
        String  aString = RepairFormula(pMEdit->GetText());
        m_pHelper->setSelection(0, aInputFormula.Len());
        m_pHelper->setCurrentFormula(aString);
    }

    m_pHelper->switchBack();

    m_pHelper->dispatch(bOk,aBtnMatrix.IsChecked());
    //  Clear data
    m_pHelper->deleteFormData();

    //  Close dialog
    m_pHelper->doClose(bOk);
}
// -----------------------------------------------------------------------------

IMPL_LINK( FormulaDlg_Impl, BtnHdl, PushButton*, pBtn )
{
    if ( pBtn == &aBtnCancel )
    {
<<<<<<< HEAD
        DoEnter(FALSE);                 // closes the Dialog
    }
    else if ( pBtn == &aBtnEnd )
    {
        DoEnter(TRUE);                  // closes the Dialog
=======
        DoEnter(sal_False);                 // schliesst den Dialog
    }
    else if ( pBtn == &aBtnEnd )
    {
        DoEnter(sal_True);                  // schliesst den Dialog
>>>>>>> 4fba42e5
    }
    else if ( pBtn == &aBtnForward )
    {
        //@pMEdit->GrabFocus();         // In order to show the selection too
        const IFunctionDescription* pDesc =pFuncPage->GetFuncDesc( pFuncPage->GetFunction() );

        if(pDesc==pFuncDesc || !pFuncPage->IsVisible())
            EditNextFunc( sal_True );
        else
        {
            DblClkHdl(pFuncPage);      //new
            aBtnForward.Enable(sal_False); //new
        }
        //@EditNextFunc( sal_True );
    }
    else if ( pBtn == &aBtnBackward )
    {
        bEditFlag=sal_False;
        aBtnForward.Enable(sal_True);
        EditNextFunc( sal_False );
        aMEFormula.Invalidate();
        aMEFormula.Update();
    }
    //...

    return 0;
}
// -----------------------------------------------------------------------------


//  --------------------------------------------------------------------------
//                          Functions for 1. Page
//  --------------------------------------------------------------------------

void FormulaDlg_Impl::ResizeArgArr( const IFunctionDescription* pNewFunc )
{
    if ( pFuncDesc != pNewFunc )
    {
        DeleteArgs();

        if ( pNewFunc )
            nArgs = pNewFunc->getSuppressedArgumentCount();

        pFuncDesc = pNewFunc;
    }
}
// -----------------------------------------------------------------------------

void FormulaDlg_Impl::UpdateFunctionDesc()
{
    FormEditData* pData = m_pHelper->getFormEditData();
    if (!pData)
        return;
    sal_uInt16 nCat = pFuncPage->GetCategory();
    if ( nCat == LISTBOX_ENTRY_NOTFOUND )
        nCat = 0;
    pData->SetCatSel( nCat );
    sal_uInt16 nFunc = pFuncPage->GetFunction();
    if ( nFunc == LISTBOX_ENTRY_NOTFOUND )
        nFunc = 0;
    pData->SetFuncSel( nFunc );

    if (   (pFuncPage->GetFunctionEntryCount() > 0)
        && (pFuncPage->GetFunction() != LISTBOX_ENTRY_NOTFOUND) )
    {
        const IFunctionDescription* pDesc = pFuncPage->GetFuncDesc(pFuncPage->GetFunction() );
        if (pDesc)
        {
            pDesc->initArgumentInfo();      // full argument info is needed

            String aSig = pDesc->getSignature();

            aFtFuncName.SetText( aSig );
            aFtFuncDesc.SetText( pDesc->getDescription() );
            ResizeArgArr( pDesc );

            if ( !m_aArguments.empty() )        // still arguments there?
                aSig = pDesc->getFormula( m_aArguments );           // for input line
            //@ m_pHelper->setCurrentFormula( aSig );
        }
    }
    else
    {
        aFtFuncName.SetText( String() );
        aFtFuncDesc.SetText( String() );

        //ResizeArgArr( NULL );
        m_pHelper->setCurrentFormula( String() );
    }
}
// -----------------------------------------------------------------------------

// Handler for Listboxes

IMPL_LINK( FormulaDlg_Impl, DblClkHdl, FuncPage*, EMPTYARG )
{
    sal_uInt16 nFunc = pFuncPage->GetFunction();

    //  ex-UpdateLRUList
    const IFunctionDescription* pDesc = pFuncPage->GetFuncDesc(nFunc);
    m_pHelper->insertEntryToLRUList(pDesc);

    String aFuncName = pFuncPage->GetSelFunctionName();
    aFuncName.AppendAscii(RTL_CONSTASCII_STRINGPARAM( "()" ));
    m_pHelper->setCurrentFormula(aFuncName);
    pMEdit->ReplaceSelected(aFuncName);

    Selection aSel=pMEdit->GetSelection();
    aSel.Max()=aSel.Max()-1;
    pMEdit->SetSelection(aSel);

    FormulaHdl(pMEdit);

    aSel.Min()=aSel.Max();
    pMEdit->SetSelection(aSel);

    if(nArgs==0)
    {
        BtnHdl(&aBtnBackward);
    }

    pParaWin->SetEdFocus(0);
    aBtnForward.Enable(sal_False); //@New

    return 0;
}
// -----------------------------------------------------------------------------

//  --------------------------------------------------------------------------
//                          Functions for right Page
//  --------------------------------------------------------------------------
void FormulaDlg_Impl::SetData(xub_StrLen nFStart,xub_StrLen nNextFStart,xub_StrLen nNextFEnd,xub_StrLen& PrivStart,xub_StrLen& PrivEnd)
{
    xub_StrLen nFEnd;

    // Notice and set new selection
    m_pHelper->getSelection( nFStart, nFEnd );
    m_pHelper->setSelection( nNextFStart, nNextFEnd );
    if(!bEditFlag)
        pMEdit->SetText(m_pHelper->getCurrentFormula());


    m_pHelper->getSelection( PrivStart, PrivEnd);
    if(!bEditFlag)
    {
        pMEdit->SetSelection( Selection(PrivStart, PrivEnd));
        aMEFormula.UpdateOldSel();
    }

    FormEditData* pData = m_pHelper->getFormEditData();
    pData->SetFStart( nNextFStart );
    pData->SetOffset( 0 );
    pData->SetEdFocus( 0 );

    FillDialog();
}
// -----------------------------------------------------------------------------
void FormulaDlg_Impl::EditThisFunc(xub_StrLen nFStart)
{
    FormEditData* pData = m_pHelper->getFormEditData();
    if (!pData) return;

    String aFormula = m_pHelper->getCurrentFormula();

    if(nFStart==NOT_FOUND)
    {
        nFStart = pData->GetFStart();
    }
    else
    {
        pData->SetFStart(nFStart);
    }

    xub_StrLen nNextFStart  = nFStart;
    xub_StrLen nNextFEnd    = 0;

    sal_Bool bFound;

    //@bFound = m_pHelper->getNextFunction( aFormula, sal_False, nNextFStart, &nNextFEnd, &pFuncDesc );

    bFound = m_aFormulaHelper.GetNextFunc( aFormula, sal_False, nNextFStart, &nNextFEnd);
    if ( bFound )
    {
        xub_StrLen PrivStart, PrivEnd;
        SetData(nFStart,nNextFStart,nNextFEnd,PrivStart, PrivEnd);
        m_pHelper->showReference(aFormula.Copy(PrivStart, PrivEnd-PrivStart));
    }
    else
    {
        ClearAllParas();
    }
}

void FormulaDlg_Impl::EditNextFunc( sal_Bool bForward, xub_StrLen nFStart )
{
    FormEditData* pData = m_pHelper->getFormEditData();
    if (!pData)
        return;

    String aFormula = m_pHelper->getCurrentFormula();

    if(nFStart==NOT_FOUND)
    {
        nFStart = pData->GetFStart();
    }
    else
    {
        pData->SetFStart(nFStart);
    }

    xub_StrLen nNextFStart  = 0;
    xub_StrLen nNextFEnd    = 0;

    sal_Bool bFound;
    if ( bForward )
    {
        nNextFStart = m_aFormulaHelper.GetArgStart( aFormula, nFStart, 0 );
        //@bFound = m_pHelper->getNextFunction( aFormula, sal_False, nNextFStart, &nNextFEnd, &pFuncDesc );
        bFound = m_aFormulaHelper.GetNextFunc( aFormula, sal_False, nNextFStart, &nNextFEnd);
    }
    else
    {
        nNextFStart = nFStart;
        //@bFound = m_pHelper->getNextFunction( aFormula, sal_True, nNextFStart, &nNextFEnd, &pFuncDesc );
        bFound = m_aFormulaHelper.GetNextFunc( aFormula, sal_True, nNextFStart, &nNextFEnd);
    }

    if ( bFound )
    {
        xub_StrLen PrivStart, PrivEnd;
        SetData(nFStart,nNextFStart,nNextFEnd,PrivStart, PrivEnd);
    }
}

void FormulaDlg_Impl::EditFuncParas(xub_StrLen nEditPos)
{
    if(pFuncDesc!=NULL)
    {
        FormEditData* pData = m_pHelper->getFormEditData();
        if (!pData) return;

        String aFormula = m_pHelper->getCurrentFormula();
        aFormula +=')';
        xub_StrLen nFStart = pData->GetFStart();

        DeleteArgs();

        nArgs = pFuncDesc->getSuppressedArgumentCount();

        sal_Int32 nArgPos=m_aFormulaHelper.GetArgStart( aFormula, nFStart, 0 );
        m_aFormulaHelper.GetArgStrings(m_aArguments,aFormula, nFStart, nArgs );
//      m_aArguments = ScFormulaUtil::GetArgStrings( aFormula, nFStart, nArgs );

        sal_uInt16 nActiv=pParaWin->GetSliderPos();
        sal_Bool    bFlag=sal_False;
        ::std::vector< ::rtl::OUString >::iterator aIter = m_aArguments.begin();
        ::std::vector< ::rtl::OUString >::iterator aEnd = m_aArguments.end();
        for(sal_uInt16 i=0;aIter != aEnd;i++,++aIter)
        {
            sal_Int32 nLength=(*aIter).getLength();
            pParaWin->SetArgument(i,(*aIter));
            if(nArgPos<=nEditPos && nEditPos<nArgPos+nLength)
            {
                nActiv=i;
                bFlag=sal_True;
            }
            nArgPos+=nLength+1;
        }

        if(bFlag)
        {
            pParaWin->SetSliderPos(nActiv);
        }

        pParaWin->UpdateParas();
        UpdateValues();
    }

}

void FormulaDlg_Impl::SaveArg( sal_uInt16 nEd )
{
    if (nEd<nArgs)
    {
        sal_uInt16 i;
        for(i=0;i<=nEd;i++)
        {
            if ( m_aArguments[i].getLength() == 0 )
                m_aArguments[i] = ::rtl::OUString(RTL_CONSTASCII_USTRINGPARAM(" "));
        }
        if(pParaWin->GetArgument(nEd).Len()!=0)
            m_aArguments[nEd] = pParaWin->GetArgument(nEd);

        sal_uInt16 nClearPos=nEd+1;
        for(i=nEd+1;i<nArgs;i++)
        {
            if(pParaWin->GetArgument(i).Len()!=0)
            {
                nClearPos=i+1;
            }
        }

        for(i=nClearPos;i<nArgs;i++)
        {
            m_aArguments[i] = ::rtl::OUString();
        }
    }
}

IMPL_LINK( FormulaDlg_Impl, FxHdl, ParaWin*, pPtr )
{
    if(pPtr==pParaWin)
    {
<<<<<<< HEAD
        aBtnForward.Enable(TRUE); //@ In order to be able to input another function.
=======
        aBtnForward.Enable(sal_True); //@ Damit eine neue Fkt eingegeben werden kann.
>>>>>>> 4fba42e5
        aTabCtrl.SetCurPageId(TP_FUNCTION);

        String aUndoStr = m_pHelper->getCurrentFormula();       // it will be added before a ";"
        FormEditData* pData = m_pHelper->getFormEditData();
        if (!pData) return 0;

        sal_uInt16 nArgNo = pParaWin->GetActiveLine();
        nEdFocus=nArgNo;

        SaveArg(nArgNo);
        UpdateSelection();

        xub_StrLen nFormulaStrPos = pData->GetFStart();

        String aFormula = m_pHelper->getCurrentFormula();
        xub_StrLen n1 = m_aFormulaHelper.GetArgStart( aFormula, nFormulaStrPos, nEdFocus+pData->GetOffset() );

        pData->SetEdFocus( nEdFocus );
        pData->SaveValues();
        pData->SetMode( (sal_uInt16) FORMULA_FORMDLG_FORMULA );
        pData->SetFStart( n1 );
        pData->SetUndoStr( aUndoStr );
        ClearAllParas();

<<<<<<< HEAD
        FillDialog(FALSE);
        pFuncPage->SetFocus(); //There Parawin is not visible anymore
=======
        FillDialog(sal_False);
        pFuncPage->SetFocus(); //Da Parawin nicht mehr sichtbar
>>>>>>> 4fba42e5
    }
    return 0;
}

IMPL_LINK( FormulaDlg_Impl, ModifyHdl, ParaWin*, pPtr )
{
    if(pPtr==pParaWin)
    {
        SaveArg(pParaWin->GetActiveLine());
        UpdateValues();

        UpdateSelection();
        CalcStruct(pMEdit->GetText());
    }
    return 0;
}

IMPL_LINK( FormulaDlg_Impl, FormulaHdl, MultiLineEdit*, EMPTYARG )
{

    FormEditData* pData = m_pHelper->getFormEditData();
    if (!pData) return 0;

    bEditFlag=sal_True;
    String      aInputFormula=m_pHelper->getCurrentFormula();
    String      aString=pMEdit->GetText();

    Selection   aSel =pMEdit->GetSelection();
    xub_StrLen nTest=0;

    if(aString.Len()==0) //in case everything was cleared
    {
        aString +='=';
        pMEdit->SetText(aString);
        aSel .Min()=1;
        aSel .Max()=1;
        pMEdit->SetSelection(aSel);
    }
    else if(aString.GetChar(nTest)!='=') //in case it's replaced;
    {
        aString.Insert( (sal_Unicode)'=', 0 );
        pMEdit->SetText(aString);
        aSel .Min()+=1;
        aSel .Max()+=1;
        pMEdit->SetSelection(aSel);
    }


    m_pHelper->setSelection(0, aInputFormula.Len());
    m_pHelper->setCurrentFormula(aString);
    m_pHelper->setSelection((xub_StrLen)aSel.Min(),(xub_StrLen)aSel.Max());

    xub_StrLen nPos=(xub_StrLen)aSel.Min()-1;

    String aStrResult;

    if ( CalcValue(m_pHelper->getCurrentFormula(), aStrResult ) )
        aWndFormResult.SetValue( aStrResult );
    else
    {
        aStrResult.Erase();
        aWndFormResult.SetValue( aStrResult );
    }
    CalcStruct(aString);

    nPos=GetFunctionPos(nPos);

    if(nPos<aSel.Min()-1)
    {
        xub_StrLen nPos1=aString.Search('(',nPos);
        EditNextFunc( sal_False, nPos1);
    }
    else
    {
        ClearAllParas();
    }

    m_pHelper->setSelection((xub_StrLen)aSel.Min(),(xub_StrLen)aSel.Max());
    bEditFlag=sal_False;
    return 0;
}

IMPL_LINK( FormulaDlg_Impl, FormulaCursorHdl, EditBox*, EMPTYARG )
{
    FormEditData* pData = m_pHelper->getFormEditData();
    if (!pData) return 0;
    xub_StrLen nFStart = pData->GetFStart();

    bEditFlag=sal_True;

    String      aInputFormula=m_pHelper->getCurrentFormula();
    String      aString=pMEdit->GetText();

    Selection   aSel =pMEdit->GetSelection();
    m_pHelper->setSelection((xub_StrLen)aSel.Min(),(xub_StrLen)aSel.Max());

    if(aSel.Min()==0)
    {
        aSel.Min()=1;
        pMEdit->SetSelection(aSel);
    }

    if(aSel.Min()!=aString.Len())
    {
        xub_StrLen nPos=(xub_StrLen)aSel.Min();

        nFStart=GetFunctionPos(nPos - 1);

        if(nFStart<nPos)
        {
            xub_StrLen nPos1=m_aFormulaHelper.GetFunctionEnd(aString,nFStart);

            if(nPos1>nPos || nPos1==STRING_NOTFOUND)
            {
                EditThisFunc(nFStart);
            }
            else
            {
                xub_StrLen n=nPos;
                short nCount=1;
                while(n>0)
                {
                   if(aString.GetChar(n)==')')
                       nCount++;
                   else if(aString.GetChar(n)=='(')
                       nCount--;
                   if(nCount==0) break;
                   n--;
                }
                if(nCount==0)
                {
                    nFStart=m_aFormulaHelper.GetFunctionStart(aString,n,sal_True);
                    EditThisFunc(nFStart);
                }
                else
                {
                    ClearAllParas();
                }
            }
        }
        else
        {
            ClearAllParas();
        }
    }
    m_pHelper->setSelection((xub_StrLen)aSel.Min(),(xub_StrLen)aSel.Max());

    bEditFlag=sal_False;
    return 0;
}

void FormulaDlg_Impl::UpdateSelection()
{
    m_pHelper->setSelection((xub_StrLen)aFuncSel.Min(),(xub_StrLen)aFuncSel.Max());
    m_pHelper->setCurrentFormula( pFuncDesc->getFormula( m_aArguments ) );
    pMEdit->SetText(m_pHelper->getCurrentFormula());
    xub_StrLen PrivStart, PrivEnd;
    m_pHelper->getSelection( PrivStart, PrivEnd);
    aFuncSel.Min()=PrivStart;
    aFuncSel.Max()=PrivEnd;

    nArgs = pFuncDesc->getSuppressedArgumentCount();

    String aFormula=pMEdit->GetText();
    sal_Int32 nArgPos=m_aFormulaHelper.GetArgStart( aFormula,PrivStart,0);

    sal_uInt16 nPos=pParaWin->GetActiveLine();

    for(sal_uInt16 i=0;i<nPos;i++)
    {
        nArgPos += (m_aArguments[i].getLength() + 1);
    }
    sal_Int32 nLength= m_aArguments[nPos].getLength();

    Selection aSel(nArgPos,nArgPos+nLength);
    m_pHelper->setSelection((sal_uInt16)nArgPos,(sal_uInt16)(nArgPos+nLength));
    pMEdit->SetSelection(aSel);
    aMEFormula.UpdateOldSel();
}
::std::pair<RefButton*,RefEdit*> FormulaDlg_Impl::RefInputStartBefore( RefEdit* pEdit, RefButton* pButton )
{
    aEdRef.Show();
    pTheRefEdit = pEdit;
    pTheRefButton = pButton;

    if( pTheRefEdit )
    {
        aEdRef.SetRefString( pTheRefEdit->GetText() );
        aEdRef.SetSelection( pTheRefEdit->GetSelection() );
        aEdRef.SetHelpId( pTheRefEdit->GetHelpId() );
        aEdRef.SetUniqueId( pTheRefEdit->GetUniqueId() );
    }

    aRefBtn.Show( pButton != NULL );

    //m_pHelper->RefInputStart( &aEdRef, pButton ? &aRefBtn : NULL );
    ::std::pair<RefButton*,RefEdit*> aPair;
    aPair.first = pButton ? &aRefBtn : NULL;
    aPair.second = &aEdRef;
    return aPair;
}
void FormulaDlg_Impl::RefInputStartAfter( RefEdit* /*pEdit*/, RefButton* /*pButton*/ )
{
    aRefBtn.SetEndImage();

    if( pTheRefEdit )
    {
        String aStr = aTitle2;
        aStr += ' ';
        aStr += aFtEditName.GetText();
        aStr.AppendAscii( RTL_CONSTASCII_STRINGPARAM( "( " ) );
        if( pParaWin->GetActiveLine() > 0 )
            aStr.AppendAscii( RTL_CONSTASCII_STRINGPARAM( "...; " ) );
        aStr += pParaWin->GetActiveArgName();
        if( pParaWin->GetActiveLine() + 1 < nArgs )
            aStr.AppendAscii(RTL_CONSTASCII_STRINGPARAM( "; ..." ));
        aStr.AppendAscii( RTL_CONSTASCII_STRINGPARAM( " )" ) );

        m_pParent->SetText( MnemonicGenerator::EraseAllMnemonicChars( aStr ) );
    }
}
void FormulaDlg_Impl::RefInputDoneAfter( sal_Bool bForced )
{
    aRefBtn.SetStartImage();
    if( bForced || !aRefBtn.IsVisible() )
    {
        aEdRef.Hide();
        aRefBtn.Hide();
        if( pTheRefEdit )
        {
            pTheRefEdit->SetRefString( aEdRef.GetText() );
            pTheRefEdit->GrabFocus();

            if( pTheRefButton )
                pTheRefButton->SetStartImage();

            sal_uInt16 nPrivActiv = pParaWin->GetActiveLine();
            pParaWin->SetArgument( nPrivActiv, aEdRef.GetText() );
            ModifyHdl( pParaWin );
            pTheRefEdit = NULL;
        }
        m_pParent->SetText( aTitle1 );
    }
}
RefEdit* FormulaDlg_Impl::GetCurrRefEdit()
{
    return aEdRef.IsVisible() ? &aEdRef : pParaWin->GetActiveEdit();
}
void FormulaDlg_Impl::Update()
{
    FormEditData* pData = m_pHelper->getFormEditData();
    const String sExpression = pMEdit->GetText();
    aOldFormula = String();
    UpdateTokenArray(sExpression);
    FormulaCursorHdl(&aMEFormula);
    CalcStruct(sExpression);
    if(pData->GetMode() == FORMULA_FORMDLG_FORMULA)
        aTabCtrl.SetCurPageId(TP_FUNCTION);
    else
        aTabCtrl.SetCurPageId(TP_STRUCT);
    aBtnMatrix.Check(pData->GetMatrixFlag());
    /*aTimer.SetTimeout(200);
    aTimer.SetTimeoutHdl(LINK( this, FormulaDlg_Impl, UpdateFocusHdl));
    aTimer.Start();*/
}
void FormulaDlg_Impl::Update(const String& _sExp)
{
    CalcStruct(_sExp);
    FillDialog();
    //aBtnForward.Enable(sal_True); //@New
    FuncSelHdl(NULL);
}
void FormulaDlg_Impl::SetMeText(const String& _sText)
{
    FormEditData* pData = m_pHelper->getFormEditData();
    pMEdit->SetText(_sText);
    pMEdit->SetSelection( pData->GetSelection());
    aMEFormula.UpdateOldSel();
}
FormulaDlgMode FormulaDlg_Impl::SetMeText(const String& _sText,xub_StrLen PrivStart, xub_StrLen PrivEnd,sal_Bool bMatrix,sal_Bool _bSelect,sal_Bool _bUpdate)
{
    FormulaDlgMode eMode = FORMULA_FORMDLG_FORMULA;
    if(!bEditFlag)
        pMEdit->SetText(_sText);

    if ( _bSelect || !bEditFlag )
        pMEdit->SetSelection( Selection(PrivStart, PrivEnd));
    if ( _bUpdate )
    {
        aMEFormula.UpdateOldSel();
        pMEdit->Invalidate();
        m_pHelper->showReference(pMEdit->GetSelected());
        eMode = FORMULA_FORMDLG_EDIT;

        aBtnMatrix.Check( bMatrix );
    } // if ( _bUpdate )
    return eMode;
}
sal_Bool FormulaDlg_Impl::CheckMatrix(String& aFormula)
{
    pMEdit->GrabFocus();
    xub_StrLen nLen = aFormula.Len();
<<<<<<< HEAD
    BOOL bMatrix =  nLen > 3                    // Matrix-Formula ?
=======
    sal_Bool bMatrix =  nLen > 3                    // Matrix-Formel ?
>>>>>>> 4fba42e5
            && aFormula.GetChar(0) == '{'
            && aFormula.GetChar(1) == '='
            && aFormula.GetChar(nLen-1) == '}';
    if ( bMatrix )
    {
        aFormula.Erase( 0, 1 );
        aFormula.Erase( aFormula.Len()-1, 1);
        aBtnMatrix.Check( bMatrix );
        aBtnMatrix.Disable();
    } // if ( bMatrix )

    aTabCtrl.SetCurPageId(TP_STRUCT);
    return bMatrix;
}
IMPL_LINK( FormulaDlg_Impl, StructSelHdl, StructPage*, EMPTYARG )
{
    bStructUpdate=sal_False;
    if(pStructPage->IsVisible())    aBtnForward.Enable(sal_False); //@New

<<<<<<< HEAD
    bStructUpdate=TRUE;
=======
    if(pStructPage==pStruP)
    {
        /// TODO
        //ScToken* pSelToken = pStructPage->GetSelectedToken();
  //      ScToken* pOrigToken = ((pSelToken && pSelToken->GetType() == svFAP) ?
  //              pSelToken->GetFAPOrigToken() : pSelToken);
        //xub_StrLen nTokPos=1;

        //if(pScTokA!=NULL)
        //{
        //  ScToken* pToken = pScTokA->First();

        //  while(pToken!=NULL)
        //  {
        //      String aString;
  //              if ( pToken == pOrigToken )
  //                  break;
        //      pComp->CreateStringFromToken( aString,pToken);
  //              nTokPos = sal::static_int_cast<xub_StrLen>( nTokPos + aString.Len() );
        //      pToken=pScTokA->Next();
        //  }
        //  EditThisFunc(nTokPos);
        //}

        //if( pOrigToken )
        //{
        //  String aStr;
        //  pComp->CreateStringFromToken( aStr, pOrigToken );
        //  String aEntryTxt=pStructPage->GetSelectedEntryText();

        //  if(aEntryTxt!=aStr)
        //      ShowReference(aEntryTxt);
        //}

    }
    bStructUpdate=sal_True;
>>>>>>> 4fba42e5
    return 0;
}
IMPL_LINK( FormulaDlg_Impl, MatrixHdl, CheckBox *, EMPTYARG )
{
    bUserMatrixFlag=sal_True;
    return 0;
}

IMPL_LINK( FormulaDlg_Impl, FuncSelHdl, FuncPage*, EMPTYARG )
{
    sal_uInt16 nCat = pFuncPage->GetCategory();
    if ( nCat == LISTBOX_ENTRY_NOTFOUND ) nCat = 0;
    sal_uInt16 nFunc = pFuncPage->GetFunction();
    if ( nFunc == LISTBOX_ENTRY_NOTFOUND ) nFunc = 0;

    if (   (pFuncPage->GetFunctionEntryCount() > 0)
        && (pFuncPage->GetFunction() != LISTBOX_ENTRY_NOTFOUND) )
    {
        const IFunctionDescription* pDesc =pFuncPage->GetFuncDesc( pFuncPage->GetFunction() );

        if(pDesc!=pFuncDesc) aBtnForward.Enable(sal_True); //new

        if (pDesc)
        {
            pDesc->initArgumentInfo();      // full argument info is needed

            String aSig = pDesc->getSignature();
            aFtHeadLine.SetText( pDesc->getFunctionName() );
            aFtFuncName.SetText( aSig );
            aFtFuncDesc.SetText( pDesc->getDescription() );
        }
    }
    else
    {
        aFtHeadLine.SetText( String() );
        aFtFuncName.SetText( String() );
        aFtFuncDesc.SetText( String() );
    }
    return 0;
}

void FormulaDlg_Impl::UpdateParaWin(const Selection& _rSelection,const String& _sRefStr)
{
    Selection theSel = _rSelection;
    aEdRef.ReplaceSelected( _sRefStr );
    theSel.Max() = theSel.Min() + _sRefStr.Len();
    aEdRef.SetSelection( theSel );

    //-------------------------------------
    // Manual Update of the results' fields:
    //-------------------------------------
    sal_uInt16 nPrivActiv = pParaWin->GetActiveLine();
    pParaWin->SetArgument(nPrivActiv,aEdRef.GetText());
    pParaWin->UpdateParas();

    Edit* pEd = GetCurrRefEdit();
    if( pEd != NULL )
        pEd->SetSelection( theSel );

    pParaWin->SetRefMode(sal_False);
}
sal_Bool FormulaDlg_Impl::UpdateParaWin(Selection& _rSelection)
{
    pParaWin->SetRefMode(sal_True);

    String      aStrEd;
    Edit* pEd = GetCurrRefEdit();
    if(pEd!=NULL && pTheRefEdit==NULL)
    {
        _rSelection=pEd->GetSelection();
        _rSelection.Justify();
        aStrEd=pEd->GetText();
        aEdRef.SetRefString(aStrEd);
        aEdRef.SetSelection( _rSelection );
    }
    else
    {
        _rSelection=aEdRef.GetSelection();
        _rSelection.Justify();
        aStrEd= aEdRef.GetText();
    }
    return pTheRefEdit == NULL;
}
rtl::OString FormulaDlg_Impl::FindFocusWin(Window *pWin)
{
    rtl::OString aUniqueId;
    if(pWin->HasFocus())
    {
        aUniqueId=pWin->GetUniqueId();
        if(aUniqueId.getLength()==0)
        {
            Window* pParent=pWin->GetParent();
            while(pParent!=NULL)
            {
                aUniqueId=pParent->GetUniqueId();

                if(aUniqueId.getLength()!=0) break;

                pParent=pParent->GetParent();
            }
        }
    }
    else
    {
        sal_uInt16 nCount=pWin->GetChildCount();

        for(sal_uInt16 i=0;i<nCount;i++)
        {
            Window* pChild=pWin->GetChild(i);
            aUniqueId=FindFocusWin(pChild);
            if(aUniqueId.getLength()>0) break;
        }
    }
    return aUniqueId;
}

void FormulaDlg_Impl::SetEdSelection()
{
    Edit* pEd = GetCurrRefEdit()/*aScParaWin.GetActiveEdit()*/;
    if( pEd )
    {
        Selection theSel = aEdRef.GetSelection();
        //  Edit may have the focus -> call ModifyHdl in addition
        //  to what's happening in GetFocus
        pEd->GetModifyHdl().Call(pEd);
        pEd->GrabFocus();
        pEd->SetSelection(theSel);
    } // if( pEd )
}
// -----------------------------------------------------------------------------
const FormulaHelper& FormulaDlg_Impl::GetFormulaHelper()  const
{
    return m_aFormulaHelper;
}
//============================================================================
FormulaModalDialog::FormulaModalDialog( Window* pParent
                                            , bool _bSupportFunctionResult
                                            , bool _bSupportResult
                                            , bool _bSupportMatrix
                                            , IFormulaEditorHelper* _pHelper
                                            , IFunctionManager* _pFunctionMgr
                                            , IControlReferenceHandler* _pDlg ) :
        ModalDialog( pParent, ModuleRes(RID_FORMULADLG_FORMULA_MODAL) ),
        m_pImpl( new FormulaDlg_Impl(this,_bSupportFunctionResult
                                            , _bSupportResult
                                            , _bSupportMatrix
                                            ,_pHelper,_pFunctionMgr,_pDlg))
{
    FreeResource();
    SetText(m_pImpl->aTitle1);
}
FormulaModalDialog::~FormulaModalDialog()
{
}
// -----------------------------------------------------------------------------
void FormulaModalDialog::Update(const String& _sExp)
{
    m_pImpl->Update(_sExp);
}

// -----------------------------------------------------------------------------
void FormulaModalDialog::SetMeText(const String& _sText)
{
    m_pImpl->SetMeText(_sText);
}

// -----------------------------------------------------------------------------
FormulaDlgMode FormulaModalDialog::SetMeText(const String& _sText,xub_StrLen PrivStart, xub_StrLen PrivEnd,sal_Bool bMatrix,sal_Bool _bSelect,sal_Bool _bUpdate)
{
    return m_pImpl->SetMeText(_sText,PrivStart, PrivEnd,bMatrix,_bSelect,_bUpdate);
}
// -----------------------------------------------------------------------------
void FormulaModalDialog::CheckMatrix()
{
    m_pImpl->aBtnMatrix.Check();
}
// -----------------------------------------------------------------------------
sal_Bool FormulaModalDialog::CheckMatrix(String& aFormula)
{
    return m_pImpl->CheckMatrix(aFormula);
}
// -----------------------------------------------------------------------------
String FormulaModalDialog::GetMeText() const
{
    return m_pImpl->pMEdit->GetText();
}
// -----------------------------------------------------------------------------
void FormulaModalDialog::Update()
{
    m_pImpl->Update();
}
// -----------------------------------------------------------------------------
const FormulaHelper& FormulaModalDialog::GetFormulaHelper() const
{
    return m_pImpl->GetFormulaHelper();
}
// -----------------------------------------------------------------------------
sal_Bool FormulaModalDialog::isUserMatrix() const
{
    return m_pImpl->bUserMatrixFlag;
}
void FormulaModalDialog::DoEnter(sal_Bool _bOk)
{
    m_pImpl->DoEnter(_bOk);
}
::std::pair<RefButton*,RefEdit*> FormulaModalDialog::RefInputStartBefore( RefEdit* pEdit, RefButton* pButton )
{
    return m_pImpl->RefInputStartBefore( pEdit, pButton );
}
void FormulaModalDialog::RefInputStartAfter( RefEdit* pEdit, RefButton* pButton )
{
    m_pImpl->RefInputStartAfter( pEdit, pButton );
}
void FormulaModalDialog::RefInputDoneAfter( sal_Bool bForced )
{
    m_pImpl->RefInputDoneAfter( bForced );
}

rtl::OString FormulaModalDialog::FindFocusWin(Window *pWin)
{
    return m_pImpl->FindFocusWin( pWin );
}

void FormulaModalDialog::SetFocusWin(Window *pWin,const rtl::OString& nUniqueId)
{
    if(pWin->GetUniqueId()==nUniqueId)
    {
        pWin->GrabFocus();
    }
    else
    {
        sal_uInt16 nCount=pWin->GetChildCount();

        for(sal_uInt16 i=0;i<nCount;i++)
        {
            Window* pChild=pWin->GetChild(i);
            SetFocusWin(pChild,nUniqueId);
        }
    }
}


long FormulaModalDialog::PreNotify( NotifyEvent& rNEvt )
{
    m_pImpl->PreNotify( rNEvt );

    return ModalDialog::PreNotify(rNEvt);
}

void FormulaModalDialog::HighlightFunctionParas(const String& aFormula)
{
    m_pImpl->m_pHelper->showReference(aFormula);
}

void FormulaModalDialog::disableOk()
{
    m_pImpl->aBtnEnd.Disable();
}
// -----------------------------------------------------------------------------
const IFunctionDescription* FormulaModalDialog::getCurrentFunctionDescription() const
{
    OSL_VERIFY(!m_pImpl->pFuncDesc || m_pImpl->pFuncDesc->getSuppressedArgumentCount() == m_pImpl->nArgs);
    return m_pImpl->pFuncDesc;
}
// -----------------------------------------------------------------------------
void FormulaModalDialog::UpdateParaWin(const Selection& _rSelection,const String& _sRefStr)
{
    m_pImpl->UpdateParaWin(_rSelection,_sRefStr);
}
sal_Bool FormulaModalDialog::UpdateParaWin(Selection& _rSelection)
{
    return m_pImpl->UpdateParaWin(_rSelection);
}
// -----------------------------------------------------------------------------
RefEdit*    FormulaModalDialog::GetActiveEdit()
{
    return m_pImpl->pParaWin->GetActiveEdit();
}
// -----------------------------------------------------------------------------
void FormulaModalDialog::SetEdSelection()
{
    m_pImpl->SetEdSelection();
}

//  --------------------------------------------------------------------------
//      Initialisation / General functions  for Dialog
//  --------------------------------------------------------------------------
FormulaDlg::FormulaDlg( SfxBindings* pB, SfxChildWindow* pCW,
                             Window* pParent
                            , bool _bSupportFunctionResult
                            , bool _bSupportResult
                            , bool _bSupportMatrix
                            , IFormulaEditorHelper* _pHelper,IFunctionManager* _pFunctionMgr,IControlReferenceHandler* _pDlg ) :
        SfxModelessDialog( pB, pCW, pParent, ModuleRes(RID_FORMULADLG_FORMULA) ),
        m_pImpl( new FormulaDlg_Impl(this, _bSupportFunctionResult
                                            , _bSupportResult
                                            , _bSupportMatrix
                                            ,_pHelper,_pFunctionMgr,_pDlg))
{
    FreeResource();
<<<<<<< HEAD
    if(GetHelpId()==0)              //Hack which hides the HelpId for a model Dialog in SfxModelessDialog
        SetHelpId(GetUniqueId());   //and will be changed in a UniqueId,
                                    //at this point we reverse it.
=======
    if(!GetHelpId().getLength())                //Hack, da im SfxModelessDialog die HelpId
        SetHelpId(GetUniqueId());   //fuer einen ModelessDialog entfernt und
                                    //in eine UniqueId gewandelt wird, machen
                                    //wir das an dieser Stelle rueckgaengig.
>>>>>>> 4fba42e5
    SetText(m_pImpl->aTitle1);
}

FormulaDlg::~FormulaDlg()
{
}
// -----------------------------------------------------------------------------
void FormulaDlg::Update(const String& _sExp)
{
    m_pImpl->Update(_sExp);
}

// -----------------------------------------------------------------------------
void FormulaDlg::SetMeText(const String& _sText)
{
    m_pImpl->SetMeText(_sText);
}

// -----------------------------------------------------------------------------
FormulaDlgMode FormulaDlg::SetMeText(const String& _sText,xub_StrLen PrivStart, xub_StrLen PrivEnd,sal_Bool bMatrix,sal_Bool _bSelect,sal_Bool _bUpdate)
{
    return m_pImpl->SetMeText(_sText,PrivStart, PrivEnd,bMatrix,_bSelect,_bUpdate);
}
// -----------------------------------------------------------------------------
void FormulaDlg::CheckMatrix()
{
    m_pImpl->aBtnMatrix.Check();
}
// -----------------------------------------------------------------------------
sal_Bool FormulaDlg::CheckMatrix(String& aFormula)
{
    return m_pImpl->CheckMatrix(aFormula);
}
// -----------------------------------------------------------------------------
String FormulaDlg::GetMeText() const
{
    return m_pImpl->pMEdit->GetText();
}
// -----------------------------------------------------------------------------
void FormulaDlg::Update()
{
    m_pImpl->Update();
    m_pImpl->aTimer.SetTimeout(200);
    m_pImpl->aTimer.SetTimeoutHdl(LINK( this, FormulaDlg, UpdateFocusHdl));
    m_pImpl->aTimer.Start();
}

// -----------------------------------------------------------------------------
sal_Bool FormulaDlg::isUserMatrix() const
{
    return m_pImpl->bUserMatrixFlag;
}
void FormulaDlg::DoEnter(sal_Bool _bOk)
{
    m_pImpl->DoEnter(_bOk);
}
::std::pair<RefButton*,RefEdit*> FormulaDlg::RefInputStartBefore( RefEdit* pEdit, RefButton* pButton )
{
    return m_pImpl->RefInputStartBefore( pEdit, pButton );
}
void FormulaDlg::RefInputStartAfter( RefEdit* pEdit, RefButton* pButton )
{
    m_pImpl->RefInputStartAfter( pEdit, pButton );
}
void FormulaDlg::RefInputDoneAfter( sal_Bool bForced )
{
    m_pImpl->RefInputDoneAfter( bForced );
}

rtl::OString FormulaDlg::FindFocusWin(Window *pWin)
{
    return m_pImpl->FindFocusWin( pWin );
}

void FormulaDlg::SetFocusWin(Window *pWin,const rtl::OString& nUniqueId)
{
    if(pWin->GetUniqueId()==nUniqueId)
    {
        pWin->GrabFocus();
    }
    else
    {
        sal_uInt16 nCount=pWin->GetChildCount();

        for(sal_uInt16 i=0;i<nCount;i++)
        {
            Window* pChild=pWin->GetChild(i);
            SetFocusWin(pChild,nUniqueId);
        }
    }
}


long FormulaDlg::PreNotify( NotifyEvent& rNEvt )
{
    m_pImpl->PreNotify( rNEvt );
    return SfxModelessDialog::PreNotify(rNEvt);
}

void FormulaDlg::HighlightFunctionParas(const String& aFormula)
{
    m_pImpl->m_pHelper->showReference(aFormula);
}

void FormulaDlg::disableOk()
{
    m_pImpl->aBtnEnd.Disable();
}
// -----------------------------------------------------------------------------
const IFunctionDescription* FormulaDlg::getCurrentFunctionDescription() const
{
    OSL_VERIFY(!m_pImpl->pFuncDesc || m_pImpl->pFuncDesc->getSuppressedArgumentCount() == m_pImpl->nArgs);
    return m_pImpl->pFuncDesc;
}
// -----------------------------------------------------------------------------
void FormulaDlg::UpdateParaWin(const Selection& _rSelection,const String& _sRefStr)
{
    m_pImpl->UpdateParaWin(_rSelection,_sRefStr);
}
sal_Bool FormulaDlg::UpdateParaWin(Selection& _rSelection)
{
    return m_pImpl->UpdateParaWin(_rSelection);
}
// -----------------------------------------------------------------------------
RefEdit*    FormulaDlg::GetActiveEdit()
{
    return m_pImpl->pParaWin->GetActiveEdit();
}
// -----------------------------------------------------------------------------
const FormulaHelper& FormulaDlg::GetFormulaHelper() const
{
    return m_pImpl->GetFormulaHelper();
}
// -----------------------------------------------------------------------------
void FormulaDlg::SetEdSelection()
{
    m_pImpl->SetEdSelection();
}
IMPL_LINK( FormulaDlg, UpdateFocusHdl, Timer*, EMPTYARG )
{
    FormEditData* pData = m_pImpl->m_pHelper->getFormEditData();

    if (pData) // won't be destroyed over Close;
    {
        m_pImpl->m_pHelper->setReferenceInput(pData);
        rtl::OString nUniqueId(pData->GetUniqueId());
        SetFocusWin(this,nUniqueId);
    }
    return 0;
}

// -----------------------------------------------------------------------------
// -----------------------------------------------------------------------------
void FormEditData::SaveValues()
{
    FormEditData* pTemp = new FormEditData(*this);

    Reset();
    pParent = pTemp;
}
// -----------------------------------------------------------------------------
void FormEditData::Reset()
{
    pParent = NULL;
    nMode = 0;
    nFStart = 0;
    nCatSel = 1;        //! oder 0 (zuletzt benutzte)
    nFuncSel = 0;
    nOffset = 0;
    nEdFocus = 0;
    bMatrix =sal_False;
    aUniqueId=rtl::OString();
    aSelection.Min()=0;
    aSelection.Max()=0;
    aUndoStr.Erase();
}
// -----------------------------------------------------------------------------
void FormEditData::RestoreValues()
{
    FormEditData* pTemp = pParent;
    DBG_ASSERT(pTemp,"RestoreValues ohne Parent");
    if (pTemp)
    {
        *this = *pTemp;
        pTemp->pParent = NULL;      // otherwise it would be cleared too!
        delete pTemp;
    }
}
// -----------------------------------------------------------------------------
const FormEditData& FormEditData::operator=( const FormEditData& r )
{
    pParent         = r.pParent;
    nMode           = r.nMode;
    nFStart         = r.nFStart;
    nCatSel         = r.nCatSel;
    nFuncSel        = r.nFuncSel;
    nOffset         = r.nOffset;
    nEdFocus        = r.nEdFocus;
    aUndoStr        = r.aUndoStr;
    bMatrix         = r.bMatrix ;
    aUniqueId       = r.aUniqueId;
    aSelection      = r.aSelection;
    return *this;
}
// -----------------------------------------------------------------------------
FormEditData::FormEditData()
{
    Reset();
}

FormEditData::~FormEditData()
{
    delete pParent;
}

FormEditData::FormEditData( const FormEditData& r )
{
    *this = r;
}

// -----------------------------------------------------------------------------
} // formula
// -----------------------------------------------------------------------------

/* vim:set shiftwidth=4 softtabstop=4 expandtab: */<|MERGE_RESOLUTION|>--- conflicted
+++ resolved
@@ -336,13 +336,8 @@
     aTabCtrl.SetTabPage( TP_FUNCTION, pFuncPage);
     aTabCtrl.SetTabPage( TP_STRUCT, pStructPage);
 
-<<<<<<< HEAD
-    nOldHelp = pParent->GetHelpId();                // HelpId from resource always for "Page 1"
-    nOldUnique = pParent->GetUniqueId();
-=======
-    aOldHelp = pParent->GetHelpId();                // HelpId aus Resource immer fuer "Seite 1"
+    aOldHelp = pParent->GetHelpId();                // HelpId from resource always for "Page 1"
     aOldUnique = pParent->GetUniqueId();
->>>>>>> 4fba42e5
 
     aFtResult.Show( _bSupportResult );
     aWndResult.Show( _bSupportResult );
@@ -385,13 +380,8 @@
     {
         aTimer.SetTimeoutHdl(Link());
         aTimer.Stop();
-<<<<<<< HEAD
     }// if(aTimer.IsActive())
-    bIsShutDown=TRUE;// Set it in order to PreNotify not to save GetFocus.
-=======
-    } // if(aTimer.IsActive())
-    bIsShutDown=sal_True;// Setzen, damit PreNotify keinen GetFocus speichert.
->>>>>>> 4fba42e5
+    bIsShutDown=sal_True;// Set it in order to PreNotify not to save GetFocus.
     FormEditData* pData = m_pHelper->getFormEditData();
     if (pData) // it won't be destroyed over Close;
     {
@@ -833,23 +823,13 @@
     //  ResizeArgArr is now already in UpdateFunctionDesc
 
 
-<<<<<<< HEAD
-    m_pHelper->setDispatcherLock( TRUE);// Activate Modal-Mode
+    m_pHelper->setDispatcherLock( sal_True );// Activate Modal-Mode
 
     aNewTitle = aTitle1;
 
     //  HelpId for 1. page is the one from the resource
-    m_pParent->SetHelpId( nOldHelp );
-    m_pParent->SetUniqueId( nOldUnique );
-=======
-    m_pHelper->setDispatcherLock( sal_True);// Modal-Modus einschalten
-
-    aNewTitle = aTitle1;
-
-    //  HelpId fuer 1. Seite ist die aus der Resource
     m_pParent->SetHelpId( aOldHelp );
     m_pParent->SetUniqueId( aOldUnique );
->>>>>>> 4fba42e5
 }
 // -----------------------------------------------------------------------------
 void FormulaDlg_Impl::FillControls(sal_Bool &rbNext, sal_Bool &rbPrev)
@@ -1027,19 +1007,11 @@
 {
     if ( pBtn == &aBtnCancel )
     {
-<<<<<<< HEAD
-        DoEnter(FALSE);                 // closes the Dialog
+        DoEnter(sal_False);                 // closes the Dialog
     }
     else if ( pBtn == &aBtnEnd )
     {
-        DoEnter(TRUE);                  // closes the Dialog
-=======
-        DoEnter(sal_False);                 // schliesst den Dialog
-    }
-    else if ( pBtn == &aBtnEnd )
-    {
-        DoEnter(sal_True);                  // schliesst den Dialog
->>>>>>> 4fba42e5
+        DoEnter(sal_True);                  // closes the Dialog
     }
     else if ( pBtn == &aBtnForward )
     {
@@ -1353,11 +1325,7 @@
 {
     if(pPtr==pParaWin)
     {
-<<<<<<< HEAD
-        aBtnForward.Enable(TRUE); //@ In order to be able to input another function.
-=======
-        aBtnForward.Enable(sal_True); //@ Damit eine neue Fkt eingegeben werden kann.
->>>>>>> 4fba42e5
+        aBtnForward.Enable(sal_True); //@ In order to be able to input another function.
         aTabCtrl.SetCurPageId(TP_FUNCTION);
 
         String aUndoStr = m_pHelper->getCurrentFormula();       // it will be added before a ";"
@@ -1382,13 +1350,8 @@
         pData->SetUndoStr( aUndoStr );
         ClearAllParas();
 
-<<<<<<< HEAD
-        FillDialog(FALSE);
+        FillDialog(sal_False);
         pFuncPage->SetFocus(); //There Parawin is not visible anymore
-=======
-        FillDialog(sal_False);
-        pFuncPage->SetFocus(); //Da Parawin nicht mehr sichtbar
->>>>>>> 4fba42e5
     }
     return 0;
 }
@@ -1691,11 +1654,7 @@
 {
     pMEdit->GrabFocus();
     xub_StrLen nLen = aFormula.Len();
-<<<<<<< HEAD
-    BOOL bMatrix =  nLen > 3                    // Matrix-Formula ?
-=======
-    sal_Bool bMatrix =  nLen > 3                    // Matrix-Formel ?
->>>>>>> 4fba42e5
+    sal_Bool bMatrix =  nLen > 3                    // Matrix-Formula
             && aFormula.GetChar(0) == '{'
             && aFormula.GetChar(1) == '='
             && aFormula.GetChar(nLen-1) == '}';
@@ -1715,46 +1674,7 @@
     bStructUpdate=sal_False;
     if(pStructPage->IsVisible())    aBtnForward.Enable(sal_False); //@New
 
-<<<<<<< HEAD
-    bStructUpdate=TRUE;
-=======
-    if(pStructPage==pStruP)
-    {
-        /// TODO
-        //ScToken* pSelToken = pStructPage->GetSelectedToken();
-  //      ScToken* pOrigToken = ((pSelToken && pSelToken->GetType() == svFAP) ?
-  //              pSelToken->GetFAPOrigToken() : pSelToken);
-        //xub_StrLen nTokPos=1;
-
-        //if(pScTokA!=NULL)
-        //{
-        //  ScToken* pToken = pScTokA->First();
-
-        //  while(pToken!=NULL)
-        //  {
-        //      String aString;
-  //              if ( pToken == pOrigToken )
-  //                  break;
-        //      pComp->CreateStringFromToken( aString,pToken);
-  //              nTokPos = sal::static_int_cast<xub_StrLen>( nTokPos + aString.Len() );
-        //      pToken=pScTokA->Next();
-        //  }
-        //  EditThisFunc(nTokPos);
-        //}
-
-        //if( pOrigToken )
-        //{
-        //  String aStr;
-        //  pComp->CreateStringFromToken( aStr, pOrigToken );
-        //  String aEntryTxt=pStructPage->GetSelectedEntryText();
-
-        //  if(aEntryTxt!=aStr)
-        //      ShowReference(aEntryTxt);
-        //}
-
-    }
     bStructUpdate=sal_True;
->>>>>>> 4fba42e5
     return 0;
 }
 IMPL_LINK( FormulaDlg_Impl, MatrixHdl, CheckBox *, EMPTYARG )
@@ -2055,16 +1975,9 @@
                                             ,_pHelper,_pFunctionMgr,_pDlg))
 {
     FreeResource();
-<<<<<<< HEAD
-    if(GetHelpId()==0)              //Hack which hides the HelpId for a model Dialog in SfxModelessDialog
+    if(!GetHelpId().getLength())    //Hack which hides the HelpId for a model Dialog in SfxModelessDialog
         SetHelpId(GetUniqueId());   //and will be changed in a UniqueId,
                                     //at this point we reverse it.
-=======
-    if(!GetHelpId().getLength())                //Hack, da im SfxModelessDialog die HelpId
-        SetHelpId(GetUniqueId());   //fuer einen ModelessDialog entfernt und
-                                    //in eine UniqueId gewandelt wird, machen
-                                    //wir das an dieser Stelle rueckgaengig.
->>>>>>> 4fba42e5
     SetText(m_pImpl->aTitle1);
 }
 
