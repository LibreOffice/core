--- conflicted
+++ resolved
@@ -75,15 +75,9 @@
 {
     m_pCharClass = m_pSysLocale->GetCharClassPtr();
 }
-<<<<<<< HEAD
-BOOL FormulaHelper::GetNextFunc( const String&  rFormula,
-                                 BOOL           bBack,
-                                 xub_StrLen&    rFStart,   // Input and output
-=======
 sal_Bool FormulaHelper::GetNextFunc( const String&  rFormula,
                                  sal_Bool           bBack,
-                                 xub_StrLen&    rFStart,   // Ein- und Ausgabe
->>>>>>> 4fba42e5
+                                 xub_StrLen&    rFStart,   // Input and output
                                  xub_StrLen*    pFEnd,     // = NULL
                                  const IFunctionDescription**   ppFDesc,   // = NULL
                                  ::std::vector< ::rtl::OUString>*   pArgs )  const // = NULL
@@ -328,34 +322,24 @@
                 bFound = sal_True;
             else if ( nParCount < 0 )
             {
-<<<<<<< HEAD
-                bFound = TRUE;
+                bFound = sal_True;
                 nStart--;   // read one too far
-=======
+            }
+        }
+        else if ( c == arrayOpen )
+        {
+            bInArray = true;
+        }
+        else if ( c == arrayClose )
+        {
+            bInArray = false;
+        }
+        else if ( c == sep )
+        {
+            if ( !bInArray && nParCount == 0 )
+            {
                 bFound = sal_True;
-                nStart--;   // einen zu weit gelesen
->>>>>>> 4fba42e5
-            }
-        }
-        else if ( c == arrayOpen )
-        {
-            bInArray = true;
-        }
-        else if ( c == arrayClose )
-        {
-            bInArray = false;
-        }
-        else if ( c == sep )
-        {
-            if ( !bInArray && nParCount == 0 )
-            {
-<<<<<<< HEAD
-                bFound = TRUE;
                 nStart--;   // read one too far
-=======
-                bFound = sal_True;
-                nStart--;   // einen zu weit gelesen
->>>>>>> 4fba42e5
             }
         }
         nStart++; // Set behind found position
