/* -*- Mode: C++; tab-width: 4; indent-tabs-mode: nil; c-basic-offset: 4 -*- */
/*************************************************************************
 *
 * DO NOT ALTER OR REMOVE COPYRIGHT NOTICES OR THIS FILE HEADER.
 *
 * Copyright 2000, 2010 Oracle and/or its affiliates.
 *
 * OpenOffice.org - a multi-platform office productivity suite
 *
 * This file is part of OpenOffice.org.
 *
 * OpenOffice.org is free software: you can redistribute it and/or modify
 * it under the terms of the GNU Lesser General Public License version 3
 * only, as published by the Free Software Foundation.
 *
 * OpenOffice.org is distributed in the hope that it will be useful,
 * but WITHOUT ANY WARRANTY; without even the implied warranty of
 * MERCHANTABILITY or FITNESS FOR A PARTICULAR PURPOSE.  See the
 * GNU Lesser General Public License version 3 for more details
 * (a copy is included in the LICENSE file that accompanied this code).
 *
 * You should have received a copy of the GNU Lesser General Public License
 * version 3 along with OpenOffice.org.  If not, see
 * <http://www.openoffice.org/license.html>
 * for a copy of the LGPLv3 License.
 *
 ************************************************************************/

// MARKER(update_precomp.py): autogen include statement, do not remove
#include "precompiled_sw.hxx"

#include <string.h>

#include <vcl/window.hxx>

#include <wrtsh.hxx>
#include <doc.hxx>
#include <docary.hxx>
#include <charfmt.hxx>

#include <sfx2/bindings.hxx>
#include <sfx2/dispatch.hxx>
#include <sfx2/request.hxx>
#include <editeng/eeitem.hxx>
#include <editeng/editeng.hxx>
#include <editeng/editdata.hxx>
#include <editeng/outliner.hxx>
#include <editeng/editview.hxx>
#include <editeng/scripttypeitem.hxx>
#include <editeng/langitem.hxx>

#include <svl/languageoptions.hxx>
#include <svtools/langtab.hxx>
#include <svl/slstitm.hxx>
#include <svl/svstdarr.hxx>
#include <svl/stritem.hxx>

#include <ndtxt.hxx>
#include <pam.hxx>
#include <view.hxx>
#include <viewopt.hxx>

#include "swabstdlg.hxx"

#include <vcl/msgbox.hxx>

#include <langhelper.hxx>

using namespace ::com::sun::star;

namespace SwLangHelper
{

    sal_uInt16 GetLanguageStatus( OutlinerView* pOLV, SfxItemSet& rSet )
    {
        ESelection aSelection = pOLV->GetSelection();
        EditView& rEditView=pOLV->GetEditView();
        EditEngine* pEditEngine=rEditView.GetEditEngine();

        // the value of used script types
        const sal_uInt16 nScriptType =pOLV->GetSelectedScriptType();
        String aScriptTypesInUse( String::CreateFromInt32( nScriptType ) );//pEditEngine->GetScriptType(aSelection)

        SvtLanguageTable aLangTable;

        // get keyboard language
        String aKeyboardLang;
        LanguageType nLang = LANGUAGE_DONTKNOW;

        Window* pWin = rEditView.GetWindow();
        if(pWin)
            nLang = pWin->GetInputLanguage();
        if (nLang != LANGUAGE_DONTKNOW && nLang != LANGUAGE_SYSTEM)
            aKeyboardLang = aLangTable.GetString( nLang );

        // get the language that is in use
        const String aMultipleLanguages = String::CreateFromAscii("*");
        String aCurrentLang = aMultipleLanguages;
        SfxItemSet aSet(pOLV->GetAttribs());
        nLang = SwLangHelper::GetCurrentLanguage( aSet,nScriptType );
        if (nLang != LANGUAGE_DONTKNOW)
            aCurrentLang = aLangTable.GetString( nLang );

        // build sequence for status value
        uno::Sequence< ::rtl::OUString > aSeq( 4 );
        aSeq[0] = aCurrentLang;
        aSeq[1] = aScriptTypesInUse;
        aSeq[2] = aKeyboardLang;
        aSeq[3] = SwLangHelper::GetTextForLanguageGuessing( pEditEngine, aSelection );

        // set sequence as status value
        SfxStringListItem aItem( SID_LANGUAGE_STATUS );
        aItem.SetStringList( aSeq );
        rSet.Put( aItem, SID_LANGUAGE_STATUS );
        return 0;
    }

    bool SetLanguageStatus( OutlinerView* pOLV, SfxRequest &rReq, SwView &rView, SwWrtShell &rSh )
    {
        bool bRestoreSelection = false;
        SfxItemSet aEditAttr(pOLV->GetAttribs());
        ESelection   aSelection  = pOLV->GetSelection();
        EditView   & rEditView   = pOLV->GetEditView();
        EditEngine * pEditEngine = rEditView.GetEditEngine();

        // get the language
        String aNewLangTxt;

        SFX_REQUEST_ARG( rReq, pItem, SfxStringItem, SID_LANGUAGE_STATUS , sal_False );
        if (pItem)
            aNewLangTxt = pItem->GetValue();

        //!! Remember the view frame right now...
        //!! (call to GetView().GetViewFrame() will break if the
        //!! SwTextShell got destroyed meanwhile.)
        SfxViewFrame *pViewFrame = rView.GetViewFrame();

        if (aNewLangTxt.EqualsAscii( "*" ))
        {
            // open the dialog "Tools/Options/Language Settings - Language"
            SfxAbstractDialogFactory* pFact = SfxAbstractDialogFactory::Create();
            if (pFact)
            {
                VclAbstractDialog* pDlg = pFact->CreateVclDialog( rView.GetWindow(), SID_LANGUAGE_OPTIONS );
                pDlg->Execute();
                delete pDlg;
            }
        }
        else
        {
            // setting the new language...
            if (aNewLangTxt.Len() > 0)
            {
                const String aSelectionLangPrefix( String::CreateFromAscii("Current_") );
                const String aParagraphLangPrefix( String::CreateFromAscii("Paragraph_") );
                const String aDocumentLangPrefix( String::CreateFromAscii("Default_") );
                const String aStrNone( String::CreateFromAscii("LANGUAGE_NONE") );
                const String aStrResetLangs( String::CreateFromAscii("RESET_LANGUAGES") );

                xub_StrLen nPos = 0;
                bool bForSelection = true;
                bool bForParagraph = false;
                if (STRING_NOTFOUND != (nPos = aNewLangTxt.Search( aSelectionLangPrefix, 0 )))
                {
                    // ... for the current selection
                    aNewLangTxt = aNewLangTxt.Erase( nPos, aSelectionLangPrefix.Len() );
                    bForSelection = true;
                }
                else if (STRING_NOTFOUND != (nPos = aNewLangTxt.Search( aParagraphLangPrefix , 0 )))
                {
                    // ... for the current paragraph language
                    aNewLangTxt = aNewLangTxt.Erase( nPos, aParagraphLangPrefix.Len() );
                    bForSelection = true;
                    bForParagraph = true;
                }
                else if (STRING_NOTFOUND != (nPos = aNewLangTxt.Search( aDocumentLangPrefix , 0 )))
                {
                    // ... as default document language
                    aNewLangTxt = aNewLangTxt.Erase( nPos, aDocumentLangPrefix.Len() );
                    bForSelection = false;
                }

                if (bForParagraph)
                {
                    bRestoreSelection = true;
                    SwLangHelper::SelectPara( rEditView, aSelection );
                    aSelection = pOLV->GetSelection();
                }
                if (!bForSelection) // document language to be changed...
                {
                    rSh.StartAction();
                    rSh.LockView( sal_True );
                    rSh.Push();

                    // prepare to apply new language to all text in document
                    rSh.SelAll();
                    rSh.ExtendedSelectAll();
                }

                if (aNewLangTxt == aStrNone)
                    SwLangHelper::SetLanguage_None( rSh, pOLV, aSelection, bForSelection, aEditAttr );
                else if (aNewLangTxt == aStrResetLangs)
                    SwLangHelper::ResetLanguages( rSh, pOLV, aSelection, bForSelection );
                else
                    SwLangHelper::SetLanguage( rSh, pOLV, aSelection, aNewLangTxt, bForSelection, aEditAttr );

                // ugly hack, as it seems that EditView/EditEngine does not update their spellchecking marks
                // when setting a new language attribute
                if (bForSelection)
                {
                    const SwViewOption* pVOpt = rView.GetWrtShellPtr()->GetViewOptions();
                    sal_uLong nCntrl = pEditEngine->GetControlWord();
                    // turn off
                    if (!pVOpt->IsOnlineSpell())
                        nCntrl &= ~EE_CNTRL_ONLINESPELLING;
                    else
                        nCntrl &= ~EE_CNTRL_ONLINESPELLING;
                    pEditEngine->SetControlWord(nCntrl);

                    //turn back on
                    if (pVOpt->IsOnlineSpell())
                        nCntrl |= EE_CNTRL_ONLINESPELLING;
                    else
                        nCntrl &= ~EE_CNTRL_ONLINESPELLING;
                    pEditEngine->SetControlWord(nCntrl);

                    pEditEngine->CompleteOnlineSpelling();
                    rEditView.Invalidate();
                }

                if (!bForSelection)
                {
                    // need to release view and restore selection...
                    rSh.Pop( sal_False );
                    rSh.LockView( sal_False );
                    rSh.EndAction();
                }
            }
        }

        // invalidate slot to get the new language displayed
        pViewFrame->GetBindings().Invalidate( rReq.GetSlot() );

        rReq.Done();
        return bRestoreSelection;
    }


    void SetLanguage( SwWrtShell &rWrtSh, const String &rLangText, bool bIsForSelection, SfxItemSet &rCoreSet )
    {
        SetLanguage( rWrtSh, 0 , ESelection(), rLangText, bIsForSelection, rCoreSet );
    }

    void SetLanguage( SwWrtShell &rWrtSh, OutlinerView* pOLV, ESelection aSelection, const String &rLangText, bool bIsForSelection, SfxItemSet &rCoreSet )
    {
        const LanguageType nLang = SvtLanguageTable().GetType( rLangText );
        if (nLang != LANGUAGE_DONTKNOW)
        {
            sal_uInt16 nScriptType = SvtLanguageOptions::GetScriptTypeOfLanguage( nLang );

            EditEngine* pEditEngine = pOLV ? pOLV->GetEditView().GetEditEngine() : NULL;
            OSL_ENSURE( !pOLV || pEditEngine, "OutlinerView without EditEngine???" );

            //get ScriptType
            sal_uInt16 nLangWhichId = 0;
            bool bIsSingleScriptType = true;
            switch (nScriptType)
            {
                case SCRIPTTYPE_LATIN :    nLangWhichId = pEditEngine ? EE_CHAR_LANGUAGE : RES_CHRATR_LANGUAGE; break;
                case SCRIPTTYPE_ASIAN :    nLangWhichId = pEditEngine ? EE_CHAR_LANGUAGE_CJK : RES_CHRATR_CJK_LANGUAGE; break;
                case SCRIPTTYPE_COMPLEX :  nLangWhichId = pEditEngine ? EE_CHAR_LANGUAGE_CTL : RES_CHRATR_CTL_LANGUAGE; break;
                default:
                    bIsSingleScriptType = false;
                    OSL_FAIL("unexpected case" );
            }
            if (bIsSingleScriptType)
            {
                // change language for selection or paragraph
                // (for paragraph is handled by previosuly having set the selection to the
                // whole paragraph)
                if (bIsForSelection)
                {
                    // apply language to current selection
                    if (pEditEngine)
                    {
                        rCoreSet.Put( SvxLanguageItem( nLang, nLangWhichId ));
                        pEditEngine->QuickSetAttribs( rCoreSet, aSelection);
                    }
                    else
                    {
                        rWrtSh.GetCurAttr( rCoreSet );
                        rCoreSet.Put( SvxLanguageItem( nLang, nLangWhichId ));
                        rWrtSh.SetAttr( rCoreSet );
                    }
                }
                else // change language for all text
                {
                    // set document default language
                    switch (nLangWhichId)
                    {
                         case EE_CHAR_LANGUAGE :      nLangWhichId = RES_CHRATR_LANGUAGE; break;
                         case EE_CHAR_LANGUAGE_CJK :  nLangWhichId = RES_CHRATR_CJK_LANGUAGE; break;
                         case EE_CHAR_LANGUAGE_CTL :  nLangWhichId = RES_CHRATR_CTL_LANGUAGE; break;
                    }
                    //Set the default document language
                    rWrtSh.SetDefault( SvxLanguageItem( nLang, nLangWhichId ) );

<<<<<<< HEAD
                    //Resolves: fdo#35282 Clear the language from all Text Styles, and
                    //fallback to default document language
                    const SwTxtFmtColls *pColls = rWrtSh.GetDoc()->GetTxtFmtColls();
                    for(sal_uInt16 i = 0, nCount = pColls->Count(); i < nCount; ++i)
                    {
                        SwTxtFmtColl &rTxtColl = *pColls->GetObject( i );
                        rTxtColl.ResetFmtAttr(nLangWhichId);
                    }
                    //Resolves: fdo#35282 Clear the language from all Character Styles,
                    //and fallback to default document language
                    const SwCharFmts *pCharFmts = rWrtSh.GetDoc()->GetCharFmts();
                    for(sal_uInt16 i = 0, nCount = pCharFmts->Count(); i < nCount; ++i)
                    {
                        SwCharFmt &rCharFmt = *pCharFmts->GetObject( i );
                        rCharFmt.ResetFmtAttr(nLangWhichId);
                    }

                    // set respective language attribute in text document to default
=======
                    // #i102191: hard set respective language attribute in text document
>>>>>>> 99ebfb73
                    // (for all text in the document - which should be selected by now...)
                    rWrtSh.SetAttr( SvxLanguageItem( nLang, nLangWhichId ) );
                }
            }
        }
    }

    void SetLanguage_None( SwWrtShell &rWrtSh, bool bIsForSelection, SfxItemSet &rCoreSet )
    {
        SetLanguage_None( rWrtSh,0,ESelection(),bIsForSelection,rCoreSet );
    }

    void SetLanguage_None( SwWrtShell &rWrtSh, OutlinerView* pOLV, ESelection aSelection, bool bIsForSelection, SfxItemSet &rCoreSet )
    {
        // EditEngine IDs
        const sal_uInt16 aLangWhichId_EE[3] =
        {
            EE_CHAR_LANGUAGE,
            EE_CHAR_LANGUAGE_CJK,
            EE_CHAR_LANGUAGE_CTL
        };

        // Writewr IDs
        const sal_uInt16 aLangWhichId_Writer[3] =
        {
            RES_CHRATR_LANGUAGE,
            RES_CHRATR_CJK_LANGUAGE,
            RES_CHRATR_CTL_LANGUAGE
        };

        if (bIsForSelection)
        {
            // change language for selection or paragraph
            // (for paragraph is handled by previosuly having set the selection to the
            // whole paragraph)

            EditEngine* pEditEngine = pOLV ? pOLV->GetEditView().GetEditEngine() : NULL;
            OSL_ENSURE( !pOLV || pEditEngine, "OutlinerView without EditEngine???" );
            if (pEditEngine)
            {
                for (sal_uInt16 i = 0; i < 3; ++i)
                    rCoreSet.Put( SvxLanguageItem( LANGUAGE_NONE, aLangWhichId_EE[i] ));
                pEditEngine->QuickSetAttribs( rCoreSet, aSelection);
            }
            else
            {
                rWrtSh.GetCurAttr( rCoreSet );
                for (sal_uInt16 i = 0; i < 3; ++i)
                    rCoreSet.Put( SvxLanguageItem( LANGUAGE_NONE, aLangWhichId_Writer[i] ));
                rWrtSh.SetAttr( rCoreSet );
            }
        }
        else // change language for all text
        {
            SvUShortsSort aAttribs;
            for (sal_uInt16 i = 0; i < 3; ++i)
            {
                rWrtSh.SetDefault( SvxLanguageItem( LANGUAGE_NONE, aLangWhichId_Writer[i] ) );
                aAttribs.Insert( aLangWhichId_Writer[i] );
            }

            // set all language attributes to default
            // (for all text in the document - which should be selected by now...)
            rWrtSh.ResetAttr( &aAttribs );
        }
    }

    void ResetLanguages( SwWrtShell &rWrtSh, bool bIsForSelection )
    {
        ResetLanguages( rWrtSh, 0 , ESelection(), bIsForSelection );
    }

    void ResetLanguages( SwWrtShell &rWrtSh, OutlinerView* pOLV, ESelection aSelection, bool bIsForSelection )
    {
        (void) bIsForSelection;
        (void) aSelection;

        // reset language for current selection.
        // The selection should already have been expanded to the whole paragraph or
        // to all text in the document if those are the ranges where to reset
        // the language attributes

        if (pOLV)
        {
            EditView &rEditView = pOLV->GetEditView();
            rEditView.RemoveAttribs( true, EE_CHAR_LANGUAGE );
            rEditView.RemoveAttribs( true, EE_CHAR_LANGUAGE_CJK );
            rEditView.RemoveAttribs( true, EE_CHAR_LANGUAGE_CTL );
        }
        else
        {
            SvUShortsSort aAttribs;
            aAttribs.Insert( RES_CHRATR_LANGUAGE );
            aAttribs.Insert( RES_CHRATR_CJK_LANGUAGE );
            aAttribs.Insert( RES_CHRATR_CTL_LANGUAGE );
            rWrtSh.ResetAttr( &aAttribs );
        }
    }


    /// @returns : the language for the selected text that is set for the
    ///     specified attribute (script type).
    ///     If there are more than one languages used LANGUAGE_DONTKNOW will be returned.
    /// @param nLangWhichId : one of
    ///     RES_CHRATR_LANGUAGE, RES_CHRATR_CJK_LANGUAGE, RES_CHRATR_CTL_LANGUAGE,
    LanguageType GetLanguage( SwWrtShell &rSh, sal_uInt16 nLangWhichId )
    {
        SfxItemSet aSet( rSh.GetAttrPool(), nLangWhichId, nLangWhichId );
        rSh.GetCurAttr( aSet );

        return GetLanguage(aSet,nLangWhichId);
    }

    LanguageType GetLanguage( SfxItemSet aSet, sal_uInt16 nLangWhichId )
    {

        LanguageType nLang = LANGUAGE_SYSTEM;

        const SfxPoolItem *pItem = 0;
        SfxItemState nState = aSet.GetItemState( nLangWhichId, sal_True, &pItem );
        if (nState > SFX_ITEM_DEFAULT && pItem)
        {
            // the item is set and can be used
            nLang = (dynamic_cast< const SvxLanguageItem* >(pItem))->GetLanguage();
        }
        else if (nState == SFX_ITEM_DEFAULT)
        {
            // since the attribute is not set: retrieve the default value
            nLang = (dynamic_cast< const SvxLanguageItem& >(aSet.GetPool()->GetDefaultItem( nLangWhichId ))).GetLanguage();
        }
        else if (nState == SFX_ITEM_DONTCARE)
        {
            // there is more than one language...
            nLang = LANGUAGE_DONTKNOW;
        }
        OSL_ENSURE( nLang != LANGUAGE_SYSTEM, "failed to get the language?" );

        return nLang;
    }

    /// @returns: the language in use for the selected text.
    ///     'In use' means the language(s) matching the script type(s) of the
    ///     selected text. Or in other words, the language a spell checker would use.
    ///     If there is more than one language LANGUAGE_DONTKNOW will be returned.
    LanguageType GetCurrentLanguage( SwWrtShell &rSh )
    {
        // get all script types used in current selection
        const sal_uInt16 nScriptType = rSh.GetScriptType();

        //set language attribute to use according to the script type
        sal_uInt16 nLangWhichId = 0;
        bool bIsSingleScriptType = true;
        switch (nScriptType)
        {
             case SCRIPTTYPE_LATIN :    nLangWhichId = RES_CHRATR_LANGUAGE; break;
             case SCRIPTTYPE_ASIAN :    nLangWhichId = RES_CHRATR_CJK_LANGUAGE; break;
             case SCRIPTTYPE_COMPLEX :  nLangWhichId = RES_CHRATR_CTL_LANGUAGE; break;
             default: bIsSingleScriptType = false; break;
        }

        // get language according to the script type(s) in use
        LanguageType nCurrentLang = LANGUAGE_SYSTEM;
        if (bIsSingleScriptType)
            nCurrentLang = GetLanguage( rSh, nLangWhichId );
        else
        {
            // check if all script types are set to LANGUAGE_NONE and return
            // that if this is the case. Otherwise, having multiple script types
            // in use always means there are several languages in use...
            const sal_uInt16 aScriptTypes[3] =
            {
                RES_CHRATR_LANGUAGE,
                RES_CHRATR_CJK_LANGUAGE,
                RES_CHRATR_CTL_LANGUAGE
            };
            nCurrentLang = LANGUAGE_NONE;
            for (sal_uInt16 i = 0; i < 3; ++i)
            {
                LanguageType nTmpLang = GetLanguage( rSh, aScriptTypes[i] );
                if (nTmpLang != LANGUAGE_NONE)
                {
                    nCurrentLang = LANGUAGE_DONTKNOW;
                    break;
                }
            }
        }
        OSL_ENSURE( nCurrentLang != LANGUAGE_SYSTEM, "failed to get the language?" );

        return nCurrentLang;
    }

    /// @returns: the language in use for the selected text.
    ///     'In use' means the language(s) matching the script type(s) of the
    ///     selected text. Or in other words, the language a spell checker would use.
    ///     If there is more than one language LANGUAGE_DONTKNOW will be returned.
    LanguageType GetCurrentLanguage( SfxItemSet aSet, sal_uInt16 nScriptType )
    {
        //set language attribute to use according to the script type
        sal_uInt16 nLangWhichId = 0;
        bool bIsSingleScriptType = true;
        switch (nScriptType)
        {
             case SCRIPTTYPE_LATIN :    nLangWhichId = EE_CHAR_LANGUAGE; break;
             case SCRIPTTYPE_ASIAN :    nLangWhichId = EE_CHAR_LANGUAGE_CJK; break;
             case SCRIPTTYPE_COMPLEX :  nLangWhichId = EE_CHAR_LANGUAGE_CTL; break;
             default: bIsSingleScriptType = false;
        }

        // get language according to the script type(s) in use
        LanguageType nCurrentLang = LANGUAGE_SYSTEM;
        if (bIsSingleScriptType)
            nCurrentLang = GetLanguage( aSet, nLangWhichId );
        else
        {
            // check if all script types are set to LANGUAGE_NONE and return
            // that if this is the case. Otherwise, having multiple script types
            // in use always means there are several languages in use...
            const sal_uInt16 aScriptTypes[3] =
            {
                EE_CHAR_LANGUAGE,
                EE_CHAR_LANGUAGE_CJK,
                EE_CHAR_LANGUAGE_CTL
            };
            nCurrentLang = LANGUAGE_NONE;
            for (sal_uInt16 i = 0; i < 3; ++i)
            {
                LanguageType nTmpLang = GetLanguage( aSet, aScriptTypes[i] );
                if (nTmpLang != LANGUAGE_NONE)
                {
                    nCurrentLang = LANGUAGE_DONTKNOW;
                    break;
                }
            }
        }
        OSL_ENSURE( nCurrentLang != LANGUAGE_SYSTEM, "failed to get the language?" );

        return nCurrentLang;
    }

    String GetTextForLanguageGuessing( SwWrtShell &rSh )
    {
        // string for guessing language
        String aText;
        SwPaM *pCrsr = rSh.GetCrsr();
        SwTxtNode *pNode = pCrsr->GetNode()->GetTxtNode();
        if (pNode)
        {
            aText = pNode->GetTxt();
            if (aText.Len() > 0)
            {
                xub_StrLen nStt = 0;
                xub_StrLen nEnd = pCrsr->GetPoint()->nContent.GetIndex();
                // at most 100 chars to the left...
                nStt = nEnd > 100 ? nEnd - 100 : 0;
                // ... and 100 to the right of the cursor position
                nEnd = aText.Len() - nEnd > 100 ? nEnd + 100 : aText.Len();
                aText = aText.Copy( nStt, nEnd - nStt );
            }
        }
        return aText;
    }

    String GetTextForLanguageGuessing( EditEngine* rEditEngine, ESelection aDocSelection )
    {
        // string for guessing language
        String aText;

        aText = rEditEngine->GetText(aDocSelection);
        if (aText.Len() > 0)
        {
            xub_StrLen nStt = 0;
            xub_StrLen nEnd = aDocSelection.nEndPos;
            // at most 100 chars to the left...
            nStt = nEnd > 100 ? nEnd - 100 : 0;
            // ... and 100 to the right of the cursor position
            nEnd = aText.Len() - nEnd > 100 ? nEnd + 100 : aText.Len();
            aText = aText.Copy( nStt, nEnd - nStt );
        }

        return aText;
    }


    void SelectPara( EditView &rEditView, const ESelection &rCurSel )
    {
        ESelection aParaSel( rCurSel.nStartPara, 0, rCurSel.nStartPara, USHRT_MAX );
        rEditView.SetSelection( aParaSel );
    }

    void SelectCurrentPara( SwWrtShell &rWrtSh )
    {
        // select current para
        if (!rWrtSh.IsSttPara())
            rWrtSh.MovePara( fnParaCurr, fnParaStart );
        if (!rWrtSh.HasMark())
            rWrtSh.SetMark();
        rWrtSh.SwapPam();
        if (!rWrtSh.IsEndPara())
            rWrtSh.MovePara( fnParaCurr, fnParaEnd );
    #if OSL_DEBUG_LEVEL > 1
        String aSelTxt;
        rWrtSh.GetSelectedText( aSelTxt );
        (void) aSelTxt;
    #endif
    }
}

/* vim:set shiftwidth=4 softtabstop=4 expandtab: */<|MERGE_RESOLUTION|>--- conflicted
+++ resolved
@@ -305,7 +305,6 @@
                     //Set the default document language
                     rWrtSh.SetDefault( SvxLanguageItem( nLang, nLangWhichId ) );
 
-<<<<<<< HEAD
                     //Resolves: fdo#35282 Clear the language from all Text Styles, and
                     //fallback to default document language
                     const SwTxtFmtColls *pColls = rWrtSh.GetDoc()->GetTxtFmtColls();
@@ -323,10 +322,7 @@
                         rCharFmt.ResetFmtAttr(nLangWhichId);
                     }
 
-                    // set respective language attribute in text document to default
-=======
                     // #i102191: hard set respective language attribute in text document
->>>>>>> 99ebfb73
                     // (for all text in the document - which should be selected by now...)
                     rWrtSh.SetAttr( SvxLanguageItem( nLang, nLangWhichId ) );
                 }
