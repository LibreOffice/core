/*************************************************************************
 *
 * DO NOT ALTER OR REMOVE COPYRIGHT NOTICES OR THIS FILE HEADER.
 *
 * Copyright 2008 by Sun Microsystems, Inc.
 *
 * OpenOffice.org - a multi-platform office productivity suite
 *
 * $RCSfile: unotxdoc.cxx,v $
 * $Revision: 1.134 $
 *
 * This file is part of OpenOffice.org.
 *
 * OpenOffice.org is free software: you can redistribute it and/or modify
 * it under the terms of the GNU Lesser General Public License version 3
 * only, as published by the Free Software Foundation.
 *
 * OpenOffice.org is distributed in the hope that it will be useful,
 * but WITHOUT ANY WARRANTY; without even the implied warranty of
 * MERCHANTABILITY or FITNESS FOR A PARTICULAR PURPOSE.  See the
 * GNU Lesser General Public License version 3 for more details
 * (a copy is included in the LICENSE file that accompanied this code).
 *
 * You should have received a copy of the GNU Lesser General Public License
 * version 3 along with OpenOffice.org.  If not, see
 * <http://www.openoffice.org/license.html>
 * for a copy of the LGPLv3 License.
 *
 ************************************************************************/

// MARKER(update_precomp.py): autogen include statement, do not remove
#include "precompiled_sw.hxx"

#include <vos/mutex.hxx>
#include <vcl/image.hxx>
#include <vcl/virdev.hxx>
#include <vcl/svapp.hxx>
#include <vcl/print.hxx>
#include <sfx2/viewfrm.hxx>
#include <sfx2/sfxbasecontroller.hxx>
#include <toolkit/helper/vclunohelper.hxx>
#include <toolkit/awt/vclxdevice.hxx>
#include <cmdid.h>
#include <swtypes.hxx>
#include <wdocsh.hxx>
#include <wrtsh.hxx>
#include <view.hxx>
#include <pview.hxx>
#include <srcview.hxx>
#include <viewsh.hxx>
#include <pvprtdat.hxx>
#include <swprtopt.hxx>
#include <svl/stritem.hxx>
#include <unotxdoc.hxx>
#include <svl/numuno.hxx>
#include <fldbas.hxx>
#include <unotextbodyhf.hxx>
#include <unotextrange.hxx>
#include <unotextcursor.hxx>
#include <unosett.hxx>
#include <unocoll.hxx>
#include <unoredlines.hxx>
#include <unosrch.hxx>
#include <sfx2/dispatch.hxx>
#include <sfx2/request.hxx>
#include <sfx2/objsh.hxx>   // SfxObjectShellRef <-> SV_DECL_REF(SfxObjectShell)
#include <unoprnms.hxx>
#include <unostyle.hxx>
#include <unodraw.hxx>
#include <svl/eitem.hxx>
#include <pagedesc.hxx>
#include <svtools/txtcmp.hxx>
#include <unocrsr.hxx>
#include <unofield.hxx>
#include <unoidx.hxx>
#include <unoflatpara.hxx>
#include <unotxvw.hxx>
#include <poolfmt.hxx>
#include <globdoc.hxx>
#include <viewopt.hxx>
#include <unochart.hxx>
#include <doc.hxx>
#include <charatr.hxx>
#include <svx/xmleohlp.hxx>
#include <globals.hrc>
#include <unomid.h>

#include <com/sun/star/util/SearchOptions.hpp>
#include <com/sun/star/lang/ServiceNotRegisteredException.hpp>
#include <com/sun/star/lang/DisposedException.hpp>
#include <com/sun/star/util/XNumberFormatsSupplier.hpp>
#include <com/sun/star/beans/PropertyAttribute.hpp>
#include <com/sun/star/beans/XFastPropertySet.hpp>
#include <com/sun/star/document/RedlineDisplayType.hpp>
#include <com/sun/star/document/XDocumentEventBroadcaster.hpp>
#include <com/sun/star/frame/XController.hpp>
#include <com/sun/star/frame/XFrame.hpp>
#include <com/sun/star/script/XInvocation.hpp>
#include <com/sun/star/reflection/XIdlClassProvider.hpp>
#include <svx/linkmgr.hxx>
#include <svx/unofill.hxx>
#include <svx/unolingu.hxx>
#include <sfx2/progress.hxx>
#include <swmodule.hxx>
#include <docstat.hxx>
#include <modcfg.hxx>
#include <ndtxt.hxx>
#include <utlui.hrc>
#include <swcont.hxx>
#include <unodefaults.hxx>
#include <SwXDocumentSettings.hxx>
#include <SwXPrintPreviewSettings.hxx>
#include <doc.hxx>
#include <svx/forbiddencharacterstable.hxx>
#include <svl/zforlist.hxx>
#include <drawdoc.hxx>
#include <SwStyleNameMapper.hxx>
#include <osl/file.hxx>

// --> FME 2004-06-08 #i12836# enhanced pdf export
#include <EnhancedPDFExportHelper.hxx>
// <--
#include <numrule.hxx>

///////////////////////////Modified on Jun. 14th//////////////////////////
///////////////////////for getDocumentLanguages///////////////////////////
//-->
#include <svx/langitem.hxx>
#include <doc.hxx>
#include <docary.hxx>      //SwCharFmts
#include <i18npool/mslangid.hxx>

#include <format.hxx>
#include <charfmt.hxx>    //SwCharFmt
#include <fmtcol.hxx>     //SwTxtFmtColl
#include <unostyle.hxx>   //SwAutoStyleFamily
#include <istyleaccess.hxx> // handling of automatic styles

#include <svl/stylepool.hxx>
#include <swatrset.hxx>
#include <view.hxx>
#include <srcview.hxx>

//#include <com/sun/star/i18n/ScriptType.hpp>
#include <svtools/langtab.hxx>
#include <map>
#include <set>
#include <vector>

#include <svx/eeitem.hxx>
#include <svx/editeng.hxx>
#include <svx/svdoutl.hxx>
#include <svl/languageoptions.hxx>
#include <svx/svdview.hxx>

//
//<--
using namespace ::com::sun::star;
using namespace ::com::sun::star::text;
using namespace ::com::sun::star::i18n;
using namespace ::com::sun::star::uno;
using namespace ::com::sun::star::beans;
using namespace ::com::sun::star::lang;
using namespace ::com::sun::star::container;
using namespace ::com::sun::star::document;
using namespace ::com::sun::star::i18n;
using ::rtl::OUString;
using ::osl::FileBase;

/* -----------------------------17.01.01 15:43--------------------------------

 ---------------------------------------------------------------------------*/
#define SW_CREATE_DASH_TABLE            0x01
#define SW_CREATE_GRADIENT_TABLE        0x02
#define SW_CREATE_HATCH_TABLE           0x03
#define SW_CREATE_BITMAP_TABLE          0x04
#define SW_CREATE_TRANSGRADIENT_TABLE   0x05
#define SW_CREATE_MARKER_TABLE          0x06
#define SW_CREATE_DRAW_DEFAULTS         0x07


/******************************************************************************
 *
 ******************************************************************************/

extern bool lcl_GetPostIts( IDocumentFieldsAccess* pIDFA, _SetGetExpFlds * pSrtLst );

SwPrintUIOptions * lcl_GetPrintUIOptions(
    SwDocShell * pDocShell,
    const SfxViewShell * pView )
{
    if (!pDocShell)
        return NULL;

    const BOOL bWebDoc      = NULL != dynamic_cast< const SwWebDocShell * >(pDocShell);
    const bool bSwSrcView   = NULL != dynamic_cast< const SwSrcView * >(pView);
    const SwView * pSwView = dynamic_cast< const SwView * >(pView);
    const bool bHasSelection    = pSwView ? pSwView->HasSelection( sal_False ) : false;  // check for any selection, not just text selection
    const bool bHasPostIts      = lcl_GetPostIts( pDocShell->GetDoc(), 0 );

    // get default values to use in dialog from documents SwPrintData
    const SwPrintData *pPrintData = pDocShell->GetDoc()->getPrintData();
    DBG_ASSERT( pPrintData, "failed to get SwPrintData from document" );

    return new SwPrintUIOptions( bWebDoc, bSwSrcView, bHasSelection, bHasPostIts, *pPrintData );
}

////////////////////////////////////////////////////////////


SwTxtFmtColl *lcl_GetParaStyle(const String& rCollName, SwDoc* pDoc)
{
    SwTxtFmtColl* pColl = pDoc->FindTxtFmtCollByName( rCollName );
    if( !pColl )
    {
        sal_uInt16 nId = SwStyleNameMapper::GetPoolIdFromUIName( rCollName, nsSwGetPoolIdFromName::GET_POOLID_TXTCOLL );
        if( USHRT_MAX != nId )
            pColl = pDoc->GetTxtCollFromPool( nId );
    }
    return pColl;
}
void lcl_DisposeView( SfxViewFrame* pToClose, SwDocShell* pDocShell )
{
    // check if the view frame still exists
    SfxViewFrame* pFound = SfxViewFrame::GetFirst( pDocShell,
                                FALSE );
    while(pFound)
    {
        if( pFound == pToClose)
        {
            pToClose->DoClose();
            break;
        }
        pFound = SfxViewFrame::GetNext( *pFound,
                                pDocShell,
                                FALSE );
    }
}
/* -----------------------------10.03.00 18:02--------------------------------

 ---------------------------------------------------------------------------*/
const Sequence< sal_Int8 > & SwXTextDocument::getUnoTunnelId()
{
    static Sequence< sal_Int8 > aSeq = ::CreateUnoTunnelId();
    return aSeq;
}
/* -----------------------------10.03.00 18:04--------------------------------

 ---------------------------------------------------------------------------*/
sal_Int64 SAL_CALL SwXTextDocument::getSomething( const Sequence< sal_Int8 >& rId )
    throw(RuntimeException)
{
    if( rId.getLength() == 16
        && 0 == rtl_compareMemory( getUnoTunnelId().getConstArray(),
                                        rId.getConstArray(), 16 ) )
    {
            return sal::static_int_cast< sal_Int64 >( reinterpret_cast< sal_IntPtr >( this ));
    }

    sal_Int64 nRet = SfxBaseModel::getSomething( rId );
    if ( nRet )
        return nRet;
    else
    {
        GetNumberFormatter();
        Any aNumTunnel = xNumFmtAgg->queryAggregation(::getCppuType((Reference<XUnoTunnel>*)0));
        Reference<XUnoTunnel> xNumTunnel;
        aNumTunnel >>= xNumTunnel;
        if(xNumTunnel.is())
            return xNumTunnel->getSomething(rId);
    }

    return SfxBaseModel::getSomething( rId );
}
/* -----------------------------16.03.00 14:12--------------------------------

 ---------------------------------------------------------------------------*/
Any SAL_CALL SwXTextDocument::queryInterface( const uno::Type& rType ) throw(RuntimeException)
{
    Any aRet = SwXTextDocumentBaseClass::queryInterface(rType);
    if ( !aRet.hasValue() )
        aRet = SfxBaseModel::queryInterface(rType);
    if ( !aRet.hasValue() &&
        rType == ::getCppuType((Reference<lang::XMultiServiceFactory>*)0))
    {
        Reference<lang::XMultiServiceFactory> xTmp = this;
        aRet <<= xTmp;
    }

    if ( !aRet.hasValue()
        && rType != ::getCppuType((Reference< com::sun::star::document::XDocumentEventBroadcaster>*)0)
        && rType != ::getCppuType((Reference< com::sun::star::frame::XController>*)0)
        && rType != ::getCppuType((Reference< com::sun::star::frame::XFrame>*)0)
        && rType != ::getCppuType((Reference< com::sun::star::script::XInvocation>*)0)
        && rType != ::getCppuType((Reference< com::sun::star::reflection::XIdlClassProvider>*)0)
        && rType != ::getCppuType((Reference< com::sun::star::beans::XFastPropertySet>*)0)
        && rType != ::getCppuType((Reference< com::sun::star::awt::XWindow>*)0))
    {
        GetNumberFormatter();
        if(xNumFmtAgg.is())
            aRet = xNumFmtAgg->queryAggregation(rType);
    }
    return aRet;
}
/* -----------------------------16.03.00 14:12--------------------------------

 ---------------------------------------------------------------------------*/
void SAL_CALL SwXTextDocument::acquire()throw()
{
    SfxBaseModel::acquire();
}
/* -----------------------------16.03.00 14:12--------------------------------

 ---------------------------------------------------------------------------*/
void SAL_CALL SwXTextDocument::release()throw()
{
    SfxBaseModel::release();
}
/* -----------------------------07.12.00 11:37--------------------------------

 ---------------------------------------------------------------------------*/
Reference< XAdapter > SwXTextDocument::queryAdapter(  ) throw(RuntimeException)
{
    return SfxBaseModel::queryAdapter();
}
/* -----------------------------16.03.00 14:12--------------------------------

 ---------------------------------------------------------------------------*/
Sequence< uno::Type > SAL_CALL SwXTextDocument::getTypes() throw(RuntimeException)
{
    Sequence< uno::Type > aBaseTypes = SfxBaseModel::getTypes();
    Sequence< uno::Type > aTextTypes = SwXTextDocumentBaseClass::getTypes();

    Sequence< uno::Type > aNumTypes;
    GetNumberFormatter();
    if(xNumFmtAgg.is())
    {
        const uno::Type& rProvType = ::getCppuType((Reference <XTypeProvider>*)0);
        Any aNumProv = xNumFmtAgg->queryAggregation(rProvType);
        Reference<XTypeProvider> xNumProv;
        if(aNumProv >>= xNumProv)
        {
            aNumTypes = xNumProv->getTypes();
        }
    }
    long nIndex = aBaseTypes.getLength();
    // don't forget the lang::XMultiServiceFactory
    aBaseTypes.realloc(aBaseTypes.getLength() + aTextTypes.getLength() + aNumTypes.getLength() + 1);
    uno::Type* pBaseTypes = aBaseTypes.getArray();
    const uno::Type* pTextTypes = aTextTypes.getConstArray();
    long nPos;
    for(nPos = 0; nPos < aTextTypes.getLength(); nPos++)
    {
        pBaseTypes[nIndex++] = pTextTypes[nPos];
    }
    const uno::Type* pNumTypes = aNumTypes.getConstArray();
    for(nPos = 0; nPos < aNumTypes.getLength(); nPos++)
    {
        pBaseTypes[nIndex++] = pNumTypes[nPos];
    }
    pBaseTypes[nIndex++] = ::getCppuType((Reference<lang::XMultiServiceFactory>*)0);
    return aBaseTypes;
}
/*-- 18.12.98 11:52:59---------------------------------------------------

  -----------------------------------------------------------------------*/
SwXTextDocument::SwXTextDocument(SwDocShell* pShell) :
    SfxBaseModel(pShell),

    aRefreshCont ( static_cast < XTextDocument* > ( this ) ),

    pPropSet(aSwMapProvider.GetPropertySet(PROPERTY_MAP_TEXT_DOCUMENT)),

    pDocShell(pShell),

    bObjectValid(pShell != 0),

    pDrawPage(0),
    pxXDrawPage(0),

    pxXNumberingRules(0),
    pxXFootnotes(0),
    pxXFootnoteSettings(0),
    pxXEndnotes(0),
    pxXEndnoteSettings(0),
    pxXReferenceMarks(0),
    pxXTextFieldTypes(0),
    pxXTextFieldMasters(0),
    pxXTextSections(0),
    pxXBookmarks(0),
    pxXTextTables(0),
    pxXTextFrames(0),
    pxXGraphicObjects(0),
    pxXEmbeddedObjects(0),
    pxXStyleFamilies(0),
    pxXAutoStyles(0),
    pxXChapterNumbering(0),
    pxXDocumentIndexes(0),

    pxXLineNumberingProperties(0),
    pxLinkTargetSupplier(0),
    pxXRedlines(0),
    m_pHiddenViewFrame(0),
    m_pPrintUIOptions( NULL ),
    m_pRenderData( NULL )
{
}
/*-- 18.12.98 11:53:00---------------------------------------------------

  -----------------------------------------------------------------------*/
SwXTextDocument::~SwXTextDocument()
{
    InitNewDoc();
    if(xNumFmtAgg.is())
    {
        Reference< XInterface >  x0;
        xNumFmtAgg->setDelegator(x0);
        xNumFmtAgg = 0;
    }
    delete m_pPrintUIOptions;
    delete m_pRenderData;
}


/*-- 18.12.98 11:55:08---------------------------------------------------

  -----------------------------------------------------------------------*/
/* -----------------18.12.98 12:49-------------------
 *
 * --------------------------------------------------*/
SwXDocumentPropertyHelper * SwXTextDocument::GetPropertyHelper ()
{
    if(!xPropertyHelper.is())
    {
        pPropertyHelper = new SwXDocumentPropertyHelper(*pDocShell->GetDoc());
        xPropertyHelper = (cppu::OWeakObject*)pPropertyHelper;
    }
    return pPropertyHelper;
}
void SwXTextDocument::GetNumberFormatter()
{
    if(IsValid())
    {
        if(!xNumFmtAgg.is())
        {
            if ( pDocShell->GetDoc() )
            {
                SvNumberFormatsSupplierObj* pNumFmt = new SvNumberFormatsSupplierObj(
                                    pDocShell->GetDoc()->GetNumberFormatter( sal_True ));
                Reference< util::XNumberFormatsSupplier >  xTmp = pNumFmt;
                xNumFmtAgg = Reference< XAggregation >(xTmp, UNO_QUERY);
            }
            if(xNumFmtAgg.is())
                xNumFmtAgg->setDelegator((cppu::OWeakObject*)(SwXTextDocumentBaseClass*)this);
        }
        else
        {
            const uno::Type& rTunnelType = ::getCppuType((Reference <XUnoTunnel>*)0);
            Any aNumTunnel = xNumFmtAgg->queryAggregation(rTunnelType);
            SvNumberFormatsSupplierObj* pNumFmt = 0;
            Reference< XUnoTunnel > xNumTunnel;
            if(aNumTunnel >>= xNumTunnel)
            {
                pNumFmt = reinterpret_cast<SvNumberFormatsSupplierObj*>(
                        xNumTunnel->getSomething(SvNumberFormatsSupplierObj::getUnoTunnelId()));

            }
            DBG_ASSERT(pNumFmt, "No number formatter available");
            if(!pNumFmt->GetNumberFormatter())
                pNumFmt->SetNumberFormatter(pDocShell->GetDoc()->GetNumberFormatter( sal_True ));
        }
    }
}
/*-- 18.12.98 11:55:11---------------------------------------------------

  -----------------------------------------------------------------------*/
Reference< XText >  SwXTextDocument::getText(void) throw( RuntimeException )
{
    ::vos::OGuard aGuard(Application::GetSolarMutex());
    if(!IsValid())
        throw RuntimeException();
    if(!xBodyText.is())
    {
        pBodyText = new SwXBodyText(pDocShell->GetDoc());
        xBodyText = pBodyText;
    }
    return xBodyText;
}
/*-- 18.12.98 11:55:11---------------------------------------------------

  -----------------------------------------------------------------------*/
void SwXTextDocument::reformat(void) throw( RuntimeException )
{
    ::vos::OGuard aGuard(Application::GetSolarMutex());
    if(!IsValid())
        throw RuntimeException();
}
/*-- 18.12.98 11:55:16---------------------------------------------------

  -----------------------------------------------------------------------*/
void SwXTextDocument::lockControllers(void) throw( RuntimeException )
{
    ::vos::OGuard aGuard(Application::GetSolarMutex());
    if(IsValid())
    {
        UnoActionContext* pContext = new UnoActionContext(pDocShell->GetDoc());
        aActionArr.Insert(pContext, 0);
    }
    else
        throw RuntimeException();
}
/*-- 18.12.98 11:55:16---------------------------------------------------

  -----------------------------------------------------------------------*/
void SwXTextDocument::unlockControllers(void) throw( RuntimeException )
{
    ::vos::OGuard aGuard(Application::GetSolarMutex());
    if(aActionArr.Count())
    {
        UnoActionContext* pContext = aActionArr.GetObject(0);
        aActionArr.Remove(0);
        delete pContext;
    }
    else
        throw RuntimeException();
}
/*-- 18.12.98 11:55:17---------------------------------------------------

  -----------------------------------------------------------------------*/
sal_Bool SwXTextDocument::hasControllersLocked(void) throw( RuntimeException )
{
    ::vos::OGuard aGuard(Application::GetSolarMutex());
    return aActionArr.Count() > 0;
}
/*-- 18.12.98 13:12:23---------------------------------------------------

  -----------------------------------------------------------------------*/
Reference< frame::XController >  SwXTextDocument::getCurrentController(void) throw( RuntimeException )
{
    return SfxBaseModel::getCurrentController();
}
/*-- 18.12.98 13:12:24---------------------------------------------------

  -----------------------------------------------------------------------*/
void SwXTextDocument::setCurrentController(const Reference< frame::XController > & xController)
    throw( NoSuchElementException, RuntimeException )
{
    SfxBaseModel::setCurrentController(xController);
}
/* -----------------27.01.99 11:48-------------------
 *
 * --------------------------------------------------*/
Reference< XInterface >  SwXTextDocument::getCurrentSelection() throw( RuntimeException )
{
    ::vos::OGuard aGuard(Application::GetSolarMutex());
    Reference< XInterface >  xRef;
    if(IsValid())
    {

        const TypeId aTypeId = TYPE(SwView);
        SwView* pView = (SwView*)SfxViewShell::GetFirst(&aTypeId);
        while(pView && pView->GetObjectShell() != pDocShell)
        {
            pView = (SwView*)SfxViewShell::GetNext(*pView, &aTypeId);
        }
        if(pView)
        {
            Any aRef = pView->GetUNOObject()->getSelection();
            aRef >>= xRef;
        }
    }
    return xRef;
}

/*-- 18.12.98 13:12:24---------------------------------------------------

  -----------------------------------------------------------------------*/
sal_Bool SwXTextDocument::attachResource(const OUString& aURL, const Sequence< beans::PropertyValue >& aArgs)
        throw( RuntimeException )
{
    return SfxBaseModel::attachResource(aURL, aArgs);
}
/*-- 18.12.98 13:12:24---------------------------------------------------

  -----------------------------------------------------------------------*/
OUString SwXTextDocument::getURL(void) throw( RuntimeException )
{
    return SfxBaseModel::getURL();
}
/*-- 18.12.98 13:12:24---------------------------------------------------

  -----------------------------------------------------------------------*/
Sequence< beans::PropertyValue > SwXTextDocument::getArgs(void) throw( RuntimeException )
{
    return SfxBaseModel::getArgs();
}
/*-- 18.12.98 13:12:24---------------------------------------------------

  -----------------------------------------------------------------------*/
void SwXTextDocument::connectController(const Reference< frame::XController > & xController) throw( RuntimeException )
{
    SfxBaseModel::connectController(xController);
}
/*-- 18.12.98 13:12:25---------------------------------------------------

  -----------------------------------------------------------------------*/
void SwXTextDocument::disconnectController(const Reference< frame::XController > & xController) throw( RuntimeException )
{
    SfxBaseModel::disconnectController(xController);
}
/*-- 18.12.98 13:12:25---------------------------------------------------

  -----------------------------------------------------------------------*/
void SwXTextDocument::dispose(void) throw( RuntimeException )
{
    SfxBaseModel::dispose();
}
/*-- 10.05.2005 14:14:39---------------------------------------------------

  -----------------------------------------------------------------------*/
void SwXTextDocument::close( sal_Bool bDeliverOwnership ) throw( util::CloseVetoException, RuntimeException )
{
    if(IsValid() && m_pHiddenViewFrame)
        lcl_DisposeView( m_pHiddenViewFrame, pDocShell);
    SfxBaseModel::close(bDeliverOwnership);
}
/*-- 18.12.98 13:12:25---------------------------------------------------

  -----------------------------------------------------------------------*/
void SwXTextDocument::addEventListener(const Reference< lang::XEventListener > & aListener) throw( RuntimeException )
{
    SfxBaseModel::addEventListener(aListener);
}
/*-- 18.12.98 13:12:26---------------------------------------------------

  -----------------------------------------------------------------------*/
void SwXTextDocument::removeEventListener(const Reference< lang::XEventListener > & aListener) throw( RuntimeException )
{
    SfxBaseModel::removeEventListener(aListener);
}

/*-- 18.12.98 11:55:19---------------------------------------------------

  -----------------------------------------------------------------------*/
Reference< XPropertySet > SwXTextDocument::getLineNumberingProperties(void)
            throw( RuntimeException )
{
    ::vos::OGuard aGuard(Application::GetSolarMutex());
    if(IsValid())
    {
        if(!pxXLineNumberingProperties)
        {
            pxXLineNumberingProperties = new Reference<XPropertySet>;
            (*pxXLineNumberingProperties) = new SwXLineNumberingProperties(pDocShell->GetDoc());
        }
    }
    else
        throw RuntimeException();
    return *pxXLineNumberingProperties;
}
/*-- 18.12.98 11:55:20---------------------------------------------------

  -----------------------------------------------------------------------*/
Reference< XIndexReplace >  SwXTextDocument::getChapterNumberingRules(void)
                                    throw( RuntimeException )
{
    ::vos::OGuard aGuard(Application::GetSolarMutex());
    if(!IsValid())
        throw RuntimeException();
    if(!pxXChapterNumbering)
    {
        pxXChapterNumbering = new Reference< XIndexReplace > ;
        *pxXChapterNumbering = new SwXChapterNumbering(*pDocShell);
    }
    return *pxXChapterNumbering;
}

Reference< XIndexAccess >  SwXTextDocument::getNumberingRules(void) throw( RuntimeException )
{
    ::vos::OGuard aGuard(Application::GetSolarMutex());
    if(!IsValid())
        throw RuntimeException();
    if(!pxXNumberingRules )
    {
        ((SwXTextDocument*)this)->pxXNumberingRules = new Reference< XIndexAccess > ;
        *pxXNumberingRules = new SwXNumberingRulesCollection( pDocShell->GetDoc() );
    }
    return *pxXNumberingRules;
}

/*-- 18.12.98 11:55:21---------------------------------------------------

  -----------------------------------------------------------------------*/
Reference< XIndexAccess >  SwXTextDocument::getFootnotes(void) throw( RuntimeException )
{
    ::vos::OGuard aGuard(Application::GetSolarMutex());
    if(!IsValid())
        throw RuntimeException();
    if(!pxXFootnotes)
    {
        ((SwXTextDocument*)this)->pxXFootnotes = new Reference< XIndexAccess > ;
        *pxXFootnotes = new SwXFootnotes(sal_False, pDocShell->GetDoc());
    }
    return *pxXFootnotes;
}
/*-- 18.12.98 11:55:21---------------------------------------------------

  -----------------------------------------------------------------------*/
Reference< XPropertySet >  SAL_CALL
        SwXTextDocument::getFootnoteSettings(void) throw( RuntimeException )
{
    ::vos::OGuard aGuard(Application::GetSolarMutex());
    if(!IsValid())
        throw RuntimeException();
    if(!pxXFootnoteSettings)
    {
        ((SwXTextDocument*)this)->pxXFootnoteSettings = new Reference< XPropertySet > ;
        *pxXFootnoteSettings = new SwXFootnoteProperties(pDocShell->GetDoc());
    }
    return *pxXFootnoteSettings;
}
/*-- 18.12.98 11:55:21---------------------------------------------------

  -----------------------------------------------------------------------*/
Reference< XIndexAccess >  SwXTextDocument::getEndnotes(void) throw( RuntimeException )
{
    ::vos::OGuard aGuard(Application::GetSolarMutex());
    if(!IsValid())
        throw RuntimeException();
    if(!pxXEndnotes)
    {
        ((SwXTextDocument*)this)->pxXEndnotes = new Reference< XIndexAccess > ;
        *pxXEndnotes = new SwXFootnotes(sal_True, pDocShell->GetDoc());
    }
    return *pxXEndnotes;
}
/*-- 18.12.98 11:55:22---------------------------------------------------

  -----------------------------------------------------------------------*/
Reference< XPropertySet >  SwXTextDocument::getEndnoteSettings(void) throw( RuntimeException )
{
    ::vos::OGuard aGuard(Application::GetSolarMutex());
    if(!IsValid())
        throw RuntimeException();
    if(!pxXEndnoteSettings)
    {
        ((SwXTextDocument*)this)->pxXEndnoteSettings = new Reference< XPropertySet > ;
        *pxXEndnoteSettings = new SwXEndnoteProperties(pDocShell->GetDoc());
    }
    return *pxXEndnoteSettings;
}
/*-- 18.12.98 11:55:22---------------------------------------------------

  -----------------------------------------------------------------------*/
Reference< util::XReplaceDescriptor >  SwXTextDocument::createReplaceDescriptor(void)
    throw( RuntimeException )
{
    ::vos::OGuard aGuard(Application::GetSolarMutex());
    Reference< util::XReplaceDescriptor >  xRet = new SwXTextSearch;
    return xRet;
}
/* -----------------26.02.99 15:52-------------------
 *
 * --------------------------------------------------*/
SwUnoCrsr*  SwXTextDocument::CreateCursorForSearch(Reference< XTextCursor > & xCrsr)
{
    getText();
    XText *const pText = xBodyText.get();
    SwXBodyText* pBText = (SwXBodyText*)pText;
    SwXTextCursor *const pXTextCursor = pBText->CreateTextCursor(true);
    xCrsr.set( static_cast<text::XWordCursor*>(pXTextCursor) );

    SwUnoCrsr *const pUnoCrsr = pXTextCursor->GetCursor();
    pUnoCrsr->SetRemainInSection(sal_False);
    return pUnoCrsr;
}

/*-- 18.12.98 11:55:22---------------------------------------------------

  -----------------------------------------------------------------------*/
sal_Int32 SwXTextDocument::replaceAll(const Reference< util::XSearchDescriptor > & xDesc)
                                        throw( RuntimeException )
{
    ::vos::OGuard aGuard(Application::GetSolarMutex());
    Reference< XUnoTunnel > xDescTunnel(xDesc, UNO_QUERY);
    if(!IsValid() || !xDescTunnel.is() || !xDescTunnel->getSomething(SwXTextSearch::getUnoTunnelId()))
        throw RuntimeException();

    Reference< XTextCursor >  xCrsr;
    SwUnoCrsr*  pUnoCrsr = CreateCursorForSearch(xCrsr);

    const SwXTextSearch* pSearch = reinterpret_cast<const SwXTextSearch*>(
            xDescTunnel->getSomething(SwXTextSearch::getUnoTunnelId()));

    int eRanges(FND_IN_BODY|FND_IN_SELALL);

    util::SearchOptions aSearchOpt;
    pSearch->FillSearchOptions( aSearchOpt );

    SwDocPositions eStart = pSearch->bBack ? DOCPOS_END : DOCPOS_START;
    SwDocPositions eEnd = pSearch->bBack ? DOCPOS_START : DOCPOS_END;

    // Suche soll ueberall stattfinden
    pUnoCrsr->SetRemainInSection(sal_False);
    sal_uInt32 nResult;
    UnoActionContext aContext(pDocShell->GetDoc());
    //try attribute search first
    if(pSearch->HasSearchAttributes()||pSearch->HasReplaceAttributes())
    {
        SfxItemSet aSearch(pDocShell->GetDoc()->GetAttrPool(),
                            RES_CHRATR_BEGIN, RES_CHRATR_END-1,
                            RES_PARATR_BEGIN, RES_PARATR_END-1,
                            RES_FRMATR_BEGIN, RES_FRMATR_END-1,
                            0);
        SfxItemSet aReplace(pDocShell->GetDoc()->GetAttrPool(),
                            RES_CHRATR_BEGIN, RES_CHRATR_END-1,
                            RES_PARATR_BEGIN, RES_PARATR_END-1,
                            RES_FRMATR_BEGIN, RES_FRMATR_END-1,
                            0);
        pSearch->FillSearchItemSet(aSearch);
        pSearch->FillReplaceItemSet(aReplace);
        BOOL bCancel;
        nResult = (sal_Int32)pUnoCrsr->Find( aSearch, !pSearch->bStyles,
                    eStart, eEnd, bCancel,
                    (FindRanges)eRanges,
                    pSearch->sSearchText.Len() ? &aSearchOpt : 0,
                    &aReplace );
    }
    else if(pSearch->bStyles)
    {
        SwTxtFmtColl *pSearchColl = lcl_GetParaStyle(pSearch->sSearchText, pUnoCrsr->GetDoc());
        SwTxtFmtColl *pReplaceColl = lcl_GetParaStyle(pSearch->sReplaceText, pUnoCrsr->GetDoc());;

        BOOL bCancel;
        nResult = pUnoCrsr->Find( *pSearchColl,
                    eStart, eEnd, bCancel,
                    (FindRanges)eRanges, pReplaceColl );

    }
    else
    {
        //todo/mba: assuming that notes should be omitted
        BOOL bSearchInNotes = FALSE;
        BOOL bCancel;
        nResult = pUnoCrsr->Find( aSearchOpt, bSearchInNotes,
            eStart, eEnd, bCancel,
            (FindRanges)eRanges,
            sal_True );
    }
    return (sal_Int32)nResult;

}
/*-- 18.12.98 11:55:22---------------------------------------------------

  -----------------------------------------------------------------------*/
Reference< util::XSearchDescriptor >  SwXTextDocument::createSearchDescriptor(void)
                                                    throw( RuntimeException )
{
    ::vos::OGuard aGuard(Application::GetSolarMutex());
    Reference< util::XSearchDescriptor >  xRet = new SwXTextSearch;
    return xRet;

}
/* -----------------26.02.99 16:08-------------------
 * wird fuer findAll/First/Next verwendet
 * --------------------------------------------------*/
SwUnoCrsr*  SwXTextDocument::FindAny(const Reference< util::XSearchDescriptor > & xDesc,
                                        Reference< XTextCursor > & xCrsr, sal_Bool bAll,
                                                sal_Int32& nResult,
                                                Reference< XInterface >  xLastResult)
{
    Reference< XUnoTunnel > xDescTunnel(xDesc, UNO_QUERY);
    if(!IsValid() || !xDescTunnel.is() || !xDescTunnel->getSomething(SwXTextSearch::getUnoTunnelId()))
        return 0;

    SwUnoCrsr*  pUnoCrsr = CreateCursorForSearch(xCrsr);
    const SwXTextSearch* pSearch = reinterpret_cast<const SwXTextSearch*>(
        xDescTunnel->getSomething(SwXTextSearch::getUnoTunnelId()));

    sal_Bool bParentInExtra = sal_False;
    if(xLastResult.is())
    {
        Reference<XUnoTunnel> xCursorTunnel( xLastResult, UNO_QUERY);
        OTextCursorHelper* pPosCrsr = 0;
        if(xCursorTunnel.is())
        {
            pPosCrsr = reinterpret_cast<OTextCursorHelper*>(xCursorTunnel->getSomething(
                                    OTextCursorHelper::getUnoTunnelId()));
        }
        SwPaM* pCrsr = pPosCrsr ? pPosCrsr->GetPaM() : 0;
        if(pCrsr)
        {
            *pUnoCrsr->GetPoint() = *pCrsr->End();
            pUnoCrsr->DeleteMark();
        }
        else
        {
            SwXTextRange* pRange = 0;
            if(xCursorTunnel.is())
            {
                pRange = reinterpret_cast<SwXTextRange*>(xCursorTunnel->getSomething(
                                        SwXTextRange::getUnoTunnelId()));
            }
            if(!pRange)
                return 0;
            pRange->GetPositions(*pUnoCrsr);
            if(pUnoCrsr->HasMark())
            {
                if(*pUnoCrsr->GetPoint() < *pUnoCrsr->GetMark())
                    pUnoCrsr->Exchange();
                pUnoCrsr->DeleteMark();
            }
        }
        const SwNode* pRangeNode = pUnoCrsr->GetNode();
        bParentInExtra = pRangeNode->FindFlyStartNode() ||
                            pRangeNode->FindFootnoteStartNode() ||
                            pRangeNode->FindHeaderStartNode() ||
                            pRangeNode->FindFooterStartNode() ;
    }

    util::SearchOptions aSearchOpt;
    pSearch->FillSearchOptions( aSearchOpt );

/*
 * folgende Kombinationen sind erlaubt:
 *  - suche einen im Body:                  -> FND_IN_BODY
 *  - suche alle im Body:                   -> FND_IN_BODYONLY | FND_IN_SELALL
 *  - suche in Selectionen: einen / alle    -> FND_IN_SEL  [ | FND_IN_SELALL ]
 *  - suche im nicht Body: einen / alle     -> FND_IN_OTHER [ | FND_IN_SELALL ]
 *  - suche ueberall alle:                  -> FND_IN_SELALL
 */
    int eRanges(FND_IN_BODY);
    if(bParentInExtra)
        eRanges = FND_IN_OTHER;
    if(bAll) //immer - ueberall?
        eRanges = FND_IN_SELALL;
    SwDocPositions eStart = !bAll ? DOCPOS_CURR : pSearch->bBack ? DOCPOS_END : DOCPOS_START;
    SwDocPositions eEnd = pSearch->bBack ? DOCPOS_START : DOCPOS_END;

    nResult = 0;
    sal_uInt16 nSearchProc = 0;
    while(nSearchProc < 2)
    {
        //try attribute search first
        if(pSearch->HasSearchAttributes())
        {
            SfxItemSet aSearch(pDocShell->GetDoc()->GetAttrPool(),
                                RES_CHRATR_BEGIN, RES_CHRATR_END-1,
                                RES_PARATR_BEGIN, RES_PARATR_END-1,
                                RES_FRMATR_BEGIN, RES_FRMATR_END-1,
                                RES_TXTATR_INETFMT, RES_TXTATR_INETFMT,
                                0);
            pSearch->FillSearchItemSet(aSearch);
            BOOL bCancel;
            nResult = (sal_Int32)pUnoCrsr->Find( aSearch, !pSearch->bStyles,
                        eStart, eEnd, bCancel,
                        (FindRanges)eRanges,
                        pSearch->sSearchText.Len() ? &aSearchOpt : 0,
                        0 );
        }
        else if(pSearch->bStyles)
        {
            SwTxtFmtColl *pSearchColl = lcl_GetParaStyle(pSearch->sSearchText, pUnoCrsr->GetDoc());
            //pSearch->sReplaceText
            SwTxtFmtColl *pReplaceColl = 0;
            BOOL bCancel;
            nResult = (sal_Int32)pUnoCrsr->Find( *pSearchColl,
                        eStart, eEnd, bCancel,
                        (FindRanges)eRanges, pReplaceColl );
        }
        else
        {
            //todo/mba: assuming that notes should be omitted
            BOOL bSearchInNotes = FALSE;
            BOOL bCancel;
            nResult = (sal_Int32)pUnoCrsr->Find( aSearchOpt, bSearchInNotes,
                    eStart, eEnd, bCancel,
                    (FindRanges)eRanges,
                    /*int bReplace =*/sal_False );
        }
        nSearchProc++;
        if(nResult || (eRanges&(FND_IN_SELALL|FND_IN_OTHER)))
            break;
        //second step - find in other
        eRanges = FND_IN_OTHER;
    }
    return pUnoCrsr;
}
/*-- 18.12.98 11:55:23---------------------------------------------------

  -----------------------------------------------------------------------*/
Reference< XIndexAccess >
    SwXTextDocument::findAll(const Reference< util::XSearchDescriptor > & xDesc)
                                                throw( RuntimeException )
{
    ::vos::OGuard aGuard(Application::GetSolarMutex());
    Reference< XInterface >  xTmp;
    sal_Int32 nResult = 0;
    Reference< XTextCursor >  xCrsr;
    SwUnoCrsr* pResultCrsr = FindAny(xDesc, xCrsr, sal_True, nResult, xTmp);
    if(!pResultCrsr)
        throw RuntimeException();
    Reference< XIndexAccess >  xRet;
    xRet = new SwXTextRanges( (nResult) ? pResultCrsr : 0 );
    delete pResultCrsr;
    return xRet;
}
/*-- 18.12.98 11:55:23---------------------------------------------------

  -----------------------------------------------------------------------*/
Reference< XInterface >  SwXTextDocument::findFirst(const Reference< util::XSearchDescriptor > & xDesc)
                                            throw( RuntimeException )
{
    ::vos::OGuard aGuard(Application::GetSolarMutex());
    Reference< XInterface >  xTmp;
    sal_Int32 nResult = 0;
    Reference< XTextCursor >  xCrsr;
    SwUnoCrsr* pResultCrsr = FindAny(xDesc, xCrsr, sal_False, nResult, xTmp);
    if(!pResultCrsr)
        throw RuntimeException();
    Reference< XInterface >  xRet;
    if(nResult)
    {
        const uno::Reference< text::XText >  xParent =
            ::sw::CreateParentXText(*pDocShell->GetDoc(),
                    *pResultCrsr->GetPoint());
        xRet = *new SwXTextCursor(xParent, *pResultCrsr);
        delete pResultCrsr;
    }
    return xRet;
}
/*-- 18.12.98 11:55:24---------------------------------------------------

  -----------------------------------------------------------------------*/
Reference< XInterface >  SwXTextDocument::findNext(const Reference< XInterface > & xStartAt,
            const Reference< util::XSearchDescriptor > & xDesc)
            throw( RuntimeException )
{
    ::vos::OGuard aGuard(Application::GetSolarMutex());
    Reference< XInterface >  xTmp;
    sal_Int32 nResult = 0;
    Reference< XTextCursor >  xCrsr;
    if(!xStartAt.is())
        throw RuntimeException();
    SwUnoCrsr* pResultCrsr = FindAny(xDesc, xCrsr, sal_False, nResult, xStartAt);
    if(!pResultCrsr)
        throw RuntimeException();
    Reference< XInterface >  xRet;
    if(nResult)
    {
        const uno::Reference< text::XText >  xParent =
            ::sw::CreateParentXText(*pDocShell->GetDoc(),
                    *pResultCrsr->GetPoint());

        xRet = *new SwXTextCursor(xParent, *pResultCrsr);
        delete pResultCrsr;
    }
    return xRet;
}
/*-- 18.12.98 11:55:24---------------------------------------------------

  -----------------------------------------------------------------------*/
Sequence< beans::PropertyValue > SwXTextDocument::getPagePrintSettings(void)
    throw( RuntimeException )
{
    ::vos::OGuard aGuard(Application::GetSolarMutex());
    Sequence< beans::PropertyValue > aSeq(9);
    if(IsValid())
    {
        beans::PropertyValue* pArray = aSeq.getArray();
        SwPagePreViewPrtData aData;
        const SwPagePreViewPrtData* pData = pDocShell->GetDoc()->GetPreViewPrtData();
        if(pData)
            aData = *pData;
        Any aVal;
        aVal <<= (sal_Int16)aData.GetRow();
        pArray[0] = beans::PropertyValue(C2U("PageRows"), -1, aVal, PropertyState_DIRECT_VALUE);
        aVal <<= (sal_Int16)aData.GetCol();
        pArray[1] = beans::PropertyValue(C2U("PageColumns"), -1, aVal, PropertyState_DIRECT_VALUE);
        aVal <<= (sal_Int32)TWIP_TO_MM100_UNSIGNED(aData.GetLeftSpace());
        pArray[2] = beans::PropertyValue(C2U("LeftMargin"), -1, aVal, PropertyState_DIRECT_VALUE);
        aVal <<= (sal_Int32)TWIP_TO_MM100_UNSIGNED(aData.GetRightSpace());
        pArray[3] = beans::PropertyValue(C2U("RightMargin"), -1, aVal, PropertyState_DIRECT_VALUE);
        aVal <<= (sal_Int32)TWIP_TO_MM100_UNSIGNED(aData.GetTopSpace());
        pArray[4] = beans::PropertyValue(C2U("TopMargin"), -1, aVal, PropertyState_DIRECT_VALUE);
        aVal <<= (sal_Int32)TWIP_TO_MM100_UNSIGNED(aData.GetBottomSpace());
        pArray[5] = beans::PropertyValue(C2U("BottomMargin"), -1, aVal, PropertyState_DIRECT_VALUE);
        aVal <<= (sal_Int32)TWIP_TO_MM100_UNSIGNED(aData.GetHorzSpace());
        pArray[6] = beans::PropertyValue(C2U("HoriMargin"), -1, aVal, PropertyState_DIRECT_VALUE);
        aVal <<= (sal_Int32)TWIP_TO_MM100_UNSIGNED(aData.GetVertSpace());
        pArray[7] = beans::PropertyValue(C2U("VertMargin"), -1, aVal, PropertyState_DIRECT_VALUE);
        BOOL bTemp = aData.GetLandscape();
        aVal.setValue(&bTemp, ::getCppuBooleanType());
        pArray[8] = beans::PropertyValue(C2U("IsLandscape"), -1, aVal, PropertyState_DIRECT_VALUE);
    }
    else
        throw RuntimeException();
    return aSeq;
}
/* -----------------24.02.99 10:57-------------------
 *
 * --------------------------------------------------*/
sal_uInt32 lcl_Any_To_ULONG(const Any& rValue, sal_Bool& bException)
{
    bException = sal_False;
    TypeClass eType = rValue.getValueType().getTypeClass();

    sal_uInt32 nRet = 0;
    if( eType == TypeClass_UNSIGNED_LONG )
        rValue >>= nRet;
    else
    {
         sal_Int32 nVal=0;
         bException = !(rValue >>= nVal);
         if( !bException )
            nRet = (sal_uInt32)nVal;
    }

    return nRet;
}
/*-- 09.06.2004 12:18:10---------------------------------------------------

  -----------------------------------------------------------------------*/
String lcl_CreateOutlineString( USHORT nIndex,
            const SwOutlineNodes& rOutlineNodes, const SwNumRule* pOutlRule)
{
    String sEntry;
    const SwTxtNode * pTxtNd = rOutlineNodes[ nIndex ]->GetTxtNode();
    SwNumberTree::tNumberVector aNumVector = pTxtNd->GetNumberVector();
    if( pOutlRule && pTxtNd->GetNumRule())
        for( sal_Int8 nLevel = 0;
             nLevel <= pTxtNd->GetActualListLevel();
             nLevel++ )
        {
            long nVal = aNumVector[nLevel];
            nVal ++;
            nVal -= pOutlRule->Get(nLevel).GetStart();
            sEntry += String::CreateFromInt32( nVal );
            sEntry += '.';
        }
    sEntry += rOutlineNodes[ nIndex ]->
                    GetTxtNode()->GetExpandTxt( 0, STRING_LEN, sal_False );
    return sEntry;
}
/*-- 18.12.98 11:55:25---------------------------------------------------

  -----------------------------------------------------------------------*/
void SwXTextDocument::setPagePrintSettings(const Sequence< beans::PropertyValue >& aSettings)
    throw( RuntimeException )
{
    ::vos::OGuard aGuard(Application::GetSolarMutex());
    if(IsValid())
    {
        SwPagePreViewPrtData aData;
        //falls nur einige Properties kommen, dann die akt. Einstellungen benutzen
        const SwPagePreViewPrtData* pData = pDocShell->GetDoc()->GetPreViewPrtData();
        if(pData)
            aData = *pData;
        const beans::PropertyValue* pProperties = aSettings.getConstArray();
        int nCount = aSettings.getLength();
        for(int i = 0; i < nCount; i++)
        {
            String sName = pProperties[i].Name;
            const Any& rVal = pProperties[i].Value;
            sal_Bool bException;
            sal_uInt32 nVal = lcl_Any_To_ULONG(rVal, bException);
            if( COMPARE_EQUAL == sName.CompareToAscii("PageRows" ) )
            {
                if(!nVal || nVal > 0xff)
                    throw RuntimeException();
                aData.SetRow((BYTE)nVal);
            }
            else if(COMPARE_EQUAL == sName.CompareToAscii("PageColumns"))
            {
                if(!nVal  || nVal > 0xff)
                    throw RuntimeException();
                aData.SetCol((BYTE)nVal);
            }
            else if(COMPARE_EQUAL == sName.CompareToAscii("LeftMargin"))
            {
                aData.SetLeftSpace(MM100_TO_TWIP_UNSIGNED(nVal));
            }
            else if(COMPARE_EQUAL == sName.CompareToAscii("RightMargin"))
            {
                aData.SetRightSpace(MM100_TO_TWIP_UNSIGNED(nVal));
            }
            else if(COMPARE_EQUAL == sName.CompareToAscii("TopMargin"))
            {
                aData.SetTopSpace(MM100_TO_TWIP_UNSIGNED(nVal));
            }
            else if(COMPARE_EQUAL == sName.CompareToAscii("BottomMargin"))
            {
                aData.SetBottomSpace(MM100_TO_TWIP_UNSIGNED(nVal));
            }
            else if(COMPARE_EQUAL == sName.CompareToAscii("HoriMargin"))
            {
                aData.SetHorzSpace(MM100_TO_TWIP_UNSIGNED(nVal));
            }
            else if(COMPARE_EQUAL == sName.CompareToAscii("VertMargin"))
            {
                aData.SetVertSpace(MM100_TO_TWIP_UNSIGNED(nVal));
            }
            else if(COMPARE_EQUAL == sName.CompareToAscii("IsLandscape"))
            {
                bException =  (::getBooleanCppuType() != rVal.getValueType());
                aData.SetLandscape(*(sal_Bool*)rVal.getValue());
            }
            else
                bException = sal_True;
            if(bException)
                throw RuntimeException();
        }
        pDocShell->GetDoc()->SetPreViewPrtData(&aData);
    }
    else
        throw RuntimeException();
}
/*-- 18.12.98 11:55:25---------------------------------------------------

  -----------------------------------------------------------------------*/
void SwXTextDocument::printPages(const Sequence< beans::PropertyValue >& xOptions)
    throw( IllegalArgumentException, RuntimeException )
{
    ::vos::OGuard aGuard(Application::GetSolarMutex());
    if(IsValid())
    {
        SfxViewFrame* pFrame = SfxViewFrame::LoadHiddenDocument( *pDocShell, 7 );
        SfxRequest aReq(FN_PRINT_PAGEPREVIEW, SFX_CALLMODE_SYNCHRON,
                                    pDocShell->GetDoc()->GetAttrPool());
            aReq.AppendItem(SfxBoolItem(FN_PRINT_PAGEPREVIEW, sal_True));

        OUString sFileName( C2U(SW_PROP_NAME_STR(UNO_NAME_FILE_NAME)));
        OUString sCopyCount(C2U(SW_PROP_NAME_STR(UNO_NAME_COPY_COUNT)));
        OUString sCollate(C2U(SW_PROP_NAME_STR(UNO_NAME_COLLATE)));
        OUString sSort(C2U(SW_PROP_NAME_STR(UNO_NAME_SORT)));
        OUString sPages(C2U(SW_PROP_NAME_STR(UNO_NAME_PAGES)));

        for ( int n = 0; n < xOptions.getLength(); ++n )
        {
            // get Property-Value from options
            const beans::PropertyValue &rProp = xOptions.getConstArray()[n];
            Any aValue( rProp.Value );

            // FileName-Property?
            if ( rProp.Name == sFileName )
            {
                OUString sFileURL;
                if ( (rProp.Value >>= sFileURL ) )
                {
                    // Convert the File URL into a system dependant path, as the SalPrinter expects
                    OUString sSystemPath;
                    FileBase::getSystemPathFromFileURL ( sFileURL, sSystemPath );
                    aReq.AppendItem(SfxStringItem( SID_FILE_NAME, sSystemPath ) );
                }
                else if ( rProp.Value.getValueType() != ::getVoidCppuType() )
                    throw IllegalArgumentException();
            }

            // CopyCount-Property
            else if ( rProp.Name == sCopyCount )
            {
                sal_Int32 nCopies = 0;
                aValue >>= nCopies;
                aReq.AppendItem(SfxInt16Item( SID_PRINT_COPIES, (sal_Int16)nCopies ) );
            }

            // Collate-Property
            else if ( rProp.Name == sCollate )
            {
                if ( rProp.Value.getValueType() == ::getBooleanCppuType())

                    aReq.AppendItem(SfxBoolItem( SID_PRINT_COLLATE, *(sal_Bool*)rProp.Value.getValue() ) );
                else
                    throw IllegalArgumentException();
            }

            // Sort-Property
            else if ( rProp.Name == sSort )
            {
                if ( rProp.Value.getValueType() == ::getBooleanCppuType() )
                    aReq.AppendItem(SfxBoolItem( SID_PRINT_SORT, *(sal_Bool*)rProp.Value.getValue() ) );
                else
                    throw IllegalArgumentException();
            }

            // Pages-Property
            else if ( rProp.Name == sPages )
            {
                OUString sTmp;
                if ( rProp.Value >>= sTmp )
                    aReq.AppendItem( SfxStringItem( SID_PRINT_PAGES, sTmp ) );
                else
                    throw IllegalArgumentException();
            }
        }


        pFrame->GetViewShell()->ExecuteSlot(aReq);
        // Frame schliessen
        pFrame->DoClose();

    }
    else
        throw RuntimeException();
}
/*-- 18.12.98 11:55:25---------------------------------------------------

  -----------------------------------------------------------------------*/
Reference< XNameAccess >  SwXTextDocument::getReferenceMarks(void)
                                        throw( RuntimeException )
{
    ::vos::OGuard aGuard(Application::GetSolarMutex());
    if(!IsValid())
        throw RuntimeException();
    if(!pxXReferenceMarks)
    {
        ((SwXTextDocument*)this)->pxXReferenceMarks = new Reference< XNameAccess > ;
        *pxXReferenceMarks = new SwXReferenceMarks(pDocShell->GetDoc());
    }
    return *pxXReferenceMarks;
}
/* -----------------21.12.98 10:20-------------------
 *
 * --------------------------------------------------*/
Reference< XEnumerationAccess >  SwXTextDocument::getTextFields(void) throw( RuntimeException )
{
    ::vos::OGuard aGuard(Application::GetSolarMutex());
    if(!IsValid())
        throw RuntimeException();
    if(!pxXTextFieldTypes)
    {
        ((SwXTextDocument*)this)->pxXTextFieldTypes = new Reference< XEnumerationAccess > ;
        *pxXTextFieldTypes = new SwXTextFieldTypes(pDocShell->GetDoc());
    }
    return *pxXTextFieldTypes;
}
/*-- 21.12.98 10:21:12---------------------------------------------------

  -----------------------------------------------------------------------*/
Reference< XNameAccess >  SwXTextDocument::getTextFieldMasters(void)
    throw( RuntimeException )
{
    ::vos::OGuard aGuard(Application::GetSolarMutex());
    if(!IsValid())
        throw RuntimeException();
    if(!pxXTextFieldMasters)
    {
        ((SwXTextDocument*)this)->pxXTextFieldMasters = new Reference< XNameAccess > ;
        *pxXTextFieldMasters = new SwXTextFieldMasters(pDocShell->GetDoc());
    }
    return *pxXTextFieldMasters;
}
/*-- 21.12.98 10:21:12---------------------------------------------------

  -----------------------------------------------------------------------*/
Reference< XNameAccess >  SwXTextDocument::getEmbeddedObjects(void) throw( RuntimeException )
{
    ::vos::OGuard aGuard(Application::GetSolarMutex());
    if(!IsValid())
        throw RuntimeException();
    if(!pxXEmbeddedObjects)
    {
        ((SwXTextDocument*)this)->pxXEmbeddedObjects = new Reference< XNameAccess > ;
        *pxXEmbeddedObjects = new SwXTextEmbeddedObjects(pDocShell->GetDoc());
    }
    return *pxXEmbeddedObjects;
}
/*-- 21.12.98 10:21:13---------------------------------------------------

  -----------------------------------------------------------------------*/
Reference< XNameAccess >  SwXTextDocument::getBookmarks(void) throw( RuntimeException )
{
    ::vos::OGuard aGuard(Application::GetSolarMutex());
    if(!IsValid())
        throw RuntimeException();
    if(!pxXBookmarks)
    {
        ((SwXTextDocument*)this)->pxXBookmarks = new Reference< XNameAccess > ;
        *pxXBookmarks = new SwXBookmarks(pDocShell->GetDoc());
    }
    return *pxXBookmarks;
}
/*-- 21.12.98 10:21:13---------------------------------------------------

  -----------------------------------------------------------------------*/
Reference< XNameAccess >  SwXTextDocument::getTextSections(void) throw( RuntimeException )
{
    ::vos::OGuard aGuard(Application::GetSolarMutex());
    if(!IsValid())
        throw RuntimeException();
    if(!pxXTextSections)
    {
        ((SwXTextDocument*)this)->pxXTextSections = new Reference< XNameAccess > ;
        *pxXTextSections = new SwXTextSections(pDocShell->GetDoc());
    }
    return *pxXTextSections;
}
/*-- 21.12.98 10:21:13---------------------------------------------------

  -----------------------------------------------------------------------*/
Reference< XNameAccess >  SwXTextDocument::getTextTables(void) throw( RuntimeException )
{
    ::vos::OGuard aGuard(Application::GetSolarMutex());
    if(!IsValid())
        throw RuntimeException();
    if(!pxXTextTables)
    {
        ((SwXTextDocument*)this)->pxXTextTables = new Reference< XNameAccess > ;
        *pxXTextTables = new SwXTextTables(pDocShell->GetDoc());
    }
    return *pxXTextTables;
}
/*-- 21.12.98 10:21:13---------------------------------------------------

  -----------------------------------------------------------------------*/
Reference< XNameAccess >  SwXTextDocument::getGraphicObjects(void) throw( RuntimeException )
{
    ::vos::OGuard aGuard(Application::GetSolarMutex());
    if(!IsValid())
        throw RuntimeException();
    if(!pxXGraphicObjects)
    {
        ((SwXTextDocument*)this)->pxXGraphicObjects = new Reference< XNameAccess > ;
        *pxXGraphicObjects = new SwXTextGraphicObjects(pDocShell->GetDoc());
    }
    return *pxXGraphicObjects;
}
/*-- 21.12.98 10:21:14---------------------------------------------------

  -----------------------------------------------------------------------*/
Reference< XNameAccess >  SwXTextDocument::getTextFrames(void) throw( RuntimeException )
{
    ::vos::OGuard aGuard(Application::GetSolarMutex());
    if(!IsValid())
        throw RuntimeException();
    if(!pxXTextFrames)
    {
        ((SwXTextDocument*)this)->pxXTextFrames = new Reference< XNameAccess > ;
        *pxXTextFrames = new SwXTextFrames(pDocShell->GetDoc());
    }
    return *pxXTextFrames;
}
/* -----------------21.12.98 10:56-------------------
 *
 * --------------------------------------------------*/
Reference< XNameAccess >  SwXTextDocument::getStyleFamilies(void) throw( RuntimeException )
{
    ::vos::OGuard aGuard(Application::GetSolarMutex());
    if(!IsValid())
        throw RuntimeException();
    if(!pxXStyleFamilies)
    {
        ((SwXTextDocument*)this)->pxXStyleFamilies = new Reference< XNameAccess > ;
        *pxXStyleFamilies = new SwXStyleFamilies(*pDocShell);
    }
    return *pxXStyleFamilies;
}
/*-- 19.05.06 10:15:22---------------------------------------------------

  -----------------------------------------------------------------------*/
uno::Reference< style::XAutoStyles > SwXTextDocument::getAutoStyles(  )
    throw (uno::RuntimeException)
{
    ::vos::OGuard aGuard(Application::GetSolarMutex());
    if(!IsValid())
        throw RuntimeException();
    if(!pxXAutoStyles)
    {
        pxXAutoStyles = new Reference< style::XAutoStyles > ;
        *pxXAutoStyles = new SwXAutoStyles(*pDocShell);
    }
    return *pxXAutoStyles;

}
/*-- 22.01.99 10:18:03---------------------------------------------------

  -----------------------------------------------------------------------*/
Reference< drawing::XDrawPage >  SwXTextDocument::getDrawPage(void) throw( RuntimeException )
{
    ::vos::OGuard aGuard(Application::GetSolarMutex());
    if(!IsValid())
        throw RuntimeException();
    if(!pxXDrawPage)
    {
        // simplified this creation, keeping original below as reference
        // for the case that it did something by purpose
        ((SwXTextDocument*)this)->pDrawPage = new SwXDrawPage(pDocShell->GetDoc());
        ((SwXTextDocument*)this)->pxXDrawPage = new Reference< drawing::XDrawPage >(pDrawPage);

        //((SwXTextDocument*)this)->pxXDrawPage = new Reference< drawing::XDrawPage > ;
        //((SwXTextDocument*)this)->pDrawPage = new SwXDrawPage(pDocShell->GetDoc());
        //Reference< drawing::XShapes >  xTmp = pDrawPage;
        //*pxXDrawPage = Reference< drawing::XDrawPage>(xTmp, UNO_QUERY);
    }
    return *pxXDrawPage;
}
/* -----------------07.04.99 10:11-------------------
 *
 * --------------------------------------------------*/
SwXDrawPage* SwXTextDocument::GetDrawPage()
{
    if(!IsValid())
        return 0;
    if(!pDrawPage)
        getDrawPage();
    return pDrawPage;
}
/*-- 18.12.98 11:55:26---------------------------------------------------

  -----------------------------------------------------------------------*/
void SwXTextDocument::Invalidate()
{
    bObjectValid = sal_False;
    if(xNumFmtAgg.is())
    {
        const uno::Type& rTunnelType = ::getCppuType((Reference <XUnoTunnel>*)0);
        Any aNumTunnel = xNumFmtAgg->queryAggregation(rTunnelType);
        SvNumberFormatsSupplierObj* pNumFmt = 0;
        Reference< XUnoTunnel > xNumTunnel;
        if(aNumTunnel >>= xNumTunnel)
        {
            pNumFmt = reinterpret_cast<SvNumberFormatsSupplierObj*>(
                    xNumTunnel->getSomething(SvNumberFormatsSupplierObj::getUnoTunnelId()));
            pNumFmt->SetNumberFormatter(0);
        }
        DBG_ASSERT(pNumFmt, "No number formatter available");
    }
    InitNewDoc();
    pDocShell = 0;
    aRefreshCont.Disposing();
}
/* -----------------------------13.07.00 15:59--------------------------------

 ---------------------------------------------------------------------------*/
void SwXTextDocument::Reactivate(SwDocShell* pNewDocShell)
{
    if(pDocShell && pDocShell != pNewDocShell)
        Invalidate();
    pDocShell = pNewDocShell;
    bObjectValid = TRUE;
}
/*-- 18.12.98 11:55:26---------------------------------------------------

  -----------------------------------------------------------------------*/
void    SwXTextDocument::InitNewDoc()
{
    // zunaechst alle Collections invalidieren, dann Referenzen loeschen und Null setzen
    if(pxXTextTables)
    {
         XNameAccess* pTbls = pxXTextTables->get();
        ((SwXTextTables*)pTbls)->Invalidate();
        delete pxXTextTables;
        pxXTextTables = 0;
    }

    if(pxXTextFrames)
    {
         XNameAccess* pFrms = pxXTextFrames->get();
        ((SwXTextFrames*)pFrms)->Invalidate();
        delete pxXTextFrames;
        pxXTextFrames = 0;
    }

    if(pxXGraphicObjects)
    {
         XNameAccess* pFrms = pxXGraphicObjects->get();
        ((SwXTextGraphicObjects*)pFrms)->Invalidate();
        delete pxXGraphicObjects;
        pxXGraphicObjects = 0;
    }

    if(pxXEmbeddedObjects)
    {
     XNameAccess* pOLE = pxXEmbeddedObjects->get();
        ((SwXTextEmbeddedObjects*)pOLE)->Invalidate();
        delete pxXEmbeddedObjects;
        pxXEmbeddedObjects = 0;
    }

    if(xBodyText.is())
    {
        xBodyText = 0;
        pBodyText = 0;
    }

    if(xNumFmtAgg.is())
    {
        const uno::Type& rTunnelType = ::getCppuType((Reference <XUnoTunnel>*)0);
        Any aNumTunnel = xNumFmtAgg->queryAggregation(rTunnelType);
        SvNumberFormatsSupplierObj* pNumFmt = 0;
        Reference< XUnoTunnel > xNumTunnel;
        if(aNumTunnel >>= xNumTunnel)
        {
            pNumFmt = reinterpret_cast<SvNumberFormatsSupplierObj*>(
                    xNumTunnel->getSomething(SvNumberFormatsSupplierObj::getUnoTunnelId()));

        }
        DBG_ASSERT(pNumFmt, "No number formatter available");
        pNumFmt->SetNumberFormatter(0);
    }

    if(pxXTextFieldTypes)
    {
         XEnumerationAccess* pT = pxXTextFieldTypes->get();
        ((SwXTextFieldTypes*)pT)->Invalidate();
        delete pxXTextFieldTypes;
        pxXTextFieldTypes = 0;
    }

    if(pxXTextFieldMasters)
    {
         XNameAccess* pT = pxXTextFieldMasters->get();
        ((SwXTextFieldMasters*)pT)->Invalidate();
        delete pxXTextFieldMasters;
        pxXTextFieldMasters = 0;
    }

    if(pxXTextSections)
    {
         XNameAccess* pSect = pxXTextSections->get();
        ((SwXTextSections*)pSect)->Invalidate();
        delete pxXTextSections;
        pxXTextSections = 0;
    }

    if(pxXDrawPage)
    {
        // --> OD 2008-07-23 #i91798#, #i91895#
        // dispose XDrawPage here. We are the owner and know that it is no longer in a valid condition.
        uno::Reference<lang::XComponent> xComp( *pxXDrawPage, uno::UNO_QUERY );
        xComp->dispose();
        // <--
        pDrawPage->InvalidateSwDoc();
        delete pxXDrawPage;
        pxXDrawPage = 0;
    }

    if ( pxXNumberingRules )
    {
        XIndexAccess* pNum = pxXNumberingRules->get();
        ((SwXNumberingRulesCollection*)pNum)->Invalidate();
        delete pxXNumberingRules;
        pxXNumberingRules = 0;
    }

    if(pxXFootnotes)
    {
         XIndexAccess* pFtn = pxXFootnotes->get();
        ((SwXFootnotes*)pFtn)->Invalidate();
        delete pxXFootnotes;
        pxXFootnotes = 0;
    }

    if(pxXEndnotes)
    {
         XIndexAccess* pFtn = pxXEndnotes->get();
        ((SwXFootnotes*)pFtn)->Invalidate();
        delete pxXEndnotes;
        pxXEndnotes = 0;
    }

    if(pxXDocumentIndexes)
    {
         XIndexAccess* pIdxs = pxXDocumentIndexes->get();
        ((SwXDocumentIndexes*)pIdxs)->Invalidate();
        delete pxXDocumentIndexes;
        pxXDocumentIndexes = 0;
    }

    if(pxXStyleFamilies)
    {
         XNameAccess* pStyles = pxXStyleFamilies->get();
        ((SwXStyleFamilies*)pStyles)->Invalidate();
        delete pxXStyleFamilies;
        pxXStyleFamilies = 0;
    }
    if(pxXAutoStyles)
    {
         XNameAccess* pStyles = pxXAutoStyles->get();
        ((SwXAutoStyles*)pStyles)->Invalidate();
        delete pxXAutoStyles;
        pxXAutoStyles = 0;
    }

    if(pxXBookmarks)
    {
         XNameAccess* pBm = pxXBookmarks->get();
        ((SwXBookmarks*)pBm)->Invalidate();
        delete pxXBookmarks;
        pxXBookmarks = 0;
    }

    if(pxXChapterNumbering)
    {
         XIndexReplace* pCh = pxXChapterNumbering->get();
        ((SwXChapterNumbering*)pCh)->Invalidate();
        delete pxXChapterNumbering;
        pxXChapterNumbering = 0;
    }

    if(pxXFootnoteSettings)
    {
         XPropertySet* pFntSet = pxXFootnoteSettings->get();
        ((SwXFootnoteProperties*)pFntSet)->Invalidate();
        delete pxXFootnoteSettings;
        pxXFootnoteSettings = 0;
    }

    if(pxXEndnoteSettings)
    {
         XPropertySet* pEndSet = pxXEndnoteSettings->get();
        ((SwXEndnoteProperties*)pEndSet)->Invalidate();
        delete pxXEndnoteSettings;
        pxXEndnoteSettings = 0;
    }

    if(pxXLineNumberingProperties)
    {
         XPropertySet* pLine = pxXLineNumberingProperties->get();
        ((SwXLineNumberingProperties*)pLine)->Invalidate();
        delete pxXLineNumberingProperties;
        pxXLineNumberingProperties = 0;
    }
    if(pxXReferenceMarks)
    {
         XNameAccess* pMarks = pxXReferenceMarks->get();
        ((SwXReferenceMarks*)pMarks)->Invalidate();
        delete pxXReferenceMarks;
        pxXReferenceMarks = 0;
    }
    if(pxLinkTargetSupplier)
    {
         XNameAccess* pAccess = (*pxLinkTargetSupplier).get();
        ((SwXLinkTargetSupplier*)pAccess)->Invalidate();
        delete pxLinkTargetSupplier;
        pxLinkTargetSupplier = 0;
    }
    if(pxXRedlines)
    {
        XEnumerationAccess* pMarks = pxXRedlines->get();
        ((SwXRedlines*)pMarks)->Invalidate();
        delete pxXRedlines;
        pxXRedlines = 0;
    }
    if(xPropertyHelper.is())
    {
        pPropertyHelper->Invalidate();
        xPropertyHelper = 0;
        pPropertyHelper = 0;
    }
}

/*-- 11.03.99 11:51:40---------------------------------------------------

  -----------------------------------------------------------------------*/
#define COM_SUN_STAR__DRAWING_LENGTH 13
Reference< XInterface >  SwXTextDocument::createInstance(const OUString& rServiceName)
                                        throw( Exception, RuntimeException )
{
    ::vos::OGuard aGuard(Application::GetSolarMutex());
    if(!IsValid())
        throw RuntimeException();
    Reference< XInterface >  xRet;
    sal_uInt16 nType = SwXServiceProvider::GetProviderType(rServiceName);
    if(nType != SW_SERVICE_INVALID)
    {
        xRet = SwXServiceProvider::MakeInstance(nType, pDocShell->GetDoc());
    }
    else
    {
        if( rServiceName.compareToAscii( "com.sun.star.", 13 ) == 0 )
        {
            sal_Int32 nIndex = COM_SUN_STAR__DRAWING_LENGTH;
            OUString sCategory = rServiceName.getToken( 0, '.', nIndex );
            sal_Bool bShape = sCategory == C2U("drawing");
            if( bShape || sCategory == C2U("form"))
            {
                if(bShape)
                {
                    short nTable = 0;
                    if( 0 == rServiceName.reverseCompareToAsciiL( RTL_CONSTASCII_STRINGPARAM("com.sun.star.drawing.DashTable") ) )
                        nTable = SW_CREATE_DASH_TABLE;
                    else if( 0 == rServiceName.reverseCompareToAsciiL( RTL_CONSTASCII_STRINGPARAM("com.sun.star.drawing.GradientTable") ) )
                        nTable = SW_CREATE_GRADIENT_TABLE;
                    else if( 0 == rServiceName.reverseCompareToAsciiL( RTL_CONSTASCII_STRINGPARAM("com.sun.star.drawing.HatchTable") ) )
                        nTable = SW_CREATE_HATCH_TABLE;
                    else if( 0 == rServiceName.reverseCompareToAsciiL( RTL_CONSTASCII_STRINGPARAM("com.sun.star.drawing.BitmapTable") ) )
                        nTable = SW_CREATE_BITMAP_TABLE;
                    else if( 0 == rServiceName.reverseCompareToAsciiL( RTL_CONSTASCII_STRINGPARAM("com.sun.star.drawing.TransparencyGradientTable") ) )
                        nTable = SW_CREATE_TRANSGRADIENT_TABLE;
                    else if( 0 == rServiceName.reverseCompareToAsciiL( RTL_CONSTASCII_STRINGPARAM("com.sun.star.drawing.MarkerTable") ) )
                        nTable = SW_CREATE_MARKER_TABLE;
                    else if( 0 == rServiceName.reverseCompareToAsciiL( RTL_CONSTASCII_STRINGPARAM("com.sun.star.drawing.Defaults") ) )
                        nTable = SW_CREATE_DRAW_DEFAULTS;
                    if(nTable)
                    {
                        xRet = GetPropertyHelper()->GetDrawTable(nTable);
                    }
                }
            }
            else if (sCategory == C2U ("document") )
            {
                if( 0 == rServiceName.reverseCompareToAsciiL( RTL_CONSTASCII_STRINGPARAM("com.sun.star.document.Settings") ) )
                    xRet = Reference < XInterface > ( *new SwXDocumentSettings ( this ) );
                if( 0 == rServiceName.reverseCompareToAsciiL( RTL_CONSTASCII_STRINGPARAM("com.sun.star.document.ImportEmbeddedObjectResolver") ) )
                {
                    xRet = (::cppu::OWeakObject * )new SvXMLEmbeddedObjectHelper( *pDocShell, EMBEDDEDOBJECTHELPER_MODE_READ );
                }
            }
            else if (sCategory == C2U ("text") )
            {
                if( 0 == rServiceName.reverseCompareToAsciiL( RTL_CONSTASCII_STRINGPARAM("com.sun.star.text.PrintPreviewSettings") ) )
                    xRet = Reference < XInterface > ( *new SwXPrintPreviewSettings ( pDocShell->GetDoc() ) );
                else if( 0 == rServiceName.reverseCompareToAsciiL( RTL_CONSTASCII_STRINGPARAM("com.sun.star.text.DocumentSettings") ) )
                    xRet = Reference < XInterface > ( *new SwXDocumentSettings ( this ) );
            }
            else if (sCategory == C2U ("chart2") )
            {
                if( 0 == rServiceName.reverseCompareToAsciiL( RTL_CONSTASCII_STRINGPARAM("com.sun.star.chart2.data.DataProvider") ) )
                    xRet = Reference < XInterface > ( dynamic_cast< chart2::data::XDataProvider * >(pDocShell->getIDocumentChartDataProviderAccess()->GetChartDataProvider()) );
            }

            if(!xRet.is())
            {
                //! we don't want to insert OLE2 Shapes (e.g. "com.sun.star.drawing.OLE2Shape", ...)
                //! like this (by creating them with the documents factory and
                //! adding the shapes to the draw page).
                //! For inserting OLE objects the proper way is to use
                //! "com.sun.star.text.TextEmbeddedObject"!
                if (rServiceName.lastIndexOf( C2U(".OLE2Shape") ) == rServiceName.getLength() - 10)
                    throw ServiceNotRegisteredException();  // declare service to be not registered with this factory

                // --> OD 2006-02-22 #b6382898#
                // the XML import is allowed to create instances of com.sun.star.drawing.OLE2Shape.
                // Thus, a temporary service name is introduced to make this possible.
                OUString aTmpServiceName( rServiceName );
                if ( bShape &&
                     rServiceName.compareToAscii( "com.sun.star.drawing.temporaryForXMLImportOLE2Shape" ) == 0 )
                {
                    aTmpServiceName = OUString::createFromAscii( "com.sun.star.drawing.OLE2Shape" );
                }
                //hier den Draw - Service suchen
                Reference< XInterface >  xTmp = SvxFmMSFactory::createInstance(aTmpServiceName);
                // <--
                if(bShape)
                {
                    nIndex = COM_SUN_STAR__DRAWING_LENGTH;
                    if( 0 == rServiceName.reverseCompareToAsciiL ( RTL_CONSTASCII_STRINGPARAM ( "com.sun.star.drawing.GroupShape" ) ) ||
                        0 == rServiceName.reverseCompareToAsciiL ( RTL_CONSTASCII_STRINGPARAM ( "com.sun.star.drawing.Shape3DSceneObject" ) ) )
                        xRet = *new SwXGroupShape( xTmp );
                    else
                        xRet = *new SwXShape( xTmp );
                }
                else
                    xRet = xTmp;
            }
        }
        else
            throw ServiceNotRegisteredException();
    }
    return xRet;
}
/*-- 11.03.99 11:51:40---------------------------------------------------

  -----------------------------------------------------------------------*/
Reference< XInterface >  SwXTextDocument::createInstanceWithArguments(
        const OUString& ServiceSpecifier,
        const Sequence< Any >& /*Arguments*/)
        throw( Exception, RuntimeException )
{
    Reference< XInterface >  xInt = createInstance(ServiceSpecifier);
    //die Any-Sequence dient zur Initialisierung von Objekten, die auf
    //Parameter zwingend angewiesen sind - bis jetzt haben wir das nicht
    return xInt;
}
/*-- 11.03.99 11:51:41---------------------------------------------------

  -----------------------------------------------------------------------*/
Sequence< OUString > SwXTextDocument::getAvailableServiceNames(void)
                                        throw( RuntimeException )
{
    static Sequence< OUString > aServices;
    if ( aServices.getLength() == 0 )
    {
        Sequence< OUString > aRet =  SvxFmMSFactory::getAvailableServiceNames();
        OUString* pRet = aRet.getArray();
        for ( sal_Int32 i = 0; i < aRet.getLength(); ++i )
        {
            if ( pRet[i].compareToAscii( "com.sun.star.drawing.OLE2Shape" ) == 0 )
            {
                pRet[i] = pRet[aRet.getLength() - 1];
                aRet.realloc( aRet.getLength() - 1 ); // <pRet> no longer valid.
                break;
            }
        }
        Sequence< OUString > aOwn = SwXServiceProvider::GetAllServiceNames();
        aServices = SvxFmMSFactory::concatServiceNames(aRet, aOwn);
    }

    return aServices;
}
/* -----------------18.03.99 11:36-------------------
 *
 * --------------------------------------------------*/
OUString SwXTextDocument::getImplementationName(void) throw( RuntimeException )
{
    return C2U("SwXTextDocument");
}
/* -----------------20.01.04 10:14-------------------
 *
 * --------------------------------------------------*/
sal_Bool SwXTextDocument::supportsService(const OUString& rServiceName) throw( RuntimeException )
{
    if (
        (rServiceName.equalsAsciiL(RTL_CONSTASCII_STRINGPARAM ( "com.sun.star.document.OfficeDocument" ))) ||
        (rServiceName.equalsAsciiL(RTL_CONSTASCII_STRINGPARAM ( "com.sun.star.text.GenericTextDocument")))
       )
    return sal_True;

    BOOL bWebDoc    = (0 != PTR_CAST(SwWebDocShell,    pDocShell));
    BOOL bGlobalDoc = (0 != PTR_CAST(SwGlobalDocShell, pDocShell));
    BOOL bTextDoc   = (!bWebDoc && !bGlobalDoc);

    return (
            (bWebDoc    && rServiceName.equalsAsciiL(RTL_CONSTASCII_STRINGPARAM("com.sun.star.text.WebDocument"   ))) ||
            (bGlobalDoc && rServiceName.equalsAsciiL(RTL_CONSTASCII_STRINGPARAM("com.sun.star.text.GlobalDocument"))) ||
            (bTextDoc   && rServiceName.equalsAsciiL(RTL_CONSTASCII_STRINGPARAM("com.sun.star.text.TextDocument"  )))
           );
}
/* -----------------20.01.04 10:17-------------------
 *
 * --------------------------------------------------*/
Sequence< OUString > SwXTextDocument::getSupportedServiceNames(void) throw( RuntimeException )
{
    BOOL bWebDoc    = (0 != PTR_CAST(SwWebDocShell,    pDocShell));
    BOOL bGlobalDoc = (0 != PTR_CAST(SwGlobalDocShell, pDocShell));
    BOOL bTextDoc   = (!bWebDoc && !bGlobalDoc);

    Sequence< OUString > aRet (3);
    OUString* pArray = aRet.getArray();

    pArray[0] = OUString ( RTL_CONSTASCII_USTRINGPARAM ( ( "com.sun.star.document.OfficeDocument"  ) ) );
    pArray[1] = OUString ( RTL_CONSTASCII_USTRINGPARAM ( ( "com.sun.star.text.GenericTextDocument" ) ) );

    if (bTextDoc)
        pArray[2] = OUString ( RTL_CONSTASCII_USTRINGPARAM ( ( "com.sun.star.text.TextDocument" ) ) );
    else
    if (bWebDoc)
        pArray[2] = OUString ( RTL_CONSTASCII_USTRINGPARAM ( ( "com.sun.star.text.WebDocument" ) ) );
    else
    if (bGlobalDoc)
        pArray[2] = OUString ( RTL_CONSTASCII_USTRINGPARAM ( ( "com.sun.star.text.GlobalDocument" ) ) );

    return aRet;
}
/* -----------------05.05.99 12:10-------------------
 *
 * --------------------------------------------------*/
Reference< XIndexAccess >  SwXTextDocument::getDocumentIndexes(void) throw( RuntimeException )
{
    ::vos::OGuard aGuard(Application::GetSolarMutex());
    if(!IsValid())
        throw RuntimeException();
    if(!pxXDocumentIndexes)
    {
        ((SwXTextDocument*)this)->pxXDocumentIndexes = new Reference< XIndexAccess > ;
        *pxXDocumentIndexes = new SwXDocumentIndexes(pDocShell->GetDoc());
    }
    return *pxXDocumentIndexes;
}

/*-- 10.05.99 13:58:58---------------------------------------------------

  -----------------------------------------------------------------------*/
Reference< XPropertySetInfo >  SwXTextDocument::getPropertySetInfo(void) throw( RuntimeException )
{
    static Reference< XPropertySetInfo >  xRet = pPropSet->getPropertySetInfo();
    return xRet;
}
/*-- 10.05.99 13:58:58---------------------------------------------------

  -----------------------------------------------------------------------*/
void SwXTextDocument::setPropertyValue(const OUString& rPropertyName,
    const Any& aValue)
    throw( UnknownPropertyException, PropertyVetoException, IllegalArgumentException,
                                         WrappedTargetException, RuntimeException)
{
    ::vos::OGuard aGuard(Application::GetSolarMutex());
    if(!IsValid())
        throw RuntimeException();
    const SfxItemPropertySimpleEntry*  pEntry = pPropSet->getPropertyMap()->getByName( rPropertyName);

    if(!pEntry)
        throw UnknownPropertyException();
    if(pEntry->nFlags & PropertyAttribute::READONLY)
        throw PropertyVetoException();
    switch(pEntry->nWID)
    {
        case  WID_DOC_CHAR_COUNT     :
        case  WID_DOC_PARA_COUNT     :
        case  WID_DOC_WORD_COUNT     :
            throw RuntimeException();
        case  WID_DOC_WORD_SEPARATOR :
        {
            OUString sDelim;
            aValue >>= sDelim;
            SW_MOD()->GetModuleConfig()->SetWordDelimiter(sDelim);
        }
        break;
        case WID_DOC_CHANGES_RECORD:
        case WID_DOC_CHANGES_SHOW:
        {
            sal_Bool bSet = *(sal_Bool*)aValue.getValue();
            sal_uInt16 eMode = pDocShell->GetDoc()->GetRedlineMode();
            if(WID_DOC_CHANGES_SHOW == pEntry->nWID)
            {
                eMode &= ~(nsRedlineMode_t::REDLINE_SHOW_INSERT | nsRedlineMode_t::REDLINE_SHOW_DELETE);
                eMode |= nsRedlineMode_t::REDLINE_SHOW_INSERT;
                if( bSet )
                    eMode |= nsRedlineMode_t::REDLINE_SHOW_DELETE;
            }
            else if(WID_DOC_CHANGES_RECORD == pEntry->nWID)
            {
                eMode = bSet ? eMode|nsRedlineMode_t::REDLINE_ON : eMode&~nsRedlineMode_t::REDLINE_ON;
            }
            pDocShell->GetDoc()->SetRedlineMode( (RedlineMode_t)(eMode ));
        }
        break;
        case  WID_DOC_CHANGES_PASSWORD:
        {
            Sequence <sal_Int8> aNew;
            if(aValue >>= aNew)
            {
                SwDoc* pDoc = pDocShell->GetDoc();
                pDoc->SetRedlinePassword(aNew);
                if(aNew.getLength())
                {
                    sal_uInt16 eMode = pDoc->GetRedlineMode();
                    eMode = eMode|nsRedlineMode_t::REDLINE_ON;
                    pDoc->SetRedlineMode( (RedlineMode_t)(eMode ));
                }
            }
        }
        break;
        case WID_DOC_AUTO_MARK_URL :
        {
            OUString sURL;
            aValue >>= sURL;
            pDocShell->GetDoc()->SetTOIAutoMarkURL(sURL);
        }
        break;
        case WID_DOC_HIDE_TIPS :
            SW_MOD()->GetModuleConfig()->SetHideFieldTips(*(sal_Bool*)aValue.getValue());
        break;
        case WID_DOC_REDLINE_DISPLAY:
        {
            sal_Int16 eRedMode = pDocShell->GetDoc()->GetRedlineMode();
            eRedMode = eRedMode & (~nsRedlineMode_t::REDLINE_SHOW_MASK);
            sal_Int16 nSet = 0;
            aValue >>= nSet;
            switch(nSet)
            {
                case RedlineDisplayType::NONE: break;
                case RedlineDisplayType::INSERTED: eRedMode |= nsRedlineMode_t::REDLINE_SHOW_INSERT; break;
                case RedlineDisplayType::REMOVED: eRedMode |= nsRedlineMode_t::REDLINE_SHOW_DELETE;  break;
                case RedlineDisplayType::
                        INSERTED_AND_REMOVED: eRedMode |= nsRedlineMode_t::REDLINE_SHOW_INSERT|nsRedlineMode_t::REDLINE_SHOW_DELETE;
                break;
                default: throw IllegalArgumentException();
            }
            pDocShell->GetDoc()->SetRedlineMode(eRedMode);
        }
        break;
        case WID_DOC_TWO_DIGIT_YEAR:
        {
            sal_Int16 nYear = 0;
            aValue >>= nYear;
            SfxRequest aRequest ( SID_ATTR_YEAR2000, SFX_CALLMODE_SLOT, pDocShell->GetDoc()->GetAttrPool());
            aRequest.AppendItem(SfxUInt16Item( SID_ATTR_YEAR2000, static_cast < sal_uInt16 > ( nYear ) ) );
            pDocShell->Execute ( aRequest );
        }
        break;
        case WID_DOC_AUTOMATIC_CONTROL_FOCUS:
        {
            SwDrawDocument * pDrawDoc;
            sal_Bool bAuto = *(sal_Bool*) aValue.getValue();

            if ( 0 != ( pDrawDoc = dynamic_cast< SwDrawDocument * >( pDocShell->GetDoc()->GetDrawModel() ) ) )
                pDrawDoc->SetAutoControlFocus( bAuto );
            else if (bAuto)
            {
                // if setting to true, and we don't have an
                // SdrModel, then we are changing the default and
                // must thus create an SdrModel, if we don't have an
                // SdrModel and we are leaving the default at false,
                // we don't need to make an SdrModel and can do nothing
                // --> OD 2005-08-08 #i52858# - method name changed
                pDrawDoc = dynamic_cast< SwDrawDocument * > (pDocShell->GetDoc()->GetOrCreateDrawModel() );
                // <--
                pDrawDoc->SetAutoControlFocus ( bAuto );
            }
        }
        break;
        case WID_DOC_APPLY_FORM_DESIGN_MODE:
        {
            SwDrawDocument * pDrawDoc;
            sal_Bool bMode = *(sal_Bool*)aValue.getValue();

            if ( 0 != ( pDrawDoc = dynamic_cast< SwDrawDocument * > (pDocShell->GetDoc()->GetDrawModel() ) ) )
                pDrawDoc->SetOpenInDesignMode( bMode );
            else if (!bMode)
            {
                // if setting to false, and we don't have an
                // SdrModel, then we are changing the default and
                // must thus create an SdrModel, if we don't have an
                // SdrModel and we are leaving the default at true,
                // we don't need to make an SdrModel and can do
                // nothing
                // --> OD 2005-08-08 #i52858# - method name changed
                pDrawDoc = dynamic_cast< SwDrawDocument * > (pDocShell->GetDoc()->GetOrCreateDrawModel() );
                // <--
                pDrawDoc->SetOpenInDesignMode ( bMode );
            }
        }
        break;
        // --> FME 2005-02-25 #i42634# New property to set the bInReading
        // flag at the document, used during binary import
        case WID_DOC_LOCK_UPDATES :
        {
            SwDoc* pDoc = pDocShell->GetDoc();
            bool bBool (false);
            if( aValue >>= bBool )
              pDoc->SetInReading( bBool );
        }
        break;
        // <--
        case WID_DOC_BUILDID:
            aValue >>= maBuildId;
        break;
        // --> OD 2006-03-21 #b6375613#
        case WID_APPLY_WORKAROUND_FOR_B6375613:
        {
            bool bApplyWorkaroundForB6375613( false );
            aValue >>= bApplyWorkaroundForB6375613;
            pDocShell->GetDoc()->SetApplyWorkaroundForB6375613( bApplyWorkaroundForB6375613 );
        }
        break;
        // <--

        default:
        {
            const SfxPoolItem& rItem = pDocShell->GetDoc()->GetDefault(pEntry->nWID);
            SfxPoolItem* pNewItem = rItem.Clone();
            pNewItem->PutValue(aValue, pEntry->nMemberId);
            pDocShell->GetDoc()->SetDefault(*pNewItem);
            delete pNewItem;
        }
    }
}
/*-- 10.05.99 13:58:59---------------------------------------------------

  -----------------------------------------------------------------------*/
Any SwXTextDocument::getPropertyValue(const OUString& rPropertyName)
    throw( UnknownPropertyException, WrappedTargetException, RuntimeException )
{
    ::vos::OGuard aGuard(Application::GetSolarMutex());
    if(!IsValid())
        throw RuntimeException();
    const SfxItemPropertySimpleEntry*  pEntry = pPropSet->getPropertyMap()->getByName( rPropertyName);

    if(!pEntry)
        throw UnknownPropertyException();
    Any aAny;
    switch(pEntry->nWID)
    {
        case  WID_DOC_CHAR_COUNT     :
        case  WID_DOC_PARA_COUNT     :
        case  WID_DOC_WORD_COUNT     :
        {
            SwDocStat aStat(pDocShell->GetDoc()->GetDocStat());
            if(aStat.bModified)
                pDocShell->GetDoc()->UpdateDocStat( aStat );
            sal_Int32 nValue;
            switch(pEntry->nWID)
            {
                case  WID_DOC_CHAR_COUNT     :nValue = aStat.nChar;break;
                case  WID_DOC_PARA_COUNT     :nValue = aStat.nPara;break;
                case  WID_DOC_WORD_COUNT     :nValue = aStat.nWord;break;
            }
            aAny <<= nValue;
        }
        break;
        case  WID_DOC_WORD_SEPARATOR :
        {
            aAny <<= OUString(SW_MOD()->GetDocStatWordDelim());
        }
        break;
        case WID_DOC_CHANGES_RECORD:
        case WID_DOC_CHANGES_SHOW:
        {
            sal_uInt16 eMode = pDocShell->GetDoc()->GetRedlineMode();
            sal_Bool bSet = sal_False;
            if(WID_DOC_CHANGES_SHOW == pEntry->nWID)
            {
                sal_uInt16 nMask = nsRedlineMode_t::REDLINE_SHOW_INSERT | nsRedlineMode_t::REDLINE_SHOW_DELETE;
                bSet = (eMode & nMask) == nMask;
            }
            else if(WID_DOC_CHANGES_RECORD == pEntry->nWID)
            {
                bSet = (eMode& nsRedlineMode_t::REDLINE_ON)  != 0;
            }
            aAny.setValue(&bSet, ::getBooleanCppuType());
        }
        break;
        case  WID_DOC_CHANGES_PASSWORD:
        {
            SwDoc* pDoc = pDocShell->GetDoc();
            aAny <<= pDoc->GetRedlinePassword();
        }
        break;
        case WID_DOC_AUTO_MARK_URL :
            aAny <<= OUString(pDocShell->GetDoc()->GetTOIAutoMarkURL());
        break;
        case WID_DOC_HIDE_TIPS :
        {
            BOOL bTemp = SW_MOD()->GetModuleConfig()->IsHideFieldTips();
            aAny.setValue(&bTemp, ::getBooleanCppuType());
        }
        break;
        case WID_DOC_REDLINE_DISPLAY:
        {
            sal_Int16 eRedMode = pDocShell->GetDoc()->GetRedlineMode();
            eRedMode = eRedMode & nsRedlineMode_t::REDLINE_SHOW_MASK;
            sal_Int16 nRet = RedlineDisplayType::NONE;
            if(nsRedlineMode_t::REDLINE_SHOW_INSERT == eRedMode)
                nRet = RedlineDisplayType::INSERTED;
            else if(nsRedlineMode_t::REDLINE_SHOW_DELETE == eRedMode)
                nRet = RedlineDisplayType::REMOVED;
            else if(nsRedlineMode_t::REDLINE_SHOW_MASK == eRedMode)
                nRet = RedlineDisplayType::INSERTED_AND_REMOVED;
            aAny <<= nRet;
        }
        break;
        case WID_DOC_FORBIDDEN_CHARS:
        {
            GetPropertyHelper();
            Reference<XForbiddenCharacters> xRet(xPropertyHelper, UNO_QUERY);
            aAny <<= xRet;
        }
        break;
        case WID_DOC_TWO_DIGIT_YEAR:
        {
            aAny <<= static_cast < sal_Int16 > (pDocShell->GetDoc()->GetNumberFormatter ( TRUE )->GetYear2000());
        }
        break;
        case WID_DOC_AUTOMATIC_CONTROL_FOCUS:
        {
            SwDrawDocument * pDrawDoc;
            sal_Bool bAuto;
            if ( 0 != ( pDrawDoc = dynamic_cast< SwDrawDocument * > (pDocShell->GetDoc()->GetDrawModel() ) ) )
                bAuto = pDrawDoc->GetAutoControlFocus();
            else
                bAuto = sal_False;
            aAny.setValue(&bAuto, ::getBooleanCppuType());
        }
        break;
        case WID_DOC_APPLY_FORM_DESIGN_MODE:
        {
            SwDrawDocument * pDrawDoc;
            sal_Bool bMode;
            if ( 0 != ( pDrawDoc = dynamic_cast< SwDrawDocument * > (pDocShell->GetDoc()->GetDrawModel() ) ) )
                bMode = pDrawDoc->GetOpenInDesignMode();
            else
                bMode = sal_True;
            aAny.setValue(&bMode, ::getBooleanCppuType());
        }
        break;
        case WID_DOC_BASIC_LIBRARIES:
            aAny <<= pDocShell->GetBasicContainer();
        break;
        case WID_DOC_DIALOG_LIBRARIES:
            aAny <<= pDocShell->GetDialogContainer();
        break;
        case WID_DOC_RUNTIME_UID:
            aAny <<= getRuntimeUID();
        break;
        case WID_DOC_LOCK_UPDATES :
            aAny <<= static_cast<bool>( pDocShell->GetDoc()->IsInReading() );
        break;
        case WID_DOC_BUILDID:
            aAny <<= maBuildId;
        break;
        case WID_DOC_HAS_VALID_SIGNATURES:
            aAny <<= hasValidSignatures();
        break;
        // --> OD 2006-03-21 #b6375613#
        case WID_APPLY_WORKAROUND_FOR_B6375613:
        {
            aAny <<= pDocShell->GetDoc()->ApplyWorkaroundForB6375613();
        }
        break;
        // <--

        default:
        {
            const SfxPoolItem& rItem = pDocShell->GetDoc()->GetDefault(pEntry->nWID);
            rItem.QueryValue(aAny, pEntry->nMemberId);
        }
    }
    return aAny;
}
/*-- 10.05.99 13:58:59---------------------------------------------------

  -----------------------------------------------------------------------*/
void SwXTextDocument::addPropertyChangeListener(const OUString& /*PropertyName*/,
    const Reference< XPropertyChangeListener > & /*aListener*/)
    throw( UnknownPropertyException, WrappedTargetException, RuntimeException )
{
    DBG_WARNING("not implemented");
}
/*-- 10.05.99 13:58:59---------------------------------------------------

  -----------------------------------------------------------------------*/
void SwXTextDocument::removePropertyChangeListener(const OUString& /*PropertyName*/,
    const Reference< XPropertyChangeListener > & /*aListener*/)
    throw( UnknownPropertyException, WrappedTargetException, RuntimeException )
{
    DBG_WARNING("not implemented");
}
/*-- 10.05.99 13:59:00---------------------------------------------------

  -----------------------------------------------------------------------*/
void SwXTextDocument::addVetoableChangeListener(const OUString& /*PropertyName*/,
    const Reference< XVetoableChangeListener > & /*aListener*/)
    throw( UnknownPropertyException, WrappedTargetException, RuntimeException )
{
    DBG_WARNING("not implemented");
}
/*-- 10.05.99 13:59:00---------------------------------------------------

  -----------------------------------------------------------------------*/
void SwXTextDocument::removeVetoableChangeListener(const OUString& /*PropertyName*/,
                        const Reference< XVetoableChangeListener > & /*aListener*/)
    throw( UnknownPropertyException, WrappedTargetException, RuntimeException )
{
    DBG_WARNING("not implemented");
}
/* -----------------25.10.99 10:42-------------------

 --------------------------------------------------*/
Reference< XNameAccess >  SwXTextDocument::getLinks(void) throw( RuntimeException )
{
    if(!pxLinkTargetSupplier)
    {
        pxLinkTargetSupplier = new Reference< XNameAccess > ;
        (*pxLinkTargetSupplier) = new SwXLinkTargetSupplier(*(SwXTextDocument*)this);
    }
    return (*pxLinkTargetSupplier);
}
/* -----------------------------11.01.01 15:01--------------------------------

 ---------------------------------------------------------------------------*/
Reference< XEnumerationAccess > SwXTextDocument::getRedlines(  ) throw(RuntimeException)
{
    if(!pxXRedlines)
    {
        pxXRedlines = new Reference< XEnumerationAccess > ;
        (*pxXRedlines) = new SwXRedlines(pDocShell->GetDoc());
    }
    return *pxXRedlines;
}
/*-- 21.02.00 08:41:06---------------------------------------------------

  -----------------------------------------------------------------------*/
void SwXTextDocument::refresh(void) throw( RuntimeException )
{
    ::vos::OGuard aGuard(Application::GetSolarMutex());
    if(!IsValid())
        throw RuntimeException();
    SwWrtShell *pWrtShell = pDocShell->GetWrtShell();
    notifyRefreshListeners();
    if(pWrtShell)
        pWrtShell->CalcLayout();
}
/*-- 21.02.00 08:41:06---------------------------------------------------

  -----------------------------------------------------------------------*/
void SwXTextDocument::addRefreshListener(const Reference< util::XRefreshListener > & l)
    throw( RuntimeException )
{
    ::vos::OGuard aGuard(Application::GetSolarMutex());
    if ( !IsValid() )
        throw RuntimeException();
    aRefreshCont.AddListener ( reinterpret_cast < const Reference < lang::XEventListener > &> ( l ));
}
/*-- 21.02.00 08:41:07---------------------------------------------------

  -----------------------------------------------------------------------*/
void SwXTextDocument::removeRefreshListener(const Reference< util::XRefreshListener > & l)
    throw( RuntimeException )
{
    ::vos::OGuard aGuard(Application::GetSolarMutex());
    if ( !IsValid() || !aRefreshCont.RemoveListener ( reinterpret_cast < const Reference < lang::XEventListener > &> ( l ) ) )
        throw RuntimeException();
}
/* -----------------------------26.02.01 12:22--------------------------------

 ---------------------------------------------------------------------------*/
void SwXTextDocument::updateLinks(  ) throw(RuntimeException)
{
    ::vos::OGuard aGuard(Application::GetSolarMutex());
    if(!IsValid())
        throw RuntimeException();
    SwDoc* pDoc = pDocShell->GetDoc();
      SvxLinkManager& rLnkMan = pDoc->GetLinkManager();
    if( rLnkMan.GetLinks().Count() )
    {
        UnoActionContext aAction(pDoc);
        rLnkMan.UpdateAllLinks( FALSE, FALSE, TRUE );
    }
}
//XPropertyState
PropertyState SAL_CALL SwXTextDocument::getPropertyState( const OUString& rPropertyName )
    throw (UnknownPropertyException, RuntimeException)
{
    ::vos::OGuard aGuard(Application::GetSolarMutex());
    PropertyState eRet = PropertyState_DIRECT_VALUE;
    if(!IsValid())
        throw RuntimeException();
    const SfxItemPropertySimpleEntry*  pEntry = pPropSet->getPropertyMap()->getByName( rPropertyName);

    if(!pEntry)
        throw UnknownPropertyException();
    Any aAny;
    switch(pEntry->nWID)
    {
        case 0:default:break;
    }
    return eRet;
}
Sequence< PropertyState > SAL_CALL SwXTextDocument::getPropertyStates( const Sequence< OUString >& rPropertyNames )
    throw (UnknownPropertyException, RuntimeException)
{
    const sal_Int32 nCount = rPropertyNames.getLength();
    const OUString * pNames = rPropertyNames.getConstArray();
    Sequence < PropertyState > aRet ( nCount );
    PropertyState *pState = aRet.getArray();

    for ( sal_Int32 nIndex = 0; nIndex < nCount; nIndex++)
        pState[nIndex] = getPropertyState( pNames[nIndex] );

    return aRet;
}
void SAL_CALL SwXTextDocument::setPropertyToDefault( const OUString& rPropertyName )
    throw (UnknownPropertyException, RuntimeException)
{
    ::vos::OGuard aGuard(Application::GetSolarMutex());
    if(!IsValid())
        throw RuntimeException();
    const SfxItemPropertySimpleEntry*  pEntry = pPropSet->getPropertyMap()->getByName( rPropertyName);
    if(!pEntry)
        throw UnknownPropertyException();
    switch(pEntry->nWID)
    {
        case 0:default:break;
    }
}
Any SAL_CALL SwXTextDocument::getPropertyDefault( const OUString& rPropertyName )
    throw (UnknownPropertyException, WrappedTargetException, RuntimeException)
{
    ::vos::OGuard aGuard(Application::GetSolarMutex());
    if(!IsValid())
        throw RuntimeException();
    const SfxItemPropertySimpleEntry*  pEntry = pPropSet->getPropertyMap()->getByName( rPropertyName);
    if(!pEntry)
        throw UnknownPropertyException();
    Any aAny;
    switch(pEntry->nWID)
    {
        case 0:default:break;
    }
    return aAny;
}

static OutputDevice * lcl_GetOutputDevice( const SwPrintUIOptions &rPrintUIOptions )
{
    OutputDevice *pOut = 0;

    uno::Any aAny( rPrintUIOptions.getValue( C2U( "RenderDevice" ) ));
    uno::Reference< awt::XDevice >  xRenderDevice;
    aAny >>= xRenderDevice;
    if (xRenderDevice.is())
    {
        VCLXDevice*     pDevice = VCLXDevice::GetImplementation( xRenderDevice );
        pOut = pDevice ? pDevice->GetOutputDevice() : 0;
    }

    return pOut;
}


static bool lcl_SeqHasProperty(
    const uno::Sequence< beans::PropertyValue >& rOptions,
    const sal_Char *pPropName )
{
    bool bRes = false;
    const sal_Int32 nLen = rOptions.getLength();
    const beans::PropertyValue *pProps = rOptions.getConstArray();
    for (sal_Int32 i = 0;  i < nLen && !bRes;  ++i)
    {
        if (pProps[i].Name.equalsAscii( pPropName ))
            bRes = true;
    }
    return bRes;
}


SfxViewShell * SwXTextDocument::GetRenderView(
    bool &rbIsSwSrcView,
    const uno::Sequence< beans::PropertyValue >& rOptions,
    bool bIsPDFExport )
{
    // get view shell to use
    SfxViewShell *pView = 0;
    if (bIsPDFExport)
        pView = GuessViewShell( rbIsSwSrcView );
    else
    {
        uno::Any aTmp;
        const sal_Int32 nLen = rOptions.getLength();
        const beans::PropertyValue *pProps = rOptions.getConstArray();
        for (sal_Int32 i = 0; i < nLen; ++i)
        {
            if (pProps[i].Name.equalsAscii( "View" ))
            {
                aTmp = pProps[i].Value;
                break;
            }
        }

        uno::Reference< frame::XController > xController;
        if (aTmp >>= xController)
        {
            DBG_ASSERT( xController.is(), "controller is empty!" );
            pView = GuessViewShell( rbIsSwSrcView, xController );
        }
    }
    return pView;
}


/*
 *  GetRenderDoc:
 *  returns the document to be rendered, usually this will be the 'regular'
 *  document but in case of PDF export of (multi-)selection it will
 *  be a temporary document that gets created if not already done.
 *  The rpView variable will be set (if not already done) to the used
 *  SfxViewShell.
*/

SwDoc * SwXTextDocument::GetRenderDoc(
    SfxViewShell *&rpView,
    const uno::Any& rSelection,
    bool bIsPDFExport )
{
    SwDoc *pDoc = 0;

    uno::Reference< frame::XModel > xModel;
    rSelection >>= xModel;
    if (xModel == pDocShell->GetModel())
        pDoc = pDocShell->GetDoc();
    else
    {
        DBG_ASSERT( !xModel.is(), "unexpected model found" );

        if (rSelection.hasValue())     // is anything selected ?
        {
            // this part should only be called when a temporary document needs to be created,
            // for example for PDF export or printing of (multi-)selection only.

            bool bIsSwSrcView = false;
            if (!rpView)
            {
                (void) bIsPDFExport;
                // aside from maybe PDF export the view should always have been provided!
                DBG_ASSERT( bIsPDFExport, "view is missing, guessing one..." );

                rpView = GuessViewShell( bIsSwSrcView );
            }
            DBG_ASSERT( rpView, "ViewShell missing" );
            // the view shell should be SwView for documents PDF export.
            // for the page preview no selection should be possible
            // (the export dialog does not allow for this option)
            const TypeId aSwViewTypeId = TYPE(SwView);
            if (rpView  &&  rpView->IsA(aSwViewTypeId))
            {
                SfxObjectShellRef xDocSh(((SwView*)rpView)->GetOrCreateTmpSelectionDoc());
                if (xDocSh.Is())
                {
                    pDoc = ((SwDocShell*)&xDocSh)->GetDoc();
                    rpView = pDoc->GetDocShell()->GetView();
                }
            }
            else
            {
                DBG_ERROR( "unexpected ViewShell" );
            }
        }
    }
    return pDoc;
}

/* -----------------------------23.08.02 16:00--------------------------------

 ---------------------------------------------------------------------------*/

static void lcl_SavePrintUIOptionsToDocumentPrintData(
    SwDoc &rDoc,
    const SwPrintUIOptions &rPrintUIOptions,
    bool bIsPDFEXport )
{
    if (!rDoc.getPrintData())
    {
        SwPrintData *pTmpData = new SwPrintData;
        rDoc.setPrintData ( *pTmpData );
        delete pTmpData;    // setPrintData does make its own copy!
    }

    SwPrintData *pDocPrintData = rDoc.getPrintData();

    pDocPrintData->SetPrintGraphic( rPrintUIOptions.IsPrintGraphics() );
    pDocPrintData->SetPrintTable( rPrintUIOptions.IsPrintTables() );
    pDocPrintData->SetPrintDraw( rPrintUIOptions.IsPrintDrawings() );
    pDocPrintData->SetPrintControl( rPrintUIOptions.IsPrintFormControls() );
    pDocPrintData->SetPrintLeftPage( rPrintUIOptions.IsPrintLeftPages() );
    pDocPrintData->SetPrintRightPage( rPrintUIOptions.IsPrintRightPages() );
    pDocPrintData->SetPrintReverse( rPrintUIOptions.IsPrintReverse() );
    pDocPrintData->SetPaperFromSetup( rPrintUIOptions.IsPaperFromSetup() );
    pDocPrintData->SetPrintEmptyPages( rPrintUIOptions.IsPrintEmptyPages( bIsPDFEXport ) );
    pDocPrintData->SetPrintPostIts( rPrintUIOptions.GetPrintPostItsType() );
    pDocPrintData->SetPrintProspect( rPrintUIOptions.IsPrintProspect() );
    pDocPrintData->SetPrintProspect_RTL( rPrintUIOptions.IsPrintProspectRTL() );
    pDocPrintData->SetPrintPageBackground( rPrintUIOptions.IsPrintPageBackground() );
    pDocPrintData->SetPrintBlackFont( rPrintUIOptions.IsPrintWithBlackTextColor() );
    // pDocPrintData->SetPrintSingleJobs( b ); handled by File/Print dialog itself
    // pDocPrintData->SetFaxName( s ); n/a in File/Print dialog
    pDocPrintData->SetPrintHiddenText( rPrintUIOptions.IsPrintHiddenText() );
    pDocPrintData->SetPrintTextPlaceholder( rPrintUIOptions.IsPrintTextPlaceholders() );
}


sal_Int32 SAL_CALL SwXTextDocument::getRendererCount(
        const uno::Any& rSelection,
        const uno::Sequence< beans::PropertyValue >& rxOptions )
    throw (IllegalArgumentException, RuntimeException)
{
    ::vos::OGuard aGuard(Application::GetSolarMutex());
    if(!IsValid())
        throw RuntimeException();

    const bool bIsPDFExport = !lcl_SeqHasProperty( rxOptions, "IsPrinter" );
    bool bIsSwSrcView = false;
    SfxViewShell *pView = GetRenderView( bIsSwSrcView, rxOptions, bIsPDFExport );

    if (!bIsSwSrcView && !m_pRenderData)
        m_pRenderData = new SwRenderData;
    if (!m_pPrintUIOptions)
        m_pPrintUIOptions = lcl_GetPrintUIOptions( pDocShell, pView );
    bool bFormat = m_pPrintUIOptions->processPropertiesAndCheckFormat( rxOptions );
    // const bool bIsSkipEmptyPages    = !m_pPrintUIOptions->IsPrintEmptyPages( bIsPDFExport );

    SwDoc *pDoc = GetRenderDoc( pView, rSelection, bIsPDFExport );
    DBG_ASSERT( pDoc && pView, "doc or view shell missing!" );
    if (!pDoc || !pView)
        return 0;

    // save current UI options from the print dialog for the next call to that dialog
    lcl_SavePrintUIOptionsToDocumentPrintData( *pDoc, *m_pPrintUIOptions, bIsPDFExport );

    sal_Int32 nRet = 0;
    if (bIsSwSrcView)
    {
<<<<<<< HEAD
        //create a hidden view to be able to export as PDF also in print preview
        m_pHiddenViewFrame = SfxViewFrame::LoadHiddenDocument( *pRenderDocShell, 2 );
        SwView* pSwView = (SwView*) m_pHiddenViewFrame->GetViewShell();
        pWrtShell = pSwView->GetWrtShellPtr();
=======
        SwSrcView *pSwSrcView = dynamic_cast< SwSrcView * >(pView);
        OutputDevice *pOutDev = lcl_GetOutputDevice( *m_pPrintUIOptions );
        nRet = pSwSrcView->PrintSource( pOutDev, 1 /* dummy */, true /* get page count only */ );
>>>>>>> b3624198
    }
    else
    {
        SwDocShell *pRenderDocShell = pDoc->GetDocShell();
        SwWrtShell *pWrtShell = pRenderDocShell->GetWrtShell();
        if (bFormat)
        {
            // #i38289
            if(pDoc->get(IDocumentSettingAccess::BROWSE_MODE))
            {
                pRenderDocShell->ToggleBrowserMode(false,NULL);
            }

            if (!pWrtShell)
            {
                //create a hidden view to be able to export as PDF also in print preview
                m_pHiddenViewFrame = SfxViewFrame::CreateViewFrame( *pRenderDocShell, 2, TRUE );
                SwView* pSwView = (SwView*) m_pHiddenViewFrame->GetViewShell();
                pWrtShell = pSwView->GetWrtShellPtr();
            }

            // reformating the document for printing will show the changes in the view
            // which is likely to produce many unwanted and not nice to view actions.
            // We don't want that! Thus we disable updating of the view.
            pWrtShell->StartAction();

            const TypeId aSwViewTypeId = TYPE(SwView);
            if (pView->IsA(aSwViewTypeId))
            {
                if (m_pRenderData && !m_pRenderData->IsViewOptionAdjust())
                    m_pRenderData->ViewOptionAdjustStart( *pWrtShell, *pWrtShell->GetViewOptions() );
            }

            m_pRenderData->SetSwPrtOptions( new SwPrtOptions( C2U( bIsPDFExport ? "PDF export" : "Printing" ) ) );
            m_pRenderData->MakeSwPrtOptions( m_pRenderData->GetSwPrtOptionsRef(), pRenderDocShell,
                    m_pPrintUIOptions, m_pRenderData, bIsPDFExport );

            if (pView->IsA(aSwViewTypeId))
            {
                // PDF export should not make use of the SwPrtOptions
                const SwPrtOptions *pPrtOptions = bIsPDFExport? NULL : m_pRenderData->GetSwPrtOptions();
                m_pRenderData->ViewOptionAdjust( pPrtOptions );
            }

            // since printing now also use the API for PDF export this option
            // should be set for printing as well ...
            pWrtShell->SetPDFExportOption( sal_True );

            // --> FME 2005-05-23 #122919# Force field update before PDF export:
            pWrtShell->ViewShell::UpdateFlds(TRUE);
            // <--

            // there is some redundancy between those two function calls, but right now
            // there is no time to sort this out.
            //TODO: check what exatly needs to be done and make just one function for that
            pWrtShell->CalcLayout();
            pWrtShell->CalcPagesForPrint( pDoc->GetPageCount() );

            pWrtShell->SetPDFExportOption( sal_False );


            // enable view again
            pWrtShell->EndAction();
        }

        const sal_Int32 nPageCount = pDoc->GetPageCount();

        //
        // get number of pages to be rendered
        //
        const bool bPrintProspect = m_pPrintUIOptions->getBoolValue( "PrintProspect", false );
        if (bPrintProspect)
        {
            pDoc->CalculatePagePairsForProspectPrinting( *m_pRenderData, *m_pPrintUIOptions, nPageCount );
            nRet = m_pRenderData->GetPagePairsForProspectPrinting().size();
        }
        else
        {
            const sal_Int16 nPostItMode = (sal_Int16) m_pPrintUIOptions->getIntValue( "PrintAnnotationMode", 0 );
            if (nPostItMode != POSTITS_NONE)
            {
                OutputDevice *pOutDev = lcl_GetOutputDevice( *m_pPrintUIOptions );
                m_pRenderData->CreatePostItData( pDoc, pWrtShell->GetViewOptions(), pOutDev );
            }

            // get set of valid document pages (according to the current settings)
            // and their start frames
            pDoc->CalculatePagesForPrinting( *m_pRenderData, *m_pPrintUIOptions, bIsPDFExport, nPageCount );

            if (nPostItMode != POSTITS_NONE)
            {
                pDoc->UpdatePagesForPrintingWithPostItData( *m_pRenderData,
                        *m_pPrintUIOptions, bIsPDFExport, nPageCount );
            }

            nRet = m_pRenderData->GetPagesToPrint().size();
        }
    }
    DBG_ASSERT( nRet >= 0, "negative number of pages???" );

    return nRet;
}
/* -----------------------------23.08.02 16:00--------------------------------

 ---------------------------------------------------------------------------*/
uno::Sequence< beans::PropertyValue > SAL_CALL SwXTextDocument::getRenderer(
        sal_Int32 nRenderer,
        const uno::Any& rSelection,
        const uno::Sequence< beans::PropertyValue >& rxOptions )
    throw (IllegalArgumentException, RuntimeException)
{
    ::vos::OGuard aGuard(Application::GetSolarMutex());
    if(!IsValid())
        throw RuntimeException();

    const bool bIsPDFExport = !lcl_SeqHasProperty( rxOptions, "IsPrinter" );
    bool bIsSwSrcView = false;
    SfxViewShell *pView = GetRenderView( bIsSwSrcView, rxOptions, bIsPDFExport );

    // m_pRenderData should NOT be created here!
    // That should only be done in getRendererCount. If this function is called before
    // getRendererCount was called then the caller will probably just retrieve the extra UI options
    // and is not interested in getting valid information about the other data that would
    // otherwise be provided here!
//    if( ! m_pRenderData )
//        m_pRenderData = new SwRenderData;
    if (!m_pPrintUIOptions)
        m_pPrintUIOptions = lcl_GetPrintUIOptions( pDocShell, pView );
    m_pPrintUIOptions->processProperties( rxOptions );
    const bool bPrintProspect    = m_pPrintUIOptions->getBoolValue( "PrintProspect", false );
    const bool bIsSkipEmptyPages = !m_pPrintUIOptions->IsPrintEmptyPages( bIsPDFExport );

    SwDoc *pDoc = GetRenderDoc( pView, rSelection, bIsPDFExport );
    DBG_ASSERT( pDoc && pView, "doc or view shell missing!" );
    if (!pDoc || !pView)
        return uno::Sequence< beans::PropertyValue >();

    // due to #110067# (document page count changes sometimes during
    // PDF export/printing) we can not check for the upper bound properly.
    // Thus instead of throwing the exception we silently return.
    if (0 > nRenderer)
        throw IllegalArgumentException();
    sal_Int32 nMaxRenderer = 0;
    if (!bIsSwSrcView && m_pRenderData)
    {
        DBG_ASSERT( m_pRenderData, "m_pRenderData missing!!" );
        nMaxRenderer = bPrintProspect?
            m_pRenderData->GetPagePairsForProspectPrinting().size() - 1 :
            m_pRenderData->GetPagesToPrint().size() - 1;
    }
    // since SwSrcView::PrintSource is a poor implementation to get the number of pages to print
    // we obmit checking of the upper bound in this case.
    if (!bIsSwSrcView && m_pRenderData && nRenderer > nMaxRenderer)
        return uno::Sequence< beans::PropertyValue >();

    uno::Sequence< beans::PropertyValue > aRenderer;
    if (m_pRenderData)
    {
        awt::Size aPageSize;
        Size aTmpSize;
        if (bIsSwSrcView || bPrintProspect)
        {
            // for printing of HTML source code and prospect printing we should use
            // the printers paper size since
            // a) HTML source view has no page size
            // b) prospect printing has a different page size from the documents page
            //    since two document pages will get rendered on one printer page

            // since PageIncludesNonprintableArea will be set to true we can return the
            // printers paper size here.
            // Sometimes 'getRenderer' is only called to get "ExtraPrintUIOptions", in this
            // case we won't get an OutputDevice here, but then the caller also has no need
            // for the correct PageSisze right now...
            Printer *pPrinter = dynamic_cast< Printer * >(lcl_GetOutputDevice( *m_pPrintUIOptions ));
            if (pPrinter)
            {
                if (bPrintProspect)
                {
                    aTmpSize = pDoc->GetPageSize( USHORT(nRenderer + 1), bIsSkipEmptyPages );
                    // we just state what output size we would need
                    // the rest is nowadays up to vcl
                    aPageSize = awt::Size ( TWIP_TO_MM100( 2 * aTmpSize.Width() ),
                                            TWIP_TO_MM100( aTmpSize.Height() ));
                }
                else
                {
                    // printing HTML source view
                    aTmpSize = pPrinter->GetPaperSize();
                    aTmpSize = pPrinter->LogicToLogic( aTmpSize,
                                pPrinter->GetMapMode(), MapMode( MAP_100TH_MM ));
                    aPageSize = awt::Size( aTmpSize.Width(), aTmpSize.Height() );
                }
            }
        }
        else
        {
            aTmpSize = pDoc->GetPageSize( USHORT(nRenderer + 1), bIsSkipEmptyPages );
            aPageSize = awt::Size ( TWIP_TO_MM100( aTmpSize.Width() ),
                                    TWIP_TO_MM100( aTmpSize.Height() ));
        }

        aRenderer.realloc(2);
        aRenderer[0].Name  = OUString( RTL_CONSTASCII_USTRINGPARAM( "PageSize" ) );
        aRenderer[0].Value <<= aPageSize;
        aRenderer[1].Name  = OUString( RTL_CONSTASCII_USTRINGPARAM( "PageIncludesNonprintableArea" ) );
        aRenderer[1].Value <<= sal_True;
    }

    m_pPrintUIOptions->appendPrintUIOptions( aRenderer );

    return aRenderer;
}
/* -----------------------------28.10.02 16:00--------------------------------

 ---------------------------------------------------------------------------*/
SfxViewShell * SwXTextDocument::GuessViewShell(
    /* out */ bool &rbIsSwSrcView,
    const uno::Reference< css::frame::XController > xController )
{
    // #130810# SfxViewShell::Current() / SfxViewShell::GetObjectShell()
    // must not be used (see comment from MBA)
    //
    SfxViewShell    *pView = 0;
    SwView          *pSwView = 0;
    SwPagePreView   *pSwPagePreView = 0;
<<<<<<< HEAD
    SfxViewFrame    *pFrame = SfxViewFrame::GetFirst( pDocShell, sal_False );
=======
    SwSrcView       *pSwSrcView = 0;
    SfxViewFrame    *pFrame = SfxViewFrame::GetFirst( pDocShell, 0, sal_False );

    // look for the view shell with the same controller in use,
    // otherwise look for a suitable view, preferably a SwView,
    // if that one is not found use a SwPagePreView if found.
>>>>>>> b3624198
    while (pFrame)
    {
        pView = pFrame->GetViewShell();
        pSwView = dynamic_cast< SwView * >(pView);
        pSwSrcView = dynamic_cast< SwSrcView * >(pView);
        if (!pSwPagePreView)
            pSwPagePreView = dynamic_cast< SwPagePreView * >(pView);
<<<<<<< HEAD
        pFrame = SfxViewFrame::GetNext( *pFrame, pDocShell, sal_False );
=======
        if (xController.is())
        {
            if (pView && pView->GetController() == xController)
                break;
        }
        else if (pSwView || pSwSrcView)
            break;
        pFrame = SfxViewFrame::GetNext( *pFrame, pDocShell, 0, sal_False );
>>>>>>> b3624198
    }

    DBG_ASSERT( pSwView || pSwPagePreView || pSwSrcView, "failed to get view shell" );
    if (pView)
        rbIsSwSrcView = pSwSrcView != 0;
    return pView;
//    return pSwView ? dynamic_cast< SfxViewShell * >(pSwView) :
//            (pSwSrcView ? dynamic_cast< SfxViewShell * >(pSwSrcView) :
//                          dynamic_cast< SfxViewShell * >(pSwPagePreView) );
}


void SAL_CALL SwXTextDocument::render(
        sal_Int32 nRenderer,
        const uno::Any& rSelection,
        const uno::Sequence< beans::PropertyValue >& rxOptions )
    throw (IllegalArgumentException, RuntimeException)
{
    ::vos::OGuard aGuard(Application::GetSolarMutex());
    if(!IsValid())
        throw RuntimeException();

    // due to #110067# (document page count changes sometimes during
    // PDF export/printing) we can not check for the upper bound properly.
    // Thus instead of throwing the exception we silently return.
    if (0 > nRenderer)
        throw IllegalArgumentException();

    const bool bIsPDFExport = !lcl_SeqHasProperty( rxOptions, "IsPrinter" );
    bool bIsSwSrcView = false;
    SfxViewShell *pView = GetRenderView( bIsSwSrcView, rxOptions, bIsPDFExport );

    DBG_ASSERT( m_pRenderData, "data should have been created already in getRendererCount..." );
    DBG_ASSERT( m_pPrintUIOptions, "data should have been created already in getRendererCount..." );
    if (!bIsSwSrcView && !m_pRenderData)
        m_pRenderData = new SwRenderData;
    if (!m_pPrintUIOptions)
        m_pPrintUIOptions = lcl_GetPrintUIOptions( pDocShell, pView );
    m_pPrintUIOptions->processProperties( rxOptions );
    const bool bPrintProspect   = m_pPrintUIOptions->getBoolValue( "PrintProspect", false );
    const bool bLastPage        = m_pPrintUIOptions->getBoolValue( "IsLastPage", sal_False );

    SwDoc *pDoc = GetRenderDoc( pView, rSelection, bIsPDFExport );
    DBG_ASSERT( pDoc && pView, "doc or view shell missing!" );
    if (pDoc && pView)
    {
        sal_Int32 nMaxRenderer = 0;
        if (!bIsSwSrcView)
        {
            DBG_ASSERT( m_pRenderData, "m_pRenderData missing!!" );
            nMaxRenderer = bPrintProspect?
                m_pRenderData->GetPagePairsForProspectPrinting().size() - 1 :
                m_pRenderData->GetPagesToPrint().size() - 1;
        }
        // since SwSrcView::PrintSource is a poor implementation to get the number of pages to print
        // we obmit checking of the upper bound in this case.
        if (bIsSwSrcView || nRenderer <= nMaxRenderer)
        {
            if (bIsSwSrcView)
            {
                SwSrcView *pSwSrcView = dynamic_cast< SwSrcView * >(pView);
                OutputDevice *pOutDev = lcl_GetOutputDevice( *m_pPrintUIOptions );
                pSwSrcView->PrintSource( pOutDev, nRenderer + 1, false );
            }
            else
            {
                // the view shell should be SwView for documents PDF export
                // or SwPagePreView for PDF export of the page preview
                //!! (check for SwView first as in GuessViewShell) !!
                DBG_ASSERT( pView, "!! view missing !!" );
                const TypeId aSwViewTypeId = TYPE(SwView);
                ViewShell* pVwSh = 0;
                if (pView)
                {
                    pVwSh = pView->IsA(aSwViewTypeId) ?
                                ((SwView*)pView)->GetWrtShellPtr() :
                                ((SwPagePreView*)pView)->GetViewShell();
                }

                // get output device to use
                OutputDevice * pOut = lcl_GetOutputDevice( *m_pPrintUIOptions );

                if(pVwSh && pOut && m_pRenderData->HasSwPrtOptions())
                {
                    const rtl::OUString aPageRange  = m_pPrintUIOptions->getStringValue( "PageRange", OUString() );
                    const bool bFirstPage           = m_pPrintUIOptions->getBoolValue( "IsFirstPage", sal_False );
                    bool bIsSkipEmptyPages          = !m_pPrintUIOptions->IsPrintEmptyPages( bIsPDFExport );

                    DBG_ASSERT(( pView->IsA(aSwViewTypeId) &&  m_pRenderData->IsViewOptionAdjust())
                            || (!pView->IsA(aSwViewTypeId) && !m_pRenderData->IsViewOptionAdjust()),
                            "SwView / SwViewOptionAdjust_Impl availability mismatch" );

                    // since printing now also use the API for PDF export this option
                    // should be set for printing as well ...
                    pVwSh->SetPDFExportOption( sal_True );

                    // --> FME 2004-06-08 #i12836# enhanced pdf export
                    //
                    // First, we have to export hyperlinks, notes, and outline to pdf.
                    // During this process, additional information required for tagging
                    // the pdf file are collected, which are evaulated during painting.
                    //
                    SwWrtShell* pWrtShell = pView->IsA(aSwViewTypeId) ?
                                            ((SwView*)pView)->GetWrtShellPtr() :
                                            0;

                    if (bIsPDFExport && bFirstPage && pWrtShell)
                    {
                        SwEnhancedPDFExportHelper aHelper( *pWrtShell, *pOut, aPageRange, bIsSkipEmptyPages, sal_False );
                    }
                    // <--

                    const SwPrtOptions &rSwPrtOptions = *m_pRenderData->GetSwPrtOptions();
                    if (bPrintProspect)
                        pVwSh->PrintProspect( pOut, rSwPrtOptions, nRenderer );
                    else    // normal printing and PDF export
                        pVwSh->PrintOrPDFExport( pOut, rSwPrtOptions, nRenderer );

                    // --> FME 2004-10-08 #i35176#
                    //
                    // After printing the last page, we take care for the links coming
                    // from the EditEngine. The links are generated during the painting
                    // process, but the destinations are still missing.
                    //
                    if (bIsPDFExport && bLastPage && pWrtShell)
                    {
                        SwEnhancedPDFExportHelper aHelper( *pWrtShell, *pOut, aPageRange, bIsSkipEmptyPages,  sal_True );
                    }
                    // <--

                    pVwSh->SetPDFExportOption( sal_False );

                    // last page to be rendered? (not necessarily the last page of the document)
                    // -> do clean-up of data
                    if (bLastPage)
                    {
                        // #i96167# haggai: delete ViewOptionsAdjust here because it makes use
                        // of the shell, which might get destroyed in lcl_DisposeView!
                        if (m_pRenderData && m_pRenderData->IsViewOptionAdjust())
                            m_pRenderData->ViewOptionAdjustStop();

                        if (m_pRenderData && m_pRenderData->HasPostItData())
                            m_pRenderData->DeletePostItData();
                        if (m_pHiddenViewFrame)
                        {
                            lcl_DisposeView( m_pHiddenViewFrame, pDocShell );
                            m_pHiddenViewFrame = 0;
                        }
                    }
                }
            }
        }
    }
    if( bLastPage )
    {
        delete m_pRenderData;       m_pRenderData     = NULL;
        delete m_pPrintUIOptions;   m_pPrintUIOptions = NULL;
    }
}
/* -----------------------------03.10.04 -------------------------------------

 ---------------------------------------------------------------------------*/
    // xforms::XFormsSupplier
Reference<XNameContainer> SAL_CALL SwXTextDocument::getXForms()
    throw( RuntimeException )
{
    if ( !pDocShell )
        throw DisposedException( ::rtl::OUString(), static_cast< XTextDocument* >( this ) );
    SwDoc* pDoc = pDocShell->GetDoc();
    return pDoc->getXForms();
}

/* -----------------------------25.09.07 -------------------------------------

 ---------------------------------------------------------------------------*/
uno::Reference< text::XFlatParagraphIterator > SAL_CALL SwXTextDocument::getFlatParagraphIterator(::sal_Int32 nTextMarkupType, sal_Bool bAutomatic)
    throw ( uno::RuntimeException )
{
    return new SwXFlatParagraphIterator( *pDocShell->GetDoc(), nTextMarkupType, bAutomatic );
}
/*-- 07.05.2009 09:21:12---------------------------------------------------

  -----------------------------------------------------------------------*/
uno::Reference< util::XCloneable > SwXTextDocument::createClone(  ) throw (uno::RuntimeException)
{
    ::vos::OGuard aGuard(Application::GetSolarMutex());
    if(!IsValid())
        throw RuntimeException();
    //create a new document - hidden - copy the storage and return it
    SwDoc* pCopyDoc = pDocShell->GetDoc()->CreateCopy();
    SfxObjectShell* pShell = new SwDocShell( pCopyDoc, SFX_CREATE_MODE_STANDARD );
    pShell->DoInitNew();

    uno::Reference< embed::XStorage > xSourceStorage = getDocumentStorage();
    uno::Reference< frame::XModel > xNewModel = pShell->GetModel();
    //copy this storage
    uno::Reference< document::XStorageBasedDocument > xStorageDoc( xNewModel, uno::UNO_QUERY );
    uno::Reference< embed::XStorage > xNewStorage = xStorageDoc->getDocumentStorage();
    xSourceStorage->copyToStorage( xNewStorage );
    return uno::Reference< util::XCloneable >( xNewModel, UNO_QUERY );
}
/* -----------------------------20.06.00 09:54--------------------------------

 ---------------------------------------------------------------------------*/
void * SAL_CALL SwXTextDocument::operator new( size_t t) throw()
{
    return SwXTextDocumentBaseClass::operator new(t);
}
/* -----------------------------20.06.00 09:54--------------------------------

 ---------------------------------------------------------------------------*/
void SAL_CALL SwXTextDocument::operator delete( void * p) throw()
{
    SwXTextDocumentBaseClass::operator delete(p);
}


/*---------------------------------------------------
retrieve languages already used in current document
-----------------------------------------------------*/
uno::Sequence< lang::Locale > SAL_CALL SwXTextDocument::getDocumentLanguages(
        ::sal_Int16 nScriptTypes,
        ::sal_Int16 nMaxCount )
    throw (lang::IllegalArgumentException, uno::RuntimeException)
{
    ::vos::OGuard aGuard(Application::GetSolarMutex());

    // possible canonical values for nScriptTypes
    // any bit wise combination is allowed
    const sal_Int16 nLatin   = 0x001;
    const sal_Int16 nAsian   = 0x002;
    const sal_Int16 nComplex = 0x004;

    // script types for which to get the languages
    const bool bLatin   = 0 != (nScriptTypes & nLatin);
    const bool bAsian   = 0 != (nScriptTypes & nAsian);
    const bool bComplex = 0 != (nScriptTypes & nComplex);

    if (nScriptTypes < nLatin || nScriptTypes > (nLatin | nAsian | nComplex))
        throw IllegalArgumentException(::rtl::OUString::createFromAscii("nScriptTypes ranges from 1 to 7!"), Reference< XInterface >(), 1);
    if (!pDocShell)
        throw DisposedException();
    SwDoc* pDoc = pDocShell->GetDoc();

    // avoid duplicate values
    std::set< LanguageType > aAllLangs;

    //USER STYLES

    const SwCharFmts *pFmts = pDoc->GetCharFmts();
    for(USHORT i = 0; i < pFmts->Count(); ++i)
    {
        const SwAttrSet &rAttrSet = (*pFmts)[i]->GetAttrSet();
        LanguageType nLang = LANGUAGE_DONTKNOW;
        if (bLatin)
        {
            nLang = rAttrSet.GetLanguage( FALSE ).GetLanguage();
            if (nLang != LANGUAGE_DONTKNOW && nLang != LANGUAGE_SYSTEM)
                aAllLangs.insert( nLang );
        }
        if (bAsian)
        {
            nLang = rAttrSet.GetCJKLanguage( FALSE ).GetLanguage();
            if (nLang != LANGUAGE_DONTKNOW && nLang != LANGUAGE_SYSTEM)
                aAllLangs.insert( nLang );
        }
        if (bComplex)
        {
            nLang = rAttrSet.GetCTLLanguage( FALSE ).GetLanguage();
            if (nLang != LANGUAGE_DONTKNOW && nLang != LANGUAGE_SYSTEM)
                aAllLangs.insert( nLang );
        }
    }

    const SwTxtFmtColls *pColls = pDoc->GetTxtFmtColls();
    for (USHORT i = 0; i < pColls->Count(); ++i)
    {
        const SwAttrSet &rAttrSet = (*pColls)[i]->GetAttrSet();
        LanguageType nLang = LANGUAGE_DONTKNOW;;
        if (bLatin)
        {
            nLang = rAttrSet.GetLanguage( FALSE ).GetLanguage();
            if (nLang != LANGUAGE_DONTKNOW && nLang != LANGUAGE_SYSTEM)
                aAllLangs.insert( nLang );
        }
        if (bAsian)
        {
            nLang = rAttrSet.GetCJKLanguage( FALSE ).GetLanguage();
            if (nLang != LANGUAGE_DONTKNOW && nLang != LANGUAGE_SYSTEM)
                aAllLangs.insert( nLang );
        }
        if (bComplex)
        {
            nLang = rAttrSet.GetCTLLanguage( FALSE ).GetLanguage();
            if (nLang != LANGUAGE_DONTKNOW && nLang != LANGUAGE_SYSTEM)
                aAllLangs.insert( nLang );
        }
    }

    //AUTO STYLES
    const IStyleAccess::SwAutoStyleFamily aFam[2] =
    {
      IStyleAccess::AUTO_STYLE_CHAR,
      IStyleAccess::AUTO_STYLE_PARA
    };
    for (sal_uInt16 i = 0; i < 2; ++i)
    {
        std::vector< SfxItemSet_Pointer_t > rStyles;
        pDoc->GetIStyleAccess().getAllStyles(rStyles, aFam[i]);
        while (!rStyles.empty())
        {
            SfxItemSet_Pointer_t pStyle = rStyles.back();
            rStyles.pop_back();
            const SfxItemSet *pSet = dynamic_cast< const SfxItemSet * >(pStyle.get());

            LanguageType nLang = LANGUAGE_DONTKNOW;
            if (bLatin)
            {
                nLang = dynamic_cast< const SvxLanguageItem & >(pSet->Get( RES_CHRATR_LANGUAGE, FALSE )).GetLanguage();
                if (nLang != LANGUAGE_DONTKNOW && nLang != LANGUAGE_SYSTEM)
                    aAllLangs.insert( nLang );
            }
            if (bAsian)
            {
                nLang = dynamic_cast< const SvxLanguageItem & >(pSet->Get( RES_CHRATR_CJK_LANGUAGE, FALSE )).GetLanguage();
                if (nLang != LANGUAGE_DONTKNOW && nLang != LANGUAGE_SYSTEM)
                    aAllLangs.insert( nLang );
            }
            if (bComplex)
            {
                nLang = dynamic_cast< const SvxLanguageItem & >(pSet->Get( RES_CHRATR_CTL_LANGUAGE, FALSE )).GetLanguage();
                if (nLang != LANGUAGE_DONTKNOW && nLang != LANGUAGE_SYSTEM)
                    aAllLangs.insert( nLang );
            }
        }
    }

    //get languages from "drawobject"
    SwWrtShell *pWrtSh = pDocShell->GetWrtShell();
    SdrView *pSdrView = pWrtSh->GetDrawView();

    if( pSdrView )
    {
        SdrOutliner* pOutliner = pSdrView->GetTextEditOutliner();
        if(pOutliner)
        {
            EditEngine& rEditEng = (EditEngine&)pOutliner->GetEditEngine();
            ULONG nParCount = pOutliner->GetParagraphCount();
            for (ULONG nPar=0; nPar<nParCount; nPar++)
            {
                //every paragraph
                SvUShorts aPortions;
                rEditEng.GetPortions( (USHORT)nPar, aPortions );

                for ( USHORT nPos = aPortions.Count(); nPos; )
                {
                    //every position
                    --nPos;
                    USHORT nEnd = aPortions.GetObject( nPos );
                    USHORT nStart = nPos ? aPortions.GetObject( nPos - 1 ) : 0;
                    ESelection aSelection( (USHORT)nPar, nStart, (USHORT)nPar, nEnd );
                    SfxItemSet aAttr = rEditEng.GetAttribs( aSelection );

                    LanguageType nLang = LANGUAGE_DONTKNOW;
                    if (bLatin)
                    {
                        nLang = dynamic_cast< const SvxLanguageItem & >(aAttr.Get( EE_CHAR_LANGUAGE, FALSE )).GetLanguage();
                        if (nLang != LANGUAGE_DONTKNOW && nLang != LANGUAGE_SYSTEM)
                            aAllLangs.insert( nLang );
                    }
                    if (bAsian)
                    {
                        nLang = dynamic_cast< const SvxLanguageItem & >(aAttr.Get( EE_CHAR_LANGUAGE_CJK, FALSE )).GetLanguage();
                        if (nLang != LANGUAGE_DONTKNOW && nLang != LANGUAGE_SYSTEM)
                            aAllLangs.insert( nLang );
                    }
                    if (bComplex)
                    {
                        nLang = dynamic_cast< const SvxLanguageItem & >(aAttr.Get( EE_CHAR_LANGUAGE_CTL, FALSE )).GetLanguage();
                        if (nLang != LANGUAGE_DONTKNOW && nLang != LANGUAGE_SYSTEM)
                            aAllLangs.insert( nLang );
                    }
                }
            }
        }
    }
    // less than nMaxCount languages
    if (nMaxCount > static_cast< sal_Int16 >( aAllLangs.size() ))
        nMaxCount = static_cast< sal_Int16 >( aAllLangs.size() );

    // build return value
    sal_Int32 nCount = 0;
    uno::Sequence< lang::Locale > aLanguages( nMaxCount );
    lang::Locale* pLanguage = aLanguages.getArray();
    if (nMaxCount > 0)
    {
        const SvtLanguageTable aLangTab;
        for (std::set< LanguageType >::const_iterator it = aAllLangs.begin(); it != aAllLangs.end(); ++it)
        {
            if (nCount >= nMaxCount)
                break;
            if (LANGUAGE_NONE != *it)
            {
                MsLangId::convertLanguageToLocale( *it, pLanguage[nCount] );
                pLanguage[nCount].Language = aLangTab.GetString( *it );
                nCount += 1;
            }
        }
    }

    return aLanguages;
}

/* -----------------25.10.99 11:06-------------------

 --------------------------------------------------*/
SwXLinkTargetSupplier::SwXLinkTargetSupplier(SwXTextDocument& rxDoc) :
    pxDoc(&rxDoc)
{
    sTables     = String(SW_RES(STR_CONTENT_TYPE_TABLE));
    sFrames     = String(SW_RES(STR_CONTENT_TYPE_FRAME));
    sGraphics   = String(SW_RES(STR_CONTENT_TYPE_GRAPHIC));
    sOLEs       = String(SW_RES(STR_CONTENT_TYPE_OLE));
    sSections   = String(SW_RES(STR_CONTENT_TYPE_REGION));
    sOutlines   = String(SW_RES(STR_CONTENT_TYPE_OUTLINE));
    sBookmarks  = String(SW_RES(STR_CONTENT_TYPE_BOOKMARK));
}
/* -----------------25.10.99 11:11-------------------

 --------------------------------------------------*/
SwXLinkTargetSupplier::~SwXLinkTargetSupplier()
{
}

/*-- 25.10.99 11:12:45---------------------------------------------------

  -----------------------------------------------------------------------*/
Any SwXLinkTargetSupplier::getByName(const OUString& rName)
    throw( NoSuchElementException, WrappedTargetException, RuntimeException )
{
    Any aRet;
    if(!pxDoc)
        throw RuntimeException();
    String sToCompare(rName);
    String sSuffix('|');
    if(sToCompare == sTables)
    {
        sSuffix += UniString::CreateFromAscii(pMarkToTable);

        Reference< XNameAccess >  xTbls = new SwXLinkNameAccessWrapper(
                                        pxDoc->getTextTables(), sToCompare, sSuffix );
        Reference< XPropertySet >  xRet(xTbls, UNO_QUERY);
        aRet.setValue(&xRet, ::getCppuType((Reference<XPropertySet>*)0));
    }
    else if(sToCompare == sFrames)
    {
        sSuffix += UniString::CreateFromAscii(pMarkToFrame);
        Reference< XNameAccess >  xTbls = new SwXLinkNameAccessWrapper(
                                        pxDoc->getTextFrames(), sToCompare, sSuffix );
        Reference< XPropertySet >  xRet(xTbls, UNO_QUERY);
        aRet.setValue(&xRet, ::getCppuType((Reference< XPropertySet>*)0));
    }
    else if(sToCompare == sSections)
    {
        sSuffix += UniString::CreateFromAscii(pMarkToRegion);
        Reference< XNameAccess >  xTbls = new SwXLinkNameAccessWrapper(
                                        pxDoc->getTextSections(), sToCompare, sSuffix );
        Reference< XPropertySet >  xRet(xTbls, UNO_QUERY);
        aRet.setValue(&xRet, ::getCppuType((Reference< XPropertySet>*)0));
    }
/*  else if(sToCompare == )
    {
        sSuffix += UniString::CreateFromAscii(pMarkToText);
        Reference< XNameAccess >  xTbls = new SwXLinkNameAccessWrapper(
                                        pxDoc->, sSuffix );
        Reference< XPropertySet >  xRet(xTbls, UNO_QUERY);
        aRet.setValue(&xRet, ::getCppuType((const XPropertySet*)0));
    }*/
    else if(sToCompare == sGraphics)
    {
        sSuffix += UniString::CreateFromAscii(pMarkToGraphic);
        Reference< XNameAccess >  xTbls = new SwXLinkNameAccessWrapper(
                                        pxDoc->getGraphicObjects(), sToCompare, sSuffix );
        Reference< XPropertySet >  xRet(xTbls, UNO_QUERY);
        aRet.setValue(&xRet, ::getCppuType((Reference< XPropertySet>*)0));
    }
    else if(sToCompare == sOLEs)
    {
        sSuffix += UniString::CreateFromAscii(pMarkToOLE);
        Reference< XNameAccess >  xTbls = new SwXLinkNameAccessWrapper(
                                        pxDoc->getEmbeddedObjects(), sToCompare, sSuffix );
        Reference< XPropertySet >  xRet(xTbls, UNO_QUERY);
        aRet.setValue(&xRet, ::getCppuType((Reference< XPropertySet>*)0));
    }
    else if(sToCompare == sOutlines)
    {
        sSuffix += UniString::CreateFromAscii(pMarkToOutline);
        Reference< XNameAccess >  xTbls = new SwXLinkNameAccessWrapper(
                                        *pxDoc, sToCompare, sSuffix );
        Reference< XPropertySet >  xRet(xTbls, UNO_QUERY);
        aRet.setValue(&xRet, ::getCppuType((Reference< XPropertySet>*)0));
    }
    else if(sToCompare == sBookmarks)
    {
        sSuffix.Erase();
        Reference< XNameAccess >  xBkms = new SwXLinkNameAccessWrapper(
                                        pxDoc->getBookmarks(), sToCompare, sSuffix );
        Reference< XPropertySet >  xRet(xBkms, UNO_QUERY);
        aRet.setValue(&xRet, ::getCppuType((Reference< XPropertySet>*)0));
    }
    else
        throw NoSuchElementException();
    return aRet;
}
/*-- 25.10.99 11:12:46---------------------------------------------------

  -----------------------------------------------------------------------*/
Sequence< OUString > SwXLinkTargetSupplier::getElementNames(void)
                                        throw( RuntimeException )
{
    Sequence< OUString > aRet(7);
    OUString* pNames = aRet.getArray();
    pNames[0] = sTables;
    pNames[1] = sFrames  ;
    pNames[2] = sGraphics;
    pNames[3] = sOLEs   ;
    pNames[4] = sSections;
    pNames[5] = sOutlines;
    pNames[6] = sBookmarks;
    return aRet;
}
/*-- 25.10.99 11:12:46---------------------------------------------------

  -----------------------------------------------------------------------*/
sal_Bool SwXLinkTargetSupplier::hasByName(const OUString& rName)
                                    throw( RuntimeException )
{
    String sToCompare(rName);
    if( sToCompare == sTables  ||
        sToCompare == sFrames  ||
        sToCompare == sGraphics||
        sToCompare == sOLEs   ||
        sToCompare == sSections ||
        sToCompare == sOutlines ||
        sToCompare == sBookmarks    )
        return sal_True;
    return sal_False;
}
/*-- 25.10.99 11:12:47---------------------------------------------------

  -----------------------------------------------------------------------*/
uno::Type  SwXLinkTargetSupplier::getElementType(void)
                                    throw( RuntimeException )
{
    return ::getCppuType((Reference< XPropertySet>*)0);

}
/*-- 25.10.99 11:12:47---------------------------------------------------

  -----------------------------------------------------------------------*/
sal_Bool SwXLinkTargetSupplier::hasElements(void) throw( RuntimeException )
{
    return 0 != pxDoc;
}
/*-- 25.10.99 11:12:47---------------------------------------------------

  -----------------------------------------------------------------------*/
OUString SwXLinkTargetSupplier::getImplementationName(void) throw( RuntimeException )
{
    return C2U("SwXLinkTargetSupplier");
}
/*-- 25.10.99 11:12:48---------------------------------------------------

  -----------------------------------------------------------------------*/
sal_Bool SwXLinkTargetSupplier::supportsService(const OUString& rServiceName)
                                                throw( RuntimeException )
{
    return (rServiceName == C2U("com.sun.star.document.LinkTargets"));
}
/*-- 25.10.99 11:12:48---------------------------------------------------

  -----------------------------------------------------------------------*/
Sequence< OUString > SwXLinkTargetSupplier::getSupportedServiceNames(void)
                                                throw( RuntimeException )
{
    Sequence< OUString > aRet(1);
    OUString* pNames = aRet.getArray();
    pNames[0] = C2U("com.sun.star.document.LinkTargets");
    return aRet;
}

/*-- 26.10.99 09:16:23---------------------------------------------------

  -----------------------------------------------------------------------*/
SwXLinkNameAccessWrapper::SwXLinkNameAccessWrapper(
            Reference< XNameAccess >  xAccess, const String& rLinkDisplayName, String sSuffix ) :
    xRealAccess(xAccess),
    pPropSet(aSwMapProvider.GetPropertySet(PROPERTY_MAP_LINK_TARGET)),
    sLinkSuffix(sSuffix),
    sLinkDisplayName(rLinkDisplayName),
    pxDoc(0)
{
}
/* -----------------26.10.99 14:17-------------------

 --------------------------------------------------*/
SwXLinkNameAccessWrapper::SwXLinkNameAccessWrapper(SwXTextDocument& rxDoc,
            const String& rLinkDisplayName, String sSuffix) :
    pPropSet(aSwMapProvider.GetPropertySet(PROPERTY_MAP_LINK_TARGET)),
    sLinkSuffix(sSuffix),
    sLinkDisplayName(rLinkDisplayName),
    xDoc(&rxDoc),
    pxDoc(&rxDoc)
{
}
/*-- 26.10.99 09:16:23---------------------------------------------------

  -----------------------------------------------------------------------*/
SwXLinkNameAccessWrapper::~SwXLinkNameAccessWrapper()
{
}
/*-- 26.10.99 09:16:24---------------------------------------------------

  -----------------------------------------------------------------------*/
Any SwXLinkNameAccessWrapper::getByName(const OUString& rName)
    throw( NoSuchElementException, WrappedTargetException, RuntimeException )
{
    Any aRet;
    sal_Bool bFound = sal_False;
    //cut link extension and call the real NameAccess
    String sParam = rName;
    String sSuffix(sLinkSuffix);
    if(sParam.Len() > sSuffix.Len() )
    {
        String sCmp = sParam.Copy(sParam.Len() - sSuffix.Len(),
                                                    sSuffix.Len());
        if(sCmp == sSuffix)
        {
            if(pxDoc)
            {
                sParam = sParam.Copy(0, sParam.Len() - sSuffix.Len());
                if(!pxDoc->GetDocShell())
                    throw RuntimeException();
                SwDoc* pDoc = pxDoc->GetDocShell()->GetDoc();
                sal_uInt16 nOutlineCount = pDoc->GetNodes().GetOutLineNds().Count();

                for (sal_uInt16 i = 0; i < nOutlineCount && !bFound; ++i)
                {
                    const SwOutlineNodes& rOutlineNodes = pDoc->GetNodes().GetOutLineNds();
                    const SwNumRule* pOutlRule = pDoc->GetOutlineNumRule();
                    if(sParam ==
                        lcl_CreateOutlineString(i, rOutlineNodes, pOutlRule))
                    {
                        Reference< XPropertySet >  xOutline = new SwXOutlineTarget(sParam);
                        aRet.setValue(&xOutline, ::getCppuType((Reference<XPropertySet>*)0));
                        bFound = sal_True;
                    }
                }
            }
            else
            {
                aRet = xRealAccess->getByName(sParam.Copy(0, sParam.Len() - sSuffix.Len()));
                Reference< XInterface > xInt;
                if(!(aRet >>= xInt))
                    throw RuntimeException();
                Reference< XPropertySet >  xProp(xInt, UNO_QUERY);
                aRet <<= xProp;
                bFound = sal_True;
            }
        }
    }
    if(!bFound)
        throw NoSuchElementException();
    return aRet;
}
/*-- 26.10.99 09:16:24---------------------------------------------------

  -----------------------------------------------------------------------*/
Sequence< OUString > SwXLinkNameAccessWrapper::getElementNames(void)
                                    throw( RuntimeException )
{
    Sequence< OUString > aRet;
    if(pxDoc)
    {
        if(!pxDoc->GetDocShell())
            throw RuntimeException();

        SwDoc* pDoc = pxDoc->GetDocShell()->GetDoc();
        const SwOutlineNodes& rOutlineNodes = pDoc->GetNodes().GetOutLineNds();
        sal_uInt16 nOutlineCount = rOutlineNodes.Count();
        aRet.realloc(nOutlineCount);
        OUString* pResArr = aRet.getArray();
        String sSuffix('|');
        sSuffix += UniString::CreateFromAscii(pMarkToOutline);
        const SwNumRule* pOutlRule = pDoc->GetOutlineNumRule();
        for (sal_uInt16 i = 0; i < nOutlineCount; ++i)
        {
            String sEntry = lcl_CreateOutlineString(i, rOutlineNodes, pOutlRule);
            sEntry += sSuffix;
            pResArr[i] = sEntry;
        }
    }
    else
    {
        Sequence< OUString > aOrg = xRealAccess->getElementNames();
        const OUString* pOrgArr = aOrg.getConstArray();
        aRet.realloc(aOrg.getLength());
        OUString* pResArr = aRet.getArray();
        for(long i = 0; i < aOrg.getLength(); i++)
        {
            pResArr[i] = pOrgArr[i] + sLinkSuffix;
        }
    }
    return aRet;
}
/*-- 26.10.99 09:16:25---------------------------------------------------

  -----------------------------------------------------------------------*/
sal_Bool SwXLinkNameAccessWrapper::hasByName(const OUString& rName)
    throw( RuntimeException )
{
    sal_Bool bRet = sal_False;
    String sParam(rName);
    if(sParam.Len() > sLinkSuffix.Len() )
    {
        String sCmp = sParam.Copy(sParam.Len() - sLinkSuffix.Len(),
                                                    sLinkSuffix.Len());
        if(sCmp == sLinkSuffix)
        {
                sParam = sParam.Copy(0, sParam.Len() - sLinkSuffix.Len());
            if(pxDoc)
            {
                if(!pxDoc->GetDocShell())
                    throw RuntimeException();
                SwDoc* pDoc = pxDoc->GetDocShell()->GetDoc();
                sal_uInt16 nOutlineCount = pDoc->GetNodes().GetOutLineNds().Count();

                for (sal_uInt16 i = 0; i < nOutlineCount && !bRet; ++i)
                {
                    const SwOutlineNodes& rOutlineNodes = pDoc->GetNodes().GetOutLineNds();
                    const SwNumRule* pOutlRule = pDoc->GetOutlineNumRule();
                    if(sParam ==
                        lcl_CreateOutlineString(i, rOutlineNodes, pOutlRule))
                    {
                        bRet = sal_True;
                    }
                }
            }
            else
            {
                bRet = xRealAccess->hasByName(sParam);
            }
        }
    }
    return bRet;
}
/*-- 26.10.99 09:16:25---------------------------------------------------

  -----------------------------------------------------------------------*/
uno::Type  SwXLinkNameAccessWrapper::getElementType(void)
                                throw( RuntimeException )
{
    return ::getCppuType((Reference<XPropertySet>*)0);
}
/*-- 26.10.99 09:16:25---------------------------------------------------

  -----------------------------------------------------------------------*/
sal_Bool SwXLinkNameAccessWrapper::hasElements(void) throw( RuntimeException )
{
    sal_Bool bRet = sal_False;
    if(pxDoc)
    {
        DBG_ERROR("not implemented");
    }
    else
    {
        bRet = xRealAccess->hasElements();
    }
    return bRet;
}
/*-- 26.10.99 09:16:26---------------------------------------------------

  -----------------------------------------------------------------------*/
Reference< XPropertySetInfo >  SwXLinkNameAccessWrapper::getPropertySetInfo(void)
                                        throw( RuntimeException )
{
    static Reference< XPropertySetInfo >  xRet = pPropSet->getPropertySetInfo();
    return xRet;
}
/*-- 26.10.99 09:16:26---------------------------------------------------

  -----------------------------------------------------------------------*/
void SwXLinkNameAccessWrapper::setPropertyValue(
    const OUString& , const Any& )
    throw( UnknownPropertyException,
            PropertyVetoException,
            IllegalArgumentException,
             WrappedTargetException,
            RuntimeException)
{
    throw UnknownPropertyException();
}
/* -----------------------------08.12.99 11:10--------------------------------

 ---------------------------------------------------------------------------*/
Any lcl_GetDisplayBitmap(String sLinkSuffix)
{
    Any aRet;
    if(sLinkSuffix.Len())
        sLinkSuffix.Erase(0, 1);
    sal_uInt16 nImgId = USHRT_MAX;

    if(COMPARE_EQUAL == sLinkSuffix.CompareToAscii(pMarkToOutline))
        nImgId = CONTENT_TYPE_OUTLINE;
    else if(COMPARE_EQUAL  == sLinkSuffix.CompareToAscii(pMarkToTable))
        nImgId = CONTENT_TYPE_TABLE;
    else if(COMPARE_EQUAL  == sLinkSuffix.CompareToAscii(pMarkToFrame))
        nImgId = CONTENT_TYPE_FRAME;
    else if(COMPARE_EQUAL  == sLinkSuffix.CompareToAscii(pMarkToGraphic))
        nImgId = CONTENT_TYPE_GRAPHIC;
//  else if(== sLinkSuffix)
//      nImgId = CONTENT_TYPE_BOOKMARK;
    else if(COMPARE_EQUAL  == sLinkSuffix.CompareToAscii(pMarkToRegion))
        nImgId = CONTENT_TYPE_REGION;
    else if(COMPARE_EQUAL == sLinkSuffix.CompareToAscii(pMarkToOLE))
        nImgId = CONTENT_TYPE_OLE;
    else if(!sLinkSuffix.Len())
        nImgId = CONTENT_TYPE_BOOKMARK;
    if(USHRT_MAX != nImgId)
    {
        nImgId += 20000;
        BOOL bHighContrast = Application::GetSettings().GetStyleSettings().GetHighContrastMode();
        ImageList aEntryImages( SW_RES(bHighContrast ? IMG_NAVI_ENTRYBMPH : IMG_NAVI_ENTRYBMP) );
        const Image& rImage = aEntryImages.GetImage( nImgId );
        Bitmap aBitmap( rImage.GetBitmapEx().GetBitmap() );
        Reference<awt::XBitmap> xBmp = VCLUnoHelper::CreateBitmap( aBitmap );
        aRet.setValue( &xBmp, ::getCppuType((Reference<awt::XBitmap>*)0) );
    }
    return aRet;
}
/*-- 26.10.99 09:16:27---------------------------------------------------

  -----------------------------------------------------------------------*/
Any SwXLinkNameAccessWrapper::getPropertyValue(const OUString& rPropertyName)
    throw( UnknownPropertyException, WrappedTargetException, RuntimeException )
{
    Any aRet;
    if( rPropertyName.equalsAsciiL( SW_PROP_NAME(UNO_LINK_DISPLAY_NAME)))
    {
        aRet <<= OUString(sLinkDisplayName);
    }
    else if( rPropertyName.equalsAsciiL( SW_PROP_NAME(UNO_LINK_DISPLAY_BITMAP)))
    {
        aRet = lcl_GetDisplayBitmap(sLinkSuffix);
    }
    else
        throw UnknownPropertyException();
    return aRet;
}
/*-- 26.10.99 09:16:27---------------------------------------------------

  -----------------------------------------------------------------------*/
void SwXLinkNameAccessWrapper::addPropertyChangeListener(
    const OUString& /*PropertyName*/, const Reference< XPropertyChangeListener > & /*aListener*/)
    throw( UnknownPropertyException, WrappedTargetException, RuntimeException )
{}
/*-- 26.10.99 09:16:28---------------------------------------------------

  -----------------------------------------------------------------------*/
void SwXLinkNameAccessWrapper::removePropertyChangeListener(
    const OUString& /*PropertyName*/, const Reference< XPropertyChangeListener > & /*aListener*/)
    throw( UnknownPropertyException, WrappedTargetException, RuntimeException )
{}
/*-- 26.10.99 09:16:28---------------------------------------------------

  -----------------------------------------------------------------------*/
void SwXLinkNameAccessWrapper::addVetoableChangeListener(
    const OUString& /*PropertyName*/, const Reference< XVetoableChangeListener > & /*aListener*/)
    throw( UnknownPropertyException, WrappedTargetException, RuntimeException )
{}
/*-- 26.10.99 09:16:29---------------------------------------------------

  -----------------------------------------------------------------------*/
void SwXLinkNameAccessWrapper::removeVetoableChangeListener(
    const OUString& /*PropertyName*/, const Reference< XVetoableChangeListener > & /*aListener*/)
    throw( UnknownPropertyException, WrappedTargetException, RuntimeException )
{}
/*-- 26.10.99 09:16:32---------------------------------------------------


  -----------------------------------------------------------------------*/
Reference< XNameAccess >  SwXLinkNameAccessWrapper::getLinks(void)
                                    throw( RuntimeException )
{
    return (SwXLinkNameAccessWrapper*)this;
}

/*-- 26.10.99 09:21:48---------------------------------------------------

  -----------------------------------------------------------------------*/
OUString SwXLinkNameAccessWrapper::getImplementationName(void) throw( RuntimeException )
{
    return C2U("SwXLinkNameAccessWrapper");
}
/*-- 26.10.99 09:21:48---------------------------------------------------

  -----------------------------------------------------------------------*/
sal_Bool SwXLinkNameAccessWrapper::supportsService(const OUString& rServiceName)
                                                    throw( RuntimeException )
{
    return (rServiceName == C2U("com.sun.star.document.LinkTargets"));
}
/*-- 26.10.99 09:21:48---------------------------------------------------

  -----------------------------------------------------------------------*/
Sequence< OUString > SwXLinkNameAccessWrapper::getSupportedServiceNames(void)
                                                    throw( RuntimeException )
{
    Sequence< OUString > aRet(1);
    OUString* pNames = aRet.getArray();
    pNames[0] = C2U("com.sun.star.document.LinkTargets");
    return aRet;
}
/* -----------------26.10.99 15:50-------------------

 --------------------------------------------------*/
SwXOutlineTarget::SwXOutlineTarget(const String& rOutlineText) :
    pPropSet(aSwMapProvider.GetPropertySet(PROPERTY_MAP_LINK_TARGET)),
    sOutlineText(rOutlineText)
{
}
/*-- 26.10.99 15:51:45---------------------------------------------------

  -----------------------------------------------------------------------*/
SwXOutlineTarget::~SwXOutlineTarget()
{
}
/*-- 26.10.99 15:51:46---------------------------------------------------

  -----------------------------------------------------------------------*/
Reference< XPropertySetInfo >  SwXOutlineTarget::getPropertySetInfo(void) throw( RuntimeException )
{
    static Reference< XPropertySetInfo >  xRet = pPropSet->getPropertySetInfo();
    return xRet;
}
/*-- 26.10.99 15:51:46---------------------------------------------------

  -----------------------------------------------------------------------*/
void SwXOutlineTarget::setPropertyValue(
    const OUString& /*PropertyName*/, const Any& /*aValue*/)
    throw( UnknownPropertyException, PropertyVetoException,
         IllegalArgumentException, WrappedTargetException, RuntimeException)
{
    throw UnknownPropertyException();
}
/*-- 26.10.99 15:51:46---------------------------------------------------

  -----------------------------------------------------------------------*/
Any SwXOutlineTarget::getPropertyValue(const OUString& rPropertyName)
    throw( UnknownPropertyException, WrappedTargetException, RuntimeException )
{
    Any aRet;
    if(rPropertyName.equalsAsciiL( SW_PROP_NAME(UNO_LINK_DISPLAY_NAME)))
        aRet <<= OUString(sOutlineText);
    else
        throw UnknownPropertyException();
    return aRet;
}
/*-- 26.10.99 15:51:46---------------------------------------------------

  -----------------------------------------------------------------------*/
void SwXOutlineTarget::addPropertyChangeListener(
    const OUString& /*PropertyName*/, const Reference< XPropertyChangeListener > & /*aListener*/)
    throw( UnknownPropertyException, WrappedTargetException, RuntimeException )
{
}
/*-- 26.10.99 15:51:47---------------------------------------------------

  -----------------------------------------------------------------------*/
void SwXOutlineTarget::removePropertyChangeListener(
    const OUString& /*PropertyName*/, const Reference< XPropertyChangeListener > & /*aListener*/)
    throw( UnknownPropertyException, WrappedTargetException, RuntimeException )
{
}
/*-- 26.10.99 15:51:47---------------------------------------------------

  -----------------------------------------------------------------------*/
void SwXOutlineTarget::addVetoableChangeListener(
    const OUString& /*PropertyName*/, const Reference< XVetoableChangeListener > & /*aListener*/)
    throw( UnknownPropertyException, WrappedTargetException, RuntimeException )
{
}
/*-- 26.10.99 15:51:47---------------------------------------------------

  -----------------------------------------------------------------------*/
void SwXOutlineTarget::removeVetoableChangeListener(
    const OUString& /*PropertyName*/, const Reference< XVetoableChangeListener > & /*aListener*/)
    throw( UnknownPropertyException, WrappedTargetException, RuntimeException )
{
}
/* -----------------03.05.99 12:28-------------------
 *
 * --------------------------------------------------*/
OUString SwXOutlineTarget::getImplementationName(void) throw( RuntimeException )
{
    return C2U("SwXOutlineTarget");
}
/* -----------------03.05.99 12:28-------------------
 *
 * --------------------------------------------------*/
sal_Bool SwXOutlineTarget::supportsService(const OUString& ServiceName) throw( RuntimeException )
{
    return C2U("com.sun.star.document.LinkTarget") == ServiceName;
}
/* -----------------03.05.99 12:28-------------------
 *
 * --------------------------------------------------*/
Sequence< OUString > SwXOutlineTarget::getSupportedServiceNames(void) throw( RuntimeException )
{
    Sequence < OUString > aRet(1);
    OUString* pArray = aRet.getArray();
    pArray[0] = C2U("com.sun.star.document.LinkTarget");

    return aRet;
}
/* -----------------------------17.01.01 16:06--------------------------------

 ---------------------------------------------------------------------------*/
SwXDocumentPropertyHelper::SwXDocumentPropertyHelper(SwDoc& rDoc) :
SvxUnoForbiddenCharsTable ( rDoc.getForbiddenCharacterTable() )
,m_pDoc(&rDoc)
{
}
/* -----------------------------17.01.01 16:06--------------------------------

 ---------------------------------------------------------------------------*/
SwXDocumentPropertyHelper::~SwXDocumentPropertyHelper()
{
}
/* -----------------------------17.01.01 16:06--------------------------------

 ---------------------------------------------------------------------------*/
Reference<XInterface> SwXDocumentPropertyHelper::GetDrawTable(short nWhich)
{
    Reference<XInterface> xRet;
    if(m_pDoc)
    {
        switch(nWhich)
        {
            // --> OD 2005-08-08 #i52858#
            // assure that Draw model is created, if it doesn't exist.
            case SW_CREATE_DASH_TABLE         :
                if(!xDashTable.is())
                    xDashTable = SvxUnoDashTable_createInstance( m_pDoc->GetOrCreateDrawModel() );
                xRet = xDashTable;
            break;
            case SW_CREATE_GRADIENT_TABLE     :
                if(!xGradientTable.is())
                    xGradientTable = SvxUnoGradientTable_createInstance( m_pDoc->GetOrCreateDrawModel() );
                xRet = xGradientTable;
            break;
            case SW_CREATE_HATCH_TABLE        :
                if(!xHatchTable.is())
                    xHatchTable = SvxUnoHatchTable_createInstance( m_pDoc->GetOrCreateDrawModel() );
                xRet = xHatchTable;
            break;
            case SW_CREATE_BITMAP_TABLE       :
                if(!xBitmapTable.is())
                    xBitmapTable = SvxUnoBitmapTable_createInstance( m_pDoc->GetOrCreateDrawModel() );
                xRet = xBitmapTable;
            break;
            case SW_CREATE_TRANSGRADIENT_TABLE:
                if(!xTransGradientTable.is())
                    xTransGradientTable = SvxUnoTransGradientTable_createInstance( m_pDoc->GetOrCreateDrawModel() );
                xRet = xTransGradientTable;
            break;
            case SW_CREATE_MARKER_TABLE       :
                if(!xMarkerTable.is())
                    xMarkerTable = SvxUnoMarkerTable_createInstance( m_pDoc->GetOrCreateDrawModel() );
                xRet = xMarkerTable;
            break;
            // <--
            case  SW_CREATE_DRAW_DEFAULTS:
                if(!xDrawDefaults.is())
                    xDrawDefaults = (cppu::OWeakObject*)new SwSvxUnoDrawPool(m_pDoc);
                xRet = xDrawDefaults;
            break;
#ifdef DBG_UTIL
            default: DBG_ERROR("which table?");
#endif
        }
    }
    return xRet;
}

void SwXDocumentPropertyHelper::Invalidate()
{
    xDashTable = 0;
    xGradientTable = 0;
    xHatchTable = 0;
    xBitmapTable = 0;
    xTransGradientTable = 0;
    xMarkerTable = 0;
    xDrawDefaults = 0;
    m_pDoc = 0;
    SvxUnoForbiddenCharsTable::mxForbiddenChars.unbind();
}
/* -----------------13.08.2003 12:43-----------------

 --------------------------------------------------*/
void SwXDocumentPropertyHelper::onChange()
{
    if(m_pDoc)
       m_pDoc->SetModified();
}


/*****************************************************************************/

SwViewOptionAdjust_Impl::SwViewOptionAdjust_Impl( SwWrtShell& rSh, const SwViewOption &rViewOptions ) :
    m_rShell( rSh ),
    m_aOldViewOptions( rViewOptions )
{
}


SwViewOptionAdjust_Impl::~SwViewOptionAdjust_Impl()
{
    m_rShell.ApplyViewOptions( m_aOldViewOptions );
}


void SwViewOptionAdjust_Impl::AdjustViewOptions(
    const SwPrtOptions *pPrtOptions )
{
    // to avoid unnecessary reformatting the view options related to the content
    // below should only change if necessary, that is if respective content is present
    const bool bContainsHiddenChars         = m_rShell.GetDoc()->ContainsHiddenChars();
    const SwFieldType* pFldType = m_rShell.GetDoc()->GetSysFldType( RES_HIDDENTXTFLD );
    const bool bContainsHiddenFields        = pFldType && pFldType->GetDepends();
    pFldType = m_rShell.GetDoc()->GetSysFldType( RES_HIDDENPARAFLD );
    const bool bContainsHiddenParagraphs    = pFldType && pFldType->GetDepends();
    pFldType = m_rShell.GetDoc()->GetSysFldType( RES_JUMPEDITFLD );
    const bool bContainsPlaceHolders        = pFldType && pFldType->GetDepends();
    const bool bContainsFields              = m_rShell.IsAnyFieldInDoc();

    SwViewOption aRenderViewOptions( m_aOldViewOptions );

    // disable anything in the view that should not be printed (or exported to PDF) by default
    // (see also dialog "Tools/Options - StarOffice Writer - Formatting Aids"
    // in section "Display of ...")
    aRenderViewOptions.SetParagraph( FALSE );             // paragraph end
    aRenderViewOptions.SetSoftHyph( FALSE );              // aka custom hyphens
    aRenderViewOptions.SetBlank( FALSE );                 // spaces
    aRenderViewOptions.SetHardBlank( FALSE );             // non-breaking spaces
    aRenderViewOptions.SetTab( FALSE );                   // tabs
    aRenderViewOptions.SetLineBreak( FALSE );             // breaks (type 1)
    aRenderViewOptions.SetPageBreak( FALSE );             // breaks (type 2)
    aRenderViewOptions.SetColumnBreak( FALSE );           // breaks (type 3)
    BOOL bVal = pPrtOptions? pPrtOptions->bPrintHiddenText : FALSE;
    if (bContainsHiddenChars)
        aRenderViewOptions.SetShowHiddenChar( bVal );     // hidden text
    if (bContainsHiddenFields)
        aRenderViewOptions.SetShowHiddenField( bVal );
    if (bContainsHiddenParagraphs)
        aRenderViewOptions.SetShowHiddenPara( bVal );

    if (bContainsPlaceHolders)
    {
        // should always be printed in PDF export!
        bVal = pPrtOptions ? pPrtOptions->bPrintTextPlaceholder : TRUE;
        aRenderViewOptions.SetShowPlaceHolderFields( bVal );
    }

    if (bContainsFields)
        aRenderViewOptions.SetFldName( FALSE );

    // we need to set this flag in order to get to see the visible effect of
    // some of the above settings (needed for correct rendering)
    aRenderViewOptions.SetViewMetaChars( TRUE );

    if (m_aOldViewOptions != aRenderViewOptions)  // check if reformatting is necessary
    {
        aRenderViewOptions.SetPrinting( pPrtOptions != NULL );
        m_rShell.ApplyViewOptions( aRenderViewOptions );
    }
}


/*****************************************************************************/

<|MERGE_RESOLUTION|>--- conflicted
+++ resolved
@@ -2680,16 +2680,9 @@
     sal_Int32 nRet = 0;
     if (bIsSwSrcView)
     {
-<<<<<<< HEAD
-        //create a hidden view to be able to export as PDF also in print preview
-        m_pHiddenViewFrame = SfxViewFrame::LoadHiddenDocument( *pRenderDocShell, 2 );
-        SwView* pSwView = (SwView*) m_pHiddenViewFrame->GetViewShell();
-        pWrtShell = pSwView->GetWrtShellPtr();
-=======
         SwSrcView *pSwSrcView = dynamic_cast< SwSrcView * >(pView);
         OutputDevice *pOutDev = lcl_GetOutputDevice( *m_pPrintUIOptions );
         nRet = pSwSrcView->PrintSource( pOutDev, 1 /* dummy */, true /* get page count only */ );
->>>>>>> b3624198
     }
     else
     {
@@ -2706,7 +2699,7 @@
             if (!pWrtShell)
             {
                 //create a hidden view to be able to export as PDF also in print preview
-                m_pHiddenViewFrame = SfxViewFrame::CreateViewFrame( *pRenderDocShell, 2, TRUE );
+                m_pHiddenViewFrame = SfxViewFrame::LoadHiddenDocument( *pRenderDocShell, 2 );
                 SwView* pSwView = (SwView*) m_pHiddenViewFrame->GetViewShell();
                 pWrtShell = pSwView->GetWrtShellPtr();
             }
@@ -2915,16 +2908,12 @@
     SfxViewShell    *pView = 0;
     SwView          *pSwView = 0;
     SwPagePreView   *pSwPagePreView = 0;
-<<<<<<< HEAD
+    SwSrcView       *pSwSrcView = 0;
     SfxViewFrame    *pFrame = SfxViewFrame::GetFirst( pDocShell, sal_False );
-=======
-    SwSrcView       *pSwSrcView = 0;
-    SfxViewFrame    *pFrame = SfxViewFrame::GetFirst( pDocShell, 0, sal_False );
 
     // look for the view shell with the same controller in use,
     // otherwise look for a suitable view, preferably a SwView,
     // if that one is not found use a SwPagePreView if found.
->>>>>>> b3624198
     while (pFrame)
     {
         pView = pFrame->GetViewShell();
@@ -2932,9 +2921,6 @@
         pSwSrcView = dynamic_cast< SwSrcView * >(pView);
         if (!pSwPagePreView)
             pSwPagePreView = dynamic_cast< SwPagePreView * >(pView);
-<<<<<<< HEAD
-        pFrame = SfxViewFrame::GetNext( *pFrame, pDocShell, sal_False );
-=======
         if (xController.is())
         {
             if (pView && pView->GetController() == xController)
@@ -2942,8 +2928,7 @@
         }
         else if (pSwView || pSwSrcView)
             break;
-        pFrame = SfxViewFrame::GetNext( *pFrame, pDocShell, 0, sal_False );
->>>>>>> b3624198
+        pFrame = SfxViewFrame::GetNext( *pFrame, pDocShell,  sal_False );
     }
 
     DBG_ASSERT( pSwView || pSwPagePreView || pSwSrcView, "failed to get view shell" );
