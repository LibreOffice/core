--- conflicted
+++ resolved
@@ -1208,13 +1208,8 @@
             {
                 // --> FME 2005-04-26 #i47138#
                 // Check if object is anchored as character and move direction
-<<<<<<< HEAD
-                BOOL bDummy1, bDummy2;
-                const bool bVertAnchor = rSh.IsFrmVertical( TRUE, bDummy1, bDummy2 );
-=======
-                sal_Bool bDummy;
-                const bool bVertAnchor = rSh.IsFrmVertical( sal_True, bDummy );
->>>>>>> c50e8a2d
+                sal_Bool bDummy1, bDummy2;
+                const bool bVertAnchor = rSh.IsFrmVertical( sal_True, bDummy1, bDummy2 );
                 const bool bHoriMove = !bVertAnchor == !( nDir % 2 );
                 const bool bMoveAllowed =
                     !bHoriMove || (rSh.GetAnchorId() != FLY_AS_CHAR);
@@ -1986,12 +1981,8 @@
                 case KEY_TAB | KEY_SHIFT:
                 {
 #ifdef SW_CRSR_TIMER
-<<<<<<< HEAD
-                    BOOL bOld = rSh.ChgCrsrTimerFlag( FALSE );
-                    BOOL bOld = rSh.ChgCrsrTimerFlag( FALSE );
-=======
                     sal_Bool bOld = rSh.ChgCrsrTimerFlag( sal_False );
->>>>>>> c50e8a2d
+                    sal_Bool bOld = rSh.ChgCrsrTimerFlag( sal_False );
 #endif
                     if (rSh.IsFormProtected() || rSh.GetCurrentFieldmark()|| rSh.GetChar(sal_False)==CH_TXT_ATR_FORMELEMENT) {
                         eKeyState=KS_GotoPrevFieldMark;
