/* -*- Mode: C++; tab-width: 4; indent-tabs-mode: nil; c-basic-offset: 4 -*- */
/*
 * This file is part of the LibreOffice project.
 *
 * This Source Code Form is subject to the terms of the Mozilla Public
 * License, v. 2.0. If a copy of the MPL was not distributed with this
 * file, You can obtain one at http://mozilla.org/MPL/2.0/.
 *
 * This file incorporates work covered by the following license notice:
 *
 *   Licensed to the Apache Software Foundation (ASF) under one or more
 *   contributor license agreements. See the NOTICE file distributed
 *   with this work for additional information regarding copyright
 *   ownership. The ASF licenses this file to you under the Apache
 *   License, Version 2.0 (the "License"); you may not use this file
 *   except in compliance with the License. You may obtain a copy of
 *   the License at http://www.apache.org/licenses/LICENSE-2.0 .
 */

#include <hintids.hxx>
#include <regionsw.hxx>
#include <svl/urihelper.hxx>
#include <svl/PasswordHelper.hxx>
#include <vcl/svapp.hxx>
#include <vcl/layout.hxx>
#include <svl/stritem.hxx>
#include <svl/eitem.hxx>
#include <sfx2/passwd.hxx>
#include <sfx2/docfilt.hxx>
#include <sfx2/request.hxx>
#include <sfx2/docfile.hxx>
#include <sfx2/linkmgr.hxx>
#include <sfx2/docinsert.hxx>
#include <sfx2/filedlghelper.hxx>
#include <editeng/sizeitem.hxx>
#include <svtools/htmlcfg.hxx>
#include <svtools/treelistentry.hxx>

#include <comphelper/storagehelper.hxx>
#include <uitool.hxx>
#include <IMark.hxx>
#include <section.hxx>
#include <docary.hxx>
#include <doc.hxx>
#include <basesh.hxx>
#include <wdocsh.hxx>
#include <view.hxx>
#include <swmodule.hxx>
#include <wrtsh.hxx>
#include <swundo.hxx>
#include <column.hxx>
#include <fmtfsize.hxx>
#include <shellio.hxx>

#include <helpid.h>
#include <cmdid.h>
#include <../../uibase/dialog/regionsw.hrc>
#include <comcore.hrc>
#include <globals.hrc>
#include <sfx2/bindings.hxx>
#include <sfx2/htmlmode.hxx>
#include <svx/dlgutil.hxx>
#include <svx/dialogs.hrc>
#include <svx/svxdlg.hxx>
#include <svx/flagsdef.hxx>
#include <boost/scoped_ptr.hpp>

using namespace ::com::sun::star;

static void   lcl_ReadSections( SfxMedium& rMedium, ComboBox& rBox );

static void lcl_FillList( SwWrtShell& rSh, ComboBox& rSubRegions, ComboBox* pAvailNames, const SwSectionFmt* pNewFmt )
{
    if( !pNewFmt )
    {
        const sal_uInt16 nCount = rSh.GetSectionFmtCount();
        for(sal_uInt16 i=0;i<nCount;i++)
        {
            SectionType eTmpType;
            const SwSectionFmt* pFmt = &rSh.GetSectionFmt(i);
            if( !pFmt->GetParent() &&
                    pFmt->IsInNodesArr() &&
                    (eTmpType = pFmt->GetSection()->GetType()) != TOX_CONTENT_SECTION
                    && TOX_HEADER_SECTION != eTmpType )
            {
                    const OUString sString(pFmt->GetSection()->GetSectionName());
                    if(pAvailNames)
                        pAvailNames->InsertEntry(sString);
                    rSubRegions.InsertEntry(sString);
                    lcl_FillList( rSh, rSubRegions, pAvailNames, pFmt );
            }
        }
    }
    else
    {
        SwSections aTmpArr;
        pNewFmt->GetChildSections(aTmpArr, SORTSECT_POS);
        if( !aTmpArr.empty() )
        {
            SectionType eTmpType;
            for( const auto pSect : aTmpArr )
            {
                const SwSectionFmt* pFmt = pSect->GetFmt();
                if( pFmt->IsInNodesArr()&&
                    (eTmpType = pFmt->GetSection()->GetType()) != TOX_CONTENT_SECTION
                    && TOX_HEADER_SECTION != eTmpType )
                {
                    const OUString sString(pFmt->GetSection()->GetSectionName());
                    if(pAvailNames)
                        pAvailNames->InsertEntry(sString);
                    rSubRegions.InsertEntry(sString);
                    lcl_FillList( rSh, rSubRegions, pAvailNames, pFmt );
                }
            }
        }
    }
}

static void lcl_FillSubRegionList( SwWrtShell& rSh, ComboBox& rSubRegions, ComboBox* pAvailNames )
{
    lcl_FillList( rSh, rSubRegions, pAvailNames, 0 );
    IDocumentMarkAccess* const pMarkAccess = rSh.getIDocumentMarkAccess();
    for( IDocumentMarkAccess::const_iterator_t ppMark = pMarkAccess->getBookmarksBegin();
        ppMark != pMarkAccess->getBookmarksEnd();
        ++ppMark)
    {
        const ::sw::mark::IMark* pBkmk = ppMark->get();
        if( pBkmk->IsExpanded() )
            rSubRegions.InsertEntry( pBkmk->GetName() );
    }
}

// user data class for region information
class SectRepr
{
private:
    SwSectionData           m_SectionData;
    SwFmtCol                m_Col;
    SvxBrushItem            m_Brush;
    SwFmtFtnAtTxtEnd        m_FtnNtAtEnd;
    SwFmtEndAtTxtEnd        m_EndNtAtEnd;
    SwFmtNoBalancedColumns  m_Balance;
    SvxFrameDirectionItem   m_FrmDirItem;
    SvxLRSpaceItem          m_LRSpaceItem;
    sal_uInt16                  m_nArrPos;
    // shows, if maybe textcontent is in the region
    bool                    m_bContent  : 1;
    // for multiselection, mark at first, then work with TreeListBox!
    bool                    m_bSelected : 1;
    uno::Sequence<sal_Int8> m_TempPasswd;

public:
    SectRepr(sal_uInt16 nPos, SwSection& rSect);

    bool    operator< (const SectRepr& rSectRef) const
            { return m_nArrPos <  rSectRef.GetArrPos(); }

    SwSectionData &     GetSectionData()        { return m_SectionData; }
    SwFmtCol&               GetCol()            { return m_Col; }
    SvxBrushItem&           GetBackground()     { return m_Brush; }
    SwFmtFtnAtTxtEnd&       GetFtnNtAtEnd()     { return m_FtnNtAtEnd; }
    SwFmtEndAtTxtEnd&       GetEndNtAtEnd()     { return m_EndNtAtEnd; }
    SwFmtNoBalancedColumns& GetBalance()        { return m_Balance; }
    SvxFrameDirectionItem&  GetFrmDir()         { return m_FrmDirItem; }
    SvxLRSpaceItem&         GetLRSpace()        { return m_LRSpaceItem; }

    sal_uInt16              GetArrPos() const { return m_nArrPos; }
    OUString            GetFile() const;
    OUString            GetSubRegion() const;
    void                SetFile(OUString const& rFile);
    void                SetFilter(OUString const& rFilter);
    void                SetSubRegion(OUString const& rSubRegion);

    bool                IsContent() { return m_bContent; }
    void                SetContent(bool const bValue) { m_bContent = bValue; }

    void                SetSelected() { m_bSelected = true; }
    bool                IsSelected() const { return m_bSelected; }

    uno::Sequence<sal_Int8> & GetTempPasswd() { return m_TempPasswd; }
    void SetTempPasswd(const uno::Sequence<sal_Int8> & rPasswd)
        { m_TempPasswd = rPasswd; }
};

SectRepr::SectRepr( sal_uInt16 nPos, SwSection& rSect )
    : m_SectionData( rSect )
    , m_Brush( RES_BACKGROUND )
    , m_FrmDirItem( FRMDIR_ENVIRONMENT, RES_FRAMEDIR )
    , m_LRSpaceItem( RES_LR_SPACE )
    , m_nArrPos(nPos)
    , m_bContent(m_SectionData.GetLinkFileName().isEmpty())
    , m_bSelected(false)
{
    SwSectionFmt *pFmt = rSect.GetFmt();
    if( pFmt )
    {
        m_Col = pFmt->GetCol();
        m_Brush = pFmt->makeBackgroundBrushItem();
        m_FtnNtAtEnd = pFmt->GetFtnAtTxtEnd();
        m_EndNtAtEnd = pFmt->GetEndAtTxtEnd();
        m_Balance.SetValue(pFmt->GetBalancedColumns().GetValue());
        m_FrmDirItem = pFmt->GetFrmDir();
        m_LRSpaceItem = pFmt->GetLRSpace();
    }
}

void SectRepr::SetFile( const OUString& rFile )
{
    OUString sNewFile( INetURLObject::decode( rFile,
                                           INetURLObject::DECODE_UNAMBIGUOUS,
                                        RTL_TEXTENCODING_UTF8 ));
    const OUString sOldFileName( m_SectionData.GetLinkFileName() );
    const OUString sSub( sOldFileName.getToken( 2, sfx2::cTokenSeparator ) );

    if( !rFile.isEmpty() || !sSub.isEmpty() )
    {
        sNewFile += OUString(sfx2::cTokenSeparator);
        if( !rFile.isEmpty() ) // Filter only with FileName
            sNewFile += sOldFileName.getToken( 1, sfx2::cTokenSeparator );

        sNewFile += OUString(sfx2::cTokenSeparator) + sSub;
    }

    m_SectionData.SetLinkFileName( sNewFile );

    if( !rFile.isEmpty() || !sSub.isEmpty() )
    {
        m_SectionData.SetType( FILE_LINK_SECTION );
    }
    else
    {
        m_SectionData.SetType( CONTENT_SECTION );
    }
}

void SectRepr::SetFilter( const OUString& rFilter )
{
    OUString sNewFile;
    const OUString sOldFileName( m_SectionData.GetLinkFileName() );
    const OUString sFile( sOldFileName.getToken( 0, sfx2::cTokenSeparator ) );
    const OUString sSub( sOldFileName.getToken( 2, sfx2::cTokenSeparator ) );

    if( !sFile.isEmpty() )
        sNewFile = sFile + OUString(sfx2::cTokenSeparator) +
                   rFilter + OUString(sfx2::cTokenSeparator) + sSub;
    else if( !sSub.isEmpty() )
        sNewFile = OUString(sfx2::cTokenSeparator) + OUString(sfx2::cTokenSeparator) + sSub;

    m_SectionData.SetLinkFileName( sNewFile );

    if( !sNewFile.isEmpty() )
    {
        m_SectionData.SetType( FILE_LINK_SECTION );
    }
}

void SectRepr::SetSubRegion(const OUString& rSubRegion)
{
    OUString sNewFile;
    sal_Int32 n(0);
    const OUString sLinkFileName(m_SectionData.GetLinkFileName());
    const OUString sOldFileName( sLinkFileName.getToken( 0, sfx2::cTokenSeparator, n ) );
    const OUString sFilter( sLinkFileName.getToken( 0, sfx2::cTokenSeparator, n ) );

    if( !rSubRegion.isEmpty() || !sOldFileName.isEmpty() )
        sNewFile = sOldFileName + OUString(sfx2::cTokenSeparator) +
                   sFilter + OUString(sfx2::cTokenSeparator) + rSubRegion;

    m_SectionData.SetLinkFileName( sNewFile );

    if( !rSubRegion.isEmpty() || !sOldFileName.isEmpty() )
    {
        m_SectionData.SetType( FILE_LINK_SECTION );
    }
    else
    {
        m_SectionData.SetType( CONTENT_SECTION );
    }
}

OUString SectRepr::GetFile() const
{
    const OUString sLinkFile( m_SectionData.GetLinkFileName() );

    if( sLinkFile.isEmpty() )
    {
        return sLinkFile;
    }
    if (DDE_LINK_SECTION == m_SectionData.GetType())
    {
        sal_Int32 n = 0;
        return sLinkFile.replaceFirst( OUString(sfx2::cTokenSeparator), " ", &n )
                        .replaceFirst( OUString(sfx2::cTokenSeparator), " ", &n );
    }
    return INetURLObject::decode( sLinkFile.getToken( 0, sfx2::cTokenSeparator ),
                                  INetURLObject::DECODE_UNAMBIGUOUS,
                                  RTL_TEXTENCODING_UTF8 );
}

OUString SectRepr::GetSubRegion() const
{
    const OUString sLinkFile( m_SectionData.GetLinkFileName() );
    if( !sLinkFile.isEmpty() )
        return sLinkFile.getToken( 2, sfx2::cTokenSeparator );
    return sLinkFile;
}

// dialog edit regions
SwEditRegionDlg::SwEditRegionDlg( vcl::Window* pParent, SwWrtShell& rWrtSh )
    : SfxModalDialog(pParent, "EditSectionDialog",
        "modules/swriter/ui/editsectiondialog.ui")
    , m_bSubRegionsFilled(false)
    , aImageIL(SW_RES(IL_SECTION_BITMAPS))
    , rSh(rWrtSh)
    , m_pDocInserter(NULL)
    , m_pOldDefDlgParent(NULL)
    , bDontCheckPasswd(true)
{
    get(m_pCurName, "curname");
    get(m_pTree, "tree");
    m_pTree->set_height_request(m_pTree->GetTextHeight() * 16);
    get(m_pFileCB, "link");
    m_pFileCB->SetState(TRISTATE_FALSE);
    get(m_pDDECB, "dde");
    get(m_pDDEFrame, "ddedepend");
    get(m_pFileNameFT, "filenameft");
    get(m_pDDECommandFT, "ddeft");
    get(m_pFileNameED, "filename");
    get(m_pFilePB, "file");
    get(m_pSubRegionFT, "sectionft");
    get(m_pSubRegionED, "section");
    m_pSubRegionED->SetStyle(m_pSubRegionED->GetStyle() | WB_SORT);
    get(m_pProtectCB, "protect");
    m_pProtectCB->SetState(TRISTATE_FALSE);
    get(m_pPasswdCB, "withpassword");
    get(m_pPasswdPB, "password");
    get(m_pHideCB, "hide");
    m_pHideCB->SetState(TRISTATE_FALSE);
    get(m_pConditionFT, "conditionft");
    get(m_pConditionED, "condition");
    // edit in readonly sections
    get(m_pEditInReadonlyCB, "editinro");
    m_pEditInReadonlyCB->SetState(TRISTATE_FALSE);
    get(m_pOptionsPB, "options");
    get(m_pDismiss, "remove");
    get(m_pOK, "ok");

    bWeb = 0 != PTR_CAST( SwWebDocShell, rSh.GetView().GetDocShell() );

    m_pTree->SetSelectHdl(LINK(this, SwEditRegionDlg, GetFirstEntryHdl));
    m_pTree->SetDeselectHdl(LINK(this, SwEditRegionDlg, DeselectHdl));
    m_pCurName->SetModifyHdl(LINK(this, SwEditRegionDlg, NameEditHdl));
    m_pConditionED->SetModifyHdl( LINK( this, SwEditRegionDlg, ConditionEditHdl));
    m_pOK->SetClickHdl         ( LINK( this, SwEditRegionDlg, OkHdl));
    m_pPasswdCB->SetClickHdl(LINK(this, SwEditRegionDlg, ChangePasswdHdl));
    m_pPasswdPB->SetClickHdl(LINK(this, SwEditRegionDlg, ChangePasswdHdl));
    m_pHideCB->SetClickHdl(LINK(this, SwEditRegionDlg, ChangeHideHdl));
    // edit in readonly sections
    m_pEditInReadonlyCB->SetClickHdl(LINK(this, SwEditRegionDlg, ChangeEditInReadonlyHdl));

    m_pOptionsPB->SetClickHdl(LINK(this, SwEditRegionDlg, OptionsHdl));
    m_pProtectCB->SetClickHdl(LINK(this, SwEditRegionDlg, ChangeProtectHdl));
    m_pDismiss->SetClickHdl    ( LINK( this, SwEditRegionDlg, ChangeDismissHdl));
    m_pFileCB->SetClickHdl(LINK(this, SwEditRegionDlg, UseFileHdl));
    m_pFilePB->SetClickHdl(LINK(this, SwEditRegionDlg, FileSearchHdl));
    m_pFileNameED->SetModifyHdl(LINK(this, SwEditRegionDlg, FileNameHdl));
    m_pSubRegionED->SetModifyHdl(LINK(this, SwEditRegionDlg, FileNameHdl));
    m_pSubRegionED->AddEventListener(LINK(this, SwEditRegionDlg, SubRegionEventHdl));
    m_pSubRegionED->EnableAutocomplete(true, true);

    m_pTree->SetSelectionMode( MULTIPLE_SELECTION );
    m_pTree->SetStyle(m_pTree->GetStyle()|WB_HASBUTTONSATROOT|WB_CLIPCHILDREN|WB_HSCROLL);
    m_pTree->SetSpaceBetweenEntries(0);
    m_pTree->SetAllEntriesAccessibleRoleType(SvTreeAccRoleType::TREE);

    if(bWeb)
    {
        m_pDDECB->Hide();
        get<VclContainer>("hideframe")->Hide();
        m_pPasswdCB->Hide();
    }

    m_pDDECB->SetClickHdl(LINK(this, SwEditRegionDlg, DDEHdl));

    pCurrSect = rSh.GetCurrSection();
    RecurseList( 0, 0 );
    // if the cursor is not in a region
    // the first one will always be selected
    if( !m_pTree->FirstSelected() && m_pTree->First() )
        m_pTree->Select( m_pTree->First() );
    m_pTree->Show();
    bDontCheckPasswd = false;
}

bool SwEditRegionDlg::CheckPasswd(CheckBox* pBox)
{
    if(bDontCheckPasswd)
        return true;
    bool bRet = true;
    SvTreeListEntry* pEntry = m_pTree->FirstSelected();
    while( pEntry )
    {
        SectReprPtr pRepr = static_cast<SectReprPtr>(pEntry->GetUserData());
        if (!pRepr->GetTempPasswd().getLength()
            && pRepr->GetSectionData().GetPassword().getLength())
        {
            ScopedVclPtrInstance< SfxPasswordDialog > aPasswdDlg(this);
            bRet = false;
            if (aPasswdDlg->Execute())
            {
                const OUString sNewPasswd( aPasswdDlg->GetPassword() );
                ::com::sun::star::uno::Sequence <sal_Int8 > aNewPasswd;
                SvPasswordHelper::GetHashPassword( aNewPasswd, sNewPasswd );
                if (SvPasswordHelper::CompareHashPassword(
                        pRepr->GetSectionData().GetPassword(), sNewPasswd))
                {
                    pRepr->SetTempPasswd(aNewPasswd);
                    bRet = true;
                }
                else
                {
                    MessageDialog(this, SW_RES(STR_WRONG_PASSWORD), VCL_MESSAGE_INFO).Execute();
                }
            }
        }
        pEntry = m_pTree->NextSelected(pEntry);
    }
    if(!bRet && pBox)
    {
        //reset old button state
        if(pBox->IsTriStateEnabled())
            pBox->SetState(pBox->IsChecked() ? TRISTATE_FALSE : TRISTATE_INDET);
        else
            pBox->Check(!pBox->IsChecked());
    }

    return bRet;
}

// recursively look for child-sections
void SwEditRegionDlg::RecurseList( const SwSectionFmt* pFmt, SvTreeListEntry* pEntry )
{
    SvTreeListEntry* pSelEntry = 0;
    if (!pFmt)
    {
        const sal_uInt16 nCount=rSh.GetSectionFmtCount();
        for ( sal_uInt16 n=0; n < nCount; n++ )
        {
            SectionType eTmpType;
            if( !( pFmt = &rSh.GetSectionFmt(n))->GetParent() &&
                pFmt->IsInNodesArr() &&
                (eTmpType = pFmt->GetSection()->GetType()) != TOX_CONTENT_SECTION
                && TOX_HEADER_SECTION != eTmpType )
            {
                SwSection *pSect = pFmt->GetSection();
                SectRepr* pSectRepr = new SectRepr( n, *pSect );
                Image aImg = BuildBitmap( pSect->IsProtect(),pSect->IsHidden());
                pEntry = m_pTree->InsertEntry(pSect->GetSectionName(), aImg, aImg);
                pEntry->SetUserData(pSectRepr);
                RecurseList( pFmt, pEntry );
                if (pEntry->HasChildren())
                    m_pTree->Expand(pEntry);
                if (pCurrSect==pSect)
                    m_pTree->Select(pEntry);
            }
        }
    }
    else
    {
        SwSections aTmpArr;
        SvTreeListEntry* pNEntry;
        pFmt->GetChildSections(aTmpArr, SORTSECT_POS);
        if( !aTmpArr.empty() )
        {
            for( const auto pSect : aTmpArr )
            {
                SectionType eTmpType;
                pFmt = pSect->GetFmt();
                if( pFmt->IsInNodesArr() &&
                    (eTmpType = pFmt->GetSection()->GetType()) != TOX_CONTENT_SECTION
                    && TOX_HEADER_SECTION != eTmpType )
                {
                    SectRepr* pSectRepr=new SectRepr(
                                    FindArrPos( pSect->GetFmt() ), *pSect );
                    Image aImage = BuildBitmap( pSect->IsProtect(),
                                            pSect->IsHidden());
                    pNEntry = m_pTree->InsertEntry(
                        pSect->GetSectionName(), aImage, aImage, pEntry);
                    pNEntry->SetUserData(pSectRepr);
                    RecurseList( pSect->GetFmt(), pNEntry );
                    if( pNEntry->HasChildren())
                        m_pTree->Expand(pNEntry);
                    if (pCurrSect==pSect)
                        pSelEntry = pNEntry;
                }
            }
        }
    }
    if(0 != pSelEntry)
    {
        m_pTree->MakeVisible(pSelEntry);
        m_pTree->Select(pSelEntry);
    }
}

sal_uInt16 SwEditRegionDlg::FindArrPos(const SwSectionFmt* pFmt )
{
    const sal_uInt16 nCount=rSh.GetSectionFmtCount();
    for (sal_uInt16 i=0;i<nCount;i++)
        if (pFmt==&rSh.GetSectionFmt(i))
            return i;

    OSL_FAIL("SectionFormat not on the list" );
    return USHRT_MAX;
}

SwEditRegionDlg::~SwEditRegionDlg( )
{
    disposeOnce();
}

void SwEditRegionDlg::dispose()
{
    SvTreeListEntry* pEntry = m_pTree->First();
    while( pEntry )
    {
        delete static_cast<SectRepr*>(pEntry->GetUserData());
        pEntry = m_pTree->Next( pEntry );
    }

    delete m_pDocInserter;
    m_pCurName.clear();
    m_pTree.clear();
    m_pFileCB.clear();
    m_pDDECB.clear();
    m_pDDEFrame.clear();
    m_pFileNameFT.clear();
    m_pDDECommandFT.clear();
    m_pFileNameED.clear();
    m_pFilePB.clear();
    m_pSubRegionFT.clear();
    m_pSubRegionED.clear();
    m_pProtectCB.clear();
    m_pPasswdCB.clear();
    m_pPasswdPB.clear();
    m_pHideCB.clear();
    m_pConditionFT.clear();
    m_pConditionED.clear();
    m_pEditInReadonlyCB.clear();
    m_pOK.clear();
    m_pOptionsPB.clear();
    m_pDismiss.clear();
    m_pOldDefDlgParent.clear();
    SfxModalDialog::dispose();
}

void    SwEditRegionDlg::SelectSection(const OUString& rSectionName)
{
    SvTreeListEntry* pEntry = m_pTree->First();
    while(pEntry)
    {
        SectReprPtr pRepr = static_cast<SectReprPtr>(pEntry->GetUserData());
        if (pRepr->GetSectionData().GetSectionName() == rSectionName)
            break;
        pEntry = m_pTree->Next(pEntry);
    }
    if(pEntry)
    {
        m_pTree->SelectAll(false);
        m_pTree->Select(pEntry);
        m_pTree->MakeVisible(pEntry);
    }
}

// selected entry in TreeListBox is showed in Edit window in case of
// multiselection some controls are disabled
IMPL_LINK( SwEditRegionDlg, GetFirstEntryHdl, SvTreeListBox *, pBox )
{
    bDontCheckPasswd = true;
    SvTreeListEntry* pEntry=pBox->FirstSelected();
    m_pHideCB->Enable(true);
    // edit in readonly sections
    m_pEditInReadonlyCB->Enable(true);

    m_pProtectCB->Enable(true);
    m_pFileCB->Enable(true);
    ::com::sun::star::uno::Sequence <sal_Int8> aCurPasswd;
    if( 1 < pBox->GetSelectionCount() )
    {
        m_pHideCB->EnableTriState(true);
        m_pProtectCB->EnableTriState(true);
        // edit in readonly sections
        m_pEditInReadonlyCB->EnableTriState(true);

        m_pFileCB->EnableTriState(true);

        bool bHiddenValid       = true;
        bool bProtectValid      = true;
        bool bConditionValid    = true;
        // edit in readonly sections
        bool bEditInReadonlyValid = true;
        bool bEditInReadonly    = true;

        bool bHidden            = true;
        bool bProtect           = true;
        OUString sCondition;
        bool bFirst             = true;
        bool bFileValid         = true;
        bool bFile              = true;
        bool bPasswdValid       = true;

        while( pEntry )
        {
            SectRepr* pRepr=static_cast<SectRepr*>(pEntry->GetUserData());
            SwSectionData const& rData( pRepr->GetSectionData() );
            if(bFirst)
            {
                sCondition      = rData.GetCondition();
                bHidden         = rData.IsHidden();
                bProtect        = rData.IsProtectFlag();
                // edit in readonly sections
                bEditInReadonly = rData.IsEditInReadonlyFlag();

                bFile           = (rData.GetType() != CONTENT_SECTION);
                aCurPasswd      = rData.GetPassword();
            }
            else
            {
                if(sCondition != rData.GetCondition())
                    bConditionValid = false;
                bHiddenValid      = (bHidden == rData.IsHidden());
                bProtectValid     = (bProtect == rData.IsProtectFlag());
                // edit in readonly sections
                bEditInReadonlyValid =
                    (bEditInReadonly == rData.IsEditInReadonlyFlag());

                bFileValid        = (bFile ==
                    (rData.GetType() != CONTENT_SECTION));
                bPasswdValid      = (aCurPasswd == rData.GetPassword());
            }
            pEntry = pBox->NextSelected(pEntry);
            bFirst = false;
        }

        m_pHideCB->SetState(!bHiddenValid ? TRISTATE_INDET :
                    bHidden ? TRISTATE_TRUE : TRISTATE_FALSE);
        m_pProtectCB->SetState(!bProtectValid ? TRISTATE_INDET :
                    bProtect ? TRISTATE_TRUE : TRISTATE_FALSE);
        // edit in readonly sections
        m_pEditInReadonlyCB->SetState(!bEditInReadonlyValid ? TRISTATE_INDET :
                    bEditInReadonly ? TRISTATE_TRUE : TRISTATE_FALSE);

        m_pFileCB->SetState(!bFileValid ? TRISTATE_INDET :
                    bFile ? TRISTATE_TRUE : TRISTATE_FALSE);

        if (bConditionValid)
            m_pConditionED->SetText(sCondition);
        else
        {
            m_pConditionFT->Enable(false);
            m_pConditionED->Enable(false);
        }

        m_pCurName->Enable(false);
        m_pDDECB->Enable(false);
        m_pDDEFrame->Enable(false);
        m_pOptionsPB->Enable(false);
        bool bPasswdEnabled = m_pProtectCB->GetState() == TRISTATE_TRUE;
        m_pPasswdCB->Enable(bPasswdEnabled);
        m_pPasswdPB->Enable(bPasswdEnabled);
        if(!bPasswdValid)
        {
            pEntry = pBox->FirstSelected();
            pBox->SelectAll( false );
            pBox->Select( pEntry );
            GetFirstEntryHdl(pBox);
            return 0;
        }
        else
            m_pPasswdCB->Check(aCurPasswd.getLength() > 0);
    }
    else if (pEntry )
    {
        m_pCurName->Enable(true);
        m_pOptionsPB->Enable(true);
        SectRepr* pRepr=static_cast<SectRepr*>(pEntry->GetUserData());
        SwSectionData const& rData( pRepr->GetSectionData() );
        m_pConditionED->SetText(rData.GetCondition());
        m_pHideCB->Enable();
        m_pHideCB->SetState((rData.IsHidden()) ? TRISTATE_TRUE : TRISTATE_FALSE);
        bool bHide = TRISTATE_TRUE == m_pHideCB->GetState();
        m_pConditionED->Enable(bHide);
        m_pConditionFT->Enable(bHide);
        m_pPasswdCB->Check(rData.GetPassword().getLength() > 0);

        m_pOK->Enable();
        m_pPasswdCB->Enable();
        m_pCurName->SetText(pBox->GetEntryText(pEntry));
        m_pCurName->Enable();
        m_pDismiss->Enable();
        const OUString aFile = pRepr->GetFile();
        const OUString sSub = pRepr->GetSubRegion();
        m_bSubRegionsFilled = false;
        m_pSubRegionED->Clear();
        if( !aFile.isEmpty() || !sSub.isEmpty() )
        {
            m_pFileCB->Check(true);
            m_pFileNameED->SetText(aFile);
            m_pSubRegionED->SetText(sSub);
            m_pDDECB->Check(rData.GetType() == DDE_LINK_SECTION);
        }
        else
        {
            m_pFileCB->Check(false);
            m_pFileNameED->SetText(aFile);
            m_pDDECB->Enable(false);
            m_pDDECB->Check(false);
        }
        UseFileHdl(m_pFileCB);
        DDEHdl(m_pDDECB);
        m_pProtectCB->SetState((rData.IsProtectFlag())
                ? TRISTATE_TRUE : TRISTATE_FALSE);
        m_pProtectCB->Enable();

        // edit in readonly sections
        m_pEditInReadonlyCB->SetState((rData.IsEditInReadonlyFlag())
                ? TRISTATE_TRUE : TRISTATE_FALSE);
        m_pEditInReadonlyCB->Enable();

        bool bPasswdEnabled = m_pProtectCB->IsChecked();
        m_pPasswdCB->Enable(bPasswdEnabled);
        m_pPasswdPB->Enable(bPasswdEnabled);
    }
    bDontCheckPasswd = false;
    return 0;
}

IMPL_LINK( SwEditRegionDlg, DeselectHdl, SvTreeListBox *, pBox )
{
    if( !pBox->GetSelectionCount() )
    {
        m_pHideCB->Enable(false);
        m_pProtectCB->Enable(false);
        // edit in readonly sections
        m_pEditInReadonlyCB->Enable(false);

        m_pPasswdCB->Enable(false);
        m_pConditionFT->Enable(false);
        m_pConditionED->Enable(false);
        m_pFileCB->Enable(false);
        m_pDDEFrame->Enable(false);
        m_pDDECB->Enable(false);
        m_pCurName->Enable(false);

        UseFileHdl(m_pFileCB);
        DDEHdl(m_pDDECB);
    }
    return 0;
}

// in OkHdl the modified settings are being applied and reversed regions are deleted
IMPL_LINK_NOARG(SwEditRegionDlg, OkHdl)
{
    // temp. Array because during changing of a region the position
    // inside of the "Core-Arrays" can be shifted:
    //  - at linked regions, when they have more SubRegions or get
    //    new ones.
    // StartUndo must certainly also happen not before the formats
    // are copied (ClearRedo!)

    const SwSectionFmts& rDocFmts = rSh.GetDoc()->GetSections();
    SwSectionFmts aOrigArray(rDocFmts);

    rSh.StartAllAction();
    rSh.StartUndo();
    rSh.ResetSelect( 0,false );
    SvTreeListEntry* pEntry = m_pTree->First();

    while( pEntry )
    {
        SectReprPtr pRepr = static_cast<SectReprPtr>(pEntry->GetUserData());
        SwSectionFmt* pFmt = aOrigArray[ pRepr->GetArrPos() ];
        if (!pRepr->GetSectionData().IsProtectFlag())
        {
            pRepr->GetSectionData().SetPassword(uno::Sequence<sal_Int8 >());
        }
        sal_uInt16 nNewPos = rDocFmts.GetPos( pFmt );
        if( USHRT_MAX != nNewPos )
        {
            boost::scoped_ptr<SfxItemSet> pSet(pFmt->GetAttrSet().Clone( false ));
            if( pFmt->GetCol() != pRepr->GetCol() )
                pSet->Put( pRepr->GetCol() );

            SvxBrushItem aBrush(pFmt->makeBackgroundBrushItem(false));
            if( aBrush != pRepr->GetBackground() )
                pSet->Put( pRepr->GetBackground() );

            if( pFmt->GetFtnAtTxtEnd(false) != pRepr->GetFtnNtAtEnd() )
                pSet->Put( pRepr->GetFtnNtAtEnd() );

            if( pFmt->GetEndAtTxtEnd(false) != pRepr->GetEndNtAtEnd() )
                pSet->Put( pRepr->GetEndNtAtEnd() );

            if( pFmt->GetBalancedColumns() != pRepr->GetBalance() )
                pSet->Put( pRepr->GetBalance() );

            if( pFmt->GetFrmDir() != pRepr->GetFrmDir() )
                pSet->Put( pRepr->GetFrmDir() );

            if( pFmt->GetLRSpace() != pRepr->GetLRSpace())
                pSet->Put( pRepr->GetLRSpace());

            rSh.UpdateSection( nNewPos, pRepr->GetSectionData(),
                               pSet->Count() ? pSet.get() : 0 );
        }
        pEntry = m_pTree->Next( pEntry );
    }

    for (SectReprArr::reverse_iterator aI = aSectReprArr.rbegin(), aEnd = aSectReprArr.rend(); aI != aEnd; ++aI)
    {
        SwSectionFmt* pFmt = aOrigArray[ aI->GetArrPos() ];
        const sal_uInt16 nNewPos = rDocFmts.GetPos( pFmt );
        if( USHRT_MAX != nNewPos )
            rSh.DelSectionFmt( nNewPos );
    }

    aOrigArray.clear();

    // EndDialog must be called ahead of EndAction's end,
    // otherwise ScrollError can occur.
    EndDialog(RET_OK);

    rSh.EndUndo();
    rSh.EndAllAction();

    return 0;
}

// Toggle protect
IMPL_LINK( SwEditRegionDlg, ChangeProtectHdl, TriStateBox *, pBox )
{
    if(!CheckPasswd(pBox))
        return 0;
    pBox->EnableTriState(false);
    SvTreeListEntry* pEntry = m_pTree->FirstSelected();
    OSL_ENSURE(pEntry,"no entry found");
    bool bCheck = TRISTATE_TRUE == pBox->GetState();
    while( pEntry )
    {
        SectReprPtr pRepr = static_cast<SectReprPtr>(pEntry->GetUserData());
        pRepr->GetSectionData().SetProtectFlag(bCheck);
        Image aImage = BuildBitmap(bCheck,
                                   TRISTATE_TRUE == m_pHideCB->GetState());
        m_pTree->SetExpandedEntryBmp(  pEntry, aImage );
        m_pTree->SetCollapsedEntryBmp( pEntry, aImage );
        pEntry = m_pTree->NextSelected(pEntry);
    }
    m_pPasswdCB->Enable(bCheck);
    m_pPasswdPB->Enable(bCheck);
    return 0;
}

// Toggle hide
IMPL_LINK( SwEditRegionDlg, ChangeHideHdl, TriStateBox *, pBox )
{
    if(!CheckPasswd(pBox))
        return 0;
    pBox->EnableTriState(false);
    SvTreeListEntry* pEntry = m_pTree->FirstSelected();
    OSL_ENSURE(pEntry,"no entry found");
    while( pEntry )
    {
        SectReprPtr pRepr = static_cast<SectReprPtr>(pEntry->GetUserData());
        pRepr->GetSectionData().SetHidden(TRISTATE_TRUE == pBox->GetState());

        Image aImage = BuildBitmap(TRISTATE_TRUE == m_pProtectCB->GetState(),
                                    TRISTATE_TRUE == pBox->GetState());
        m_pTree->SetExpandedEntryBmp(  pEntry, aImage );
        m_pTree->SetCollapsedEntryBmp( pEntry, aImage );

        pEntry = m_pTree->NextSelected(pEntry);
    }

    bool bHide = TRISTATE_TRUE == pBox->GetState();
    m_pConditionED->Enable(bHide);
    m_pConditionFT->Enable(bHide);
    return 0;
}

// Toggle edit in readonly
IMPL_LINK( SwEditRegionDlg, ChangeEditInReadonlyHdl, TriStateBox *, pBox )
{
    if(!CheckPasswd(pBox))
        return 0;
    pBox->EnableTriState(false);
    SvTreeListEntry* pEntry = m_pTree->FirstSelected();
    OSL_ENSURE(pEntry,"no entry found");
    while( pEntry )
    {
        SectReprPtr pRepr = static_cast<SectReprPtr>(pEntry->GetUserData());
        pRepr->GetSectionData().SetEditInReadonlyFlag(
                TRISTATE_TRUE == pBox->GetState());
        pEntry = m_pTree->NextSelected(pEntry);
    }

    return 0;
}

// clear selected region
IMPL_LINK_NOARG(SwEditRegionDlg, ChangeDismissHdl)
{
    if(!CheckPasswd())
        return 0;
    SvTreeListEntry* pEntry = m_pTree->FirstSelected();
    SvTreeListEntry* pChild;
    SvTreeListEntry* pParent;
    // at first mark all selected
    while(pEntry)
    {
        const SectReprPtr pSectRepr = static_cast<SectRepr*>(pEntry->GetUserData());
        pSectRepr->SetSelected();
        pEntry = m_pTree->NextSelected(pEntry);
    }
    pEntry = m_pTree->FirstSelected();
    // then delete
    while(pEntry)
    {
        const SectReprPtr pSectRepr = static_cast<SectRepr*>(pEntry->GetUserData());
        SvTreeListEntry* pRemove = 0;
        bool bRestart = false;
        if(pSectRepr->IsSelected())
        {
            aSectReprArr.insert( pSectRepr );
            while( (pChild = m_pTree->FirstChild(pEntry) )!= 0 )
            {
                // because of the repositioning we have to start at the beginning again
                bRestart = true;
                pParent = m_pTree->GetParent(pEntry);
                m_pTree->GetModel()->Move(pChild, pParent, SvTreeList::GetRelPos(pEntry));
            }
            pRemove = pEntry;
        }
        if(bRestart)
            pEntry = m_pTree->First();
        else
            pEntry = m_pTree->Next(pEntry);
        if(pRemove)
            m_pTree->GetModel()->Remove( pRemove );
    }

    if ( m_pTree->FirstSelected() == 0 )
    {
        m_pConditionFT->Enable(false);
        m_pConditionED->Enable(false);
        m_pDismiss->       Enable(false);
        m_pCurName->Enable(false);
        m_pProtectCB->Enable(false);
        m_pPasswdCB->Enable(false);
        m_pHideCB->Enable(false);
        // edit in readonly sections
        m_pEditInReadonlyCB->Enable(false);
        m_pEditInReadonlyCB->SetState(TRISTATE_FALSE);
        m_pProtectCB->SetState(TRISTATE_FALSE);
        m_pPasswdCB->Check(false);
        m_pHideCB->SetState(TRISTATE_FALSE);
        m_pFileCB->Check(false);
        // otherwise the focus would be on HelpButton
        m_pOK->GrabFocus();
        UseFileHdl(m_pFileCB);
    }
    return 0;
}

// link CheckBox to file?
IMPL_LINK( SwEditRegionDlg, UseFileHdl, CheckBox *, pBox )
{
    if(!CheckPasswd(pBox))
        return 0;
    SvTreeListEntry* pEntry = m_pTree->FirstSelected();
    pBox->EnableTriState(false);
    bool bMulti = 1 < m_pTree->GetSelectionCount();
    bool bFile = pBox->IsChecked();
    if(pEntry)
    {
        while(pEntry)
        {
            const SectReprPtr pSectRepr = static_cast<SectRepr*>(pEntry->GetUserData());
            bool bContent = pSectRepr->IsContent();
            if( pBox->IsChecked() && bContent && rSh.HasSelection() )
            {
                if (RET_NO == MessageDialog(this, SW_RES(STR_QUERY_CONNECT), VCL_MESSAGE_QUESTION, VCL_BUTTONS_YES_NO).Execute())
                    pBox->Check( false );
            }
            if( bFile )
                pSectRepr->SetContent(false);
            else
            {
                pSectRepr->SetFile(aEmptyOUStr);
                pSectRepr->SetSubRegion(aEmptyOUStr);
                pSectRepr->GetSectionData().SetLinkFilePassword(aEmptyOUStr);
            }

            pEntry = m_pTree->NextSelected(pEntry);
        }
        m_pDDECB->Enable(bFile && ! bMulti);
        m_pDDEFrame->Enable(bFile && ! bMulti);
        if( bFile )
        {
            m_pProtectCB->SetState(TRISTATE_TRUE);
            m_pFileNameED->GrabFocus();

        }
        else
        {
            m_pDDECB->Check(false);
            DDEHdl(m_pDDECB);
            m_pSubRegionED->SetText(OUString());
        }
    }
    else
    {
        pBox->Check(false);
        pBox->Enable(false);
        m_pDDECB->Check(false);
        m_pDDECB->Enable(false);
        m_pDDEFrame->Enable(false);
    }
    return 0;
}

// call dialog paste file
IMPL_LINK_NOARG(SwEditRegionDlg, FileSearchHdl)
{
    if(!CheckPasswd(0))
        return 0;
    m_pOldDefDlgParent = Application::GetDefDialogParent();
    Application::SetDefDialogParent( this );
    delete m_pDocInserter;
    m_pDocInserter =
        new ::sfx2::DocumentInserter( "swriter" );
    m_pDocInserter->StartExecuteModal( LINK( this, SwEditRegionDlg, DlgClosedHdl ) );
    return 0;
}

IMPL_LINK_NOARG(SwEditRegionDlg, OptionsHdl)
{
    if(!CheckPasswd())
        return 0;
    SvTreeListEntry* pEntry = m_pTree->FirstSelected();

    if(pEntry)
    {
        SectReprPtr pSectRepr = static_cast<SectRepr*>(pEntry->GetUserData());
        SfxItemSet aSet(rSh.GetView().GetPool(),
                            RES_COL, RES_COL,
                            RES_COLUMNBALANCE, RES_FRAMEDIR,
                            RES_BACKGROUND, RES_BACKGROUND,
                            RES_FRM_SIZE, RES_FRM_SIZE,
                            SID_ATTR_PAGE_SIZE, SID_ATTR_PAGE_SIZE,
                            RES_LR_SPACE, RES_LR_SPACE,
                            RES_FTN_AT_TXTEND, RES_END_AT_TXTEND,
                            0);

        aSet.Put( pSectRepr->GetCol() );
        aSet.Put( pSectRepr->GetBackground() );
        aSet.Put( pSectRepr->GetFtnNtAtEnd() );
        aSet.Put( pSectRepr->GetEndNtAtEnd() );
        aSet.Put( pSectRepr->GetBalance() );
        aSet.Put( pSectRepr->GetFrmDir() );
        aSet.Put( pSectRepr->GetLRSpace() );

        const SwSectionFmts& rDocFmts = rSh.GetDoc()->GetSections();
        SwSectionFmts aOrigArray(rDocFmts);

        SwSectionFmt* pFmt = aOrigArray[pSectRepr->GetArrPos()];
        long nWidth = rSh.GetSectionWidth(*pFmt);
        aOrigArray.clear();
        if (!nWidth)
            nWidth = USHRT_MAX;

        aSet.Put(SwFmtFrmSize(ATT_VAR_SIZE, nWidth));
        aSet.Put(SvxSizeItem(SID_ATTR_PAGE_SIZE, Size(nWidth, nWidth)));

        ScopedVclPtrInstance< SwSectionPropertyTabDialog > aTabDlg(this, aSet, rSh);
        if(RET_OK == aTabDlg->Execute())
        {
            const SfxItemSet* pOutSet = aTabDlg->GetOutputItemSet();
            if( pOutSet && pOutSet->Count() )
            {
                const SfxPoolItem *pColItem, *pBrushItem,
                                  *pFtnItem, *pEndItem, *pBalanceItem,
                                  *pFrmDirItem, *pLRSpaceItem;
                SfxItemState eColState = pOutSet->GetItemState(
                                        RES_COL, false, &pColItem );
                SfxItemState eBrushState = pOutSet->GetItemState(
                                        RES_BACKGROUND, false, &pBrushItem );
                SfxItemState eFtnState = pOutSet->GetItemState(
                                        RES_FTN_AT_TXTEND, false, &pFtnItem );
                SfxItemState eEndState = pOutSet->GetItemState(
                                        RES_END_AT_TXTEND, false, &pEndItem );
                SfxItemState eBalanceState = pOutSet->GetItemState(
                                        RES_COLUMNBALANCE, false, &pBalanceItem );
                SfxItemState eFrmDirState = pOutSet->GetItemState(
                                        RES_FRAMEDIR, false, &pFrmDirItem );
                SfxItemState eLRState = pOutSet->GetItemState(
                                        RES_LR_SPACE, false, &pLRSpaceItem);

                if( SfxItemState::SET == eColState ||
                    SfxItemState::SET == eBrushState ||
                    SfxItemState::SET == eFtnState ||
                    SfxItemState::SET == eEndState ||
                    SfxItemState::SET == eBalanceState||
                    SfxItemState::SET == eFrmDirState||
                    SfxItemState::SET == eLRState)
                {
                    SvTreeListEntry* pSelEntry = m_pTree->FirstSelected();
                    while( pSelEntry )
                    {
                        SectReprPtr pRepr = static_cast<SectReprPtr>(pSelEntry->GetUserData());
                        if( SfxItemState::SET == eColState )
                            pRepr->GetCol() = *static_cast<const SwFmtCol*>(pColItem);
                        if( SfxItemState::SET == eBrushState )
                            pRepr->GetBackground() = *static_cast<const SvxBrushItem*>(pBrushItem);
                        if( SfxItemState::SET == eFtnState )
                            pRepr->GetFtnNtAtEnd() = *static_cast<const SwFmtFtnAtTxtEnd*>(pFtnItem);
                        if( SfxItemState::SET == eEndState )
                            pRepr->GetEndNtAtEnd() = *static_cast<const SwFmtEndAtTxtEnd*>(pEndItem);
                        if( SfxItemState::SET == eBalanceState )
                            pRepr->GetBalance().SetValue(static_cast<const SwFmtNoBalancedColumns*>(pBalanceItem)->GetValue());
                        if( SfxItemState::SET == eFrmDirState )
                            pRepr->GetFrmDir().SetValue(static_cast<const SvxFrameDirectionItem*>(pFrmDirItem)->GetValue());
                        if( SfxItemState::SET == eLRState )
                            pRepr->GetLRSpace() = *static_cast<const SvxLRSpaceItem*>(pLRSpaceItem);

                        pSelEntry = m_pTree->NextSelected(pSelEntry);
                    }
                }
            }
        }
    }

    return 0;
}

// Applying of the filename or the linked region
IMPL_LINK( SwEditRegionDlg, FileNameHdl, Edit *, pEdit )
{
    Selection aSelect = pEdit->GetSelection();
    if(!CheckPasswd())
        return 0;
    pEdit->SetSelection(aSelect);
    SvTreeListEntry* pEntry = m_pTree->FirstSelected();
    OSL_ENSURE(pEntry,"no entry found");
    SectReprPtr pSectRepr = static_cast<SectRepr*>(pEntry->GetUserData());
    if (pEdit == m_pFileNameED)
    {
        m_bSubRegionsFilled = false;
        m_pSubRegionED->Clear();
        if (m_pDDECB->IsChecked())
        {
            OUString sLink( SwSectionData::CollapseWhiteSpaces(pEdit->GetText()) );
            sal_Int32 nPos = 0;
            sLink = sLink.replaceFirst( " ", OUString(sfx2::cTokenSeparator), &nPos );
            if (nPos>=0)
            {
                sLink = sLink.replaceFirst( " ", OUString(sfx2::cTokenSeparator), &nPos );
            }

            pSectRepr->GetSectionData().SetLinkFileName( sLink );
            pSectRepr->GetSectionData().SetType( DDE_LINK_SECTION );
        }
        else
        {
            OUString sTmp(pEdit->GetText());
            if(!sTmp.isEmpty())
            {
                SfxMedium* pMedium = rSh.GetView().GetDocShell()->GetMedium();
                INetURLObject aAbs;
                if( pMedium )
                    aAbs = pMedium->GetURLObject();
                sTmp = URIHelper::SmartRel2Abs(
                    aAbs, sTmp, URIHelper::GetMaybeFileHdl() );
            }
            pSectRepr->SetFile( sTmp );
            pSectRepr->GetSectionData().SetLinkFilePassword( aEmptyOUStr );
        }
    }
    else
    {
        pSectRepr->SetSubRegion( pEdit->GetText() );
    }
    return 0;
}

IMPL_LINK( SwEditRegionDlg, DDEHdl, CheckBox*, pBox )
{
    if(!CheckPasswd(pBox))
        return 0;
    SvTreeListEntry* pEntry = m_pTree->FirstSelected();
    if(pEntry)
    {
        bool bFile = m_pFileCB->IsChecked();
        SectReprPtr pSectRepr = static_cast<SectRepr*>(pEntry->GetUserData());
        SwSectionData & rData( pSectRepr->GetSectionData() );
        bool bDDE = pBox->IsChecked();
        if(bDDE)
        {
            m_pFileNameFT->Hide();
            m_pDDECommandFT->Enable();
            m_pDDECommandFT->Show();
            m_pSubRegionFT->Hide();
            m_pSubRegionED->Hide();
            if (FILE_LINK_SECTION == rData.GetType())
            {
                pSectRepr->SetFile(OUString());
                m_pFileNameED->SetText(OUString());
                rData.SetLinkFilePassword(OUString());
            }
            rData.SetType(DDE_LINK_SECTION);
        }
        else
        {
            m_pDDECommandFT->Hide();
            m_pFileNameFT->Enable(bFile);
            m_pFileNameFT->Show();
            m_pSubRegionED->Show();
            m_pSubRegionFT->Show();
            m_pSubRegionED->Enable(bFile);
            m_pSubRegionFT->Enable(bFile);
            m_pSubRegionED->Enable(bFile);
            if (DDE_LINK_SECTION == rData.GetType())
            {
                rData.SetType(FILE_LINK_SECTION);
                pSectRepr->SetFile(OUString());
                rData.SetLinkFilePassword(OUString());
                m_pFileNameED->SetText(OUString());
            }
        }
        m_pFilePB->Enable(bFile && !bDDE);
    }
    return 0;
}

IMPL_LINK( SwEditRegionDlg, ChangePasswdHdl, Button *, pBox )
{
    bool bChange = pBox == m_pPasswdPB;
    if(!CheckPasswd(0))
    {
        if(!bChange)
            m_pPasswdCB->Check(!m_pPasswdCB->IsChecked());
        return 0;
    }
    SvTreeListEntry* pEntry = m_pTree->FirstSelected();
    bool bSet = bChange ? bChange : m_pPasswdCB->IsChecked();
    OSL_ENSURE(pEntry,"no entry found");
    while( pEntry )
    {
        SectReprPtr pRepr = static_cast<SectReprPtr>(pEntry->GetUserData());
        if(bSet)
        {
            if(!pRepr->GetTempPasswd().getLength() || bChange)
            {
<<<<<<< HEAD
                SfxPasswordDialog aPasswdDlg(this);
                aPasswdDlg.ShowExtras(SfxShowExtras::CONFIRM);
                if(RET_OK == aPasswdDlg.Execute())
=======
                ScopedVclPtrInstance< SfxPasswordDialog > aPasswdDlg(this);
                aPasswdDlg->ShowExtras(SHOWEXTRAS_CONFIRM);
                if(RET_OK == aPasswdDlg->Execute())
>>>>>>> 0cde74f7
                {
                    const OUString sNewPasswd( aPasswdDlg->GetPassword() );
                    if( aPasswdDlg->GetConfirm() == sNewPasswd )
                    {
                        SvPasswordHelper::GetHashPassword( pRepr->GetTempPasswd(), sNewPasswd );
                    }
                    else
                    {
                        MessageDialog(pBox, SW_RES(STR_WRONG_PASSWD_REPEAT), VCL_MESSAGE_INFO).Execute();
                        ChangePasswdHdl(pBox);
                        break;
                    }
                }
                else
                {
                    if(!bChange)
                        m_pPasswdCB->Check(false);
                    break;
                }
            }
            pRepr->GetSectionData().SetPassword(pRepr->GetTempPasswd());
        }
        else
        {
            pRepr->GetSectionData().SetPassword(uno::Sequence<sal_Int8 >());
        }
        pEntry = m_pTree->NextSelected(pEntry);
    }
    return 0;
}

// the current region name is being added to the TreeListBox immediately during
// editing, with empty string no Ok()
IMPL_LINK_NOARG(SwEditRegionDlg, NameEditHdl)
{
    if(!CheckPasswd(0))
        return 0;
    SvTreeListEntry* pEntry = m_pTree->FirstSelected();
    OSL_ENSURE(pEntry,"no entry found");
    if (pEntry)
    {
        const OUString aName = m_pCurName->GetText();
        m_pTree->SetEntryText(pEntry,aName);
        SectReprPtr pRepr = static_cast<SectReprPtr>(pEntry->GetUserData());
        pRepr->GetSectionData().SetSectionName(aName);

        m_pOK->Enable(!aName.isEmpty());
    }
    return 0;
}

IMPL_LINK( SwEditRegionDlg, ConditionEditHdl, Edit *, pEdit )
{
    Selection aSelect = pEdit->GetSelection();
    if(!CheckPasswd(0))
        return 0;
    pEdit->SetSelection(aSelect);
    SvTreeListEntry* pEntry = m_pTree->FirstSelected();
    OSL_ENSURE(pEntry,"no entry found");
    while( pEntry )
    {
        SectReprPtr pRepr = static_cast<SectReprPtr>(pEntry->GetUserData());
        pRepr->GetSectionData().SetCondition(pEdit->GetText());
        pEntry = m_pTree->NextSelected(pEntry);
    }
    return 0;
}

IMPL_LINK( SwEditRegionDlg, DlgClosedHdl, sfx2::FileDialogHelper *, _pFileDlg )
{
    OUString sFileName, sFilterName, sPassword;
    if ( _pFileDlg->GetError() == ERRCODE_NONE )
    {
        boost::scoped_ptr<SfxMedium> pMedium(m_pDocInserter->CreateMedium());
        if ( pMedium )
        {
            sFileName = pMedium->GetURLObject().GetMainURL( INetURLObject::NO_DECODE );
            sFilterName = pMedium->GetFilter()->GetFilterName();
            const SfxPoolItem* pItem;
            if ( SfxItemState::SET == pMedium->GetItemSet()->GetItemState( SID_PASSWORD, false, &pItem ) )
                sPassword = static_cast<const SfxStringItem*>(pItem )->GetValue();
            ::lcl_ReadSections(*pMedium, *m_pSubRegionED);
        }
    }

    SvTreeListEntry* pEntry = m_pTree->FirstSelected();
    OSL_ENSURE( pEntry, "no entry found" );
    if ( pEntry )
    {
        SectReprPtr pSectRepr = static_cast<SectRepr*>(pEntry->GetUserData());
        pSectRepr->SetFile( sFileName );
        pSectRepr->SetFilter( sFilterName );
        pSectRepr->GetSectionData().SetLinkFilePassword(sPassword);
        m_pFileNameED->SetText(pSectRepr->GetFile());
    }

    Application::SetDefDialogParent( m_pOldDefDlgParent );
    return 0;
}

IMPL_LINK( SwEditRegionDlg, SubRegionEventHdl, VclWindowEvent *, pEvent )
{
    if( !m_bSubRegionsFilled && pEvent && pEvent->GetId() == VCLEVENT_DROPDOWN_PRE_OPEN )
    {
        //if necessary fill the names bookmarks/sections/tables now

        OUString sFileName = m_pFileNameED->GetText();
        if(!sFileName.isEmpty())
        {
            SfxMedium* pMedium = rSh.GetView().GetDocShell()->GetMedium();
            INetURLObject aAbs;
            if( pMedium )
                aAbs = pMedium->GetURLObject();
            sFileName = URIHelper::SmartRel2Abs(
                    aAbs, sFileName, URIHelper::GetMaybeFileHdl() );

            //load file and set the shell
            SfxMedium aMedium( sFileName, STREAM_STD_READ );
            sFileName = aMedium.GetURLObject().GetMainURL( INetURLObject::NO_DECODE );
            ::lcl_ReadSections(aMedium, *m_pSubRegionED);
        }
        else
            lcl_FillSubRegionList(rSh, *m_pSubRegionED, 0);
        m_bSubRegionsFilled = true;
    }
    return 0;
}

Image SwEditRegionDlg::BuildBitmap( bool bProtect, bool bHidden )
{
    ImageList& rImgLst = aImageIL;
    return rImgLst.GetImage((int(!bHidden)+((bProtect ? 1 : 0)<<1)) + 1);
}

// helper function - read region names from medium
static void lcl_ReadSections( SfxMedium& rMedium, ComboBox& rBox )
{
    rBox.Clear();
    uno::Reference < embed::XStorage > xStg;
    if( rMedium.IsStorage() && (xStg = rMedium.GetStorage()).is() )
    {
        std::vector<OUString*> aArr;
        SotClipboardFormatId nFormat = SotStorage::GetFormatID( xStg );
        if ( nFormat == SotClipboardFormatId::STARWRITER_60 || nFormat == SotClipboardFormatId::STARWRITERGLOB_60 ||
            nFormat == SotClipboardFormatId::STARWRITER_8 || nFormat == SotClipboardFormatId::STARWRITERGLOB_8)
            SwGetReaderXML()->GetSectionList( rMedium, aArr );

        for(std::vector<OUString*>::const_iterator it(aArr.begin()); it != aArr.end(); ++it) {
            rBox.InsertEntry( **it );
            delete *it;
        }
    }
}

SwInsertSectionTabDialog::SwInsertSectionTabDialog(
            vcl::Window* pParent, const SfxItemSet& rSet, SwWrtShell& rSh)
    : SfxTabDialog(pParent, "InsertSectionDialog",
        "modules/swriter/ui/insertsectiondialog.ui", &rSet)
    , rWrtSh(rSh)
{
    SfxAbstractDialogFactory* pFact = SfxAbstractDialogFactory::Create();
    OSL_ENSURE(pFact, "Dialog creation failed!");
    m_nSectionPageId = AddTabPage("section", SwInsertSectionTabPage::Create, 0);
    m_nColumnPageId = AddTabPage("columns",   SwColumnPage::Create,    0);
    m_nBackPageId = AddTabPage("background", pFact->GetTabPageCreatorFunc( RID_SVXPAGE_BACKGROUND ), 0);
    m_nNotePageId = AddTabPage("notes", SwSectionFtnEndTabPage::Create, 0);
    m_nIndentPage = AddTabPage("indents", SwSectionIndentTabPage::Create, 0);

    SvxHtmlOptions& rHtmlOpt = SvxHtmlOptions::Get();
    long nHtmlMode = rHtmlOpt.GetExportMode();

    bool bWeb = 0 != PTR_CAST( SwWebDocShell, rSh.GetView().GetDocShell() );
    if(bWeb)
    {
        RemoveTabPage(m_nNotePageId);
        RemoveTabPage(m_nIndentPage);
        if( HTML_CFG_NS40 != nHtmlMode && HTML_CFG_WRITER != nHtmlMode)
            RemoveTabPage(m_nColumnPageId);
    }
    SetCurPageId(m_nSectionPageId);
}

SwInsertSectionTabDialog::~SwInsertSectionTabDialog()
{
}

void SwInsertSectionTabDialog::PageCreated( sal_uInt16 nId, SfxTabPage &rPage )
{
    if (nId == m_nSectionPageId)
        static_cast<SwInsertSectionTabPage&>(rPage).SetWrtShell(rWrtSh);
    else if (nId == m_nBackPageId)
    {
            SfxAllItemSet aSet(*(GetInputSetImpl()->GetPool()));
            aSet.Put (SfxUInt32Item(SID_FLAG_TYPE, SVX_SHOW_SELECTOR));
            rPage.PageCreated(aSet);
    }
    else if (nId == m_nColumnPageId)
    {
        const SwFmtFrmSize& rSize = static_cast<const SwFmtFrmSize&>(GetInputSetImpl()->Get(RES_FRM_SIZE));
        static_cast<SwColumnPage&>(rPage).SetPageWidth(rSize.GetWidth());
        static_cast<SwColumnPage&>(rPage).ShowBalance(true);
        static_cast<SwColumnPage&>(rPage).SetInSection(true);
    }
    else if (nId == m_nIndentPage)
        static_cast<SwSectionIndentTabPage&>(rPage).SetWrtShell(rWrtSh);
}

void SwInsertSectionTabDialog::SetSectionData(SwSectionData const& rSect)
{
    m_pSectionData.reset( new SwSectionData(rSect) );
}

short   SwInsertSectionTabDialog::Ok()
{
    short nRet = SfxTabDialog::Ok();
    OSL_ENSURE(m_pSectionData.get(),
            "SwInsertSectionTabDialog: no SectionData?");
    const SfxItemSet* pOutputItemSet = GetOutputItemSet();
    rWrtSh.InsertSection(*m_pSectionData, pOutputItemSet);
    SfxViewFrame* pViewFrm = rWrtSh.GetView().GetViewFrame();
    uno::Reference< frame::XDispatchRecorder > xRecorder =
            pViewFrm->GetBindings().GetRecorder();
    if ( xRecorder.is() )
    {
        SfxRequest aRequest( pViewFrm, FN_INSERT_REGION);
        const SfxPoolItem* pCol;
        if(SfxItemState::SET == pOutputItemSet->GetItemState(RES_COL, false, &pCol))
        {
            aRequest.AppendItem(SfxUInt16Item(SID_ATTR_COLUMNS,
                static_cast<const SwFmtCol*>(pCol)->GetColumns().size()));
        }
        aRequest.AppendItem(SfxStringItem( FN_PARAM_REGION_NAME,
                    m_pSectionData->GetSectionName()));
        aRequest.AppendItem(SfxStringItem( FN_PARAM_REGION_CONDITION,
                    m_pSectionData->GetCondition()));
        aRequest.AppendItem(SfxBoolItem( FN_PARAM_REGION_HIDDEN,
                    m_pSectionData->IsHidden()));
        aRequest.AppendItem(SfxBoolItem( FN_PARAM_REGION_PROTECT,
                    m_pSectionData->IsProtectFlag()));
        // edit in readonly sections
        aRequest.AppendItem(SfxBoolItem( FN_PARAM_REGION_EDIT_IN_READONLY,
                    m_pSectionData->IsEditInReadonlyFlag()));

        const OUString sLinkFileName( m_pSectionData->GetLinkFileName() );
        sal_Int32 n = 0;
        aRequest.AppendItem(SfxStringItem( FN_PARAM_1, sLinkFileName.getToken( 0, sfx2::cTokenSeparator, n )));
        aRequest.AppendItem(SfxStringItem( FN_PARAM_2, sLinkFileName.getToken( 0, sfx2::cTokenSeparator, n )));
        aRequest.AppendItem(SfxStringItem( FN_PARAM_3, sLinkFileName.getToken( 0, sfx2::cTokenSeparator, n )));
        aRequest.Done();
    }
    return nRet;
}

SwInsertSectionTabPage::SwInsertSectionTabPage(
                            vcl::Window *pParent, const SfxItemSet &rAttrSet)
    : SfxTabPage(pParent, "SectionPage",
        "modules/swriter/ui/sectionpage.ui", &rAttrSet)
    , m_pWrtSh(0)
    , m_pDocInserter(NULL)
    , m_pOldDefDlgParent(NULL)
{
    get(m_pCurName, "sectionnames");
    m_pCurName->SetStyle(m_pCurName->GetStyle() | WB_SORT);
    m_pCurName->set_height_request(m_pCurName->GetTextHeight() * 12);
    get(m_pFileCB, "link");
    get(m_pDDECB, "dde");
    get(m_pDDECommandFT, "ddelabel");
    get(m_pFileNameFT, "filelabel");
    get(m_pFileNameED, "filename");
    get(m_pFilePB, "selectfile");
    get(m_pSubRegionFT, "sectionlabel");
    get(m_pSubRegionED, "sectionname");
    m_pSubRegionED->SetStyle(m_pSubRegionED->GetStyle() | WB_SORT);
    get(m_pProtectCB, "protect");
    get(m_pPasswdCB, "withpassword");
    get(m_pPasswdPB, "selectpassword");
    get(m_pHideCB, "hide");
    get(m_pConditionFT, "condlabel");
    get(m_pConditionED, "withcond");
    // edit in readonly sections
    get(m_pEditInReadonlyCB, "editable");

    m_pProtectCB->SetClickHdl  ( LINK( this, SwInsertSectionTabPage, ChangeProtectHdl));
    m_pPasswdCB->SetClickHdl   ( LINK( this, SwInsertSectionTabPage, ChangePasswdHdl));
    m_pPasswdPB->SetClickHdl   ( LINK( this, SwInsertSectionTabPage, ChangePasswdHdl));
    m_pHideCB->SetClickHdl     ( LINK( this, SwInsertSectionTabPage, ChangeHideHdl));
    // edit in readonly sections
    m_pEditInReadonlyCB->SetClickHdl       ( LINK( this, SwInsertSectionTabPage, ChangeEditInReadonlyHdl));
    m_pFileCB->SetClickHdl     ( LINK( this, SwInsertSectionTabPage, UseFileHdl ));
    m_pFilePB->SetClickHdl     ( LINK( this, SwInsertSectionTabPage, FileSearchHdl ));
    m_pCurName->SetModifyHdl   ( LINK( this, SwInsertSectionTabPage, NameEditHdl));
    m_pDDECB->SetClickHdl      ( LINK( this, SwInsertSectionTabPage, DDEHdl ));
    ChangeProtectHdl(m_pProtectCB);
    m_pSubRegionED->EnableAutocomplete( true, true );
}

SwInsertSectionTabPage::~SwInsertSectionTabPage()
{
    disposeOnce();
}

void SwInsertSectionTabPage::dispose()
{
    delete m_pDocInserter;
    m_pCurName.clear();
    m_pFileCB.clear();
    m_pDDECB.clear();
    m_pDDECommandFT.clear();
    m_pFileNameFT.clear();
    m_pFileNameED.clear();
    m_pFilePB.clear();
    m_pSubRegionFT.clear();
    m_pSubRegionED.clear();
    m_pProtectCB.clear();
    m_pPasswdCB.clear();
    m_pPasswdPB.clear();
    m_pHideCB.clear();
    m_pConditionFT.clear();
    m_pConditionED.clear();
    m_pEditInReadonlyCB.clear();
    m_pOldDefDlgParent.clear();
    SfxTabPage::dispose();
}

void    SwInsertSectionTabPage::SetWrtShell(SwWrtShell& rSh)
{
    m_pWrtSh = &rSh;

    bool bWeb = 0 != PTR_CAST(SwWebDocShell, m_pWrtSh->GetView().GetDocShell());
    if(bWeb)
    {
        m_pHideCB->Hide();
        m_pConditionED->Hide();
        m_pConditionFT->Hide();
        m_pDDECB->Hide();
        m_pDDECommandFT->Hide();
    }

    lcl_FillSubRegionList(*m_pWrtSh, *m_pSubRegionED, m_pCurName);

    SwSectionData *const pSectionData =
        static_cast<SwInsertSectionTabDialog*>(GetTabDialog())
            ->GetSectionData();
    if (pSectionData) // something set?
    {
        const OUString sSectionName(pSectionData->GetSectionName());
        m_pCurName->SetText(rSh.GetUniqueSectionName(&sSectionName));
        m_pProtectCB->Check( pSectionData->IsProtectFlag() );
        m_sFileName = pSectionData->GetLinkFileName();
        m_sFilePasswd = pSectionData->GetLinkFilePassword();
        m_pFileCB->Check( !m_sFileName.isEmpty() );
        m_pFileNameED->SetText( m_sFileName );
        UseFileHdl(m_pFileCB);
    }
    else
    {
        m_pCurName->SetText( rSh.GetUniqueSectionName() );
    }
}

bool SwInsertSectionTabPage::FillItemSet( SfxItemSet* )
{
    SwSectionData aSection(CONTENT_SECTION, m_pCurName->GetText());
    aSection.SetCondition(m_pConditionED->GetText());
    bool bProtected = m_pProtectCB->IsChecked();
    aSection.SetProtectFlag(bProtected);
    aSection.SetHidden(m_pHideCB->IsChecked());
    // edit in readonly sections
    aSection.SetEditInReadonlyFlag(m_pEditInReadonlyCB->IsChecked());

    if(bProtected)
    {
        aSection.SetPassword(m_aNewPasswd);
    }
    const OUString sFileName = m_pFileNameED->GetText();
    const OUString sSubRegion = m_pSubRegionED->GetText();
    bool bDDe = m_pDDECB->IsChecked();
    if(m_pFileCB->IsChecked() && (!sFileName.isEmpty() || !sSubRegion.isEmpty() || bDDe))
    {
        OUString aLinkFile;
        if( bDDe )
        {
            aLinkFile = SwSectionData::CollapseWhiteSpaces(sFileName);
            sal_Int32 nPos = 0;
            aLinkFile = aLinkFile.replaceFirst( " ", OUString(sfx2::cTokenSeparator), &nPos );
            if (nPos>=0)
            {
                aLinkFile = aLinkFile.replaceFirst( " ", OUString(sfx2::cTokenSeparator), &nPos );
            }
        }
        else
        {
            if(!sFileName.isEmpty())
            {
                SfxMedium* pMedium = m_pWrtSh->GetView().GetDocShell()->GetMedium();
                INetURLObject aAbs;
                if( pMedium )
                    aAbs = pMedium->GetURLObject();
                aLinkFile = URIHelper::SmartRel2Abs(
                    aAbs, sFileName, URIHelper::GetMaybeFileHdl() );
                aSection.SetLinkFilePassword( m_sFilePasswd );
            }

            aLinkFile += OUString(sfx2::cTokenSeparator) + m_sFilterName
                      +  OUString(sfx2::cTokenSeparator) + sSubRegion;
        }

        aSection.SetLinkFileName(aLinkFile);
        if (!aLinkFile.isEmpty())
        {
            aSection.SetType( m_pDDECB->IsChecked() ?
                                    DDE_LINK_SECTION :
                                        FILE_LINK_SECTION);
        }
    }
    static_cast<SwInsertSectionTabDialog*>(GetTabDialog())->SetSectionData(aSection);
    return true;
}

void SwInsertSectionTabPage::Reset( const SfxItemSet* )
{
}

VclPtr<SfxTabPage> SwInsertSectionTabPage::Create( vcl::Window* pParent,
                                                   const SfxItemSet* rAttrSet)
{
    return VclPtr<SwInsertSectionTabPage>::Create(pParent, *rAttrSet);
}

IMPL_LINK( SwInsertSectionTabPage, ChangeHideHdl, CheckBox *, pBox )
{
    bool bHide = pBox->IsChecked();
    m_pConditionED->Enable(bHide);
    m_pConditionFT->Enable(bHide);
    return 0;
}

IMPL_LINK_NOARG(SwInsertSectionTabPage, ChangeEditInReadonlyHdl)
{
    return 0;
}

IMPL_LINK( SwInsertSectionTabPage, ChangeProtectHdl, CheckBox *, pBox )
{
    bool bCheck = pBox->IsChecked();
    m_pPasswdCB->Enable(bCheck);
    m_pPasswdPB->Enable(bCheck);
    return 0;
}

IMPL_LINK( SwInsertSectionTabPage, ChangePasswdHdl, Button *, pButton )
{
    bool bChange = pButton == m_pPasswdPB;
    bool bSet = bChange ? bChange : m_pPasswdCB->IsChecked();
    if(bSet)
    {
        if(!m_aNewPasswd.getLength() || bChange)
        {
<<<<<<< HEAD
            SfxPasswordDialog aPasswdDlg(this);
            aPasswdDlg.ShowExtras(SfxShowExtras::CONFIRM);
            if(RET_OK == aPasswdDlg.Execute())
=======
            ScopedVclPtrInstance< SfxPasswordDialog > aPasswdDlg(this);
            aPasswdDlg->ShowExtras(SHOWEXTRAS_CONFIRM);
            if(RET_OK == aPasswdDlg->Execute())
>>>>>>> 0cde74f7
            {
                const OUString sNewPasswd( aPasswdDlg->GetPassword() );
                if( aPasswdDlg->GetConfirm() == sNewPasswd )
                {
                    SvPasswordHelper::GetHashPassword( m_aNewPasswd, sNewPasswd );
                }
                else
                {
                    MessageDialog(pButton, SW_RES(STR_WRONG_PASSWD_REPEAT), VCL_MESSAGE_INFO).Execute();
                }
            }
            else if(!bChange)
                m_pPasswdCB->Check(false);
        }
    }
    else
        m_aNewPasswd.realloc(0);
    return 0;
}

IMPL_LINK_NOARG_INLINE_START(SwInsertSectionTabPage, NameEditHdl)
{
    const OUString aName = m_pCurName->GetText();
    GetTabDialog()->GetOKButton().Enable(!aName.isEmpty() &&
            m_pCurName->GetEntryPos( aName ) == LISTBOX_ENTRY_NOTFOUND);
    return 0;
}
IMPL_LINK_NOARG_INLINE_END(SwInsertSectionTabPage, NameEditHdl)

IMPL_LINK( SwInsertSectionTabPage, UseFileHdl, CheckBox *, pBox )
{
    if( pBox->IsChecked() )
    {
        if( m_pWrtSh->HasSelection() &&
            RET_NO == MessageDialog(this, SW_RES(STR_QUERY_CONNECT), VCL_MESSAGE_QUESTION, VCL_BUTTONS_YES_NO).Execute())
            pBox->Check( false );
    }

    bool bFile = pBox->IsChecked();
    m_pFileNameFT->Enable(bFile);
    m_pFileNameED->Enable(bFile);
    m_pFilePB->Enable(bFile);
    m_pSubRegionFT->Enable(bFile);
    m_pSubRegionED->Enable(bFile);
    m_pDDECommandFT->Enable(bFile);
    m_pDDECB->Enable(bFile);
    if( bFile )
    {
        m_pFileNameED->GrabFocus();
        m_pProtectCB->Check( true );
    }
    else
    {
        m_pDDECB->Check(false);
        DDEHdl(m_pDDECB);
    }
    return 0;
}

IMPL_LINK_NOARG(SwInsertSectionTabPage, FileSearchHdl)
{
    m_pOldDefDlgParent = Application::GetDefDialogParent();
    Application::SetDefDialogParent( this );
    delete m_pDocInserter;
    m_pDocInserter = new ::sfx2::DocumentInserter( "swriter" );
    m_pDocInserter->StartExecuteModal( LINK( this, SwInsertSectionTabPage, DlgClosedHdl ) );
    return 0;
}

IMPL_LINK( SwInsertSectionTabPage, DDEHdl, CheckBox*, pBox )
{
    bool bDDE = pBox->IsChecked();
    bool bFile = m_pFileCB->IsChecked();
    m_pFilePB->Enable(!bDDE && bFile);
    if(bDDE)
    {
        m_pFileNameFT->Hide();
        m_pDDECommandFT->Enable(bDDE);
        m_pDDECommandFT->Show();
        m_pSubRegionFT->Hide();
        m_pSubRegionED->Hide();
        m_pFileNameED->SetAccessibleName(m_pDDECommandFT->GetText());
    }
    else
    {
        m_pDDECommandFT->Hide();
        m_pFileNameFT->Enable(bFile);
        m_pFileNameFT->Show();
        m_pSubRegionFT->Show();
        m_pSubRegionED->Show();
        m_pSubRegionED->Enable(bFile);
        m_pFileNameED->SetAccessibleName(m_pFileNameFT->GetText());
    }
    return 0;
}

IMPL_LINK( SwInsertSectionTabPage, DlgClosedHdl, sfx2::FileDialogHelper *, _pFileDlg )
{
    if ( _pFileDlg->GetError() == ERRCODE_NONE )
    {
        boost::scoped_ptr<SfxMedium> pMedium(m_pDocInserter->CreateMedium());
        if ( pMedium )
        {
            m_sFileName = pMedium->GetURLObject().GetMainURL( INetURLObject::NO_DECODE );
            m_sFilterName = pMedium->GetFilter()->GetFilterName();
            const SfxPoolItem* pItem;
            if ( SfxItemState::SET == pMedium->GetItemSet()->GetItemState( SID_PASSWORD, false, &pItem ) )
                m_sFilePasswd = static_cast<const SfxStringItem*>(pItem)->GetValue();
            m_pFileNameED->SetText( INetURLObject::decode(
                m_sFileName, INetURLObject::DECODE_UNAMBIGUOUS, RTL_TEXTENCODING_UTF8 ) );
            ::lcl_ReadSections(*pMedium, *m_pSubRegionED);
        }
    }
    else
        m_sFilterName = m_sFilePasswd = aEmptyOUStr;

    Application::SetDefDialogParent( m_pOldDefDlgParent );
    return 0;
}

SwSectionFtnEndTabPage::SwSectionFtnEndTabPage( vcl::Window *pParent,
                                                const SfxItemSet &rAttrSet)
    : SfxTabPage( pParent, "FootnotesEndnotesTabPage", "modules/swriter/ui/footnotesendnotestabpage.ui", &rAttrSet )

{
    get(pFtnNtAtTextEndCB,"ftnntattextend");

    get(pFtnNtNumCB,"ftnntnum");
    get(pFtnOffsetLbl,"ftnoffset_label");
    get(pFtnOffsetFld,"ftnoffset");

    get(pFtnNtNumFmtCB,"ftnntnumfmt");
    get(pFtnPrefixFT,"ftnprefix_label");
    get(pFtnPrefixED,"ftnprefix");
    get(pFtnNumViewBox,"ftnnumviewbox");
    get(pFtnSuffixFT,"ftnsuffix_label");
    get(pFtnSuffixED,"ftnsuffix");

    get(pEndNtAtTextEndCB,"endntattextend");

    get(pEndNtNumCB,"endntnum");
    get(pEndOffsetLbl,"endoffset_label");
    get(pEndOffsetFld,"endoffset");

    get(pEndNtNumFmtCB,"endntnumfmt");
    get(pEndPrefixFT,"endprefix_label");
    get(pEndPrefixED,"endprefix");
    get(pEndNumViewBox,"endnumviewbox");
    get(pEndSuffixFT,"endsuffix_label");
    get(pEndSuffixED,"endsuffix");

    Link aLk( LINK( this, SwSectionFtnEndTabPage, FootEndHdl));
    pFtnNtAtTextEndCB->SetClickHdl( aLk );
    pFtnNtNumCB->SetClickHdl( aLk );
    pEndNtAtTextEndCB->SetClickHdl( aLk );
    pEndNtNumCB->SetClickHdl( aLk );
    pFtnNtNumFmtCB->SetClickHdl( aLk );
    pEndNtNumFmtCB->SetClickHdl( aLk );
}

SwSectionFtnEndTabPage::~SwSectionFtnEndTabPage()
{
    disposeOnce();
}

void SwSectionFtnEndTabPage::dispose()
{
    pFtnNtAtTextEndCB.clear();
    pFtnNtNumCB.clear();
    pFtnOffsetLbl.clear();
    pFtnOffsetFld.clear();
    pFtnNtNumFmtCB.clear();
    pFtnPrefixFT.clear();
    pFtnPrefixED.clear();
    pFtnNumViewBox.clear();
    pFtnSuffixFT.clear();
    pFtnSuffixED.clear();
    pEndNtAtTextEndCB.clear();
    pEndNtNumCB.clear();
    pEndOffsetLbl.clear();
    pEndOffsetFld.clear();
    pEndNtNumFmtCB.clear();
    pEndPrefixFT.clear();
    pEndPrefixED.clear();
    pEndNumViewBox.clear();
    pEndSuffixFT.clear();
    pEndSuffixED.clear();
    SfxTabPage::dispose();
}

bool SwSectionFtnEndTabPage::FillItemSet( SfxItemSet* rSet )
{
    SwFmtFtnAtTxtEnd aFtn( pFtnNtAtTextEndCB->IsChecked()
                            ? ( pFtnNtNumCB->IsChecked()
                                ? ( pFtnNtNumFmtCB->IsChecked()
                                    ? FTNEND_ATTXTEND_OWNNUMANDFMT
                                    : FTNEND_ATTXTEND_OWNNUMSEQ )
                                : FTNEND_ATTXTEND )
                            : FTNEND_ATPGORDOCEND );

    switch( aFtn.GetValue() )
    {
    case FTNEND_ATTXTEND_OWNNUMANDFMT:
        aFtn.SetNumType( pFtnNumViewBox->GetSelectedNumberingType() );
        aFtn.SetPrefix( pFtnPrefixED->GetText().replaceAll("\\t", "\t") ); // fdo#65666
        aFtn.SetSuffix( pFtnSuffixED->GetText().replaceAll("\\t", "\t") );
        // no break;

    case FTNEND_ATTXTEND_OWNNUMSEQ:
        aFtn.SetOffset( static_cast< sal_uInt16 >( pFtnOffsetFld->GetValue()-1 ) );
        // no break;
    }

    SwFmtEndAtTxtEnd aEnd( pEndNtAtTextEndCB->IsChecked()
                            ? ( pEndNtNumCB->IsChecked()
                                ? ( pEndNtNumFmtCB->IsChecked()
                                    ? FTNEND_ATTXTEND_OWNNUMANDFMT
                                    : FTNEND_ATTXTEND_OWNNUMSEQ )
                                : FTNEND_ATTXTEND )
                            : FTNEND_ATPGORDOCEND );

    switch( aEnd.GetValue() )
    {
    case FTNEND_ATTXTEND_OWNNUMANDFMT:
        aEnd.SetNumType( pEndNumViewBox->GetSelectedNumberingType() );
        aEnd.SetPrefix( pEndPrefixED->GetText().replaceAll("\\t", "\t") );
        aEnd.SetSuffix( pEndSuffixED->GetText().replaceAll("\\t", "\t") );
        // no break;

    case FTNEND_ATTXTEND_OWNNUMSEQ:
        aEnd.SetOffset( static_cast< sal_uInt16 >( pEndOffsetFld->GetValue()-1 ) );
        // no break;
    }

    rSet->Put( aFtn );
    rSet->Put( aEnd );

    return true;
}

void SwSectionFtnEndTabPage::ResetState( bool bFtn,
                                         const SwFmtFtnEndAtTxtEnd& rAttr )
{
    CheckBox *pNtAtTextEndCB, *pNtNumCB, *pNtNumFmtCB;
    FixedText*pPrefixFT, *pSuffixFT;
    Edit *pPrefixED, *pSuffixED;
    SwNumberingTypeListBox *pNumViewBox;
    FixedText* pOffsetTxt;
    NumericField *pOffsetFld;

    if( bFtn )
    {
        pNtAtTextEndCB = pFtnNtAtTextEndCB;
        pNtNumCB = pFtnNtNumCB;
        pNtNumFmtCB = pFtnNtNumFmtCB;
        pPrefixFT = pFtnPrefixFT;
        pPrefixED = pFtnPrefixED;
        pSuffixFT = pFtnSuffixFT;
        pSuffixED = pFtnSuffixED;
        pNumViewBox = pFtnNumViewBox;
        pOffsetTxt = pFtnOffsetLbl;
        pOffsetFld = pFtnOffsetFld;
    }
    else
    {
        pNtAtTextEndCB = pEndNtAtTextEndCB;
        pNtNumCB = pEndNtNumCB;
        pNtNumFmtCB = pEndNtNumFmtCB;
        pPrefixFT = pEndPrefixFT;
        pPrefixED = pEndPrefixED;
        pSuffixFT = pEndSuffixFT;
        pSuffixED = pEndSuffixED;
        pNumViewBox = pEndNumViewBox;
        pOffsetTxt = pEndOffsetLbl;
        pOffsetFld = pEndOffsetFld;
    }

    const sal_uInt16 eState = rAttr.GetValue();
    switch( eState )
    {
    case FTNEND_ATTXTEND_OWNNUMANDFMT:
        pNtNumFmtCB->SetState( TRISTATE_TRUE );
        // no break;

    case FTNEND_ATTXTEND_OWNNUMSEQ:
        pNtNumCB->SetState( TRISTATE_TRUE );
        // no break;

    case FTNEND_ATTXTEND:
        pNtAtTextEndCB->SetState( TRISTATE_TRUE );
        // no break;
    }

    pNumViewBox->SelectNumberingType( rAttr.GetNumType() );
    pOffsetFld->SetValue( rAttr.GetOffset() + 1 );
    pPrefixED->SetText( rAttr.GetPrefix().replaceAll("\t", "\\t") );
    pSuffixED->SetText( rAttr.GetSuffix().replaceAll("\t", "\\t") );

    switch( eState )
    {
    case FTNEND_ATPGORDOCEND:
        pNtNumCB->Enable( false );
        // no break;

    case FTNEND_ATTXTEND:
        pNtNumFmtCB->Enable( false );
        pOffsetFld->Enable( false );
        pOffsetTxt->Enable( false );
        // no break;

    case FTNEND_ATTXTEND_OWNNUMSEQ:
        pNumViewBox->Enable( false );
        pPrefixFT->Enable( false );
        pPrefixED->Enable( false );
        pSuffixFT->Enable( false );
        pSuffixED->Enable( false );
        // no break;
    }
}

void SwSectionFtnEndTabPage::Reset( const SfxItemSet* rSet )
{
    ResetState( true, static_cast<const SwFmtFtnAtTxtEnd&>(rSet->Get(
                                    RES_FTN_AT_TXTEND, false )));
    ResetState( false, static_cast<const SwFmtEndAtTxtEnd&>(rSet->Get(
                                    RES_END_AT_TXTEND, false )));
}

VclPtr<SfxTabPage> SwSectionFtnEndTabPage::Create( vcl::Window* pParent,
                                                   const SfxItemSet* rAttrSet)
{
    return VclPtr<SwSectionFtnEndTabPage>::Create(pParent, *rAttrSet);
}

IMPL_LINK( SwSectionFtnEndTabPage, FootEndHdl, CheckBox *, pBox )
{
    bool bFoot = pFtnNtAtTextEndCB == pBox || pFtnNtNumCB == pBox ||
                    pFtnNtNumFmtCB == pBox ;

    CheckBox *pNumBox, *pNumFmtBox, *pEndBox;
    SwNumberingTypeListBox* pNumViewBox;
    FixedText* pOffsetTxt;
    NumericField *pOffsetFld;
    FixedText*pPrefixFT, *pSuffixFT;
    Edit *pPrefixED, *pSuffixED;

    if( bFoot )
    {
        pEndBox = pFtnNtAtTextEndCB;
        pNumBox = pFtnNtNumCB;
        pNumFmtBox = pFtnNtNumFmtCB;
        pNumViewBox = pFtnNumViewBox;
        pOffsetTxt = pFtnOffsetLbl;
        pOffsetFld = pFtnOffsetFld;
        pPrefixFT = pFtnPrefixFT;
        pSuffixFT = pFtnSuffixFT;
        pPrefixED = pFtnPrefixED;
        pSuffixED = pFtnSuffixED;
    }
    else
    {
        pEndBox = pEndNtAtTextEndCB;
        pNumBox = pEndNtNumCB;
        pNumFmtBox = pEndNtNumFmtCB;
        pNumViewBox = pEndNumViewBox;
        pOffsetTxt = pEndOffsetLbl;
        pOffsetFld = pEndOffsetFld;
        pPrefixFT = pEndPrefixFT;
        pSuffixFT = pEndSuffixFT;
        pPrefixED = pEndPrefixED;
        pSuffixED = pEndSuffixED;
    }

    bool bEnableAtEnd = TRISTATE_TRUE == pEndBox->GetState();
    bool bEnableNum = bEnableAtEnd && TRISTATE_TRUE == pNumBox->GetState();
    bool bEnableNumFmt = bEnableNum && TRISTATE_TRUE == pNumFmtBox->GetState();

    pNumBox->Enable( bEnableAtEnd );
    pOffsetTxt->Enable( bEnableNum );
    pOffsetFld->Enable( bEnableNum );
    pNumFmtBox->Enable( bEnableNum );
    pNumViewBox->Enable( bEnableNumFmt );
    pPrefixED->Enable( bEnableNumFmt );
    pSuffixED->Enable( bEnableNumFmt );
    pPrefixFT->Enable( bEnableNumFmt );
    pSuffixFT->Enable( bEnableNumFmt );

    return 0;
}

SwSectionPropertyTabDialog::SwSectionPropertyTabDialog(
    vcl::Window* pParent, const SfxItemSet& rSet, SwWrtShell& rSh)
    : SfxTabDialog(pParent, "FormatSectionDialog",
        "modules/swriter/ui/formatsectiondialog.ui", &rSet)
    , rWrtSh(rSh)
{
    SfxAbstractDialogFactory* pFact = SfxAbstractDialogFactory::Create();
    OSL_ENSURE(pFact, "Dialog creation failed!");
    m_nColumnPageId = AddTabPage("columns",   SwColumnPage::Create,    0);
    m_nBackPageId = AddTabPage("background", pFact->GetTabPageCreatorFunc( RID_SVXPAGE_BACKGROUND ), 0 );
    m_nNotePageId = AddTabPage("notes", SwSectionFtnEndTabPage::Create, 0);
    m_nIndentPage = AddTabPage("indents", SwSectionIndentTabPage::Create, 0);

    SvxHtmlOptions& rHtmlOpt = SvxHtmlOptions::Get();
    long nHtmlMode = rHtmlOpt.GetExportMode();
    bool bWeb = 0 != PTR_CAST( SwWebDocShell, rSh.GetView().GetDocShell() );
    if(bWeb)
    {
        RemoveTabPage(m_nNotePageId);
        RemoveTabPage(m_nIndentPage);
        if( HTML_CFG_NS40 != nHtmlMode && HTML_CFG_WRITER != nHtmlMode)
            RemoveTabPage(m_nColumnPageId);
    }
}

SwSectionPropertyTabDialog::~SwSectionPropertyTabDialog()
{
}

void SwSectionPropertyTabDialog::PageCreated( sal_uInt16 nId, SfxTabPage &rPage )
{
    if (nId == m_nBackPageId)
    {
            SfxAllItemSet aSet(*(GetInputSetImpl()->GetPool()));
            aSet.Put (SfxUInt32Item(SID_FLAG_TYPE, SVX_SHOW_SELECTOR));
            rPage.PageCreated(aSet);
    }
    else if (nId == m_nColumnPageId)
    {
        static_cast<SwColumnPage&>(rPage).ShowBalance(true);
        static_cast<SwColumnPage&>(rPage).SetInSection(true);
    }
    else if (nId == m_nIndentPage)
        static_cast<SwSectionIndentTabPage&>(rPage).SetWrtShell(rWrtSh);
}

SwSectionIndentTabPage::SwSectionIndentTabPage(vcl::Window *pParent, const SfxItemSet &rAttrSet)
    : SfxTabPage(pParent, "IndentPage", "modules/swriter/ui/indentpage.ui", &rAttrSet)
{
    get(m_pBeforeMF, "before");
    get(m_pAfterMF, "after");
    get(m_pPreviewWin, "preview");
    Link aLk = LINK(this, SwSectionIndentTabPage, IndentModifyHdl);
    m_pBeforeMF->SetModifyHdl(aLk);
    m_pAfterMF->SetModifyHdl(aLk);
}

SwSectionIndentTabPage::~SwSectionIndentTabPage()
{
    disposeOnce();
}

void SwSectionIndentTabPage::dispose()
{
    m_pBeforeMF.clear();
    m_pAfterMF.clear();
    m_pPreviewWin.clear();
    SfxTabPage::dispose();
}

bool SwSectionIndentTabPage::FillItemSet( SfxItemSet* rSet)
{
    if(m_pBeforeMF->IsValueModified() ||
            m_pAfterMF->IsValueModified())
    {
        SvxLRSpaceItem aLRSpace(
                static_cast< long >(m_pBeforeMF->Denormalize(m_pBeforeMF->GetValue(FUNIT_TWIP))) ,
                static_cast< long >(m_pAfterMF->Denormalize(m_pAfterMF->GetValue(FUNIT_TWIP))), 0, 0, RES_LR_SPACE);
        rSet->Put(aLRSpace);
    }
    return true;
}

void SwSectionIndentTabPage::Reset( const SfxItemSet* rSet)
{
    //this page doesn't show up in HTML mode
    FieldUnit aMetric = ::GetDfltMetric(false);
    SetMetric(*m_pBeforeMF, aMetric);
    SetMetric(*m_pAfterMF , aMetric);

    SfxItemState eItemState = rSet->GetItemState( RES_LR_SPACE );
    if ( eItemState >= SfxItemState::DEFAULT )
    {
        const SvxLRSpaceItem& rSpace =
            static_cast<const SvxLRSpaceItem&>(rSet->Get( RES_LR_SPACE ));

        m_pBeforeMF->SetValue( m_pBeforeMF->Normalize(rSpace.GetLeft()), FUNIT_TWIP );
        m_pAfterMF->SetValue( m_pAfterMF->Normalize(rSpace.GetRight()), FUNIT_TWIP );
    }
    else
    {
        m_pBeforeMF->SetEmptyFieldValue();
        m_pAfterMF->SetEmptyFieldValue();
    }
    m_pBeforeMF->SaveValue();
    m_pAfterMF->SaveValue();
    IndentModifyHdl(0);
}

VclPtr<SfxTabPage> SwSectionIndentTabPage::Create( vcl::Window* pParent, const SfxItemSet* rAttrSet)
{
    return VclPtr<SwSectionIndentTabPage>::Create(pParent, *rAttrSet);
}

void SwSectionIndentTabPage::SetWrtShell(SwWrtShell& rSh)
{
    //set sensible values at the preview
    m_pPreviewWin->SetAdjust(SVX_ADJUST_BLOCK);
    m_pPreviewWin->SetLastLine(SVX_ADJUST_BLOCK);
    const SwRect& rPageRect = rSh.GetAnyCurRect( RECT_PAGE, 0 );
    Size aPageSize(rPageRect.Width(), rPageRect.Height());
    m_pPreviewWin->SetSize(aPageSize);
}

IMPL_LINK_NOARG(SwSectionIndentTabPage, IndentModifyHdl)
{
    m_pPreviewWin->SetLeftMargin( static_cast< long >(m_pBeforeMF->Denormalize(m_pBeforeMF->GetValue(FUNIT_TWIP))) );
    m_pPreviewWin->SetRightMargin( static_cast< long >(m_pAfterMF->Denormalize(m_pAfterMF->GetValue(FUNIT_TWIP))) );
    m_pPreviewWin->Draw(true);
    return 0;
}

/* vim:set shiftwidth=4 softtabstop=4 expandtab: */<|MERGE_RESOLUTION|>--- conflicted
+++ resolved
@@ -1260,15 +1260,9 @@
         {
             if(!pRepr->GetTempPasswd().getLength() || bChange)
             {
-<<<<<<< HEAD
-                SfxPasswordDialog aPasswdDlg(this);
-                aPasswdDlg.ShowExtras(SfxShowExtras::CONFIRM);
-                if(RET_OK == aPasswdDlg.Execute())
-=======
                 ScopedVclPtrInstance< SfxPasswordDialog > aPasswdDlg(this);
-                aPasswdDlg->ShowExtras(SHOWEXTRAS_CONFIRM);
+                aPasswdDlg->ShowExtras(SfxShowExtras::CONFIRM);
                 if(RET_OK == aPasswdDlg->Execute())
->>>>>>> 0cde74f7
                 {
                     const OUString sNewPasswd( aPasswdDlg->GetPassword() );
                     if( aPasswdDlg->GetConfirm() == sNewPasswd )
@@ -1727,15 +1721,9 @@
     {
         if(!m_aNewPasswd.getLength() || bChange)
         {
-<<<<<<< HEAD
-            SfxPasswordDialog aPasswdDlg(this);
-            aPasswdDlg.ShowExtras(SfxShowExtras::CONFIRM);
-            if(RET_OK == aPasswdDlg.Execute())
-=======
             ScopedVclPtrInstance< SfxPasswordDialog > aPasswdDlg(this);
-            aPasswdDlg->ShowExtras(SHOWEXTRAS_CONFIRM);
+            aPasswdDlg->ShowExtras(SfxShowExtras::CONFIRM);
             if(RET_OK == aPasswdDlg->Execute())
->>>>>>> 0cde74f7
             {
                 const OUString sNewPasswd( aPasswdDlg->GetPassword() );
                 if( aPasswdDlg->GetConfirm() == sNewPasswd )
