/* -*- Mode: C++; tab-width: 4; indent-tabs-mode: nil; c-basic-offset: 4 -*- */
/*
 * This file is part of the LibreOffice project.
 *
 * This Source Code Form is subject to the terms of the Mozilla Public
 * License, v. 2.0. If a copy of the MPL was not distributed with this
 * file, You can obtain one at http://mozilla.org/MPL/2.0/.
 *
 * This file incorporates work covered by the following license notice:
 *
 *   Licensed to the Apache Software Foundation (ASF) under one or more
 *   contributor license agreements. See the NOTICE file distributed
 *   with this work for additional information regarding copyright
 *   ownership. The ASF licenses this file to you under the Apache
 *   License, Version 2.0 (the "License"); you may not use this file
 *   except in compliance with the License. You may obtain a copy of
 *   the License at http://www.apache.org/licenses/LICENSE-2.0 .
 */

#include <config_folders.h>

#include <comphelper/string.hxx>
#include <rsc/rscsfx.hxx>
#include <vcl/msgbox.hxx>
#include <vcl/help.hxx>
#include <svl/stritem.hxx>
#include <svl/urihelper.hxx>
#include <unotools/pathoptions.hxx>
#include <sfx2/request.hxx>
#include <sfx2/viewfrm.hxx>
#include <sfx2/dispatch.hxx>
#include <sfx2/docfile.hxx>
#include <svtools/simptabl.hxx>
#include <svtools/treelistentry.hxx>
#include <svx/dialogs.hrc>
#include <svx/svxdlg.hxx>
#include <svx/flagsdef.hxx>
#include <com/sun/star/ui/dialogs/TemplateDescription.hpp>
#include <com/sun/star/ui/dialogs/XFilePicker.hpp>
#include <com/sun/star/ui/dialogs/XFilterManager.hpp>
#include <svtools/indexentryres.hxx>
#include <editeng/unolingu.hxx>
#include <column.hxx>
#include <fmtfsize.hxx>
#include <shellio.hxx>
#include <authfld.hxx>
#include <swtypes.hxx>
#include <wrtsh.hxx>
#include <view.hxx>
#include <basesh.hxx>
#include <outline.hxx>
#include <cnttab.hxx>
#include <swuicnttab.hxx>
#include <formedt.hxx>
#include <poolfmt.hxx>
#include <poolfmt.hrc>
#include <uitool.hxx>
#include <fmtcol.hxx>
#include <fldbas.hxx>
#include <expfld.hxx>
#include <unotools.hxx>
#include <unotxdoc.hxx>
#include <docsh.hxx>
#include <swmodule.hxx>
#include <modcfg.hxx>

#include <cmdid.h>
#include <helpid.h>
#include <utlui.hrc>
#include <index.hrc>
#include <globals.hrc>
#include <SwStyleNameMapper.hxx>
#include <sfx2/filedlghelper.hxx>
#include <toxwrap.hxx>
#include <chpfld.hxx>

#include <sfx2/app.hxx>

#include <unomid.h>
using namespace ::com::sun::star;
using namespace ::com::sun::star::lang;
using namespace ::com::sun::star::uno;
using namespace com::sun::star::ui::dialogs;
using namespace ::sfx2;
#include <svtools/editbrowsebox.hxx>
#include <boost/scoped_ptr.hpp>

static const sal_Unicode aDeliStart = '['; // for the form
static const sal_Unicode aDeliEnd    = ']'; // for the form

static OUString lcl_CreateAutoMarkFileDlg( const OUString& rURL,
                                const OUString& rFileString, bool bOpen )
{
    OUString sRet;

    FileDialogHelper aDlgHelper( bOpen ?
                TemplateDescription::FILEOPEN_SIMPLE : TemplateDescription::FILESAVE_AUTOEXTENSION, 0 );
    uno::Reference < XFilePicker > xFP = aDlgHelper.GetFilePicker();

    uno::Reference<XFilterManager> xFltMgr(xFP, UNO_QUERY);
    xFltMgr->appendFilter( rFileString, "*.sdi" );
    xFltMgr->setCurrentFilter( rFileString ) ;

    OUString& rLastSaveDir = (OUString&)SfxGetpApp()->GetLastSaveDirectory();
    OUString sSaveDir = rLastSaveDir;

    if( !rURL.isEmpty() )
        xFP->setDisplayDirectory( rURL );
    else
    {
        SvtPathOptions aPathOpt;
        xFP->setDisplayDirectory( aPathOpt.GetUserConfigPath() );
    }

    if( aDlgHelper.Execute() == ERRCODE_NONE )
    {
        sRet = xFP->getFiles().getConstArray()[0];
    }
    rLastSaveDir = sSaveDir;
    return sRet;
}

struct AutoMarkEntry
{
    OUString sSearch;
    OUString sAlternative;
    OUString sPrimKey;
    OUString sSecKey;
    OUString sComment;
    bool     bCase;
    bool     bWord;

    AutoMarkEntry() :
        bCase(false),
        bWord(false){}
};
typedef boost::ptr_vector<AutoMarkEntry> AutoMarkEntryArr;

typedef ::svt::EditBrowseBox SwEntryBrowseBox_Base;

class SwEntryBrowseBox : public SwEntryBrowseBox_Base
{
    VclPtr<Edit>                    aCellEdit;
    VclPtr<::svt::CheckBoxControl>  aCellCheckBox;

    OUString  sSearch;
    OUString  sAlternative;
    OUString  sPrimKey;
    OUString  sSecKey;
    OUString  sComment;
    OUString  sCaseSensitive;
    OUString  sWordOnly;
    OUString  sYes;
    OUString  sNo;

    AutoMarkEntryArr    aEntryArr;

    ::svt::CellControllerRef    xController;
    ::svt::CellControllerRef    xCheckController;

    long    nCurrentRow;
    bool    bModified;

    void                            SetModified() {bModified = true;}

protected:
    virtual bool                    SeekRow( long nRow ) SAL_OVERRIDE;
    virtual void                    PaintCell(OutputDevice& rDev, const Rectangle& rRect, sal_uInt16 nColId) const SAL_OVERRIDE;
    virtual void                    InitController(::svt::CellControllerRef& rController, long nRow, sal_uInt16 nCol) SAL_OVERRIDE;
    virtual ::svt::CellController*  GetController(long nRow, sal_uInt16 nCol) SAL_OVERRIDE;
    virtual bool                    SaveModified() SAL_OVERRIDE;

    std::vector<long>               GetOptimalColWidths() const;

public:
    SwEntryBrowseBox(vcl::Window* pParent, VclBuilderContainer* pBuilder);
    virtual ~SwEntryBrowseBox();
    virtual void                    dispose() SAL_OVERRIDE;
    void                            ReadEntries(SvStream& rInStr);
    void                            WriteEntries(SvStream& rOutStr);

    bool                            IsModified()const SAL_OVERRIDE;

    virtual OUString GetCellText( long nRow, sal_uInt16 nColumn ) const SAL_OVERRIDE;
    virtual void                    Resize() SAL_OVERRIDE;
    virtual Size                    GetOptimalSize() const SAL_OVERRIDE;
};

class SwAutoMarkDlg_Impl : public ModalDialog
{
    VclPtr<OKButton>           m_pOKPB;

    VclPtr<SwEntryBrowseBox>   m_pEntriesBB;

    OUString            sAutoMarkURL;

    bool                bCreateMode;

    DECL_LINK(OkHdl, void *);
public:
    SwAutoMarkDlg_Impl(vcl::Window* pParent, const OUString& rAutoMarkURL,
                       bool bCreate);
    virtual ~SwAutoMarkDlg_Impl();
    virtual void dispose() SAL_OVERRIDE;

};

sal_uInt16 CurTOXType::GetFlatIndex() const
{
    return static_cast< sal_uInt16 >( (eType == TOX_USER && nIndex)
        ? TOX_AUTHORITIES + nIndex : eType );
}

#define EDIT_MINWIDTH 15

SwMultiTOXTabDialog::SwMultiTOXTabDialog(vcl::Window* pParent, const SfxItemSet& rSet,
                    SwWrtShell &rShell,
                    SwTOXBase* pCurTOX,
                    sal_uInt16 nToxType, bool bGlobal)
    : SfxTabDialog(pParent, "TocDialog",
        "modules/swriter/ui/tocdialog.ui", &rSet)
    , pMgr( new SwTOXMgr( &rShell ) )
    , rSh(rShell)
    , pExampleFrame(0)
    , pParamTOXBase(pCurTOX)
    , sUserDefinedIndex(SW_RESSTR(STR_USER_DEFINED_INDEX))
    , nInitialTOXType(nToxType)
    , bEditTOX(false)
    , bExampleCreated(false)
    , bGlobalFlag(bGlobal)
{
    get(m_pShowExampleCB, "showexample");
    get(m_pExampleContainerWIN, "example");
    Size aWinSize(LogicToPixel(Size(150, 188), MapMode(MAP_APPFONT)));
    m_pExampleContainerWIN->set_width_request(aWinSize.Width());
    m_pExampleContainerWIN->set_height_request(aWinSize.Height());
    m_pExampleContainerWIN->SetSizePixel(aWinSize);

    eCurrentTOXType.eType = TOX_CONTENT;
    eCurrentTOXType.nIndex = 0;

    const sal_uInt16 nUserTypeCount = rSh.GetTOXTypeCount(TOX_USER);
    nTypeCount = nUserTypeCount + 6;
    pFormArr = new SwForm*[nTypeCount];
    pDescArr = new SwTOXDescription*[nTypeCount];
    pxIndexSectionsArr = new SwIndexSections_Impl*[nTypeCount];
    //the standard user index is on position TOX_USER
    //all user indexes follow after position TOX_AUTHORITIES
    if(pCurTOX)
    {
        bEditTOX = true;
    }
    for(int i = nTypeCount - 1; i > -1; i--)
    {
        pFormArr[i] = 0;
        pDescArr[i] = 0;
        pxIndexSectionsArr[i] = new SwIndexSections_Impl;
        if(pCurTOX)
        {
            eCurrentTOXType.eType = pCurTOX->GetType();
            sal_uInt16 nArrayIndex = static_cast< sal_uInt16 >(eCurrentTOXType.eType);
            if(eCurrentTOXType.eType == TOX_USER)
            {
                //which user type is it?
                for(sal_uInt16 nUser = 0; nUser < nUserTypeCount; nUser++)
                {
                    const SwTOXType* pTemp = rSh.GetTOXType(TOX_USER, nUser);
                    if(pCurTOX->GetTOXType() == pTemp)
                    {
                        eCurrentTOXType.nIndex = nUser;
                        nArrayIndex = static_cast< sal_uInt16 >(nUser > 0 ? TOX_AUTHORITIES + nUser : TOX_USER);
                        break;
                    }
                }
            }
            pFormArr[nArrayIndex] = new SwForm(pCurTOX->GetTOXForm());
            pDescArr[nArrayIndex] = CreateTOXDescFromTOXBase(pCurTOX);
            if(TOX_AUTHORITIES == eCurrentTOXType.eType)
            {
                const SwAuthorityFieldType* pFType = static_cast<const SwAuthorityFieldType*>(
                                                rSh.GetFldType(RES_AUTHORITY, aEmptyOUStr));
                if(pFType)
                {
                    OUString sBrackets;
                    if(pFType->GetPrefix())
                        sBrackets += OUString(pFType->GetPrefix());
                    if(pFType->GetSuffix())
                        sBrackets += OUString(pFType->GetSuffix());
                    pDescArr[nArrayIndex]->SetAuthBrackets(sBrackets);
                    pDescArr[nArrayIndex]->SetAuthSequence(pFType->IsSequence());
                }
                else
                {
                    pDescArr[nArrayIndex]->SetAuthBrackets("[]");
                }
            }
        }
    }
    SfxAbstractDialogFactory* pFact = SfxAbstractDialogFactory::Create();
    OSL_ENSURE(pFact, "Dialog creation failed!");
    m_nSelectId = AddTabPage("index", SwTOXSelectTabPage::Create, 0);
    m_nStylesId = AddTabPage("styles", SwTOXStylesTabPage::Create, 0);
    m_nColumnId = AddTabPage("columns", SwColumnPage::Create, 0);
    m_nBackGroundId = AddTabPage("background", pFact->GetTabPageCreatorFunc( RID_SVXPAGE_BACKGROUND ), 0);
    m_nEntriesId = AddTabPage("entries", SwTOXEntryTabPage::Create, 0);
    if(!pCurTOX)
        SetCurPageId(m_nSelectId);

    m_pShowExampleCB->SetClickHdl(LINK(this, SwMultiTOXTabDialog, ShowPreviewHdl));

    m_pShowExampleCB->Check( SW_MOD()->GetModuleConfig()->IsShowIndexPreview());

    m_pExampleContainerWIN->SetAccessibleName(m_pShowExampleCB->GetText());
    SetViewAlign( WINDOWALIGN_LEFT );
    // SetViewWindow does not work if the dialog is visible!

    if(!m_pShowExampleCB->IsChecked())
        SetViewWindow(m_pExampleContainerWIN);

    ShowPreviewHdl(0);
}

SwMultiTOXTabDialog::~SwMultiTOXTabDialog()
{
    disposeOnce();
}

void SwMultiTOXTabDialog::dispose()
{
    SW_MOD()->GetModuleConfig()->SetShowIndexPreview(m_pShowExampleCB->IsChecked());

    // fdo#38515 Avoid setting focus on deleted controls in the destructors
    EnableInput( false );

    for(sal_uInt16 i = 0; i < nTypeCount; i++)
    {
        delete pFormArr[i];
        delete pDescArr[i];
        delete pxIndexSectionsArr[i];
    }
    delete[] pxIndexSectionsArr;

    delete[] pFormArr;
    delete[] pDescArr;
    delete pMgr;
    delete pExampleFrame;
    m_pExampleContainerWIN.clear();
    m_pShowExampleCB.clear();
    SfxTabDialog::dispose();
}

void SwMultiTOXTabDialog::PageCreated( sal_uInt16 nId, SfxTabPage &rPage )
{
    if (nId == m_nBackGroundId)
    {
        SfxAllItemSet aSet(*(GetInputSetImpl()->GetPool()));
        aSet.Put (SfxUInt32Item(SID_FLAG_TYPE, SVX_SHOW_SELECTOR));
        rPage.PageCreated(aSet);
    }
    else if(nId == m_nColumnId)
    {
        const SwFmtFrmSize& rSize = static_cast<const SwFmtFrmSize&>(GetInputSetImpl()->Get(RES_FRM_SIZE));

        static_cast<SwColumnPage&>(rPage).SetPageWidth(rSize.GetWidth());
    }
    else if (nId == m_nEntriesId)
        static_cast<SwTOXEntryTabPage&>(rPage).SetWrtShell(rSh);
    else if (nId == m_nSelectId)
    {
        static_cast<SwTOXSelectTabPage&>(rPage).SetWrtShell(rSh);
        if(USHRT_MAX != nInitialTOXType)
            static_cast<SwTOXSelectTabPage&>(rPage).SelectType((TOXTypes)nInitialTOXType);
    }
}

short SwMultiTOXTabDialog::Ok()
{
    short nRet = SfxTabDialog::Ok();
    SwTOXDescription& rDesc = GetTOXDescription(eCurrentTOXType);
    SwTOXBase aNewDef(*rSh.GetDefaultTOXBase( eCurrentTOXType.eType, true ));

    const sal_uInt16 nIndex = eCurrentTOXType.GetFlatIndex();
    if(pFormArr[nIndex])
    {
        rDesc.SetForm(*pFormArr[nIndex]);
        aNewDef.SetTOXForm(*pFormArr[nIndex]);
    }
    rDesc.ApplyTo(aNewDef);
    if(!bGlobalFlag)
        pMgr->UpdateOrInsertTOX(
                rDesc, 0, GetOutputItemSet());
    else if(bEditTOX)
        pMgr->UpdateOrInsertTOX(
                rDesc, &pParamTOXBase, GetOutputItemSet());

    if(!eCurrentTOXType.nIndex)
        rSh.SetDefaultTOXBase(aNewDef);

    return nRet;
}

SwForm* SwMultiTOXTabDialog::GetForm(CurTOXType eType)
{
    const sal_uInt16 nIndex = eType.GetFlatIndex();
    if(!pFormArr[nIndex])
        pFormArr[nIndex] = new SwForm(eType.eType);
    return pFormArr[nIndex];
}

SwTOXDescription& SwMultiTOXTabDialog::GetTOXDescription(CurTOXType eType)
{
    const sal_uInt16 nIndex = eType.GetFlatIndex();
    if(!pDescArr[nIndex])
    {
        const SwTOXBase* pDef = rSh.GetDefaultTOXBase( eType.eType );
        if(pDef)
            pDescArr[nIndex] = CreateTOXDescFromTOXBase(pDef);
        else
        {
            pDescArr[nIndex] = new SwTOXDescription(eType.eType);
            if(eType.eType == TOX_USER)
                pDescArr[nIndex]->SetTitle(sUserDefinedIndex);
            else
                pDescArr[nIndex]->SetTitle(
                    rSh.GetTOXType(eType.eType, 0)->GetTypeName());
        }
        if(TOX_AUTHORITIES == eType.eType)
        {
            const SwAuthorityFieldType* pFType = static_cast<const SwAuthorityFieldType*>(
                                            rSh.GetFldType(RES_AUTHORITY, aEmptyOUStr));
            if(pFType)
            {
                pDescArr[nIndex]->SetAuthBrackets(OUString(pFType->GetPrefix()) +
                                                  OUString(pFType->GetSuffix()));
                pDescArr[nIndex]->SetAuthSequence(pFType->IsSequence());
            }
            else
            {
                pDescArr[nIndex]->SetAuthBrackets("[]");
            }
        }
        else if(TOX_INDEX == eType.eType)
            pDescArr[nIndex]->SetMainEntryCharStyle(SW_RESSTR(STR_POOLCHR_IDX_MAIN_ENTRY));

    }
    return *pDescArr[nIndex];
}

SwTOXDescription* SwMultiTOXTabDialog::CreateTOXDescFromTOXBase(
            const SwTOXBase*pCurTOX)
{
    SwTOXDescription * pDesc = new SwTOXDescription(pCurTOX->GetType());
    for(sal_uInt16 i = 0; i < MAXLEVEL; i++)
        pDesc->SetStyleNames(pCurTOX->GetStyleNames(i), i);
    pDesc->SetAutoMarkURL(rSh.GetTOIAutoMarkURL());
    pDesc->SetTitle(pCurTOX->GetTitle());

    pDesc->SetContentOptions(pCurTOX->GetCreateType());
    if(pDesc->GetTOXType() == TOX_INDEX)
        pDesc->SetIndexOptions(pCurTOX->GetOptions());
    pDesc->SetMainEntryCharStyle(pCurTOX->GetMainEntryCharStyle());
    if(pDesc->GetTOXType() != TOX_INDEX)
        pDesc->SetLevel((sal_uInt8)pCurTOX->GetLevel());
    pDesc->SetCreateFromObjectNames(pCurTOX->IsFromObjectNames());
    pDesc->SetSequenceName(pCurTOX->GetSequenceName());
    pDesc->SetCaptionDisplay(pCurTOX->GetCaptionDisplay());
    pDesc->SetFromChapter(pCurTOX->IsFromChapter());
    pDesc->SetReadonly(pCurTOX->IsProtected());
    pDesc->SetOLEOptions(pCurTOX->GetOLEOptions());
    pDesc->SetLevelFromChapter(pCurTOX->IsLevelFromChapter());
    pDesc->SetLanguage(pCurTOX->GetLanguage());
    pDesc->SetSortAlgorithm(pCurTOX->GetSortAlgorithm());
    return pDesc;
}

IMPL_LINK_NOARG( SwMultiTOXTabDialog, ShowPreviewHdl )
{
    if(m_pShowExampleCB->IsChecked())
    {
        if(!pExampleFrame && !bExampleCreated)
        {
            bExampleCreated = true;
            OUString sTemplate("internal/idxexample.odt");

            SvtPathOptions aOpt;
            bool bExist = aOpt.SearchFile( sTemplate, SvtPathOptions::PATH_TEMPLATE );

            if(!bExist)
            {
                OUString sInfo(SW_RESSTR(STR_FILE_NOT_FOUND));
                sInfo = sInfo.replaceFirst( "%1", sTemplate );
                sInfo = sInfo.replaceFirst( "%2", aOpt.GetTemplatePath() );
                ScopedVclPtrInstance< InfoBox > aInfo(GetParent(), sInfo);
                aInfo->Execute();
            }
            else
            {
                Link aLink(LINK(this, SwMultiTOXTabDialog, CreateExample_Hdl));
                pExampleFrame = new SwOneExampleFrame(
                        *m_pExampleContainerWIN, EX_SHOW_ONLINE_LAYOUT, &aLink, &sTemplate);

                if(!pExampleFrame->IsServiceAvailable())
                {
                    SwOneExampleFrame::CreateErrorMessage(0);
                }
            }
            m_pShowExampleCB->Show(pExampleFrame && pExampleFrame->IsServiceAvailable());
        }
    }
    bool bSetViewWindow = m_pShowExampleCB->IsChecked()
        && pExampleFrame && pExampleFrame->IsServiceAvailable();

    m_pExampleContainerWIN->Show( bSetViewWindow );
    SetViewWindow( bSetViewWindow ? m_pExampleContainerWIN.get() : 0 );

    setOptimalLayoutSize();

    return 0;
}

bool SwMultiTOXTabDialog::IsNoNum(SwWrtShell& rSh, const OUString& rName)
{
    SwTxtFmtColl* pColl = rSh.GetParaStyle(rName);
    if(pColl && ! pColl->IsAssignedToListLevelOfOutlineStyle())
        return true;

    const sal_uInt16 nId = SwStyleNameMapper::GetPoolIdFromUIName(
        rName, nsSwGetPoolIdFromName::GET_POOLID_TXTCOLL);
    if(nId != USHRT_MAX &&
        ! rSh.GetTxtCollFromPool(nId)->IsAssignedToListLevelOfOutlineStyle())
        return true;

    return false;
}

class SwIndexTreeLB : public SvSimpleTable
{
public:
    SwIndexTreeLB(SvSimpleTableContainer& rParent, WinBits nBits = 0);
    virtual void KeyInput( const KeyEvent& rKEvt ) SAL_OVERRIDE;
    virtual void Resize() SAL_OVERRIDE;
    virtual sal_IntPtr GetTabPos( SvTreeListEntry*, SvLBoxTab* ) SAL_OVERRIDE;
    void setColSizes();
};

SwIndexTreeLB::SwIndexTreeLB(SvSimpleTableContainer& rParent, WinBits nBits)
    : SvSimpleTable(rParent, nBits)
{
    HeaderBar& rStylesHB = GetTheHeaderBar();
    rStylesHB.SetStyle(rStylesHB.GetStyle()|WB_BUTTONSTYLE);
    SetStyle(GetStyle() & ~(WB_AUTOHSCROLL|WB_HSCROLL));
}

sal_IntPtr SwIndexTreeLB::GetTabPos( SvTreeListEntry* pEntry, SvLBoxTab* pTab)
{
    sal_IntPtr nData = reinterpret_cast<sal_IntPtr>(pEntry->GetUserData());
    if(nData != USHRT_MAX)
    {
        HeaderBar& rStylesHB = GetTheHeaderBar();
        sal_IntPtr  nPos = rStylesHB.GetItemRect( static_cast< sal_uInt16 >(2 + nData) ).TopLeft().X();
        nData = nPos;
    }
    else
        nData = 0;
    nData += pTab->GetPos();
    return nData;
}

void SwIndexTreeLB::KeyInput( const KeyEvent& rKEvt )
{
    SvTreeListEntry* pEntry = FirstSelected();
    vcl::KeyCode aCode = rKEvt.GetKeyCode();
    bool bChanged = false;
    if(pEntry)
    {
        sal_IntPtr nLevel = reinterpret_cast<sal_IntPtr>(pEntry->GetUserData());
        if(aCode.GetCode() == KEY_ADD )
        {
            if(nLevel < MAXLEVEL - 1)
                nLevel++;
            else if(nLevel == USHRT_MAX)
                nLevel = 0;
            bChanged = true;
        }
        else if(aCode.GetCode() == KEY_SUBTRACT)
        {
            if(!nLevel)
                nLevel = USHRT_MAX;
            else if(nLevel != USHRT_MAX)
                nLevel--;
            bChanged = true;
        }
        if(bChanged)
        {
            pEntry->SetUserData(reinterpret_cast<void*>(nLevel));
            Invalidate();
        }
    }
    if(!bChanged)
        SvTreeListBox::KeyInput(rKEvt);
}

void SwIndexTreeLB::Resize()
{
    SvSimpleTable::Resize();
    setColSizes();
}

void SwIndexTreeLB::setColSizes()
{
    HeaderBar &rHB = GetTheHeaderBar();
    if (rHB.GetItemCount() < MAXLEVEL+1)
        return;

    long nWidth = rHB.GetSizePixel().Width();
    nWidth /= 14;
    nWidth--;

    long nTabs_Impl[MAXLEVEL+2];

    nTabs_Impl[0] = MAXLEVEL+1;
    nTabs_Impl[1] = 3 * nWidth;

    for(sal_uInt16 i = 1; i <= MAXLEVEL; ++i)
        nTabs_Impl[i+1] = nTabs_Impl[i] + nWidth;
    SvSimpleTable::SetTabs(&nTabs_Impl[0], MAP_PIXEL);
}

class SwAddStylesDlg_Impl : public SfxModalDialog
{
    VclPtr<OKButton>       m_pOk;

    VclPtr<SwIndexTreeLB>  m_pHeaderTree;
    VclPtr<PushButton>     m_pLeftPB;
    VclPtr<PushButton>     m_pRightPB;

    OUString*       pStyleArr;

    DECL_LINK(OkHdl, void *);
    DECL_LINK(LeftRightHdl, PushButton*);
    DECL_LINK(HeaderDragHdl, void *);

public:
    SwAddStylesDlg_Impl(vcl::Window* pParent, SwWrtShell& rWrtSh, OUString rStringArr[]);
    virtual ~SwAddStylesDlg_Impl();
    virtual void dispose() SAL_OVERRIDE;
};

SwAddStylesDlg_Impl::SwAddStylesDlg_Impl(vcl::Window* pParent,
            SwWrtShell& rWrtSh, OUString rStringArr[])
    : SfxModalDialog(pParent, "AssignStylesDialog",
        "modules/swriter/ui/assignstylesdialog.ui")
    , pStyleArr(rStringArr)
{
    get(m_pOk, "ok");
    get(m_pLeftPB, "left");
    get(m_pRightPB, "right");
    OUString sHBFirst = get<FixedText>("notapplied")->GetText();
    SvSimpleTableContainer *pHeaderTreeContainer = get<SvSimpleTableContainer>("styles");
    Size aSize = pHeaderTreeContainer->LogicToPixel(Size(273, 164), MAP_APPFONT);
    pHeaderTreeContainer->set_width_request(aSize.Width());
    pHeaderTreeContainer->set_height_request(aSize.Height());
    m_pHeaderTree = VclPtr<SwIndexTreeLB>::Create(*pHeaderTreeContainer);

    m_pOk->SetClickHdl(LINK(this, SwAddStylesDlg_Impl, OkHdl));
    m_pLeftPB->SetClickHdl(LINK(this, SwAddStylesDlg_Impl, LeftRightHdl));
    m_pRightPB->SetClickHdl(LINK(this, SwAddStylesDlg_Impl, LeftRightHdl));

    HeaderBar& rHB = m_pHeaderTree->GetTheHeaderBar();
    rHB.SetEndDragHdl(LINK(this, SwAddStylesDlg_Impl, HeaderDragHdl));

    for(sal_uInt16 i = 1; i <= MAXLEVEL; ++i)
        sHBFirst += "\t" + OUString::number(i);
    m_pHeaderTree->InsertHeaderEntry(sHBFirst);
    m_pHeaderTree->setColSizes();

    m_pHeaderTree->SetStyle(m_pHeaderTree->GetStyle()|WB_CLIPCHILDREN|WB_SORT);
    m_pHeaderTree->GetModel()->SetSortMode(SortAscending);
    for (sal_uInt16 i = 0; i < MAXLEVEL; ++i)
    {
        OUString sStyles(rStringArr[i]);
        for(sal_Int32 nToken = 0;
            nToken < comphelper::string::getTokenCount(sStyles, TOX_STYLE_DELIMITER);
            ++nToken)
        {
            const OUString sTmp(sStyles.getToken(nToken, TOX_STYLE_DELIMITER));
            SvTreeListEntry* pEntry = m_pHeaderTree->InsertEntry(sTmp);
            pEntry->SetUserData(reinterpret_cast<void*>(i));
        }
    }
    // now the other styles

    const SwTxtFmtColl *pColl   = 0;
    const sal_uInt16 nSz = rWrtSh.GetTxtFmtCollCount();

    for ( sal_uInt16 j = 0;j < nSz; ++j )
    {
        pColl = &rWrtSh.GetTxtFmtColl(j);
        if(pColl->IsDefault())
            continue;

        const OUString aName = pColl->GetName();
        if (!aName.isEmpty())
        {
            SvTreeListEntry* pEntry = m_pHeaderTree->First();
            while (pEntry && SvTabListBox::GetEntryText(pEntry, 0) != aName)
            {
                pEntry = m_pHeaderTree->Next(pEntry);
            }
            if (!pEntry)
            {
                m_pHeaderTree->InsertEntry(aName)->SetUserData(reinterpret_cast<void*>(USHRT_MAX));
            }
        }
    }
    m_pHeaderTree->GetModel()->Resort();
}

SwAddStylesDlg_Impl::~SwAddStylesDlg_Impl()
{
    disposeOnce();
}

void SwAddStylesDlg_Impl::dispose()
{
    m_pHeaderTree.disposeAndClear();
    m_pOk.clear();
    m_pLeftPB.clear();
    m_pRightPB.clear();
    SfxModalDialog::dispose();
}

IMPL_LINK_NOARG(SwAddStylesDlg_Impl, OkHdl)
{
    for(sal_uInt16 i = 0; i < MAXLEVEL; i++)
        pStyleArr[i].clear();

    SvTreeListEntry* pEntry = m_pHeaderTree->First();
    while(pEntry)
    {
        sal_IntPtr nLevel = reinterpret_cast<sal_IntPtr>(pEntry->GetUserData());
        if(nLevel != USHRT_MAX)
        {
            if(!pStyleArr[nLevel].isEmpty())
                pStyleArr[nLevel] += OUString(TOX_STYLE_DELIMITER);
            pStyleArr[nLevel] += SvTabListBox::GetEntryText(pEntry, 0);
        }
        pEntry = m_pHeaderTree->Next(pEntry);
    }

    //TODO write back style names
    EndDialog(RET_OK);
    return 0;
}

IMPL_LINK_NOARG(SwAddStylesDlg_Impl, HeaderDragHdl)
{
    m_pHeaderTree->Invalidate();
    return 0;
}

IMPL_LINK(SwAddStylesDlg_Impl, LeftRightHdl, PushButton*, pBtn)
{
    bool bLeft = pBtn == m_pLeftPB;
    SvTreeListEntry* pEntry = m_pHeaderTree->FirstSelected();
    if(pEntry)
    {
        sal_IntPtr nLevel = reinterpret_cast<sal_IntPtr>(pEntry->GetUserData());
        if(bLeft)
        {
            if(!nLevel)
                nLevel = USHRT_MAX;
            else if(nLevel != USHRT_MAX)
                nLevel--;
        }
        else
        {
            if(nLevel < MAXLEVEL - 1)
                nLevel++;
            else if(nLevel == USHRT_MAX)
                nLevel = 0;
        }
        pEntry->SetUserData(reinterpret_cast<void*>(nLevel));
        m_pHeaderTree->Invalidate();
    }
    return 0;
}

SwTOXSelectTabPage::SwTOXSelectTabPage(vcl::Window* pParent, const SfxItemSet& rAttrSet)
    : SfxTabPage(pParent, "TocIndexPage",
        "modules/swriter/ui/tocindexpage.ui", &rAttrSet)
    , aFromNames(SW_RES(RES_SRCTYPES))
    , pIndexRes(0)
    , sAutoMarkType(SW_RESSTR(STR_AUTOMARK_TYPE))
    , m_bWaitingInitialSettings(true)
{
    get(m_pTitleED, "title");
    get(m_pTypeFT, "typeft");
    get(m_pTypeLB, "type");
    get(m_pReadOnlyCB, "readonly");

    get(m_pAreaFrame, "areaframe");
    get(m_pAreaLB, "scope");
    get(m_pLevelFT, "levelft");
    get(m_pLevelNF, "level");

    get(m_pCreateFrame, "createframe");
    get(m_pFromHeadingsCB, "fromheadings");
    get(m_pAddStylesCB, "addstylescb");
    sAddStyleUser = get<vcl::Window>("stylescb")->GetText();
    get(m_pAddStylesPB, "styles");
    get(m_pFromTablesCB, "fromtables");
    get(m_pFromFramesCB, "fromframes");
    get(m_pFromGraphicsCB, "fromgraphics");
    get(m_pFromOLECB, "fromoles");
    get(m_pLevelFromChapterCB, "uselevel");

    get(m_pFromCaptionsRB, "captions");
    get(m_pFromObjectNamesRB, "objnames");

    get(m_pCaptionSequenceFT, "categoryft");
    get(m_pCaptionSequenceLB, "category");
    get(m_pDisplayTypeFT, "displayft");
    get(m_pDisplayTypeLB, "display");
    get(m_pTOXMarksCB, "indexmarks");

    get(m_pIdxOptionsFrame, "optionsframe");
    get(m_pCollectSameCB, "combinesame");
    get(m_pUseFFCB, "useff");
    get(m_pUseDashCB, "usedash");
    get(m_pCaseSensitiveCB, "casesens");
    get(m_pInitialCapsCB, "initcaps");
    get(m_pKeyAsEntryCB, "keyasentry");
    get(m_pFromFileCB, "fromfile");
    get(m_pAutoMarkPB, "file");

    get(m_pFromObjFrame, "objectframe");
    get(m_pFromObjCLB, "objects");

    get(m_pAuthorityFrame, "authframe");
    get(m_pSequenceCB, "numberentries");
    get(m_pBracketLB, "brackets");

    get(m_pSortFrame, "sortframe");
    get(m_pLanguageLB, "lang");
    get(m_pSortAlgorithmLB, "keytype");

    pIndexEntryWrapper = new IndexEntrySupplierWrapper();

    m_pLanguageLB->SetLanguageList( LANG_LIST_ALL | LANG_LIST_ONLY_KNOWN,
                                 false, false, false );

    //Default mode is arranged to be the tallest mode
    //of alphabetical index, lock that height in now
    LanguageHdl(0); //fill sort algorithm list
    Size aPrefSize(get_preferred_size());
    set_height_request(aPrefSize.Height());

    sAddStyleContent = m_pAddStylesCB->GetText();

    ResStringArray& rNames = aFromNames.GetNames();
    for(sal_uInt32 i = 0; i < rNames.Count(); i++)
    {
        m_pFromObjCLB->InsertEntry(rNames.GetString(i));
        m_pFromObjCLB->SetEntryData( i, reinterpret_cast<void*>(rNames.GetValue(i)) );
    }

    SetExchangeSupport();
    m_pTypeLB->SetSelectHdl(LINK(this, SwTOXSelectTabPage, TOXTypeHdl));

    m_pAddStylesPB->SetClickHdl(LINK(this, SwTOXSelectTabPage, AddStylesHdl));

    PopupMenu*  pMenu = m_pAutoMarkPB->GetPopupMenu();
    pMenu->SetActivateHdl(LINK(this, SwTOXSelectTabPage, MenuEnableHdl));
    pMenu->SetSelectHdl(LINK(this, SwTOXSelectTabPage, MenuExecuteHdl));

    Link aLk =  LINK(this, SwTOXSelectTabPage, CheckBoxHdl);
    m_pAddStylesCB->SetClickHdl(aLk);
    m_pFromHeadingsCB->SetClickHdl(aLk);
    m_pTOXMarksCB->SetClickHdl(aLk);
    m_pFromFileCB->SetClickHdl(aLk);
    m_pCollectSameCB->SetClickHdl(aLk);
    m_pUseFFCB->SetClickHdl(aLk);
    m_pUseDashCB->SetClickHdl(aLk);
    m_pInitialCapsCB->SetClickHdl(aLk);
    m_pKeyAsEntryCB->SetClickHdl(aLk);

    Link aModifyLk = LINK(this, SwTOXSelectTabPage, ModifyHdl);
    m_pTitleED->SetModifyHdl(aModifyLk);
    m_pLevelNF->SetModifyHdl(aModifyLk);
    m_pSortAlgorithmLB->SetSelectHdl(aModifyLk);

    aLk =  LINK(this, SwTOXSelectTabPage, RadioButtonHdl);
    m_pFromCaptionsRB->SetClickHdl(aLk);
    m_pFromObjectNamesRB->SetClickHdl(aLk);
    RadioButtonHdl(m_pFromCaptionsRB);

    m_pLanguageLB->SetSelectHdl(LINK(this, SwTOXSelectTabPage, LanguageHdl));
    m_pTypeLB->SelectEntryPos(0);
    m_pTitleED->SaveValue();
}

SwTOXSelectTabPage::~SwTOXSelectTabPage()
{
    disposeOnce();
}

void SwTOXSelectTabPage::dispose()
{
    delete pIndexRes;
    delete pIndexEntryWrapper;
    m_pTitleED.clear();
    m_pTypeFT.clear();
    m_pTypeLB.clear();
    m_pReadOnlyCB.clear();
    m_pAreaFrame.clear();
    m_pAreaLB.clear();
    m_pLevelFT.clear();
    m_pLevelNF.clear();
    m_pCreateFrame.clear();
    m_pFromHeadingsCB.clear();
    m_pAddStylesCB.clear();
    m_pAddStylesPB.clear();
    m_pFromTablesCB.clear();
    m_pFromFramesCB.clear();
    m_pFromGraphicsCB.clear();
    m_pFromOLECB.clear();
    m_pLevelFromChapterCB.clear();
    m_pFromCaptionsRB.clear();
    m_pFromObjectNamesRB.clear();
    m_pCaptionSequenceFT.clear();
    m_pCaptionSequenceLB.clear();
    m_pDisplayTypeFT.clear();
    m_pDisplayTypeLB.clear();
    m_pTOXMarksCB.clear();
    m_pIdxOptionsFrame.clear();
    m_pCollectSameCB.clear();
    m_pUseFFCB.clear();
    m_pUseDashCB.clear();
    m_pCaseSensitiveCB.clear();
    m_pInitialCapsCB.clear();
    m_pKeyAsEntryCB.clear();
    m_pFromFileCB.clear();
    m_pAutoMarkPB.clear();
    m_pFromObjCLB.clear();
    m_pFromObjFrame.clear();
    m_pSequenceCB.clear();
    m_pBracketLB.clear();
    m_pAuthorityFrame.clear();
    m_pSortFrame.clear();
    m_pLanguageLB.clear();
    m_pSortAlgorithmLB.clear();
    SfxTabPage::dispose();
}

void SwTOXSelectTabPage::SetWrtShell(SwWrtShell& rSh)
{
    const sal_uInt16 nUserTypeCount = rSh.GetTOXTypeCount(TOX_USER);
    if(nUserTypeCount > 1)
    {
        //insert all new user indexes names after the standard user index
        sal_Int32 nPos = m_pTypeLB->GetEntryPos(reinterpret_cast<void*>((sal_uInt32)TO_USER)) + 1;
        for(sal_uInt16 nUser = 1; nUser < nUserTypeCount; nUser++)
        {
            nPos = m_pTypeLB->InsertEntry(rSh.GetTOXType(TOX_USER, nUser)->GetTypeName(), nPos);
            sal_uIntPtr nEntryData = nUser << 8;
            nEntryData |= TO_USER;
            m_pTypeLB->SetEntryData(nPos, reinterpret_cast<void*>(nEntryData));
        }
    }
}

bool SwTOXSelectTabPage::FillItemSet( SfxItemSet* )
{
    return true;
}

static long lcl_TOXTypesToUserData(CurTOXType eType)
{
    sal_uInt16 nRet = TOX_INDEX;
    switch(eType.eType)
    {
        case TOX_INDEX       : nRet = TO_INDEX;     break;
        case TOX_USER        :
        {
            nRet = eType.nIndex << 8;
            nRet |= TO_USER;
        }
        break;
        case TOX_CONTENT     : nRet = TO_CONTENT;   break;
        case TOX_ILLUSTRATIONS:nRet = TO_ILLUSTRATION; break;
        case TOX_OBJECTS     : nRet = TO_OBJECT;    break;
        case TOX_TABLES      : nRet = TO_TABLE;     break;
        case TOX_AUTHORITIES : nRet = TO_AUTHORITIES; break;
        case TOX_BIBLIOGRAPHY : nRet = TO_BIBLIOGRAPHY; break;
        case TOX_CITATION :break;
    }
    return nRet;
}

void SwTOXSelectTabPage::SelectType(TOXTypes eSet)
{
    CurTOXType eCurType (eSet, 0);

    sal_IntPtr nData = lcl_TOXTypesToUserData(eCurType);
    m_pTypeLB->SelectEntryPos(m_pTypeLB->GetEntryPos(reinterpret_cast<void*>(nData)));
    m_pTypeFT->Enable(false);
    m_pTypeLB->Enable(false);
    TOXTypeHdl(m_pTypeLB);
}

static CurTOXType lcl_UserData2TOXTypes(sal_uInt16 nData)
{
    CurTOXType eRet;

    switch(nData&0xff)
    {
        case TO_INDEX       : eRet.eType = TOX_INDEX;       break;
        case TO_USER        :
        {
            eRet.eType = TOX_USER;
            eRet.nIndex  = (nData&0xff00) >> 8;
        }
        break;
        case TO_CONTENT     : eRet.eType = TOX_CONTENT;     break;
        case TO_ILLUSTRATION: eRet.eType = TOX_ILLUSTRATIONS; break;
        case TO_OBJECT      : eRet.eType = TOX_OBJECTS;     break;
        case TO_TABLE       : eRet.eType = TOX_TABLES;      break;
        case TO_AUTHORITIES : eRet.eType = TOX_AUTHORITIES; break;
        case TO_BIBLIOGRAPHY : eRet.eType = TOX_BIBLIOGRAPHY; break;
        default: OSL_FAIL("what a type?");
    }
    return eRet;
}

void SwTOXSelectTabPage::ApplyTOXDescription()
{
    SwMultiTOXTabDialog* pTOXDlg = static_cast<SwMultiTOXTabDialog*>(GetTabDialog());
    const CurTOXType aCurType = pTOXDlg->GetCurrentTOXType();
    SwTOXDescription& rDesc = pTOXDlg->GetTOXDescription(aCurType);
    m_pReadOnlyCB->Check(rDesc.IsReadonly());
    if(m_pTitleED->GetText() == m_pTitleED->GetSavedValue())
    {
        if(rDesc.GetTitle())
            m_pTitleED->SetText(*rDesc.GetTitle());
        else
            m_pTitleED->SetText(aEmptyOUStr);
        m_pTitleED->SaveValue();
    }

    m_pAreaLB->SelectEntryPos(rDesc.IsFromChapter() ? 1 : 0);

    if(aCurType.eType != TOX_INDEX)
        m_pLevelNF->SetValue(rDesc.GetLevel());   //content, user

    sal_uInt16 nCreateType = rDesc.GetContentOptions();

    //user + content
    bool bHasStyleNames = false;

    for( sal_uInt16 i = 0; i < MAXLEVEL; i++)
        if(!rDesc.GetStyleNames(i).isEmpty())
        {
            bHasStyleNames = true;
            break;
        }
    m_pAddStylesCB->Check(bHasStyleNames && (nCreateType & nsSwTOXElement::TOX_TEMPLATE));

    m_pFromOLECB->     Check( 0 != (nCreateType & nsSwTOXElement::TOX_OLE) );
    m_pFromTablesCB->  Check( 0 != (nCreateType & nsSwTOXElement::TOX_TABLE) );
    m_pFromGraphicsCB->Check( 0 != (nCreateType & nsSwTOXElement::TOX_GRAPHIC) );
    m_pFromFramesCB->  Check( 0 != (nCreateType & nsSwTOXElement::TOX_FRAME) );

    m_pLevelFromChapterCB->Check(rDesc.IsLevelFromChapter());

    //all but illustration and table
    m_pTOXMarksCB->Check( 0 != (nCreateType & nsSwTOXElement::TOX_MARK) );

    //content
    if(TOX_CONTENT == aCurType.eType)
    {
        m_pFromHeadingsCB->Check( 0 != (nCreateType & nsSwTOXElement::TOX_OUTLINELEVEL) );
        m_pAddStylesCB->SetText(sAddStyleContent);
        m_pAddStylesPB->Enable(m_pAddStylesCB->IsChecked());
    }
    //index only
    else if(TOX_INDEX == aCurType.eType)
    {
        const sal_uInt16 nIndexOptions = rDesc.GetIndexOptions();
        m_pCollectSameCB->     Check( 0 != (nIndexOptions & nsSwTOIOptions::TOI_SAME_ENTRY) );
        m_pUseFFCB->           Check( 0 != (nIndexOptions & nsSwTOIOptions::TOI_FF) );
        m_pUseDashCB->         Check( 0 != (nIndexOptions & nsSwTOIOptions::TOI_DASH) );
        if(m_pUseFFCB->IsChecked())
            m_pUseDashCB->Enable(false);
        else if(m_pUseDashCB->IsChecked())
            m_pUseFFCB->Enable(false);

        m_pCaseSensitiveCB->   Check( 0 != (nIndexOptions & nsSwTOIOptions::TOI_CASE_SENSITIVE) );
        m_pInitialCapsCB->     Check( 0 != (nIndexOptions & nsSwTOIOptions::TOI_INITIAL_CAPS) );
        m_pKeyAsEntryCB->      Check( 0 != (nIndexOptions & nsSwTOIOptions::TOI_KEY_AS_ENTRY) );
    }
    else if(TOX_ILLUSTRATIONS == aCurType.eType ||
        TOX_TABLES == aCurType.eType)
    {
        m_pFromObjectNamesRB->Check(rDesc.IsCreateFromObjectNames());
        m_pFromCaptionsRB->Check(!rDesc.IsCreateFromObjectNames());
        m_pCaptionSequenceLB->SelectEntry(rDesc.GetSequenceName());
        m_pDisplayTypeLB->SelectEntryPos( static_cast< sal_Int32 >(rDesc.GetCaptionDisplay()) );
        RadioButtonHdl(m_pFromCaptionsRB);

    }
    else if(TOX_OBJECTS == aCurType.eType)
    {
        long nOLEData = rDesc.GetOLEOptions();
        for(sal_uLong nFromObj = 0; nFromObj < m_pFromObjCLB->GetEntryCount(); nFromObj++)
        {
            sal_IntPtr nData = reinterpret_cast<sal_IntPtr>(m_pFromObjCLB->GetEntryData(nFromObj));
            m_pFromObjCLB->CheckEntryPos(nFromObj, 0 != (nData & nOLEData));
        }
    }
    else if(TOX_AUTHORITIES == aCurType.eType)
    {
        const OUString sBrackets(rDesc.GetAuthBrackets());
        if(sBrackets.isEmpty() || sBrackets == "  ")
            m_pBracketLB->SelectEntryPos(0);
        else
            m_pBracketLB->SelectEntry(sBrackets);
        m_pSequenceCB->Check(rDesc.IsAuthSequence());
    }
    m_pAutoMarkPB->Enable(m_pFromFileCB->IsChecked());

    for(sal_uInt16 i = 0; i < MAXLEVEL; i++)
        aStyleArr[i] = rDesc.GetStyleNames(i);

    m_pLanguageLB->SelectLanguage(rDesc.GetLanguage());
    LanguageHdl(0);
    for( sal_Int32 nCnt = 0; nCnt < m_pSortAlgorithmLB->GetEntryCount(); ++nCnt )
    {
        const OUString* pEntryData = static_cast<const OUString*>(m_pSortAlgorithmLB->GetEntryData( nCnt ));
        OSL_ENSURE(pEntryData, "no entry data available");
        if( pEntryData && *pEntryData == rDesc.GetSortAlgorithm())
        {
            m_pSortAlgorithmLB->SelectEntryPos( nCnt );
            break;
        }
    }
}

void SwTOXSelectTabPage::FillTOXDescription()
{
    SwMultiTOXTabDialog* pTOXDlg = static_cast<SwMultiTOXTabDialog*>(GetTabDialog());
    CurTOXType aCurType = pTOXDlg->GetCurrentTOXType();
    SwTOXDescription& rDesc = pTOXDlg->GetTOXDescription(aCurType);
    rDesc.SetTitle(m_pTitleED->GetText());
    rDesc.SetFromChapter(1 == m_pAreaLB->GetSelectEntryPos());
    sal_uInt16 nContentOptions = 0;
    if(m_pTOXMarksCB->IsVisible() && m_pTOXMarksCB->IsChecked())
        nContentOptions |= nsSwTOXElement::TOX_MARK;

    sal_uInt16 nIndexOptions = rDesc.GetIndexOptions()&nsSwTOIOptions::TOI_ALPHA_DELIMITTER;
    switch(rDesc.GetTOXType())
    {
        case TOX_CONTENT:
            if(m_pFromHeadingsCB->IsChecked())
                nContentOptions |= nsSwTOXElement::TOX_OUTLINELEVEL;
        break;
        case TOX_USER:
        {
            rDesc.SetTOUName(m_pTypeLB->GetSelectEntry());

            if(m_pFromOLECB->IsChecked())
                nContentOptions |= nsSwTOXElement::TOX_OLE;
            if(m_pFromTablesCB->IsChecked())
                nContentOptions |= nsSwTOXElement::TOX_TABLE;
            if(m_pFromFramesCB->IsChecked())
                nContentOptions |= nsSwTOXElement::TOX_FRAME;
            if(m_pFromGraphicsCB->IsChecked())
                nContentOptions |= nsSwTOXElement::TOX_GRAPHIC;
        }
        break;
        case TOX_INDEX:
        {
            nContentOptions = nsSwTOXElement::TOX_MARK;

            if(m_pCollectSameCB->IsChecked())
                nIndexOptions |= nsSwTOIOptions::TOI_SAME_ENTRY;
            if(m_pUseFFCB->IsChecked())
                nIndexOptions |= nsSwTOIOptions::TOI_FF;
            if(m_pUseDashCB->IsChecked())
                nIndexOptions |= nsSwTOIOptions::TOI_DASH;
            if(m_pCaseSensitiveCB->IsChecked())
                nIndexOptions |= nsSwTOIOptions::TOI_CASE_SENSITIVE;
            if(m_pInitialCapsCB->IsChecked())
                nIndexOptions |= nsSwTOIOptions::TOI_INITIAL_CAPS;
            if(m_pKeyAsEntryCB->IsChecked())
                nIndexOptions |= nsSwTOIOptions::TOI_KEY_AS_ENTRY;
            if(m_pFromFileCB->IsChecked())
                rDesc.SetAutoMarkURL(sAutoMarkURL);
            else
                rDesc.SetAutoMarkURL(aEmptyOUStr);
        }
        break;
        case TOX_ILLUSTRATIONS:
        case TOX_TABLES :
            rDesc.SetCreateFromObjectNames(m_pFromObjectNamesRB->IsChecked());
            rDesc.SetSequenceName(m_pCaptionSequenceLB->GetSelectEntry());
            rDesc.SetCaptionDisplay((SwCaptionDisplay)m_pDisplayTypeLB->GetSelectEntryPos());
        break;
        case TOX_OBJECTS:
        {
            long nOLEData = 0;
            for(sal_uLong i = 0; i < m_pFromObjCLB->GetEntryCount(); i++)
            {
                if(m_pFromObjCLB->IsChecked(i))
                {
                    sal_IntPtr nData = reinterpret_cast<sal_IntPtr>(m_pFromObjCLB->GetEntryData(i));
                    nOLEData |= nData;
                }
            }
            rDesc.SetOLEOptions((sal_uInt16)nOLEData);
        }
        break;
        case TOX_AUTHORITIES:
        case TOX_BIBLIOGRAPHY :
        {
            if(m_pBracketLB->GetSelectEntryPos())
                rDesc.SetAuthBrackets(m_pBracketLB->GetSelectEntry());
            else
                rDesc.SetAuthBrackets(aEmptyOUStr);
            rDesc.SetAuthSequence(m_pSequenceCB->IsChecked());
        }
        break;
        case TOX_CITATION :
        break;
    }

    rDesc.SetLevelFromChapter(  m_pLevelFromChapterCB->IsVisible() &&
                                m_pLevelFromChapterCB->IsChecked());
    if(m_pTOXMarksCB->IsChecked() && m_pTOXMarksCB->IsVisible())
        nContentOptions |= nsSwTOXElement::TOX_MARK;
    if(m_pFromHeadingsCB->IsChecked() && m_pFromHeadingsCB->IsVisible())
        nContentOptions |= nsSwTOXElement::TOX_OUTLINELEVEL;
    if(m_pAddStylesCB->IsChecked() && m_pAddStylesCB->IsVisible())
        nContentOptions |= nsSwTOXElement::TOX_TEMPLATE;

    rDesc.SetContentOptions(nContentOptions);
    rDesc.SetIndexOptions(nIndexOptions);
    rDesc.SetLevel( static_cast< sal_uInt8 >(m_pLevelNF->GetValue()) );

    rDesc.SetReadonly(m_pReadOnlyCB->IsChecked());

    for(sal_uInt16 i = 0; i < MAXLEVEL; i++)
        rDesc.SetStyleNames(aStyleArr[i], i);

    rDesc.SetLanguage(m_pLanguageLB->GetSelectLanguage());
    const OUString* pEntryData = static_cast<const OUString*>(m_pSortAlgorithmLB->GetSelectEntryData());
    OSL_ENSURE(pEntryData, "no entry data available");
    if(pEntryData)
        rDesc.SetSortAlgorithm(*pEntryData);
}

void SwTOXSelectTabPage::Reset( const SfxItemSet* )
{
    SwMultiTOXTabDialog* pTOXDlg = static_cast<SwMultiTOXTabDialog*>(GetTabDialog());
    SwWrtShell& rSh = pTOXDlg->GetWrtShell();
    const CurTOXType aCurType = pTOXDlg->GetCurrentTOXType();
    sal_IntPtr nData = lcl_TOXTypesToUserData(aCurType);
    m_pTypeLB->SelectEntryPos(m_pTypeLB->GetEntryPos(reinterpret_cast<void*>(nData)));

    sAutoMarkURL = INetURLObject::decode( rSh.GetTOIAutoMarkURL(),
                                           INetURLObject::DECODE_UNAMBIGUOUS,
                                        RTL_TEXTENCODING_UTF8 );
    m_pFromFileCB->Check( !sAutoMarkURL.isEmpty() );

    m_pCaptionSequenceLB->Clear();
    const sal_uInt16 nCount = rSh.GetFldTypeCount(RES_SETEXPFLD);
    for (sal_uInt16 i = 0; i < nCount; i++)
    {
        SwFieldType *pType = rSh.GetFldType( i, RES_SETEXPFLD );
        if( pType->Which() == RES_SETEXPFLD &&
            static_cast<SwSetExpFieldType *>( pType)->GetType() & nsSwGetSetExpType::GSE_SEQ )
            m_pCaptionSequenceLB->InsertEntry(pType->GetName());
    }

    if(pTOXDlg->IsTOXEditMode())
    {
        m_pTypeFT->Enable(false);
        m_pTypeLB->Enable(false);
    }

    if(!m_bWaitingInitialSettings)
    {
        // save current values into the proper TOXDescription
        FillTOXDescription();
    }
    m_bWaitingInitialSettings = false;

    TOXTypeHdl(m_pTypeLB);
    CheckBoxHdl(m_pAddStylesCB);
}

void SwTOXSelectTabPage::ActivatePage( const SfxItemSet& )
{
    //nothing to do
}

SfxTabPage::sfxpg SwTOXSelectTabPage::DeactivatePage( SfxItemSet* _pSet )
{
    if(_pSet)
        _pSet->Put(SfxUInt16Item(FN_PARAM_TOX_TYPE,
            (sal_uInt16)reinterpret_cast<sal_IntPtr>(m_pTypeLB->GetSelectEntryData())));
    FillTOXDescription();
    return LEAVE_PAGE;
}

VclPtr<SfxTabPage> SwTOXSelectTabPage::Create( vcl::Window* pParent, const SfxItemSet* rAttrSet)
{
    return VclPtr<SwTOXSelectTabPage>::Create(pParent, *rAttrSet);
}

IMPL_LINK(SwTOXSelectTabPage, TOXTypeHdl,   ListBox*, pBox)
{
    SwMultiTOXTabDialog* pTOXDlg = static_cast<SwMultiTOXTabDialog*>(GetTabDialog());
    const sal_uInt16 nType =  sal::static_int_cast< sal_uInt16 >(reinterpret_cast< sal_uIntPtr >(
                                pBox->GetSelectEntryData()));
    CurTOXType eCurType = lcl_UserData2TOXTypes(nType);
    pTOXDlg->SetCurrentTOXType(eCurType);

    m_pAreaLB->Show( 0 != (nType & (TO_CONTENT|TO_ILLUSTRATION|TO_USER|TO_INDEX|TO_TABLE|TO_OBJECT)) );
    m_pLevelFT->Show( 0 != (nType & (TO_CONTENT)) );
    m_pLevelNF->Show( 0 != (nType & (TO_CONTENT)) );
    m_pLevelFromChapterCB->Show( 0 != (nType & (TO_USER)) );
    m_pAreaFrame->Show( 0 != (nType & (TO_CONTENT|TO_ILLUSTRATION|TO_USER|TO_INDEX|TO_TABLE|TO_OBJECT)) );

    m_pFromHeadingsCB->Show( 0 != (nType & (TO_CONTENT)) );
    m_pAddStylesCB->Show( 0 != (nType & (TO_CONTENT|TO_USER)) );
    m_pAddStylesPB->Show( 0 != (nType & (TO_CONTENT|TO_USER)) );

    m_pFromTablesCB->Show( 0 != (nType & (TO_USER)) );
    m_pFromFramesCB->Show( 0 != (nType & (TO_USER)) );
    m_pFromGraphicsCB->Show( 0 != (nType & (TO_USER)) );
    m_pFromOLECB->Show( 0 != (nType & (TO_USER)) );

    m_pFromCaptionsRB->Show( 0 != (nType & (TO_ILLUSTRATION|TO_TABLE)) );
    m_pFromObjectNamesRB->Show( 0 != (nType & (TO_ILLUSTRATION|TO_TABLE)) );

    m_pTOXMarksCB->Show( 0 != (nType & (TO_CONTENT|TO_USER)) );

    m_pCreateFrame->Show( 0 != (nType & (TO_CONTENT|TO_ILLUSTRATION|TO_USER|TO_TABLE)) );
    m_pCaptionSequenceFT->Show( 0 != (nType & (TO_ILLUSTRATION|TO_TABLE)) );
    m_pCaptionSequenceLB->Show( 0 != (nType & (TO_ILLUSTRATION|TO_TABLE)) );
    m_pDisplayTypeFT->Show( 0 != (nType & (TO_ILLUSTRATION|TO_TABLE)) );
    m_pDisplayTypeLB->Show( 0 != (nType & (TO_ILLUSTRATION|TO_TABLE)) );

    m_pAuthorityFrame->Show( 0 != (nType & TO_AUTHORITIES) );

    bool bEnableSortLanguage = 0 != (nType & (TO_INDEX|TO_AUTHORITIES));
    m_pSortFrame->Show(bEnableSortLanguage);

    if( nType & TO_ILLUSTRATION )
    {
        m_pCaptionSequenceLB->SelectEntry( SwStyleNameMapper::GetUIName(
                                    RES_POOLCOLL_LABEL_ABB, OUString() ));
    }
    else if( nType & TO_TABLE )
    {
        m_pCaptionSequenceLB->SelectEntry( SwStyleNameMapper::GetUIName(
                                    RES_POOLCOLL_LABEL_TABLE, OUString() ));
    }
    else if( nType & TO_USER )
    {
        m_pAddStylesCB->SetText(sAddStyleUser);
    }

    m_pIdxOptionsFrame->Show( 0 != (nType & TO_INDEX) );

    //object index
    m_pFromObjFrame->Show( 0 != (nType & TO_OBJECT) );

    //set control values from the proper TOXDescription
    {
        ApplyTOXDescription();
    }
    ModifyHdl(0);
    return 0;
}

IMPL_LINK_NOARG(SwTOXSelectTabPage, ModifyHdl)
{
    if(!m_bWaitingInitialSettings)
    {
        FillTOXDescription();
        SwMultiTOXTabDialog* pTOXDlg = static_cast<SwMultiTOXTabDialog*>(GetTabDialog());
        pTOXDlg->CreateOrUpdateExample(pTOXDlg->GetCurrentTOXType().eType, TOX_PAGE_SELECT);
    }
    return 0;
}

IMPL_LINK(SwTOXSelectTabPage, CheckBoxHdl,  CheckBox*, pBox )
{
    SwMultiTOXTabDialog* pTOXDlg = static_cast<SwMultiTOXTabDialog*>(GetTabDialog());
    const CurTOXType aCurType = pTOXDlg->GetCurrentTOXType();
    if(TOX_CONTENT == aCurType.eType)
    {
        //at least one of the three CheckBoxes must be checked
        if(!m_pAddStylesCB->IsChecked() && !m_pFromHeadingsCB->IsChecked() && !m_pTOXMarksCB->IsChecked())
        {
            //TODO: InfoBox?
            pBox->Check(true);
        }
        m_pAddStylesPB->Enable(m_pAddStylesCB->IsChecked());
    }
    if(TOX_USER == aCurType.eType)
    {
        m_pAddStylesPB->Enable(m_pAddStylesCB->IsChecked());
    }
    else if(TOX_INDEX == aCurType.eType)
    {
        m_pAutoMarkPB->Enable(m_pFromFileCB->IsChecked());
        m_pUseFFCB->Enable(m_pCollectSameCB->IsChecked() && !m_pUseDashCB->IsChecked());
        m_pUseDashCB->Enable(m_pCollectSameCB->IsChecked() && !m_pUseFFCB->IsChecked());
        m_pCaseSensitiveCB->Enable(m_pCollectSameCB->IsChecked());
    }
    ModifyHdl(0);
    return 0;
};

IMPL_LINK_NOARG(SwTOXSelectTabPage, RadioButtonHdl)
{
    bool bEnable = m_pFromCaptionsRB->IsChecked();
    m_pCaptionSequenceFT->Enable(bEnable);
    m_pCaptionSequenceLB->Enable(bEnable);
    m_pDisplayTypeFT->Enable(bEnable);
    m_pDisplayTypeLB->Enable(bEnable);
    ModifyHdl(0);
    return 0;
}

IMPL_LINK(SwTOXSelectTabPage, LanguageHdl, ListBox*, pBox)
{
    lang::Locale aLcl( LanguageTag( m_pLanguageLB->GetSelectLanguage() ).getLocale() );
    Sequence< OUString > aSeq = pIndexEntryWrapper->GetAlgorithmList( aLcl );

    if( !pIndexRes )
        pIndexRes = new IndexEntryResource();

    OUString sOldString;
    void* pUserData;
    if( 0 != (pUserData = m_pSortAlgorithmLB->GetSelectEntryData()) )
        sOldString = *static_cast<OUString*>(pUserData);
    sal_Int32 nEnd = m_pSortAlgorithmLB->GetEntryCount();
    for( sal_Int32 n = 0; n < nEnd; ++n )
    {
        void* pDel = m_pSortAlgorithmLB->GetEntryData( n );
        if( 0 != pDel )
            delete static_cast<OUString*>(pDel);
    }
    m_pSortAlgorithmLB->Clear();

    nEnd = aSeq.getLength();
    for( sal_Int32 nCnt = 0; nCnt < nEnd; ++nCnt )
    {
        const OUString sAlg(aSeq[ nCnt ]);
        const OUString sUINm = pIndexRes->GetTranslation( sAlg );
        sal_Int32 nInsPos = m_pSortAlgorithmLB->InsertEntry( sUINm );
        m_pSortAlgorithmLB->SetEntryData( nInsPos, new OUString( sAlg ));
        if( sAlg == sOldString )
            m_pSortAlgorithmLB->SelectEntryPos( nInsPos );
    }

    if( LISTBOX_ENTRY_NOTFOUND == m_pSortAlgorithmLB->GetSelectEntryPos() )
        m_pSortAlgorithmLB->SelectEntryPos( 0 );

    if(pBox)
        ModifyHdl(0);
    return 0;
};

IMPL_LINK(SwTOXSelectTabPage, AddStylesHdl, PushButton*, pButton)
{
    ScopedVclPtrInstance<SwAddStylesDlg_Impl> pDlg(
        pButton, static_cast<SwMultiTOXTabDialog*>(GetTabDialog())->GetWrtShell(),
        aStyleArr);
    pDlg->Execute();
    pDlg.disposeAndClear();
    ModifyHdl(0);
    return 0;
}

IMPL_LINK(SwTOXSelectTabPage, MenuEnableHdl, Menu*, pMenu)
{
    pMenu->EnableItem("edit", !sAutoMarkURL.isEmpty());
    return 0;
}

IMPL_LINK(SwTOXSelectTabPage, MenuExecuteHdl, Menu*, pMenu)
{
    const OUString sSaveAutoMarkURL = sAutoMarkURL;
    OString sIdent(pMenu->GetCurItemIdent());

    if (sIdent == "open")
    {
        sAutoMarkURL = lcl_CreateAutoMarkFileDlg(
                                sAutoMarkURL, sAutoMarkType, true);
    }
    else if ((sIdent == "new") || (sIdent == "edit"))
    {
        bool bNew = (sIdent == "new");
        if (bNew)
        {
            sAutoMarkURL = lcl_CreateAutoMarkFileDlg(
                                    sAutoMarkURL, sAutoMarkType, false);
            if( sAutoMarkURL.isEmpty() )
                return 0;
        }

        VclPtrInstance<SwAutoMarkDlg_Impl> pAutoMarkDlg(
                m_pAutoMarkPB, sAutoMarkURL, bNew );

        if( RET_OK != pAutoMarkDlg->Execute() && bNew )
            sAutoMarkURL = sSaveAutoMarkURL;
    }
    return 0;
}

class SwTOXEdit : public Edit
{
    SwFormToken aFormToken;
    Link        aPrevNextControlLink;
    bool     bNextControl;
    VclPtr<SwTokenWindow> m_pParent;
public:
    SwTOXEdit( vcl::Window* pParent, SwTokenWindow* pTokenWin,
                const SwFormToken& aToken)
        : Edit( pParent, WB_BORDER|WB_TABSTOP|WB_CENTER),
        aFormToken(aToken),
        bNextControl(false),
        m_pParent( pTokenWin )
    {
    }
    virtual ~SwTOXEdit() { disposeOnce(); }
    virtual void dispose() SAL_OVERRIDE { m_pParent.clear(); Edit::dispose(); }

    virtual void    KeyInput( const KeyEvent& rKEvt ) SAL_OVERRIDE;
    virtual void    RequestHelp( const HelpEvent& rHEvt ) SAL_OVERRIDE;

    bool    IsNextControl() const {return bNextControl;}
    void SetPrevNextLink( const Link& rLink )   {aPrevNextControlLink = rLink;}

    const SwFormToken& GetFormToken()
        {
            aFormToken.sText = GetText();
            return aFormToken;
        }

    void    SetCharStyleName(const OUString& rSet, sal_uInt16 nPoolId)
        {
            aFormToken.sCharStyleName = rSet;
            aFormToken.nPoolId = nPoolId;
        }

    void    AdjustSize();
};

void SwTOXEdit::RequestHelp( const HelpEvent& rHEvt )
{
    if(!m_pParent->CreateQuickHelp(this, aFormToken, rHEvt))
        Edit::RequestHelp(rHEvt);
}

void SwTOXEdit::KeyInput( const KeyEvent& rKEvt )
{
    const Selection& rSel = GetSelection();
    const sal_Int32 nTextLen = GetText().getLength();
    if((rSel.A() == rSel.B() &&
        !rSel.A()) || rSel.A() == nTextLen )
    {
        bool bCall = false;
        vcl::KeyCode aCode = rKEvt.GetKeyCode();
        if(aCode.GetCode() == KEY_RIGHT && rSel.A() == nTextLen)
        {
            bNextControl = true;
            bCall = true;
        }
        else if(aCode.GetCode() == KEY_LEFT && !rSel.A() )
        {
            bNextControl = false;
            bCall = true;
        }
        else if ( (aCode.GetCode() == KEY_F3) && aCode.IsShift() && !aCode.IsMod1() && !aCode.IsMod2() )
        {
            if ( m_pParent )
            {
                m_pParent->SetFocus2theAllBtn();
            }
        }
        if(bCall && aPrevNextControlLink.IsSet())
            aPrevNextControlLink.Call(this);

    }
    Edit::KeyInput(rKEvt);
}

void SwTOXEdit::AdjustSize()
{
     Size aSize(GetSizePixel());
     Size aTextSize(GetTextWidth(GetText()), GetTextHeight());
    aTextSize = LogicToPixel(aTextSize);
    aSize.Width() = aTextSize.Width() + EDIT_MINWIDTH;
    SetSizePixel(aSize);
}

class SwTOXButton : public PushButton
{
    SwFormToken aFormToken;
    Link        aPrevNextControlLink;
    bool        bNextControl;
    VclPtr<SwTokenWindow> m_pParent;
public:
    SwTOXButton( vcl::Window* pParent, SwTokenWindow* pTokenWin,
                const SwFormToken& rToken)
        : PushButton(pParent, WB_BORDER|WB_TABSTOP),
        aFormToken(rToken),
        bNextControl(false),
        m_pParent(pTokenWin)
    {
    }
    virtual ~SwTOXButton() { disposeOnce(); }
    virtual void dispose() SAL_OVERRIDE { m_pParent.clear(); PushButton::dispose(); }

    virtual void KeyInput( const KeyEvent& rKEvt ) SAL_OVERRIDE;
    virtual void RequestHelp( const HelpEvent& rHEvt ) SAL_OVERRIDE;

    bool IsNextControl() const          {return bNextControl;}
    void SetPrevNextLink(const Link& rLink) {aPrevNextControlLink = rLink;}
    const SwFormToken& GetFormToken() const {return aFormToken;}

    void SetCharStyleName(const OUString& rSet, sal_uInt16 nPoolId)
        {
            aFormToken.sCharStyleName = rSet;
            aFormToken.nPoolId = nPoolId;
        }

    void SetTabPosition(SwTwips nSet)
        { aFormToken.nTabStopPosition = nSet; }

    void SetFillChar( sal_Unicode cSet )
        { aFormToken.cTabFillChar = cSet; }

    void SetTabAlign(SvxTabAdjust eAlign)
         {  aFormToken.eTabAlign = eAlign;}

//---> i89791
    //used for entry number format, in TOC only
    //needed for different UI dialog position
    void SetEntryNumberFormat(sal_uInt16 nSet) {
        switch(nSet)
        {
        default:
        case 0:
            aFormToken.nChapterFormat = CF_NUMBER;
            break;
        case 1:
            aFormToken.nChapterFormat = CF_NUM_NOPREPST_TITLE;
            break;
        }
    }

    void SetChapterInfo(sal_uInt16 nSet) {
        switch(nSet)
        {
        default:
        case 0:
            aFormToken.nChapterFormat = CF_NUM_NOPREPST_TITLE;
            break;
        case 1:
            aFormToken.nChapterFormat = CF_TITLE;
            break;
        case 2:
            aFormToken.nChapterFormat = CF_NUMBER_NOPREPST;
            break;
        }
    }

    void SetOutlineLevel( sal_uInt16 nSet ) { aFormToken.nOutlineLevel = nSet;}//i53420

    void SetLinkEnd()
        {
            OSL_ENSURE(TOKEN_LINK_START == aFormToken.eTokenType,
                                    "call SetLinkEnd for link start only!");
            aFormToken.eTokenType = TOKEN_LINK_END;
            aFormToken.sText = SwForm::GetFormLinkEnd();
            SetText(aFormToken.sText);
        }
    void SetLinkStart()
        {
            OSL_ENSURE(TOKEN_LINK_END == aFormToken.eTokenType,
                                    "call SetLinkStart for link start only!");
            aFormToken.eTokenType = TOKEN_LINK_START;
            aFormToken.sText = SwForm::GetFormLinkStt();
            SetText(aFormToken.sText);
        }
};

void SwTOXButton::KeyInput( const KeyEvent& rKEvt )
{
    bool bCall = false;
    vcl::KeyCode aCode = rKEvt.GetKeyCode();
    if(aCode.GetCode() == KEY_RIGHT)
    {
        bNextControl = true;
        bCall = true;
    }
    else if(aCode.GetCode() == KEY_LEFT  )
    {
        bNextControl = false;
        bCall = true;
    }
    else if(aCode.GetCode() == KEY_DELETE)
    {
        m_pParent->RemoveControl(this, true);
        //this is invalid here
        return;
    }
    else if ( (aCode.GetCode() == KEY_F3) && aCode.IsShift() && !aCode.IsMod1() && !aCode.IsMod2() )
    {
        if ( m_pParent )
        {
            m_pParent->SetFocus2theAllBtn();
        }
    }
    if(bCall && aPrevNextControlLink.IsSet())
            aPrevNextControlLink.Call(this);
    else
        PushButton::KeyInput(rKEvt);
}

void SwTOXButton::RequestHelp( const HelpEvent& rHEvt )
{
    if(!m_pParent->CreateQuickHelp(this, aFormToken, rHEvt))
        Button::RequestHelp(rHEvt);
}

SwIdxTreeListBox::SwIdxTreeListBox(vcl::Window* pPar, WinBits nStyle)
    : SvTreeListBox(pPar, nStyle)
    , pParent(NULL)
{
}

SwIdxTreeListBox::~SwIdxTreeListBox()
{
    disposeOnce();
}

void SwIdxTreeListBox::dispose()
{
    pParent.clear();
    SvTreeListBox::dispose();
}

extern "C" SAL_DLLPUBLIC_EXPORT vcl::Window* SAL_CALL makeSwIdxTreeListBox(vcl::Window *pParent, VclBuilder::stringmap &rMap)
{
    WinBits nWinStyle = WB_TABSTOP;
    OString sBorder = VclBuilder::extractCustomProperty(rMap);
    if (!sBorder.isEmpty())
        nWinStyle |= WB_BORDER;
    return new SwIdxTreeListBox(pParent, nWinStyle);
}

void SwIdxTreeListBox::RequestHelp( const HelpEvent& rHEvt )
{
    if( rHEvt.GetMode() & HelpEventMode::QUICK )
    {
     Point aPos( ScreenToOutputPixel( rHEvt.GetMousePosPixel() ));
        SvTreeListEntry* pEntry = GetEntry( aPos );
        if( pEntry )
        {
            sal_uInt16 nLevel = static_cast< sal_uInt16 >(GetModel()->GetAbsPos(pEntry));
            OUString sEntry = pParent->GetLevelHelp(++nLevel);
            if (comphelper::string::equals(sEntry, '*'))
                sEntry = GetEntryText(pEntry);
            if(!sEntry.isEmpty())
            {
                SvLBoxTab* pTab;
                SvLBoxItem* pItem = GetItem( pEntry, aPos.X(), &pTab );
                if (pItem && SV_ITEM_ID_LBOXSTRING == pItem->GetType())
                {
                    aPos = GetEntryPosition( pEntry );

                    aPos.X() = GetTabPos( pEntry, pTab );
                 Size aSize( pItem->GetSize( this, pEntry ) );

                    if((aPos.X() + aSize.Width()) > GetSizePixel().Width())
                        aSize.Width() = GetSizePixel().Width() - aPos.X();

                    aPos = OutputToScreenPixel(aPos);
                     Rectangle aItemRect( aPos, aSize );
                    Help::ShowQuickHelp( this, aItemRect, sEntry,
                            QUICKHELP_LEFT|QUICKHELP_VCENTER );
                }
            }
        }
    }
    else
        SvTreeListBox::RequestHelp(rHEvt);
}

SwTOXEntryTabPage::SwTOXEntryTabPage(vcl::Window* pParent, const SfxItemSet& rAttrSet)
    : SfxTabPage(pParent, "TocEntriesPage",
        "modules/swriter/ui/tocentriespage.ui", &rAttrSet)
    , sDelimStr(SW_RESSTR(STR_DELIM))
    , sNoCharStyle(SW_RESSTR(STR_NO_CHAR_STYLE))
    , sNoCharSortKey(SW_RESSTR(STR_NOSORTKEY))
    , m_pCurrentForm(0)
    , bInLevelHdl(false)
{
    get(m_pLevelFT, "levelft");
    sAuthTypeStr = get<FixedText>("typeft")->GetText();
    get(m_pLevelLB, "level");
    m_pLevelLB->SetTabPage(this);
    get(m_pAllLevelsPB, "all");
    get(m_pEntryNoPB, "chapterno");
    get(m_pEntryPB, "entrytext");
    get(m_pTabPB, "tabstop");
    get(m_pChapterInfoPB, "chapterinfo");
    get(m_pPageNoPB, "pageno");
    get(m_pHyperLinkPB, "hyperlink");

    get(m_pAuthFieldsLB, "authfield");
    m_pAuthFieldsLB->SetStyle(m_pAuthFieldsLB->GetStyle() | WB_SORT);
    get(m_pAuthInsertPB, "insert");
    get(m_pAuthRemovePB, "remove");

    get(m_pCharStyleLB, "charstyle");
    get(m_pEditStylePB, "edit");

    get(m_pChapterEntryFT, "chapterentryft");
    get(m_pChapterEntryLB, "chapterentry");

    get(m_pNumberFormatFT, "numberformatft");
    get(m_pNumberFormatLB, "numberformat");

    get(m_pEntryOutlineLevelFT, "entryoutlinelevelft");
    get(m_pEntryOutlineLevelNF, "entryoutlinelevel");

    get(m_pFillCharFT, "fillcharft");
    get(m_pFillCharCB, "fillchar");

    get(m_pTabPosFT, "tabstopposft");
    get(m_pTabPosMF, "tabstoppos");
    get(m_pAutoRightCB, "alignright");

    get(m_pFormatFrame, "formatframe");
    get(m_pRelToStyleCB, "reltostyle");
    get(m_pMainEntryStyleFT, "mainstyleft");
    get(m_pMainEntryStyleLB, "mainstyle");
    get(m_pAlphaDelimCB, "alphadelim");
    get(m_pCommaSeparatedCB, "commasep");

    get(m_pSortingFrame, "sortingframe");
    get(m_pSortDocPosRB, "sortpos");
    get(m_pSortContentRB, "sortcontents");

    get(m_pSortKeyFrame, "sortkeyframe");
    get(m_pFirstKeyLB, "key1lb");
    get(m_pSecondKeyLB, "key2lb");
    get(m_pThirdKeyLB, "key3lb");
    get(m_pFirstSortUpRB, "up1cb");
    get(m_pSecondSortUpRB, "up2cb");
    get(m_pThirdSortUpRB, "up3cb");
    get(m_pFirstSortDownRB, "down1cb");
    get(m_pSecondSortDownRB, "down2cb");
    get(m_pThirdSortDownRB, "down3cb");

    get(m_pTokenWIN, "token");
    m_pTokenWIN->SetTabPage(this);

    sLevelStr = m_pLevelFT->GetText();
    m_pLevelLB->SetStyle( m_pLevelLB->GetStyle() | WB_HSCROLL );
    m_pLevelLB->SetSpaceBetweenEntries(0);
    m_pLevelLB->SetSelectionMode( SINGLE_SELECTION );
    m_pLevelLB->SetHighlightRange();   // select full width
    m_pLevelLB->Show();

    aLastTOXType.eType = (TOXTypes)USHRT_MAX;
    aLastTOXType.nIndex = 0;

    SetExchangeSupport();
    m_pEntryNoPB->SetClickHdl(LINK(this, SwTOXEntryTabPage, InsertTokenHdl));
    m_pEntryPB->SetClickHdl(LINK(this, SwTOXEntryTabPage, InsertTokenHdl));
    m_pChapterInfoPB->SetClickHdl(LINK(this, SwTOXEntryTabPage, InsertTokenHdl));
    m_pPageNoPB->SetClickHdl(LINK(this, SwTOXEntryTabPage, InsertTokenHdl));
    m_pTabPB->SetClickHdl(LINK(this, SwTOXEntryTabPage, InsertTokenHdl));
    m_pHyperLinkPB->SetClickHdl(LINK(this, SwTOXEntryTabPage, InsertTokenHdl));
    m_pEditStylePB->SetClickHdl(LINK(this, SwTOXEntryTabPage, EditStyleHdl));
    m_pLevelLB->SetSelectHdl(LINK(this, SwTOXEntryTabPage, LevelHdl));
    m_pTokenWIN->SetButtonSelectedHdl(LINK(this, SwTOXEntryTabPage, TokenSelectedHdl));
    m_pTokenWIN->SetModifyHdl(LINK(this, SwTOXEntryTabPage, ModifyHdl));
    m_pCharStyleLB->SetSelectHdl(LINK(this, SwTOXEntryTabPage, StyleSelectHdl));
    m_pCharStyleLB->InsertEntry(sNoCharStyle);
    m_pChapterEntryLB->SetSelectHdl(LINK(this, SwTOXEntryTabPage, ChapterInfoHdl));
    m_pEntryOutlineLevelNF->SetModifyHdl(LINK(this, SwTOXEntryTabPage, ChapterInfoOutlineHdl));
    m_pNumberFormatLB->SetSelectHdl(LINK(this, SwTOXEntryTabPage, NumberFormatHdl));

    m_pTabPosMF->SetModifyHdl(LINK(this, SwTOXEntryTabPage, TabPosHdl));
    m_pFillCharCB->SetModifyHdl(LINK(this, SwTOXEntryTabPage, FillCharHdl));
    m_pAutoRightCB->SetClickHdl(LINK(this, SwTOXEntryTabPage, AutoRightHdl));
    m_pAuthInsertPB->SetClickHdl(LINK(this, SwTOXEntryTabPage, RemoveInsertAuthHdl));
    m_pAuthRemovePB->SetClickHdl(LINK(this, SwTOXEntryTabPage, RemoveInsertAuthHdl));
    m_pSortDocPosRB->SetClickHdl(LINK(this, SwTOXEntryTabPage, SortKeyHdl));
    m_pSortContentRB->SetClickHdl(LINK(this, SwTOXEntryTabPage, SortKeyHdl));
    m_pAllLevelsPB->SetClickHdl(LINK(this, SwTOXEntryTabPage, AllLevelsHdl));

    m_pAlphaDelimCB->SetClickHdl(LINK(this, SwTOXEntryTabPage, ModifyHdl));
    m_pCommaSeparatedCB->SetClickHdl(LINK(this, SwTOXEntryTabPage, ModifyHdl));
    m_pRelToStyleCB->SetClickHdl(LINK(this, SwTOXEntryTabPage, ModifyHdl));

    FieldUnit aMetric = ::GetDfltMetric(false);
    SetMetric(*m_pTabPosMF, aMetric);

    m_pSortDocPosRB->Check();

    m_pFillCharCB->SetMaxTextLen(1);
    m_pFillCharCB->InsertEntry(OUString(' '));
    m_pFillCharCB->InsertEntry(OUString('.'));
    m_pFillCharCB->InsertEntry(OUString('-'));
    m_pFillCharCB->InsertEntry(OUString('_'));

    m_pEditStylePB->Enable(false);

    //fill the types in
    for (sal_uInt16 i = 0; i < AUTH_FIELD_END; ++i)
    {
        sal_Int32 nPos = m_pAuthFieldsLB->InsertEntry(SW_RESSTR(STR_AUTH_FIELD_START + i));
        m_pAuthFieldsLB->SetEntryData(nPos, reinterpret_cast< void * >(sal::static_int_cast< sal_uIntPtr >(i)));
    }
    sal_Int32 nPos = m_pFirstKeyLB->InsertEntry(sNoCharSortKey);
    m_pFirstKeyLB->SetEntryData(nPos, reinterpret_cast< void * >(sal::static_int_cast< sal_uIntPtr >(USHRT_MAX)));
    nPos = m_pSecondKeyLB->InsertEntry(sNoCharSortKey);
    m_pSecondKeyLB->SetEntryData(nPos, reinterpret_cast< void * >(sal::static_int_cast< sal_uIntPtr >(USHRT_MAX)));
    nPos = m_pThirdKeyLB->InsertEntry(sNoCharSortKey);
    m_pThirdKeyLB->SetEntryData(nPos, reinterpret_cast< void * >(sal::static_int_cast< sal_uIntPtr >(USHRT_MAX)));

    for (sal_uInt16 i = 0; i < AUTH_FIELD_END; ++i)
    {
        const OUString sTmp(m_pAuthFieldsLB->GetEntry(i));
        void* pEntryData = m_pAuthFieldsLB->GetEntryData(i);
        nPos = m_pFirstKeyLB->InsertEntry(sTmp);
        m_pFirstKeyLB->SetEntryData(nPos, pEntryData);
        nPos = m_pSecondKeyLB->InsertEntry(sTmp);
        m_pSecondKeyLB->SetEntryData(nPos, pEntryData);
        nPos = m_pThirdKeyLB->InsertEntry(sTmp);
        m_pThirdKeyLB->SetEntryData(nPos, pEntryData);
    }
    m_pFirstKeyLB->SelectEntryPos(0);
    m_pSecondKeyLB->SelectEntryPos(0);
    m_pThirdKeyLB->SelectEntryPos(0);
}

SwTOXEntryTabPage::~SwTOXEntryTabPage()
{
    disposeOnce();
}

void SwTOXEntryTabPage::dispose()
{
    m_pLevelFT.clear();
    m_pLevelLB.clear();
    m_pTokenWIN.clear();
    m_pAllLevelsPB.clear();
    m_pEntryNoPB.clear();
    m_pEntryPB.clear();
    m_pTabPB.clear();
    m_pChapterInfoPB.clear();
    m_pPageNoPB.clear();
    m_pHyperLinkPB.clear();
    m_pAuthFieldsLB.clear();
    m_pAuthInsertPB.clear();
    m_pAuthRemovePB.clear();
    m_pCharStyleLB.clear();
    m_pEditStylePB.clear();
    m_pChapterEntryFT.clear();
    m_pChapterEntryLB.clear();
    m_pNumberFormatFT.clear();
    m_pNumberFormatLB.clear();
    m_pEntryOutlineLevelFT.clear();
    m_pEntryOutlineLevelNF.clear();
    m_pFillCharFT.clear();
    m_pFillCharCB.clear();
    m_pTabPosFT.clear();
    m_pTabPosMF.clear();
    m_pAutoRightCB.clear();
    m_pFormatFrame.clear();
    m_pMainEntryStyleFT.clear();
    m_pMainEntryStyleLB.clear();
    m_pAlphaDelimCB.clear();
    m_pCommaSeparatedCB.clear();
    m_pRelToStyleCB.clear();
    m_pSortingFrame.clear();
    m_pSortDocPosRB.clear();
    m_pSortContentRB.clear();
    m_pSortKeyFrame.clear();
    m_pFirstKeyLB.clear();
    m_pFirstSortUpRB.clear();
    m_pFirstSortDownRB.clear();
    m_pSecondKeyLB.clear();
    m_pSecondSortUpRB.clear();
    m_pSecondSortDownRB.clear();
    m_pThirdKeyLB.clear();
    m_pThirdSortUpRB.clear();
    m_pThirdSortDownRB.clear();
    SfxTabPage::dispose();
}


// pVoid is used as signal to change all levels of the example
IMPL_LINK(SwTOXEntryTabPage, ModifyHdl, void*, pVoid)
{
    UpdateDescriptor();

    SwMultiTOXTabDialog* pTOXDlg = static_cast<SwMultiTOXTabDialog*>(GetTabDialog());
    if (pTOXDlg)
    {
        sal_uInt16 nCurLevel = static_cast< sal_uInt16 >(m_pLevelLB->GetModel()->GetAbsPos(m_pLevelLB->FirstSelected()) + 1);
        if(aLastTOXType.eType == TOX_CONTENT && pVoid)
            nCurLevel = USHRT_MAX;
        pTOXDlg->CreateOrUpdateExample(
            pTOXDlg->GetCurrentTOXType().eType, TOX_PAGE_ENTRY, nCurLevel);
    }
    return 0;
}

bool SwTOXEntryTabPage::FillItemSet( SfxItemSet* )
{
    // nothing to do
    return true;
}

void SwTOXEntryTabPage::Reset( const SfxItemSet* )
{
    SwMultiTOXTabDialog* pTOXDlg = static_cast<SwMultiTOXTabDialog*>(GetTabDialog());
    const CurTOXType aCurType = pTOXDlg->GetCurrentTOXType();
    m_pCurrentForm = pTOXDlg->GetForm(aCurType);
    if(TOX_INDEX == aCurType.eType)
    {
        SwTOXDescription& rDesc = pTOXDlg->GetTOXDescription(aCurType);
        const OUString sMainEntryCharStyle = rDesc.GetMainEntryCharStyle();
        if(!sMainEntryCharStyle.isEmpty())
        {
            if( LISTBOX_ENTRY_NOTFOUND ==
                    m_pMainEntryStyleLB->GetEntryPos(sMainEntryCharStyle))
                m_pMainEntryStyleLB->InsertEntry(
                        sMainEntryCharStyle);
            m_pMainEntryStyleLB->SelectEntry(sMainEntryCharStyle);
        }
        else
            m_pMainEntryStyleLB->SelectEntry(sNoCharStyle);
        m_pAlphaDelimCB->Check( 0 != (rDesc.GetIndexOptions() & nsSwTOIOptions::TOI_ALPHA_DELIMITTER) );
    }
    m_pRelToStyleCB->Check(m_pCurrentForm->IsRelTabPos());
    m_pCommaSeparatedCB->Check(m_pCurrentForm->IsCommaSeparated());
}

void SwTOXEntryTabPage::ActivatePage( const SfxItemSet& /*rSet*/)
{
    SwMultiTOXTabDialog* pTOXDlg = static_cast<SwMultiTOXTabDialog*>(GetTabDialog());
    const CurTOXType aCurType = pTOXDlg->GetCurrentTOXType();

    m_pCurrentForm = pTOXDlg->GetForm(aCurType);
    if( !( aLastTOXType == aCurType ))
    {
        bool bToxIsAuthorities = TOX_AUTHORITIES == aCurType.eType;
        bool bToxIsIndex =       TOX_INDEX == aCurType.eType;
        bool bToxIsContent =     TOX_CONTENT == aCurType.eType;
        bool bToxIsSequence =    TOX_ILLUSTRATIONS == aCurType.eType;

        m_pLevelLB->Clear();
        for(sal_uInt16 i = 1; i < m_pCurrentForm->GetFormMax(); i++)
        {
            if(bToxIsAuthorities)
                m_pLevelLB->InsertEntry( SwAuthorityFieldType::GetAuthTypeName(
                                            (ToxAuthorityType) (i - 1)) );
            else if( bToxIsIndex )
            {
                if(i == 1)
                    m_pLevelLB->InsertEntry( sDelimStr );
                else
                    m_pLevelLB->InsertEntry( OUString::number(i - 1) );
            }
            else
                m_pLevelLB->InsertEntry(OUString::number(i));
        }
        if(bToxIsAuthorities)
        {
            SwWrtShell& rSh = pTOXDlg->GetWrtShell();
            const SwAuthorityFieldType* pFType = static_cast<const SwAuthorityFieldType*>(
                                    rSh.GetFldType(RES_AUTHORITY, aEmptyOUStr));
            if(pFType)
            {
                if(pFType->IsSortByDocument())
                    m_pSortDocPosRB->Check();
                else
                {
                    m_pSortContentRB->Check();
                    const sal_uInt16 nKeyCount = pFType->GetSortKeyCount();
                    if(0 < nKeyCount)
                    {
                        const SwTOXSortKey* pKey = pFType->GetSortKey(0);
                        m_pFirstKeyLB->SelectEntryPos(
                            m_pFirstKeyLB->GetEntryPos(reinterpret_cast<void*>((sal_uIntPtr)pKey->eField)));
                        m_pFirstSortUpRB->Check(pKey->bSortAscending);
                        m_pFirstSortDownRB->Check(!pKey->bSortAscending);
                    }
                    if(1 < nKeyCount)
                    {
                        const SwTOXSortKey* pKey = pFType->GetSortKey(1);
                        m_pSecondKeyLB->SelectEntryPos(
                            m_pSecondKeyLB->GetEntryPos(reinterpret_cast<void*>((sal_uIntPtr)pKey->eField)));
                        m_pSecondSortUpRB->Check(pKey->bSortAscending);
                        m_pSecondSortDownRB->Check(!pKey->bSortAscending);
                    }
                    if(2 < nKeyCount)
                    {
                        const SwTOXSortKey* pKey = pFType->GetSortKey(2);
                        m_pThirdKeyLB->SelectEntryPos(
                            m_pThirdKeyLB->GetEntryPos(reinterpret_cast<void*>((sal_uIntPtr)pKey->eField)));
                        m_pThirdSortUpRB->Check(pKey->bSortAscending);
                        m_pThirdSortDownRB->Check(!pKey->bSortAscending);
                    }
                }
            }
            SortKeyHdl(m_pSortDocPosRB->IsChecked() ? m_pSortDocPosRB : m_pSortContentRB);
            m_pLevelFT->SetText(sAuthTypeStr);
        }
        else
            m_pLevelFT->SetText(sLevelStr);

        Link aLink = m_pLevelLB->GetSelectHdl();
        m_pLevelLB->SetSelectHdl(Link());
        m_pLevelLB->Select( m_pLevelLB->GetEntry( bToxIsIndex ? 1 : 0 ) );
        m_pLevelLB->SetSelectHdl(aLink);

        //show or hide controls
        m_pEntryNoPB->Show(bToxIsContent);
        m_pHyperLinkPB->Show(bToxIsContent || bToxIsSequence);
        m_pRelToStyleCB->Show(!bToxIsAuthorities);
        m_pChapterInfoPB->Show(!bToxIsContent && !bToxIsAuthorities);
        m_pEntryPB->Show(!bToxIsAuthorities);
        m_pPageNoPB->Show(!bToxIsAuthorities);
        m_pAuthFieldsLB->Show(bToxIsAuthorities);
        m_pAuthInsertPB->Show(bToxIsAuthorities);
        m_pAuthRemovePB->Show(bToxIsAuthorities);

        m_pFormatFrame->Show(!bToxIsAuthorities);

        m_pSortingFrame->Show(bToxIsAuthorities);
        m_pSortKeyFrame->Show(bToxIsAuthorities);

        m_pMainEntryStyleFT->Show(bToxIsIndex);
        m_pMainEntryStyleLB->Show(bToxIsIndex);
        m_pAlphaDelimCB->Show(bToxIsIndex);
        m_pCommaSeparatedCB->Show(bToxIsIndex);
    }
    aLastTOXType = aCurType;

    //invalidate PatternWindow
    m_pTokenWIN->SetInvalid();
    LevelHdl(m_pLevelLB);
}

void SwTOXEntryTabPage::UpdateDescriptor()
{
    WriteBackLevel();
    SwMultiTOXTabDialog* pTOXDlg = static_cast<SwMultiTOXTabDialog*>(GetTabDialog());
    SwTOXDescription& rDesc = pTOXDlg->GetTOXDescription(aLastTOXType);
    if(TOX_INDEX == aLastTOXType.eType)
    {
        const OUString sTemp(m_pMainEntryStyleLB->GetSelectEntry());
        rDesc.SetMainEntryCharStyle(sNoCharStyle == sTemp ? aEmptyOUStr : sTemp);
        sal_uInt16 nIdxOptions = rDesc.GetIndexOptions() & ~nsSwTOIOptions::TOI_ALPHA_DELIMITTER;
        if(m_pAlphaDelimCB->IsChecked())
            nIdxOptions |= nsSwTOIOptions::TOI_ALPHA_DELIMITTER;
        rDesc.SetIndexOptions(nIdxOptions);
    }
    else if(TOX_AUTHORITIES == aLastTOXType.eType)
    {
        rDesc.SetSortByDocument(m_pSortDocPosRB->IsChecked());
        SwTOXSortKey aKey1, aKey2, aKey3;
        aKey1.eField = (ToxAuthorityField)reinterpret_cast<sal_uIntPtr>(m_pFirstKeyLB->GetSelectEntryData());
        aKey1.bSortAscending = m_pFirstSortUpRB->IsChecked();
        aKey2.eField = (ToxAuthorityField)reinterpret_cast<sal_uIntPtr>(m_pSecondKeyLB->GetSelectEntryData());
        aKey2.bSortAscending = m_pSecondSortUpRB->IsChecked();
        aKey3.eField = (ToxAuthorityField)reinterpret_cast<sal_uIntPtr>(m_pThirdKeyLB->GetSelectEntryData());
        aKey3.bSortAscending = m_pThirdSortUpRB->IsChecked();

        rDesc.SetSortKeys(aKey1, aKey2, aKey3);
    }
    SwForm* pCurrentForm = pTOXDlg->GetForm(aLastTOXType);
    if(m_pRelToStyleCB->IsVisible())
    {
        pCurrentForm->SetRelTabPos(m_pRelToStyleCB->IsChecked());
    }
    if(m_pCommaSeparatedCB->IsVisible())
        pCurrentForm->SetCommaSeparated(m_pCommaSeparatedCB->IsChecked());
}

SfxTabPage::sfxpg SwTOXEntryTabPage::DeactivatePage( SfxItemSet* /*pSet*/)
{
    UpdateDescriptor();
    return LEAVE_PAGE;
}

VclPtr<SfxTabPage> SwTOXEntryTabPage::Create( vcl::Window* pParent,     const SfxItemSet* rAttrSet)
{
    return VclPtr<SwTOXEntryTabPage>::Create(pParent, *rAttrSet);
}

IMPL_LINK(SwTOXEntryTabPage, EditStyleHdl, PushButton*, pBtn)
{
    if( LISTBOX_ENTRY_NOTFOUND != m_pCharStyleLB->GetSelectEntryPos())
    {
        SfxStringItem aStyle(SID_STYLE_EDIT, m_pCharStyleLB->GetSelectEntry());
        SfxUInt16Item aFamily(SID_STYLE_FAMILY, SFX_STYLE_FAMILY_CHAR);
        vcl::Window* pDefDlgParent = Application::GetDefDialogParent();
        Application::SetDefDialogParent( pBtn );
        static_cast<SwMultiTOXTabDialog*>(GetTabDialog())->GetWrtShell().
        GetView().GetViewFrame()->GetDispatcher()->Execute(
        SID_STYLE_EDIT, SfxCallMode::SYNCHRON|SfxCallMode::MODAL,
            &aStyle, &aFamily, 0L);
        Application::SetDefDialogParent( pDefDlgParent );
    }
    return 0;
}

IMPL_LINK(SwTOXEntryTabPage, RemoveInsertAuthHdl, PushButton*, pButton)
{
    bool bInsert = pButton == m_pAuthInsertPB;
    if(bInsert)
    {
        sal_Int32 nSelPos = m_pAuthFieldsLB->GetSelectEntryPos();
        const OUString sToInsert(m_pAuthFieldsLB->GetSelectEntry());
        SwFormToken aInsert(TOKEN_AUTHORITY);
        aInsert.nAuthorityField = (sal_uInt16)reinterpret_cast<sal_uIntPtr>(m_pAuthFieldsLB->GetEntryData(nSelPos));
        m_pTokenWIN->InsertAtSelection(SwForm::GetFormAuth(), aInsert);
        m_pAuthFieldsLB->RemoveEntry(sToInsert);
        m_pAuthFieldsLB->SelectEntryPos( nSelPos ? nSelPos - 1 : 0);
    }
    else
    {
        Control* pCtrl = m_pTokenWIN->GetActiveControl();
        OSL_ENSURE(WINDOW_EDIT != pCtrl->GetType(), "Remove should be disabled");
        if( WINDOW_EDIT != pCtrl->GetType() )
        {
            //fill it into the ListBox
            const SwFormToken& rToken = static_cast<SwTOXButton*>(pCtrl)->GetFormToken();
            PreTokenButtonRemoved(rToken);
            m_pTokenWIN->RemoveControl(static_cast<SwTOXButton*>(pCtrl));
        }
    }
    ModifyHdl(0);
    return 0;
}

void SwTOXEntryTabPage::PreTokenButtonRemoved(const SwFormToken& rToken)
{
    //fill it into the ListBox
    sal_uInt32 nData = rToken.nAuthorityField;
    sal_Int32 nPos = m_pAuthFieldsLB->InsertEntry(SW_RESSTR(STR_AUTH_FIELD_START + nData));
    m_pAuthFieldsLB->SetEntryData(nPos, reinterpret_cast<void*>((sal_uIntPtr)nData));
}

void SwTOXEntryTabPage::SetFocus2theAllBtn()
{
    m_pAllLevelsPB->GrabFocus();
}

bool SwTOXEntryTabPage::Notify( NotifyEvent& rNEvt )
{
    if ( rNEvt.GetType() == MouseNotifyEvent::KEYINPUT )
    {
        const KeyEvent& rKEvt = *rNEvt.GetKeyEvent();
        vcl::KeyCode aCode = rKEvt.GetKeyCode();
        if ( (aCode.GetCode() == KEY_F4) && aCode.IsShift() && !aCode.IsMod1() && !aCode.IsMod2() )
        {
            if ( m_pTokenWIN->GetActiveControl() )
            {
                m_pTokenWIN->GetActiveControl()->GrabFocus();
            }
        }

    }

    return SfxTabPage::Notify( rNEvt );
}

// This function initializes the default value in the Token
// put here the UI dependent initializations
IMPL_LINK(SwTOXEntryTabPage, InsertTokenHdl, PushButton*, pBtn)
{
    OUString sText;
    FormTokenType eTokenType = TOKEN_ENTRY_NO;
    OUString sCharStyle;
    sal_uInt16  nChapterFormat = CF_NUMBER; // i89791
    if(pBtn == m_pEntryNoPB)
    {
        sText = SwForm::GetFormEntryNum();
        eTokenType = TOKEN_ENTRY_NO;
    }
    else if(pBtn == m_pEntryPB)
    {
        if( TOX_CONTENT == m_pCurrentForm->GetTOXType() )
        {
            sText = SwForm::GetFormEntryTxt();
            eTokenType = TOKEN_ENTRY_TEXT;
        }
        else
        {
            sText = SwForm::GetFormEntry();
            eTokenType = TOKEN_ENTRY;
        }
    }
    else if(pBtn == m_pChapterInfoPB)
    {
        sText = SwForm::GetFormChapterMark();
        eTokenType = TOKEN_CHAPTER_INFO;
        nChapterFormat = CF_NUM_NOPREPST_TITLE; // i89791
    }
    else if(pBtn == m_pPageNoPB)
    {
        sText = SwForm::GetFormPageNums();
        eTokenType = TOKEN_PAGE_NUMS;
    }
    else if(pBtn == m_pHyperLinkPB)
    {
        sText = SwForm::GetFormLinkStt();
        eTokenType = TOKEN_LINK_START;
        sCharStyle = SW_RES(STR_POOLCHR_TOXJUMP);
    }
    else if(pBtn == m_pTabPB)
    {
        sText = SwForm::GetFormTab();
        eTokenType = TOKEN_TAB_STOP;
    }
    SwFormToken aInsert(eTokenType);
    aInsert.sCharStyleName = sCharStyle;
    aInsert.nTabStopPosition = 0;
    aInsert.nChapterFormat = nChapterFormat; // i89791
    m_pTokenWIN->InsertAtSelection(sText, aInsert);
    ModifyHdl(0);
    return 0;
}

IMPL_LINK_NOARG(SwTOXEntryTabPage, AllLevelsHdl)
{
    //get current level
    //write it into all levels
    if(m_pTokenWIN->IsValid())
    {
        const OUString sNewToken = m_pTokenWIN->GetPattern();
        for(sal_uInt16 i = 1; i < m_pCurrentForm->GetFormMax(); i++)
            m_pCurrentForm->SetPattern(i, sNewToken);

        ModifyHdl(this);
    }
    return 0;
}

void SwTOXEntryTabPage::WriteBackLevel()
{
    if(m_pTokenWIN->IsValid())
    {
        const OUString sNewToken = m_pTokenWIN->GetPattern();
        const sal_uInt16 nLastLevel = m_pTokenWIN->GetLastLevel();
        if(nLastLevel != USHRT_MAX)
            m_pCurrentForm->SetPattern(nLastLevel + 1, sNewToken);
    }
}

IMPL_LINK(SwTOXEntryTabPage, LevelHdl, SvTreeListBox*, pBox)
{
    if(bInLevelHdl)
        return 0;
    bInLevelHdl = true;
    WriteBackLevel();

    const sal_uInt16 nLevel = static_cast< sal_uInt16 >(
        pBox->GetModel()->GetAbsPos(pBox->FirstSelected()));
    m_pTokenWIN->SetForm(*m_pCurrentForm, nLevel);
    if(TOX_AUTHORITIES == m_pCurrentForm->GetTOXType())
    {
        //fill the types in
        m_pAuthFieldsLB->Clear();
        for( sal_uInt32 i = 0; i < AUTH_FIELD_END; i++)
        {
            sal_Int32 nPos = m_pAuthFieldsLB->InsertEntry(SW_RESSTR(STR_AUTH_FIELD_START + i));
            m_pAuthFieldsLB->SetEntryData(nPos, reinterpret_cast<void*>((sal_uIntPtr)i));
        }

        // #i21237#
        SwFormTokens aPattern = m_pCurrentForm->GetPattern(nLevel + 1);
        SwFormTokens::iterator aIt = aPattern.begin();

        while(aIt != aPattern.end())
        {
            SwFormToken aToken = *aIt; // #i21237#
            if(TOKEN_AUTHORITY == aToken.eTokenType)
            {
                sal_uInt32 nSearch = aToken.nAuthorityField;
                sal_Int32  nLstBoxPos = m_pAuthFieldsLB->GetEntryPos( reinterpret_cast<void*>((sal_uIntPtr)nSearch) );
                OSL_ENSURE(LISTBOX_ENTRY_NOTFOUND != nLstBoxPos, "Entry not found?");
                m_pAuthFieldsLB->RemoveEntry(nLstBoxPos);
            }

            ++aIt; // #i21237#
        }
        m_pAuthFieldsLB->SelectEntryPos(0);
    }
    bInLevelHdl = false;
    pBox->GrabFocus();
    return 0;
}

IMPL_LINK(SwTOXEntryTabPage, SortKeyHdl, RadioButton*, pButton)
{
    bool bEnable = m_pSortContentRB == pButton;
    m_pSortKeyFrame->Enable(bEnable);
    return 0;
}

IMPL_LINK(SwTOXEntryTabPage, TokenSelectedHdl, SwFormToken*, pToken)
{
    if (!pToken->sCharStyleName.isEmpty())
        m_pCharStyleLB->SelectEntry(pToken->sCharStyleName);
    else
        m_pCharStyleLB->SelectEntry(sNoCharStyle);

    const OUString sEntry = m_pCharStyleLB->GetSelectEntry();
    m_pEditStylePB->Enable(sEntry != sNoCharStyle);

    if(pToken->eTokenType == TOKEN_CHAPTER_INFO)
    {
//---> i89791
        switch(pToken->nChapterFormat)
        {
        default:
            m_pChapterEntryLB->SetNoSelection();//to alert the user
            break;
        case CF_NUM_NOPREPST_TITLE:
            m_pChapterEntryLB->SelectEntryPos(0);
            break;
        case CF_TITLE:
            m_pChapterEntryLB->SelectEntryPos(1);
           break;
        case CF_NUMBER_NOPREPST:
            m_pChapterEntryLB->SelectEntryPos(2);
            break;
        }
//i53420

        m_pEntryOutlineLevelNF->SetValue(pToken->nOutlineLevel);
    }

//i53420
    if(pToken->eTokenType == TOKEN_ENTRY_NO)
    {
        m_pEntryOutlineLevelNF->SetValue(pToken->nOutlineLevel);
        const sal_uInt16 nFormat =
            pToken->nChapterFormat == CF_NUM_NOPREPST_TITLE ? 1 : 0;
        m_pNumberFormatLB->SelectEntryPos(nFormat);
    }

    bool bTabStop = TOKEN_TAB_STOP == pToken->eTokenType;
    m_pFillCharFT->Show(bTabStop);
    m_pFillCharCB->Show(bTabStop);
    m_pTabPosFT->Show(bTabStop);
    m_pTabPosMF->Show(bTabStop);
    m_pAutoRightCB->Show(bTabStop);
    m_pAutoRightCB->Enable(bTabStop);
    if(bTabStop)
    {
        m_pTabPosMF->SetValue(m_pTabPosMF->Normalize(pToken->nTabStopPosition), FUNIT_TWIP);
        m_pAutoRightCB->Check(SVX_TAB_ADJUST_END == pToken->eTabAlign);
        m_pFillCharCB->SetText(OUString(pToken->cTabFillChar));
        m_pTabPosFT->Enable(!m_pAutoRightCB->IsChecked());
        m_pTabPosMF->Enable(!m_pAutoRightCB->IsChecked());
    }
    else
    {
        m_pTabPosMF->Enable(false);
    }

    bool bIsChapterInfo = pToken->eTokenType == TOKEN_CHAPTER_INFO;
    bool bIsEntryNumber = pToken->eTokenType == TOKEN_ENTRY_NO;
    m_pChapterEntryFT->Show( bIsChapterInfo );
    m_pChapterEntryLB->Show( bIsChapterInfo );
    m_pEntryOutlineLevelFT->Show( bIsChapterInfo || bIsEntryNumber );
    m_pEntryOutlineLevelNF->Show( bIsChapterInfo || bIsEntryNumber );
    m_pNumberFormatFT->Show( bIsEntryNumber );
    m_pNumberFormatLB->Show( bIsEntryNumber );

    //now enable the visible buttons
    //- inserting the same type of control is not allowed
    //- some types of controls can only appear once (EntryText EntryNumber)

    if(m_pEntryNoPB->IsVisible())
    {
        m_pEntryNoPB->Enable(TOKEN_ENTRY_NO != pToken->eTokenType );
    }
    if(m_pEntryPB->IsVisible())
    {
        m_pEntryPB->Enable(TOKEN_ENTRY_TEXT != pToken->eTokenType &&
                                !m_pTokenWIN->Contains(TOKEN_ENTRY_TEXT)
                                && !m_pTokenWIN->Contains(TOKEN_ENTRY));
    }

    if(m_pChapterInfoPB->IsVisible())
    {
        m_pChapterInfoPB->Enable(TOKEN_CHAPTER_INFO != pToken->eTokenType);
    }
    if(m_pPageNoPB->IsVisible())
    {
        m_pPageNoPB->Enable(TOKEN_PAGE_NUMS != pToken->eTokenType &&
                                !m_pTokenWIN->Contains(TOKEN_PAGE_NUMS));
    }
    if(m_pTabPB->IsVisible())
    {
        m_pTabPB->Enable(!bTabStop);
    }
    if(m_pHyperLinkPB->IsVisible())
    {
        m_pHyperLinkPB->Enable(TOKEN_LINK_START != pToken->eTokenType &&
                            TOKEN_LINK_END != pToken->eTokenType);
    }
    //table of authorities
    if(m_pAuthInsertPB->IsVisible())
    {
        bool bText = TOKEN_TEXT == pToken->eTokenType;
        m_pAuthInsertPB->Enable(bText && !m_pAuthFieldsLB->GetSelectEntry().isEmpty());
        m_pAuthRemovePB->Enable(!bText);
    }

    return 0;
}

IMPL_LINK(SwTOXEntryTabPage, StyleSelectHdl, ListBox*, pBox)
{
    OUString sEntry = pBox->GetSelectEntry();
    const sal_uInt16 nId = (sal_uInt16)reinterpret_cast<sal_IntPtr>(pBox->GetSelectEntryData());
    const bool bEqualsNoCharStyle = sEntry == sNoCharStyle;
    m_pEditStylePB->Enable(!bEqualsNoCharStyle);
    if (bEqualsNoCharStyle)
        sEntry.clear();
    Control* pCtrl = m_pTokenWIN->GetActiveControl();
    OSL_ENSURE(pCtrl, "no active control?");
    if(pCtrl)
    {
        if(WINDOW_EDIT == pCtrl->GetType())
            static_cast<SwTOXEdit*>(pCtrl)->SetCharStyleName(sEntry, nId);
        else
            static_cast<SwTOXButton*>(pCtrl)->SetCharStyleName(sEntry, nId);

    }
    ModifyHdl(0);
    return 0;
}

IMPL_LINK(SwTOXEntryTabPage, ChapterInfoHdl, ListBox*, pBox)
{
    sal_Int32 nPos = pBox->GetSelectEntryPos();
    if(LISTBOX_ENTRY_NOTFOUND != nPos)
    {
        Control* pCtrl = m_pTokenWIN->GetActiveControl();
        OSL_ENSURE(pCtrl, "no active control?");
        if(pCtrl && WINDOW_EDIT != pCtrl->GetType())
            static_cast<SwTOXButton*>(pCtrl)->SetChapterInfo(nPos);

        ModifyHdl(0);
    }
    return 0;
}

IMPL_LINK(SwTOXEntryTabPage, ChapterInfoOutlineHdl, NumericField*, pField)
{
    const sal_uInt16 nLevel = static_cast<sal_uInt8>(pField->GetValue());

    Control* pCtrl = m_pTokenWIN->GetActiveControl();
    OSL_ENSURE(pCtrl, "no active control?");
    if(pCtrl && WINDOW_EDIT != pCtrl->GetType())
        static_cast<SwTOXButton*>(pCtrl)->SetOutlineLevel(nLevel);

    ModifyHdl(0);
    return 0;
}

IMPL_LINK(SwTOXEntryTabPage, NumberFormatHdl, ListBox*, pBox)
{
    const sal_Int32 nPos = pBox->GetSelectEntryPos();

    if(LISTBOX_ENTRY_NOTFOUND != nPos)
    {
        Control* pCtrl = m_pTokenWIN->GetActiveControl();
        OSL_ENSURE(pCtrl, "no active control?");
        if(pCtrl && WINDOW_EDIT != pCtrl->GetType())
        {
           static_cast<SwTOXButton*>(pCtrl)->SetEntryNumberFormat(nPos);//i89791
        }
        ModifyHdl(0);
    }
    return 0;
}

IMPL_LINK(SwTOXEntryTabPage, TabPosHdl, MetricField*, pField)
{
    Control* pCtrl = m_pTokenWIN->GetActiveControl();
    OSL_ENSURE(pCtrl && WINDOW_EDIT != pCtrl->GetType() &&
        TOKEN_TAB_STOP == static_cast<SwTOXButton*>(pCtrl)->GetFormToken().eTokenType,
                "no active style::TabStop control?");
    if( pCtrl && WINDOW_EDIT != pCtrl->GetType() )
    {
        static_cast<SwTOXButton*>(pCtrl)->SetTabPosition( static_cast< SwTwips >(
                pField->Denormalize( pField->GetValue( FUNIT_TWIP ))));
    }
    ModifyHdl(0);
    return 0;
}

IMPL_LINK(SwTOXEntryTabPage, FillCharHdl, ComboBox*, pBox)
{
    Control* pCtrl = m_pTokenWIN->GetActiveControl();
    OSL_ENSURE(pCtrl && WINDOW_EDIT != pCtrl->GetType() &&
        TOKEN_TAB_STOP == static_cast<SwTOXButton*>(pCtrl)->GetFormToken().eTokenType,
                "no active style::TabStop control?");
    if(pCtrl && WINDOW_EDIT != pCtrl->GetType())
    {
        sal_Unicode cSet;
        if( !pBox->GetText().isEmpty() )
            cSet = pBox->GetText()[0];
        else
            cSet = ' ';
        static_cast<SwTOXButton*>(pCtrl)->SetFillChar( cSet );
    }
    ModifyHdl(0);
    return 0;
}

IMPL_LINK(SwTOXEntryTabPage, AutoRightHdl, CheckBox*, pBox)
{
    //the most right style::TabStop is usually right aligned
    Control* pCurCtrl = m_pTokenWIN->GetActiveControl();
    OSL_ENSURE(WINDOW_EDIT != pCurCtrl->GetType() &&
            static_cast<SwTOXButton*>(pCurCtrl)->GetFormToken().eTokenType == TOKEN_TAB_STOP,
            "no style::TabStop selected!");

    const SwFormToken& rToken = static_cast<SwTOXButton*>(pCurCtrl)->GetFormToken();
    bool bChecked = pBox->IsChecked();
    if(rToken.eTokenType == TOKEN_TAB_STOP)
        static_cast<SwTOXButton*>(pCurCtrl)->SetTabAlign(
            bChecked ? SVX_TAB_ADJUST_END : SVX_TAB_ADJUST_LEFT);
    m_pTabPosFT->Enable(!bChecked);
    m_pTabPosMF->Enable(!bChecked);
    ModifyHdl(0);
    return 0;
}

void SwTOXEntryTabPage::SetWrtShell(SwWrtShell& rSh)
{
    SwDocShell* pDocSh = rSh.GetView().GetDocShell();
    ::FillCharStyleListBox(*m_pCharStyleLB, pDocSh, true, true);
    const OUString sDefault(SW_RES(STR_POOLCOLL_STANDARD));
    for(sal_Int32 i = 0; i < m_pCharStyleLB->GetEntryCount(); i++)
    {
        const OUString sEntry = m_pCharStyleLB->GetEntry(i);
        if(sDefault != sEntry)
        {
            m_pMainEntryStyleLB->InsertEntry( sEntry );
            m_pMainEntryStyleLB->SetEntryData(i, m_pCharStyleLB->GetEntryData(i));
        }
    }
    m_pMainEntryStyleLB->SelectEntry( SwStyleNameMapper::GetUIName(
                                RES_POOLCHR_IDX_MAIN_ENTRY, aEmptyOUStr ));
}

OUString SwTOXEntryTabPage::GetLevelHelp(sal_uInt16 nLevel) const
{
    OUString sRet;
    SwMultiTOXTabDialog* pTOXDlg = static_cast<SwMultiTOXTabDialog*>(GetTabDialog());
    const CurTOXType aCurType = pTOXDlg->GetCurrentTOXType();
    if( TOX_INDEX == aCurType.eType )
        SwStyleNameMapper::FillUIName( static_cast< sal_uInt16 >(1 == nLevel ? RES_POOLCOLL_TOX_IDXBREAK
                                  : RES_POOLCOLL_TOX_IDX1 + nLevel-2), sRet );

    else if( TOX_AUTHORITIES == aCurType.eType )
    {
        //wildcard -> show entry text
        sRet = "*";
    }
    return sRet;
}

SwTokenWindow::SwTokenWindow(vcl::Window* pParent)
    : VclHBox(pParent)
    , pForm(0)
    , nLevel(0)
    , bValid(false)
    , sCharStyle(SW_RESSTR(STR_CHARSTYLE))
    , pActiveCtrl(0)
    , m_pParent(NULL)
{
    m_pUIBuilder = new VclBuilder(this, getUIRootDir(),
        "modules/swriter/ui/tokenwidget.ui", "TokenWidget");
    get(m_pLeftScrollWin, "left");
    get(m_pCtrlParentWin, "ctrl");
    m_pCtrlParentWin->set_height_request(Edit::GetMinimumEditSize().Height());
    get(m_pRightScrollWin, "right");

    for (sal_uInt32 i = 0; i < TOKEN_END; ++i)
    {
        sal_uInt32 nTextId = STR_BUTTON_TEXT_START + i;
        if( STR_TOKEN_ENTRY_TEXT == nTextId )
            nTextId = STR_TOKEN_ENTRY;
        aButtonTexts[i] = SW_RESSTR(nTextId);

        sal_uInt32 nHelpId = STR_BUTTON_HELP_TEXT_START + i;
        if(STR_TOKEN_HELP_ENTRY_TEXT == nHelpId)
            nHelpId = STR_TOKEN_HELP_ENTRY;
        aButtonHelpTexts[i] = SW_RESSTR(nHelpId);
    }

    accessibleName = SW_RESSTR(STR_STRUCTURE);
    sAdditionalAccnameString1 = SW_RESSTR(STR_ADDITIONAL_ACCNAME_STRING1);
    sAdditionalAccnameString2 = SW_RESSTR(STR_ADDITIONAL_ACCNAME_STRING2);
    sAdditionalAccnameString3 = SW_RESSTR(STR_ADDITIONAL_ACCNAME_STRING3);

    Link aLink(LINK(this, SwTokenWindow, ScrollHdl));
    m_pLeftScrollWin->SetClickHdl(aLink);
    m_pRightScrollWin->SetClickHdl(aLink);
}

extern "C" SAL_DLLPUBLIC_EXPORT vcl::Window* SAL_CALL makeSwTokenWindow(vcl::Window *pParent, VclBuilder::stringmap &)
{
    return new SwTokenWindow(pParent);
}

void SwTokenWindow::setAllocation(const Size &rAllocation)
{
    VclHBox::setAllocation(rAllocation);

    if (aControlList.empty())
        return;

    Size aControlSize(m_pCtrlParentWin->GetSizePixel());
    for (ctrl_iterator it = aControlList.begin(); it != aControlList.end(); ++it)
    {
        Control* pControl = (*it);
        Size aSize(pControl->GetSizePixel());
        aSize.Height() = aControlSize.Height();
        pControl->SetSizePixel(aSize);
    }
}

SwTokenWindow::~SwTokenWindow()
{
    disposeOnce();
}

void SwTokenWindow::dispose()
{
    for (ctrl_iterator it = aControlList.begin(); it != aControlList.end(); ++it)
    {
        VclPtr<Control> pControl = (*it);
        pControl->SetGetFocusHdl( Link() );
        pControl->SetLoseFocusHdl( Link() );
        pControl.disposeAndClear();
    }
    aControlList.clear();
    disposeBuilder();
    m_pLeftScrollWin.clear();
    m_pCtrlParentWin.clear();
    m_pRightScrollWin.clear();
    pActiveCtrl.clear();
    m_pParent.clear();
    VclHBox::dispose();
}

void SwTokenWindow::SetForm(SwForm& rForm, sal_uInt16 nL)
{
    SetActiveControl(0);
    bValid = true;

    if(pForm)
    {
        for (ctrl_iterator iter = aControlList.begin(); iter != aControlList.end(); ++iter)
            iter->disposeAndClear();
        //apply current level settings to the form
        for (auto it = aControlList.begin(); it != aControlList.end(); ++it)
             it->disposeAndClear();
        aControlList.clear();
    }

    nLevel = nL;
    pForm = &rForm;
    //now the display
    if(nLevel < MAXLEVEL || rForm.GetTOXType() == TOX_AUTHORITIES)
    {
        // #i21237#
        SwFormTokens aPattern = pForm->GetPattern(nLevel + 1);
        SwFormTokens::iterator aIt = aPattern.begin();
        bool bLastWasText = false; //assure alternating text - code - text

        Control* pSetActiveControl = 0;
        while(aIt != aPattern.end()) // #i21237#
        {
            SwFormToken aToken(*aIt); // #i21237#

            if(TOKEN_TEXT == aToken.eTokenType)
            {
                SAL_WARN_IF(bLastWasText, "sw", "text following text is invalid");
                Control* pCtrl = InsertItem(aToken.sText, aToken);
                bLastWasText = true;
                if(!GetActiveControl())
                    SetActiveControl(pCtrl);
            }
            else
            {
                if( !bLastWasText )
                {
                    SwFormToken aTemp(TOKEN_TEXT);
                    Control* pCtrl = InsertItem(aEmptyOUStr, aTemp);
                    if(!pSetActiveControl)
                        pSetActiveControl = pCtrl;
                }

                OUString sForm;
                switch( aToken.eTokenType )
                {
                case TOKEN_ENTRY_NO:     sForm = SwForm::GetFormEntryNum(); break;
                case TOKEN_ENTRY_TEXT:   sForm = SwForm::GetFormEntryTxt(); break;
                case TOKEN_ENTRY:        sForm = SwForm::GetFormEntry(); break;
                case TOKEN_TAB_STOP:     sForm = SwForm::GetFormTab(); break;
                case TOKEN_PAGE_NUMS:    sForm = SwForm::GetFormPageNums(); break;
                case TOKEN_CHAPTER_INFO: sForm = SwForm::GetFormChapterMark(); break;
                case TOKEN_LINK_START:   sForm = SwForm::GetFormLinkStt(); break;
                case TOKEN_LINK_END:     sForm = SwForm::GetFormLinkEnd(); break;
                case TOKEN_AUTHORITY:    sForm = SwForm::GetFormAuth(); break;
                default:; //prevent warning
                }

                InsertItem( sForm, aToken );
                bLastWasText = false;
            }

            ++aIt; // #i21237#
        }
        if(!bLastWasText)
        {
            bLastWasText = true;
            SwFormToken aTemp(TOKEN_TEXT);
            Control* pCtrl = InsertItem(aEmptyOUStr, aTemp);
            if(!pSetActiveControl)
                pSetActiveControl = pCtrl;
        }
        SetActiveControl(pSetActiveControl);
    }
    AdjustScrolling();
}

void SwTokenWindow::SetActiveControl(Control* pSet)
{
    if( pSet != pActiveCtrl )
    {
        pActiveCtrl = pSet;
        if( pActiveCtrl )
        {
            pActiveCtrl->GrabFocus();
            //it must be a SwTOXEdit
            const SwFormToken* pFToken;
            if( WINDOW_EDIT == pActiveCtrl->GetType() )
                pFToken = &static_cast<SwTOXEdit*>(pActiveCtrl.get())->GetFormToken();
            else
                pFToken = &static_cast<SwTOXButton*>(pActiveCtrl.get())->GetFormToken();

            SwFormToken aTemp( *pFToken );
            aButtonSelectedHdl.Call( &aTemp );
        }
    }
}

Control*    SwTokenWindow::InsertItem(const OUString& rText, const SwFormToken& rToken)
{
    Control* pRet = 0;
    Size aControlSize(m_pCtrlParentWin->GetSizePixel());
    Point aControlPos;

    if(!aControlList.empty())
    {
        Control* pLast = *(aControlList.rbegin());

        aControlSize = pLast->GetSizePixel();
        aControlPos = pLast->GetPosPixel();
        aControlPos.X() += aControlSize.Width();
    }

    if(TOKEN_TEXT == rToken.eTokenType)
    {
        VclPtr<SwTOXEdit> pEdit = VclPtr<SwTOXEdit>::Create(m_pCtrlParentWin, this, rToken);
        pEdit->SetPosPixel(aControlPos);

        aControlList.push_back(pEdit);

        pEdit->SetText(rText);
        sal_uInt32 nIndex = GetControlIndex( TOKEN_TEXT );
        OUString strName(accessibleName + OUString::number(nIndex));
        if ( nIndex == 1 )
        {
            /*Press left or right arrow to choose the structure controls*/
            strName += " (" + sAdditionalAccnameString2 + ", "
            /*Press Ctrl+Alt+A to move focus for more operations*/
                     + sAdditionalAccnameString1 + ", "
            /*Press Ctrl+Alt+B to move focus back to the current structure control*/
                     + sAdditionalAccnameString3 + ")";
        }
        pEdit->SetAccessibleName(strName);
        Size aEditSize(aControlSize);
        aEditSize.Width() = pEdit->GetTextWidth(rText) + EDIT_MINWIDTH;
        pEdit->SetSizePixel(aEditSize);
        pEdit->SetModifyHdl(LINK(this, SwTokenWindow, EditResize ));
        pEdit->SetPrevNextLink(LINK(this, SwTokenWindow, NextItemHdl));
        pEdit->SetGetFocusHdl(LINK(this, SwTokenWindow, TbxFocusHdl));
        pEdit->Show();
        pRet = pEdit;
    }
    else
    {
        VclPtr<SwTOXButton> pButton = VclPtr<SwTOXButton>::Create(m_pCtrlParentWin, this, rToken);
        pButton->SetPosPixel(aControlPos);

        aControlList.push_back(pButton);

        Size aEditSize(aControlSize);
        aEditSize.Width() = pButton->GetTextWidth(rText) + 5;
        pButton->SetSizePixel(aEditSize);
        pButton->SetPrevNextLink(LINK(this, SwTokenWindow, NextItemBtnHdl));
        pButton->SetGetFocusHdl(LINK(this, SwTokenWindow, TbxFocusBtnHdl));

        if(TOKEN_AUTHORITY != rToken.eTokenType)
            pButton->SetText(aButtonTexts[rToken.eTokenType]);
        else
        {
            //use the first two chars as symbol
            OUString sTmp(SwAuthorityFieldType::GetAuthFieldName(
                        (ToxAuthorityField)rToken.nAuthorityField));
            pButton->SetText(sTmp.copy(0, 2));
        }

        sal_uInt32 nIndex = GetControlIndex( rToken.eTokenType );
        OUString sAccName = aButtonHelpTexts[rToken.eTokenType];
        if ( nIndex )
        {
            sAccName += " " + OUString::number(nIndex);
        }
        pButton->SetAccessibleName( sAccName );

        pButton->Show();
        pRet = pButton;
    }

    return pRet;
}

void SwTokenWindow::InsertAtSelection(const OUString& rText, const SwFormToken& rToken)
{
    OSL_ENSURE(pActiveCtrl, "no active control!");

    if(!pActiveCtrl)
        return;

    SwFormToken aToInsertToken(rToken);

    if(TOKEN_LINK_START == aToInsertToken.eTokenType)
    {
        //determine if start or end of hyperlink is appropriate
        //eventually change a following link start into a link end
        // groups of LS LE should be ignored
        // <insert>
        //LS <insert>
        //LE <insert>
        //<insert> LS
        //<insert> LE
        //<insert>
        bool bPreStartLinkFound = false;
        bool bPreEndLinkFound = false;

        const Control* pControl = 0;
        const Control* pExchange = 0;

        ctrl_const_iterator it = aControlList.begin();
        for( ; it != aControlList.end() && pActiveCtrl != (*it); ++it )
        {
            pControl = *it;

            if( WINDOW_EDIT != pControl->GetType())
            {
                const SwFormToken& rNewToken =
                                static_cast<const SwTOXButton*>(pControl)->GetFormToken();

                if( TOKEN_LINK_START == rNewToken.eTokenType )
                {
                    bPreStartLinkFound = true;
                    pExchange = 0;
                }
                else if(TOKEN_LINK_END == rNewToken.eTokenType)
                {
                    if( bPreStartLinkFound )
                        bPreStartLinkFound = false;
                    else
                    {
                        bPreEndLinkFound = false;
                        pExchange = pControl;
                    }
                }
            }
        }

        bool bPostLinkStartFound = false;

        if(!bPreStartLinkFound && !bPreEndLinkFound)
        {
            for( ; it != aControlList.end(); ++it )
            {
                pControl = *it;

                if( pControl != pActiveCtrl &&
                    WINDOW_EDIT != pControl->GetType())
                {
                    const SwFormToken& rNewToken =
                                    static_cast<const SwTOXButton*>(pControl)->GetFormToken();

                    if( TOKEN_LINK_START == rNewToken.eTokenType )
                    {
                        if(bPostLinkStartFound)
                            break;
                        bPostLinkStartFound = true;
                        pExchange = pControl;
                    }
                    else if(TOKEN_LINK_END == rNewToken.eTokenType )
                    {
                        if(bPostLinkStartFound)
                        {
                            bPostLinkStartFound = false;
                            pExchange = 0;
                        }
                        break;
                    }
                }
            }
        }

        if(bPreStartLinkFound)
        {
            aToInsertToken.eTokenType = TOKEN_LINK_END;
            aToInsertToken.sText =  aButtonTexts[TOKEN_LINK_END];
        }

        if(bPostLinkStartFound)
        {
            OSL_ENSURE(pExchange, "no control to exchange?");
            if(pExchange)
            {
                const_cast<SwTOXButton*>(static_cast<const SwTOXButton*>(pExchange))->SetLinkEnd();
                const_cast<SwTOXButton*>(static_cast<const SwTOXButton*>(pExchange))->SetText(aButtonTexts[TOKEN_LINK_END]);
            }
        }

        if(bPreEndLinkFound)
        {
            OSL_ENSURE(pExchange, "no control to exchange?");

            if(pExchange)
            {
                const_cast<SwTOXButton*>(static_cast<const SwTOXButton*>(pExchange))->SetLinkStart();
                const_cast<SwTOXButton*>(static_cast<const SwTOXButton*>(pExchange))->SetText(aButtonTexts[TOKEN_LINK_START]);
            }
        }
    }

    //if the active control is text then insert a new button at the selection
    //else replace the button
    ctrl_iterator iterActive = std::find(aControlList.begin(),
                                         aControlList.end(), pActiveCtrl);

    assert(iterActive != aControlList.end());
    if (iterActive == aControlList.end())
        return;

    Size aControlSize(GetOutputSizePixel());

    if( WINDOW_EDIT == pActiveCtrl->GetType())
    {
        ++iterActive;

        Selection aSel = static_cast<SwTOXEdit*>(pActiveCtrl.get())->GetSelection();
        aSel.Justify();

        const OUString sEditText = static_cast<SwTOXEdit*>(pActiveCtrl.get())->GetText();
        const OUString sLeft = sEditText.copy( 0, aSel.A() );
        const OUString sRight = sEditText.copy( aSel.B() );

        static_cast<SwTOXEdit*>(pActiveCtrl.get())->SetText(sLeft);
        static_cast<SwTOXEdit*>(pActiveCtrl.get())->AdjustSize();

        SwFormToken aTmpToken(TOKEN_TEXT);
        VclPtr<SwTOXEdit> pEdit = VclPtr<SwTOXEdit>::Create(m_pCtrlParentWin, this, aTmpToken);

        iterActive = aControlList.insert(iterActive, pEdit);

        pEdit->SetText(sRight);
        sal_uInt32 nIndex = GetControlIndex( TOKEN_TEXT );
        OUString strName(accessibleName + OUString::number(nIndex));
        if ( nIndex == 1)
        {
            /*Press left or right arrow to choose the structure controls*/
            strName += " (" + sAdditionalAccnameString2 + ", "
            /*Press Ctrl+Alt+A to move focus for more operations*/
                     + sAdditionalAccnameString1 + ", "
            /*Press Ctrl+Alt+B to move focus back to the current structure control*/
                     + sAdditionalAccnameString3 + ")";
        }
        pEdit->SetAccessibleName(strName);
        pEdit->SetSizePixel(aControlSize);
        pEdit->AdjustSize();
        pEdit->SetModifyHdl(LINK(this, SwTokenWindow, EditResize ));
        pEdit->SetPrevNextLink(LINK(this, SwTokenWindow, NextItemHdl));
        pEdit->SetGetFocusHdl(LINK(this, SwTokenWindow, TbxFocusHdl));
        pEdit->Show();
    }
    else
    {
        iterActive = aControlList.erase(iterActive);
        pActiveCtrl->Hide();
        pActiveCtrl.disposeAndClear();
    }

    //now the new button
    VclPtr<SwTOXButton> pButton = VclPtr<SwTOXButton>::Create(m_pCtrlParentWin, this, aToInsertToken);

    aControlList.insert(iterActive, pButton);

    pButton->SetPrevNextLink(LINK(this, SwTokenWindow, NextItemBtnHdl));
    pButton->SetGetFocusHdl(LINK(this, SwTokenWindow, TbxFocusBtnHdl));

    if(TOKEN_AUTHORITY != aToInsertToken.eTokenType)
    {
        pButton->SetText(aButtonTexts[aToInsertToken.eTokenType]);
    }
    else
    {
        //use the first two chars as symbol
        OUString sTmp(SwAuthorityFieldType::GetAuthFieldName(
                    (ToxAuthorityField)aToInsertToken.nAuthorityField));
        pButton->SetText(sTmp.copy(0, 2));
    }

    Size aEditSize(GetOutputSizePixel());
    aEditSize.Width() = pButton->GetTextWidth(rText) + 5;
    pButton->SetSizePixel(aEditSize);
    pButton->Check(true);
    pButton->Show();
    SetActiveControl(pButton);

    AdjustPositions();
}

void SwTokenWindow::RemoveControl(SwTOXButton* pDel, bool bInternalCall )
{
    if(bInternalCall && TOX_AUTHORITIES == pForm->GetTOXType())
        m_pParent->PreTokenButtonRemoved(pDel->GetFormToken());

    ctrl_iterator it = std::find(aControlList.begin(), aControlList.end(), pDel);

    assert(it != aControlList.end()); //Control does not exist!
    if (it == aControlList.end())
        return;

    // the two neighbours of the box must be merged
    // the properties of the right one will be lost
    assert(it != aControlList.begin() && it != aControlList.end() - 1); //Button at first or last position?
    if (it == aControlList.begin() || it == aControlList.end() - 1)
        return;

    ctrl_iterator itLeft = it, itRight = it;
    --itLeft;
    ++itRight;
    VclPtr<Control> pLeftEdit = *itLeft;
    VclPtr<Control> pRightEdit = *itRight;

    static_cast<SwTOXEdit*>(pLeftEdit.get())->SetText(static_cast<SwTOXEdit*>(pLeftEdit.get())->GetText() +
                                     static_cast<SwTOXEdit*>(pRightEdit.get())->GetText());
    static_cast<SwTOXEdit*>(pLeftEdit.get())->AdjustSize();

    aControlList.erase(itRight);
    pRightEdit.disposeAndClear();

    aControlList.erase(it);
    pActiveCtrl->Hide();
    pActiveCtrl.disposeAndClear();

    SetActiveControl(pLeftEdit);
    AdjustPositions();
    if(aModifyHdl.IsSet())
        aModifyHdl.Call(0);
}

void SwTokenWindow::AdjustPositions()
{
    if(aControlList.size() > 1)
    {
        ctrl_iterator it = aControlList.begin();
        Control* pCtrl = *it;
        ++it;

        Point aNextPos = pCtrl->GetPosPixel();
        aNextPos.X() += pCtrl->GetSizePixel().Width();

        for(; it != aControlList.end(); ++it)
        {
            pCtrl = *it;
            pCtrl->SetPosPixel(aNextPos);
            aNextPos.X() += pCtrl->GetSizePixel().Width();
        }

        AdjustScrolling();
    }
};

void SwTokenWindow::MoveControls(long nOffset)
{
    // move the complete list
    for (ctrl_iterator it = aControlList.begin(); it != aControlList.end(); ++it)
    {
        Control *pCtrl = *it;

        Point aPos = pCtrl->GetPosPixel();
        aPos.X() += nOffset;

        pCtrl->SetPosPixel(aPos);
    }
}

void SwTokenWindow::AdjustScrolling()
{
    if(aControlList.size() > 1)
    {
        //validate scroll buttons
        Control* pFirstCtrl = *(aControlList.begin());
        Control* pLastCtrl = *(aControlList.rbegin());

        long nSpace = m_pCtrlParentWin->GetSizePixel().Width();
        long nWidth = pLastCtrl->GetPosPixel().X() - pFirstCtrl->GetPosPixel().X()
                                                    + pLastCtrl->GetSizePixel().Width();
        bool bEnable = nWidth > nSpace;

        //the active control must be visible
        if(bEnable && pActiveCtrl)
        {
            Point aActivePos(pActiveCtrl->GetPosPixel());

            long nMove = 0;

            if(aActivePos.X() < 0)
                nMove = -aActivePos.X();
            else if((aActivePos.X() + pActiveCtrl->GetSizePixel().Width())  > nSpace)
                nMove = -(aActivePos.X() + pActiveCtrl->GetSizePixel().Width() - nSpace);

            if(nMove)
                MoveControls(nMove);

            m_pLeftScrollWin->Enable(pFirstCtrl->GetPosPixel().X() < 0);

            m_pRightScrollWin->Enable((pLastCtrl->GetPosPixel().X() + pLastCtrl->GetSizePixel().Width()) > nSpace);
        }
        else
        {
            //if the control fits into the space then the first control must be at position 0
            long nFirstPos = pFirstCtrl->GetPosPixel().X();

            if(nFirstPos != 0)
                MoveControls(-nFirstPos);

            m_pRightScrollWin->Enable(false);
            m_pLeftScrollWin->Enable(false);
        }
    }
}

IMPL_LINK(SwTokenWindow, ScrollHdl, ImageButton*, pBtn )
{
    if(aControlList.empty())
        return 0;

    const long nSpace = m_pCtrlParentWin->GetSizePixel().Width();
#if OSL_DEBUG_LEVEL > 1
    //find all start/end positions and print it
    OUString sMessage("Space: " + OUString::number(nSpace) + " | ");

    for (ctrl_const_iterator it = aControlList.begin(); it != aControlList.end(); ++it)
    {
        Control *pDebugCtrl = *it;

        long nDebugXPos = pDebugCtrl->GetPosPixel().X();
        long nDebugWidth = pDebugCtrl->GetSizePixel().Width();

        sMessage += OUString::number(nDebugXPos) + " "
                  + OUString::number(nDebugXPos + nDebugWidth) + " | ";
    }

#endif

    long nMove = 0;
    if(pBtn == m_pLeftScrollWin)
    {
        //find the first completely visible control (left edge visible)
        for (ctrl_iterator it = aControlList.begin(); it != aControlList.end(); ++it)
        {
            Control *pCtrl = *it;

            long nXPos = pCtrl->GetPosPixel().X();

            if (nXPos >= 0)
            {
                if (it == aControlList.begin())
                {
                    //move the current control to the left edge
                    nMove = -nXPos;
                }
                else
                {
                    //move the left neighbor to the start position
                    ctrl_iterator itLeft = it;
                    --itLeft;
                    Control *pLeft = *itLeft;

                    nMove = -pLeft->GetPosPixel().X();
                }

                break;
            }
        }
    }
    else
    {
        //find the first completely visible control (right edge visible)
        for (ctrl_reverse_iterator it = aControlList.rbegin(); it != aControlList.rend(); ++it)
        {
            Control *pCtrl = *it;

            long nCtrlWidth = pCtrl->GetSizePixel().Width();
            long nXPos = pCtrl->GetPosPixel().X() + nCtrlWidth;

            if (nXPos <= nSpace)
            {
                if (it != aControlList.rbegin())
                {
                    //move the right neighbor  to the right edge right aligned
                    ctrl_reverse_iterator itRight = it;
                    --itRight;
                    Control *pRight = *itRight;
                    nMove = nSpace - pRight->GetPosPixel().X() - pRight->GetSizePixel().Width();
                }

                break;
            }
        }

        //move it left until it's completely visible
    }

    if(nMove)
    {
        // move the complete list
        MoveControls(nMove);

        Control *pCtrl = 0;

        pCtrl = *(aControlList.begin());
        m_pLeftScrollWin->Enable(pCtrl->GetPosPixel().X() < 0);

        pCtrl = *(aControlList.rbegin());
        m_pRightScrollWin->Enable((pCtrl->GetPosPixel().X() + pCtrl->GetSizePixel().Width()) > nSpace);
    }

    return 0;
}

OUString SwTokenWindow::GetPattern() const
{
    OUString sRet;

    for (ctrl_const_iterator it = aControlList.begin(); it != aControlList.end(); ++it)
    {
        const Control *pCtrl = *it;

        const SwFormToken &rNewToken = pCtrl->GetType() == WINDOW_EDIT
                ? const_cast<SwTOXEdit*>(static_cast<const SwTOXEdit*>(pCtrl))->GetFormToken()
                : static_cast<const SwTOXButton*>(pCtrl)->GetFormToken();

        //TODO: prevent input of TOX_STYLE_DELIMITER in KeyInput
        sRet += rNewToken.GetString();
    }

    return sRet;
}

// Check if a control of the specified TokenType is already contained in the list
bool SwTokenWindow::Contains(FormTokenType eSearchFor) const
{
    bool bRet = false;

    for (ctrl_const_iterator it = aControlList.begin(); it != aControlList.end(); ++it)
    {
        const Control *pCtrl = *it;

        const SwFormToken &rNewToken = pCtrl->GetType() == WINDOW_EDIT
                ? const_cast<SwTOXEdit*>(static_cast<const SwTOXEdit*>(pCtrl))->GetFormToken()
                : static_cast<const SwTOXButton*>(pCtrl)->GetFormToken();

        if (eSearchFor == rNewToken.eTokenType)
        {
            bRet = true;
            break;
        }
    }

    return bRet;
}

bool SwTokenWindow::CreateQuickHelp(Control* pCtrl,
            const SwFormToken& rToken,
            const HelpEvent& rHEvt)
{
    bool bRet = false;
    if( rHEvt.GetMode() & HelpEventMode::QUICK )
    {
        bool bBalloon = Help::IsBalloonHelpEnabled();
        OUString sEntry;
        if(bBalloon || rToken.eTokenType != TOKEN_AUTHORITY)
            sEntry = (aButtonHelpTexts[rToken.eTokenType]);
        if(rToken.eTokenType == TOKEN_AUTHORITY )
        {
             sEntry += SwAuthorityFieldType::GetAuthFieldName(
                                (ToxAuthorityField) rToken.nAuthorityField);
        }

        Point aPos = OutputToScreenPixel(pCtrl->GetPosPixel());
        Rectangle aItemRect( aPos, pCtrl->GetSizePixel() );
        if ( rToken.eTokenType != TOKEN_TAB_STOP )
        {
            if (!rToken.sCharStyleName.isEmpty())
            {
                sEntry += OUString(bBalloon ? '\n' : ' ')
                        + sCharStyle + rToken.sCharStyleName;
            }
        }
        if(bBalloon)
        {
            Help::ShowBalloon( this, aPos, aItemRect, sEntry );
        }
        else
            Help::ShowQuickHelp( this, aItemRect, sEntry,
                QUICKHELP_LEFT|QUICKHELP_VCENTER );
        bRet = true;
    }
    return bRet;
}

IMPL_LINK(SwTokenWindow, EditResize, Edit*, pEdit)
{
    static_cast<SwTOXEdit*>(pEdit)->AdjustSize();
    AdjustPositions();
    if(aModifyHdl.IsSet())
        aModifyHdl.Call(0);
    return 0;
}

IMPL_LINK(SwTokenWindow, NextItemHdl, SwTOXEdit*,  pEdit)
{
    ctrl_iterator it = std::find(aControlList.begin(),aControlList.end(),pEdit);

    if (it == aControlList.end())
        return 0;

    ctrl_iterator itTest = it;
    ++itTest;

    if ((it != aControlList.begin() && !pEdit->IsNextControl()) ||
        (itTest != aControlList.end() && pEdit->IsNextControl()))
    {
        ctrl_iterator iterFocus = it;
        pEdit->IsNextControl() ? ++iterFocus : --iterFocus;

        Control *pCtrlFocus = *iterFocus;
        pCtrlFocus->GrabFocus();
        static_cast<SwTOXButton*>(pCtrlFocus)->Check();

        AdjustScrolling();
    }

    return 0;
}

IMPL_LINK(SwTokenWindow, TbxFocusHdl, SwTOXEdit*, pEdit)
{
    for (ctrl_iterator it = aControlList.begin(); it != aControlList.end(); ++it)
    {
        Control *pCtrl = *it;

        if (pCtrl && pCtrl->GetType() != WINDOW_EDIT)
            static_cast<SwTOXButton*>(pCtrl)->Check(false);
    }

    SetActiveControl(pEdit);

    return 0;
}

IMPL_LINK(SwTokenWindow, NextItemBtnHdl, SwTOXButton*, pBtn )
{
    ctrl_iterator it = std::find(aControlList.begin(),aControlList.end(),pBtn);

    if (it == aControlList.end())
        return 0;

    ctrl_iterator itTest = it;
    ++itTest;

    if (!pBtn->IsNextControl() || (itTest != aControlList.end() && pBtn->IsNextControl()))
    {
        bool isNext = pBtn->IsNextControl();

        ctrl_iterator iterFocus = it;
        isNext ? ++iterFocus : --iterFocus;

        Control *pCtrlFocus = *iterFocus;
        pCtrlFocus->GrabFocus();
        Selection aSel(0,0);

        if (!isNext)
        {
            const sal_Int32 nLen = static_cast<SwTOXEdit*>(pCtrlFocus)->GetText().getLength();

            aSel.A() = nLen;
            aSel.B() = nLen;
        }

        static_cast<SwTOXEdit*>(pCtrlFocus)->SetSelection(aSel);

        pBtn->Check(false);

        AdjustScrolling();
    }

    return 0;
}

IMPL_LINK(SwTokenWindow, TbxFocusBtnHdl, SwTOXButton*, pBtn )
{
    for (ctrl_iterator it = aControlList.begin(); it != aControlList.end(); ++it)
    {
        Control *pControl = *it;

        if (pControl && WINDOW_EDIT != pControl->GetType())
            static_cast<SwTOXButton*>(pControl)->Check(pBtn == pControl);
    }

    SetActiveControl(pBtn);

    return 0;
}

void SwTokenWindow::GetFocus()
{
    if(GETFOCUS_TAB & GetGetFocusFlags())
    {
        if (!aControlList.empty())
        {
            Control *pFirst = *aControlList.begin();

            if (pFirst)
            {
                pFirst->GrabFocus();
                SetActiveControl(pFirst);
                AdjustScrolling();
            }
        }
    }
}

void SwTokenWindow::SetFocus2theAllBtn()
{
    if (m_pParent)
    {
        m_pParent->SetFocus2theAllBtn();
    }
}

sal_uInt32 SwTokenWindow::GetControlIndex(FormTokenType eType) const
{
    //there are only one entry-text button and only one page-number button,
    //so we need not add index for these two buttons.
    if ( eType == TOKEN_ENTRY_TEXT || eType == TOKEN_PAGE_NUMS )
    {
        return 0;
    }

    sal_uInt32 nIndex = 0;
    for (ctrl_const_iterator it = aControlList.begin(); it != aControlList.end(); ++it)
    {
        const Control* pControl = *it;
        const SwFormToken& rNewToken = WINDOW_EDIT == pControl->GetType()
            ? const_cast<SwTOXEdit*>(static_cast<const SwTOXEdit*>(pControl))->GetFormToken()
            : static_cast<const SwTOXButton*>(pControl)->GetFormToken();

        if(eType == rNewToken.eTokenType)
        {
            ++nIndex;
        }
    }

    return nIndex;
}

SwTOXStylesTabPage::SwTOXStylesTabPage(vcl::Window* pParent, const SfxItemSet& rAttrSet )
    : SfxTabPage(pParent, "TocStylesPage",
        "modules/swriter/ui/tocstylespage.ui", &rAttrSet)
    , m_pCurrentForm(0)
{
    get(m_pLevelLB, "levels");
    get(m_pAssignBT, "assign");
    get(m_pParaLayLB, "styles");
    m_pParaLayLB->SetStyle(m_pParaLayLB->GetStyle() | WB_SORT);
    get(m_pStdBT, "default");
    get(m_pEditStyleBT, "edit");
    long nHeight = m_pLevelLB->GetTextHeight() * 16;
    m_pLevelLB->set_height_request(nHeight);
    m_pParaLayLB->set_height_request(nHeight);

    SetExchangeSupport( true );

    m_pEditStyleBT->SetClickHdl   (LINK(   this, SwTOXStylesTabPage, EditStyleHdl));
    m_pAssignBT->SetClickHdl      (LINK(   this, SwTOXStylesTabPage, AssignHdl));
    m_pStdBT->SetClickHdl         (LINK(   this, SwTOXStylesTabPage, StdHdl));
    m_pParaLayLB->SetSelectHdl    (LINK(   this, SwTOXStylesTabPage, EnableSelectHdl));
    m_pLevelLB->SetSelectHdl(LINK(this, SwTOXStylesTabPage, EnableSelectHdl));
    m_pParaLayLB->SetDoubleClickHdl(LINK(  this, SwTOXStylesTabPage, DoubleClickHdl));
}

SwTOXStylesTabPage::~SwTOXStylesTabPage()
{
    disposeOnce();
}

void SwTOXStylesTabPage::dispose()
{
    delete m_pCurrentForm;
    m_pLevelLB.clear();
    m_pAssignBT.clear();
    m_pParaLayLB.clear();
    m_pStdBT.clear();
    m_pEditStyleBT.clear();
    SfxTabPage::dispose();
}

bool SwTOXStylesTabPage::FillItemSet( SfxItemSet* )
{
    return true;
}

void SwTOXStylesTabPage::Reset( const SfxItemSet* rSet )
{
    ActivatePage(*rSet);
}

void SwTOXStylesTabPage::ActivatePage( const SfxItemSet& )
{
    m_pCurrentForm = new SwForm(GetForm());
    m_pParaLayLB->Clear();
    m_pLevelLB->Clear();

    // not hyperlink for user directories

    const sal_uInt16 nSize = m_pCurrentForm->GetFormMax();

    // display form pattern without title

    // display 1st TemplateEntry
    OUString aStr( SW_RES( STR_TITLE ));
    if( !m_pCurrentForm->GetTemplate( 0 ).isEmpty() )
    {
        aStr += " " + OUStringLiteral1<aDeliStart>()
              + m_pCurrentForm->GetTemplate( 0 )
              + OUStringLiteral1<aDeliEnd>();
    }
    m_pLevelLB->InsertEntry(aStr);

    for( sal_uInt16 i=1; i < nSize; ++i )
    {
        if( TOX_INDEX == m_pCurrentForm->GetTOXType() &&
            FORM_ALPHA_DELIMITTER == i )
        {
            aStr = SW_RESSTR(STR_ALPHA);
        }
        else
        {
            aStr = SW_RESSTR(STR_LEVEL) + OUString::number(
                    TOX_INDEX == m_pCurrentForm->GetTOXType() ? i - 1 : i );
        }
        if( !m_pCurrentForm->GetTemplate( i ).isEmpty() )
        {
            aStr += " " + OUStringLiteral1<aDeliStart>()
                  + m_pCurrentForm->GetTemplate( i )
                  + OUStringLiteral1<aDeliEnd>();
        }
        m_pLevelLB->InsertEntry( aStr );
    }

    // initialise templates
    SwWrtShell& rSh = static_cast<SwMultiTOXTabDialog*>(GetTabDialog())->GetWrtShell();
    const sal_uInt16 nSz = rSh.GetTxtFmtCollCount();

    for( sal_uInt16 i = 0; i < nSz; ++i )
    {
        const SwTxtFmtColl *pColl = &rSh.GetTxtFmtColl( i );
        if( !pColl->IsDefault() )
            m_pParaLayLB->InsertEntry( pColl->GetName() );
    }

    // query pool collections and set them for the directory
    for( sal_uInt16 i = 0; i < m_pCurrentForm->GetFormMax(); ++i )
    {
        aStr = m_pCurrentForm->GetTemplate( i );
        if( !aStr.isEmpty() &&
            LISTBOX_ENTRY_NOTFOUND == m_pParaLayLB->GetEntryPos( aStr ))
            m_pParaLayLB->InsertEntry( aStr );
    }

    EnableSelectHdl(m_pParaLayLB);
}

SfxTabPage::sfxpg SwTOXStylesTabPage::DeactivatePage( SfxItemSet* /*pSet*/  )
{
    GetForm() = *m_pCurrentForm;
    return LEAVE_PAGE;
}

VclPtr<SfxTabPage> SwTOXStylesTabPage::Create( vcl::Window* pParent,
                                               const SfxItemSet* rAttrSet)
{
    return VclPtr<SwTOXStylesTabPage>::Create(pParent, *rAttrSet);
}

IMPL_LINK( SwTOXStylesTabPage, EditStyleHdl, Button *, pBtn )
{
    if( LISTBOX_ENTRY_NOTFOUND != m_pParaLayLB->GetSelectEntryPos())
    {
        SfxStringItem aStyle(SID_STYLE_EDIT, m_pParaLayLB->GetSelectEntry());
        SfxUInt16Item aFamily(SID_STYLE_FAMILY, SFX_STYLE_FAMILY_PARA);
        vcl::Window* pDefDlgParent = Application::GetDefDialogParent();
        Application::SetDefDialogParent( pBtn );
        SwWrtShell& rSh = static_cast<SwMultiTOXTabDialog*>(GetTabDialog())->GetWrtShell();
        rSh.GetView().GetViewFrame()->GetDispatcher()->Execute(
        SID_STYLE_EDIT, SfxCallMode::SYNCHRON|SfxCallMode::MODAL,
            &aStyle, &aFamily, 0L);
        Application::SetDefDialogParent( pDefDlgParent );
    }
    return 0;
}

// allocate templates
IMPL_LINK_NOARG(SwTOXStylesTabPage, AssignHdl)
{
    sal_Int32 nLevPos   = m_pLevelLB->GetSelectEntryPos();
    sal_Int32 nTemplPos = m_pParaLayLB->GetSelectEntryPos();
    if(nLevPos   != LISTBOX_ENTRY_NOTFOUND &&
       nTemplPos != LISTBOX_ENTRY_NOTFOUND)
    {
        const OUString aStr(m_pLevelLB->GetEntry(nLevPos).getToken(0, aDeliStart)
            + OUStringLiteral1<aDeliStart>()
            + m_pParaLayLB->GetSelectEntry()
            + OUStringLiteral1<aDeliEnd>());

        m_pCurrentForm->SetTemplate(nLevPos, m_pParaLayLB->GetSelectEntry());

        m_pLevelLB->RemoveEntry(nLevPos);
        m_pLevelLB->InsertEntry(aStr, nLevPos);
        m_pLevelLB->SelectEntry(aStr);
        Modify();
    }
    return 0;
}

IMPL_LINK_NOARG(SwTOXStylesTabPage, StdHdl)
{
    const sal_Int32 nPos = m_pLevelLB->GetSelectEntryPos();
    if(nPos != LISTBOX_ENTRY_NOTFOUND)
    {
        const OUString aStr(m_pLevelLB->GetEntry(nPos).getToken(0, aDeliStart));
        m_pLevelLB->RemoveEntry(nPos);
        m_pLevelLB->InsertEntry(aStr, nPos);
        m_pLevelLB->SelectEntry(aStr);
        m_pCurrentForm->SetTemplate(nPos, aEmptyOUStr);
        Modify();
    }
    return 0;
}

IMPL_LINK_NOARG_INLINE_START(SwTOXStylesTabPage, DoubleClickHdl)
{
    const OUString aTmpName( m_pParaLayLB->GetSelectEntry() );
    SwWrtShell& rSh = static_cast<SwMultiTOXTabDialog*>(GetTabDialog())->GetWrtShell();

    if(m_pParaLayLB->GetSelectEntryPos() != LISTBOX_ENTRY_NOTFOUND &&
       (m_pLevelLB->GetSelectEntryPos() == 0 || SwMultiTOXTabDialog::IsNoNum(rSh, aTmpName)))
        AssignHdl(m_pAssignBT);
    return 0;
}
IMPL_LINK_NOARG_INLINE_END(SwTOXStylesTabPage, DoubleClickHdl)

// enable only when selected
IMPL_LINK_NOARG(SwTOXStylesTabPage, EnableSelectHdl)
{
    m_pStdBT->Enable(m_pLevelLB->GetSelectEntryPos()  != LISTBOX_ENTRY_NOTFOUND);

    SwWrtShell& rSh = static_cast<SwMultiTOXTabDialog*>(GetTabDialog())->GetWrtShell();
    const OUString aTmpName(m_pParaLayLB->GetSelectEntry());
    m_pAssignBT->Enable(m_pParaLayLB->GetSelectEntryPos() != LISTBOX_ENTRY_NOTFOUND &&
                     LISTBOX_ENTRY_NOTFOUND != m_pLevelLB->GetSelectEntryPos() &&
       (m_pLevelLB->GetSelectEntryPos() == 0 || SwMultiTOXTabDialog::IsNoNum(rSh, aTmpName)));
    m_pEditStyleBT->Enable(m_pParaLayLB->GetSelectEntryPos() != LISTBOX_ENTRY_NOTFOUND );
    return 0;
}

void SwTOXStylesTabPage::Modify()
{
    SwMultiTOXTabDialog* pTOXDlg = static_cast<SwMultiTOXTabDialog*>(GetTabDialog());
    if (pTOXDlg)
    {
        GetForm() = *m_pCurrentForm;
        pTOXDlg->CreateOrUpdateExample(pTOXDlg->GetCurrentTOXType().eType, TOX_PAGE_STYLES);
    }
}

#define ITEM_SEARCH         1
#define ITEM_ALTERNATIVE    2
#define ITEM_PRIM_KEY       3
#define ITEM_SEC_KEY        4
#define ITEM_COMMENT        5
#define ITEM_CASE           6
#define ITEM_WORDONLY       7

SwEntryBrowseBox::SwEntryBrowseBox(vcl::Window* pParent, VclBuilderContainer* pBuilder)
<<<<<<< HEAD
    : SwEntryBrowseBox_Base( pParent, EditBrowseBoxFlags::NONE, WB_TABSTOP | WB_BORDER,
                           BrowserMode::KEEPHIGHLIGHT |
                           BrowserMode::COLUMNSELECTION |
                           BrowserMode::MULTISELECTION |
                           BrowserMode::TRACKING_TIPS |
                           BrowserMode::HLINES |
                           BrowserMode::VLINES |
                           BrowserMode::AUTO_VSCROLL|
                           BrowserMode::HIDECURSOR   )
    , aCellEdit(&GetDataWindow(), 0)
    , aCellCheckBox(&GetDataWindow())
=======
    : SwEntryBrowseBox_Base( pParent, EBBF_NONE, WB_TABSTOP | WB_BORDER,
                           BROWSER_KEEPSELECTION |
                           BROWSER_COLUMNSELECTION |
                           BROWSER_MULTISELECTION |
                           BROWSER_TRACKING_TIPS |
                           BROWSER_HLINESFULL |
                           BROWSER_VLINESFULL |
                           BROWSER_AUTO_VSCROLL|
                           BROWSER_HIDECURSOR   )
    , aCellEdit(VclPtr<Edit>::Create(&GetDataWindow(), 0))
    , aCellCheckBox(new ::svt::CheckBoxControl(&GetDataWindow()))
>>>>>>> 0cde74f7
    , nCurrentRow(0)
    , bModified(false)
{
    sSearch = pBuilder->get<vcl::Window>("searchterm")->GetText();
    sAlternative = pBuilder->get<vcl::Window>("alternative")->GetText();
    sPrimKey = pBuilder->get<vcl::Window>("key1")->GetText();
    sSecKey = pBuilder->get<vcl::Window>("key2")->GetText();
    sComment = pBuilder->get<vcl::Window>("comment")->GetText();
    sCaseSensitive = pBuilder->get<vcl::Window>("casesensitive")->GetText();
    sWordOnly = pBuilder->get<vcl::Window>("wordonly")->GetText();
    sYes = pBuilder->get<vcl::Window>("yes")->GetText();
    sNo = pBuilder->get<vcl::Window>("no")->GetText();

    aCellCheckBox->GetBox().EnableTriState(false);
    xController = new ::svt::EditCellController(aCellEdit.get());
    xCheckController = new ::svt::CheckBoxCellController(aCellCheckBox.get());

    // HACK: BrowseBox doesn't invalidate its children, how it should be.
    // That's why WB_CLIPCHILDREN is reset in order to enforce the
    // children' invalidation
    WinBits aStyle = GetStyle();
    if( aStyle & WB_CLIPCHILDREN )
    {
        aStyle &= ~WB_CLIPCHILDREN;
        SetStyle( aStyle );
    }

    const OUString* aTitles[7] =
    {
        &sSearch,
        &sAlternative,
        &sPrimKey,
        &sSecKey,
        &sComment,
        &sCaseSensitive,
        &sWordOnly
    };

    long nWidth = GetSizePixel().Width();
    nWidth /=7;
    --nWidth;
    for(sal_uInt16 i = 1; i < 8; i++)
        InsertDataColumn( i, *aTitles[i - 1], nWidth,
                          HeaderBarItemBits::STDSTYLE, HEADERBAR_APPEND );
}

SwEntryBrowseBox::~SwEntryBrowseBox()
{
    disposeOnce();
}

void SwEntryBrowseBox::dispose()
{
    aCellEdit.disposeAndClear();
    aCellCheckBox.disposeAndClear();
    SwEntryBrowseBox_Base::dispose();
}

void SwEntryBrowseBox::Resize()
{
    SwEntryBrowseBox_Base::Resize();

    Dialog *pDlg = GetParentDialog();
    if (pDlg && pDlg->isCalculatingInitialLayoutSize())
    {
        long nWidth = GetSizePixel().Width();
        std::vector<long> aWidths = GetOptimalColWidths();
        long nNaturalWidth(::std::accumulate(aWidths.begin(), aWidths.end(), 0));
        long nExcess = ((nWidth - nNaturalWidth) / aWidths.size()) - 1;

        for (size_t i = 0; i < aWidths.size(); ++i)
            SetColumnWidth(i+1, aWidths[i] + nExcess);
    }
}

std::vector<long> SwEntryBrowseBox::GetOptimalColWidths() const
{
    std::vector<long> aWidths;

    long nStandardColMinWidth = approximate_char_width() * 16;
    long nYesNoWidth = approximate_char_width() * 5;
    nYesNoWidth = std::max(nYesNoWidth, GetTextWidth(sYes));
    nYesNoWidth = std::max(nYesNoWidth, GetTextWidth(sNo));
    for (sal_uInt16 i = 1; i < 6; i++)
    {
        long nColWidth = std::max(nStandardColMinWidth,
                                  GetTextWidth(GetColumnTitle(i)));
        nColWidth += 12;
        aWidths.push_back(nColWidth);
    }

    for (sal_uInt16 i = 6; i < 8; i++)
    {
        long nColWidth = std::max(nYesNoWidth,
                                  GetTextWidth(GetColumnTitle(i)));
        nColWidth += 12;
        aWidths.push_back(nColWidth);
    }

    return aWidths;
}

Size SwEntryBrowseBox::GetOptimalSize() const
{
    Size aSize = LogicToPixel(Size(276 , 175), MapMode(MAP_APPFONT));

    std::vector<long> aWidths = GetOptimalColWidths();

    long nWidth(::std::accumulate(aWidths.begin(), aWidths.end(), 0));

    aSize.Width() = std::max(aSize.Width(), nWidth);

    return aSize;
}

bool SwEntryBrowseBox::SeekRow( long nRow )
{
    nCurrentRow = nRow;
    return true;
}

OUString SwEntryBrowseBox::GetCellText(long nRow, sal_uInt16 nColumn) const
{
    const OUString* pRet = &aEmptyOUStr;
    if (aEntryArr.size() > static_cast<size_t>(nRow))
    {
        const AutoMarkEntry* pEntry = &aEntryArr[ nRow ];
        switch(nColumn)
        {
            case  ITEM_SEARCH       :pRet = &pEntry->sSearch; break;
            case  ITEM_ALTERNATIVE  :pRet = &pEntry->sAlternative; break;
            case  ITEM_PRIM_KEY     :pRet = &pEntry->sPrimKey   ; break;
            case  ITEM_SEC_KEY      :pRet = &pEntry->sSecKey    ; break;
            case  ITEM_COMMENT      :pRet = &pEntry->sComment   ; break;
            case  ITEM_CASE         :pRet = pEntry->bCase ? &sYes : &sNo; break;
            case  ITEM_WORDONLY     :pRet = pEntry->bWord ? &sYes : &sNo; break;
        }
    }
    return *pRet;
}

void SwEntryBrowseBox::PaintCell(OutputDevice& rDev,
                                const Rectangle& rRect, sal_uInt16 nColumnId) const
{
    const sal_uInt16 nStyle = TEXT_DRAW_CLIP | TEXT_DRAW_CENTER;
    rDev.DrawText( rRect, GetCellText( nCurrentRow, nColumnId ), nStyle );
}

::svt::CellController* SwEntryBrowseBox::GetController(long /*nRow*/, sal_uInt16 nCol)
{
    return nCol < ITEM_CASE ? xController : xCheckController;
}

bool SwEntryBrowseBox::SaveModified()
{
    SetModified();
    const size_t nRow = GetCurRow();
    const sal_uInt16 nCol = GetCurColumnId();

    OUString sNew;
    bool bVal = false;
    ::svt::CellController* pController = 0;
    if(nCol < ITEM_CASE)
    {
        pController = xController;
        sNew = static_cast< ::svt::EditCellController*>(pController)->GetEditImplementation()->GetText( LINEEND_LF );
    }
    else
    {
        pController = xCheckController;
        bVal = static_cast< ::svt::CheckBoxCellController*>(pController)->GetCheckBox().IsChecked();
    }
    AutoMarkEntry* pEntry = nRow >= aEntryArr.size() ? new AutoMarkEntry
                                                      : &aEntryArr[nRow];
    switch(nCol)
    {
        case  ITEM_SEARCH       : pEntry->sSearch = sNew; break;
        case  ITEM_ALTERNATIVE  : pEntry->sAlternative = sNew; break;
        case  ITEM_PRIM_KEY     : pEntry->sPrimKey   = sNew; break;
        case  ITEM_SEC_KEY      : pEntry->sSecKey    = sNew; break;
        case  ITEM_COMMENT      : pEntry->sComment   = sNew; break;
        case  ITEM_CASE         : pEntry->bCase = bVal; break;
        case  ITEM_WORDONLY     : pEntry->bWord = bVal; break;
    }
    if(nRow >= aEntryArr.size())
    {
        aEntryArr.push_back( pEntry );
        RowInserted(nRow, 1, true, true);
        if(nCol < ITEM_WORDONLY)
        {
            pController->ClearModified();
            GoToRow( nRow );
        }
    }
    return true;
}

void SwEntryBrowseBox::InitController(
                ::svt::CellControllerRef& rController, long nRow, sal_uInt16 nCol)
{
    const OUString rTxt = GetCellText( nRow, nCol );
    if(nCol < ITEM_CASE)
    {
        rController = xController;
        ::svt::CellController* pController = xController;
        static_cast< ::svt::EditCellController*>(pController)->GetEditImplementation()->SetText( rTxt );
    }
    else
    {
        rController = xCheckController;
        ::svt::CellController* pController = xCheckController;
        static_cast< ::svt::CheckBoxCellController*>(pController)->GetCheckBox().Check(
                                                            rTxt == sYes );
     }
}

void SwEntryBrowseBox::ReadEntries(SvStream& rInStr)
{
    AutoMarkEntry* pToInsert = 0;
    rtl_TextEncoding  eTEnc = osl_getThreadTextEncoding();
    while( !rInStr.GetError() && !rInStr.IsEof() )
    {
        OUString sLine;
        rInStr.ReadByteStringLine( sLine, eTEnc );

        // # -> comment
        // ; -> delimiter between entries ->
        // Format: TextToSearchFor;AlternativeString;PrimaryKey;SecondaryKey
        // Leading and trailing blanks are ignored
        if( !sLine.isEmpty() )
        {
            //comments are contained in separate lines but are put into the struct of the following data
            //line (if available)
            if( '#' != sLine[0] )
            {
                if( !pToInsert )
                    pToInsert = new AutoMarkEntry;

                sal_Int32 nSttPos = 0;
                pToInsert->sSearch      = sLine.getToken(0, ';', nSttPos );
                pToInsert->sAlternative = sLine.getToken(0, ';', nSttPos );
                pToInsert->sPrimKey     = sLine.getToken(0, ';', nSttPos );
                pToInsert->sSecKey      = sLine.getToken(0, ';', nSttPos );

                OUString sStr = sLine.getToken(0, ';', nSttPos );
                pToInsert->bCase = !sStr.isEmpty() && !comphelper::string::equals(sStr, '0');

                sStr = sLine.getToken(0, ';', nSttPos );
                pToInsert->bWord = !sStr.isEmpty() && !comphelper::string::equals(sStr, '0');

                aEntryArr.push_back( pToInsert );
                pToInsert = 0;
            }
            else
            {
                if(pToInsert)
                    aEntryArr.push_back(pToInsert);
                pToInsert = new AutoMarkEntry;
                pToInsert->sComment = sLine.copy(1);
            }
        }
    }
    if( pToInsert )
        aEntryArr.push_back(pToInsert);
    RowInserted(0, aEntryArr.size() + 1, true);
}

void SwEntryBrowseBox::WriteEntries(SvStream& rOutStr)
{
    //check if the current controller is modified
    const sal_uInt16 nCol = GetCurColumnId();
    ::svt::CellController* pController;
    if(nCol < ITEM_CASE)
        pController = xController;
    else
        pController = xCheckController;
    if(pController ->IsModified())
        GoToColumnId(nCol + (nCol < ITEM_CASE ? 1 : -1 ));

    rtl_TextEncoding  eTEnc = osl_getThreadTextEncoding();
    for(size_t i = 0; i < aEntryArr.size(); i++)
    {
        AutoMarkEntry* pEntry = &aEntryArr[i];
        if(!pEntry->sComment.isEmpty())
        {
            rOutStr.WriteByteStringLine( "#" + pEntry->sComment, eTEnc );
        }

        OUString sWrite( pEntry->sSearch + ";" +
                         pEntry->sAlternative + ";" +
                         pEntry->sPrimKey  + ";" +
                         pEntry->sSecKey + ";" +
                         (pEntry->bCase ? OUString("1") : OUString("0")) + ";" +
                         (pEntry->bWord ? OUString("1") : OUString("0")) );

        if( sWrite.getLength() > 5 )
            rOutStr.WriteByteStringLine( sWrite, eTEnc );
    }
}

bool SwEntryBrowseBox::IsModified()const
{
    if(bModified)
        return true;

    //check if the current controller is modified
    const sal_uInt16 nCol = GetCurColumnId();
    ::svt::CellController* pController;
    if(nCol < ITEM_CASE)
        pController = xController;
    else
        pController = xCheckController;
    return pController->IsModified();
}

SwAutoMarkDlg_Impl::SwAutoMarkDlg_Impl(vcl::Window* pParent, const OUString& rAutoMarkURL,
        bool bCreate)
    : ModalDialog(pParent, "CreateAutomarkDialog",
        "modules/swriter/ui/createautomarkdialog.ui")
    , sAutoMarkURL(rAutoMarkURL)
    , bCreateMode(bCreate)
{
    get(m_pOKPB, "ok");
    m_pEntriesBB = VclPtr<SwEntryBrowseBox>::Create(get<VclContainer>("area"), this);
    m_pEntriesBB->set_expand(true);
    m_pEntriesBB->Show();
    m_pOKPB->SetClickHdl(LINK(this, SwAutoMarkDlg_Impl, OkHdl));

    SetText(GetText() + ": " + sAutoMarkURL);
    bool bError = false;
    if( bCreateMode )
        m_pEntriesBB->RowInserted(0, 1, true);
    else
    {
        SfxMedium aMed( sAutoMarkURL, STREAM_STD_READ );
        if( aMed.GetInStream() && !aMed.GetInStream()->GetError() )
            m_pEntriesBB->ReadEntries( *aMed.GetInStream() );
        else
            bError = true;
    }

    if(bError)
        EndDialog(RET_CANCEL);
}

SwAutoMarkDlg_Impl::~SwAutoMarkDlg_Impl()
{
    disposeOnce();
}

void SwAutoMarkDlg_Impl::dispose()
{
    m_pEntriesBB.disposeAndClear();
    m_pOKPB.clear();
    ModalDialog::dispose();
}

IMPL_LINK_NOARG(SwAutoMarkDlg_Impl, OkHdl)
{
    bool bError = false;
    if(m_pEntriesBB->IsModified() || bCreateMode)
    {
        SfxMedium aMed( sAutoMarkURL,
                        bCreateMode ? StreamMode::WRITE
                                    : StreamMode::WRITE| StreamMode::TRUNC );
        SvStream* pStrm = aMed.GetOutStream();
        pStrm->SetStreamCharSet( RTL_TEXTENCODING_MS_1253 );
        if( !pStrm->GetError() )
        {
            m_pEntriesBB->WriteEntries( *pStrm );
            aMed.Commit();
        }
        else
            bError = true;
    }
    if( !bError )
        EndDialog(RET_OK);
    return 0;
}

/* vim:set shiftwidth=4 softtabstop=4 expandtab: */<|MERGE_RESOLUTION|>--- conflicted
+++ resolved
@@ -3857,7 +3857,6 @@
 #define ITEM_WORDONLY       7
 
 SwEntryBrowseBox::SwEntryBrowseBox(vcl::Window* pParent, VclBuilderContainer* pBuilder)
-<<<<<<< HEAD
     : SwEntryBrowseBox_Base( pParent, EditBrowseBoxFlags::NONE, WB_TABSTOP | WB_BORDER,
                            BrowserMode::KEEPHIGHLIGHT |
                            BrowserMode::COLUMNSELECTION |
@@ -3867,21 +3866,8 @@
                            BrowserMode::VLINES |
                            BrowserMode::AUTO_VSCROLL|
                            BrowserMode::HIDECURSOR   )
-    , aCellEdit(&GetDataWindow(), 0)
-    , aCellCheckBox(&GetDataWindow())
-=======
-    : SwEntryBrowseBox_Base( pParent, EBBF_NONE, WB_TABSTOP | WB_BORDER,
-                           BROWSER_KEEPSELECTION |
-                           BROWSER_COLUMNSELECTION |
-                           BROWSER_MULTISELECTION |
-                           BROWSER_TRACKING_TIPS |
-                           BROWSER_HLINESFULL |
-                           BROWSER_VLINESFULL |
-                           BROWSER_AUTO_VSCROLL|
-                           BROWSER_HIDECURSOR   )
     , aCellEdit(VclPtr<Edit>::Create(&GetDataWindow(), 0))
     , aCellCheckBox(new ::svt::CheckBoxControl(&GetDataWindow()))
->>>>>>> 0cde74f7
     , nCurrentRow(0)
     , bModified(false)
 {
