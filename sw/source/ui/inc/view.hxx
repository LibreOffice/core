--- conflicted
+++ resolved
@@ -353,12 +353,7 @@
                             { bCenterCrsr = bOn; bAllwaysShowSel = bOn; }
 
     // Methoden fuers Printing
-<<<<<<< HEAD
-    SW_DLLPRIVATE virtual   SfxPrinter*     GetPrinter( sal_Bool bCreate = sal_False );
-    SW_DLLPRIVATE virtual PrintDialog*  CreatePrintDialog( Window* pParent );
-=======
-    SW_DLLPRIVATE virtual   SfxPrinter*     GetPrinter( BOOL bCreate = FALSE );
->>>>>>> 1379283b
+    SW_DLLPRIVATE virtual   SfxPrinter*     GetPrinter( sal_Bool bCreate = FALSE );
             SfxTabPage*     CreatePrintOptionsPage( Window* pParent,
                                                     const SfxItemSet& rSet);
     // fuer Readonly-Umschaltung
