/*************************************************************************
 *
 * DO NOT ALTER OR REMOVE COPYRIGHT NOTICES OR THIS FILE HEADER.
 *
 * Copyright 2000, 2010 Oracle and/or its affiliates.
 *
 * OpenOffice.org - a multi-platform office productivity suite
 *
 * This file is part of OpenOffice.org.
 *
 * OpenOffice.org is free software: you can redistribute it and/or modify
 * it under the terms of the GNU Lesser General Public License version 3
 * only, as published by the Free Software Foundation.
 *
 * OpenOffice.org is distributed in the hope that it will be useful,
 * but WITHOUT ANY WARRANTY; without even the implied warranty of
 * MERCHANTABILITY or FITNESS FOR A PARTICULAR PURPOSE.  See the
 * GNU Lesser General Public License version 3 for more details
 * (a copy is included in the LICENSE file that accompanied this code).
 *
 * You should have received a copy of the GNU Lesser General Public License
 * version 3 along with OpenOffice.org.  If not, see
 * <http://www.openoffice.org/license.html>
 * for a copy of the LGPLv3 License.
 *
 ************************************************************************/

// MARKER(update_precomp.py): autogen include statement, do not remove
#include "precompiled_sw.hxx"
#include <hintids.hxx>
#include <tools/urlobj.hxx>

#include <tools/debug.hxx>
#include <tools/link.hxx>

#define _SVSTDARR_STRINGSDTOR
#include <svl/svstdarr.hxx>
#include <svl/urihelper.hxx>
#include <unotools/undoopt.hxx>
#include <unotools/pathoptions.hxx>
#include <svtools/accessibilityoptions.hxx>
#include <sfx2/dispatch.hxx>
#include <sfx2/event.hxx>
#include <sfx2/objitem.hxx>
#include <svx/dataaccessdescriptor.hxx>
#include <svl/srchitem.hxx>
#include <svtools/colorcfg.hxx>
#include <svl/eitem.hxx>
#include <svl/whiter.hxx>
#include <svl/isethint.hxx>
#include <svx/hyprlink.hxx>
#include <sfx2/request.hxx>
#include <sfx2/fcontnr.hxx>
#include <svl/stritem.hxx>
#include <svl/ctloptions.hxx>
#include <unotools/useroptions.hxx>
#include <vcl/msgbox.hxx>
#include <vcl/wrkwin.hxx>
#include <svx/insctrl.hxx>
#include <svx/selctrl.hxx>
#include <com/sun/star/document/UpdateDocMode.hpp>
#include <sfx2/docfile.hxx>
#include <svx/xmlsecctrl.hxx>
#include <navicfg.hxx>

#include <sfx2/objface.hxx>
#include <sfx2/app.hxx>

#include <view.hxx>
#include <pview.hxx>
#include <srcview.hxx>
#include <wrtsh.hxx>
#include <docsh.hxx>
#ifndef _CMDID_H
#include <cmdid.h>          // Funktion-Ids
#endif
#include <initui.hxx>
#include <uitool.hxx>
#include <swmodule.hxx>
#include <wdocsh.hxx>
#include <wview.hxx>
#include <usrpref.hxx>
#include <gloslst.hxx>      // SwGlossaryList
#include <glosdoc.hxx>      // SwGlossaryList
#include <doc.hxx>
#include <cfgitems.hxx>
#include <prtopt.hxx>
#include <modcfg.hxx>
#include <globals.h>        // globale Konstanten z.B.
#ifndef _APP_HRC
#include <app.hrc>
#endif
#include <fontcfg.hxx>
#include <barcfg.hxx>
#include <uinums.hxx>
#include <dbconfig.hxx>
#include <mmconfigitem.hxx>
#include <mailmergechildwindow.hxx>
#include <linguistic/lngprops.hxx>
#include <editeng/unolingu.hxx>
#include <com/sun/star/beans/XMultiPropertySet.hpp>
#include <com/sun/star/beans/XFastPropertySet.hpp>
#include <com/sun/star/beans/XPropertyState.hpp>
#include <com/sun/star/beans/XPropertyStateChangeListener.hpp>
#include <com/sun/star/beans/PropertyAttribute.hpp>
#include <com/sun/star/beans/XPropertyAccess.hpp>
#include <com/sun/star/beans/XPropertyContainer.hpp>
#include <com/sun/star/container/XChild.hpp>
#include <com/sun/star/sdbc/XConnection.hpp>
#include <com/sun/star/sdbc/XDataSource.hpp>
#include <swabstdlg.hxx>


#include <vcl/status.hxx>

#include "salhelper/simplereferenceobject.hxx"
#include "rtl/ref.hxx"

#include <unomid.h>

using namespace ::com::sun::star;

/*--------------------------------------------------------------------
    Beschreibung: Slotmaps fuer Methoden der Applikation
 --------------------------------------------------------------------*/


// hier werden die SlotID's included
// siehe Idl-File
//
#define SwModule
#define ViewSettings
#define WebViewSettings
#define PrintSettings
#define _ExecAddress ExecOther
#define _StateAddress StateOther
#include <sfx2/msg.hxx>
#include <svx/svxslots.hxx>
#include "swslots.hxx"
#include <cfgid.h>

#include <shells.hrc>

SFX_IMPL_INTERFACE( SwModule, SfxModule, SW_RES(RID_SW_NAME) )
{
    SFX_CHILDWINDOW_REGISTRATION(SvxHyperlinkDlgWrapper::GetChildWindowId());
    SFX_STATUSBAR_REGISTRATION(SW_RES(CFG_STATUSBAR));
    SFX_OBJECTBAR_REGISTRATION( SFX_OBJECTBAR_APPLICATION |
            SFX_VISIBILITY_DESKTOP | SFX_VISIBILITY_STANDARD | SFX_VISIBILITY_CLIENT | SFX_VISIBILITY_VIEWER,
            SW_RES(RID_MODULE_TOOLBOX) );
}


/*--------------------------------------------------------------------
    Beschreibung: Andere States
 --------------------------------------------------------------------*/


void SwModule::StateOther(SfxItemSet &rSet)
{
    SfxWhichIter aIter(rSet);
    sal_uInt16 nWhich = aIter.FirstWhich();

    SwView* pActView = ::GetActiveView();
    sal_Bool bWebView = 0 != PTR_CAST(SwWebView, pActView);

    while(nWhich)
    {
        switch(nWhich)
        {
            case FN_BUSINESS_CARD:
            case FN_LABEL:
            case FN_ENVELOP:
            {
                sal_Bool bDisable = sal_False;
                SfxViewShell* pCurrView = SfxViewShell::Current();
                if( !pCurrView || (pCurrView && !pCurrView->ISA(SwView)) )
                    bDisable = sal_True;
                SwDocShell *pDocSh = (SwDocShell*) SfxObjectShell::Current();
                if ( bDisable ||
                    (pDocSh &&    (pDocSh->IsReadOnly() ||
                                  pDocSh->GetCreateMode() == SFX_CREATE_MODE_EMBEDDED)) )
                    rSet.DisableItem( nWhich );

            }
            break;
            case FN_XFORMS_INIT:
                // slot is always active!
                break;
            case FN_EDIT_FORMULA:
                {
                    SwWrtShell* pSh = 0;
                    int nSelection = 0;
                    if( pActView )
                        pSh = &pActView->GetWrtShell();
                    if( pSh )
                        nSelection = pSh->GetSelectionType();

                    if( (pSh && pSh->HasSelection()) ||
                        !(nSelection & (nsSelectionType::SEL_TXT | nsSelectionType::SEL_TBL)))
                        rSet.DisableItem(nWhich);
                }
            break;
            case SID_ATTR_METRIC:
                rSet.Put( SfxUInt16Item( SID_ATTR_METRIC, static_cast< UINT16 >(::GetDfltMetric(bWebView))));
            break;
            case FN_SET_MODOPT_TBLNUMFMT:
                rSet.Put( SfxBoolItem( nWhich, pModuleConfig->
                                            IsInsTblFormatNum( bWebView )));
            break;
            default:
                DBG_ERROR("::StateOther: default");
        }
        nWhich = aIter.NextWhich();
    }
}

/*-- 06.04.2004 15:21:43---------------------------------------------------

  -----------------------------------------------------------------------*/
SwView* lcl_LoadDoc(SwView* pView, const String& rURL)
{
    SwView* pNewView = 0;
    if(rURL.Len())
    {
        SfxStringItem aURL(SID_FILE_NAME, rURL);
        SfxStringItem aTargetFrameName( SID_TARGETNAME, String::CreateFromAscii("_blank") );
        SfxBoolItem aHidden( SID_HIDDEN, TRUE );
        SfxStringItem aReferer(SID_REFERER, pView->GetDocShell()->GetTitle());
        SfxObjectItem* pItem = (SfxObjectItem*)pView->GetViewFrame()->GetDispatcher()->
                Execute(SID_OPENDOC, SFX_CALLMODE_SYNCHRON,
                            &aURL, &aHidden, &aReferer, &aTargetFrameName, 0L);
        SfxShell* pShell = pItem ? pItem->GetShell() : 0;

        if(pShell)
        {
            SfxViewShell* pViewShell = pShell->GetViewShell();
            if(pViewShell)
            {
                if( pViewShell->ISA(SwView) )
                {
                    pNewView = PTR_CAST(SwView,pViewShell);
                    pNewView->GetViewFrame()->GetFrame().Appear();
                }
                else
                {
                    pViewShell->GetViewFrame()->DoClose();
                }
            }
        }
    }
    else
    {
        SfxStringItem aFactory(SID_NEWDOCDIRECT, SwDocShell::Factory().GetFilterContainer()->GetName());
        const SfxFrameItem* pItem = (SfxFrameItem*)
                            pView->GetViewFrame()->GetDispatcher()->Execute(SID_NEWDOCDIRECT,
                                SFX_CALLMODE_SYNCHRON, &aFactory, 0L);
        SfxFrame* pFrm = pItem ? pItem->GetFrame() : 0;
        SfxViewFrame* pFrame = pFrm ? pFrm->GetCurrentViewFrame() : 0;
        pNewView = pFrame ? PTR_CAST(SwView, pFrame->GetViewShell()) : 0;
    }

    return pNewView;
}
/*--------------------------------------------------------------------
    Beschreibung:   Felddialog starten
 --------------------------------------------------------------------*/

void NewXForms( SfxRequest& rReq ); // implementation: below

namespace
{

class SwMailMergeWizardExecutor : public salhelper::SimpleReferenceObject
{
    SwView*                  m_pView;       // never owner
    SwView*                  m_pView2Close; // never owner
    SwMailMergeConfigItem*   m_pMMConfig;   // sometimes owner
    AbstractMailMergeWizard* m_pWizard;     // always owner

    DECL_LINK( EndDialogHdl, AbstractMailMergeWizard* );
    DECL_LINK( DestroyDialogHdl, AbstractMailMergeWizard* );
    DECL_LINK( DestroyWizardHdl, AbstractMailMergeWizard* );
    DECL_LINK( CancelHdl, AbstractMailMergeWizard* );
    DECL_LINK( CloseFrameHdl, AbstractMailMergeWizard* );

    void ExecutionFinished( bool bDeleteConfigItem );
    void ExecuteWizard();

public:
    SwMailMergeWizardExecutor();
    ~SwMailMergeWizardExecutor();

    void ExecuteMailMergeWizard( const SfxItemSet * pArgs );
};

SwMailMergeWizardExecutor::SwMailMergeWizardExecutor()
    : m_pView( 0 ),
      m_pView2Close( NULL ),
      m_pMMConfig( 0 ),
      m_pWizard( 0 )
{
}

SwMailMergeWizardExecutor::~SwMailMergeWizardExecutor()
{
    DBG_ASSERT( m_pWizard == 0, "SwMailMergeWizardExecutor: m_pWizard must be Null!" );
    DBG_ASSERT( m_pMMConfig == 0, "SwMailMergeWizardExecutor: m_pMMConfig must be Null!" );
}

void SwMailMergeWizardExecutor::ExecuteMailMergeWizard( const SfxItemSet * pArgs )
{
    if ( m_pView )
    {
        DBG_ERROR( "SwMailMergeWizardExecutor::ExecuteMailMergeWizard: Already executing the wizard!" );
        return;
    }

    m_pView = ::GetActiveView(); // not owner!
    DBG_ASSERT(m_pView, "no current view?");
    if(m_pView)
    {
        // keep self alive until done.
        acquire();

        // if called from the child window - get the config item and close the ChildWindow, then restore
        // the wizard
        SwMailMergeChildWindow* pChildWin =
            static_cast<SwMailMergeChildWindow*>(m_pView->GetViewFrame()->GetChildWindow(FN_MAILMERGE_CHILDWINDOW));
        bool bRestoreWizard = false;
        sal_uInt16 nRestartPage = 0;
        if(pChildWin && pChildWin->IsVisible())
        {
            m_pMMConfig = m_pView->GetMailMergeConfigItem();
            nRestartPage = m_pView->GetMailMergeRestartPage();
            if(m_pView->IsMailMergeSourceView())
                m_pMMConfig->SetSourceView( m_pView );
            m_pView->SetMailMergeConfigItem(0, 0, sal_True);
            SfxViewFrame* pViewFrame = m_pView->GetViewFrame();
            pViewFrame->ShowChildWindow(FN_MAILMERGE_CHILDWINDOW, FALSE);
            DBG_ASSERT(m_pMMConfig, "no MailMergeConfigItem available");
            bRestoreWizard = true;
        }
        // to make it bullet proof ;-)
        if(!m_pMMConfig)
        {
            m_pMMConfig = new SwMailMergeConfigItem;
            m_pMMConfig->SetSourceView(m_pView);

            //set the first used database as default source on the config item
            const SfxPoolItem* pItem = 0;
            if(pArgs && SFX_ITEM_SET == pArgs->GetItemState(
                   FN_PARAM_DATABASE_PROPERTIES, sal_False, &pItem))
            {
                //mailmerge has been called from the database beamer
                uno::Sequence< beans::PropertyValue> aDBValues;
                if(static_cast<const SfxUsrAnyItem*>(pItem)->GetValue() >>= aDBValues)
                {
                    SwDBData aDBData;
                    svx::ODataAccessDescriptor aDescriptor(aDBValues);
                    aDescriptor[svx::daDataSource]   >>= aDBData.sDataSource;
                    aDescriptor[svx::daCommand]      >>= aDBData.sCommand;
                    aDescriptor[svx::daCommandType]  >>= aDBData.nCommandType;

                    uno::Sequence< uno::Any >                   aSelection;
                    uno::Reference< sdbc::XConnection>          xConnection;
                    uno::Reference< sdbc::XDataSource>          xSource;
                    uno::Reference< sdbcx::XColumnsSupplier>    xColumnsSupplier;
                    if ( aDescriptor.has(svx::daSelection) )
                        aDescriptor[svx::daSelection] >>= aSelection;
                    if ( aDescriptor.has(svx::daConnection) )
                        aDescriptor[svx::daConnection] >>= xConnection;
                    uno::Reference<container::XChild> xChild(xConnection, uno::UNO_QUERY);
                    if(xChild.is())
                        xSource = uno::Reference<sdbc::XDataSource>(
                            xChild->getParent(), uno::UNO_QUERY);
                    m_pMMConfig->SetCurrentConnection(
                        xSource, SharedConnection( xConnection, SharedConnection::NoTakeOwnership ),
                        xColumnsSupplier, aDBData);
                }
            }
            else
            {
                SvStringsDtor aDBNameList(5, 1);
                SvStringsDtor aAllDBNames(5, 5);
                m_pView->GetWrtShell().GetAllUsedDB( aDBNameList, &aAllDBNames );
                if(aDBNameList.Count())
                {
                    String sDBName = *aDBNameList[0];
                    SwDBData aDBData;
                    aDBData.sDataSource = sDBName.GetToken(0, DB_DELIM);
                    aDBData.sCommand = sDBName.GetToken(1, DB_DELIM);
                    aDBData.nCommandType = sDBName.GetToken(2, DB_DELIM ).ToInt32();
                    //set the currently used database for the wizard
                    m_pMMConfig->SetCurrentDBData( aDBData );
                }
            }
        }

        SwAbstractDialogFactory* pFact = SwAbstractDialogFactory::Create();
        m_pWizard = pFact->CreateMailMergeWizard(*m_pView, *m_pMMConfig);

        if(bRestoreWizard)
        {
            m_pWizard->ShowPage( nRestartPage );
        }

        ExecuteWizard();
    }
}

void SwMailMergeWizardExecutor::ExecutionFinished( bool bDeleteConfigItem )
{
    m_pMMConfig->Commit();
    if ( bDeleteConfigItem ) // owner?
        delete m_pMMConfig;

    m_pMMConfig = 0;

    // release/destroy asynchronously
    Application::PostUserEvent( LINK( this, SwMailMergeWizardExecutor, DestroyDialogHdl ) );
}

void SwMailMergeWizardExecutor::ExecuteWizard()
{
    m_pWizard->StartExecuteModal(
        LINK( this, SwMailMergeWizardExecutor, EndDialogHdl ) );
}

#if OSL_DEBUG_LEVEL > 1
IMPL_LINK( SwMailMergeWizardExecutor, EndDialogHdl, AbstractMailMergeWizard*, pDialog )
#else
IMPL_LINK( SwMailMergeWizardExecutor, EndDialogHdl, AbstractMailMergeWizard*, EMPTYARG )
#endif
{
#if OSL_DEBUG_LEVEL > 1
    DBG_ASSERT( pDialog == m_pWizard, "wrong dialog passed to EndDialogHdl!" );
    (void) pDialog;
#endif

    long nRet = m_pWizard->GetResult();
    sal_uInt16 nRestartPage = m_pWizard->GetRestartPage();

    switch ( nRet )
    {
    case RET_LOAD_DOC:
        {
            SwView* pNewView = lcl_LoadDoc(m_pView, m_pWizard->GetReloadDocument());

            // destroy wizard asynchronously
            Application::PostUserEvent(
                LINK( this, SwMailMergeWizardExecutor, DestroyWizardHdl ), m_pWizard );

            SwAbstractDialogFactory* pFact = SwAbstractDialogFactory::Create();
            if(pNewView)
            {
                m_pView = pNewView;
                m_pMMConfig->DocumentReloaded();
                //new source view!
                m_pMMConfig->SetSourceView( m_pView );
                m_pWizard = pFact->CreateMailMergeWizard(*m_pView, *m_pMMConfig);
                m_pWizard->ShowPage( nRestartPage );
            }
            else
            {
                m_pWizard = pFact->CreateMailMergeWizard(*m_pView, *m_pMMConfig);
            }

            // execute the wizard again
            ExecuteWizard();
            break;
        }
    case RET_TARGET_CREATED:
        {
            SwView* pTargetView = m_pMMConfig->GetTargetView();
            uno::Reference< frame::XFrame > xFrame =
                m_pView->GetViewFrame()->GetFrame().GetFrameInterface();
            xFrame->getContainerWindow()->setVisible(sal_False);
            DBG_ASSERT(pTargetView, "No target view has been created");
            if(pTargetView)
            {
                // destroy wizard asynchronously
                Application::PostUserEvent(
                    LINK( this, SwMailMergeWizardExecutor, DestroyWizardHdl ), m_pWizard );

                SwAbstractDialogFactory* pFact = SwAbstractDialogFactory::Create();
                m_pWizard = pFact->CreateMailMergeWizard(*pTargetView, *m_pMMConfig);
                m_pWizard->ShowPage( nRestartPage );

                // execute the wizard again
                ExecuteWizard();
            }
            else
            {
                //should not happen - just in case no target view has been created
                ExecutionFinished( true );
            }
            break;
        }
    case RET_EDIT_DOC:
    case RET_EDIT_RESULT_DOC:
        {
            //create a non-modal dialog that allows to return to the wizard
            //the ConfigItem ownership moves to this dialog
            bool bResult = nRet == RET_EDIT_RESULT_DOC && m_pMMConfig->GetTargetView();
            SwView* pTempView = bResult ? m_pMMConfig->GetTargetView() : m_pMMConfig->GetSourceView();
            pTempView->SetMailMergeConfigItem(m_pMMConfig, m_pWizard->GetRestartPage(), !bResult);
            SfxViewFrame* pViewFrame = pTempView->GetViewFrame();
            pViewFrame->GetDispatcher()->Execute(
                FN_MAILMERGE_CHILDWINDOW, SFX_CALLMODE_SYNCHRON);
            ExecutionFinished( false );
            break;
        }
    case RET_REMOVE_TARGET:
        {
            SwView* pTargetView = m_pMMConfig->GetTargetView();
            SwView* pSourceView = m_pMMConfig->GetSourceView();
            DBG_ASSERT(pTargetView && pSourceView, "source or target view not available" );
            if(pTargetView && pSourceView)
            {
                m_pView2Close = pTargetView;
                pTargetView->GetViewFrame()->GetTopViewFrame()->GetWindow().Hide();
                pSourceView->GetViewFrame()->GetFrame().AppearWithUpdate();
                // the current view has be be set when the target is destroyed
                m_pView = pSourceView;
                m_pMMConfig->SetTargetView(0);

                // destroy wizard asynchronously
                Application::PostUserEvent(
                    LINK( this, SwMailMergeWizardExecutor, CloseFrameHdl ), m_pWizard );

                SwAbstractDialogFactory* pFact = SwAbstractDialogFactory::Create();
                m_pWizard = pFact->CreateMailMergeWizard(*pSourceView, *m_pMMConfig);
                m_pWizard->ShowPage( nRestartPage );

                // execute the wizard again
                ExecuteWizard();
            }
            else
            {
                //should not happen - just in case no target view has been created
                ExecutionFinished( true );
            }
            break;
        }
    case RET_CANCEL:
        {
            // close frame and destroy wizard asynchronously
            Application::PostUserEvent(
                LINK( this, SwMailMergeWizardExecutor, CancelHdl ), m_pWizard );
            break;
        }
    default: //finish
        {
            SwView* pSourceView = m_pMMConfig->GetSourceView();
            if(pSourceView)
            {
                SwDocShell* pDocShell = pSourceView->GetDocShell();
                if(pDocShell->HasName() && !pDocShell->IsModified())
                    m_pMMConfig->GetSourceView()->GetViewFrame()->DoClose();
                else
                    m_pMMConfig->GetSourceView()->GetViewFrame()->GetFrame().Appear();
            }
            ExecutionFinished( true );
            break;
        }

    } // switch

    return 0L;
}

IMPL_LINK( SwMailMergeWizardExecutor, DestroyDialogHdl, AbstractMailMergeWizard*, EMPTYARG )
{
    delete m_pWizard;
    m_pWizard = 0;

    release();
    return 0L;
}

IMPL_LINK( SwMailMergeWizardExecutor, DestroyWizardHdl, AbstractMailMergeWizard*, pDialog )
{
    delete pDialog;
    return 0L;
}

IMPL_LINK( SwMailMergeWizardExecutor, CancelHdl, AbstractMailMergeWizard*, EMPTYARG )
{
    if(m_pMMConfig->GetTargetView())
    {
        m_pMMConfig->GetTargetView()->GetViewFrame()->DoClose();
        m_pMMConfig->SetTargetView(0);
    }
    if(m_pMMConfig->GetSourceView())
        m_pMMConfig->GetSourceView()->GetViewFrame()->GetFrame().AppearWithUpdate();

    m_pMMConfig->Commit();
    delete m_pMMConfig;
    m_pMMConfig = 0;
    // m_pWizard already deleted by closing the target view
    m_pWizard = 0;
    release();

    return 0L;
}

IMPL_LINK( SwMailMergeWizardExecutor, CloseFrameHdl, AbstractMailMergeWizard*, EMPTYARG )
{
    if ( m_pView2Close )
    {
        m_pView2Close->GetViewFrame()->DoClose();
        m_pView2Close = NULL;
    }

    return 0L;
}

} // namespace

void SwModule::ExecOther(SfxRequest& rReq)
{
    const SfxItemSet *pArgs = rReq.GetArgs();
    const SfxPoolItem* pItem = 0;

    sal_uInt16 nWhich = rReq.GetSlot();
    switch (nWhich)
    {
        case FN_ENVELOP:
            InsertEnv( rReq );
            break;

        case FN_BUSINESS_CARD:
        case FN_LABEL:
            InsertLab(rReq, nWhich == FN_LABEL);
            break;

        case FN_XFORMS_INIT:
            NewXForms( rReq );
            break;

        case SID_ATTR_METRIC:
        if(pArgs && SFX_ITEM_SET == pArgs->GetItemState(nWhich, sal_False, &pItem))
        {
            FieldUnit eUnit = (FieldUnit)((const SfxUInt16Item*)pItem)->GetValue();
            switch( eUnit )
            {
                case FUNIT_MM:
                case FUNIT_CM:
                case FUNIT_INCH:
                case FUNIT_PICA:
                case FUNIT_POINT:
                {
                    SwView* pActView = ::GetActiveView();
                    sal_Bool bWebView = 0 != PTR_CAST(SwWebView, pActView);
                    ::SetDfltMetric(eUnit, bWebView);
                }
                break;
                default:;//prevent warning
            }
        }
        break;

        case FN_SET_MODOPT_TBLNUMFMT:
            {
                sal_Bool bWebView = 0 != PTR_CAST(SwWebView, ::GetActiveView() ),
                     bSet;

                if( pArgs && SFX_ITEM_SET == pArgs->GetItemState(
                        nWhich, sal_False, &pItem ))
                    bSet = ((SfxBoolItem*)pItem)->GetValue();
                else
                    bSet = !pModuleConfig->IsInsTblFormatNum( bWebView );

                pModuleConfig->SetInsTblFormatNum( bWebView, bSet );
            }
            break;
        case FN_MAILMERGE_WIZARD:
        {
            rtl::Reference< SwMailMergeWizardExecutor > xEx( new SwMailMergeWizardExecutor );
            xEx->ExecuteMailMergeWizard( pArgs );
        }
        break;
    }
}

/*--------------------------------------------------------------------
    Beschreibung: Notifies abfangen
 --------------------------------------------------------------------*/


    // Hint abfangen fuer DocInfo
void SwModule::Notify( SfxBroadcaster& /*rBC*/, const SfxHint& rHint )
{
    if( rHint.ISA( SfxEventHint ) )
    {
        SfxEventHint& rEvHint = (SfxEventHint&) rHint;
        SwDocShell* pDocSh = PTR_CAST( SwDocShell, rEvHint.GetObjShell() );
        if( pDocSh )
        {
            SwWrtShell* pWrtSh = pDocSh ? pDocSh->GetWrtShell() : 0;
            switch( rEvHint.GetEventId() )
            {
/*          MA 07. Mar. 96: UpdateInputFlds() nur noch bei Dokument neu.
                                (Und bei Einfuegen Textbaust.)
                case SFX_EVENT_OPENDOC:
                // dann am aktuellen Dokument die Input-Fedler updaten
                if( pWrtSh )
                    pWrtSh->UpdateInputFlds();
                break;
*/
            case SFX_EVENT_CREATEDOC:
                // alle FIX-Date/Time Felder auf akt. setzen
                if( pWrtSh )
                {
                    SFX_ITEMSET_ARG( pDocSh->GetMedium()->GetItemSet(), pUpdateDocItem, SfxUInt16Item, SID_UPDATEDOCMODE, sal_False);
                    sal_Bool bUpdateFields = sal_True;
                    if( pUpdateDocItem &&  pUpdateDocItem->GetValue() == document::UpdateDocMode::NO_UPDATE)
                        bUpdateFields = sal_False;
                    pWrtSh->SetFixFields();
                    if(bUpdateFields)
                    {
                        pWrtSh->UpdateInputFlds();

                        // Sind Datenbankfelder enthalten?
                        // Erstmal alle verwendeten Datenbanken holen
                        SwDoc *pDoc = pDocSh->GetDoc();
                        SvStringsDtor aDBNameList;
                        pDoc->GetAllUsedDB( aDBNameList );
                        sal_uInt16 nCount = aDBNameList.Count();
                        if (nCount)
                        {   // Datenbankbeamer oeffnen
                            ShowDBObj(pWrtSh->GetView(), pDoc->GetDBData());
                        }
                    }
                }
                break;
            }
        }
    }
    else if(rHint.ISA(SfxItemSetHint))
    {
        if( SFX_ITEM_SET == ((SfxItemSetHint&)rHint).GetItemSet().GetItemState(SID_ATTR_PATHNAME))
        {
            ::GetGlossaries()->UpdateGlosPath( sal_False );
            SwGlossaryList* pList = ::GetGlossaryList();
            if(pList->IsActive())
                pList->Update();
        }
    }
    else if(rHint.ISA(SfxSimpleHint))
    {
        USHORT nHintId = ((SfxSimpleHint&)rHint).GetId();
        if(SFX_HINT_DEINITIALIZING == nHintId)
        {
            DELETEZ(pWebUsrPref);
            DELETEZ(pUsrPref)   ;
            DELETEZ(pModuleConfig);
            DELETEZ(pPrtOpt)      ;
            DELETEZ(pWebPrtOpt)   ;
            DELETEZ(pChapterNumRules);
            DELETEZ(pStdFontConfig)     ;
            DELETEZ(pNavigationConfig)  ;
            DELETEZ(pToolbarConfig)     ;
            DELETEZ(pWebToolbarConfig)  ;
            DELETEZ(pAuthorNames)       ;
            DELETEZ(pDBConfig);
<<<<<<< HEAD

            if (pColorConfig != 0) {
                pColorConfig->RemoveListener(this);
                DELETEZ(pColorConfig);
            }
            if (pAccessibilityOptions != 0) {
                pAccessibilityOptions->RemoveListener(this);
                DELETEZ(pAccessibilityOptions);
            }
            if (pCTLOptions != 0) {
                pCTLOptions->RemoveListener(this);
                DELETEZ(pCTLOptions);
            }
            if (pUserOptions != 0) {
                pUserOptions->RemoveListener(this);
                DELETEZ(pUserOptions);
            }
            if (pUndoOptions != 0) {
=======
            if( pColorConfig )
            {
                pColorConfig->RemoveListener(this);
                DELETEZ(pColorConfig);
            }
            if( pAccessibilityOptions )
            {
                pAccessibilityOptions->RemoveListener(this);
                DELETEZ(pAccessibilityOptions);
            }
            if( pCTLOptions )
            {
                pCTLOptions->RemoveListener(this);
                DELETEZ(pCTLOptions);
            }
            if( pUserOptions )
            {
                pUserOptions->RemoveListener(this);
                DELETEZ(pUserOptions);
            }
            if( pUndoOptions )
            {
>>>>>>> 1d1528ca
                pUndoOptions->RemoveListener(this);
                DELETEZ(pUndoOptions);
            }
        }
    }
}

void SwModule::ConfigurationChanged( utl::ConfigurationBroadcaster* pBrdCst, sal_uInt32 )
{
    if( pBrdCst == pUserOptions )
    {
        bAuthorInitialised = FALSE;
    }
    else if( pBrdCst == pUndoOptions )
    {
        const int nNew = GetUndoOptions().GetUndoCount();
        const int nOld = SwEditShell::GetUndoActionCount();
        if(!nNew || !nOld)
        {
            sal_Bool bUndo = nNew != 0;
            //ueber DocShells iterieren und Undo umschalten

            TypeId aType(TYPE(SwDocShell));
            SwDocShell* pDocShell = (SwDocShell*)SfxObjectShell::GetFirst(&aType);
            while( pDocShell )
            {
                pDocShell->GetDoc()->DoUndo( bUndo );
                pDocShell = (SwDocShell*)SfxObjectShell::GetNext(*pDocShell, &aType);
            }
        }
        SwEditShell::SetUndoActionCount( static_cast< USHORT >(nNew));
    }
    else if ( pBrdCst == pColorConfig || pBrdCst == pAccessibilityOptions )
    {
        sal_Bool bAccessibility = sal_False;
        if( pBrdCst == pColorConfig )
            SwViewOption::ApplyColorConfigValues(*pColorConfig);
        else
            bAccessibility = sal_True;

        //invalidate all edit windows
        const TypeId aSwViewTypeId = TYPE(SwView);
        const TypeId aSwPreViewTypeId = TYPE(SwPagePreView);
        const TypeId aSwSrcViewTypeId = TYPE(SwSrcView);
        SfxViewShell* pViewShell = SfxViewShell::GetFirst();
        while(pViewShell)
        {
            if(pViewShell->GetWindow())
            {
                if((pViewShell->IsA(aSwViewTypeId) ||
                    pViewShell->IsA(aSwPreViewTypeId) ||
                    pViewShell->IsA(aSwSrcViewTypeId)))
                {
                    if(bAccessibility)
                    {
                        if(pViewShell->IsA(aSwViewTypeId))
                            ((SwView*)pViewShell)->ApplyAccessiblityOptions(*pAccessibilityOptions);
                        else if(pViewShell->IsA(aSwPreViewTypeId))
                            ((SwPagePreView*)pViewShell)->ApplyAccessiblityOptions(*pAccessibilityOptions);
                    }
                    pViewShell->GetWindow()->Invalidate();
                }
            }
            pViewShell = SfxViewShell::GetNext( *pViewShell );
        }
    }
    else if( pBrdCst == pCTLOptions )
    {
        const SfxObjectShell* pObjSh = SfxObjectShell::GetFirst();
        while( pObjSh )
        {
            if( pObjSh->IsA(TYPE(SwDocShell)) )
            {
                const SwDoc* pDoc = ((SwDocShell*)pObjSh)->GetDoc();
                ViewShell* pVSh = 0;
                pDoc->GetEditShell( &pVSh );
                if ( pVSh )
                    pVSh->ChgNumberDigits();
            }
            pObjSh = SfxObjectShell::GetNext(*pObjSh);
        }
    }

}

/* -----------------------------20.02.01 12:43--------------------------------

 ---------------------------------------------------------------------------*/
SwDBConfig* SwModule::GetDBConfig()
{
    if(!pDBConfig)
        pDBConfig = new SwDBConfig;
    return pDBConfig;
}
/* -----------------------------11.04.2002 15:27------------------------------

 ---------------------------------------------------------------------------*/
svtools::ColorConfig& SwModule::GetColorConfig()
{
    if(!pColorConfig)
    {
        pColorConfig = new svtools::ColorConfig;
        SwViewOption::ApplyColorConfigValues(*pColorConfig);
        pColorConfig->AddListener(this);
    }
    return *pColorConfig;
}
/* -----------------------------06.05.2002 09:42------------------------------

 ---------------------------------------------------------------------------*/
SvtAccessibilityOptions& SwModule::GetAccessibilityOptions()
{
    if(!pAccessibilityOptions)
    {
        pAccessibilityOptions = new SvtAccessibilityOptions;
        pAccessibilityOptions->AddListener(this);
    }
    return *pAccessibilityOptions;
}
/* -----------------06.05.2003 14:52-----------------

 --------------------------------------------------*/
SvtCTLOptions& SwModule::GetCTLOptions()
{
    if(!pCTLOptions)
    {
        pCTLOptions = new SvtCTLOptions;
        pCTLOptions->AddListener(this);
    }
    return *pCTLOptions;
}
/* -----------------07.07.2003 09:31-----------------

 --------------------------------------------------*/
SvtUserOptions& SwModule::GetUserOptions()
{
    if(!pUserOptions)
    {
        pUserOptions = new SvtUserOptions;
        pUserOptions->AddListener(this);
    }
    return *pUserOptions;
}
/* -----------------18.07.2003 13:31-----------------

 --------------------------------------------------*/
SvtUndoOptions& SwModule::GetUndoOptions()
{
    if(!pUndoOptions)
    {
        pUndoOptions = new SvtUndoOptions;
        pUndoOptions->AddListener(this);
    }
    return *pUndoOptions;
}
/*-----------------30.01.97 08.30-------------------

--------------------------------------------------*/
const SwMasterUsrPref *SwModule::GetUsrPref(sal_Bool bWeb) const
{
    SwModule* pNonConstModule = (SwModule*)this;
    if(bWeb && !pWebUsrPref)
    {
        // im Load der SwMasterUsrPref wird der SpellChecker gebraucht, dort darf
        // er aber nicht angelegt werden #58256#
        pNonConstModule->pWebUsrPref = new SwMasterUsrPref(TRUE);
    }
    else if(!bWeb && !pUsrPref)
    {
        pNonConstModule->pUsrPref = new SwMasterUsrPref(FALSE);
    }
    return  bWeb ? pWebUsrPref : pUsrPref;
}



void NewXForms( SfxRequest& rReq )
{
    // copied & excerpted from SwModule::InsertLab(..)

    // create new document
    SfxObjectShellRef xDocSh( new SwDocShell( SFX_CREATE_MODE_STANDARD) );
    xDocSh->DoInitNew( 0 );

    // initialize XForms
    static_cast<SwDocShell*>( &xDocSh )->GetDoc()->initXForms( true );

    // load document into frame
    SfxViewFrame::DisplayNewDocument( *xDocSh, rReq );

    // set return value
    rReq.SetReturnValue( SfxVoidItem( rReq.GetSlot() ) );
}<|MERGE_RESOLUTION|>--- conflicted
+++ resolved
@@ -765,49 +765,28 @@
             DELETEZ(pWebToolbarConfig)  ;
             DELETEZ(pAuthorNames)       ;
             DELETEZ(pDBConfig);
-<<<<<<< HEAD
-
-            if (pColorConfig != 0) {
+            if( pColorConfig )
+            {
                 pColorConfig->RemoveListener(this);
                 DELETEZ(pColorConfig);
             }
-            if (pAccessibilityOptions != 0) {
+            if( pAccessibilityOptions )
+            {
                 pAccessibilityOptions->RemoveListener(this);
                 DELETEZ(pAccessibilityOptions);
             }
-            if (pCTLOptions != 0) {
+            if( pCTLOptions )
+            {
                 pCTLOptions->RemoveListener(this);
                 DELETEZ(pCTLOptions);
             }
-            if (pUserOptions != 0) {
+            if( pUserOptions )
+            {
                 pUserOptions->RemoveListener(this);
                 DELETEZ(pUserOptions);
             }
-            if (pUndoOptions != 0) {
-=======
-            if( pColorConfig )
-            {
-                pColorConfig->RemoveListener(this);
-                DELETEZ(pColorConfig);
-            }
-            if( pAccessibilityOptions )
-            {
-                pAccessibilityOptions->RemoveListener(this);
-                DELETEZ(pAccessibilityOptions);
-            }
-            if( pCTLOptions )
-            {
-                pCTLOptions->RemoveListener(this);
-                DELETEZ(pCTLOptions);
-            }
-            if( pUserOptions )
-            {
-                pUserOptions->RemoveListener(this);
-                DELETEZ(pUserOptions);
-            }
             if( pUndoOptions )
             {
->>>>>>> 1d1528ca
                 pUndoOptions->RemoveListener(this);
                 DELETEZ(pUndoOptions);
             }
