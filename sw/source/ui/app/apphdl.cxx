/*************************************************************************
 *
 * DO NOT ALTER OR REMOVE COPYRIGHT NOTICES OR THIS FILE HEADER.
 *
 * Copyright 2008 by Sun Microsystems, Inc.
 *
 * OpenOffice.org - a multi-platform office productivity suite
 *
 * $RCSfile: apphdl.cxx,v $
 * $Revision: 1.68 $
 *
 * This file is part of OpenOffice.org.
 *
 * OpenOffice.org is free software: you can redistribute it and/or modify
 * it under the terms of the GNU Lesser General Public License version 3
 * only, as published by the Free Software Foundation.
 *
 * OpenOffice.org is distributed in the hope that it will be useful,
 * but WITHOUT ANY WARRANTY; without even the implied warranty of
 * MERCHANTABILITY or FITNESS FOR A PARTICULAR PURPOSE.  See the
 * GNU Lesser General Public License version 3 for more details
 * (a copy is included in the LICENSE file that accompanied this code).
 *
 * You should have received a copy of the GNU Lesser General Public License
 * version 3 along with OpenOffice.org.  If not, see
 * <http://www.openoffice.org/license.html>
 * for a copy of the LGPLv3 License.
 *
 ************************************************************************/

// MARKER(update_precomp.py): autogen include statement, do not remove
#include "precompiled_sw.hxx"
#include <hintids.hxx>
#include <tools/urlobj.hxx>

#include <tools/debug.hxx>
#include <tools/link.hxx>

#define _SVSTDARR_STRINGSDTOR
#include <svl/svstdarr.hxx>
#include <svl/urihelper.hxx>
#include <unotools/undoopt.hxx>
#include <unotools/pathoptions.hxx>
#include <svtools/accessibilityoptions.hxx>
#include <sfx2/dispatch.hxx>
#include <sfx2/event.hxx>
#include <sfx2/objitem.hxx>
#include <svx/dataaccessdescriptor.hxx>
#include <svx/srchitem.hxx>
#include <svtools/colorcfg.hxx>
#include <svl/eitem.hxx>
#include <svl/whiter.hxx>
#include <svl/isethint.hxx>
#include <svx/hyprlink.hxx>
#include <sfx2/request.hxx>
#include <sfx2/fcontnr.hxx>
#include <svl/stritem.hxx>
#include <svl/ctloptions.hxx>
#include <unotools/useroptions.hxx>
#include <vcl/msgbox.hxx>
#include <vcl/wrkwin.hxx>
#include <svx/insctrl.hxx>
#include <svx/selctrl.hxx>
#include <com/sun/star/document/UpdateDocMode.hpp>
#include <sfx2/docfile.hxx>
#include <svx/xmlsecctrl.hxx>
#include <navicfg.hxx>

#include <sfx2/objface.hxx>
#include <sfx2/app.hxx>

#include <view.hxx>
#include <pview.hxx>
#include <srcview.hxx>
#include <wrtsh.hxx>
#include <docsh.hxx>
#ifndef _CMDID_H
#include <cmdid.h>          // Funktion-Ids
#endif
#include <initui.hxx>
#include <uitool.hxx>
#include <swmodule.hxx>
#include <wdocsh.hxx>
#include <wview.hxx>
#include <usrpref.hxx>
#include <gloslst.hxx>      // SwGlossaryList
#include <glosdoc.hxx>      // SwGlossaryList
#include <doc.hxx>
#include <cfgitems.hxx>
#include <prtopt.hxx>
#include <modcfg.hxx>
#include <globals.h>        // globale Konstanten z.B.
#ifndef _APP_HRC
#include <app.hrc>
#endif
#include <fontcfg.hxx>
#include <barcfg.hxx>
#include <uinums.hxx>
#include <dbconfig.hxx>
#include <mmconfigitem.hxx>
#include <mailmergechildwindow.hxx>
#include <linguistic/lngprops.hxx>
#include <svx/unolingu.hxx>
#include <com/sun/star/beans/XMultiPropertySet.hpp>
#include <com/sun/star/beans/XFastPropertySet.hpp>
#include <com/sun/star/beans/XPropertyState.hpp>
#include <com/sun/star/beans/XPropertyStateChangeListener.hpp>
#include <com/sun/star/beans/PropertyAttribute.hpp>
#include <com/sun/star/beans/XPropertyAccess.hpp>
#include <com/sun/star/beans/XPropertyContainer.hpp>
#include <com/sun/star/container/XChild.hpp>
#include <com/sun/star/sdbc/XConnection.hpp>
#include <com/sun/star/sdbc/XDataSource.hpp>
#include <swabstdlg.hxx>


#include <vcl/status.hxx>

#include "salhelper/simplereferenceobject.hxx"
#include "rtl/ref.hxx"

#include <unomid.h>

using namespace ::com::sun::star;

/*--------------------------------------------------------------------
    Beschreibung: Slotmaps fuer Methoden der Applikation
 --------------------------------------------------------------------*/


// hier werden die SlotID's included
// siehe Idl-File
//
#define SwModule
#define ViewSettings
#define WebViewSettings
#define PrintSettings
#define _ExecAddress ExecOther
#define _StateAddress StateOther
#include <sfx2/msg.hxx>
#include <svx/svxslots.hxx>
#include "swslots.hxx"
#include <cfgid.h>

#include <shells.hrc>

SFX_IMPL_INTERFACE( SwModule, SfxModule, SW_RES(RID_SW_NAME) )
{
    SFX_CHILDWINDOW_REGISTRATION(SvxHyperlinkDlgWrapper::GetChildWindowId());
    SFX_STATUSBAR_REGISTRATION(SW_RES(CFG_STATUSBAR));
    SFX_OBJECTBAR_REGISTRATION( SFX_OBJECTBAR_APPLICATION |
            SFX_VISIBILITY_DESKTOP | SFX_VISIBILITY_STANDARD | SFX_VISIBILITY_CLIENT | SFX_VISIBILITY_VIEWER,
            SW_RES(RID_MODULE_TOOLBOX) );
}


/*--------------------------------------------------------------------
    Beschreibung: Andere States
 --------------------------------------------------------------------*/


void SwModule::StateOther(SfxItemSet &rSet)
{
    SfxWhichIter aIter(rSet);
    sal_uInt16 nWhich = aIter.FirstWhich();

    SwView* pActView = ::GetActiveView();
    sal_Bool bWebView = 0 != PTR_CAST(SwWebView, pActView);

    while(nWhich)
    {
        switch(nWhich)
        {
            case FN_BUSINESS_CARD:
            case FN_LABEL:
            case FN_ENVELOP:
            {
                sal_Bool bDisable = sal_False;
                SfxViewShell* pCurrView = SfxViewShell::Current();
                if( !pCurrView || (pCurrView && !pCurrView->ISA(SwView)) )
                    bDisable = sal_True;
                SwDocShell *pDocSh = (SwDocShell*) SfxObjectShell::Current();
                if ( bDisable ||
                    (pDocSh &&    (pDocSh->IsReadOnly() ||
                                  pDocSh->GetCreateMode() == SFX_CREATE_MODE_EMBEDDED)) )
                    rSet.DisableItem( nWhich );

            }
            break;
            case FN_XFORMS_INIT:
                // slot is always active!
                break;
            case FN_EDIT_FORMULA:
                {
                    SwWrtShell* pSh = 0;
                    int nSelection = 0;
                    if( pActView )
                        pSh = &pActView->GetWrtShell();
                    if( pSh )
                        nSelection = pSh->GetSelectionType();

                    if( (pSh && pSh->HasSelection()) ||
                        !(nSelection & (nsSelectionType::SEL_TXT | nsSelectionType::SEL_TBL)))
                        rSet.DisableItem(nWhich);
                }
            break;
            case SID_ATTR_METRIC:
                rSet.Put( SfxUInt16Item( SID_ATTR_METRIC, static_cast< UINT16 >(::GetDfltMetric(bWebView))));
            break;
            case FN_SET_MODOPT_TBLNUMFMT:
                rSet.Put( SfxBoolItem( nWhich, pModuleConfig->
                                            IsInsTblFormatNum( bWebView )));
            break;
            default:
                DBG_ERROR("::StateOther: default");
        }
        nWhich = aIter.NextWhich();
    }
}

/*-- 06.04.2004 15:21:43---------------------------------------------------

  -----------------------------------------------------------------------*/
SwView* lcl_LoadDoc(SwView* pView, const String& rURL)
{
    SwView* pNewView = 0;
    if(rURL.Len())
    {
        SfxStringItem aURL(SID_FILE_NAME, rURL);
        SfxStringItem aTargetFrameName( SID_TARGETNAME, String::CreateFromAscii("_blank") );
        SfxBoolItem aHidden( SID_HIDDEN, TRUE );
        SfxStringItem aReferer(SID_REFERER, pView->GetDocShell()->GetTitle());
        SfxObjectItem* pItem = (SfxObjectItem*)pView->GetViewFrame()->GetDispatcher()->
                Execute(SID_OPENDOC, SFX_CALLMODE_SYNCHRON,
                            &aURL, &aHidden, &aReferer, &aTargetFrameName, 0L);
        SfxShell* pShell = pItem ? pItem->GetShell() : 0;

        if(pShell)
        {
            SfxViewShell* pViewShell = pShell->GetViewShell();
            if(pViewShell)
            {
                if( pViewShell->ISA(SwView) )
                {
                    pNewView = PTR_CAST(SwView,pViewShell);
                    pNewView->GetViewFrame()->GetFrame()->Appear();
                }
                else
                {
                    pViewShell->GetViewFrame()->DoClose();
                }
            }
        }
    }
    else
    {
        SfxStringItem aFactory(SID_NEWDOCDIRECT, SwDocShell::Factory().GetFilterContainer()->GetName());
        const SfxFrameItem* pItem = (SfxFrameItem*)
                            pView->GetViewFrame()->GetDispatcher()->Execute(SID_NEWDOCDIRECT,
                                SFX_CALLMODE_SYNCHRON, &aFactory, 0L);
        SfxFrame* pFrm = pItem ? pItem->GetFrame() : 0;
        SfxViewFrame* pFrame = pFrm ? pFrm->GetCurrentViewFrame() : 0;
        pNewView = pFrame ? PTR_CAST(SwView, pFrame->GetViewShell()) : 0;
    }

    return pNewView;
}
/*--------------------------------------------------------------------
    Beschreibung:   Felddialog starten
 --------------------------------------------------------------------*/

void NewXForms( SfxRequest& rReq ); // implementation: below

namespace
{

class SwMailMergeWizardExecutor : public salhelper::SimpleReferenceObject
{
    SwView*                  m_pView;       // never owner
    SwView*                  m_pView2Close; // never owner
    SwMailMergeConfigItem*   m_pMMConfig;   // sometimes owner
    AbstractMailMergeWizard* m_pWizard;     // always owner

    DECL_LINK( EndDialogHdl, AbstractMailMergeWizard* );
    DECL_LINK( DestroyDialogHdl, AbstractMailMergeWizard* );
    DECL_LINK( DestroyWizardHdl, AbstractMailMergeWizard* );
    DECL_LINK( CancelHdl, AbstractMailMergeWizard* );
    DECL_LINK( CloseFrameHdl, AbstractMailMergeWizard* );

    void ExecutionFinished( bool bDeleteConfigItem );
    void ExecuteWizard();

public:
    SwMailMergeWizardExecutor();
    ~SwMailMergeWizardExecutor();

    void ExecuteMailMergeWizard( const SfxItemSet * pArgs );
};

SwMailMergeWizardExecutor::SwMailMergeWizardExecutor()
    : m_pView( 0 ),
      m_pView2Close( NULL ),
      m_pMMConfig( 0 ),
      m_pWizard( 0 )
{
}

SwMailMergeWizardExecutor::~SwMailMergeWizardExecutor()
{
    DBG_ASSERT( m_pWizard == 0, "SwMailMergeWizardExecutor: m_pWizard must be Null!" );
    DBG_ASSERT( m_pMMConfig == 0, "SwMailMergeWizardExecutor: m_pMMConfig must be Null!" );
}

void SwMailMergeWizardExecutor::ExecuteMailMergeWizard( const SfxItemSet * pArgs )
{
    if ( m_pView )
    {
        DBG_ERROR( "SwMailMergeWizardExecutor::ExecuteMailMergeWizard: Already executing the wizard!" );
        return;
    }

    m_pView = ::GetActiveView(); // not owner!
    DBG_ASSERT(m_pView, "no current view?");
    if(m_pView)
    {
        // keep self alive until done.
        acquire();

        // if called from the child window - get the config item and close the ChildWindow, then restore
        // the wizard
        SwMailMergeChildWindow* pChildWin =
            static_cast<SwMailMergeChildWindow*>(m_pView->GetViewFrame()->GetChildWindow(FN_MAILMERGE_CHILDWINDOW));
        bool bRestoreWizard = false;
        sal_uInt16 nRestartPage = 0;
        if(pChildWin && pChildWin->IsVisible())
        {
            m_pMMConfig = m_pView->GetMailMergeConfigItem();
            nRestartPage = m_pView->GetMailMergeRestartPage();
            if(m_pView->IsMailMergeSourceView())
                m_pMMConfig->SetSourceView( m_pView );
            m_pView->SetMailMergeConfigItem(0, 0, sal_True);
            SfxViewFrame* pViewFrame = m_pView->GetViewFrame();
            pViewFrame->ShowChildWindow(FN_MAILMERGE_CHILDWINDOW, FALSE);
            DBG_ASSERT(m_pMMConfig, "no MailMergeConfigItem available");
            bRestoreWizard = true;
        }
        // to make it bullet proof ;-)
        if(!m_pMMConfig)
        {
            m_pMMConfig = new SwMailMergeConfigItem;
            m_pMMConfig->SetSourceView(m_pView);

            //set the first used database as default source on the config item
            const SfxPoolItem* pItem = 0;
            if(pArgs && SFX_ITEM_SET == pArgs->GetItemState(
                   FN_PARAM_DATABASE_PROPERTIES, sal_False, &pItem))
            {
                //mailmerge has been called from the database beamer
                uno::Sequence< beans::PropertyValue> aDBValues;
                if(static_cast<const SfxUsrAnyItem*>(pItem)->GetValue() >>= aDBValues)
                {
                    SwDBData aDBData;
                    svx::ODataAccessDescriptor aDescriptor(aDBValues);
                    aDescriptor[svx::daDataSource]   >>= aDBData.sDataSource;
                    aDescriptor[svx::daCommand]      >>= aDBData.sCommand;
                    aDescriptor[svx::daCommandType]  >>= aDBData.nCommandType;

                    uno::Sequence< uno::Any >                   aSelection;
                    uno::Reference< sdbc::XConnection>          xConnection;
                    uno::Reference< sdbc::XDataSource>          xSource;
                    uno::Reference< sdbcx::XColumnsSupplier>    xColumnsSupplier;
                    if ( aDescriptor.has(svx::daSelection) )
                        aDescriptor[svx::daSelection] >>= aSelection;
                    if ( aDescriptor.has(svx::daConnection) )
                        aDescriptor[svx::daConnection] >>= xConnection;
                    uno::Reference<container::XChild> xChild(xConnection, uno::UNO_QUERY);
                    if(xChild.is())
                        xSource = uno::Reference<sdbc::XDataSource>(
                            xChild->getParent(), uno::UNO_QUERY);
                    m_pMMConfig->SetCurrentConnection(
                        xSource, SharedConnection( xConnection, SharedConnection::NoTakeOwnership ),
                        xColumnsSupplier, aDBData);
                }
            }
            else
            {
                SvStringsDtor aDBNameList(5, 1);
                SvStringsDtor aAllDBNames(5, 5);
                m_pView->GetWrtShell().GetAllUsedDB( aDBNameList, &aAllDBNames );
                if(aDBNameList.Count())
                {
                    String sDBName = *aDBNameList[0];
                    SwDBData aDBData;
                    aDBData.sDataSource = sDBName.GetToken(0, DB_DELIM);
                    aDBData.sCommand = sDBName.GetToken(1, DB_DELIM);
                    aDBData.nCommandType = sDBName.GetToken(2, DB_DELIM ).ToInt32();
                    //set the currently used database for the wizard
                    m_pMMConfig->SetCurrentDBData( aDBData );
                }
            }
        }

        SwAbstractDialogFactory* pFact = SwAbstractDialogFactory::Create();
        m_pWizard = pFact->CreateMailMergeWizard(*m_pView, *m_pMMConfig);

        if(bRestoreWizard)
        {
            m_pWizard->ShowPage( nRestartPage );
        }

        ExecuteWizard();
    }
}

void SwMailMergeWizardExecutor::ExecutionFinished( bool bDeleteConfigItem )
{
    m_pMMConfig->Commit();
    if ( bDeleteConfigItem ) // owner?
        delete m_pMMConfig;

    m_pMMConfig = 0;

    // release/destroy asynchronously
    Application::PostUserEvent( LINK( this, SwMailMergeWizardExecutor, DestroyDialogHdl ) );
}

void SwMailMergeWizardExecutor::ExecuteWizard()
{
    m_pWizard->StartExecuteModal(
        LINK( this, SwMailMergeWizardExecutor, EndDialogHdl ) );
}

#if OSL_DEBUG_LEVEL > 1
IMPL_LINK( SwMailMergeWizardExecutor, EndDialogHdl, AbstractMailMergeWizard*, pDialog )
#else
IMPL_LINK( SwMailMergeWizardExecutor, EndDialogHdl, AbstractMailMergeWizard*, EMPTYARG )
#endif
{
#if OSL_DEBUG_LEVEL > 1
    DBG_ASSERT( pDialog == m_pWizard, "wrong dialog passed to EndDialogHdl!" );
    (void) pDialog;
#endif

    long nRet = m_pWizard->GetResult();
    sal_uInt16 nRestartPage = m_pWizard->GetRestartPage();

    switch ( nRet )
    {
    case RET_LOAD_DOC:
        {
            SwView* pNewView = lcl_LoadDoc(m_pView, m_pWizard->GetReloadDocument());

            // destroy wizard asynchronously
            Application::PostUserEvent(
                LINK( this, SwMailMergeWizardExecutor, DestroyWizardHdl ), m_pWizard );

            SwAbstractDialogFactory* pFact = SwAbstractDialogFactory::Create();
            if(pNewView)
            {
                m_pView = pNewView;
                m_pMMConfig->DocumentReloaded();
                //new source view!
                m_pMMConfig->SetSourceView( m_pView );
                m_pWizard = pFact->CreateMailMergeWizard(*m_pView, *m_pMMConfig);
                m_pWizard->ShowPage( nRestartPage );
            }
            else
            {
                m_pWizard = pFact->CreateMailMergeWizard(*m_pView, *m_pMMConfig);
            }

            // execute the wizard again
            ExecuteWizard();
            break;
        }
    case RET_TARGET_CREATED:
        {
            SwView* pTargetView = m_pMMConfig->GetTargetView();
            uno::Reference< frame::XFrame > xFrame =
                m_pView->GetViewFrame()->GetFrame()->GetFrameInterface();
            xFrame->getContainerWindow()->setVisible(sal_False);
            DBG_ASSERT(pTargetView, "No target view has been created");
            if(pTargetView)
            {
                // destroy wizard asynchronously
                Application::PostUserEvent(
                    LINK( this, SwMailMergeWizardExecutor, DestroyWizardHdl ), m_pWizard );

                SwAbstractDialogFactory* pFact = SwAbstractDialogFactory::Create();
                m_pWizard = pFact->CreateMailMergeWizard(*pTargetView, *m_pMMConfig);
                m_pWizard->ShowPage( nRestartPage );

                // execute the wizard again
                ExecuteWizard();
            }
            else
            {
                //should not happen - just in case no target view has been created
                ExecutionFinished( true );
            }
            break;
        }
    case RET_EDIT_DOC:
    case RET_EDIT_RESULT_DOC:
        {
            //create a non-modal dialog that allows to return to the wizard
            //the ConfigItem ownership moves to this dialog
            bool bResult = nRet == RET_EDIT_RESULT_DOC && m_pMMConfig->GetTargetView();
            SwView* pTempView = bResult ? m_pMMConfig->GetTargetView() : m_pMMConfig->GetSourceView();
            pTempView->SetMailMergeConfigItem(m_pMMConfig, m_pWizard->GetRestartPage(), !bResult);
            SfxViewFrame* pViewFrame = pTempView->GetViewFrame();
            pViewFrame->GetDispatcher()->Execute(
                FN_MAILMERGE_CHILDWINDOW, SFX_CALLMODE_SYNCHRON);
            ExecutionFinished( false );
            break;
        }
    case RET_REMOVE_TARGET:
        {
            SwView* pTargetView = m_pMMConfig->GetTargetView();
            SwView* pSourceView = m_pMMConfig->GetSourceView();
            DBG_ASSERT(pTargetView && pSourceView, "source or target view not available" );
            if(pTargetView && pSourceView)
            {
                m_pView2Close = pTargetView;
                pTargetView->GetViewFrame()->GetTopViewFrame()->GetWindow().Hide();
                pSourceView->GetViewFrame()->GetFrame()->AppearWithUpdate();
                // the current view has be be set when the target is destroyed
                m_pView = pSourceView;
                m_pMMConfig->SetTargetView(0);

                // destroy wizard asynchronously
                Application::PostUserEvent(
                    LINK( this, SwMailMergeWizardExecutor, CloseFrameHdl ), m_pWizard );

                SwAbstractDialogFactory* pFact = SwAbstractDialogFactory::Create();
                m_pWizard = pFact->CreateMailMergeWizard(*pSourceView, *m_pMMConfig);
                m_pWizard->ShowPage( nRestartPage );

                // execute the wizard again
                ExecuteWizard();
            }
            else
            {
                //should not happen - just in case no target view has been created
                ExecutionFinished( true );
            }
            break;
        }
    case RET_CANCEL:
        {
            // close frame and destroy wizard asynchronously
            Application::PostUserEvent(
                LINK( this, SwMailMergeWizardExecutor, CancelHdl ), m_pWizard );
            break;
        }
    default: //finish
        {
            SwView* pSourceView = m_pMMConfig->GetSourceView();
            if(pSourceView)
            {
                SwDocShell* pDocShell = pSourceView->GetDocShell();
                if(pDocShell->HasName() && !pDocShell->IsModified())
                    m_pMMConfig->GetSourceView()->GetViewFrame()->DoClose();
                else
                    m_pMMConfig->GetSourceView()->GetViewFrame()->GetFrame()->Appear();
            }
            ExecutionFinished( true );
            break;
        }

    } // switch

    return 0L;
}

IMPL_LINK( SwMailMergeWizardExecutor, DestroyDialogHdl, AbstractMailMergeWizard*, EMPTYARG )
{
    delete m_pWizard;
    m_pWizard = 0;

    release();
    return 0L;
}

IMPL_LINK( SwMailMergeWizardExecutor, DestroyWizardHdl, AbstractMailMergeWizard*, pDialog )
{
    delete pDialog;
    return 0L;
}

IMPL_LINK( SwMailMergeWizardExecutor, CancelHdl, AbstractMailMergeWizard*, EMPTYARG )
{
    if(m_pMMConfig->GetTargetView())
    {
        m_pMMConfig->GetTargetView()->GetViewFrame()->DoClose();
        m_pMMConfig->SetTargetView(0);
    }
    if(m_pMMConfig->GetSourceView())
        m_pMMConfig->GetSourceView()->GetViewFrame()->GetFrame()->AppearWithUpdate();

    m_pMMConfig->Commit();
    delete m_pMMConfig;
    m_pMMConfig = 0;
    // m_pWizard already deleted by closing the target view
    m_pWizard = 0;
    release();

    return 0L;
}

IMPL_LINK( SwMailMergeWizardExecutor, CloseFrameHdl, AbstractMailMergeWizard*, EMPTYARG )
{
    if ( m_pView2Close )
    {
        m_pView2Close->GetViewFrame()->DoClose();
        m_pView2Close = NULL;
    }

    return 0L;
}

} // namespace

void SwModule::ExecOther(SfxRequest& rReq)
{
    const SfxItemSet *pArgs = rReq.GetArgs();
    const SfxPoolItem* pItem = 0;

    sal_uInt16 nWhich = rReq.GetSlot();
    switch (nWhich)
    {
        case FN_ENVELOP:
            InsertEnv( rReq );
            break;

        case FN_BUSINESS_CARD:
        case FN_LABEL:
            InsertLab(rReq, nWhich == FN_LABEL);
            break;

        case FN_XFORMS_INIT:
            NewXForms( rReq );
            break;

        case SID_ATTR_METRIC:
        if(pArgs && SFX_ITEM_SET == pArgs->GetItemState(nWhich, sal_False, &pItem))
        {
            FieldUnit eUnit = (FieldUnit)((const SfxUInt16Item*)pItem)->GetValue();
            switch( eUnit )
            {
                case FUNIT_MM:
                case FUNIT_CM:
                case FUNIT_INCH:
                case FUNIT_PICA:
                case FUNIT_POINT:
                {
                    SwView* pActView = ::GetActiveView();
                    sal_Bool bWebView = 0 != PTR_CAST(SwWebView, pActView);
                    ::SetDfltMetric(eUnit, bWebView);
                }
                break;
                default:;//prevent warning
            }
        }
        break;

        case FN_SET_MODOPT_TBLNUMFMT:
            {
                sal_Bool bWebView = 0 != PTR_CAST(SwWebView, ::GetActiveView() ),
                     bSet;

                if( pArgs && SFX_ITEM_SET == pArgs->GetItemState(
                        nWhich, sal_False, &pItem ))
                    bSet = ((SfxBoolItem*)pItem)->GetValue();
                else
                    bSet = !pModuleConfig->IsInsTblFormatNum( bWebView );

                pModuleConfig->SetInsTblFormatNum( bWebView, bSet );
            }
            break;
        case FN_MAILMERGE_WIZARD:
        {
            rtl::Reference< SwMailMergeWizardExecutor > xEx( new SwMailMergeWizardExecutor );
            xEx->ExecuteMailMergeWizard( pArgs );
        }
        break;
    }
}

/*--------------------------------------------------------------------
    Beschreibung: Notifies abfangen
 --------------------------------------------------------------------*/


    // Hint abfangen fuer DocInfo
void SwModule::Notify( SfxBroadcaster& /*rBC*/, const SfxHint& rHint )
{
    if( rHint.ISA( SfxEventHint ) )
    {
        SfxEventHint& rEvHint = (SfxEventHint&) rHint;
        SwDocShell* pDocSh = PTR_CAST( SwDocShell, rEvHint.GetObjShell() );
        if( pDocSh )
        {
            SwWrtShell* pWrtSh = pDocSh ? pDocSh->GetWrtShell() : 0;
            switch( rEvHint.GetEventId() )
            {
/*          MA 07. Mar. 96: UpdateInputFlds() nur noch bei Dokument neu.
                                (Und bei Einfuegen Textbaust.)
                case SFX_EVENT_OPENDOC:
                // dann am aktuellen Dokument die Input-Fedler updaten
                if( pWrtSh )
                    pWrtSh->UpdateInputFlds();
                break;
*/
            case SFX_EVENT_CREATEDOC:
                // alle FIX-Date/Time Felder auf akt. setzen
                if( pWrtSh )
                {
                    SFX_ITEMSET_ARG( pDocSh->GetMedium()->GetItemSet(), pUpdateDocItem, SfxUInt16Item, SID_UPDATEDOCMODE, sal_False);
                    sal_Bool bUpdateFields = sal_True;
                    if( pUpdateDocItem &&  pUpdateDocItem->GetValue() == document::UpdateDocMode::NO_UPDATE)
                        bUpdateFields = sal_False;
                    pWrtSh->SetFixFields();
                    if(bUpdateFields)
                    {
                        pWrtSh->UpdateInputFlds();

                        // Sind Datenbankfelder enthalten?
                        // Erstmal alle verwendeten Datenbanken holen
                        SwDoc *pDoc = pDocSh->GetDoc();
                        SvStringsDtor aDBNameList;
                        pDoc->GetAllUsedDB( aDBNameList );
                        sal_uInt16 nCount = aDBNameList.Count();
                        if (nCount)
                        {   // Datenbankbeamer oeffnen
                            ShowDBObj(pWrtSh->GetView(), pDoc->GetDBData());
                        }
                    }
                }
                break;
            }
        }
    }
    else if(rHint.ISA(SfxItemSetHint))
    {
        if( SFX_ITEM_SET == ((SfxItemSetHint&)rHint).GetItemSet().GetItemState(SID_ATTR_PATHNAME))
        {
            ::GetGlossaries()->UpdateGlosPath( sal_False );
            SwGlossaryList* pList = ::GetGlossaryList();
            if(pList->IsActive())
                pList->Update();
        }
    }
    else if(rHint.ISA(SfxSimpleHint))
    {
        USHORT nHintId = ((SfxSimpleHint&)rHint).GetId();
        if(SFX_HINT_DEINITIALIZING == nHintId)
        {
            DELETEZ(pWebUsrPref);
            DELETEZ(pUsrPref)   ;
            DELETEZ(pModuleConfig);
            DELETEZ(pPrtOpt)      ;
            DELETEZ(pWebPrtOpt)   ;
            DELETEZ(pChapterNumRules);
            DELETEZ(pStdFontConfig)     ;
            DELETEZ(pNavigationConfig)  ;
            DELETEZ(pToolbarConfig)     ;
            DELETEZ(pWebToolbarConfig)  ;
            DELETEZ(pAuthorNames)       ;
            DELETEZ(pDBConfig);
<<<<<<< HEAD
            pColorConfig->RemoveListener(this);
            DELETEZ(pColorConfig);
            pAccessibilityOptions->RemoveListener(this);
            DELETEZ(pAccessibilityOptions);
            pCTLOptions->RemoveListener(this);
            DELETEZ(pCTLOptions);
            pUserOptions->RemoveListener(this);
            DELETEZ(pUserOptions);
            pUndoOptions->RemoveListener(this);
=======
            if ( pColorConfig )
                pColorConfig->RemoveListener(this);
            DELETEZ(pColorConfig);
            if ( pAccessibilityOptions )
                pAccessibilityOptions->RemoveListener(this);
            DELETEZ(pAccessibilityOptions);
            if ( pCTLOptions )
                pCTLOptions->RemoveListener(this);
            DELETEZ(pCTLOptions);
            if ( pUserOptions )
                pUserOptions->RemoveListener(this);
            DELETEZ(pUserOptions);
            if ( pUndoOptions )
                pUndoOptions->RemoveListener(this);
>>>>>>> ad3524ad
            DELETEZ(pUndoOptions);
        }
    }
}

void SwModule::ConfigurationChanged( utl::ConfigurationBroadcaster* pBrdCst, sal_uInt32 )
{
    if( pBrdCst == pUserOptions )
    {
        bAuthorInitialised = FALSE;
    }
    else if( pBrdCst == pUndoOptions )
    {
        const int nNew = GetUndoOptions().GetUndoCount();
        const int nOld = SwEditShell::GetUndoActionCount();
        if(!nNew || !nOld)
        {
            sal_Bool bUndo = nNew != 0;
            //ueber DocShells iterieren und Undo umschalten

            TypeId aType(TYPE(SwDocShell));
            SwDocShell* pDocShell = (SwDocShell*)SfxObjectShell::GetFirst(&aType);
            while( pDocShell )
            {
                pDocShell->GetDoc()->DoUndo( bUndo );
                pDocShell = (SwDocShell*)SfxObjectShell::GetNext(*pDocShell, &aType);
            }
        }
        SwEditShell::SetUndoActionCount( static_cast< USHORT >(nNew));
    }
    else if ( pBrdCst == pColorConfig || pBrdCst == pAccessibilityOptions )
    {
        sal_Bool bAccessibility = sal_False;
        if( pBrdCst == pColorConfig )
            SwViewOption::ApplyColorConfigValues(*pColorConfig);
        else
            bAccessibility = sal_True;

        //invalidate all edit windows
        const TypeId aSwViewTypeId = TYPE(SwView);
        const TypeId aSwPreViewTypeId = TYPE(SwPagePreView);
        const TypeId aSwSrcViewTypeId = TYPE(SwSrcView);
        SfxViewShell* pViewShell = SfxViewShell::GetFirst();
        while(pViewShell)
        {
            if(pViewShell->GetWindow())
            {
                if((pViewShell->IsA(aSwViewTypeId) ||
                    pViewShell->IsA(aSwPreViewTypeId) ||
                    pViewShell->IsA(aSwSrcViewTypeId)))
                {
                    if(bAccessibility)
                    {
                        if(pViewShell->IsA(aSwViewTypeId))
                            ((SwView*)pViewShell)->ApplyAccessiblityOptions(*pAccessibilityOptions);
                        else if(pViewShell->IsA(aSwPreViewTypeId))
                            ((SwPagePreView*)pViewShell)->ApplyAccessiblityOptions(*pAccessibilityOptions);
                    }
                    pViewShell->GetWindow()->Invalidate();
                }
            }
            pViewShell = SfxViewShell::GetNext( *pViewShell );
        }
    }
    else if( pBrdCst == pCTLOptions )
    {
        const SfxObjectShell* pObjSh = SfxObjectShell::GetFirst();
        while( pObjSh )
        {
            if( pObjSh->IsA(TYPE(SwDocShell)) )
            {
                const SwDoc* pDoc = ((SwDocShell*)pObjSh)->GetDoc();
                ViewShell* pVSh = 0;
                pDoc->GetEditShell( &pVSh );
                if ( pVSh )
                    pVSh->ChgNumberDigits();
            }
            pObjSh = SfxObjectShell::GetNext(*pObjSh);
        }
    }

}

/* -----------------------------20.02.01 12:43--------------------------------

 ---------------------------------------------------------------------------*/
SwDBConfig* SwModule::GetDBConfig()
{
    if(!pDBConfig)
        pDBConfig = new SwDBConfig;
    return pDBConfig;
}
/* -----------------------------11.04.2002 15:27------------------------------

 ---------------------------------------------------------------------------*/
svtools::ColorConfig& SwModule::GetColorConfig()
{
    if(!pColorConfig)
    {
        pColorConfig = new svtools::ColorConfig;
        SwViewOption::ApplyColorConfigValues(*pColorConfig);
        pColorConfig->AddListener(this);
    }
    return *pColorConfig;
}
/* -----------------------------06.05.2002 09:42------------------------------

 ---------------------------------------------------------------------------*/
SvtAccessibilityOptions& SwModule::GetAccessibilityOptions()
{
    if(!pAccessibilityOptions)
    {
        pAccessibilityOptions = new SvtAccessibilityOptions;
        pAccessibilityOptions->AddListener(this);
    }
    return *pAccessibilityOptions;
}
/* -----------------06.05.2003 14:52-----------------

 --------------------------------------------------*/
SvtCTLOptions& SwModule::GetCTLOptions()
{
    if(!pCTLOptions)
    {
        pCTLOptions = new SvtCTLOptions;
        pCTLOptions->AddListener(this);
    }
    return *pCTLOptions;
}
/* -----------------07.07.2003 09:31-----------------

 --------------------------------------------------*/
SvtUserOptions& SwModule::GetUserOptions()
{
    if(!pUserOptions)
    {
        pUserOptions = new SvtUserOptions;
        pUserOptions->AddListener(this);
    }
    return *pUserOptions;
}
/* -----------------18.07.2003 13:31-----------------

 --------------------------------------------------*/
SvtUndoOptions& SwModule::GetUndoOptions()
{
    if(!pUndoOptions)
    {
        pUndoOptions = new SvtUndoOptions;
        pUndoOptions->AddListener(this);
    }
    return *pUndoOptions;
}
/*-----------------30.01.97 08.30-------------------

--------------------------------------------------*/
const SwMasterUsrPref *SwModule::GetUsrPref(sal_Bool bWeb) const
{
    SwModule* pNonConstModule = (SwModule*)this;
    if(bWeb && !pWebUsrPref)
    {
        // im Load der SwMasterUsrPref wird der SpellChecker gebraucht, dort darf
        // er aber nicht angelegt werden #58256#
        pNonConstModule->pWebUsrPref = new SwMasterUsrPref(TRUE);
    }
    else if(!bWeb && !pUsrPref)
    {
        pNonConstModule->pUsrPref = new SwMasterUsrPref(FALSE);
    }
    return  bWeb ? pWebUsrPref : pUsrPref;
}



void NewXForms( SfxRequest& rReq )
{
    // copied & excerpted from SwModule::InsertLab(..)

    // create new document
    SfxObjectShellRef xDocSh( new SwDocShell( SFX_CREATE_MODE_STANDARD) );
    xDocSh->DoInitNew( 0 );

    // initialize XForms
    static_cast<SwDocShell*>( &xDocSh )->GetDoc()->initXForms( true );

    // put document into frame
    const SfxItemSet* pArgs = rReq.GetArgs();
    DBG_ASSERT( pArgs, "no arguments in SfxRequest");
    if( pArgs != NULL )
    {
        const SfxPoolItem* pFrameItem = NULL;
        pArgs->GetItemState( SID_DOCFRAME, FALSE, &pFrameItem );
        if( pFrameItem != NULL )
        {
            SfxFrame* pFrame =
                static_cast<const SfxFrameItem*>( pFrameItem )->GetFrame();
            DBG_ASSERT( pFrame != NULL, "no frame?" );
            pFrame->InsertDocument( xDocSh );
        }
    }

    // set return value
    rReq.SetReturnValue( SfxVoidItem( rReq.GetSlot() ) );
}<|MERGE_RESOLUTION|>--- conflicted
+++ resolved
@@ -768,17 +768,6 @@
             DELETEZ(pWebToolbarConfig)  ;
             DELETEZ(pAuthorNames)       ;
             DELETEZ(pDBConfig);
-<<<<<<< HEAD
-            pColorConfig->RemoveListener(this);
-            DELETEZ(pColorConfig);
-            pAccessibilityOptions->RemoveListener(this);
-            DELETEZ(pAccessibilityOptions);
-            pCTLOptions->RemoveListener(this);
-            DELETEZ(pCTLOptions);
-            pUserOptions->RemoveListener(this);
-            DELETEZ(pUserOptions);
-            pUndoOptions->RemoveListener(this);
-=======
             if ( pColorConfig )
                 pColorConfig->RemoveListener(this);
             DELETEZ(pColorConfig);
@@ -793,7 +782,6 @@
             DELETEZ(pUserOptions);
             if ( pUndoOptions )
                 pUndoOptions->RemoveListener(this);
->>>>>>> ad3524ad
             DELETEZ(pUndoOptions);
         }
     }
