--- conflicted
+++ resolved
@@ -626,13 +626,8 @@
             ScopedVclPtrInstance< SfxPasswordDialog > aPasswdDlg( pParent );
             aPasswdDlg->SetMinLen( 1 );
             if(!aPasswd.getLength())
-<<<<<<< HEAD
-                aPasswdDlg.ShowExtras(SfxShowExtras::CONFIRM);
-            if (aPasswdDlg.Execute())
-=======
-                aPasswdDlg->ShowExtras(SHOWEXTRAS_CONFIRM);
+                aPasswdDlg->ShowExtras(SfxShowExtras::CONFIRM);
             if (aPasswdDlg->Execute())
->>>>>>> 0cde74f7
             {
                 sal_uInt16 nOn = nsRedlineMode_t::REDLINE_ON;
                 OUString sNewPasswd( aPasswdDlg->GetPassword() );
