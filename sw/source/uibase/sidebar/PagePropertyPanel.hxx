/* -*- Mode: C++; tab-width: 4; indent-tabs-mode: nil; c-basic-offset: 4 -*- */
/*
 * This file is part of the LibreOffice project.
 *
 * This Source Code Form is subject to the terms of the Mozilla Public
 * License, v. 2.0. If a copy of the MPL was not distributed with this
 * file, You can obtain one at http://mozilla.org/MPL/2.0/.
 *
 * This file incorporates work covered by the following license notice:
 *
 *   Licensed to the Apache Software Foundation (ASF) under one or more
 *   contributor license agreements. See the NOTICE file distributed
 *   with this work for additional information regarding copyright
 *   ownership. The ASF licenses this file to you under the Apache
 *   License, Version 2.0 (the "License"); you may not use this file
 *   except in compliance with the License. You may obtain a copy of
 *   the License at http://www.apache.org/licenses/LICENSE-2.0 .
 */
#ifndef INCLUDED_SW_SOURCE_UIBASE_SIDEBAR_PAGEPROPERTYPANEL_HXX
#define INCLUDED_SW_SOURCE_UIBASE_SIDEBAR_PAGEPROPERTYPANEL_HXX

#include <com/sun/star/frame/XFrame.hpp>
#include <com/sun/star/document/XUndoManager.hpp>

#include <svx/sidebar/Popup.hxx>
#include <svx/sidebar/PanelLayout.hxx>

#include <sfx2/sidebar/ControllerItem.hxx>

namespace svx { namespace sidebar {
    class PopupControl;
} }

#include <i18nutil/paper.hxx>

#include <svx/pageitem.hxx>
#include <svx/rulritem.hxx>
#include <editeng/sizeitem.hxx>

#include <vcl/ctrl.hxx>
#include <vcl/fixed.hxx>
#include <vcl/button.hxx>
#include <vcl/toolbox.hxx>
#include <vcl/lstbox.hxx>
#include <vcl/field.hxx>
#include <svl/intitem.hxx>

#include <boost/scoped_ptr.hpp>


namespace sw { namespace sidebar {

    class PagePropertyPanel
        : public PanelLayout,
          public ::sfx2::sidebar::ControllerItem::ItemUpdateReceiverInterface
    {
    public:
        static VclPtr<vcl::Window> Create(
            vcl::Window* pParent,
            const ::com::sun::star::uno::Reference< ::com::sun::star::frame::XFrame>& rxFrame,
            SfxBindings* pBindings );

        // interface of ::sfx2::sidebar::ControllerItem::ItemUpdateReceiverInterface
        virtual void NotifyItemUpdate(
            const sal_uInt16 nSId,
            const SfxItemState eState,
            const SfxPoolItem* pState,
            const bool bIsEnabled) SAL_OVERRIDE;

        SfxBindings* GetBindings() const
        {
            return mpBindings;
        }

        VclPtr<::svx::sidebar::PopupControl> CreatePageOrientationControl( ::svx::sidebar::PopupContainer* pParent );
        void ExecuteOrientationChange( const bool bLandscape );
        void ClosePageOrientationPopup();

        VclPtr<::svx::sidebar::PopupControl> CreatePageMarginControl( ::svx::sidebar::PopupContainer* pParent );
        void ExecuteMarginLRChange(
            const long nPageLeftMargin,
            const long nPageRightMargin );
        void ExecuteMarginULChange(
            const long nPageTopMargin,
            const long nPageBottomMargin );
        void ExecutePageLayoutChange( const bool bMirrored );
        void ClosePageMarginPopup();

        VclPtr<::svx::sidebar::PopupControl> CreatePageSizeControl( ::svx::sidebar::PopupContainer* pParent );
        void ExecuteSizeChange( const Paper ePaper );
        void ClosePageSizePopup();

        VclPtr<::svx::sidebar::PopupControl> CreatePageColumnControl( ::svx::sidebar::PopupContainer* pParent );
        void ExecuteColumnChange( const sal_uInt16 nColumnType );
        void ClosePageColumnPopup();

        void StartUndo();
        void EndUndo();

        PagePropertyPanel(
            vcl::Window* pParent,
            const ::com::sun::star::uno::Reference< ::com::sun::star::frame::XFrame>& rxFrame,
            SfxBindings* pBindings );
<<<<<<< HEAD
        virtual ~PagePropertyPanel();
=======
    private:
        virtual ~PagePropertyPanel();
        virtual void dispose() SAL_OVERRIDE;
>>>>>>> 0cde74f7

        SfxBindings* mpBindings;

        // toolboxes - on click open corresponding popup
        VclPtr<ToolBox>                mpToolBoxOrientation;
        VclPtr<ToolBox>                mpToolBoxMargin;
        VclPtr<ToolBox>                mpToolBoxSize;
        VclPtr<ToolBox>                mpToolBoxColumn;

        Image*                  maImgSize;
        Image*                  maImgSize_L;
        Image                   mImgPortrait;
        Image                   mImgLandscape;
        Image                   mImgNarrow;
        Image                   mImgNormal;
        Image                   mImgWide;
        Image                   mImgMirrored;
        Image                   mImgMarginCustom;
        Image                   mImgNarrow_L;
        Image                   mImgNormal_L;
        Image                   mImgWide_L;
        Image                   mImgMirrored_L;
        Image                   mImgMarginCustom_L;
        Image                   mImgA3;
        Image                   mImgA4;
        Image                   mImgA5;
        Image                   mImgB4;
        Image                   mImgB5;
        Image                   mImgC5;
        Image                   mImgLetter;
        Image                   mImgLegal;
        Image                   mImgSizeNone;
        Image                   mImgA3_L;
        Image                   mImgA4_L;
        Image                   mImgA5_L;
        Image                   mImgB4_L;
        Image                   mImgB5_L;
        Image                   mImgC5_L;
        Image                   mImgLetter_L;
        Image                   mImgLegal_L;
        Image                   mImgSizeNone_L;
        Image                   mImgColumn1;
        Image                   mImgColumn2;
        Image                   mImgColumn3;
        Image                   mImgLeft;
        Image                   mImgRight;
        Image                   mImgColumnNone;
        Image                   mImgColumn1_L;
        Image                   mImgColumn2_L;
        Image                   mImgColumn3_L;
        Image                   mImgLeft_L;
        Image                   mImgRight_L;
        Image                   mImgColumnNone_L;

        // item keeping the following page style attributes:
        // - page orientation
        // - page usage - only left, only right, both, mirrored
        // item also hold the numbering type for the page style which should
        // be kept stable.
        ::boost::scoped_ptr<SvxPageItem> mpPageItem;

        // item keeping the page style's left and right margins
        ::boost::scoped_ptr<SvxLongLRSpaceItem> mpPageLRMarginItem;
        // item keeping the page style's top and bottom margins
        ::boost::scoped_ptr<SvxLongULSpaceItem> mpPageULMarginItem;

        // item keeping the page style's page size
        ::boost::scoped_ptr<SvxSizeItem> mpPageSizeItem;
        // Paper corresponding to the page style's page size
        Paper mePaper;

        // item keeping the page column type
        ::boost::scoped_ptr<SfxInt16Item> mpPageColumnTypeItem;

        FieldUnit           meFUnit;
        SfxMapUnit          meUnit;

        // controller items
        ::sfx2::sidebar::ControllerItem m_aSwPagePgULControl;
        ::sfx2::sidebar::ControllerItem m_aSwPagePgLRControl;
        ::sfx2::sidebar::ControllerItem m_aSwPagePgSizeControl;
        ::sfx2::sidebar::ControllerItem m_aSwPagePgControl;
        ::sfx2::sidebar::ControllerItem m_aSwPageColControl;
        ::sfx2::sidebar::ControllerItem m_aSwPagePgMetricControl;

        // popups
        ::svx::sidebar::Popup maOrientationPopup;
        ::svx::sidebar::Popup maMarginPopup;
        ::svx::sidebar::Popup maSizePopup;
        ::svx::sidebar::Popup maColumnPopup;

        const css::uno::Reference< css::document::XUndoManager > mxUndoManager;

        bool mbInvalidateSIDAttrPageOnSIDAttrPageSizeNotify;

        // handler for popup toolboxes to show the popups
        DECL_LINK(ClickOrientationHdl, ToolBox* );
        DECL_LINK(ClickMarginHdl, ToolBox* );
        DECL_LINK(ClickSizeHdl, ToolBox* );
        DECL_LINK(ClickColumnHdl, ToolBox* );

        void Initialize();

        void MetricState( SfxItemState eState, const SfxPoolItem* pState );

        // helper to adjust popup toolbox' images
        void ChangeMarginImage();
        void ChangeSizeImage();
        void ChangeColumnImage( const sal_uInt16 nColumnType );

    };

} } // end of namespace ::sw::sidebar

#endif

/* vim:set shiftwidth=4 softtabstop=4 expandtab: */<|MERGE_RESOLUTION|>--- conflicted
+++ resolved
@@ -101,13 +101,9 @@
             vcl::Window* pParent,
             const ::com::sun::star::uno::Reference< ::com::sun::star::frame::XFrame>& rxFrame,
             SfxBindings* pBindings );
-<<<<<<< HEAD
-        virtual ~PagePropertyPanel();
-=======
     private:
         virtual ~PagePropertyPanel();
         virtual void dispose() SAL_OVERRIDE;
->>>>>>> 0cde74f7
 
         SfxBindings* mpBindings;
 
