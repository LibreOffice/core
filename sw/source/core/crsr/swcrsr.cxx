--- conflicted
+++ resolved
@@ -322,15 +322,9 @@
                 const SvxProtectItem& rProtect = pFmt->GetProtect();
                 if( rProtect.IsCntntProtected() )
                 {
-<<<<<<< HEAD
-                    const SwFmtCntnt& rCntnt = pFmt->GetCntnt(FALSE);
+                    const SwFmtCntnt& rCntnt = pFmt->GetCntnt(sal_False);
                     OSL_ENSURE( rCntnt.GetCntntIdx(), "wo ist der SectionNode?" );
-                    ULONG nIdx = rCntnt.GetCntntIdx()->GetIndex();
-=======
-                    const SwFmtCntnt& rCntnt = pFmt->GetCntnt(sal_False);
-                    ASSERT( rCntnt.GetCntntIdx(), "wo ist der SectionNode?" );
                     sal_uLong nIdx = rCntnt.GetCntntIdx()->GetIndex();
->>>>>>> 20529755
                     if( nSttIdx <= nIdx && nEndIdx >= nIdx )
                     {
                         // ist es keine gelinkte Section, dann kann sie auch
@@ -1396,7 +1390,7 @@
                 GetMark()->nContent = rEnd.nContent;
                 GetMark()->nContent--; //Don't select the end delimiter
             }
-            bRet = TRUE;
+            bRet = sal_True;
         }
         else
         {
@@ -1411,16 +1405,12 @@
             {
                 GetPoint()->nContent = (xub_StrLen)aBndry.endPos;
                 if( !IsSelOvr() )
-<<<<<<< HEAD
                 {
                     SetMark();
                     GetMark()->nContent = (xub_StrLen)aBndry.startPos;
                     if( !IsSelOvr() )
-                        bRet = TRUE;
+                        bRet = sal_True;
                 }
-=======
-                    bRet = sal_True;
->>>>>>> 20529755
             }
         }
     }
@@ -1844,13 +1834,8 @@
             // has more than one paragraph. If we want to go down, we have to
             // set the point to the last frame in the table box. This is
             // only necessary if we do not already have a table selection
-<<<<<<< HEAD
-            const SwStartNode* pTblNd = GetNode( TRUE )->FindTableBoxStartNode();
+            const SwStartNode* pTblNd = GetNode( sal_True )->FindTableBoxStartNode();
             OSL_ENSURE( pTblNd, "pTblCrsr without SwTableNode?" );
-=======
-            const SwStartNode* pTblNd = GetNode( sal_True )->FindTableBoxStartNode();
-            ASSERT( pTblNd, "pTblCrsr without SwTableNode?" )
->>>>>>> 20529755
 
             if ( pTblNd ) // safety first
             {
@@ -2111,17 +2096,7 @@
                        nsSwCursorSelOverFlags::SELOVER_CHANGEPOS );
 }
 
-<<<<<<< HEAD
 void SwCursor::RestoreSavePos()
-=======
-/*
-    sal_Bool MoveTable( SwWhichTable, SwPosTable );
-    sal_Bool MoveColumn( SwWhichColumn, SwPosColumn );
-    sal_Bool MoveRegion( SwWhichRegion, SwPosRegion );
-*/
-
-void SwCursor::RestoreSavePos()     // Point auf die SavePos setzen
->>>>>>> 20529755
 {
     if( pSavePos )
     {
@@ -2150,18 +2125,14 @@
 {
     sal_uLong nIdx = pSrch->GetIndex();
 
-<<<<<<< HEAD
-    USHORT nO = rTmp.Count();
-=======
-    sal_uInt16 nO = rTmp.Count(), nM, nU = 0;
->>>>>>> 20529755
+    sal_uInt16 nO = rTmp.Count();
     if( nO > 0 )
     {
         nO--;
-        USHORT nU = 0;
+        sal_uInt16 nU = 0;
         while( nU <= nO )
         {
-            USHORT nM = nU + ( nO - nU ) / 2;
+            sal_uInt16 nM = nU + ( nO - nU ) / 2;
             if( rTmp[ nM ]->GetSttNd() == pSrch )
             {
                 rFndPos = nM;
