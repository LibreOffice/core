--- conflicted
+++ resolved
@@ -127,18 +127,10 @@
     sal_Bool bFlyLock   :1; //  Stop positioning of at-character flyframes
 
     //Prueft ob Vorwaertsfluss noch Sinn macht Endloswanderschaften (unterbinden)
-<<<<<<< HEAD
-    inline BOOL IsFwdMoveAllowed();
+    inline sal_Bool IsFwdMoveAllowed();
     // #i44049# - method <CalcCntnt(..)> has to check this property.
     friend void CalcCntnt( SwLayoutFrm *pLay, bool bNoColl, bool bNoCalcFollow );
-    BOOL IsKeepFwdMoveAllowed();    //Wie oben, Move fuer Keep.
-=======
-    inline sal_Bool IsFwdMoveAllowed();
-    // --> OD 2005-03-08 #i44049# - method <CalcCntnt(..)> has to check this property.
-    friend void CalcCntnt( SwLayoutFrm *pLay, bool bNoColl, bool bNoCalcFollow );
-    // <--
     sal_Bool IsKeepFwdMoveAllowed();    //Wie oben, Move fuer Keep.
->>>>>>> 20529755
 
     //Prueft ob ein Obj das Umlauf wuenscht ueberlappt.
     //eine Null bedeutet, kein Objekt ueberlappt,
@@ -202,13 +194,7 @@
 
         #i11860# - add 3rd parameter <_bConsiderGrid> to get
         the upper space with and without considering the page grid
-<<<<<<< HEAD
-        (default value: <TRUE>)
-=======
         (default value: <sal_True>)
-
-        @author ?
->>>>>>> 20529755
     */
     SwTwips CalcUpperSpace( const SwBorderAttrs *pAttrs = NULL,
                             const SwFrm* pPr = NULL,
