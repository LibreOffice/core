--- conflicted
+++ resolved
@@ -36,25 +36,14 @@
 #include <editeng/fhgtitem.hxx>
 #include <doc.hxx>          // fuer GetAttrPool
 #include <fmtcol.hxx>
-<<<<<<< HEAD
-#include <fmtcolfunc.hxx> // #i71574#
-=======
 #include <fmtcolfunc.hxx>
->>>>>>> f6c76470
 #include <hints.hxx>
 #include <calc.hxx>
 #include <node.hxx>
 #include <numrule.hxx>
 #include <paratr.hxx>
-<<<<<<< HEAD
-
-//--> #outlinelevel added by zhaojianwei
-#include <svl/intitem.hxx>
-//<--end
-=======
 #include <switerator.hxx>
 #include <svl/intitem.hxx>
->>>>>>> f6c76470
 
 TYPEINIT1( SwTxtFmtColl, SwFmtColl );
 TYPEINIT1( SwGrfFmtColl, SwFmtColl );
@@ -685,16 +674,9 @@
     mbAssignedToOutlineStyle = true;
     SetAttrOutlineLevel(nAssignedListLevel+1);
 
-<<<<<<< HEAD
     // #i100277#
-    SwClientIter aIter( *this );
-    SwTxtFmtColl* pDerivedTxtFmtColl =
-                dynamic_cast<SwTxtFmtColl*>(aIter.First( TYPE( SwTxtFmtColl ) ));
-=======
-    // --> OD 2009-03-18 #i100277#
     SwIterator<SwTxtFmtColl,SwFmtColl> aIter( *this );
     SwTxtFmtColl* pDerivedTxtFmtColl = aIter.First();
->>>>>>> f6c76470
     while ( pDerivedTxtFmtColl != 0 )
     {
         if ( !pDerivedTxtFmtColl->IsAssignedToListLevelOfOutlineStyle() )
