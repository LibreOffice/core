--- conflicted
+++ resolved
@@ -440,17 +440,11 @@
                     & rEnd = &rStt == rPam.GetPoint() ? *rPam.GetMark()
                                                       : *rPam.GetPoint();
     if( !GetNodes().GetOutLineNds().Count() || !nOffset ||
-<<<<<<< HEAD
-        rStt.nNode.GetIndex() < aNodes.GetEndOfExtras().GetIndex() ||
-        rEnd.nNode.GetIndex() < aNodes.GetEndOfExtras().GetIndex() )
-        return sal_False;
-=======
         (rStt.nNode.GetIndex() < GetNodes().GetEndOfExtras().GetIndex()) ||
         (rEnd.nNode.GetIndex() < GetNodes().GetEndOfExtras().GetIndex()))
     {
-        return FALSE;
-    }
->>>>>>> 5b7dc4c9
+        return sal_False;
+    }
 
     sal_uInt16 nAktPos = 0;
     SwNodeIndex aSttRg( rStt.nNode ), aEndRg( rEnd.nNode );
@@ -2365,13 +2359,8 @@
     }
 
     SwUndoMoveNum* pUndo = 0;
-<<<<<<< HEAD
     sal_uLong nMoved = 0;
-    if( DoesUndo() )
-=======
-    ULONG nMoved = 0;
     if (GetIDocumentUndoRedo().DoesUndo())
->>>>>>> 5b7dc4c9
     {
         pUndo = new SwUndoMoveNum( rPam, nOffset, bIsOutlMv );
         nMoved = rPam.End()->nNode.GetIndex() - rPam.Start()->nNode.GetIndex() + 1;
