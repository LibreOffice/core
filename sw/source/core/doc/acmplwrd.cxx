/* -*- Mode: C++; tab-width: 4; indent-tabs-mode: nil; c-basic-offset: 4 -*- */
/*************************************************************************
 *
 * DO NOT ALTER OR REMOVE COPYRIGHT NOTICES OR THIS FILE HEADER.
 *
 * Copyright 2000, 2010 Oracle and/or its affiliates.
 *
 * OpenOffice.org - a multi-platform office productivity suite
 *
 * This file is part of OpenOffice.org.
 *
 * OpenOffice.org is free software: you can redistribute it and/or modify
 * it under the terms of the GNU Lesser General Public License version 3
 * only, as published by the Free Software Foundation.
 *
 * OpenOffice.org is distributed in the hope that it will be useful,
 * but WITHOUT ANY WARRANTY; without even the implied warranty of
 * MERCHANTABILITY or FITNESS FOR A PARTICULAR PURPOSE.  See the
 * GNU Lesser General Public License version 3 for more details
 * (a copy is included in the LICENSE file that accompanied this code).
 *
 * You should have received a copy of the GNU Lesser General Public License
 * version 3 along with OpenOffice.org.  If not, see
 * <http://www.openoffice.org/license.html>
 * for a copy of the LGPLv3 License.
 *
 ************************************************************************/

// MARKER(update_precomp.py): autogen include statement, do not remove
#include "precompiled_sw.hxx"


#include <tools/urlobj.hxx>
#include <hintids.hxx>
#include <hints.hxx>
#include <unotools/transliterationwrapper.hxx>
#include <acmplwrd.hxx>
#include <doc.hxx>
#include <ndindex.hxx>
#include <docary.hxx>
#include <ndtxt.hxx>
#include <pam.hxx>
#include <pagedesc.hxx>
#include <poolfmt.hxx>
#include <calbck.hxx>
#include <editeng/svxacorr.hxx>

#include <editeng/acorrcfg.hxx>
#include <sfx2/docfile.hxx>
#include <docsh.hxx>

#include <vector>

class SwAutoCompleteClient : public SwClient
{
    SwAutoCompleteWord* pAutoCompleteWord;
    SwDoc*              pDoc;
#if OSL_DEBUG_LEVEL > 1
    static sal_uLong nSwAutoCompleteClientCount;
#endif
public:
    SwAutoCompleteClient(SwAutoCompleteWord& rToTell, SwDoc& rSwDoc);
    SwAutoCompleteClient(const SwAutoCompleteClient& rClient);
    ~SwAutoCompleteClient();

    SwAutoCompleteClient& operator=(const SwAutoCompleteClient& rClient);

    const SwDoc& GetDoc(){return *pDoc;}
#if OSL_DEBUG_LEVEL > 1
    static sal_uLong GetElementCount() {return nSwAutoCompleteClientCount;}
#endif
protected:
    virtual void Modify( const SfxPoolItem* pOld, const SfxPoolItem *pNew);
};

typedef std::vector<SwAutoCompleteClient> SwAutoCompleteClientVector;

class SwAutoCompleteWord_Impl
{
    SwAutoCompleteClientVector  aClientVector;
    SwAutoCompleteWord&         rAutoCompleteWord;
public:
    SwAutoCompleteWord_Impl(SwAutoCompleteWord& rParent) :
        rAutoCompleteWord(rParent){}
    void AddDocument(SwDoc& rDoc);
    void RemoveDocument(const SwDoc& rDoc);
};

typedef const SwDoc* SwDocPtr;
typedef std::vector<SwDocPtr> SwDocPtrVector;
class SwAutoCompleteString : public String
{
#if OSL_DEBUG_LEVEL > 1
    static sal_uLong nSwAutoCompleteStringCount;
#endif
    SwDocPtrVector aSourceDocs;
    public:
        SwAutoCompleteString(const String& rStr, xub_StrLen nPos, xub_StrLen nLen);

        ~SwAutoCompleteString();
        void        AddDocument(const SwDoc& rDoc);
        //returns true if last document reference has been removed
        sal_Bool     RemoveDocument(const SwDoc& rDoc);
#if OSL_DEBUG_LEVEL > 1
    static sal_uLong GetElementCount() {return nSwAutoCompleteStringCount;}
#endif
};
#if OSL_DEBUG_LEVEL > 1
    sal_uLong SwAutoCompleteClient::nSwAutoCompleteClientCount = 0;
    sal_uLong SwAutoCompleteString::nSwAutoCompleteStringCount = 0;
#endif

SwAutoCompleteClient::SwAutoCompleteClient(SwAutoCompleteWord& rToTell, SwDoc& rSwDoc) :
        pAutoCompleteWord(&rToTell),
        pDoc(&rSwDoc)
{
    pDoc->GetPageDescFromPool(RES_POOLPAGE_STANDARD)->Add(this);
#if OSL_DEBUG_LEVEL > 1
    ++nSwAutoCompleteClientCount;
#endif
}

SwAutoCompleteClient::SwAutoCompleteClient(const SwAutoCompleteClient& rClient) :
    SwClient(),
    pAutoCompleteWord(rClient.pAutoCompleteWord),
    pDoc(rClient.pDoc)
{
    pDoc->GetPageDescFromPool(RES_POOLPAGE_STANDARD)->Add(this);
#if OSL_DEBUG_LEVEL > 1
    ++nSwAutoCompleteClientCount;
#endif
}

SwAutoCompleteClient::~SwAutoCompleteClient()
{
#if OSL_DEBUG_LEVEL > 1
    --nSwAutoCompleteClientCount;
#endif
}

SwAutoCompleteClient& SwAutoCompleteClient::operator=(const SwAutoCompleteClient& rClient)
{
    pAutoCompleteWord = rClient.pAutoCompleteWord;
    pDoc = rClient.pDoc;
    if(rClient.GetRegisteredIn())
        ((SwModify*)rClient.GetRegisteredIn())->Add(this);
    else if(GetRegisteredIn())
        GetRegisteredInNonConst()->Remove(this);
    return *this;
}

<<<<<<< HEAD
void SwAutoCompleteClient::Modify(SfxPoolItem *pOld, SfxPoolItem *)
=======
 ---------------------------------------------------------------------------*/
void SwAutoCompleteClient::Modify( const SfxPoolItem* pOld, const SfxPoolItem *)
>>>>>>> f6c76470
{
    switch( pOld ? pOld->Which() : 0 )
    {
    case RES_REMOVE_UNO_OBJECT:
    case RES_OBJECTDYING:
        if( (void*)GetRegisteredIn() == ((SwPtrMsgPoolItem *)pOld)->pObject )
            ((SwModify*)GetRegisteredIn())->Remove(this);
            pAutoCompleteWord->DocumentDying(*pDoc);
        break;

    }
}

void SwAutoCompleteWord_Impl::AddDocument(SwDoc& rDoc)
{
    SwAutoCompleteClientVector::iterator aIt;
    for(aIt = aClientVector.begin(); aIt != aClientVector.end(); ++aIt)
    {
        if(&aIt->GetDoc() == &rDoc)
            return;
    }
    aClientVector.push_back(SwAutoCompleteClient(rAutoCompleteWord, rDoc));
}

void SwAutoCompleteWord_Impl::RemoveDocument(const SwDoc& rDoc)
{
    SwAutoCompleteClientVector::iterator aIt;
    for(aIt = aClientVector.begin(); aIt != aClientVector.end(); ++aIt)
    {
        if(&aIt->GetDoc() == &rDoc)
        {
            aClientVector.erase(aIt);
            return;
        }
    }
}

SwAutoCompleteString::SwAutoCompleteString(const String& rStr, xub_StrLen nPos, xub_StrLen nLen) :
            String( rStr, nPos, nLen )
{
#if OSL_DEBUG_LEVEL > 1
    ++nSwAutoCompleteStringCount;
#endif
}

SwAutoCompleteString::~SwAutoCompleteString()
{
#if OSL_DEBUG_LEVEL > 1
    --nSwAutoCompleteStringCount;
#endif
}

void SwAutoCompleteString::AddDocument(const SwDoc& rDoc)
{
    SwDocPtrVector::iterator aIt;
    for(aIt = aSourceDocs.begin(); aIt != aSourceDocs.end(); ++aIt)
    {
        if(*aIt == &rDoc)
            return;
    }
    SwDocPtr pNew = &rDoc;
    aSourceDocs.push_back(pNew);
}

sal_Bool SwAutoCompleteString::RemoveDocument(const SwDoc& rDoc)
{
    SwDocPtrVector::iterator aIt;
    for(aIt = aSourceDocs.begin(); aIt != aSourceDocs.end(); ++aIt)
    {
        if(*aIt == &rDoc)
        {
            aSourceDocs.erase(aIt);
            return !aSourceDocs.size();
        }
    }
    return sal_False;
}

SwAutoCompleteWord::SwAutoCompleteWord( sal_uInt16 nWords, sal_uInt16 nMWrdLen )
    : aWordLst( 0, 255 ), aLRULst( 0, 255 ),
    pImpl(new SwAutoCompleteWord_Impl(*this)),
    nMaxCount( nWords ),
    nMinWrdLen( nMWrdLen ),
    bLockWordLst( sal_False )
{
}

SwAutoCompleteWord::~SwAutoCompleteWord()
{
    for(sal_uInt16 nPos = aWordLst.Count(); nPos; nPos--)
    {
        SwAutoCompleteString* pCurrent = (SwAutoCompleteString*)aWordLst[ nPos - 1 ];
        aWordLst.Remove( nPos - 1 );
        delete pCurrent;
    }
    delete pImpl;
#if OSL_DEBUG_LEVEL > 1
    sal_uLong nStrings = SwAutoCompleteString::GetElementCount();
    sal_uLong nClients = SwAutoCompleteClient::GetElementCount();
    OSL_ENSURE(!nStrings && !nClients, "AutoComplete: clients or string count mismatch");
#endif
}

sal_Bool SwAutoCompleteWord::InsertWord( const String& rWord, SwDoc& rDoc )
{
    SwDocShell* pDocShell = rDoc.GetDocShell();
    SfxMedium* pMedium = pDocShell ? pDocShell->GetMedium() : 0;
    // strings from help module should not be added
    if( pMedium )
    {
        const INetURLObject& rURL = pMedium->GetURLObject();
        if ( rURL.GetProtocol() == INET_PROT_VND_SUN_STAR_HELP )
            return sal_False;
    }

    String aNewWord(rWord);
    aNewWord.EraseAllChars( CH_TXTATR_INWORD );
    aNewWord.EraseAllChars( CH_TXTATR_BREAKWORD );

    pImpl->AddDocument(rDoc);
    sal_Bool bRet = sal_False;
    xub_StrLen nWrdLen = aNewWord.Len();
    while( nWrdLen && '.' == aNewWord.GetChar( nWrdLen-1 ))
        --nWrdLen;

    if( !bLockWordLst && nWrdLen >= nMinWrdLen )
    {
        SwAutoCompleteString* pAutoString;
        StringPtr pNew = pAutoString = new SwAutoCompleteString( aNewWord, 0, nWrdLen );
        pAutoString->AddDocument(rDoc);
        sal_uInt16 nInsPos;
        if( aWordLst.Insert( pNew, nInsPos ) )
        {
            bRet = sal_True;
            if( aLRULst.Count() < nMaxCount )
                aLRULst.Insert( pNew, 0 );
            else
            {
                // der letzte muss entfernt werden
                // damit der neue vorne Platz hat
                String* pDel = (String*)aLRULst[ nMaxCount - 1 ];

                void** ppData = (void**)aLRULst.GetData();
                memmove( ppData+1, ppData, (nMaxCount - 1) * sizeof( void* ));
                *ppData = pNew;

                aWordLst.Remove( pDel );
                delete (SwAutoCompleteString*)pDel;
            }
        }
        else
        {
            delete (SwAutoCompleteString*)pNew;
            // dann aber auf jedenfall nach "oben" moven
            pNew = aWordLst[ nInsPos ];

            //add the document to the already inserted string
            SwAutoCompleteString* pCurrent = (SwAutoCompleteString*)pNew;
            pCurrent->AddDocument(rDoc);

            nInsPos = aLRULst.GetPos( (void*)pNew );
            OSL_ENSURE( USHRT_MAX != nInsPos, "String nicht gefunden" );
            if( nInsPos )
            {
                void** ppData = (void**)aLRULst.GetData();
                memmove( ppData+1, ppData, nInsPos * sizeof( void* ) );
                *ppData = pNew;
            }
        }
    }
    return bRet;
}

void SwAutoCompleteWord::SetMaxCount( sal_uInt16 nNewMax )
{
    if( nNewMax < nMaxCount && aLRULst.Count() > nNewMax )
    {
        // dann die unten ueberhaengenden entfernen
        sal_uInt16 nLRUIndex = nNewMax-1;
        while( nNewMax < aWordLst.Count() && nLRUIndex < aLRULst.Count())
        {
            sal_uInt16 nPos = aWordLst.GetPos( (String*)aLRULst[ nLRUIndex++ ] );
            OSL_ENSURE( USHRT_MAX != nPos, "String nicht gefunden" );
            void * pDel = aWordLst[nPos];
            aWordLst.Remove(nPos);
            delete (SwAutoCompleteString*)pDel;
        }
        aLRULst.Remove( nNewMax-1, aLRULst.Count() - nNewMax );
    }
    nMaxCount = nNewMax;
}

void SwAutoCompleteWord::SetMinWordLen( sal_uInt16 n )
{
    // will man wirklich alle Worte, die kleiner als die neue Min Laenge
    // sind entfernen?
    // JP 02.02.99 - erstmal nicht.

    // JP 11.03.99 - mal testhalber eingebaut
    if( n < nMinWrdLen )
    {
        for( sal_uInt16 nPos = 0; nPos < aWordLst.Count(); ++nPos  )
            if( aWordLst[ nPos ]->Len() < n )
            {
                void* pDel = aWordLst[ nPos ];
                aWordLst.Remove(nPos);

                sal_uInt16 nDelPos = aLRULst.GetPos( pDel );
                OSL_ENSURE( USHRT_MAX != nDelPos, "String nicht gefunden" );
                aLRULst.Remove( nDelPos );
                --nPos;
                delete (SwAutoCompleteString*)pDel;
            }
    }

    nMinWrdLen = n;
}

sal_Bool SwAutoCompleteWord::GetRange( const String& rWord, sal_uInt16& rStt,
                                    sal_uInt16& rEnd ) const
{
    const StringPtr pStr = (StringPtr)&rWord;
    aWordLst.Seek_Entry( pStr, &rStt );
    rEnd = rStt;

    const ::utl::TransliterationWrapper& rSCmp = GetAppCmpStrIgnore();
    while( rEnd < aWordLst.Count() && rSCmp.isMatch( rWord, *aWordLst[ rEnd ]))
        ++rEnd;

    return rStt < rEnd;
}

void SwAutoCompleteWord::CheckChangedList( const SvStringsISortDtor& rNewLst )
{
    sal_uInt16 nMyLen = aWordLst.Count(), nNewLen = rNewLst.Count();
    sal_uInt16 nMyPos = 0, nNewPos = 0;

    for( ; nMyPos < nMyLen && nNewPos < nNewLen; ++nMyPos, ++nNewPos )
    {
        const StringPtr pStr = rNewLst[ nNewPos ];
        while( aWordLst[ nMyPos ] != pStr )
        {
            void* pDel = aWordLst[ nMyPos ];
            aWordLst.Remove(nMyPos);

            sal_uInt16 nPos = aLRULst.GetPos( pDel );
            OSL_ENSURE( USHRT_MAX != nPos, "String nicht gefunden" );
            aLRULst.Remove( nPos );
            delete (SwAutoCompleteString*)pDel;
            if( nMyPos >= --nMyLen )
                break;
        }
    }
    //remove the elements at the end of the array
    if( nMyPos < nMyLen )
    {
        //clear LRU array first then delete the string object
        for( ; nNewPos < nMyLen; ++nNewPos )
        {
            void* pDel = aWordLst[ nNewPos ];
            sal_uInt16 nPos = aLRULst.GetPos( pDel );
            OSL_ENSURE( USHRT_MAX != nPos, "String nicht gefunden" );
            aLRULst.Remove( nPos );
            delete (SwAutoCompleteString*)pDel;
        }
        //remove from array
        aWordLst.Remove( nMyPos, nMyLen - nMyPos );
    }
}

void SwAutoCompleteWord::DocumentDying(const SwDoc& rDoc)
{
    pImpl->RemoveDocument(rDoc);

    SvxAutoCorrect* pACorr = SvxAutoCorrCfg::Get()->GetAutoCorrect();
    const sal_Bool bDelete = !pACorr->GetSwFlags().bAutoCmpltKeepList;
    for(sal_uInt16 nPos = aWordLst.Count(); nPos; nPos--)
    {
        SwAutoCompleteString* pCurrent = (SwAutoCompleteString*)aWordLst[ nPos - 1 ];
        if(pCurrent->RemoveDocument(rDoc) && bDelete)
        {
            aWordLst.Remove( nPos - 1 );
            sal_uInt16 nLRUPos = aLRULst.GetPos( (void*)pCurrent );
            DBG_ASSERT(nLRUPos < USHRT_MAX, "word not found in LRU list" );
            aLRULst.Remove( nLRUPos );
            delete pCurrent;
        }
    }
}

/* vim:set shiftwidth=4 softtabstop=4 expandtab: */<|MERGE_RESOLUTION|>--- conflicted
+++ resolved
@@ -149,12 +149,7 @@
     return *this;
 }
 
-<<<<<<< HEAD
-void SwAutoCompleteClient::Modify(SfxPoolItem *pOld, SfxPoolItem *)
-=======
- ---------------------------------------------------------------------------*/
 void SwAutoCompleteClient::Modify( const SfxPoolItem* pOld, const SfxPoolItem *)
->>>>>>> f6c76470
 {
     switch( pOld ? pOld->Which() : 0 )
     {
