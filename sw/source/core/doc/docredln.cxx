/*************************************************************************
 *
 * DO NOT ALTER OR REMOVE COPYRIGHT NOTICES OR THIS FILE HEADER.
 *
 * Copyright 2008 by Sun Microsystems, Inc.
 *
 * OpenOffice.org - a multi-platform office productivity suite
 *
 * $RCSfile: docredln.cxx,v $
 * $Revision: 1.51.122.1 $
 *
 * This file is part of OpenOffice.org.
 *
 * OpenOffice.org is free software: you can redistribute it and/or modify
 * it under the terms of the GNU Lesser General Public License version 3
 * only, as published by the Free Software Foundation.
 *
 * OpenOffice.org is distributed in the hope that it will be useful,
 * but WITHOUT ANY WARRANTY; without even the implied warranty of
 * MERCHANTABILITY or FITNESS FOR A PARTICULAR PURPOSE.  See the
 * GNU Lesser General Public License version 3 for more details
 * (a copy is included in the LICENSE file that accompanied this code).
 *
 * You should have received a copy of the GNU Lesser General Public License
 * version 3 along with OpenOffice.org.  If not, see
 * <http://www.openoffice.org/license.html>
 * for a copy of the LGPLv3 License.
 *
 ************************************************************************/

// MARKER(update_precomp.py): autogen include statement, do not remove
#include "precompiled_sw.hxx"


#include <hintids.hxx>
#include <tools/shl.hxx>
#ifndef _SFX_ITEMITER_HXX //autogen
#include <svl/itemiter.hxx>
#endif
#include <sfx2/app.hxx>
#include <svx/colritem.hxx>
#include <svx/udlnitem.hxx>
#include <svx/crsditem.hxx>
#include <swmodule.hxx>
#include <doc.hxx>
#include <docary.hxx>
#include <ndtxt.hxx>
#include <redline.hxx>
#include <swundo.hxx>
#include <undobj.hxx>
#include <pamtyp.hxx>
#include <poolfmt.hxx>
#include <viewsh.hxx>
#include <rootfrm.hxx>

#include <comcore.hrc>

using namespace com::sun::star;

TYPEINIT1(SwRedlineHint, SfxHint);

#ifndef DBG_UTIL

    #define _CHECK_REDLINE( pDoc )
    #define _DEBUG_REDLINE( pDoc )

#else

#define _ERROR_PREFIX "redline table corrupted: "

    // helper function for lcl_CheckRedline
    // 1. make sure that pPos->nContent points into pPos->nNode
    //    (or into the 'special' no-content-node-IndexReg)
    // 2. check that position is valid and doesn't point behind text
    void lcl_CheckPosition( const SwPosition* pPos )
    {
        SwPosition aComparePos( *pPos );
        aComparePos.nContent.Assign(
            aComparePos.nNode.GetNode().GetCntntNode(), 0 );
        DBG_ASSERT( pPos->nContent.GetIdxReg() ==
                    aComparePos.nContent.GetIdxReg(),
                    _ERROR_PREFIX "illegal position" );

        SwTxtNode* pTxtNode = pPos->nNode.GetNode().GetTxtNode();
        if( pTxtNode == NULL )
        {
            DBG_ASSERT( pPos->nContent == 0,
                        _ERROR_PREFIX "non-text-node with content" );
        }
        else
        {
            DBG_ASSERT( pPos->nContent >= 0  &&
                        pPos->nContent <= pTxtNode->Len(),
                        _ERROR_PREFIX "index behind text" );
        }
    }

    void lcl_CheckPam( const SwPaM* pPam )
    {
        DBG_ASSERT( pPam != NULL, _ERROR_PREFIX "illegal argument" );
        lcl_CheckPosition( pPam->GetPoint() );
        lcl_CheckPosition( pPam->GetMark() );
    }

    // check validity of the redline table. Checks redline bounds, and make
    // sure the redlines are sorted and non-overlapping.
    void lcl_CheckRedline( const SwDoc* pDoc )
    {
        const SwRedlineTbl& rTbl = pDoc->GetRedlineTbl();

        // verify valid redline positions
        for( USHORT i = 0; i < rTbl.Count(); ++i )
            lcl_CheckPam( rTbl[ i ] );

        for( USHORT j = 0; j < rTbl.Count(); ++j )
        {
            // check for empty redlines
            DBG_ASSERT( ( *(rTbl[j]->GetPoint()) != *(rTbl[j]->GetMark()) ) ||
                        ( rTbl[j]->GetContentIdx() != NULL ),
                        _ERROR_PREFIX "empty redline" );
         }

        // verify proper redline sorting
        for( USHORT n = 1; n < rTbl.Count(); ++n )
        {
            const SwRedline* pPrev = rTbl[ n-1 ];
            const SwRedline* pCurrent = rTbl[ n ];

            // check redline sorting
            DBG_ASSERT( *pPrev->Start() <= *pCurrent->Start(),
                        _ERROR_PREFIX "not sorted correctly" );

            // check for overlapping redlines
            DBG_ASSERT( *pPrev->End() <= *pCurrent->Start(),
                        _ERROR_PREFIX "overlapping redlines" );
        }
    }

    #define _CHECK_REDLINE( pDoc ) lcl_CheckRedline( pDoc );

    void lcl_DebugRedline( const SwDoc* pDoc )
    {
        static USHORT nWatch = 0;
        const SwRedlineTbl& rTbl = pDoc->GetRedlineTbl();
        for( USHORT n = 0; n < rTbl.Count(); ++n )
        {
            USHORT nDummy = 0;
            const SwRedline* pCurrent = rTbl[ n ];
            const SwRedline* pNext = n+1 < rTbl.Count() ? rTbl[ n+1 ] : 0;
            if( pCurrent == pNext )
                ++nDummy;
            if( n == nWatch )
                ++nDummy; // Possible debugger breakpoint
        }
    }

    #define _DEBUG_REDLINE( pDoc ) lcl_DebugRedline( pDoc );

#endif

SV_IMPL_OP_PTRARR_SORT( _SwRedlineTbl, SwRedlinePtr )

RedlineMode_t SwDoc::GetRedlineMode() const
{
    return eRedlineMode;
}

void SwDoc::SetRedlineMode( RedlineMode_t eMode )
{
    if( eRedlineMode != eMode )
    {
        if( (nsRedlineMode_t::REDLINE_SHOW_MASK & eRedlineMode) != (nsRedlineMode_t::REDLINE_SHOW_MASK & eMode)
            || 0 == (nsRedlineMode_t::REDLINE_SHOW_MASK & eMode) )
        {
            bool bSaveInXMLImportFlag = IsInXMLImport();
            SetInXMLImport( false );
            // und dann alles verstecken, anzeigen
            void (SwRedline::*pFnc)( USHORT ) = 0;

            switch( nsRedlineMode_t::REDLINE_SHOW_MASK & eMode )
            {
            case nsRedlineMode_t::REDLINE_SHOW_INSERT | nsRedlineMode_t::REDLINE_SHOW_DELETE :
                pFnc = &SwRedline::Show;
                break;
            case nsRedlineMode_t::REDLINE_SHOW_INSERT:
                pFnc = &SwRedline::Hide;
                break;
            case nsRedlineMode_t::REDLINE_SHOW_DELETE:
                pFnc = &SwRedline::ShowOriginal;
                break;

            default:
                pFnc = &SwRedline::Hide;
                eMode = (RedlineMode_t)(eMode | nsRedlineMode_t::REDLINE_SHOW_INSERT);
                break;
            }

            _CHECK_REDLINE( this )

            if( pFnc )
                for( USHORT nLoop = 1; nLoop <= 2; ++nLoop )
                    for( USHORT i = 0; i < pRedlineTbl->Count(); ++i )
                        ((*pRedlineTbl)[ i ]->*pFnc)( nLoop );
            _CHECK_REDLINE( this )
            SetInXMLImport( bSaveInXMLImportFlag );
        }
        eRedlineMode = eMode;
        SetModified();
    }
}

bool SwDoc::IsRedlineOn() const
{
    return IDocumentRedlineAccess::IsRedlineOn(eRedlineMode);
}

bool SwDoc::IsIgnoreRedline() const
{
    return (nsRedlineMode_t::REDLINE_IGNORE & eRedlineMode);
}

void SwDoc::SetRedlineMode_intern(RedlineMode_t eMode)
{
    eRedlineMode = eMode;
}

const SwRedlineTbl& SwDoc::GetRedlineTbl() const
{
    return *pRedlineTbl;
}

bool SwDoc::IsRedlineMove() const
{
    return mbIsRedlineMove;
}

void SwDoc::SetRedlineMove(bool bFlag)
{
    mbIsRedlineMove = bFlag;
}

const uno::Sequence <sal_Int8>& SwDoc::GetRedlinePassword() const
{
    return aRedlinePasswd;
}

inline bool IsPrevPos( const SwPosition rPos1, const SwPosition rPos2 )
{
    const SwCntntNode* pCNd;
    return 0 == rPos2.nContent.GetIndex() &&
            rPos2.nNode.GetIndex() - 1 == rPos1.nNode.GetIndex() &&
            0 != ( pCNd = rPos1.nNode.GetNode().GetCntntNode() )
                ? rPos1.nContent.GetIndex() == pCNd->Len()
                : false;
}

#ifdef DEBUG
bool CheckPosition( const SwPosition* pStt, const SwPosition* pEnd )
{
    int nError = 0;
    SwNode* pSttNode = &pStt->nNode.GetNode();
    SwNode* pEndNode = &pEnd->nNode.GetNode();
    SwNode* pSttTab = pSttNode->StartOfSectionNode()->FindTableNode();
    SwNode* pEndTab = pEndNode->StartOfSectionNode()->FindTableNode();
    SwNode* pSttStart = pSttNode;
    while( pSttStart && (!pSttStart->IsStartNode() || pSttStart->IsSectionNode() ||
        pSttStart->IsTableNode() ) )
        pSttStart = pSttStart->StartOfSectionNode();
    SwNode* pEndStart = pEndNode;
    while( pEndStart && (!pEndStart->IsStartNode() || pEndStart->IsSectionNode() ||
        pEndStart->IsTableNode() ) )
        pEndStart = pEndStart->StartOfSectionNode();
    if( pSttTab != pEndTab )
        nError = 1;
    if( !pSttTab && pSttStart != pEndStart )
        nError |= 2;
    if( nError )
        nError += 10;
    return nError != 0;
}
#endif

/*

Text heisst, nicht von Redline "verseuchter" Text.

Verhalten von Insert-Redline:
    - im Text                           - Redline Object einfuegen
    - im InsertRedline (eigenes)        - ignorieren, bestehendes wird
                                          aufgespannt
    - im InsertRedline (andere)         - Insert Redline aufsplitten
                                          Redline Object einfuegen
    - in DeleteRedline                  - Delete Redline aufsplitten oder
                                          am Ende/Anfang verschieben

Verhalten von Delete-Redline:
    - im Text                           - Redline Object einfuegen
    - im DeleteRedline (eigenes/andere) - ignorieren
    - im InsertRedline (eigenes)        - ignorieren, Zeichen aber loeschen
    - im InsertRedline (andere)         - Insert Redline aufsplitten
                                          Redline Object einfuegen
    - Ueberlappung von Text und         - Text in eigenen Insert loeschen,
      eigenem Insert                      im andereren Text aufspannen (bis
                                          zum Insert!
    - Ueberlappung von Text und         - Redline Object einfuegen, der
      anderem Insert                      andere Insert wird vom Delete
                                          ueberlappt
*/

bool SwDoc::AppendRedline( SwRedline* pNewRedl, bool bCallDelete )
{
<<<<<<< HEAD
#ifdef DBG_UTIL
=======
#if 0
// #i93179# disabled: ASSERT in ~SwIndexReg     #ifndef PRODUCT
>>>>>>> 4a72548a
    SwRedline aCopy( *pNewRedl );
#endif
    bool bError = true;
    _CHECK_REDLINE( this )

    if( IsRedlineOn() && !IsShowOriginal( eRedlineMode ) &&
         pNewRedl->GetAuthorString().Len() )
    {
        pNewRedl->InvalidateRange();

        if( mbIsAutoFmtRedline )
        {
            pNewRedl->SetAutoFmtFlag();
            if( pAutoFmtRedlnComment && pAutoFmtRedlnComment->Len() )
            {
                pNewRedl->SetComment( *pAutoFmtRedlnComment );
                pNewRedl->SetSeqNo( nAutoFmtRedlnCommentNo );
            }
        }

        SwPosition* pStt = pNewRedl->Start(),
                  * pEnd = pStt == pNewRedl->GetPoint() ? pNewRedl->GetMark()
                                                        : pNewRedl->GetPoint();
        {
            SwTxtNode* pTxtNode = pStt->nNode.GetNode().GetTxtNode();
            if( pTxtNode == NULL )
            {
                if( pStt->nContent > 0 )
                {
                    DBG_ASSERT( false, "Redline start: non-text-node with content" );
                    pStt->nContent = 0;
                }
            }
            else
            {
                if( pStt->nContent > pTxtNode->Len() )
                {
                    DBG_ASSERT( false, "Redline start: index behind text" );
                    pStt->nContent = pTxtNode->Len();
                }
            }
            pTxtNode = pEnd->nNode.GetNode().GetTxtNode();
            if( pTxtNode == NULL )
            {
                if( pEnd->nContent > 0 )
                {
                    DBG_ASSERT( false, "Redline end: non-text-node with content" );
                    pEnd->nContent = 0;
                }
            }
            else
            {
                if( pEnd->nContent > pTxtNode->Len() )
                {
                    DBG_ASSERT( false, "Redline end: index behind text" );
                    pEnd->nContent = pTxtNode->Len();
                }
            }
        }
        if( ( *pStt == *pEnd ) &&
            ( pNewRedl->GetContentIdx() == NULL ) )
        {   // Do not insert empty redlines
            delete pNewRedl;
            return FALSE;
        }
        BOOL bCompress = FALSE;
        USHORT n = 0;
            // zur StartPos das erste Redline suchen
        if( !GetRedline( *pStt, &n ) && n )
            --n;
        bool bDec = false;

        for( ; pNewRedl && n < pRedlineTbl->Count(); bDec ? n : ++n )
        {
            bDec = false;
#ifdef DVO_TEST
            _CHECK_REDLINE( this )
#endif

            SwRedline* pRedl = (*pRedlineTbl)[ n ];
            SwPosition* pRStt = pRedl->Start(),
                      * pREnd = pRStt == pRedl->GetPoint() ? pRedl->GetMark()
                                                           : pRedl->GetPoint();

            // #i8518# remove empty redlines while we're at it
            if( ( *pRStt == *pREnd ) &&
                ( pRedl->GetContentIdx() == NULL ) )
            {
                pRedlineTbl->DeleteAndDestroy(n);
                continue;
            }

            SwComparePosition eCmpPos = ComparePosition( *pStt, *pEnd, *pRStt, *pREnd );

            switch( pNewRedl->GetType() )
            {
            case nsRedlineType_t::REDLINE_INSERT:
                switch( pRedl->GetType() )
                {
                case nsRedlineType_t::REDLINE_INSERT:
                    if( pRedl->IsOwnRedline( *pNewRedl ) )
                    {
                        bool bDelete = false;

                        // ggfs. verschmelzen?
                        if( (( POS_BEHIND == eCmpPos &&
                               IsPrevPos( *pREnd, *pStt ) ) ||
                             ( POS_COLLIDE_START == eCmpPos ) ||
                             ( POS_OVERLAP_BEHIND == eCmpPos ) ) &&
                            pRedl->CanCombine( *pNewRedl ) &&
                            ( n+1 >= pRedlineTbl->Count() ||
                             ( *(*pRedlineTbl)[ n+1 ]->Start() >= *pEnd &&
                             *(*pRedlineTbl)[ n+1 ]->Start() != *pREnd ) ) )
                        {
                            pRedl->SetEnd( *pEnd, pREnd );
                            if( !pRedl->HasValidRange() )
                            {
                                // neu einsortieren
                                pRedlineTbl->Remove( n );
                                pRedlineTbl->Insert( pRedl );
                            }

                            bError = false;
                            bDelete = true;
                        }
                        else if( (( POS_BEFORE == eCmpPos &&
                                    IsPrevPos( *pEnd, *pRStt ) ) ||
                                   ( POS_COLLIDE_END == eCmpPos ) ||
                                  ( POS_OVERLAP_BEFORE == eCmpPos ) ) &&
                            pRedl->CanCombine( *pNewRedl ) &&
                            ( !n ||
                             *(*pRedlineTbl)[ n-1 ]->End() != *pRStt ))
                        {
                            pRedl->SetStart( *pStt, pRStt );
                            // neu einsortieren
                            pRedlineTbl->Remove( n );
                            pRedlineTbl->Insert( pRedl );

                            bError = false;
                            bDelete = true;
                        }
                        else if ( POS_OUTSIDE == eCmpPos )
                        {
                            // #107164# own insert-over-insert
                            // redlines: just scrap the inside ones
                            pRedlineTbl->Remove( n );
                            bDec = true;
                        }
                        // <- #107164#
                        else if( POS_OVERLAP_BEHIND == eCmpPos )
                        {
                            *pStt = *pREnd;
                            if( ( *pStt == *pEnd ) &&
                                ( pNewRedl->GetContentIdx() == NULL ) )
                                bDelete = true;
                        }
                        else if( POS_OVERLAP_BEFORE == eCmpPos )
                        {
                            *pEnd = *pRStt;
                            if( ( *pStt == *pEnd ) &&
                                ( pNewRedl->GetContentIdx() == NULL ) )
                                bDelete = true;
                        }
                        else if( POS_INSIDE == eCmpPos || POS_EQUAL == eCmpPos)
                            bDelete = true;

                        if( bDelete )
                        {
                            delete pNewRedl, pNewRedl = 0;
                            bCompress = TRUE;
                        }
                    }
                    else if( POS_INSIDE == eCmpPos )
                    {
                        // aufsplitten
                        if( *pEnd != *pREnd )
                        {
                            SwRedline* pCpy = new SwRedline( *pRedl );
                            pCpy->SetStart( *pEnd );
                            pRedlineTbl->Insert( pCpy );
                        }
                        pRedl->SetEnd( *pStt, pREnd );
                        if( ( *pStt == *pRStt ) &&
                            ( pRedl->GetContentIdx() == NULL ) )
                        {
                            pRedlineTbl->DeleteAndDestroy( n );
                            bDec = true;
                        }
                        else if( !pRedl->HasValidRange() )
                        {
                            // neu einsortieren
                            pRedlineTbl->Remove( n );
                            pRedlineTbl->Insert( pRedl );
                        }
                    }
                    else if ( POS_OUTSIDE == eCmpPos )
                    {
                        // #102366# handle overlapping redlines in broken
                        // documents

                        // split up the new redline, since it covers the
                        // existing redline. Insert the first part, and
                        // progress with the remainder as usual
                        SwRedline* pSplit = new SwRedline( *pNewRedl );
                        pSplit->SetEnd( *pRStt );
                        pNewRedl->SetStart( *pREnd );
                        pRedlineTbl->Insert( pSplit );
                        if( *pStt == *pEnd && pNewRedl->GetContentIdx() == NULL )
                        {
                            delete pNewRedl;
                            pNewRedl = 0;
                            bCompress = true;
                        }
                    }
                    else if ( POS_OVERLAP_BEHIND == eCmpPos )
                    {
                        // #107164# handle overlapping redlines in broken
                        // documents
                        pNewRedl->SetStart( *pREnd );
                    }
                    else if ( POS_OVERLAP_BEFORE == eCmpPos )
                    {
                        // #107164# handle overlapping redlines in broken
                        // documents
                        *pEnd = *pRStt;
                        if( ( *pStt == *pEnd ) &&
                            ( pNewRedl->GetContentIdx() == NULL ) )
                        {
                            delete pNewRedl;
                            pNewRedl = 0;
                            bCompress = true;
                        }
                    }
                    break;
                case nsRedlineType_t::REDLINE_DELETE:
                    if( POS_INSIDE == eCmpPos )
                    {
                        // aufsplitten
                        if( *pEnd != *pREnd )
                        {
                            SwRedline* pCpy = new SwRedline( *pRedl );
                            pCpy->SetStart( *pEnd );
                            pRedlineTbl->Insert( pCpy );
                        }
                        pRedl->SetEnd( *pStt, pREnd );
                        if( ( *pStt == *pRStt ) &&
                            ( pRedl->GetContentIdx() == NULL ) )
                        {
                            pRedlineTbl->DeleteAndDestroy( n );
                            bDec = true;
                        }
                        else if( !pRedl->HasValidRange() )
                        {
                            // neu einsortieren
                            pRedlineTbl->Remove( n );
                            pRedlineTbl->Insert( pRedl, n );
                        }
                    }
                    else if ( POS_OUTSIDE == eCmpPos )
                    {
                        // #102366# handle overlapping redlines in broken
                        // documents

                        // split up the new redline, since it covers the
                        // existing redline. Insert the first part, and
                        // progress with the remainder as usual
                        SwRedline* pSplit = new SwRedline( *pNewRedl );
                        pSplit->SetEnd( *pRStt );
                        pNewRedl->SetStart( *pREnd );
                        pRedlineTbl->Insert( pSplit );
                        if( *pStt == *pEnd && pNewRedl->GetContentIdx() == NULL )
                        {
                            delete pNewRedl;
                            pNewRedl = 0;
                            bCompress = true;
                        }
                    }
                    else if ( POS_EQUAL == eCmpPos )
                    {
                        // #112895# handle identical redlines in broken
                        // documents - delete old (delete) redline
                        pRedlineTbl->DeleteAndDestroy( n );
                        bDec = true;
                    }
                    else if ( POS_OVERLAP_BEHIND == eCmpPos )
                    {   // Another workaround for broken redlines (#107164#)
                        pNewRedl->SetStart( *pREnd );
                    }
                    break;
                case nsRedlineType_t::REDLINE_FORMAT:
                    switch( eCmpPos )
                    {
                    case POS_OVERLAP_BEFORE:
                        pRedl->SetStart( *pEnd, pRStt );
                        // neu einsortieren
                        pRedlineTbl->Remove( n );
                        pRedlineTbl->Insert( pRedl, n );
                        bDec = true;
                        break;

                    case POS_OVERLAP_BEHIND:
                        pRedl->SetEnd( *pStt, pREnd );
                        if( *pStt == *pRStt && pRedl->GetContentIdx() == NULL )
                        {
                            pRedlineTbl->DeleteAndDestroy( n );
                            bDec = true;
                        }
                        break;

                    case POS_EQUAL:
                    case POS_OUTSIDE:
                        // ueberlappt den akt. komplett oder hat gleiche
                        // Ausdehung, dann muss der alte geloescht werden
                        pRedlineTbl->DeleteAndDestroy( n );
                        bDec = true;
                        break;

                    case POS_INSIDE:
                        // ueberlappt den akt. komplett, dann muss
                        // der neue gesplittet oder verkuertzt werden
                        if( *pEnd != *pREnd )
                        {
                            if( *pEnd != *pRStt )
                            {
                                SwRedline* pNew = new SwRedline( *pRedl );
                                pNew->SetStart( *pEnd );
                                pRedl->SetEnd( *pStt, pREnd );
                                if( *pStt == *pRStt && pRedl->GetContentIdx() == NULL )
                                    pRedlineTbl->DeleteAndDestroy( n );
                                AppendRedline( pNew, bCallDelete );
                                n = 0;      // neu Aufsetzen
                                bDec = true;
                            }
                        }
                        else
                            pRedl->SetEnd( *pStt, pREnd );
                        break;
                    default:
                        break;
                    }
                    break;
                default:
                    break;
                }
                break;

            case nsRedlineType_t::REDLINE_DELETE:
                switch( pRedl->GetType() )
                {
                case nsRedlineType_t::REDLINE_DELETE:
                    switch( eCmpPos )
                    {
                    case POS_OUTSIDE:
                        {
                            // ueberlappt den akt. komplett
                            // dann muss der neue gesplittet werden
                            if( *pEnd != *pREnd )
                            {
                                SwRedline* pNew = new SwRedline( *pNewRedl );
                                pNew->SetStart( *pREnd );
                                pNewRedl->SetEnd( *pRStt, pEnd );
                                AppendRedline( pNew, bCallDelete );
                                n = 0;      // neu Aufsetzen
                                bDec = true;
                            }
                            else
                                pNewRedl->SetEnd( *pRStt, pEnd );
                        }
                        break;

                    case POS_INSIDE:
                    case POS_EQUAL:
                        delete pNewRedl, pNewRedl = 0;
                        bCompress = TRUE;
                        break;

                    case POS_OVERLAP_BEFORE:
                    case POS_OVERLAP_BEHIND:
                        if( pRedl->IsOwnRedline( *pNewRedl ) &&
//                          1 == pRedl->GetStackCount() &&
                            pRedl->CanCombine( *pNewRedl ))
                        {
                            // dann kann das zusammengefasst werden, sprich
                            // der neue deckt das schon ab.
                            if( POS_OVERLAP_BEHIND == eCmpPos )
                                pNewRedl->SetStart( *pRStt, pStt );
                            else
                                pNewRedl->SetEnd( *pREnd, pEnd );
                            pRedlineTbl->DeleteAndDestroy( n );
                            bDec = true;
                        }
                        else if( POS_OVERLAP_BEHIND == eCmpPos )
                            pNewRedl->SetStart( *pREnd, pStt );
                        else
                            pNewRedl->SetEnd( *pRStt, pEnd );
                        break;

                    case POS_COLLIDE_START:
                    case POS_COLLIDE_END:
                        if( pRedl->IsOwnRedline( *pNewRedl ) &&
//                          1 == pRedl->GetStackCount() &&
                            pRedl->CanCombine( *pNewRedl ) )
                        {
                            if( IsHideChanges( eRedlineMode ))
                            {
                                // dann erstmal sichtbar machen, bevor
                                // die zusammengefasst werden koennen!
                                // Damit pNew auch beim Verschieben der
                                // Indizies behandelt wird, erstmal
                                // temporaer einfuegen
                                pRedlineTbl->SavePtrInArr( pNewRedl );
                                pRedl->Show();
                                pRedlineTbl->Remove( pRedlineTbl->GetPos(pNewRedl ));
                                pRStt = pRedl->Start();
                                pREnd = pRedl->End();
                            }

                            // dann kann das zusammengefasst werden, sprich
                            // der neue deckt das schon ab.
                            if( POS_COLLIDE_START == eCmpPos )
                                pNewRedl->SetStart( *pRStt, pStt );
                            else
                                pNewRedl->SetEnd( *pREnd, pEnd );

                            // delete current (below), and restart process with
                            // previous
                            USHORT nToBeDeleted = n;
                            bDec = true;

                            // #107359# Do it again, Sam!
                            // If you can do it for them, you can do it for me.
                            if( *(pNewRedl->Start()) <= *pREnd )
                            {
                                // Whoooah, we just extended the new 'redline'
                                // beyond previous redlines, so better start
                                // again. Of course this is not supposed to
                                // happen, and in an ideal world it doesn't,
                                // but unfortunately this code is buggy and
                                // totally rotten so it does happen and we
                                // better fix it.
                                n = 0;
                                bDec = true;
                            }

                            pRedlineTbl->DeleteAndDestroy( nToBeDeleted );
                        }
                        break;
                    default:
                        break;
                    }
                    break;

                case nsRedlineType_t::REDLINE_INSERT:
                {
                    // b62341295: Do not throw away redlines
                    // even if they are not allowed to be combined
                    RedlineMode_t eOld = eRedlineMode;
                    if( !( eOld & nsRedlineMode_t::REDLINE_DONTCOMBINE_REDLINES ) &&
                        pRedl->IsOwnRedline( *pNewRedl ) )
                    {

// auf NONE setzen, damit das Delete::Redo die RedlineDaten wieder richtig
// zusammen fasst! Der ShowMode muss erhalten bleiben!
              eRedlineMode = (RedlineMode_t)(eOld & ~(nsRedlineMode_t::REDLINE_ON | nsRedlineMode_t::REDLINE_IGNORE));
                        switch( eCmpPos )
                        {
                        case POS_EQUAL:
                            bCompress = TRUE;
                            pRedlineTbl->DeleteAndDestroy( n );
                            bDec = true;
                            // kein break!

                        case POS_INSIDE:
                            if( bCallDelete )
                            {
                              eRedlineMode = (RedlineMode_t)(eRedlineMode | nsRedlineMode_t::REDLINE_IGNOREDELETE_REDLINES);

                                // #98863# DeleteAndJoin does not yield the
                                // desired result if there is no paragraph to
                                // join with, i.e. at the end of the document.
                                // For this case, we completely delete the
                                // paragraphs (if, of course, we also start on
                                // a paragraph boundary).
                                if( (pStt->nContent == 0) &&
                                    pEnd->nNode.GetNode().IsEndNode() )
                                {
                                    pEnd->nNode--;
                                    pEnd->nContent.Assign(
                                        pEnd->nNode.GetNode().GetTxtNode(), 0);
                                    DelFullPara( *pNewRedl );
                                }
                                else
                                    DeleteAndJoin( *pNewRedl );

                                bCompress = TRUE;
                            }
                            delete pNewRedl, pNewRedl = 0;
                            break;

                        case POS_OUTSIDE:
                            {
                                pRedlineTbl->Remove( n );
                                bDec = true;
                                // damit pNew auch beim Verschieben der Indizies
                                // behandelt wird, erstmal temp. einfuegen
                                if( bCallDelete )
                                {
                                    pRedlineTbl->SavePtrInArr( pNewRedl );
                                    DeleteAndJoin( *pRedl );
                                    USHORT nFnd = pRedlineTbl->GetPos(pNewRedl );
                                    if( USHRT_MAX != nFnd )
                                        pRedlineTbl->Remove( nFnd );
                                    else
                                        pNewRedl = 0;
                                }
                                delete pRedl;
                            }
                            break;

                        case POS_OVERLAP_BEFORE:
                            {
                                SwPaM aPam( *pRStt, *pEnd );

                                if( *pEnd == *pREnd )
                                    pRedlineTbl->DeleteAndDestroy( n );
                                else
                                {
                                    pRedl->SetStart( *pEnd, pRStt );
                                    // neu einsortieren
                                    pRedlineTbl->Remove( n );
                                    pRedlineTbl->Insert( pRedl, n );
                                }

                                if( bCallDelete )
                                {
                                    // damit pNew auch beim Verschieben der Indizies
                                    // behandelt wird, erstmal temp. einfuegen
                                    pRedlineTbl->SavePtrInArr( pNewRedl );
                                    DeleteAndJoin( aPam );
                                    USHORT nFnd = pRedlineTbl->GetPos(pNewRedl );
                                    if( USHRT_MAX != nFnd )
                                        pRedlineTbl->Remove( nFnd );
                                    else
                                        pNewRedl = 0;
                                    n = 0;      // neu Aufsetzen
                                }
                                bDec = true;
                            }
                            break;

                        case POS_OVERLAP_BEHIND:
                            {
                                SwPaM aPam( *pStt, *pREnd );

                                if( *pStt == *pRStt )
                                {
                                    pRedlineTbl->DeleteAndDestroy( n );
                                    bDec = true;
                                }
                                else
                                    pRedl->SetEnd( *pStt, pREnd );

                                if( bCallDelete )
                                {
                                    // damit pNew auch beim Verschieben der Indizies
                                    // behandelt wird, erstmal temp. einfuegen
                                    pRedlineTbl->SavePtrInArr( pNewRedl );
                                    DeleteAndJoin( aPam );
                                    USHORT nFnd = pRedlineTbl->GetPos(pNewRedl );
                                    if( USHRT_MAX != nFnd )
                                        pRedlineTbl->Remove( nFnd );
                                    else
                                        pNewRedl = 0;
                                    n = 0;      // neu Aufsetzen
                                    bDec = true;
                                }
                            }
                            break;
                        default:
                            break;
                        }

                        eRedlineMode = eOld;
                    }
                    else
                    {
                        // it may be necessary to split the existing redline in
                        // two. In this case, pRedl will be changed to cover
                        // only part of it's former range, and pNew will cover
                        // the remainder.
                        SwRedline* pNew = 0;

                        switch( eCmpPos )
                        {
                        case POS_EQUAL:
                            {
                                pRedl->PushData( *pNewRedl );
                                delete pNewRedl, pNewRedl = 0;
                                if( IsHideChanges( eRedlineMode ))
                                    pRedl->Hide();
                                bCompress = TRUE;
                            }
                            break;

                        case POS_INSIDE:
                            {
                                pNewRedl->PushData( *pRedl, FALSE );
                                if( *pRStt == *pStt )
                                {
                                    pRedl->SetStart( *pEnd, pRStt );
                                    // neu einsortieren
                                    pRedlineTbl->Remove( n );
                                    pRedlineTbl->Insert( pRedl, n );
                                    bDec = true;
                                }
                                else
                                {
                                    if( *pREnd != *pEnd )
                                    {
                                        pNew = new SwRedline( *pRedl );
                                        pNew->SetStart( *pEnd );
                                    }
                                    pRedl->SetEnd( *pStt, pREnd );
                                    if( !pRedl->HasValidRange() )
                                    {
                                        // neu einsortieren
                                        pRedlineTbl->Remove( n );
                                        pRedlineTbl->Insert( pRedl, n );
                                    }
                                }
                            }
                            break;

                        case POS_OUTSIDE:
                            {
                                pRedl->PushData( *pNewRedl );
                                if( *pEnd == *pREnd )
                                    pNewRedl->SetEnd( *pRStt, pEnd );
                                else
                                {
                                    pNew = new SwRedline( *pNewRedl );
                                    pNew->SetEnd( *pRStt );
                                    pNewRedl->SetStart( *pREnd, pStt );
                                }
                                bCompress = TRUE;
                            }
                            break;

                        case POS_OVERLAP_BEFORE:
                            {
                                if( *pEnd == *pREnd )
                                {
                                    pRedl->PushData( *pNewRedl );
                                    pNewRedl->SetEnd( *pRStt, pEnd );
                                    if( IsHideChanges( eRedlineMode ))
                                    {
                                        pRedlineTbl->SavePtrInArr( pNewRedl );
                                        pRedl->Hide();
                                        pRedlineTbl->Remove(
                                            pRedlineTbl->GetPos(pNewRedl ));
                                    }
                                }
                                else
                                {
                                    pNew = new SwRedline( *pRedl );
                                    pNew->PushData( *pNewRedl );
                                    pNew->SetEnd( *pEnd );
                                    pNewRedl->SetEnd( *pRStt, pEnd );
                                    pRedl->SetStart( *pNew->End(), pRStt ) ;
                                    // neu einsortieren
                                    pRedlineTbl->Remove( n );
                                    pRedlineTbl->Insert( pRedl );
                                    bDec = true;
                                }
                            }
                            break;

                        case POS_OVERLAP_BEHIND:
                            {
                                if( *pStt == *pRStt )
                                {
                                    pRedl->PushData( *pNewRedl );
                                    pNewRedl->SetStart( *pREnd, pStt );
                                    if( IsHideChanges( eRedlineMode ))
                                    {
                                        pRedlineTbl->SavePtrInArr( pNewRedl );
                                        pRedl->Hide();
                                        pRedlineTbl->Remove(
                                            pRedlineTbl->GetPos(pNewRedl ));
                                    }
                                }
                                else
                                {
                                    pNew = new SwRedline( *pRedl );
                                    pNew->PushData( *pNewRedl );
                                    pNew->SetStart( *pStt );
                                    pNewRedl->SetStart( *pREnd, pStt );
                                    pRedl->SetEnd( *pNew->Start(), pREnd );
                                    if( !pRedl->HasValidRange() )
                                    {
                                        // neu einsortieren
                                        pRedlineTbl->Remove( n );
                                        pRedlineTbl->Insert( pRedl );
                                    }
                                }
                            }
                            break;
                        default:
                            break;
                        }

                        // insert the pNew part (if it exists)
                        if( pNew )
                        {
                            // AppendRedline( pNew, bCallDelete );
                            //sal_Bool bRet =
                            pRedlineTbl->Insert( pNew );

                            // pNew must be deleted if Insert() wasn't
                            // successful. But that can't happen, since pNew is
                            // part of the original pRedl redline.
                            // ASSERT( bRet, "Can't insert existing redline?" );

                            // restart (now with pRedl being split up)
                            n = 0;
                            bDec = true;
                        }
                    }
                }
                break;

                case nsRedlineType_t::REDLINE_FORMAT:
                    switch( eCmpPos )
                    {
                    case POS_OVERLAP_BEFORE:
                        pRedl->SetStart( *pEnd, pRStt );
                        // neu einsortieren
                        pRedlineTbl->Remove( n );
                        pRedlineTbl->Insert( pRedl, n );
                        bDec = true;
                        break;

                    case POS_OVERLAP_BEHIND:
                        pRedl->SetEnd( *pStt, pREnd );
                        break;

                    case POS_EQUAL:
                    case POS_OUTSIDE:
                        // ueberlappt den akt. komplett oder hat gleiche
                        // Ausdehung, dann muss der alte geloescht werden
                        pRedlineTbl->DeleteAndDestroy( n );
                        bDec = true;
                        break;

                    case POS_INSIDE:
                        // ueberlappt den akt. komplett, dann muss
                        // der neue gesplittet oder verkuertzt werden
                        if( *pEnd != *pREnd )
                        {
                            if( *pEnd != *pRStt )
                            {
                                SwRedline* pNew = new SwRedline( *pRedl );
                                pNew->SetStart( *pEnd );
                                pRedl->SetEnd( *pStt, pREnd );
                                if( ( *pStt == *pRStt ) &&
                                    ( pRedl->GetContentIdx() == NULL ) )
                                    pRedlineTbl->DeleteAndDestroy( n );
                                AppendRedline( pNew, bCallDelete );
                                n = 0;      // neu Aufsetzen
                                bDec = true;
                            }
                        }
                        else
                            pRedl->SetEnd( *pStt, pREnd );
                        break;
                    default:
                        break;
                    }
                    break;
                default:
                    break;
                }
                break;

            case nsRedlineType_t::REDLINE_FORMAT:
                switch( pRedl->GetType() )
                {
                case nsRedlineType_t::REDLINE_INSERT:
                case nsRedlineType_t::REDLINE_DELETE:
                    switch( eCmpPos )
                    {
                    case POS_OVERLAP_BEFORE:
                        pNewRedl->SetEnd( *pRStt, pEnd );
                        break;

                    case POS_OVERLAP_BEHIND:
                        pNewRedl->SetStart( *pREnd, pStt );
                        break;

                    case POS_EQUAL:
                    case POS_INSIDE:
                        // TODO Check if there is any side effect
                        //delete pNewRedl, pNewRedl = 0;
                        break;

                    case POS_OUTSIDE:
                        // ueberlappt den akt. komplett, dann muss
                        // der neue gesplittet oder verkuerzt werden
                        if( *pEnd != *pREnd )
                        {
                            if( *pEnd != *pRStt )
                            {
                                SwRedline* pNew = new SwRedline( *pNewRedl );
                                pNew->SetStart( *pREnd );
                                pNewRedl->SetEnd( *pRStt, pEnd );
                                AppendRedline( pNew, bCallDelete );
                                n = 0;      // neu Aufsetzen
                                bDec = true;
                            }
                        }
                        else
                            pNewRedl->SetEnd( *pRStt, pEnd );
                        break;
                    default:
                        break;
                    }
                    break;
                case nsRedlineType_t::REDLINE_FORMAT:
                    switch( eCmpPos )
                    {
                    case POS_OUTSIDE:
                    case POS_EQUAL:
                        {
                            // ueberlappt den akt. komplett oder hat gleiche
                            // Ausdehnung, dann muss der alte geloescht werden
                            pRedlineTbl->DeleteAndDestroy( n );
                            bDec = true;
                        }
                        break;

                    case POS_INSIDE:
                        if( pRedl->IsOwnRedline( *pNewRedl ) &&
                            pRedl->CanCombine( *pNewRedl ))
                            // ein eigenes kann komplett ignoriert werden
                            delete pNewRedl, pNewRedl = 0;

                        else if( *pREnd == *pEnd )
                            // ansonsten nur den akt. verkuerzen
                            pRedl->SetEnd( *pStt, pREnd );
                        else if( *pRStt == *pStt )
                        {
                            // ansonsten nur den akt. verkuerzen
                            pRedl->SetStart( *pEnd, pRStt );
                            // neu einsortieren
                            pRedlineTbl->Remove( n );
                            pRedlineTbl->Insert( pRedl, n );
                            bDec = true;
                        }
                        else
                        {
                            // liegt komplett im akt.
                            // dann muss der gesplittet werden
                            SwRedline* pNew = new SwRedline( *pRedl );
                            pNew->SetStart( *pEnd );
                            pRedl->SetEnd( *pStt, pREnd );
                            AppendRedline( pNew, bCallDelete );
                            n = 0;      // neu Aufsetzen
                            bDec = true;
                        }
                        break;

                    case POS_OVERLAP_BEFORE:
                    case POS_OVERLAP_BEHIND:
                        if( pRedl->IsOwnRedline( *pNewRedl ) &&
                            pRedl->CanCombine( *pNewRedl ))
                        {
                            // dann kann das zusammengefasst werden, sprich
                            // der neue deckt das schon ab.
                            if( POS_OVERLAP_BEHIND == eCmpPos )
                                pNewRedl->SetStart( *pRStt, pStt );
                            else
                                pNewRedl->SetEnd( *pREnd, pEnd );
                            pRedlineTbl->DeleteAndDestroy( n );
                            bDec = 0;
                        }
                        else if( POS_OVERLAP_BEHIND == eCmpPos )
                            pNewRedl->SetStart( *pREnd, pStt );
                        else
                            pNewRedl->SetEnd( *pRStt, pEnd );
                        break;

                    case POS_COLLIDE_END:
                        if( pRedl->IsOwnRedline( *pNewRedl ) &&
                            pRedl->CanCombine( *pNewRedl ) && n &&
                            *(*pRedlineTbl)[ n-1 ]->End() < *pStt )
                        {
                            // dann kann das zusammengefasst werden, sprich
                            // der neue deckt das schon ab.
                            pNewRedl->SetEnd( *pREnd, pEnd );
                            pRedlineTbl->DeleteAndDestroy( n );
                            bDec = true;
                        }
                        break;
                    case POS_COLLIDE_START:
                        if( pRedl->IsOwnRedline( *pNewRedl ) &&
                            pRedl->CanCombine( *pNewRedl ) &&
                            n+1 < pRedlineTbl->Count() &&
                            *(*pRedlineTbl)[ n+1 ]->Start() < *pEnd )
                        {
                            // dann kann das zusammengefasst werden, sprich
                            // der neue deckt das schon ab.
                            pNewRedl->SetStart( *pRStt, pStt );
                            pRedlineTbl->DeleteAndDestroy( n );
                            bDec = true;
                        }
                        break;
                    default:
                        break;
                    }
                    break;
                default:
                    break;
                }
                break;


            case nsRedlineType_t::REDLINE_FMTCOLL:
                // wie soll das verhalten sein????
                // erstmal so einfuegen
                break;
            default:
                break;
            }
        }

        if( pNewRedl )
        {
            if( ( *pStt == *pEnd ) &&
                ( pNewRedl->GetContentIdx() == NULL ) )
            {   // Do not insert empty redlines
                delete pNewRedl;
                pNewRedl = 0;
            }
            else
                pRedlineTbl->Insert( pNewRedl );
        }

        if( bCompress )
            CompressRedlines();
    }
    else
    {
        if( bCallDelete && nsRedlineType_t::REDLINE_DELETE == pNewRedl->GetType() )
        {
            RedlineMode_t eOld = eRedlineMode;
// auf NONE setzen, damit das Delete::Redo die RedlineDaten wieder richtig
// zusammen fasst! Der ShowMode muss erhalten bleiben!
            eRedlineMode = (RedlineMode_t)(eOld & ~(nsRedlineMode_t::REDLINE_ON | nsRedlineMode_t::REDLINE_IGNORE));
            DeleteAndJoin( *pNewRedl );
            eRedlineMode = eOld;
        }
        delete pNewRedl, pNewRedl = 0;
    }
    _CHECK_REDLINE( this )

    return ( 0 != pNewRedl ) || !bError;
}

void SwDoc::CompressRedlines()
{
    _CHECK_REDLINE( this )

    void (SwRedline::*pFnc)(USHORT) = 0;
    switch( nsRedlineMode_t::REDLINE_SHOW_MASK & eRedlineMode )
    {
    case nsRedlineMode_t::REDLINE_SHOW_INSERT | nsRedlineMode_t::REDLINE_SHOW_DELETE:
        pFnc = &SwRedline::Show;
        break;
    case nsRedlineMode_t::REDLINE_SHOW_INSERT:
        pFnc = &SwRedline::Hide;
        break;
    }

    // versuche gleiche zusammenzufassen
    for( USHORT n = 1; n < pRedlineTbl->Count(); ++n )
    {
        SwRedline* pPrev = (*pRedlineTbl)[ n-1 ],
                    * pCur = (*pRedlineTbl)[ n ];
        const SwPosition* pPrevStt = pPrev->Start(),
                        * pPrevEnd = pPrevStt == pPrev->GetPoint()
                            ? pPrev->GetMark() : pPrev->GetPoint();
        const SwPosition* pCurStt = pCur->Start(),
                        * pCurEnd = pCurStt == pCur->GetPoint()
                            ? pCur->GetMark() : pCur->GetPoint();
        if( *pPrevEnd == *pCurStt && pPrev->CanCombine( *pCur ) &&
            pPrevStt->nNode.GetNode().StartOfSectionNode() ==
            pCurEnd->nNode.GetNode().StartOfSectionNode() &&
            !pCurEnd->nNode.GetNode().StartOfSectionNode()->IsTableNode() )
        {
            // dann koennen die zusammen gefasst werden
            pPrev->Show();
            pCur->Show();

            pPrev->SetEnd( *pCur->End() );
            pRedlineTbl->DeleteAndDestroy( n );
            --n;
            if( pFnc )
                (pPrev->*pFnc)(0);
        }
    }
    _CHECK_REDLINE( this )
}

bool SwDoc::SplitRedline( const SwPaM& rRange )
{
    BOOL bChg = FALSE;
    USHORT n = 0;
    const SwPosition* pStt = rRange.Start(),
                  * pEnd = pStt == rRange.GetPoint() ? rRange.GetMark()
                                                     : rRange.GetPoint();
    GetRedline( *pStt, &n );
    for( ; n < pRedlineTbl->Count() ; ++n )
    {
        SwRedline* pTmp = (*pRedlineTbl)[ n ];
        SwPosition* pTStt = pTmp->Start(),
                  * pTEnd = pTStt == pTmp->GetPoint() ? pTmp->GetMark()
                                                      : pTmp->GetPoint();
        if( *pTStt <= *pStt && *pStt <= *pTEnd &&
            *pTStt <= *pEnd && *pEnd <= *pTEnd )
        {
            bChg = TRUE;
            int nn = 0;
            if( *pStt == *pTStt )
                nn += 1;
            if( *pEnd == *pTEnd )
                nn += 2;

            SwRedline* pNew = 0;
            switch( nn )
            {
            case 0:
                pNew = new SwRedline( *pTmp );
                pTmp->SetEnd( *pStt, pTEnd );
                pNew->SetStart( *pEnd );
                break;

            case 1:
                *pTStt = *pEnd;
                break;

            case 2:
                *pTEnd = *pStt;
                break;

            case 3:
                pTmp->InvalidateRange();
                pRedlineTbl->DeleteAndDestroy( n-- );
                pTmp = 0;
                break;
            }
            if( pTmp && !pTmp->HasValidRange() )
            {
                // neu einsortieren
                pRedlineTbl->Remove( n );
                pRedlineTbl->Insert( pTmp, n );
            }
            if( pNew )
                pRedlineTbl->Insert( pNew, n );
        }
        else if( *pEnd < *pTStt )
            break;
    }
    return bChg;
}

bool SwDoc::DeleteRedline( const SwPaM& rRange, bool bSaveInUndo,
                            USHORT nDelType )
{
    if( nsRedlineMode_t::REDLINE_IGNOREDELETE_REDLINES & eRedlineMode ||
        !rRange.HasMark() || *rRange.GetMark() == *rRange.GetPoint() )
        return FALSE;

    BOOL bChg = FALSE;

    if( bSaveInUndo && DoesUndo() )
    {
        SwUndoRedline* pUndo = new SwUndoRedline( UNDO_REDLINE, rRange );
        if( pUndo->GetRedlSaveCount() )
        {
            ClearRedo();
            AppendUndo( pUndo );
        }
        else
            delete pUndo;
    }

    const SwPosition* pStt = rRange.Start(),
                    * pEnd = pStt == rRange.GetPoint() ? rRange.GetMark()
                                                       : rRange.GetPoint();
    USHORT n = 0;
    GetRedline( *pStt, &n );
    for( ; n < pRedlineTbl->Count() ; ++n )
    {
        SwRedline* pRedl = (*pRedlineTbl)[ n ];
        if( USHRT_MAX != nDelType && nDelType != pRedl->GetType() )
            continue;

        SwPosition* pRStt = pRedl->Start(),
                  * pREnd = pRStt == pRedl->GetPoint() ? pRedl->GetMark()
                                                       : pRedl->GetPoint();
        BOOL bDel = FALSE;
        switch( ComparePosition( *pStt, *pEnd, *pRStt, *pREnd ) )
        {
        case POS_EQUAL:
        case POS_OUTSIDE:
            bDel = TRUE;
            break;

        case POS_OVERLAP_BEFORE:
            if( *pEnd == *pREnd )
                bDel = TRUE;
            else
            {
                pRedl->InvalidateRange();
                pRedl->SetStart( *pEnd, pRStt );
                // neu einsortieren
                pRedlineTbl->Remove( n );
                pRedlineTbl->Insert( pRedl );
                --n;
            }
            break;

        case POS_OVERLAP_BEHIND:
            if( *pStt == *pRStt )
                bDel = TRUE;
            else
            {
                pRedl->InvalidateRange();
                pRedl->SetEnd( *pStt, pREnd );
                if( !pRedl->HasValidRange() )
                {
                    // neu einsortieren
                    pRedlineTbl->Remove( n );
                    pRedlineTbl->Insert( pRedl );
                    --n;
                }
            }
            break;

        case POS_INSIDE:
            {
                // der muss gesplittet werden
                pRedl->InvalidateRange();
                if( *pRStt == *pStt )
                {
                    pRedl->SetStart( *pEnd, pRStt );
                    // neu einsortieren
                    pRedlineTbl->Remove( n );
                    pRedlineTbl->Insert( pRedl );
                    --n;
                }
                else
                {
                    SwRedline* pCpy;
                    if( *pREnd != *pEnd )
                    {
                        pCpy = new SwRedline( *pRedl );
                        pCpy->SetStart( *pEnd );
                    }
                    else
                        pCpy = 0;
                    pRedl->SetEnd( *pStt, pREnd );
                    if( !pRedl->HasValidRange() )
                    {
                        // neu einsortieren
                        pRedlineTbl->Remove( pRedlineTbl->GetPos( pRedl ));
                        pRedlineTbl->Insert( pRedl );
                        --n;
                    }
                    if( pCpy )
                        pRedlineTbl->Insert( pCpy );
                }
            }
            break;

        case POS_COLLIDE_END:
        case POS_BEFORE:
            n = pRedlineTbl->Count();
            break;
        default:
            break;
        }

        if( bDel )
        {
            pRedl->InvalidateRange();
            pRedlineTbl->DeleteAndDestroy( n-- );
            bChg = TRUE;
        }
    }

    if( bChg )
        SetModified();

    return bChg;
}

bool SwDoc::DeleteRedline( const SwStartNode& rNode, bool bSaveInUndo,
                            USHORT nDelType )
{
    SwPaM aTemp(*rNode.EndOfSectionNode(), rNode);
    return DeleteRedline(aTemp, bSaveInUndo, nDelType);
}

USHORT SwDoc::GetRedlinePos( const SwNode& rNd, USHORT nType ) const
{
    const ULONG nNdIdx = rNd.GetIndex();
    for( USHORT n = 0; n < pRedlineTbl->Count() ; ++n )
    {
        const SwRedline* pTmp = (*pRedlineTbl)[ n ];
        ULONG nPt = pTmp->GetPoint()->nNode.GetIndex(),
              nMk = pTmp->GetMark()->nNode.GetIndex();
        if( nPt < nMk ) { long nTmp = nMk; nMk = nPt; nPt = nTmp; }

        if( ( USHRT_MAX == nType || nType == pTmp->GetType()) &&
            nMk <= nNdIdx && nNdIdx <= nPt )
            return n;

        if( nMk > nNdIdx )
            break;
    }
    return USHRT_MAX;
}

const SwRedline* SwDoc::GetRedline( const SwPosition& rPos,
                                    USHORT* pFndPos ) const
{
    USHORT nO = pRedlineTbl->Count(), nM, nU = 0;
    if( nO > 0 )
    {
        nO--;
        while( nU <= nO )
        {
            nM = nU + ( nO - nU ) / 2;
            const SwRedline* pRedl = (*pRedlineTbl)[ nM ];
            const SwPosition* pStt = pRedl->Start();
            const SwPosition* pEnd = pStt == pRedl->GetPoint()
                                        ? pRedl->GetMark()
                                        : pRedl->GetPoint();
            if( pEnd == pStt
                    ? *pStt == rPos
                    : ( *pStt <= rPos && rPos < *pEnd ) )
            {
                /* #107318# returned wrong redline ???*/
                while( nM && rPos == *(*pRedlineTbl)[ nM - 1 ]->End() &&
                    rPos == *(*pRedlineTbl)[ nM - 1 ]->Start() )
                {
                    --nM;
                    pRedl = (*pRedlineTbl)[ nM ];
                }

                if( pFndPos )
                    *pFndPos = nM;
                return pRedl;
            }
            else if( *pEnd <= rPos )
                nU = nM + 1;
            else if( nM == 0 )
            {
                if( pFndPos )
                    *pFndPos = nU;
                return 0;
            }
            else
                nO = nM - 1;
        }
    }
    if( pFndPos )
        *pFndPos = nU;
    return 0;
}

typedef BOOL (*Fn_AcceptReject)( SwRedlineTbl& rArr, USHORT& rPos,
                        BOOL bCallDelete,
                        const SwPosition* pSttRng,
                        const SwPosition* pEndRng);

BOOL lcl_AcceptRedline( SwRedlineTbl& rArr, USHORT& rPos,
                        BOOL bCallDelete,
                        const SwPosition* pSttRng = 0,
                        const SwPosition* pEndRng = 0 )
{
    BOOL bRet = TRUE;
    SwRedline* pRedl = rArr[ rPos ];
    SwPosition *pRStt = 0, *pREnd = 0;
    SwComparePosition eCmp = POS_OUTSIDE;
    if( pSttRng && pEndRng )
    {
        pRStt = pRedl->Start();
        pREnd = pRedl->End();
        eCmp = ComparePosition( *pSttRng, *pEndRng, *pRStt, *pREnd );
    }

    pRedl->InvalidateRange();

    switch( pRedl->GetType() )
    {
    case nsRedlineType_t::REDLINE_INSERT:
    case nsRedlineType_t::REDLINE_FORMAT:
        {
            BOOL bCheck = FALSE, bReplace = FALSE;
            switch( eCmp )
            {
            case POS_INSIDE:
                if( *pSttRng == *pRStt )
                    pRedl->SetStart( *pEndRng, pRStt );
                else
                {
                    if( *pEndRng != *pREnd )
                    {
                        // aufsplitten
                        SwRedline* pNew = new SwRedline( *pRedl );
                        pNew->SetStart( *pEndRng );
                        rArr.Insert( pNew ); ++rPos;
                    }
                    pRedl->SetEnd( *pSttRng, pREnd );
                    bCheck = TRUE;
                }
                break;

            case POS_OVERLAP_BEFORE:
                pRedl->SetStart( *pEndRng, pRStt );
                bReplace = TRUE;
                break;

            case POS_OVERLAP_BEHIND:
                pRedl->SetEnd( *pSttRng, pREnd );
                bCheck = TRUE;
                break;

            case POS_OUTSIDE:
            case POS_EQUAL:
                rArr.DeleteAndDestroy( rPos-- );
                break;

            default:
                bRet = FALSE;
            }

            if( bReplace || ( bCheck && !pRedl->HasValidRange() ))
            {
                // neu einsortieren
                rArr.Remove( rArr.GetPos( pRedl ));
                rArr.Insert( pRedl );
            }
        }
        break;
    case nsRedlineType_t::REDLINE_DELETE:
        {
            SwDoc& rDoc = *pRedl->GetDoc();
            const SwPosition *pDelStt = 0, *pDelEnd = 0;
            BOOL bDelRedl = FALSE;
            switch( eCmp )
            {
            case POS_INSIDE:
                if( bCallDelete )
                {
                    pDelStt = pSttRng;
                    pDelEnd = pEndRng;
                }
                break;

            case POS_OVERLAP_BEFORE:
                if( bCallDelete )
                {
                    pDelStt = pRStt;
                    pDelEnd = pEndRng;
                }
                break;
            case POS_OVERLAP_BEHIND:
                if( bCallDelete )
                {
                    pDelStt = pREnd;
                    pDelEnd = pSttRng;
                }
                break;

            case POS_OUTSIDE:
            case POS_EQUAL:
                {
                    rArr.Remove( rPos-- );
                    bDelRedl = TRUE;
                    if( bCallDelete )
                    {
                        pDelStt = pRedl->Start();
                        pDelEnd = pRedl->End();
                    }
                }
                break;
            default:
                bRet = FALSE;
            }

            if( pDelStt && pDelEnd )
            {
                SwPaM aPam( *pDelStt, *pDelEnd );
                SwCntntNode* pCSttNd = pDelStt->nNode.GetNode().GetCntntNode();
                SwCntntNode* pCEndNd = pDelEnd->nNode.GetNode().GetCntntNode();

                if( bDelRedl )
                    delete pRedl;

                RedlineMode_t eOld = rDoc.GetRedlineMode();
                rDoc.SetRedlineMode_intern( (RedlineMode_t)(eOld & ~(nsRedlineMode_t::REDLINE_ON | nsRedlineMode_t::REDLINE_IGNORE)));

                if( pCSttNd && pCEndNd )
                    rDoc.DeleteAndJoin( aPam );
                else
                {
                    rDoc.DeleteRange( aPam );

                    if( pCSttNd && !pCEndNd )
                    {
                        aPam.GetBound( TRUE ).nContent.Assign( 0, 0 );
                        aPam.GetBound( FALSE ).nContent.Assign( 0, 0 );
                        aPam.DeleteMark();
                        rDoc.DelFullPara( aPam );
                    }
                }
                rDoc.SetRedlineMode_intern( eOld );
            }
            else if( bDelRedl )
                delete pRedl;
        }
        break;

    case nsRedlineType_t::REDLINE_FMTCOLL:
        rArr.DeleteAndDestroy( rPos-- );
        break;

    default:
        bRet = FALSE;
    }
    return bRet;
}

BOOL lcl_RejectRedline( SwRedlineTbl& rArr, USHORT& rPos,
                        BOOL bCallDelete,
                        const SwPosition* pSttRng = 0,
                        const SwPosition* pEndRng = 0 )
{
    BOOL bRet = TRUE;
    SwRedline* pRedl = rArr[ rPos ];
    SwPosition *pRStt = 0, *pREnd = 0;
    SwComparePosition eCmp = POS_OUTSIDE;
    if( pSttRng && pEndRng )
    {
        pRStt = pRedl->Start();
        pREnd = pRedl->End();
        eCmp = ComparePosition( *pSttRng, *pEndRng, *pRStt, *pREnd );
    }

    pRedl->InvalidateRange();

    switch( pRedl->GetType() )
    {
    case nsRedlineType_t::REDLINE_INSERT:
        {
            SwDoc& rDoc = *pRedl->GetDoc();
            const SwPosition *pDelStt = 0, *pDelEnd = 0;
            BOOL bDelRedl = FALSE;
            switch( eCmp )
            {
            case POS_INSIDE:
                if( bCallDelete )
                {
                    pDelStt = pSttRng;
                    pDelEnd = pEndRng;
                }
                break;

            case POS_OVERLAP_BEFORE:
                if( bCallDelete )
                {
                    pDelStt = pRStt;
                    pDelEnd = pEndRng;
                }
                break;
            case POS_OVERLAP_BEHIND:
                if( bCallDelete )
                {
                    pDelStt = pREnd;
                    pDelEnd = pSttRng;
                }
                break;
            case POS_OUTSIDE:
            case POS_EQUAL:
                {
                    // dann den Bereich wieder loeschen
                    rArr.Remove( rPos-- );
                    bDelRedl = TRUE;
                    if( bCallDelete )
                    {
                        pDelStt = pRedl->Start();
                        pDelEnd = pRedl->End();
                    }
                }
                break;

            default:
                bRet = FALSE;
            }
            if( pDelStt && pDelEnd )
            {
                SwPaM aPam( *pDelStt, *pDelEnd );

                SwCntntNode* pCSttNd = pDelStt->nNode.GetNode().GetCntntNode();
                SwCntntNode* pCEndNd = pDelEnd->nNode.GetNode().GetCntntNode();

                if( bDelRedl )
                    delete pRedl;

                RedlineMode_t eOld = rDoc.GetRedlineMode();
                rDoc.SetRedlineMode_intern( (RedlineMode_t)(eOld & ~(nsRedlineMode_t::REDLINE_ON | nsRedlineMode_t::REDLINE_IGNORE)));

                if( pCSttNd && pCEndNd )
                    rDoc.DeleteAndJoin( aPam );
                else
                {
                    rDoc.DeleteRange( aPam );

                    if( pCSttNd && !pCEndNd )
                    {
                        aPam.GetBound( TRUE ).nContent.Assign( 0, 0 );
                        aPam.GetBound( FALSE ).nContent.Assign( 0, 0 );
                        aPam.DeleteMark();
                        rDoc.DelFullPara( aPam );
                    }
                }
                rDoc.SetRedlineMode_intern( eOld );
            }
            else if( bDelRedl )
                delete pRedl;
        }
        break;
    case nsRedlineType_t::REDLINE_DELETE:
        {
            SwRedline* pNew = 0;
            BOOL bCheck = FALSE, bReplace = FALSE;

            switch( eCmp )
            {
            case POS_INSIDE:
                {
                    if( 1 < pRedl->GetStackCount() )
                    {
                        pNew = new SwRedline( *pRedl );
                        pNew->PopData();
                    }
                    if( *pSttRng == *pRStt )
                    {
                        pRedl->SetStart( *pEndRng, pRStt );
                        bReplace = TRUE;
                        if( pNew )
                            pNew->SetEnd( *pEndRng );
                    }
                    else
                    {
                        if( *pEndRng != *pREnd )
                        {
                            // aufsplitten
                            SwRedline* pCpy = new SwRedline( *pRedl );
                            pCpy->SetStart( *pEndRng );
                            rArr.Insert( pCpy ); ++rPos;
                            if( pNew )
                                pNew->SetEnd( *pEndRng );
                        }

                        pRedl->SetEnd( *pSttRng, pREnd );
                        bCheck = TRUE;
                        if( pNew )
                            pNew->SetStart( *pSttRng );
                    }
                }
                break;

            case POS_OVERLAP_BEFORE:
                if( 1 < pRedl->GetStackCount() )
                {
                    pNew = new SwRedline( *pRedl );
                    pNew->PopData();
                }
                pRedl->SetStart( *pEndRng, pRStt );
                bReplace = TRUE;
                if( pNew )
                    pNew->SetEnd( *pEndRng );
                break;

            case POS_OVERLAP_BEHIND:
                if( 1 < pRedl->GetStackCount() )
                {
                    pNew = new SwRedline( *pRedl );
                    pNew->PopData();
                }
                pRedl->SetEnd( *pSttRng, pREnd );
                bCheck = TRUE;
                if( pNew )
                    pNew->SetStart( *pSttRng );
                break;

            case POS_OUTSIDE:
            case POS_EQUAL:
                if( !pRedl->PopData() )
                    // das RedlineObject loeschen reicht
                    rArr.DeleteAndDestroy( rPos-- );
                break;

            default:
                bRet = FALSE;
            }

            if( pNew )
            {
                rArr.Insert( pNew ); ++rPos;
            }

            if( bReplace || ( bCheck && !pRedl->HasValidRange() ))
            {
                // neu einsortieren
                rArr.Remove( rArr.GetPos( pRedl ));
                rArr.Insert( pRedl );
            }
        }
        break;

    case nsRedlineType_t::REDLINE_FORMAT:
    case nsRedlineType_t::REDLINE_FMTCOLL:
        {
            if( pRedl->GetExtraData() )
                pRedl->GetExtraData()->Reject( *pRedl );
            rArr.DeleteAndDestroy( rPos-- );
        }
        break;

    default:
        bRet = FALSE;
    }
    return bRet;
}


const SwRedline* lcl_FindCurrRedline( const SwPosition& rSttPos,
                                        USHORT& rPos,
                                        BOOL bNext = TRUE )
{
    const SwRedline* pFnd = 0;
    const SwRedlineTbl& rArr = rSttPos.nNode.GetNode().GetDoc()->GetRedlineTbl();
    for( ; rPos < rArr.Count() ; ++rPos )
    {
        const SwRedline* pTmp = rArr[ rPos ];
        if( pTmp->HasMark() && pTmp->IsVisible() )
        {
            const SwPosition* pRStt = pTmp->Start(),
                      * pREnd = pRStt == pTmp->GetPoint() ? pTmp->GetMark()
                                                          : pTmp->GetPoint();
            if( bNext ? *pRStt <= rSttPos : *pRStt < rSttPos )
            {
                if( bNext ? *pREnd > rSttPos : *pREnd >= rSttPos )
                {
                    pFnd = pTmp;
                    break;
                }
            }
            else
                break;
        }
    }
    return pFnd;
}

// #111827#
int lcl_AcceptRejectRedl( Fn_AcceptReject fn_AcceptReject,
                            SwRedlineTbl& rArr, BOOL bCallDelete,
                            const SwPaM& rPam)
{
    USHORT n = 0;
    int nCount = 0; // #111827#

    const SwPosition* pStt = rPam.Start(),
                    * pEnd = pStt == rPam.GetPoint() ? rPam.GetMark()
                                                     : rPam.GetPoint();
    const SwRedline* pFnd = lcl_FindCurrRedline( *pStt, n, TRUE );
    if( pFnd &&     // neu ein Teil davon?
        ( *pFnd->Start() != *pStt || *pFnd->End() > *pEnd ))
    {
        // dann nur die TeilSelektion aufheben
        if( (*fn_AcceptReject)( rArr, n, bCallDelete, pStt, pEnd ))
            nCount++; // #111827#
        ++n;
    }

    for( ; n < rArr.Count(); ++n )
    {
        SwRedline* pTmp = rArr[ n ];
        if( pTmp->HasMark() && pTmp->IsVisible() )
        {
            if( *pTmp->End() <= *pEnd )
            {
                if( (*fn_AcceptReject)( rArr, n, bCallDelete, 0, 0 ))
                    nCount++; // #111827#
            }
            else
            {
                if( *pTmp->Start() < *pEnd )
                {
                    // dann nur in der TeilSelektion aufheben
                    if( (*fn_AcceptReject)( rArr, n, bCallDelete, pStt, pEnd ))
                        nCount++; // #111827#
                }
                break;
            }
        }
    }
    return nCount; // #111827#
}

void lcl_AdjustRedlineRange( SwPaM& rPam )
{
    // die Selektion steht nur im ContentBereich. Wenn es aber Redlines
    // davor oder dahinter auf nicht ContentNodes stehen, dann erweiter die
    // die Selection auf diese
    SwPosition* pStt = rPam.Start(),
              * pEnd = pStt == rPam.GetPoint() ? rPam.GetMark()
                                               : rPam.GetPoint();
    SwDoc* pDoc = rPam.GetDoc();
    if( !pStt->nContent.GetIndex() &&
        !pDoc->GetNodes()[ pStt->nNode.GetIndex() - 1 ]->IsCntntNode() )
    {
        const SwRedline* pRedl = pDoc->GetRedline( *pStt, 0 );
        if( pRedl )
        {
            const SwPosition* pRStt = pRedl->Start();
            if( !pRStt->nContent.GetIndex() && pRStt->nNode.GetIndex() ==
                pStt->nNode.GetIndex() - 1 )
                *pStt = *pRStt;
        }
    }
    if( pEnd->nNode.GetNode().IsCntntNode() &&
        !pDoc->GetNodes()[ pEnd->nNode.GetIndex() + 1 ]->IsCntntNode() &&
        pEnd->nContent.GetIndex() == pEnd->nNode.GetNode().GetCntntNode()->Len()    )
    {
        const SwRedline* pRedl = pDoc->GetRedline( *pEnd, 0 );
        if( pRedl )
        {
            const SwPosition* pREnd = pRedl->End();
            if( !pREnd->nContent.GetIndex() && pREnd->nNode.GetIndex() ==
                pEnd->nNode.GetIndex() + 1 )
                *pEnd = *pREnd;
        }
    }
}


bool SwDoc::AcceptRedline( USHORT nPos, bool bCallDelete )
{
    BOOL bRet = FALSE;

    // aufjedenfall auf sichtbar umschalten
    if( (nsRedlineMode_t::REDLINE_SHOW_INSERT | nsRedlineMode_t::REDLINE_SHOW_DELETE) !=
        (nsRedlineMode_t::REDLINE_SHOW_MASK & eRedlineMode) )
      SetRedlineMode( (RedlineMode_t)(nsRedlineMode_t::REDLINE_SHOW_INSERT | nsRedlineMode_t::REDLINE_SHOW_DELETE | eRedlineMode));

    SwRedline* pTmp = (*pRedlineTbl)[ nPos ];
    if( pTmp->HasMark() && pTmp->IsVisible() )
    {
        if( DoesUndo() )
        {
            // #111827#
            SwRewriter aRewriter;

            aRewriter.AddRule(UNDO_ARG1, pTmp->GetDescr());
            StartUndo( UNDO_ACCEPT_REDLINE, &aRewriter);
        }

        int nLoopCnt = 2;
        USHORT nSeqNo = pTmp->GetSeqNo();

        do {

            if( DoesUndo() )
                AppendUndo( new SwUndoAcceptRedline( *pTmp ));

            bRet |= lcl_AcceptRedline( *pRedlineTbl, nPos, bCallDelete );

            if( nSeqNo )
            {
                if( USHRT_MAX == nPos )
                    nPos = 0;
                USHORT nFndPos = 2 == nLoopCnt
                                    ? pRedlineTbl->FindNextSeqNo( nSeqNo, nPos )
                                    : pRedlineTbl->FindPrevSeqNo( nSeqNo, nPos );
                if( USHRT_MAX != nFndPos || ( 0 != ( --nLoopCnt ) &&
                    USHRT_MAX != ( nFndPos =
                        pRedlineTbl->FindPrevSeqNo( nSeqNo, nPos ))) )
                    pTmp = (*pRedlineTbl)[ nPos = nFndPos ];
                else
                    nLoopCnt = 0;
            }
            else
                nLoopCnt = 0;

        } while( nLoopCnt );

        if( bRet )
        {
            CompressRedlines();
            SetModified();
        }

        if( DoesUndo() )
            EndUndo( UNDO_ACCEPT_REDLINE, NULL );
    }
    return bRet;
}

bool SwDoc::AcceptRedline( const SwPaM& rPam, bool bCallDelete )
{
    // aufjedenfall auf sichtbar umschalten
    if( (nsRedlineMode_t::REDLINE_SHOW_INSERT | nsRedlineMode_t::REDLINE_SHOW_DELETE) !=
        (nsRedlineMode_t::REDLINE_SHOW_MASK & eRedlineMode) )
      SetRedlineMode( (RedlineMode_t)(nsRedlineMode_t::REDLINE_SHOW_INSERT | nsRedlineMode_t::REDLINE_SHOW_DELETE | eRedlineMode));

    // die Selektion steht nur im ContentBereich. Wenn es aber Redlines
    // davor oder dahinter auf nicht ContentNodes stehen, dann erweiter die
    // die Selection auf diese
    SwPaM aPam( *rPam.GetMark(), *rPam.GetPoint() );
    lcl_AdjustRedlineRange( aPam );

    if( DoesUndo() )
    {
        StartUndo( UNDO_ACCEPT_REDLINE, NULL );
        AppendUndo( new SwUndoAcceptRedline( aPam ));
    }

    // #111827#
    int nRet = lcl_AcceptRejectRedl( lcl_AcceptRedline, *pRedlineTbl,
                                     bCallDelete, aPam );
    if( nRet > 0 )
    {
        CompressRedlines();
        SetModified();
    }
    if( DoesUndo() )
    {
        // #111827#
        String aTmpStr;

        {
            SwRewriter aRewriter;
            aRewriter.AddRule(UNDO_ARG1, String::CreateFromInt32(nRet));
            aTmpStr = aRewriter.Apply(String(SW_RES(STR_N_REDLINES)));
        }

        SwRewriter aRewriter;
        aRewriter.AddRule(UNDO_ARG1, aTmpStr);

        EndUndo( UNDO_ACCEPT_REDLINE, &aRewriter );
    }
    return nRet != 0;
}

bool SwDoc::RejectRedline( USHORT nPos, bool bCallDelete )
{
    BOOL bRet = FALSE;

    // aufjedenfall auf sichtbar umschalten
    if( (nsRedlineMode_t::REDLINE_SHOW_INSERT | nsRedlineMode_t::REDLINE_SHOW_DELETE) !=
        (nsRedlineMode_t::REDLINE_SHOW_MASK & eRedlineMode) )
      SetRedlineMode( (RedlineMode_t)(nsRedlineMode_t::REDLINE_SHOW_INSERT | nsRedlineMode_t::REDLINE_SHOW_DELETE | eRedlineMode));

    SwRedline* pTmp = (*pRedlineTbl)[ nPos ];
    if( pTmp->HasMark() && pTmp->IsVisible() )
    {
        if( DoesUndo() )
        {
            // #111827#
            SwRewriter aRewriter;

            aRewriter.AddRule(UNDO_ARG1, pTmp->GetDescr());
            StartUndo( UNDO_REJECT_REDLINE, NULL );
        }

        int nLoopCnt = 2;
        USHORT nSeqNo = pTmp->GetSeqNo();

        do {

            if( DoesUndo() )
                AppendUndo( new SwUndoRejectRedline( *pTmp ));

            bRet |= lcl_RejectRedline( *pRedlineTbl, nPos, bCallDelete );

            if( nSeqNo )
            {
                if( USHRT_MAX == nPos )
                    nPos = 0;
                USHORT nFndPos = 2 == nLoopCnt
                                    ? pRedlineTbl->FindNextSeqNo( nSeqNo, nPos )
                                    : pRedlineTbl->FindPrevSeqNo( nSeqNo, nPos );
                if( USHRT_MAX != nFndPos || ( 0 != ( --nLoopCnt ) &&
                    USHRT_MAX != ( nFndPos =
                            pRedlineTbl->FindPrevSeqNo( nSeqNo, nPos ))) )
                    pTmp = (*pRedlineTbl)[ nPos = nFndPos ];
                else
                    nLoopCnt = 0;
            }
            else
                nLoopCnt = 0;

        } while( nLoopCnt );

        if( bRet )
        {
            CompressRedlines();
            SetModified();
        }

        if( DoesUndo() )
            EndUndo( UNDO_REJECT_REDLINE, NULL );
    }
    return bRet;
}

bool SwDoc::RejectRedline( const SwPaM& rPam, bool bCallDelete )
{
    // aufjedenfall auf sichtbar umschalten
    if( (nsRedlineMode_t::REDLINE_SHOW_INSERT | nsRedlineMode_t::REDLINE_SHOW_DELETE) !=
        (nsRedlineMode_t::REDLINE_SHOW_MASK & eRedlineMode) )
      SetRedlineMode((RedlineMode_t)(nsRedlineMode_t::REDLINE_SHOW_INSERT | nsRedlineMode_t::REDLINE_SHOW_DELETE | eRedlineMode));

    // die Selektion steht nur im ContentBereich. Wenn es aber Redlines
    // davor oder dahinter auf nicht ContentNodes stehen, dann erweiter die
    // die Selection auf diese
    SwPaM aPam( *rPam.GetMark(), *rPam.GetPoint() );
    lcl_AdjustRedlineRange( aPam );

    if( DoesUndo() )
    {
        StartUndo( UNDO_REJECT_REDLINE, NULL );
        AppendUndo( new SwUndoRejectRedline( aPam ));
    }

    // #111827#
    int nRet = lcl_AcceptRejectRedl( lcl_RejectRedline, *pRedlineTbl,
                                        bCallDelete, aPam );
    if( nRet > 0 )
    {
        CompressRedlines();
        SetModified();
    }
    if( DoesUndo() )
    {
        // #111827#
        String aTmpStr;

        {
            SwRewriter aRewriter;
            aRewriter.AddRule(UNDO_ARG1, String::CreateFromInt32(nRet));
            aTmpStr = aRewriter.Apply(String(SW_RES(STR_N_REDLINES)));
        }

        SwRewriter aRewriter;
        aRewriter.AddRule(UNDO_ARG1, aTmpStr);

        EndUndo( UNDO_REJECT_REDLINE, &aRewriter );
    }

    return nRet != 0;
}

const SwRedline* SwDoc::SelNextRedline( SwPaM& rPam ) const
{
    rPam.DeleteMark();
    rPam.SetMark();

    SwPosition& rSttPos = *rPam.GetPoint();
    SwPosition aSavePos( rSttPos );
    BOOL bRestart;

    // sollte die StartPos auf dem letzen gueligen ContentNode stehen,
    // dann aufjedenfall das naechste Redline nehmen
    USHORT n = 0;
    const SwRedline* pFnd = lcl_FindCurrRedline( rSttPos, n, TRUE );
    if( pFnd )
    {
        const SwPosition* pEnd = pFnd->End();
        if( !pEnd->nNode.GetNode().IsCntntNode() )
        {
            SwNodeIndex aTmp( pEnd->nNode );
            SwCntntNode* pCNd = GetNodes().GoPrevSection( &aTmp );
            if( !pCNd || ( aTmp == rSttPos.nNode &&
                pCNd->Len() == rSttPos.nContent.GetIndex() ))
                pFnd = 0;
        }
        if( pFnd )
            rSttPos = *pFnd->End();
    }

    do {
        bRestart = FALSE;

        for( ; !pFnd && n < pRedlineTbl->Count(); ++n )
        {
            pFnd = (*pRedlineTbl)[ n ];
            if( pFnd->HasMark() && pFnd->IsVisible() )
            {
                *rPam.GetMark() = *pFnd->Start();
                rSttPos = *pFnd->End();
                break;
            }
            else
                pFnd = 0;
        }

        if( pFnd )
        {
            // alle vom gleichen Typ und Author, die hinter einander liegen
            // zu einer Selektion zusammenfassen.
            const SwPosition* pPrevEnd = pFnd->End();
            while( ++n < pRedlineTbl->Count() )
            {
                const SwRedline* pTmp = (*pRedlineTbl)[ n ];
                if( pTmp->HasMark() && pTmp->IsVisible() )
                {
                    const SwPosition *pRStt;
                    if( pFnd->GetType() == pTmp->GetType() &&
                        pFnd->GetAuthor() == pTmp->GetAuthor() &&
                        ( *pPrevEnd == *( pRStt = pTmp->Start() ) ||
                          IsPrevPos( *pPrevEnd, *pRStt )) )
                    {
                        pPrevEnd = pTmp->End();
                        rSttPos = *pPrevEnd;
                    }
                    else
                        break;
                }
            }
        }

        if( pFnd )
        {
            const SwRedline* pSaveFnd = pFnd;

            SwCntntNode* pCNd;
            SwNodeIndex* pIdx = &rPam.GetMark()->nNode;
            if( !pIdx->GetNode().IsCntntNode() &&
                0 != ( pCNd = GetNodes().GoNextSection( pIdx )) )
            {
                if( *pIdx <= rPam.GetPoint()->nNode )
                    rPam.GetMark()->nContent.Assign( pCNd, 0 );
                else
                    pFnd = 0;
            }

            if( pFnd )
            {
                pIdx = &rPam.GetPoint()->nNode;
                if( !pIdx->GetNode().IsCntntNode() &&
                    0 != ( pCNd = GetNodes().GoPrevSection( pIdx )) )
                {
                    if( *pIdx >= rPam.GetMark()->nNode )
                        rPam.GetPoint()->nContent.Assign( pCNd, pCNd->Len() );
                    else
                        pFnd = 0;
                }
            }

            if( !pFnd || *rPam.GetMark() == *rPam.GetPoint() )
            {
                if( n < pRedlineTbl->Count() )
                {
                    bRestart = TRUE;
                    *rPam.GetPoint() = *pSaveFnd->End();
                }
                else
                {
                    rPam.DeleteMark();
                    *rPam.GetPoint() = aSavePos;
                }
                pFnd = 0;
            }
        }
    } while( bRestart );

    return pFnd;
}

const SwRedline* SwDoc::SelPrevRedline( SwPaM& rPam ) const
{
    rPam.DeleteMark();
    rPam.SetMark();

    SwPosition& rSttPos = *rPam.GetPoint();
    SwPosition aSavePos( rSttPos );
    BOOL bRestart;

    // sollte die StartPos auf dem ersten gueligen ContentNode stehen,
    // dann aufjedenfall das vorherige Redline nehmen
    USHORT n = 0;
    const SwRedline* pFnd = lcl_FindCurrRedline( rSttPos, n, FALSE );
    if( pFnd )
    {
        const SwPosition* pStt = pFnd->Start();
        if( !pStt->nNode.GetNode().IsCntntNode() )
        {
            SwNodeIndex aTmp( pStt->nNode );
            SwCntntNode* pCNd = GetNodes().GoNextSection( &aTmp );
            if( !pCNd || ( aTmp == rSttPos.nNode &&
                !rSttPos.nContent.GetIndex() ))
                pFnd = 0;
        }
        if( pFnd )
            rSttPos = *pFnd->Start();
    }

    do {
        bRestart = FALSE;

        while( !pFnd && 0 < n )
        {
            pFnd = (*pRedlineTbl)[ --n ];
            if( pFnd->HasMark() && pFnd->IsVisible() )
            {
                *rPam.GetMark() = *pFnd->End();
                rSttPos = *pFnd->Start();
            }
            else
                pFnd = 0;
        }

        if( pFnd )
        {
            // alle vom gleichen Typ und Author, die hinter einander liegen
            // zu einer Selektion zusammenfassen.
            const SwPosition* pNextStt = pFnd->Start();
            while( 0 < n )
            {
                const SwRedline* pTmp = (*pRedlineTbl)[ --n ];
                if( pTmp->HasMark() && pTmp->IsVisible() )
                {
                    const SwPosition *pREnd;
                    if( pFnd->GetType() == pTmp->GetType() &&
                        pFnd->GetAuthor() == pTmp->GetAuthor() &&
                        ( *pNextStt == *( pREnd = pTmp->End() ) ||
                          IsPrevPos( *pREnd, *pNextStt )) )
                    {
                        pNextStt = pTmp->Start();
                        rSttPos = *pNextStt;
                    }
                    else
                    {
                        ++n;
                        break;
                    }
                }
            }
        }

        if( pFnd )
        {
            const SwRedline* pSaveFnd = pFnd;

            SwCntntNode* pCNd;
            SwNodeIndex* pIdx = &rPam.GetMark()->nNode;
            if( !pIdx->GetNode().IsCntntNode() &&
                0 != ( pCNd = GetNodes().GoPrevSection( pIdx )) )
            {
                if( *pIdx >= rPam.GetPoint()->nNode )
                    rPam.GetMark()->nContent.Assign( pCNd, pCNd->Len() );
                else
                    pFnd = 0;
            }

            if( pFnd )
            {
                pIdx = &rPam.GetPoint()->nNode;
                if( !pIdx->GetNode().IsCntntNode() &&
                    0 != ( pCNd = GetNodes().GoNextSection( pIdx )) )
                {
                    if( *pIdx <= rPam.GetMark()->nNode )
                        rPam.GetPoint()->nContent.Assign( pCNd, 0 );
                    else
                        pFnd = 0;
                }
            }

            if( !pFnd || *rPam.GetMark() == *rPam.GetPoint() )
            {
                if( n )
                {
                    bRestart = TRUE;
                    *rPam.GetPoint() = *pSaveFnd->Start();
                }
                else
                {
                    rPam.DeleteMark();
                    *rPam.GetPoint() = aSavePos;
                }
                pFnd = 0;
            }
        }
    } while( bRestart );

    return pFnd;
}

// Kommentar am Redline setzen
bool SwDoc::SetRedlineComment( const SwPaM& rPaM, const String& rS )
{
    BOOL bRet = FALSE;
    const SwPosition* pStt = rPaM.Start(),
                    * pEnd = pStt == rPaM.GetPoint() ? rPaM.GetMark()
                                                     : rPaM.GetPoint();
    USHORT n = 0;
    if( lcl_FindCurrRedline( *pStt, n, TRUE ) )
    {
        for( ; n < pRedlineTbl->Count(); ++n )
        {
            bRet = TRUE;
            SwRedline* pTmp = (*pRedlineTbl)[ n ];
            if( pStt != pEnd && *pTmp->Start() > *pEnd )
                break;

            pTmp->SetComment( rS );
            if( *pTmp->End() >= *pEnd )
                break;
        }
    }
    if( bRet )
        SetModified();

    return bRet;
}

// legt gebenenfalls einen neuen Author an
USHORT SwDoc::GetRedlineAuthor()
{
    return SW_MOD()->GetRedlineAuthor();
}

    // fuer die Reader usw. - neuen Author in die Tabelle eintragen
USHORT SwDoc::InsertRedlineAuthor( const String& rNew )
{
    return SW_MOD()->InsertRedlineAuthor(rNew);
}

void SwDoc::UpdateRedlineAttr()
{
    const SwRedlineTbl& rTbl = GetRedlineTbl();
    for( USHORT n = 0; n < rTbl.Count(); ++n )
    {
        SwRedline* pRedl = rTbl[ n ];
        if( pRedl->IsVisible() )
            pRedl->InvalidateRange();
    }
}

    // setze Kommentar-Text fuers Redline, das dann per AppendRedline
    // hereinkommt. Wird vom Autoformat benutzt. 0-Pointer setzt den Modus
    // wieder zurueck. Pointer wird nicht kopiert, muss also gueltig bleiben!
void SwDoc::SetAutoFmtRedlineComment( const String* pTxt, USHORT nSeqNo )
{
    mbIsAutoFmtRedline = 0 != pTxt;
    if( pTxt )
    {
        if( !pAutoFmtRedlnComment )
            pAutoFmtRedlnComment = new String( *pTxt );
        else
            *pAutoFmtRedlnComment = *pTxt;
    }
    else if( pAutoFmtRedlnComment )
        delete pAutoFmtRedlnComment, pAutoFmtRedlnComment = 0;

    nAutoFmtRedlnCommentNo = nSeqNo;
}

void SwDoc::SetRedlinePassword(
            /*[in]*/const uno::Sequence <sal_Int8>& rNewPassword)
{
    aRedlinePasswd = rNewPassword;
    SetModified();
}

/*  */

BOOL SwRedlineTbl::Insert( SwRedlinePtr& p, BOOL bIns )
{
    BOOL bRet = FALSE;
    if( p->HasValidRange() )
    {
        bRet = _SwRedlineTbl::Insert( p );
        p->CallDisplayFunc();
    }
    else if( bIns )
        bRet = InsertWithValidRanges( p );
    else
    {
        ASSERT( !this, "Redline: falscher Bereich" );
    }
    return bRet;
}

BOOL SwRedlineTbl::Insert( SwRedlinePtr& p, USHORT& rP, BOOL bIns )
{
    BOOL bRet = FALSE;
    if( p->HasValidRange() )
    {
        bRet = _SwRedlineTbl::Insert( p, rP );
        p->CallDisplayFunc();
    }
    else if( bIns )
        bRet = InsertWithValidRanges( p, &rP );
    else
    {
        ASSERT( !this, "Redline: falscher Bereich" );
    }
    return bRet;
}

BOOL SwRedlineTbl::InsertWithValidRanges( SwRedlinePtr& p, USHORT* pInsPos )
{
    // erzeuge aus den Selektion gueltige "Teilbereiche".
    BOOL bAnyIns = FALSE;
    SwPosition* pStt = p->Start(),
              * pEnd = pStt == p->GetPoint() ? p->GetMark() : p->GetPoint();
    SwPosition aNewStt( *pStt );
    SwNodes& rNds = aNewStt.nNode.GetNodes();
    SwCntntNode* pC;

    if( !aNewStt.nNode.GetNode().IsCntntNode() )
    {
        pC = rNds.GoNext( &aNewStt.nNode );
        if( pC )
            aNewStt.nContent.Assign( pC, 0 );
        else
            aNewStt.nNode = rNds.GetEndOfContent();
    }

    SwRedline* pNew = 0;
    USHORT nInsPos;

    if( aNewStt < *pEnd )
        do {
            if( !pNew )
                pNew = new SwRedline( p->GetRedlineData(), aNewStt );
            else
            {
                pNew->DeleteMark();
                *pNew->GetPoint() = aNewStt;
            }

            pNew->SetMark();
            GoEndSection( pNew->GetPoint() );
            // i60396: If the redlines starts before a table but the table is the last member
            // of the section, the GoEndSection will end inside the table.
            // This will result in an incorrect redline, so we've to go back
            SwNode* pTab = pNew->GetPoint()->nNode.GetNode().StartOfSectionNode()->FindTableNode();
            // We end in a table when pTab != 0
            if( pTab && !pNew->GetMark()->nNode.GetNode().StartOfSectionNode()->FindTableNode() )
            { // but our Mark was outside the table => Correction
                do
                {
                    // We want to be before the table
                    *pNew->GetPoint() = SwPosition(*pTab);
                    pC = GoPreviousNds( &pNew->GetPoint()->nNode, FALSE ); // here we are.
                    if( pC )
                        pNew->GetPoint()->nContent.Assign( pC, 0 );
                    pTab = pNew->GetPoint()->nNode.GetNode().StartOfSectionNode()->FindTableNode();
                }while( pTab ); // If there is another table we have to repeat our step backwards
            }

            if( *pNew->GetPoint() > *pEnd )
            {
                pC = 0;
                if( aNewStt.nNode != pEnd->nNode )
                    do {
                        SwNode& rCurNd = aNewStt.nNode.GetNode();
                        if( rCurNd.IsStartNode() )
                        {
                            if( rCurNd.EndOfSectionIndex() < pEnd->nNode.GetIndex() )
                                aNewStt.nNode = *rCurNd.EndOfSectionNode();
                            else
                                break;
                        }
                        else if( rCurNd.IsCntntNode() )
                            pC = rCurNd.GetCntntNode();
                        aNewStt.nNode++;
                    } while( aNewStt.nNode.GetIndex() < pEnd->nNode.GetIndex() );

                if( aNewStt.nNode == pEnd->nNode )
                    aNewStt.nContent = pEnd->nContent;
                else if( pC )
                {
                    aNewStt.nNode = *pC;
                    aNewStt.nContent.Assign( pC, pC->Len() );
                }

                if( aNewStt <= *pEnd )
                    *pNew->GetPoint() = aNewStt;
            }
            else
                aNewStt = *pNew->GetPoint();
#ifdef DEBUG
            CheckPosition( pNew->GetPoint(), pNew->GetMark() );
#endif
            if( *pNew->GetPoint() != *pNew->GetMark() &&
                _SwRedlineTbl::Insert( pNew, nInsPos ) )
            {
                pNew->CallDisplayFunc();
                bAnyIns = TRUE;
                pNew = 0;
                if( pInsPos && *pInsPos < nInsPos )
                    *pInsPos = nInsPos;
            }

            if( aNewStt >= *pEnd ||
                0 == (pC = rNds.GoNext( &aNewStt.nNode )) )
                break;

            aNewStt.nContent.Assign( pC, 0 );

        } while( aNewStt < *pEnd );

    delete pNew;
    delete p, p = 0;
    return bAnyIns;
}

void SwRedlineTbl::Remove( USHORT nP, USHORT nL )
{
    SwDoc* pDoc = 0;
    if( !nP && nL && nL == _SwRedlineTbl::Count() )
        pDoc = _SwRedlineTbl::GetObject( 0 )->GetDoc();

    _SwRedlineTbl::Remove( nP, nL );

    ViewShell* pSh;
    if( pDoc && !pDoc->IsInDtor() && pDoc->GetRootFrm() &&
        0 != ( pSh = pDoc->GetRootFrm()->GetCurrShell()) )
        pSh->InvalidateWindows( SwRect( 0, 0, LONG_MAX, LONG_MAX ) );
}

void SwRedlineTbl::DeleteAndDestroy( USHORT nP, USHORT nL )
{
    SwDoc* pDoc = 0;
    if( !nP && nL && nL == _SwRedlineTbl::Count() )
        pDoc = _SwRedlineTbl::GetObject( 0 )->GetDoc();

    _SwRedlineTbl::DeleteAndDestroy( nP, nL );

    ViewShell* pSh;
    if( pDoc && !pDoc->IsInDtor() && pDoc->GetRootFrm() &&
        0 != ( pSh = pDoc->GetRootFrm()->GetCurrShell()) )
        pSh->InvalidateWindows( SwRect( 0, 0, LONG_MAX, LONG_MAX ) );
}

// suche den naechsten oder vorherigen Redline mit dergleichen Seq.No
// Mit dem Lookahead kann die Suche eingeschraenkt werden. 0 oder
// USHRT_MAX suchen im gesamten Array.
USHORT SwRedlineTbl::FindNextOfSeqNo( USHORT nSttPos, USHORT nLookahead ) const
{
    return nSttPos + 1 < _SwRedlineTbl::Count()
                ? FindNextSeqNo( _SwRedlineTbl::GetObject( nSttPos )
                                    ->GetSeqNo(), nSttPos+1, nLookahead )
                : USHRT_MAX;
}

USHORT SwRedlineTbl::FindPrevOfSeqNo( USHORT nSttPos, USHORT nLookahead ) const
{
    return nSttPos ? FindPrevSeqNo( _SwRedlineTbl::GetObject(
                                        nSttPos )->GetSeqNo(),
                                    nSttPos-1, nLookahead )
                   : USHRT_MAX;
}

USHORT SwRedlineTbl::FindNextSeqNo( USHORT nSeqNo, USHORT nSttPos,
                                    USHORT nLookahead ) const
{
    USHORT nRet = USHRT_MAX, nEnd;
    if( nSeqNo && nSttPos < _SwRedlineTbl::Count() )
    {
        nEnd = _SwRedlineTbl::Count();
        if( nLookahead && USHRT_MAX != nLookahead &&
            nSttPos + nLookahead < _SwRedlineTbl::Count() )
            nEnd = nSttPos + nLookahead;

        for( ; nSttPos < nEnd; ++nSttPos )
            if( nSeqNo == _SwRedlineTbl::GetObject( nSttPos )->GetSeqNo() )
            {
                nRet = nSttPos;
                break;
            }
    }
    return nRet;
}

USHORT SwRedlineTbl::FindPrevSeqNo( USHORT nSeqNo, USHORT nSttPos,
                                    USHORT nLookahead ) const
{
    USHORT nRet = USHRT_MAX, nEnd;
    if( nSeqNo && nSttPos < _SwRedlineTbl::Count() )
    {
        nEnd = 0;
        if( nLookahead && USHRT_MAX != nLookahead && nSttPos > nLookahead )
            nEnd = nSttPos - nLookahead;

        ++nSttPos;
        while( nSttPos > nEnd )
            if( nSeqNo == _SwRedlineTbl::GetObject( --nSttPos )->GetSeqNo() )
            {
                nRet = nSttPos;
                break;
            }
    }
    return nRet;
}

/*  */

SwRedlineExtraData::~SwRedlineExtraData()
{
}

void SwRedlineExtraData::Accept( SwPaM& ) const
{
}

void SwRedlineExtraData::Reject( SwPaM& ) const
{
}

int SwRedlineExtraData::operator == ( const SwRedlineExtraData& ) const
{
    return FALSE;
}


SwRedlineExtraData_FmtColl::SwRedlineExtraData_FmtColl( const String& rColl,
                                                USHORT nPoolFmtId,
                                                const SfxItemSet* pItemSet )
    : sFmtNm(rColl), pSet(0), nPoolId(nPoolFmtId)
{
    if( pItemSet && pItemSet->Count() )
        pSet = new SfxItemSet( *pItemSet );
}

SwRedlineExtraData_FmtColl::~SwRedlineExtraData_FmtColl()
{
    delete pSet;
}

SwRedlineExtraData* SwRedlineExtraData_FmtColl::CreateNew() const
{
    return new SwRedlineExtraData_FmtColl( sFmtNm, nPoolId, pSet );
}

void SwRedlineExtraData_FmtColl::Reject( SwPaM& rPam ) const
{
    SwDoc* pDoc = rPam.GetDoc();

// was ist mit Undo ? ist das abgeschaltet ??
    SwTxtFmtColl* pColl = USHRT_MAX == nPoolId
                            ? pDoc->FindTxtFmtCollByName( sFmtNm )
                            : pDoc->GetTxtCollFromPool( nPoolId );
    if( pColl )
        pDoc->SetTxtFmtColl( rPam, pColl, false );

    if( pSet )
    {
        rPam.SetMark();
        SwPosition& rMark = *rPam.GetMark();
        SwTxtNode* pTNd = rMark.nNode.GetNode().GetTxtNode();
        if( pTNd )
        {
            rMark.nContent.Assign( pTNd, pTNd->GetTxt().Len() );

            if( pTNd->HasSwAttrSet() )
            {
                // nur die setzen, die nicht mehr vorhanden sind. Andere
                // koennen jetzt veraendert drin stehen, aber die werden
                // nicht angefasst.
                SfxItemSet aTmp( *pSet );
                aTmp.Differentiate( *pTNd->GetpSwAttrSet() );
                pDoc->InsertItemSet( rPam, aTmp, 0 );
            }
            else
            {
                pDoc->InsertItemSet( rPam, *pSet, 0 );
            }
        }
        rPam.DeleteMark();
    }
}

int SwRedlineExtraData_FmtColl::operator == ( const SwRedlineExtraData& r) const
{
    const SwRedlineExtraData_FmtColl& rCmp = (SwRedlineExtraData_FmtColl&)r;
    return sFmtNm == rCmp.sFmtNm && nPoolId == rCmp.nPoolId &&
            ( ( !pSet && !rCmp.pSet ) ||
               ( pSet && rCmp.pSet && *pSet == *rCmp.pSet ) );
}

void SwRedlineExtraData_FmtColl::SetItemSet( const SfxItemSet& rSet )
{
    delete pSet;
    if( rSet.Count() )
        pSet = new SfxItemSet( rSet );
    else
        pSet = 0;
}


SwRedlineExtraData_Format::SwRedlineExtraData_Format( const SfxItemSet& rSet )
{
    SfxItemIter aIter( rSet );
    const SfxPoolItem* pItem = aIter.FirstItem();
    while( TRUE )
    {
        aWhichIds.Insert( pItem->Which(), aWhichIds.Count() );
        if( aIter.IsAtEnd() )
            break;
        pItem = aIter.NextItem();
    }
}

SwRedlineExtraData_Format::SwRedlineExtraData_Format(
        const SwRedlineExtraData_Format& rCpy )
    : SwRedlineExtraData(), aWhichIds( (BYTE)rCpy.aWhichIds.Count() )
{
    aWhichIds.Insert( &rCpy.aWhichIds, 0 );
}

SwRedlineExtraData_Format::~SwRedlineExtraData_Format()
{
}

SwRedlineExtraData* SwRedlineExtraData_Format::CreateNew() const
{
    return new SwRedlineExtraData_Format( *this );
}

void SwRedlineExtraData_Format::Reject( SwPaM& rPam ) const
{
    SwDoc* pDoc = rPam.GetDoc();

    RedlineMode_t eOld = pDoc->GetRedlineMode();
    pDoc->SetRedlineMode_intern((RedlineMode_t)(eOld & ~(nsRedlineMode_t::REDLINE_ON | nsRedlineMode_t::REDLINE_IGNORE)));

    // eigentlich muesste hier das Attribut zurueck gesetzt werden!!!
    for( USHORT n = 0, nEnd = aWhichIds.Count(); n < nEnd; ++n )
    {
        pDoc->InsertPoolItem( rPam, *GetDfltAttr( aWhichIds[ n ] ),
                nsSetAttrMode::SETATTR_DONTEXPAND );
    }

    pDoc->SetRedlineMode_intern( eOld );
}

int SwRedlineExtraData_Format::operator == ( const SwRedlineExtraData& rCmp ) const
{
    int nRet = 1;
    USHORT n = 0, nEnd = aWhichIds.Count();
    if( nEnd != ((SwRedlineExtraData_Format&)rCmp).aWhichIds.Count() )
        nRet = 0;
    else
        for( ; n < nEnd; ++n )
            if( ((SwRedlineExtraData_Format&)rCmp).aWhichIds[n] != aWhichIds[n])
            {
                nRet = 0;
                break;
            }
    return nRet;
}

/*  */

SwRedlineData::SwRedlineData( RedlineType_t eT, USHORT nAut )
    : pNext( 0 ), pExtraData( 0 ), eType( eT ), nAuthor( nAut ), nSeqNo( 0 )
{
    aStamp.SetSec( 0 );
    aStamp.Set100Sec( 0 );
}

SwRedlineData::SwRedlineData( const SwRedlineData& rCpy, BOOL bCpyNext )
    :
    pNext( (bCpyNext && rCpy.pNext) ? new SwRedlineData( *rCpy.pNext ) : 0 ),
    pExtraData( rCpy.pExtraData ? rCpy.pExtraData->CreateNew() : 0 ),
    sComment( rCpy.sComment ), aStamp( rCpy.aStamp ), eType( rCpy.eType ),
    nAuthor( rCpy.nAuthor ), nSeqNo( rCpy.nSeqNo )
{
}

    // fuer sw3io: pNext geht in eigenen Besitz ueber!
SwRedlineData::SwRedlineData(RedlineType_t eT, USHORT nAut, const DateTime& rDT,
    const String& rCmnt, SwRedlineData *pNxt, SwRedlineExtraData* pData)
    : pNext(pNxt), pExtraData(pData), sComment(rCmnt), aStamp(rDT),
    eType(eT), nAuthor(nAut), nSeqNo(0)
{
}

SwRedlineData::~SwRedlineData()
{
    delete pExtraData;
    delete pNext;
}

    // ExtraData wird kopiert, der Pointer geht also NICHT in den Besitz
    // des RedlineObjectes!
void SwRedlineData::SetExtraData( const SwRedlineExtraData* pData )
{
    delete pExtraData;

    if( pData )
        pExtraData = pData->CreateNew();
    else
        pExtraData = 0;
}

// #111827#
String SwRedlineData::GetDescr() const
{
    String aResult;

    aResult += String(SW_RES(STR_REDLINE_INSERT + GetType()));

    return aResult;
}

/*  */

SwRedline::SwRedline(RedlineType_t eTyp, const SwPaM& rPam )
    : SwPaM( *rPam.GetMark(), *rPam.GetPoint() ),
    pRedlineData( new SwRedlineData( eTyp, GetDoc()->GetRedlineAuthor() ) ),
    pCntntSect( 0 )
{
    bDelLastPara = bIsLastParaDelete = FALSE;
    bIsVisible = TRUE;
    if( !rPam.HasMark() )
        DeleteMark();
}

SwRedline::SwRedline( const SwRedlineData& rData, const SwPaM& rPam )
    : SwPaM( *rPam.GetMark(), *rPam.GetPoint() ),
    pRedlineData( new SwRedlineData( rData )),
    pCntntSect( 0 )
{
    bDelLastPara = bIsLastParaDelete = FALSE;
    bIsVisible = TRUE;
    if( !rPam.HasMark() )
        DeleteMark();
}

SwRedline::SwRedline( const SwRedlineData& rData, const SwPosition& rPos )
    : SwPaM( rPos ),
    pRedlineData( new SwRedlineData( rData )),
    pCntntSect( 0 )
{
    bDelLastPara = bIsLastParaDelete = FALSE;
    bIsVisible = TRUE;
}

SwRedline::SwRedline( const SwRedline& rCpy )
    : SwPaM( *rCpy.GetMark(), *rCpy.GetPoint() ),
    pRedlineData( new SwRedlineData( *rCpy.pRedlineData )),
    pCntntSect( 0 )
{
    bDelLastPara = bIsLastParaDelete = FALSE;
    bIsVisible = TRUE;
    if( !rCpy.HasMark() )
        DeleteMark();
}

SwRedline::~SwRedline()
{
    if( pCntntSect )
    {
        // dann den Content Bereich loeschen
        if( !GetDoc()->IsInDtor() )
            GetDoc()->DeleteSection( &pCntntSect->GetNode() );
        delete pCntntSect;
    }
    delete pRedlineData;
}

// liegt eine gueltige Selektion vor?
BOOL SwRedline::HasValidRange() const
{
    const SwNode* pPtNd = &GetPoint()->nNode.GetNode(),
                * pMkNd = &GetMark()->nNode.GetNode();
    if( pPtNd->StartOfSectionNode() == pMkNd->StartOfSectionNode() &&
        !pPtNd->StartOfSectionNode()->IsTableNode() &&
        // JP 18.5.2001: Bug 87222 - invalid if points on the end of content
        // DVO 25.03.2002: #96530# end-of-content only invalid if no content
        //                 index exists
        ( pPtNd != pMkNd || GetContentIdx() != NULL ||
          pPtNd != &pPtNd->GetNodes().GetEndOfContent() )
        )
        return TRUE;
    return FALSE;
}

void SwRedline::CallDisplayFunc( USHORT nLoop )
{
    switch( nsRedlineMode_t::REDLINE_SHOW_MASK & GetDoc()->GetRedlineMode() )
    {
    case nsRedlineMode_t::REDLINE_SHOW_INSERT | nsRedlineMode_t::REDLINE_SHOW_DELETE:
        Show( nLoop );
        break;
    case nsRedlineMode_t::REDLINE_SHOW_INSERT:
        Hide( nLoop );
        break;
    case nsRedlineMode_t::REDLINE_SHOW_DELETE:
        ShowOriginal( nLoop );
        break;
    }
}

void SwRedline::Show( USHORT nLoop )
{
    if( 1 <= nLoop )
    {
        SwDoc* pDoc = GetDoc();
        RedlineMode_t eOld = pDoc->GetRedlineMode();
        pDoc->SetRedlineMode_intern((RedlineMode_t)(eOld | nsRedlineMode_t::REDLINE_IGNORE));
        BOOL bUndo = pDoc->DoesUndo();
        pDoc->DoUndo( FALSE );

        switch( GetType() )
        {
        case nsRedlineType_t::REDLINE_INSERT:           // Inhalt wurde eingefuegt
            bIsVisible = TRUE;
            MoveFromSection();
            break;

        case nsRedlineType_t::REDLINE_DELETE:           // Inhalt wurde geloescht
            bIsVisible = TRUE;
            MoveFromSection();
            break;

        case nsRedlineType_t::REDLINE_FORMAT:           // Attributierung wurde angewendet
        case nsRedlineType_t::REDLINE_TABLE:                // TabellenStruktur wurde veraendert
            InvalidateRange();
            break;
        default:
            break;
        }
        pDoc->SetRedlineMode_intern( eOld );
        pDoc->DoUndo( bUndo );
    }
}

void SwRedline::Hide( USHORT nLoop )
{
    SwDoc* pDoc = GetDoc();
    RedlineMode_t eOld = pDoc->GetRedlineMode();
    pDoc->SetRedlineMode_intern((RedlineMode_t)(eOld | nsRedlineMode_t::REDLINE_IGNORE));
    BOOL bUndo = pDoc->DoesUndo();
    pDoc->DoUndo( FALSE );

    switch( GetType() )
    {
    case nsRedlineType_t::REDLINE_INSERT:           // Inhalt wurde eingefuegt
        bIsVisible = TRUE;
        if( 1 <= nLoop )
            MoveFromSection();
        break;

    case nsRedlineType_t::REDLINE_DELETE:           // Inhalt wurde geloescht
        bIsVisible = FALSE;
        switch( nLoop )
        {
        case 0: MoveToSection();    break;
        case 1: CopyToSection();    break;
        case 2: DelCopyOfSection(); break;
        }
        break;

    case nsRedlineType_t::REDLINE_FORMAT:           // Attributierung wurde angewendet
    case nsRedlineType_t::REDLINE_TABLE:                // TabellenStruktur wurde veraendert
        if( 1 <= nLoop )
            InvalidateRange();
        break;
    default:
        break;
    }
    pDoc->SetRedlineMode_intern( eOld );
    pDoc->DoUndo( bUndo );
}

void SwRedline::ShowOriginal( USHORT nLoop )
{
    SwDoc* pDoc = GetDoc();
    RedlineMode_t eOld = pDoc->GetRedlineMode();
    SwRedlineData* pCur;

    pDoc->SetRedlineMode_intern((RedlineMode_t)(eOld | nsRedlineMode_t::REDLINE_IGNORE));
    BOOL bUndo = pDoc->DoesUndo();
    pDoc->DoUndo( FALSE );

    // bestimme den Type, ist der erste auf Stack
    for( pCur = pRedlineData; pCur->pNext; )
        pCur = pCur->pNext;

    switch( pCur->eType )
    {
    case nsRedlineType_t::REDLINE_INSERT:           // Inhalt wurde eingefuegt
        bIsVisible = FALSE;
        switch( nLoop )
        {
        case 0: MoveToSection();    break;
        case 1: CopyToSection();    break;
        case 2: DelCopyOfSection(); break;
        }
        break;

    case nsRedlineType_t::REDLINE_DELETE:           // Inhalt wurde geloescht
        bIsVisible = TRUE;
        if( 1 <= nLoop )
            MoveFromSection();
        break;

    case nsRedlineType_t::REDLINE_FORMAT:           // Attributierung wurde angewendet
    case nsRedlineType_t::REDLINE_TABLE:                // TabellenStruktur wurde veraendert
        if( 1 <= nLoop )
            InvalidateRange();
        break;
    default:
        break;
    }
    pDoc->SetRedlineMode_intern( eOld );
    pDoc->DoUndo( bUndo );
}


void SwRedline::InvalidateRange()       // das Layout anstossen
{
    ULONG nSttNd = GetMark()->nNode.GetIndex(),
            nEndNd = GetPoint()->nNode.GetIndex();
    USHORT nSttCnt = GetMark()->nContent.GetIndex(),
            nEndCnt = GetPoint()->nContent.GetIndex();

    if( nSttNd > nEndNd || ( nSttNd == nEndNd && nSttCnt > nEndCnt ))
    {
        ULONG nTmp = nSttNd; nSttNd = nEndNd; nEndNd = nTmp;
        nTmp = nSttCnt; nSttCnt = nEndCnt; nEndCnt = (USHORT)nTmp;
    }

    SwUpdateAttr aHt( 0, 0, RES_FMT_CHG );
    SwNodes& rNds = GetDoc()->GetNodes();
    SwNode* pNd;
    for( ULONG n = nSttNd; n <= nEndNd; ++n )
        if( ND_TEXTNODE == ( pNd = rNds[ n ] )->GetNodeType() )
        {
            aHt.nStart = n == nSttNd ? nSttCnt : 0;
            aHt.nEnd = n == nEndNd ? nEndCnt : ((SwTxtNode*)pNd)->GetTxt().Len();
            ((SwTxtNode*)pNd)->Modify( &aHt, &aHt );
        }
}

/*************************************************************************
 *                      SwRedline::CalcStartEnd()
 * Calculates the start and end position of the intersection rTmp and
 * text node nNdIdx
 *************************************************************************/

void SwRedline::CalcStartEnd( ULONG nNdIdx, USHORT& nStart, USHORT& nEnd ) const
{
    const SwPosition *pRStt = Start(), *pREnd = End();
    if( pRStt->nNode < nNdIdx )
    {
        if( pREnd->nNode > nNdIdx )
        {
            nStart = 0;             // Absatz ist komplett enthalten
            nEnd = STRING_LEN;
        }
        else
        {
            ASSERT( pREnd->nNode == nNdIdx,
                "SwRedlineItr::Seek: GetRedlinePos Error" );
            nStart = 0;             // Absatz wird vorne ueberlappt
            nEnd = pREnd->nContent.GetIndex();
        }
    }
    else if( pRStt->nNode == nNdIdx )
    {
        nStart = pRStt->nContent.GetIndex();
        if( pREnd->nNode == nNdIdx )
            nEnd = pREnd->nContent.GetIndex(); // Innerhalb des Absatzes
        else
            nEnd = STRING_LEN;      // Absatz wird hinten ueberlappt
    }
    else
    {
        nStart = STRING_LEN;
        nEnd = STRING_LEN;
    }
}

void SwRedline::MoveToSection()
{
    if( !pCntntSect )
    {
        const SwPosition* pStt = Start(),
                        * pEnd = pStt == GetPoint() ? GetMark() : GetPoint();

        SwDoc* pDoc = GetDoc();
        SwPaM aPam( *pStt, *pEnd );
        SwCntntNode* pCSttNd = pStt->nNode.GetNode().GetCntntNode();
        SwCntntNode* pCEndNd = pEnd->nNode.GetNode().GetCntntNode();

        if( !pCSttNd )
        {
            // damit die Indizies der anderen Redlines nicht mitverschoben
            // werden, diese aufs Ende setzen (ist exclusive).
            const SwRedlineTbl& rTbl = pDoc->GetRedlineTbl();
            for( USHORT n = 0; n < rTbl.Count(); ++n )
            {
                SwRedline* pRedl = rTbl[ n ];
                if( pRedl->GetBound(TRUE) == *pStt )
                    pRedl->GetBound(TRUE) = *pEnd;
                if( pRedl->GetBound(FALSE) == *pStt )
                    pRedl->GetBound(FALSE) = *pEnd;
            }
        }

        SwStartNode* pSttNd;
        SwNodes& rNds = pDoc->GetNodes();
        if( pCSttNd || pCEndNd )
        {
            SwTxtFmtColl* pColl = (pCSttNd && pCSttNd->IsTxtNode() )
                                    ? ((SwTxtNode*)pCSttNd)->GetTxtColl()
                                    : (pCEndNd && pCEndNd->IsTxtNode() )
                                        ? ((SwTxtNode*)pCEndNd)->GetTxtColl()
                                        : pDoc->GetTxtCollFromPool(
                                                RES_POOLCOLL_STANDARD );

            pSttNd = rNds.MakeTextSection( SwNodeIndex( rNds.GetEndOfRedlines() ),
                                            SwNormalStartNode, pColl );
            SwTxtNode* pTxtNd = rNds[ pSttNd->GetIndex() + 1 ]->GetTxtNode();

            SwNodeIndex aNdIdx( *pTxtNd );
            SwPosition aPos( aNdIdx, SwIndex( pTxtNd ));
            if( pCSttNd && pCEndNd )
                pDoc->MoveAndJoin( aPam, aPos, IDocumentContentOperations::DOC_MOVEDEFAULT );
            else
            {
                if( pCSttNd && !pCEndNd )
                    bDelLastPara = TRUE;
                pDoc->MoveRange( aPam, aPos,
                    IDocumentContentOperations::DOC_MOVEDEFAULT );
            }
        }
        else
        {
            pSttNd = rNds.MakeEmptySection( SwNodeIndex( rNds.GetEndOfRedlines() ),
                                            SwNormalStartNode );

            SwPosition aPos( *pSttNd->EndOfSectionNode() );
            pDoc->MoveRange( aPam, aPos,
                IDocumentContentOperations::DOC_MOVEDEFAULT );
        }
        pCntntSect = new SwNodeIndex( *pSttNd );

        if( pStt == GetPoint() )
            Exchange();

        DeleteMark();
    }
    else
        InvalidateRange();
}

void SwRedline::CopyToSection()
{
    if( !pCntntSect )
    {
        const SwPosition* pStt = Start(),
                        * pEnd = pStt == GetPoint() ? GetMark() : GetPoint();

        SwCntntNode* pCSttNd = pStt->nNode.GetNode().GetCntntNode();
        SwCntntNode* pCEndNd = pEnd->nNode.GetNode().GetCntntNode();

        SwStartNode* pSttNd;
        SwDoc* pDoc = GetDoc();
        SwNodes& rNds = pDoc->GetNodes();

        BOOL bSaveCopyFlag = pDoc->IsCopyIsMove(),
             bSaveRdlMoveFlg = pDoc->IsRedlineMove();
        pDoc->SetCopyIsMove( TRUE );

        // #100619# The IsRedlineMove() flag causes the behaviour of the
        // SwDoc::_CopyFlyInFly method to change, which will eventually be
        // called by the pDoc->Copy line below (through SwDoc::_Copy,
        // SwDoc::CopyWithFlyInFly). This rather obscure bugfix was introduced
        // for #63198# and #64896#, and apparently never really worked.
        pDoc->SetRedlineMove( pStt->nContent == 0 );

        if( pCSttNd )
        {
            SwTxtFmtColl* pColl = (pCSttNd && pCSttNd->IsTxtNode() )
                                    ? ((SwTxtNode*)pCSttNd)->GetTxtColl()
                                    : pDoc->GetTxtCollFromPool(
                                                RES_POOLCOLL_STANDARD );

            pSttNd = rNds.MakeTextSection( SwNodeIndex( rNds.GetEndOfRedlines() ),
                                            SwNormalStartNode, pColl );

            SwNodeIndex aNdIdx( *pSttNd, 1 );
            SwTxtNode* pTxtNd = aNdIdx.GetNode().GetTxtNode();
            SwPosition aPos( aNdIdx, SwIndex( pTxtNd ));
            pDoc->CopyRange( *this, aPos, false );

            // JP 08.10.98: die Vorlage vom EndNode ggfs. mit uebernehmen
            //              - ist im Doc::Copy nicht erwuenscht
            if( pCEndNd && pCEndNd != pCSttNd )
            {
                SwCntntNode* pDestNd = aPos.nNode.GetNode().GetCntntNode();
                if( pDestNd )
                {
                    if( pDestNd->IsTxtNode() && pCEndNd->IsTxtNode() )
                        ((SwTxtNode*)pCEndNd)->CopyCollFmt(
                                            *(SwTxtNode*)pDestNd );
                    else
                        pDestNd->ChgFmtColl( pCEndNd->GetFmtColl() );
                }
            }
        }
        else
        {
            pSttNd = rNds.MakeEmptySection( SwNodeIndex( rNds.GetEndOfRedlines() ),
                                            SwNormalStartNode );

            if( pCEndNd )
            {
                SwPosition aPos( *pSttNd->EndOfSectionNode() );
                pDoc->CopyRange( *this, aPos, false );
            }
            else
            {
                SwNodeIndex aInsPos( *pSttNd->EndOfSectionNode() );
                SwNodeRange aRg( pStt->nNode, 0, pEnd->nNode, 1 );
                pDoc->CopyWithFlyInFly( aRg, 0, aInsPos );
            }
        }
        pCntntSect = new SwNodeIndex( *pSttNd );

        pDoc->SetCopyIsMove( bSaveCopyFlag );
        pDoc->SetRedlineMove( bSaveRdlMoveFlg );
    }
}

void SwRedline::DelCopyOfSection()
{
    if( pCntntSect )
    {
        const SwPosition* pStt = Start(),
                        * pEnd = pStt == GetPoint() ? GetMark() : GetPoint();

        SwDoc* pDoc = GetDoc();
        SwPaM aPam( *pStt, *pEnd );
        SwCntntNode* pCSttNd = pStt->nNode.GetNode().GetCntntNode();
        SwCntntNode* pCEndNd = pEnd->nNode.GetNode().GetCntntNode();

        if( !pCSttNd )
        {
            // damit die Indizies der anderen Redlines nicht mitverschoben
            // werden, diese aufs Ende setzen (ist exclusive).
            const SwRedlineTbl& rTbl = pDoc->GetRedlineTbl();
            for( USHORT n = 0; n < rTbl.Count(); ++n )
            {
                SwRedline* pRedl = rTbl[ n ];
                if( pRedl->GetBound(TRUE) == *pStt )
                    pRedl->GetBound(TRUE) = *pEnd;
                if( pRedl->GetBound(FALSE) == *pStt )
                    pRedl->GetBound(FALSE) = *pEnd;
            }
        }

        if( pCSttNd && pCEndNd )
        {
            // --> OD 2009-08-20 #i100466#
            // force a <join next> on <delete and join> operation
            pDoc->DeleteAndJoin( aPam, true );
            // <--
        }
        else if( pCSttNd || pCEndNd )
        {
            if( pCSttNd && !pCEndNd )
                bDelLastPara = TRUE;
            pDoc->DeleteRange( aPam );

            if( bDelLastPara )
            {
                // #100611# To prevent dangling references to the paragraph to
                // be deleted, redline that point into this paragraph should be
                // moved to the new end position. Since redlines in the redline
                // table are sorted and the pEnd position is an endnode (see
                // bDelLastPara condition above), only redlines before the
                // current ones can be affected.
                const SwRedlineTbl& rTbl = pDoc->GetRedlineTbl();
                USHORT n = rTbl.GetPos( this );
                ASSERT( n != USHRT_MAX, "How strange. We don't exist!" );
                for( BOOL bBreak = FALSE; !bBreak && n > 0; )
                {
                    --n;
                    bBreak = TRUE;
                    if( rTbl[ n ]->GetBound(TRUE) == *aPam.GetPoint() )
                    {
                        rTbl[ n ]->GetBound(TRUE) = *pEnd;
                        bBreak = FALSE;
                    }
                    if( rTbl[ n ]->GetBound(FALSE) == *aPam.GetPoint() )
                    {
                        rTbl[ n ]->GetBound(FALSE) = *pEnd;
                        bBreak = FALSE;
                    }
                }

                SwPosition aEnd( *pEnd );
                *GetPoint() = *pEnd;
                *GetMark() = *pEnd;
                DeleteMark();

                aPam.GetBound( TRUE ).nContent.Assign( 0, 0 );
                aPam.GetBound( FALSE ).nContent.Assign( 0, 0 );
                aPam.DeleteMark();
                pDoc->DelFullPara( aPam );
            }
        }
        else
        {
            pDoc->DeleteRange( aPam );
        }

        if( pStt == GetPoint() )
            Exchange();

        DeleteMark();
    }
}

void SwRedline::MoveFromSection()
{
    if( pCntntSect )
    {
        SwDoc* pDoc = GetDoc();
        const SwRedlineTbl& rTbl = pDoc->GetRedlineTbl();
        SvPtrarr aBeforeArr( 16, 16 ), aBehindArr( 16, 16 );
        USHORT nMyPos = rTbl.GetPos( this );
        ASSERT( this, "this nicht im Array?" );
        BOOL bBreak = FALSE;
        USHORT n;

        for( n = nMyPos+1; !bBreak && n < rTbl.Count(); ++n )
        {
            bBreak = TRUE;
            if( rTbl[ n ]->GetBound(TRUE) == *GetPoint() )
            {
                void* pTmp = &rTbl[ n ]->GetBound(TRUE);
                aBehindArr.Insert( pTmp, aBehindArr.Count());
                bBreak = FALSE;
            }
            if( rTbl[ n ]->GetBound(FALSE) == *GetPoint() )
            {
                void* pTmp = &rTbl[ n ]->GetBound(FALSE);
                aBehindArr.Insert( pTmp, aBehindArr.Count() );
                bBreak = FALSE;
            }
        }
        for( bBreak = FALSE, n = nMyPos; !bBreak && n ; )
        {
            --n;
            bBreak = TRUE;
            if( rTbl[ n ]->GetBound(TRUE) == *GetPoint() )
            {
                void* pTmp = &rTbl[ n ]->GetBound(TRUE);
                aBeforeArr.Insert( pTmp, aBeforeArr.Count() );
                bBreak = FALSE;
            }
            if( rTbl[ n ]->GetBound(FALSE) == *GetPoint() )
            {
                void* pTmp = &rTbl[ n ]->GetBound(FALSE);
                aBeforeArr.Insert( pTmp, aBeforeArr.Count() );
                bBreak = FALSE;
            }
        }

        // --> OD 2009-03-17 #i95711#
        const SwNode* pKeptCntntSectNode( &pCntntSect->GetNode() );
        // <--
        {
            SwPaM aPam( pCntntSect->GetNode(),
                        *pCntntSect->GetNode().EndOfSectionNode(), 1,
                        ( bDelLastPara ? -2 : -1 ) );
            SwCntntNode* pCNd = aPam.GetCntntNode();
            if( pCNd )
                aPam.GetPoint()->nContent.Assign( pCNd, pCNd->Len() );
            else
                aPam.GetPoint()->nNode++;

            SwFmtColl* pColl = pCNd && pCNd->Len() && aPam.GetPoint()->nNode !=
                                        aPam.GetMark()->nNode
                                ? pCNd->GetFmtColl() : 0;

            SwNodeIndex aNdIdx( GetPoint()->nNode, -1 );
            USHORT nPos = GetPoint()->nContent.GetIndex();

            SwPosition aPos( *GetPoint() );
            if( bDelLastPara && *aPam.GetPoint() == *aPam.GetMark() )
            {
                aPos.nNode--;

                pDoc->AppendTxtNode( aPos );
            }
            else
            {
                pDoc->MoveRange( aPam, aPos,
                    IDocumentContentOperations::DOC_MOVEALLFLYS );
            }

            SetMark();
            *GetPoint() = aPos;
            GetMark()->nNode = aNdIdx.GetIndex() + 1;
            pCNd = GetMark()->nNode.GetNode().GetCntntNode();
            GetMark()->nContent.Assign( pCNd, nPos );

            if( bDelLastPara )
            {
                GetPoint()->nNode++;
                GetPoint()->nContent.Assign( pCNd = GetCntntNode(), 0 );
                bDelLastPara = FALSE;
            }
            else if( pColl )
                pCNd = GetCntntNode();

            if( pColl && pCNd )
                pCNd->ChgFmtColl( pColl );
        }
        // --> OD 2009-03-17 #i95771#
        // Under certain conditions the previous <SwDoc::Move(..)> has already
        // remove the change tracking section of this <SwRedline> instance from
        // the change tracking nodes area.
        // Thus, check, if <pCntntSect> still points to the change tracking section
        // by comparing it with the "indexed" <SwNode> instance copied before
        // perform the intrinsic move.
        // Note: Such condition is e.g. a "delete" change tracking only containing a table.
        if ( &pCntntSect->GetNode() == pKeptCntntSectNode )
        {
            pDoc->DeleteSection( &pCntntSect->GetNode() );
        }
        // <--
        delete pCntntSect, pCntntSect = 0;

        // #100611# adjustment of redline table positions must take start and
        // end into account, not point and mark.
        for( n = 0; n < aBeforeArr.Count(); ++n )
            *(SwPosition*)aBeforeArr[ n ] = *Start();
        for( n = 0; n < aBehindArr.Count(); ++n )
            *(SwPosition*)aBehindArr[ n ] = *End();
    }
    else
        InvalidateRange();
}

// fuers Undo
void SwRedline::SetContentIdx( const SwNodeIndex* pIdx )
{
    if( pIdx && !pCntntSect )
    {
        pCntntSect = new SwNodeIndex( *pIdx );
        bIsVisible = FALSE;
    }
    else if( !pIdx && pCntntSect )
    {
        delete pCntntSect, pCntntSect = 0;
        bIsVisible = FALSE;
    }
#ifdef DBG_UTIL
    else
        ASSERT( !this, "das ist keine gueltige Operation" );
#endif
}

BOOL SwRedline::CanCombine( const SwRedline& rRedl ) const
{
    return  IsVisible() && rRedl.IsVisible() &&
            pRedlineData->CanCombine( *rRedl.pRedlineData );
}

void SwRedline::PushData( const SwRedline& rRedl, BOOL bOwnAsNext )
{
//  SwRedlineData* pNew = new SwRedlineData( rRedl.GetType(),
//                                           rRedl.GetAuthor() );
    SwRedlineData* pNew = new SwRedlineData( *rRedl.pRedlineData, FALSE );
    if( bOwnAsNext )
    {
        pNew->pNext = pRedlineData;
        pRedlineData = pNew;
    }
    else
    {
        pNew->pNext = pRedlineData->pNext;
        pRedlineData->pNext = pNew;
    }
}

BOOL SwRedline::PopData()
{
    if( !pRedlineData->pNext )
        return FALSE;
    SwRedlineData* pCur = pRedlineData;
    pRedlineData = pCur->pNext;
    pCur->pNext = 0;
    delete pCur;
    return TRUE;
}

USHORT SwRedline::GetStackCount() const
{
    USHORT nRet = 1;
    for( SwRedlineData* pCur = pRedlineData; pCur->pNext; ++nRet )
        pCur = pCur->pNext;
    return nRet;
}

// -> #111827#
USHORT SwRedline::GetAuthor( USHORT nPos ) const
{
    return GetRedlineData(nPos).nAuthor;
}

const String& SwRedline::GetAuthorString( USHORT nPos ) const
{
    return SW_MOD()->GetRedlineAuthor(GetRedlineData(nPos).nAuthor);
}

const DateTime& SwRedline::GetTimeStamp( USHORT nPos ) const
{
    return GetRedlineData(nPos).aStamp;
}

RedlineType_t SwRedline::GetRealType( USHORT nPos ) const
{
    return GetRedlineData(nPos).eType;
}

const String& SwRedline::GetComment( USHORT nPos ) const
{
    return GetRedlineData(nPos).sComment;
}
// <- #111827#

int SwRedline::operator==( const SwRedline& rCmp ) const
{
    return this == &rCmp;
}

int SwRedline::operator<( const SwRedline& rCmp ) const
{
    BOOL nResult = FALSE;

    if (*Start() < *rCmp.Start())
        nResult = TRUE;
    else if (*Start() == *rCmp.Start())
        if (*End() < *rCmp.End())
            nResult = TRUE;

    return nResult;
}

// -> #111827#
const SwRedlineData & SwRedline::GetRedlineData(USHORT nPos) const
{
    SwRedlineData * pCur = pRedlineData;

    while (nPos > 0 && NULL != pCur->pNext)
    {
        pCur = pCur->pNext;

        nPos--;
    }

    ASSERT( 0 == nPos, "Pos angabe ist zu gross" );

    return *pCur;
}

String SwRedline::GetDescr(USHORT nPos)
{
    String aResult;

    // get description of redline data (e.g.: "insert $1")
    aResult = GetRedlineData(nPos).GetDescr();

    SwPaM * pPaM = NULL;
    bool bDeletePaM = false;

    // if this redline is visible the content is in this PaM
    if (NULL == pCntntSect)
    {
        pPaM = this;
    }
    else // otherwise it is saved in pCntntSect
    {
        SwNodeIndex aTmpIdx( *pCntntSect->GetNode().EndOfSectionNode() );
        pPaM = new SwPaM(*pCntntSect, aTmpIdx );
        bDeletePaM = true;
    }

    // replace $1 in description by description of the redlines text
    String aTmpStr;
    aTmpStr += String(SW_RES(STR_START_QUOTE));
    aTmpStr += ShortenString(pPaM->GetTxt(), nUndoStringLength,
                             String(SW_RES(STR_LDOTS)));
    aTmpStr += String(SW_RES(STR_END_QUOTE));

    SwRewriter aRewriter;
    aRewriter.AddRule(UNDO_ARG1, aTmpStr);

    aResult = aRewriter.Apply(aResult);

    if (bDeletePaM)
        delete pPaM;

    return aResult;
}
// <- #111827#


bool SwDoc::IsInRedlines(const SwNode & rNode) const
{
    SwPosition aPos(rNode);
    SwNode & rEndOfRedlines = aNodes.GetEndOfRedlines();
    SwPaM aPam(SwPosition(*rEndOfRedlines.StartOfSectionNode()),
               SwPosition(rEndOfRedlines));

    return aPam.ContainsPosition(aPos) ? sal_True : sal_False;
}<|MERGE_RESOLUTION|>--- conflicted
+++ resolved
@@ -309,12 +309,8 @@
 
 bool SwDoc::AppendRedline( SwRedline* pNewRedl, bool bCallDelete )
 {
-<<<<<<< HEAD
-#ifdef DBG_UTIL
-=======
 #if 0
-// #i93179# disabled: ASSERT in ~SwIndexReg     #ifndef PRODUCT
->>>>>>> 4a72548a
+// #i93179# disabled: ASSERT in ~SwIndexReg     #ifdef DBG_UTIL
     SwRedline aCopy( *pNewRedl );
 #endif
     bool bError = true;
