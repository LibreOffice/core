--- conflicted
+++ resolved
@@ -332,13 +332,8 @@
         ClearTblBoxCntnt();
 
     StartAllAction();
-<<<<<<< HEAD
-    GetDoc()->StartUndo( UNDO_START, NULL );
+    GetDoc()->GetIDocumentUndoRedo().StartUndo( UNDO_START, NULL );
     for( sal_uInt16 n = 0; n < aBoxes.Count(); ++n )
-=======
-    GetDoc()->GetIDocumentUndoRedo().StartUndo( UNDO_START, NULL );
-    for( USHORT n = 0; n < aBoxes.Count(); ++n )
->>>>>>> 5b7dc4c9
         GetDoc()->SetTblBoxFormulaAttrs( *aBoxes[ n ], rSet );
     GetDoc()->GetIDocumentUndoRedo().EndUndo( UNDO_END, NULL );
     EndAllAction();
