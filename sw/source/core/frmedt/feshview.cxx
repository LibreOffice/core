--- conflicted
+++ resolved
@@ -723,13 +723,8 @@
         pView->EndDragObj();
         // JP 18.08.95: DrawUndo-Action auf FlyFrames werden nicht gespeichert
         //              Die Fly aendern das Flag
-<<<<<<< HEAD
-        GetDoc()->SetNoDrawUndoObj( sal_False );
+        GetDoc()->GetIDocumentUndoRedo().DoDrawUndo(true);
         ChgAnchor( 0, sal_True );
-=======
-        GetDoc()->GetIDocumentUndoRedo().DoDrawUndo(true);
-        ChgAnchor( 0, TRUE );
->>>>>>> 5b7dc4c9
 
         EndUndo( UNDO_END );
 
@@ -1629,19 +1624,12 @@
     // das Undo abschalten
     ASSERT( Imp()->HasDrawView(), "EndCreate without DrawView?" );
     if( !Imp()->GetDrawView()->IsGroupEntered() )
-<<<<<<< HEAD
-        GetDoc()->SetNoDrawUndoObj( sal_True );
+    {
+        GetDoc()->GetIDocumentUndoRedo().DoDrawUndo(false);
+    }
     sal_Bool bCreate = Imp()->GetDrawView()->EndCreateObj(
                                     SdrCreateCmd( eSdrCreateCmd ) );
     GetDoc()->SetNoDrawUndoObj( sal_False );
-=======
-    {
-        GetDoc()->GetIDocumentUndoRedo().DoDrawUndo(false);
-    }
-    BOOL bCreate = Imp()->GetDrawView()->EndCreateObj(
-                                    SdrCreateCmd( eSdrCreateCmd ) );
-    GetDoc()->GetIDocumentUndoRedo().DoDrawUndo(true);
->>>>>>> 5b7dc4c9
 
     if ( !bCreate )
     {
@@ -1867,11 +1855,7 @@
 
         //Erzeugtes Object wegwerfen, so kann der Fly am elegentesten
         //ueber vorhandene SS erzeugt werden.
-<<<<<<< HEAD
-        GetDoc()->SetNoDrawUndoObj( sal_True );         // siehe oben
-=======
         GetDoc()->GetIDocumentUndoRedo().DoDrawUndo(false); // see above
->>>>>>> 5b7dc4c9
         // --> OD 2005-08-08 #i52858# - method name changed
         SdrPage *pPg = getIDocumentDrawModelAccess()->GetOrCreateDrawModel()->GetPage( 0 );
         // <--
@@ -1884,11 +1868,7 @@
         pPg->RecalcObjOrdNums();
         SdrObject* pRemovedObject = pPg->RemoveObject( rSdrObj.GetOrdNumDirect() );
         SdrObject::Free( pRemovedObject );
-<<<<<<< HEAD
-        GetDoc()->SetNoDrawUndoObj( sal_False );
-=======
         GetDoc()->GetIDocumentUndoRedo().DoDrawUndo(true);
->>>>>>> 5b7dc4c9
 
         SwFlyFrm* pFlyFrm;
         if( NewFlyFrm( aSet, sal_True ) &&
