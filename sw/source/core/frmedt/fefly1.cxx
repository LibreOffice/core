--- conflicted
+++ resolved
@@ -218,15 +218,9 @@
 
     SwDoc* pDoc = (SwDoc*)rFmt.GetDoc();
 
-<<<<<<< HEAD
-#ifndef PRODUCT
+#ifdef DBG_UTIL
     ASSERT( !(nNew == FLY_AT_PAGE &&
         (FLY_AT_PARA==nOld || FLY_AT_CHAR==nOld || FLY_AS_CHAR==nOld ) &&
-=======
-#ifdef DBG_UTIL
-    ASSERT( !(nNew == FLY_PAGE &&
-        (FLY_AT_CNTNT==nOld || FLY_AUTO_CNTNT==nOld || FLY_IN_CNTNT==nOld ) &&
->>>>>>> fdde737e
         pDoc->IsInHeaderFooter( rOldAnch.GetCntntAnchor()->nNode )),
             "Unerlaubter Ankerwechsel in Head/Foot." );
 #endif
