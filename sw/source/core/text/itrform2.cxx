/* -*- Mode: C++; tab-width: 4; indent-tabs-mode: nil; c-basic-offset: 4 -*- */
/*************************************************************************
 *
 * DO NOT ALTER OR REMOVE COPYRIGHT NOTICES OR THIS FILE HEADER.
 *
 * Copyright 2000, 2010 Oracle and/or its affiliates.
 *
 * OpenOffice.org - a multi-platform office productivity suite
 *
 * This file is part of OpenOffice.org.
 *
 * OpenOffice.org is free software: you can redistribute it and/or modify
 * it under the terms of the GNU Lesser General Public License version 3
 * only, as published by the Free Software Foundation.
 *
 * OpenOffice.org is distributed in the hope that it will be useful,
 * but WITHOUT ANY WARRANTY; without even the implied warranty of
 * MERCHANTABILITY or FITNESS FOR A PARTICULAR PURPOSE.  See the
 * GNU Lesser General Public License version 3 for more details
 * (a copy is included in the LICENSE file that accompanied this code).
 *
 * You should have received a copy of the GNU Lesser General Public License
 * version 3 along with OpenOffice.org.  If not, see
 * <http://www.openoffice.org/license.html>
 * for a copy of the LGPLv3 License.
 *
 ************************************************************************/

// MARKER(update_precomp.py): autogen include statement, do not remove
#include "precompiled_sw.hxx"

#include "hintids.hxx"

#include <com/sun/star/i18n/ScriptType.hdl>
#include <editeng/lspcitem.hxx>
#include <txtftn.hxx>
#include <fmtftn.hxx>
#include <ftninfo.hxx>
#include <charfmt.hxx>
#include <editeng/charrotateitem.hxx>
#include <layfrm.hxx>       // GetFrmRstHeight, etc
#include <viewsh.hxx>
#include <viewopt.hxx>      // SwViewOptions
#include <paratr.hxx>       // SwFmtDrop
#include <itrform2.hxx>
#include <porrst.hxx>
#include <portab.hxx>       // pLastTab->
#include <porfly.hxx>       // CalcFlyWidth
#include <portox.hxx>       // WhichTxtPortion
#include <porref.hxx>       // WhichTxtPortion
#include <porfld.hxx>       // SwNumberPortion fuer CalcAscent()
#include <porftn.hxx>       // SwFtnPortion
#include <porhyph.hxx>
#include <guess.hxx>
#include <blink.hxx>        // pBlink
#include <ftnfrm.hxx>       // WhichFirstPortion() -> mal Verlagern.
#include <redlnitr.hxx>     // SwRedlineItr
#include <pagefrm.hxx>
#include <pagedesc.hxx> // SwPageDesc
#include <tgrditem.hxx>
#include <doc.hxx>          // SwDoc
#include <pormulti.hxx>     // SwMultiPortion
#include <unotools/charclass.hxx>

#include <vector>

#if OSL_DEBUG_LEVEL > 1
#include <ndtxt.hxx>        // pSwpHints, Ausgabeoperator
#endif

using namespace ::com::sun::star;

extern sal_Bool IsUnderlineBreak( const SwLinePortion& rPor, const SwFont& rFnt );

namespace {
    //! Calculates and sets optimal repaint offset for the current line
    static long lcl_CalcOptRepaint( SwTxtFormatter &rThis,
                                    SwLineLayout &rCurr,
                                    const xub_StrLen nOldLineEnd,
                                    const std::vector<long> &rFlyStarts );
    //! Determine if we need to build hidden portions
    static bool lcl_BuildHiddenPortion( const SwTxtSizeInfo& rInf, xub_StrLen &rPos );
}

#define MAX_TXTPORLEN 300

inline void ClearFly( SwTxtFormatInfo &rInf )
{
    if( rInf.GetFly() )
    {
        delete rInf.GetFly();
        rInf.SetFly(0);
    }
}

/*************************************************************************
 *                  SwTxtFormatter::CtorInitTxtFormatter()
 *************************************************************************/

void SwTxtFormatter::CtorInitTxtFormatter( SwTxtFrm *pNewFrm, SwTxtFormatInfo *pNewInf )
{
    CtorInitTxtPainter( pNewFrm, pNewInf );
    pInf = pNewInf;
    pDropFmt = GetInfo().GetDropFmt();
    pMulti = NULL;

    bOnceMore = sal_False;
    bFlyInCntBase = sal_False;
    bChanges = sal_False;
    bTruncLines = sal_False;
    nCntEndHyph = 0;
    nCntMidHyph = 0;
    nLeftScanIdx = STRING_LEN;
    nRightScanIdx = 0;
    m_nHintEndIndex = 0;

    if( nStart > GetInfo().GetTxt().Len() )
    {
        OSL_ENSURE( !this, "+SwTxtFormatter::CTOR: bad offset" );
        nStart = GetInfo().GetTxt().Len();
    }

}

/*************************************************************************
 *                      SwTxtFormatter::DTOR
 *************************************************************************/

SwTxtFormatter::~SwTxtFormatter()
{
    // Auesserst unwahrscheinlich aber denkbar.
    // z.B.: Feld spaltet sich auf, Widows schlagen zu
    if( GetInfo().GetRest() )
    {
        delete GetInfo().GetRest();
        GetInfo().SetRest(0);
    }
}

/*************************************************************************
 *                      SwTxtFormatter::Insert()
 *************************************************************************/

void SwTxtFormatter::Insert( SwLineLayout *pLay )
{
    // Einfuegen heute mal ausnahmsweise hinter dem aktuellen Element.
    if ( pCurr )
    {
        pLay->SetNext( pCurr->GetNext() );
        pCurr->SetNext( pLay );
    }
    else
        pCurr = pLay;
}

/*************************************************************************
 *                  SwTxtFormatter::GetFrmRstHeight()
 *************************************************************************/

KSHORT SwTxtFormatter::GetFrmRstHeight() const
{
    // 8725: Uns interessiert die Resthoehe bezogen auf die Seite.
    // Wenn wir in einer Tabelle stehen, dann ist pFrm->GetUpper() nicht
    // die Seite. GetFrmRstHeight() wird im Zusammenhang mit den Ftn
    // gerufen.
    // Falsch: const SwFrm *pUpper = pFrm->GetUpper();
    const SwFrm *pPage = (const SwFrm*)pFrm->FindPageFrm();
    const SwTwips nHeight = pPage->Frm().Top()
                          + pPage->Prt().Top()
                          + pPage->Prt().Height() - Y();
    if( 0 > nHeight )
        return pCurr->Height();
    else
        return KSHORT( nHeight );
}

/*************************************************************************
 *                  SwTxtFormatter::UnderFlow()
 *************************************************************************/

SwLinePortion *SwTxtFormatter::UnderFlow( SwTxtFormatInfo &rInf )
{
    // Werte sichern und rInf initialisieren.
    SwLinePortion *pUnderFlow = rInf.GetUnderFlow();
    if( !pUnderFlow )
        return 0;

    // Wir formatieren rueckwaerts, d.h. dass Attributwechsel in der
    // naechsten Zeile durchaus noch einmal drankommen koennen.
    // Zu beobachten in 8081.sdw, wenn man in der ersten Zeile Text eingibt.

    const xub_StrLen nSoftHyphPos = rInf.GetSoftHyphPos();
    const xub_StrLen nUnderScorePos = rInf.GetUnderScorePos();

    // 8358, 8359: Flys sichern und auf 0 setzen, sonst GPF
    // 3983: Nicht ClearFly(rInf) !
    SwFlyPortion *pFly = rInf.GetFly();
    rInf.SetFly( 0 );

    FeedInf( rInf );
    rInf.SetLast( pCurr );
    // pUnderFlow braucht nicht deletet werden, weil es im folgenden
    // Truncate() untergehen wird.
    rInf.SetUnderFlow(0);
    rInf.SetSoftHyphPos( nSoftHyphPos );
    rInf.SetUnderScorePos( nUnderScorePos );
    rInf.SetPaintOfst( GetLeftMargin() );

    // Wir suchen die Portion mit der Unterlaufposition
    SwLinePortion *pPor = pCurr->GetFirstPortion();
    if( pPor != pUnderFlow )
    {
        // pPrev wird die letzte Portion vor pUnderFlow,
        // die noch eine echte Breite hat.
        // Ausnahme: SoftHyphPortions duerfen dabei natuerlich
        // nicht vergessen werden, obwohl sie keine Breite haben.
        SwLinePortion *pTmpPrev = pPor;
        while( pPor && pPor != pUnderFlow )
        {
            if( !pPor->IsKernPortion() &&
                ( pPor->Width() || pPor->IsSoftHyphPortion() ) )
            {
                while( pTmpPrev != pPor )
                {
                    pTmpPrev->Move( rInf );
                    rInf.SetLast( pTmpPrev );
                    pTmpPrev = pTmpPrev->GetPortion();
                    OSL_ENSURE( pTmpPrev, "UnderFlow: Loosing control!" );
                };
            }
            pPor = pPor->GetPortion();
        }
        pPor = pTmpPrev;
        if( pPor && // Flies + Initialen werden nicht beim UnderFlow mitgenommen
            ( pPor->IsFlyPortion() || pPor->IsDropPortion() ||
              pPor->IsFlyCntPortion() ) )
        {
            pPor->Move( rInf );
            rInf.SetLast( pPor );
            rInf.SetStopUnderFlow( sal_True );
            pPor = pUnderFlow;
        }
    }

    // Was? Die Unterlaufsituation ist nicht in der Portion-Kette ?
    OSL_ENSURE( pPor, "SwTxtFormatter::UnderFlow: overflow but underflow" );

    // OD 2004-05-26 #i29529# - correction: no delete of footnotes
//    if( rInf.IsFtnInside() && pPor && !rInf.IsQuick() )
//    {
//        SwLinePortion *pTmp = pPor->GetPortion();
//        while( pTmp )
//        {
//            if( pTmp->IsFtnPortion() )
//                ((SwFtnPortion*)pTmp)->ClearFtn();
//            pTmp = pTmp->GetPortion();
//        }
//    }

    /*-----------------14.12.94 09:45-------------------
     * 9849: Schnellschuss
     * --------------------------------------------------*/
    if ( pPor==rInf.GetLast() )
    {
        // Hier landen wir, wenn die UnderFlow-ausloesende Portion sich
        // ueber die ganze Zeile erstreckt, z. B. wenn ein Wort ueber
        // mehrere Zeilen geht und in der zweiten Zeile in einen Fly
        // hineinlaeuft!
        rInf.SetFly( pFly ); // wg. 28300
        pPor->Truncate();
        return pPor; // Reicht das?
    }
    /*---------------------------------------------------
     * Ende des Schnellschusses wg. 9849
     * --------------------------------------------------*/

    // 4656: X + Width == 0 bei SoftHyph > Zeile ?!
    if( !pPor || !(rInf.X() + pPor->Width()) )
    {
        delete pFly;
        return 0;
    }

    // Vorbereitungen auf's Format()
    // Wir muessen die Kette hinter pLast abknipsen, weil
    // nach dem Format() ein Insert erfolgt.
    SeekAndChg( rInf );

    // line width is adjusted, so that pPor does not fit to current
    // line anymore
    rInf.Width( (sal_uInt16)(rInf.X() + (pPor->Width() ? pPor->Width() - 1 : 0)) );
    rInf.SetLen( pPor->GetLen() );
    rInf.SetFull( sal_False );
    if( pFly )
    {
        // Aus folgendem Grund muss die FlyPortion neu berechnet werden:
        // Wenn durch einen grossen Font in der Mitte der Zeile die Grundlinie
        // abgesenkt wird und dadurch eine Ueberlappung mit eine Fly entsteht,
        // so hat die FlyPortion eine falsche Groesse/Fixsize.
        rInf.SetFly( pFly );
        CalcFlyWidth( rInf );
    }
    rInf.GetLast()->SetPortion(0);

    // Eine Ausnahme bildet das SwLineLayout, dass sich beim
    // ersten Portionwechsel aufspaltet. Hier nun der umgekehrte Weg:
    if( rInf.GetLast() == pCurr )
    {
        if( pPor->InTxtGrp() && !pPor->InExpGrp() )
        {
            MSHORT nOldWhich = pCurr->GetWhichPor();
            *(SwLinePortion*)pCurr = *pPor;
            pCurr->SetPortion( pPor->GetPortion() );
            pCurr->SetWhichPor( nOldWhich );
            pPor->SetPortion( 0 );
            delete pPor;
            pPor = pCurr;
        }
    }
    pPor->Truncate();
    SwLinePortion *const pRest( rInf.GetRest() );
    if (pRest && pRest->InFldGrp() &&
        static_cast<SwFldPortion*>(pRest)->IsNoLength())
    {
        // HACK: decrement again, so we pick up the suffix in next line!
        --m_nHintEndIndex;
    }
    delete pRest;
    rInf.SetRest(0);
    return pPor;
}

/*************************************************************************
 *                      SwTxtFormatter::InsertPortion()
 *************************************************************************/

void SwTxtFormatter::InsertPortion( SwTxtFormatInfo &rInf,
                                    SwLinePortion *pPor ) const
{
    // Die neue Portion wird eingefuegt,
    // bei dem LineLayout ist allerdings alles anders...
    if( pPor == pCurr )
    {
        if ( pCurr->GetPortion() )
        {
            pPor = pCurr->GetPortion();
        }

        // --> OD 2010-07-07 #i112181#
        rInf.SetOtherThanFtnInside( rInf.IsOtherThanFtnInside() || !pPor->IsFtnPortion() );
        // <--
    }
    else
    {
        SwLinePortion *pLast = rInf.GetLast();
        if( pLast->GetPortion() )
        {
            while( pLast->GetPortion() )
                pLast = pLast->GetPortion();
            rInf.SetLast( pLast );
        }
        pLast->Insert( pPor );

        rInf.SetOtherThanFtnInside( rInf.IsOtherThanFtnInside() || !pPor->IsFtnPortion() );

        // Maxima anpassen:
        if( pCurr->Height() < pPor->Height() )
            pCurr->Height( pPor->Height() );
        if( pCurr->GetAscent() < pPor->GetAscent() )
            pCurr->SetAscent( pPor->GetAscent() );
    }

    // manchmal werden ganze Ketten erzeugt (z.B. durch Hyphenate)
    rInf.SetLast( pPor );
    while( pPor )
    {
        pPor->Move( rInf );
        rInf.SetLast( pPor );
        pPor = pPor->GetPortion();
    }
}

/*************************************************************************
 *                      SwTxtFormatter::BuildPortion()
 *************************************************************************/

void SwTxtFormatter::BuildPortions( SwTxtFormatInfo &rInf )
{
    OSL_ENSURE( rInf.GetTxt().Len() < STRING_LEN,
            "SwTxtFormatter::BuildPortions: bad text length in info" );

    rInf.ChkNoHyph( CntEndHyph(), CntMidHyph() );

    // Erst NewTxtPortion() entscheidet, ob pCurr in pPor landet.
    // Wir muessen in jedem Fall dafuer sorgen, dass der Font eingestellt
    // wird. In CalcAscent geschieht dies automatisch.
    rInf.SetLast( pCurr );
    rInf.ForcedLeftMargin( 0 );

    OSL_ENSURE( pCurr->FindLastPortion() == pCurr, "pLast supposed to equal pCurr" );

    if( !pCurr->GetAscent() && !pCurr->Height() )
        CalcAscent( rInf, pCurr );

    SeekAndChg( rInf );

    // In CalcFlyWidth wird Width() verkuerzt, wenn eine FlyPortion vorliegt.
    OSL_ENSURE( !rInf.X() || pMulti, "SwTxtFormatter::BuildPortion X=0?" );
    CalcFlyWidth( rInf );
    SwFlyPortion *pFly = rInf.GetFly();
    if( pFly )
    {
        if ( 0 < pFly->Fix() )
            ClearFly( rInf );
        else
            rInf.SetFull(sal_True);
    }

    SwLinePortion *pPor = NewPortion( rInf );

    // Asian grid stuff
    GETGRID( pFrm->FindPageFrm() )
    const sal_Bool bHasGrid = pGrid && rInf.SnapToGrid() &&
                              GRID_LINES_CHARS == pGrid->GetGridType();

    const SwDoc *pDoc = rInf.GetTxtFrm()->GetNode()->GetDoc();
    const sal_uInt16 nGridWidth = bHasGrid ?
                                GETGRIDWIDTH(pGrid,pDoc) : 0;   //for textgrid refactor

    // used for grid mode only:
    // the pointer is stored, because after formatting of non-asian text,
    // the width of the kerning portion has to be adjusted
    SwKernPortion* pGridKernPortion = 0;

    sal_Bool bFull;
    SwTwips nUnderLineStart = 0;
    rInf.Y( Y() );

    while( pPor && !rInf.IsStop() )
    {
        OSL_ENSURE( rInf.GetLen() < STRING_LEN &&
                rInf.GetIdx() <= rInf.GetTxt().Len(),
                "SwTxtFormatter::BuildPortions: bad length in info" );

        // We have to check the script for fields in order to set the
        // correct nActual value for the font.
        if( pPor->InFldGrp() )
            ((SwFldPortion*)pPor)->CheckScript( rInf );

        if( ! bHasGrid && rInf.HasScriptSpace() &&
            rInf.GetLast() && rInf.GetLast()->InTxtGrp() &&
            rInf.GetLast()->Width() && !rInf.GetLast()->InNumberGrp() )
        {
            sal_uInt8 nNxtActual = rInf.GetFont()->GetActual();
            sal_uInt8 nLstActual = nNxtActual;
            sal_uInt16 nLstHeight = (sal_uInt16)rInf.GetFont()->GetHeight();
            sal_Bool bAllowBefore = sal_False;
            sal_Bool bAllowBehind = sal_False;
            const CharClass& rCC = GetAppCharClass();

            // are there any punctuation characters on both sides
            // of the kerning portion?
            if ( pPor->InFldGrp() )
            {
                XubString aAltTxt;
                if ( ((SwFldPortion*)pPor)->GetExpTxt( rInf, aAltTxt ) &&
                        aAltTxt.Len() )
                {
                    bAllowBehind = rCC.isLetterNumeric( aAltTxt, 0 );

                    const SwFont* pTmpFnt = ((SwFldPortion*)pPor)->GetFont();
                    if ( pTmpFnt )
                        nNxtActual = pTmpFnt->GetActual();
                }
            }
            else
                bAllowBehind = rCC.isLetterNumeric( rInf.GetTxt(), rInf.GetIdx() );

            const SwLinePortion* pLast = rInf.GetLast();
            if ( bAllowBehind && pLast )
            {
                if ( pLast->InFldGrp() )
                {
                    XubString aAltTxt;
                    if ( ((SwFldPortion*)pLast)->GetExpTxt( rInf, aAltTxt ) &&
                         aAltTxt.Len() )
                    {
                        bAllowBefore = rCC.isLetterNumeric( aAltTxt, aAltTxt.Len() - 1 );

                        const SwFont* pTmpFnt = ((SwFldPortion*)pLast)->GetFont();
                        if ( pTmpFnt )
                        {
                            nLstActual = pTmpFnt->GetActual();
                            nLstHeight = (sal_uInt16)pTmpFnt->GetHeight();
                        }
                    }
                }
                else if ( rInf.GetIdx() )
                {
                    bAllowBefore = rCC.isLetterNumeric( rInf.GetTxt(), rInf.GetIdx() - 1 );
                    // Note: ScriptType returns values in [1,4]
                    if ( bAllowBefore )
                        nLstActual = pScriptInfo->ScriptType( rInf.GetIdx() - 1 ) - 1;
                }

                nLstHeight /= 5;
                // does the kerning portion still fit into the line?
                if( bAllowBefore && ( nLstActual != nNxtActual ) &&
                    nLstHeight && rInf.X() + nLstHeight <= rInf.Width() )
                {
                    SwKernPortion* pKrn =
                        new SwKernPortion( *rInf.GetLast(), nLstHeight,
                                           pLast->InFldGrp() && pPor->InFldGrp() );
                    rInf.GetLast()->SetPortion( NULL );
                    InsertPortion( rInf, pKrn );
                }
            }
        }
        else if ( bHasGrid && ! pGridKernPortion && ! pMulti )
        {
            // insert a grid kerning portion
            if ( ! pGridKernPortion )
                pGridKernPortion = pPor->IsKernPortion() ?
                                   (SwKernPortion*)pPor :
                                   new SwKernPortion( *pCurr );

            // if we have a new GridKernPortion, we initially calculate
            // its size so that its ends on the grid
            const SwPageFrm* pPageFrm = pFrm->FindPageFrm();
            const SwLayoutFrm* pBody = pPageFrm->FindBodyCont();
            SWRECTFN( pPageFrm )

            const long nGridOrigin = pBody ?
                                    (pBody->*fnRect->fnGetPrtLeft)() :
                                    (pPageFrm->*fnRect->fnGetPrtLeft)();

            SwTwips nStartX = rInf.X() + GetLeftMargin();
            if ( bVert )
            {
                Point aPoint( nStartX, 0 );
                pFrm->SwitchHorizontalToVertical( aPoint );
                nStartX = aPoint.Y();
            }

            const SwTwips nOfst = nStartX - nGridOrigin;
            if ( nOfst )
            {
                const sal_uLong i = ( nOfst > 0 ) ?
                                ( ( nOfst - 1 ) / nGridWidth + 1 ) :
                                0;
                const SwTwips nKernWidth = i * nGridWidth - nOfst;
                const SwTwips nRestWidth = rInf.Width() - rInf.X();

                if ( nKernWidth <= nRestWidth )
                    pGridKernPortion->Width( (sal_uInt16)nKernWidth );
            }

            if ( pGridKernPortion != pPor )
                InsertPortion( rInf, pGridKernPortion );
        }

        // the multi-portion has it's own format function
        if( pPor->IsMultiPortion() && ( !pMulti || pMulti->IsBidi() ) )
            bFull = BuildMultiPortion( rInf, *((SwMultiPortion*)pPor) );
        else
            bFull = pPor->Format( rInf );

        if( rInf.IsRuby() && !rInf.GetRest() )
            bFull = sal_True;

        // if we are underlined, we store the beginning of this underlined
        // segment for repaint optimization
        if ( UNDERLINE_NONE != pFnt->GetUnderline() && ! nUnderLineStart )
            nUnderLineStart = GetLeftMargin() + rInf.X();

        if ( pPor->IsFlyPortion() )
            pCurr->SetFly( sal_True );
        // some special cases, where we have to take care for the repaint
        // offset:
        // 1. Underlined portions due to special underline feature
        // 2. Right Tab
        // 3. BidiPortions
        // 4. other Multiportions
        // 5. DropCaps
        // 6. Grid Mode
        else if ( ( ! rInf.GetPaintOfst() || nUnderLineStart < rInf.GetPaintOfst() ) &&
                  // 1. Underlined portions
                  nUnderLineStart &&
                     // reformat is at end of an underlined portion and next portion
                     // is not underlined
                  ( ( rInf.GetReformatStart() == rInf.GetIdx() &&
                      UNDERLINE_NONE == pFnt->GetUnderline()
                    ) ||
                     // reformat is inside portion and portion is underlined
                    ( rInf.GetReformatStart() >= rInf.GetIdx() &&
                      rInf.GetReformatStart() <= rInf.GetIdx() + pPor->GetLen() &&
                      UNDERLINE_NONE != pFnt->GetUnderline() ) ) )
            rInf.SetPaintOfst( nUnderLineStart );
        else if (  ! rInf.GetPaintOfst() &&
                   // 2. Right Tab
                   ( ( pPor->InTabGrp() && !pPor->IsTabLeftPortion() ) ||
                   // 3. BidiPortions
                     ( pPor->IsMultiPortion() && ((SwMultiPortion*)pPor)->IsBidi() ) ||
                   // 4. Multi Portion and 5. Drop Caps
                     ( ( pPor->IsDropPortion() || pPor->IsMultiPortion() ) &&
                       rInf.GetReformatStart() >= rInf.GetIdx() &&
                       rInf.GetReformatStart() <= rInf.GetIdx() + pPor->GetLen() )
                   // 6. Grid Mode
                     || ( bHasGrid && SW_CJK != pFnt->GetActual() )
                   )
                )
            // we store the beginning of the critical portion as our
            // paint offset
            rInf.SetPaintOfst( GetLeftMargin() + rInf.X() );

        // under one of these conditions we are allowed to delete the
        // start of the underline portion
        if ( IsUnderlineBreak( *pPor, *pFnt ) )
            nUnderLineStart = 0;

        if( pPor->IsFlyCntPortion() || ( pPor->IsMultiPortion() &&
            ((SwMultiPortion*)pPor)->HasFlyInCntnt() ) )
            SetFlyInCntBase();
        // 5964: bUnderFlow muss zurueckgesetzt werden, sonst wird beim
        //       naechsten Softhyphen wieder umgebrochen!
        if ( !bFull )
        {
            rInf.ClrUnderFlow();
            if( ! bHasGrid && rInf.HasScriptSpace() && pPor->InTxtGrp() &&
                pPor->GetLen() && !pPor->InFldGrp() )
            {
                // The distance between two different scripts is set
                // to 20% of the fontheight.
                xub_StrLen nTmp = rInf.GetIdx() + pPor->GetLen();
                if( nTmp == pScriptInfo->NextScriptChg( nTmp - 1 ) &&
                    nTmp != rInf.GetTxt().Len() )
                {
                    sal_uInt16 nDist = (sal_uInt16)(rInf.GetFont()->GetHeight()/5);

                    if( nDist )
                    {
                        // we do not want a kerning portion if any end
                        // would be a punctuation character
                        const CharClass& rCC = GetAppCharClass();
                        if ( rCC.isLetterNumeric( rInf.GetTxt(), nTmp - 1 ) &&
                             rCC.isLetterNumeric( rInf.GetTxt(), nTmp ) )
                        {
                            // does the kerning portion still fit into the line?
                            if ( rInf.X() + pPor->Width() + nDist <= rInf.Width() )
                                new SwKernPortion( *pPor, nDist );
                            else
                                bFull = sal_True;
                        }
                    }
                }
            }
        }

        if ( bHasGrid && pPor != pGridKernPortion && ! pMulti )
        {
            xub_StrLen nTmp = rInf.GetIdx() + pPor->GetLen();
            const SwTwips nRestWidth = rInf.Width() - rInf.X() - pPor->Width();

            const sal_uInt8 nCurrScript = pFnt->GetActual(); // pScriptInfo->ScriptType( rInf.GetIdx() );
            const sal_uInt8 nNextScript = nTmp >= rInf.GetTxt().Len() ?
                                     SW_CJK :
                                     SwScriptInfo::WhichFont( nTmp, 0, pScriptInfo );

            // snap non-asian text to grid if next portion is ASIAN or
            // there are no more portions in this line
            // be careful when handling an underflow event: the gridkernportion
            // could have been deleted
            if ( nRestWidth > 0 && SW_CJK != nCurrScript &&
                ! rInf.IsUnderFlow() && ( bFull || SW_CJK == nNextScript ) )
            {
                OSL_ENSURE( pGridKernPortion, "No GridKernPortion available" );

                // calculate size
                SwLinePortion* pTmpPor = pGridKernPortion->GetPortion();
                sal_uInt16 nSumWidth = pPor->Width();
                while ( pTmpPor )
                {
                    nSumWidth = nSumWidth + pTmpPor->Width();
                    pTmpPor = pTmpPor->GetPortion();
                }

                const sal_uInt16 i = nSumWidth ?
                                 ( nSumWidth - 1 ) / nGridWidth + 1 :
                                 0;
                const SwTwips nTmpWidth = i * nGridWidth;
                const SwTwips nKernWidth = Min( (SwTwips)(nTmpWidth - nSumWidth),
                                                nRestWidth );
                const sal_uInt16 nKernWidth_1 = (sal_uInt16)(nKernWidth / 2);

                OSL_ENSURE( nKernWidth <= nRestWidth,
                        "Not enough space left for adjusting non-asian text in grid mode" );

                pGridKernPortion->Width( pGridKernPortion->Width() + nKernWidth_1 );
                rInf.X( rInf.X() + nKernWidth_1 );

                if ( ! bFull )
                    new SwKernPortion( *pPor, (short)(nKernWidth - nKernWidth_1),
                                       sal_False, sal_True );

                pGridKernPortion = 0;
            }
            else if ( pPor->IsMultiPortion() || pPor->InFixMargGrp() ||
                      pPor->IsFlyCntPortion() || pPor->InNumberGrp() ||
                      pPor->InFldGrp() || nCurrScript != nNextScript )
                // next portion should snap to grid
                pGridKernPortion = 0;
        }

        rInf.SetFull( bFull );

        // Restportions von mehrzeiligen Feldern haben bisher noch
        // nicht den richtigen Ascent.
        if ( !pPor->GetLen() && !pPor->IsFlyPortion()
            && !pPor->IsGrfNumPortion() && ! pPor->InNumberGrp()
            && !pPor->IsMultiPortion() )
            CalcAscent( rInf, pPor );

        InsertPortion( rInf, pPor );
        pPor = NewPortion( rInf );
    }

    if( !rInf.IsStop() )
    {
        // der letzte rechte, zentrierte, dezimale Tab
        SwTabPortion *pLastTab = rInf.GetLastTab();
        if( pLastTab )
            pLastTab->FormatEOL( rInf );
        else if( rInf.GetLast() && rInf.LastKernPortion() )
            rInf.GetLast()->FormatEOL( rInf );
    }
    if( pCurr->GetPortion() && pCurr->GetPortion()->InNumberGrp()
        && ((SwNumberPortion*)pCurr->GetPortion())->IsHide() )
        rInf.SetNumDone( sal_False );

    // 3260, 3860: Fly auf jeden Fall loeschen!
    ClearFly( rInf );
}

/*************************************************************************
 *                 SwTxtFormatter::CalcAdjustLine()
 *************************************************************************/

void SwTxtFormatter::CalcAdjustLine( SwLineLayout *pCurrent )
{
    if( SVX_ADJUST_LEFT != GetAdjust() && !pMulti)
    {
        pCurrent->SetFormatAdj(sal_True);
        if( IsFlyInCntBase() )
        {
            CalcAdjLine( pCurrent );
            // 23348: z.B. bei zentrierten Flys muessen wir den RefPoint
            // auf jeden Fall umsetzen, deshalb bAllWays = sal_True
            UpdatePos( pCurrent, GetTopLeft(), GetStart(), sal_True );
        }
    }
}

/*************************************************************************
 *                      SwTxtFormatter::CalcAscent()
 *************************************************************************/

void SwTxtFormatter::CalcAscent( SwTxtFormatInfo &rInf, SwLinePortion *pPor )
{
    if ( pPor->InFldGrp() && ((SwFldPortion*)pPor)->GetFont() )
    {
        // Numerierungen + InterNetFlds koennen einen eigenen Font beinhalten,
        // dann ist ihre Groesse unabhaengig von harten Attributierungen.
        SwFont* pFldFnt = ((SwFldPortion*)pPor)->pFnt;
        SwFontSave aSave( rInf, pFldFnt );
        ((SwFldPortion*)pPor)->Height( pFldFnt->GetHeight( rInf.GetVsh(), *rInf.GetOut() ) );
        ((SwFldPortion*)pPor)->SetAscent( pFldFnt->GetAscent( rInf.GetVsh(), *rInf.GetOut() ) );
    }
    // --> OD 2008-06-05 #i89179#
    // tab portion representing the list tab of a list label gets the
    // same height and ascent as the corresponding number portion
    else if ( pPor->InTabGrp() && pPor->GetLen() == 0 &&
              rInf.GetLast() && rInf.GetLast()->InNumberGrp() &&
              static_cast<const SwNumberPortion*>(rInf.GetLast())->HasFont() )
    {
        const SwLinePortion* pLast = rInf.GetLast();
        pPor->Height( pLast->Height() );
        pPor->SetAscent( pLast->GetAscent() );
    }
    // <--
    else
    {
        const SwLinePortion *pLast = rInf.GetLast();
        sal_Bool bChg;

        // Fallunterscheidung: in leeren Zeilen werden die Attribute
        // per SeekStart angeschaltet.
        const sal_Bool bFirstPor = rInf.GetLineStart() == rInf.GetIdx();
        if ( pPor->IsQuoVadisPortion() )
            bChg = SeekStartAndChg( rInf, sal_True );
        else
        {
            if( bFirstPor )
            {
                if( rInf.GetTxt().Len() )
                {
                    if ( pPor->GetLen() || !rInf.GetIdx()
                         || ( pCurr != pLast && !pLast->IsFlyPortion() )
                         || !pCurr->IsRest() ) // statt !rInf.GetRest()
                        bChg = SeekAndChg( rInf );
                    else
                        bChg = SeekAndChgBefore( rInf );
                }
                else if ( pMulti )
                    // do not open attributes starting at 0 in empty multi
                    // portions (rotated numbering followed by a footnote
                    // can cause trouble, because the footnote attribute
                    // starts at 0, but if we open it, the attribute handler
                    // cannot handle it.
                    bChg = sal_False;
                else
                    bChg = SeekStartAndChg( rInf );
            }
            else
                bChg = SeekAndChg( rInf );
        }
        if( bChg || bFirstPor || !pPor->GetAscent()
            || !rInf.GetLast()->InTxtGrp() )
        {
            pPor->SetAscent( rInf.GetAscent()  );
            pPor->Height( rInf.GetTxtHeight() );
        }
        else
        {
            pPor->Height( pLast->Height() );
            pPor->SetAscent( pLast->GetAscent() );
        }
    }
}

/*************************************************************************
 *                      class SwMetaPortion
 *************************************************************************/

class SwMetaPortion : public SwTxtPortion
{
public:
    inline  SwMetaPortion() { SetWhichPor( POR_META ); }
    virtual void Paint( const SwTxtPaintInfo &rInf ) const;
//    OUTPUT_OPERATOR
};

//CLASSIO( SwMetaPortion )

/*************************************************************************
 *               virtual SwMetaPortion::Paint()
 *************************************************************************/

void SwMetaPortion::Paint( const SwTxtPaintInfo &rInf ) const
{
    if ( Width() )
    {
        rInf.DrawViewOpt( *this, POR_META );
        SwTxtPortion::Paint( rInf );
    }
}


/*************************************************************************
 *                      SwTxtFormatter::WhichTxtPor()
 *************************************************************************/

SwTxtPortion *SwTxtFormatter::WhichTxtPor( SwTxtFormatInfo &rInf ) const
{
    SwTxtPortion *pPor = 0;
    if( GetFnt()->IsTox() )
        pPor = new SwToxPortion;
    else
    {
        if( GetFnt()->IsRef() )
            pPor = new SwRefPortion;
        else if (GetFnt()->IsMeta())
        {
            pPor = new SwMetaPortion;
        }
        else
        {
            // Erst zum Schluss !
            // Wenn pCurr keine Breite hat, kann sie trotzdem schon Inhalt haben,
             // z.B. bei nicht darstellbaren Zeichen.
            if( rInf.GetLen() > 0 )
            {
                if( rInf.GetTxt().GetChar(rInf.GetIdx())==CH_TXT_ATR_FIELDSTART )
                    pPor = new SwFieldMarkPortion();
                else if( rInf.GetTxt().GetChar(rInf.GetIdx())==CH_TXT_ATR_FIELDEND )
                    pPor = new SwFieldMarkPortion();
                else if( rInf.GetTxt().GetChar(rInf.GetIdx())==CH_TXT_ATR_FORMELEMENT )
                    pPor = new SwFieldFormPortion();
            }
            if( !pPor )
            {
                if( !rInf.X() && !pCurr->GetPortion() && !pCurr->GetLen() && !GetFnt()->IsURL() )
                    pPor = pCurr;
                else
                {
                    pPor = new SwTxtPortion;
                    if( GetFnt()->IsURL() )
                        pPor->SetWhichPor( POR_URL );
                }
            }
        }
    }
    return pPor;
}

/*************************************************************************
 *                      SwTxtFormatter::NewTxtPortion()
 *************************************************************************/
// Die Laenge wird ermittelt, folgende Portion-Grenzen sind definiert:
// 1) Tabs
// 2) Linebreaks
// 3) CH_TXTATR_BREAKWORD / CH_TXTATR_INWORD
// 4) naechster Attributwechsel

SwTxtPortion *SwTxtFormatter::NewTxtPortion( SwTxtFormatInfo &rInf )
{
    // Wenn wir am Zeilenbeginn stehen, nehmen wir pCurr
    // Wenn pCurr nicht von SwTxtPortion abgeleitet ist,
    // muessen wir duplizieren ...
    Seek( rInf.GetIdx() );
    SwTxtPortion *pPor = WhichTxtPor( rInf );

    // until next attribute change:
    const xub_StrLen nNextAttr = GetNextAttr();
    xub_StrLen nNextChg = Min( nNextAttr, rInf.GetTxt().Len() );

    // end of script type:
    const xub_StrLen nNextScript = pScriptInfo->NextScriptChg( rInf.GetIdx() );
    nNextChg = Min( nNextChg, nNextScript );

    // end of direction:
    const xub_StrLen nNextDir = pScriptInfo->NextDirChg( rInf.GetIdx() );
    nNextChg = Min( nNextChg, nNextDir );

    // 7515, 7516, 3470, 6441 : Turbo-Boost
    // Es wird unterstellt, dass die Buchstaben eines Fonts nicht
    // groesser als doppelt so breit wie hoch sind.
    // 7659: Ganz verrueckt: man muss sich auf den Ascent beziehen.
    // Falle: GetSize() enthaelt die Wunschhoehe, die reale Hoehe
    // ergibt sich erst im CalcAscent!
    // 7697: Das Verhaeltnis ist noch krasser: ein Blank im Times
    // New Roman besitzt einen Ascent von 182, eine Hoehe von 200
    // und eine Breite von 53! Daraus folgt, dass eine Zeile mit
    // vielen Blanks falsch eingeschaetzt wird. Wir erhoehen von
    // Faktor 2 auf 8 (wg. negativen Kernings).

    pPor->SetLen(1);
    CalcAscent( rInf, pPor );

    const SwFont* pTmpFnt = rInf.GetFont();
    KSHORT nExpect = Min( KSHORT( ((Font *)pTmpFnt)->GetSize().Height() ),
                          KSHORT( pPor->GetAscent() ) ) / 8;
    if ( !nExpect )
        nExpect = 1;
    nExpect = (sal_uInt16)(rInf.GetIdx() + ((rInf.Width() - rInf.X()) / nExpect));
    if( nExpect > rInf.GetIdx() && nNextChg > nExpect )
        nNextChg = Min( nExpect, rInf.GetTxt().Len() );

    // we keep an invariant during method calls:
    // there are no portion ending characters like hard spaces
    // or tabs in [ nLeftScanIdx, nRightScanIdx ]
    if ( nLeftScanIdx <= rInf.GetIdx() && rInf.GetIdx() <= nRightScanIdx )
    {
        if ( nNextChg > nRightScanIdx )
            nNextChg = nRightScanIdx =
                rInf.ScanPortionEnd( nRightScanIdx, nNextChg );
    }
    else
    {
        nLeftScanIdx = rInf.GetIdx();
        nNextChg = nRightScanIdx =
                rInf.ScanPortionEnd( rInf.GetIdx(), nNextChg );
    }

    pPor->SetLen( nNextChg - rInf.GetIdx() );
    rInf.SetLen( pPor->GetLen() );
    return pPor;
}


/*************************************************************************
 *                 SwTxtFormatter::WhichFirstPortion()
 *************************************************************************/

SwLinePortion *SwTxtFormatter::WhichFirstPortion(SwTxtFormatInfo &rInf)
{
    SwLinePortion *pPor = 0;

    if( rInf.GetRest() )
    {
        // 5010: Tabs und Felder
        if( '\0' != rInf.GetHookChar() )
            return 0;

        pPor = rInf.GetRest();
        if( pPor->IsErgoSumPortion() )
            rInf.SetErgoDone(sal_True);
        else
            if( pPor->IsFtnNumPortion() )
                rInf.SetFtnDone(sal_True);
            else
                if( pPor->InNumberGrp() )
                    rInf.SetNumDone(sal_True);
        if( pPor )
        {
            rInf.SetRest(0);
            pCurr->SetRest( sal_True );
            return pPor;
        }
    }

    // ???? und ????: im Follow duerfen wir schon stehen,
    // entscheidend ist, ob pFrm->GetOfst() == 0 ist!
    if( rInf.GetIdx() )
    {
        // Nun koennen auch FtnPortions und ErgoSumPortions
        // verlaengert werden.

        // 1) Die ErgoSumTexte
        if( !rInf.IsErgoDone() )
        {
            if( pFrm->IsInFtn() && !pFrm->GetIndPrev() )
                pPor = (SwLinePortion*)NewErgoSumPortion( rInf );
            rInf.SetErgoDone( sal_True );
        }

        // 2) Arrow portions
        if( !pPor && !rInf.IsArrowDone() )
        {
            if( pFrm->GetOfst() && !pFrm->IsFollow() &&
                rInf.GetIdx() == pFrm->GetOfst() )
                pPor = new SwArrowPortion( *pCurr );
            rInf.SetArrowDone( sal_True );
        }

        // 3) Kerning portions at beginning of line in grid mode
        if ( ! pPor && ! pCurr->GetPortion() )
        {
            GETGRID( GetTxtFrm()->FindPageFrm() )
            if ( pGrid )
                pPor = new SwKernPortion( *pCurr );
        }

        // 4) Die Zeilenreste (mehrzeilige Felder)
        if( !pPor )
        {
            pPor = rInf.GetRest();
            // 6922: Nur bei pPor natuerlich.
            if( pPor )
            {
                pCurr->SetRest( sal_True );
                rInf.SetRest(0);
            }
        }
    }
    else
    {
        // 5) Die Fussnotenzahlen
        if( !rInf.IsFtnDone() )
        {
            OSL_ENSURE( ( ! rInf.IsMulti() && ! pMulti ) || pMulti->HasRotation(),
                     "Rotated number portion trouble" );

            sal_Bool bFtnNum = pFrm->IsFtnNumFrm();
            rInf.GetParaPortion()->SetFtnNum( bFtnNum );
            if( bFtnNum )
                pPor = (SwLinePortion*)NewFtnNumPortion( rInf );
            rInf.SetFtnDone( sal_True );
        }

        // 6) Die ErgoSumTexte gibt es natuerlich auch im TextMaster,
        // entscheidend ist, ob der SwFtnFrm ein Follow ist.
        if( !rInf.IsErgoDone() && !pPor && ! rInf.IsMulti() )
        {
            if( pFrm->IsInFtn() && !pFrm->GetIndPrev() )
                pPor = (SwLinePortion*)NewErgoSumPortion( rInf );
            rInf.SetErgoDone( sal_True );
        }

        // 7) Die Numerierungen
        if( !rInf.IsNumDone() && !pPor )
        {
            OSL_ENSURE( ( ! rInf.IsMulti() && ! pMulti ) || pMulti->HasRotation(),
                     "Rotated number portion trouble" );

            // Wenn wir im Follow stehen, dann natuerlich nicht.
            if( GetTxtFrm()->GetTxtNode()->GetNumRule() )
                pPor = (SwLinePortion*)NewNumberPortion( rInf );
            rInf.SetNumDone( sal_True );
        }
        // 8) Die DropCaps
        if( !pPor && GetDropFmt() && ! rInf.IsMulti() )
            pPor = (SwLinePortion*)NewDropPortion( rInf );

        // 9) Kerning portions at beginning of line in grid mode
        if ( !pPor && !pCurr->GetPortion() )
        {
            GETGRID( GetTxtFrm()->FindPageFrm() )
            if ( pGrid )
                pPor = new SwKernPortion( *pCurr );
        }
    }

        // 10) Decimal tab portion at the beginning of each line in table cells
        if ( !pPor && !pCurr->GetPortion() &&
             GetTxtFrm()->IsInTab() &&
             GetTxtFrm()->GetTxtNode()->getIDocumentSettingAccess()->get(IDocumentSettingAccess::TAB_COMPAT) )
        {
            pPor = NewTabPortion( rInf, true );
        }

        // 11) suffix of meta-field
        if (!pPor)
        {
            pPor = TryNewNoLengthPortion(rInf);
        }

    return pPor;
}

sal_Bool lcl_OldFieldRest( const SwLineLayout* pCurr )
{
    if( !pCurr->GetNext() )
        return sal_False;
    const SwLinePortion *pPor = pCurr->GetNext()->GetPortion();
    sal_Bool bRet = sal_False;
    while( pPor && !bRet )
    {
        bRet = (pPor->InFldGrp() && ((SwFldPortion*)pPor)->IsFollow()) ||
            (pPor->IsMultiPortion() && ((SwMultiPortion*)pPor)->IsFollowFld());
        if( !pPor->GetLen() )
            break;
        pPor = pPor->GetPortion();
    }
    return bRet;
}

/*************************************************************************
 *                      SwTxtFormatter::NewPortion()
 *************************************************************************/

/* NewPortion stellt rInf.nLen ein.
 * Eine SwTxtPortion wird begrenzt durch ein tab, break, txtatr,
 * attrwechsel.
 * Drei Faelle koennen eintreten:
 * 1) Die Zeile ist voll und der Umbruch wurde nicht emuliert
 *    -> return 0;
 * 2) Die Zeile ist voll und es wurde ein Umbruch emuliert
 *    -> Breite neu einstellen und return new FlyPortion
 * 3) Es muss eine neue Portion gebaut werden.
 *    -> CalcFlyWidth emuliert ggf. die Breite und return Portion
 */

SwLinePortion *SwTxtFormatter::NewPortion( SwTxtFormatInfo &rInf )
{
    // Underflow hat Vorrang
    rInf.SetStopUnderFlow( sal_False );
    if( rInf.GetUnderFlow() )
    {
        OSL_ENSURE( rInf.IsFull(), "SwTxtFormatter::NewPortion: underflow but not full" );
        return UnderFlow( rInf );
    }

    // Wenn die Zeile voll ist, koennten noch Flys oder
    // UnderFlow-LinePortions warten ...
    if( rInf.IsFull() )
    {
        // ????: LineBreaks und Flys (bug05.sdw)
        // 8450: IsDummy()
        if( rInf.IsNewLine() && (!rInf.GetFly() || !pCurr->IsDummy()) )
            return 0;

        // Wenn der Text an den Fly gestossen ist, oder wenn
        // der Fly als erstes drankommt, weil er ueber dem linken
        // Rand haengt, wird GetFly() returnt.
        // Wenn IsFull() und kein GetFly() vorhanden ist, gibt's
        // naturgemaesz eine 0.
        if( rInf.GetFly() )
        {
            if( rInf.GetLast()->IsBreakPortion() )
            {
                delete rInf.GetFly();
                rInf.SetFly( 0 );
            }

            return rInf.GetFly();
        }
        // Ein fieser Sonderfall: ein Rahmen ohne Umlauf kreuzt den
        // Ftn-Bereich. Wir muessen die Ftn-Portion als Zeilenrest
        // bekanntgeben, damit SwTxtFrm::Format nicht abbricht
        // (die Textmasse wurde ja durchformatiert).
        if( rInf.GetRest() )
            rInf.SetNewLine( sal_True );
        else
        {
            // Wenn die naechste Zeile mit einem Rest eines Feldes beginnt,
            // jetzt aber kein Rest mehr anliegt,
            // muss sie auf jeden Fall neu formatiert werden!
            if( lcl_OldFieldRest( GetCurr() ) )
                rInf.SetNewLine( sal_True );
            else
            {
                SwLinePortion *pFirst = WhichFirstPortion( rInf );
                if( pFirst )
                {
                    rInf.SetNewLine( sal_True );
                    if( pFirst->InNumberGrp() )
                        rInf.SetNumDone( sal_False) ;
                    delete pFirst;
                }
            }
        }

        return 0;
    }

    SwLinePortion *pPor = WhichFirstPortion( rInf );

    // Check for Hidden Portion:
    if ( !pPor )
    {
        xub_StrLen nEnd = rInf.GetIdx();
        if ( ::lcl_BuildHiddenPortion( rInf, nEnd ) )
            pPor = new SwHiddenTextPortion( nEnd - rInf.GetIdx() );
    }

    if( !pPor )
    {
        if( ( !pMulti || pMulti->IsBidi() ) &&
            // --> FME 2005-02-14 #i42734#
            // No multi portion if there is a hook character waiting:
            ( !rInf.GetRest() || '\0' == rInf.GetHookChar() ) )
            // <--
        {
            // We open a multiportion part, if we enter a multi-line part
            // of the paragraph.
            xub_StrLen nEnd = rInf.GetIdx();
            SwMultiCreator* pCreate = rInf.GetMultiCreator( nEnd, pMulti );
            if( pCreate )
            {
                SwMultiPortion* pTmp = NULL;

                if ( SW_MC_BIDI == pCreate->nId )
                    pTmp = new SwBidiPortion( nEnd, pCreate->nLevel );
                else if ( SW_MC_RUBY == pCreate->nId )
                {
                    Seek( rInf.GetIdx() );
                    sal_Bool bRubyTop;
                    sal_Bool* pRubyPos = 0;

                    if ( rInf.SnapToGrid() )
                    {
                        GETGRID( GetTxtFrm()->FindPageFrm() )
                        if ( pGrid )
                        {
                            bRubyTop = ! pGrid->GetRubyTextBelow();
                            pRubyPos = &bRubyTop;
                        }
                    }

                    pTmp = new SwRubyPortion( *pCreate, *rInf.GetFont(),
                                              *GetTxtFrm()->GetTxtNode()->getIDocumentSettingAccess(),
                                              nEnd, 0, pRubyPos );
                }
                else if( SW_MC_ROTATE == pCreate->nId )
                    pTmp = new SwRotatedPortion( *pCreate, nEnd,
                                                 GetTxtFrm()->IsRightToLeft() );
                else
                    pTmp = new SwDoubleLinePortion( *pCreate, nEnd );

                delete pCreate;
                CalcFlyWidth( rInf );

                return pTmp;
            }
        }
        // 5010: Tabs und Felder
        xub_Unicode cChar = rInf.GetHookChar();

        if( cChar )
        {
            /* Wir holen uns nocheinmal cChar, um sicherzustellen, dass das
             * Tab jetzt wirklich ansteht und nicht auf die naechste Zeile
             * gewandert ist ( so geschehen hinter Rahmen ).
             * Wenn allerdings eine FldPortion im Rest wartet, muessen wir
             * das cChar natuerlich aus dem Feldinhalt holen, z.B. bei
             * DezimalTabs und Feldern (22615)
            */
            if( !rInf.GetRest() || !rInf.GetRest()->InFldGrp() )
                cChar = rInf.GetChar( rInf.GetIdx() );
            rInf.ClearHookChar();
        }
        else
        {
            if( rInf.GetIdx() >= rInf.GetTxt().Len() )
            {
                rInf.SetFull(sal_True);
                CalcFlyWidth( rInf );
                return pPor;
            }
            cChar = rInf.GetChar( rInf.GetIdx() );
        }

        switch( cChar )
        {
            case CH_TAB:
                pPor = NewTabPortion( rInf, false ); break;

            case CH_BREAK:
                pPor = new SwBreakPortion( *rInf.GetLast() ); break;

            case CHAR_SOFTHYPHEN:                   // soft hyphen
                pPor = new SwSoftHyphPortion; break;

            case CHAR_HARDBLANK:                    // no-break space
                pPor = new SwBlankPortion( ' ' ); break;

            case CHAR_HARDHYPHEN:               // non-breaking hyphen
                pPor = new SwBlankPortion( '-' ); break;

            case CHAR_ZWSP:                     // zero width space
            case CHAR_ZWNBSP :                  // word joiner
//            case CHAR_RLM :                     // right to left mark
//            case CHAR_LRM :                     // left to right mark
                pPor = new SwControlCharPortion( cChar ); break;

            case CH_TXTATR_BREAKWORD:
            case CH_TXTATR_INWORD:
                            if( rInf.HasHint( rInf.GetIdx() ) )
                            {
                                pPor = NewExtraPortion( rInf );
                                break;
                            }
                            // No break
            default        :
            {
                SwTabPortion* pLastTabPortion = rInf.GetLastTab();
                if ( pLastTabPortion && cChar == rInf.GetTabDecimal() )
                {
                    // --> FME 2005-12-19 #127428# Abandon dec. tab position if line is full:
                    // We have a decimal tab portion in the line and the next character has to be
                    // aligned at the tab stop position. We store the width from the beginning of
                    // the tab stop portion up to the portion containint the decimal separator:
                  if ( GetTxtFrm()->GetTxtNode()->getIDocumentSettingAccess()->get(IDocumentSettingAccess::TAB_COMPAT) /*rInf.GetVsh()->IsTabCompat();*/ &&
                         POR_TABDECIMAL == pLastTabPortion->GetWhichPor() )
                    {
<<<<<<< HEAD
                        OSL_ENSURE( rInf.X() >= pLastTabPortion->Fix(), "Decimal tab stop position cannot be calculated" );
                        const USHORT nWidthOfPortionsUpToDecimalPosition = (USHORT)(rInf.X() - pLastTabPortion->Fix() );
=======
                        ASSERT( rInf.X() >= pLastTabPortion->Fix(), "Decimal tab stop position cannot be calculated" )
                        const sal_uInt16 nWidthOfPortionsUpToDecimalPosition = (sal_uInt16)(rInf.X() - pLastTabPortion->Fix() );
>>>>>>> 20529755
                        static_cast<SwTabDecimalPortion*>(pLastTabPortion)->SetWidthOfPortionsUpToDecimalPosition( nWidthOfPortionsUpToDecimalPosition );
                        rInf.SetTabDecimal( 0 );
                    }
                    // <--
                    else
                        rInf.SetFull( rInf.GetLastTab()->Format( rInf ) );
                }

                if( rInf.GetRest() )
                {
                    if( rInf.IsFull() )
                    {
                        rInf.SetNewLine(sal_True);
                        return 0;
                    }
                    pPor = rInf.GetRest();
                    rInf.SetRest(0);
                }
                else
                {
                    if( rInf.IsFull() )
                        return 0;
                    pPor = NewTxtPortion( rInf );
                }
                break;
            }
        }

        // Wenn eine Portion erzeugt wird, obwohl eine RestPortion ansteht,
        // dann haben wir es mit einem Feld zu tun, das sich aufgesplittet
        // hat, weil z.B. ein Tab enthalten ist.
        if( pPor && rInf.GetRest() )
            pPor->SetLen( 0 );

        // robust:
        if( !pPor || rInf.IsStop() )
        {
            delete pPor;
            return 0;
        }
    }

    // Special portions containing numbers (footnote anchor, footnote number,
    // numbering) can be contained in a rotated portion, if the user
    // choose a rotated character attribute.
    if ( pPor && ! pMulti )
    {
        if ( pPor->IsFtnPortion() )
        {
            const SwTxtFtn* pTxtFtn = ((SwFtnPortion*)pPor)->GetTxtFtn();

            if ( pTxtFtn )
            {
                SwFmtFtn& rFtn = (SwFmtFtn&)pTxtFtn->GetFtn();
                const SwDoc *pDoc = rInf.GetTxtFrm()->GetNode()->GetDoc();
                const SwEndNoteInfo* pInfo;
                if( rFtn.IsEndNote() )
                    pInfo = &pDoc->GetEndNoteInfo();
                else
                    pInfo = &pDoc->GetFtnInfo();
                const SwAttrSet& rSet = pInfo->GetAnchorCharFmt((SwDoc&)*pDoc)->GetAttrSet();

                const SfxPoolItem* pItem;
                sal_uInt16 nDir = 0;
                if( SFX_ITEM_SET == rSet.GetItemState( RES_CHRATR_ROTATE,
                    sal_True, &pItem ))
                    nDir = ((SvxCharRotateItem*)pItem)->GetValue();

                if ( 0 != nDir )
                {
                    delete pPor;
                    pPor = new SwRotatedPortion( rInf.GetIdx() + 1, 900 == nDir ?
                                                    DIR_BOTTOM2TOP :
                                                    DIR_TOP2BOTTOM );
                }
            }
        }
        else if ( pPor->InNumberGrp() )
        {
            const SwFont* pNumFnt = ((SwFldPortion*)pPor)->GetFont();

            if ( pNumFnt )
            {
                sal_uInt16 nDir = pNumFnt->GetOrientation( rInf.GetTxtFrm()->IsVertical() );
                if ( 0 != nDir )
                {
                    delete pPor;
                    pPor = new SwRotatedPortion( 0, 900 == nDir ?
                                                    DIR_BOTTOM2TOP :
                                                    DIR_TOP2BOTTOM );

                    rInf.SetNumDone( sal_False );
                    rInf.SetFtnDone( sal_False );
                }
            }
        }
    }

    // Der Font wird im Outputdevice eingestellt,
    // der Ascent und die Hoehe werden berechnet.
    if( !pPor->GetAscent() && !pPor->Height() )
        CalcAscent( rInf, pPor );
    rInf.SetLen( pPor->GetLen() );

    // In CalcFlyWidth wird Width() verkuerzt, wenn eine FlyPortion vorliegt.
    CalcFlyWidth( rInf );

    // Man darf nicht vergessen, dass pCurr als GetLast() vernuenftige
    // Werte bereithalten muss:
    if( !pCurr->Height() )
    {
        OSL_ENSURE( pCurr->Height(), "SwTxtFormatter::NewPortion: limbo dance" );
        pCurr->Height( pPor->Height() );
        pCurr->SetAscent( pPor->GetAscent() );
    }

    OSL_ENSURE( !pPor || pPor->Height(),
            "SwTxtFormatter::NewPortion: something went wrong");
    if( pPor->IsPostItsPortion() && rInf.X() >= rInf.Width() && rInf.GetFly() )
    {
        delete pPor;
        pPor = rInf.GetFly();
    }
    return pPor;
}

/*************************************************************************
 *                      SwTxtFormatter::FormatLine()
 *************************************************************************/

xub_StrLen SwTxtFormatter::FormatLine( const xub_StrLen nStartPos )
{
    OSL_ENSURE( ! pFrm->IsVertical() || pFrm->IsSwapped(),
            "SwTxtFormatter::FormatLine( nStartPos ) with unswapped frame" );

    // For the formatting routines, we set pOut to the reference device.
    SwHookOut aHook( GetInfo() );
    if( GetInfo().GetLen() < GetInfo().GetTxt().Len() )
        GetInfo().SetLen( GetInfo().GetTxt().Len() );

    sal_Bool bBuild = sal_True;
    SetFlyInCntBase( sal_False );
    GetInfo().SetLineHeight( 0 );
    GetInfo().SetLineNettoHeight( 0 );

    // Recycling muss bei geaenderter Zeilenhoehe unterdrueckt werden
    // und auch bei geaendertem Ascent (Absenken der Grundlinie).
    const KSHORT nOldHeight = pCurr->Height();
    const KSHORT nOldAscent = pCurr->GetAscent();

    pCurr->SetEndHyph( sal_False );
    pCurr->SetMidHyph( sal_False );

    // fly positioning can make it necessary format a line several times
    // for this, we have to keep a copy of our rest portion
    SwLinePortion* pFld = GetInfo().GetRest();
    SwFldPortion* pSaveFld = 0;

    if ( pFld && pFld->InFldGrp() && !pFld->IsFtnPortion() )
        pSaveFld = new SwFldPortion( *((SwFldPortion*)pFld) );

    // for an optimal repaint rectangle, we want to compare fly portions
    // before and after the BuildPortions call
    const sal_Bool bOptimizeRepaint = AllowRepaintOpt();
    const xub_StrLen nOldLineEnd = nStartPos + pCurr->GetLen();
    std::vector<long> flyStarts;

    // these are the conditions for a fly position comparison
    if ( bOptimizeRepaint && pCurr->IsFly() )
    {
        SwLinePortion* pPor = pCurr->GetFirstPortion();
        long nPOfst = 0;
<<<<<<< HEAD
=======
        sal_uInt16 nCnt = 0;

>>>>>>> 20529755
        while ( pPor )
        {
            if ( pPor->IsFlyPortion() )
                // insert start value of fly portion
                flyStarts.push_back( nPOfst );

            nPOfst += pPor->Width();
            pPor = pPor->GetPortion();
        }
    }

    // Hier folgt bald die Unterlaufpruefung.
    while( bBuild )
    {
        GetInfo().SetFtnInside( sal_False );
        GetInfo().SetOtherThanFtnInside( sal_False );

        // These values must not be reset by FormatReset();
        sal_Bool bOldNumDone = GetInfo().IsNumDone();
        sal_Bool bOldArrowDone = GetInfo().IsArrowDone();
        sal_Bool bOldErgoDone = GetInfo().IsErgoDone();

        // besides other things, this sets the repaint offset to 0
        FormatReset( GetInfo() );

        GetInfo().SetNumDone( bOldNumDone );
        GetInfo().SetArrowDone( bOldArrowDone );
        GetInfo().SetErgoDone( bOldErgoDone );

        // build new portions for this line
        BuildPortions( GetInfo() );

        if( GetInfo().IsStop() )
        {
            pCurr->SetLen( 0 );
            pCurr->Height( GetFrmRstHeight() + 1 );
            pCurr->SetRealHeight( GetFrmRstHeight() + 1 );
            pCurr->Width(0);
            pCurr->Truncate();
            return nStartPos;
        }
        else if( GetInfo().IsDropInit() )
        {
            DropInit();
            GetInfo().SetDropInit( sal_False );
        }

        pCurr->CalcLine( *this, GetInfo() );
        CalcRealHeight( GetInfo().IsNewLine() );

        if ( IsFlyInCntBase() && !IsQuick() )
        {
            KSHORT nTmpAscent, nTmpHeight;
            CalcAscentAndHeight( nTmpAscent, nTmpHeight );
            AlignFlyInCntBase( Y() + long( nTmpAscent ) );
            pCurr->CalcLine( *this, GetInfo() );
            CalcRealHeight();
        }

        // bBuild entscheidet, ob noch eine Ehrenrunde gedreht wird
        if ( pCurr->GetRealHeight() <= GetInfo().GetLineHeight() )
        {
            pCurr->SetRealHeight( GetInfo().GetLineHeight() );
            bBuild = sal_False;
        }
        else
        {
            bBuild = ( GetInfo().GetTxtFly()->IsOn() && ChkFlyUnderflow(GetInfo()) )
                     || GetInfo().CheckFtnPortion(pCurr);
            if( bBuild )
            {
                GetInfo().SetNumDone( bOldNumDone );
                GetInfo().ResetMaxWidthDiff();

                // delete old rest
                if ( GetInfo().GetRest() )
                {
                    delete GetInfo().GetRest();
                    GetInfo().SetRest( 0 );
                }

                // set original rest portion
                if ( pSaveFld )
                    GetInfo().SetRest( new SwFldPortion( *pSaveFld ) );

                pCurr->SetLen( 0 );
                pCurr->Width(0);
                pCurr->Truncate();
            }
        }
    }

    // calculate optimal repaint rectangle
    if ( bOptimizeRepaint )
    {
        GetInfo().SetPaintOfst( ::lcl_CalcOptRepaint( *this, *pCurr, nOldLineEnd, flyStarts ) );
        flyStarts.clear();
    }
    else
        // Special case: We do not allow an optimitation of the repaint
        // area, but during formatting the repaint offset is set to indicate
        // a maximum value for the offset. This value has to be reset:
        GetInfo().SetPaintOfst( 0 );

    // This corrects the start of the reformat range if something has
    // moved to the next line. Otherwise IsFirstReformat in AllowRepaintOpt
    // will give us a wrong result if we have to reformat another line
    GetInfo().GetParaPortion()->GetReformat()->LeftMove( GetInfo().GetIdx() );

    // delete master copy of rest portion
    if ( pSaveFld )
        delete pSaveFld;

    xub_StrLen nNewStart = nStartPos + pCurr->GetLen();

    // adjust text if kana compression is enabled
    if ( GetInfo().CompressLine() )
    {
        SwTwips nRepaintOfst = CalcKanaAdj( pCurr );

        // adjust repaint offset
        if ( nRepaintOfst < GetInfo().GetPaintOfst() )
            GetInfo().SetPaintOfst( nRepaintOfst );
    }

    CalcAdjustLine( pCurr );

    if( nOldHeight != pCurr->Height() || nOldAscent != pCurr->GetAscent() )
    {
        SetFlyInCntBase();
        GetInfo().SetPaintOfst( 0 ); //geaenderte Zeilenhoehe => kein Recycling
        // alle weiteren Zeilen muessen gepaintet und, wenn Flys im Spiel sind
        // auch formatiert werden.
        GetInfo().SetShift( sal_True );
    }

    if ( IsFlyInCntBase() && !IsQuick() )
        UpdatePos( pCurr, GetTopLeft(), GetStart() );

    return nNewStart;
}

/*************************************************************************
 *                      SwTxtFormatter::RecalcRealHeight()
 *************************************************************************/

void SwTxtFormatter::RecalcRealHeight()
{
    sal_Bool bMore = sal_True;
    while(bMore)
    {
        CalcRealHeight();
        bMore = Next() != 0;
    }
}

/*************************************************************************
 *                    SwTxtFormatter::CalcRealHeight()
 *************************************************************************/

void SwTxtFormatter::CalcRealHeight( sal_Bool bNewLine )
{
    KSHORT nLineHeight = pCurr->Height();
    pCurr->SetClipping( sal_False );

    GETGRID( pFrm->FindPageFrm() )
    if ( pGrid && GetInfo().SnapToGrid() )
    {
        const sal_uInt16 nGridWidth = pGrid->GetBaseHeight();
        const sal_uInt16 nRubyHeight = pGrid->GetRubyHeight();
        const sal_Bool bRubyTop = ! pGrid->GetRubyTextBelow();

        nLineHeight = nGridWidth + nRubyHeight;
        sal_uInt16 nLineDist = nLineHeight;

        while ( pCurr->Height() > nLineHeight )
            nLineHeight = nLineHeight + nLineDist;

        KSHORT nAsc = pCurr->GetAscent() +
                      ( bRubyTop ?
                       ( nLineHeight - pCurr->Height() + nRubyHeight ) / 2 :
                       ( nLineHeight - pCurr->Height() - nRubyHeight ) / 2 );

        pCurr->Height( nLineHeight );
        pCurr->SetAscent( nAsc );
        pInf->GetParaPortion()->SetFixLineHeight();

        // we ignore any line spacing options except from ...
        const SvxLineSpacingItem* pSpace = aLineInf.GetLineSpacing();
        if ( ! IsParaLine() && pSpace &&
             SVX_INTER_LINE_SPACE_PROP == pSpace->GetInterLineSpaceRule() )
        {
            sal_uLong nTmp = pSpace->GetPropLineSpace();

            if( nTmp < 100 )
                nTmp = 100;

            nTmp *= nLineHeight;
            nLineHeight = (sal_uInt16)(nTmp / 100);
        }

        pCurr->SetRealHeight( nLineHeight );
        return;
    }

    // Das Dummyflag besitzen Zeilen, die nur Flyportions enthalten, diese
    // sollten kein Register etc. beachten. Dummerweise hat kann es eine leere
    // Zeile am Absatzende geben (bei leeren Abs?tzen oder nach einem
    // Shift-Return), die das Register durchaus beachten soll.
    if( !pCurr->IsDummy() || ( !pCurr->GetNext() &&
        GetStart() >= GetTxtFrm()->GetTxt().Len() && !bNewLine ) )
    {
        const SvxLineSpacingItem *pSpace = aLineInf.GetLineSpacing();
        if( pSpace )
        {
            switch( pSpace->GetLineSpaceRule() )
            {
                case SVX_LINE_SPACE_AUTO:
            if (pSpace->GetInterLineSpaceRule()==SVX_INTER_LINE_SPACE_PROP) {
                        long nTmp = pSpace->GetPropLineSpace();
                        if (nTmp<100) { // code adaped from fixed line height
                            nTmp *= nLineHeight;
                            nTmp /= 100;
                            if( !nTmp )
                                ++nTmp;
                            nLineHeight = (KSHORT)nTmp;
/*
                            //@TODO figure out how WW maps ascent and descent
                            //in case of prop  line spacing <100%
                            KSHORT nAsc = ( 4 * nLineHeight ) / 5;  // 80%
                            if( nAsc < pCurr->GetAscent() ||
                                nLineHeight - nAsc < pCurr->Height() -
pCurr->GetAscent() )
                                pCurr->SetClipping( sal_True );
                            pCurr->SetAscent( nAsc );
*/
                            pCurr->Height( nLineHeight );
                            pInf->GetParaPortion()->SetFixLineHeight();
                        }
                    }
                break;
                case SVX_LINE_SPACE_MIN:
                {
                    if( nLineHeight < KSHORT( pSpace->GetLineHeight() ) )
                        nLineHeight = pSpace->GetLineHeight();
                    break;
                }
                case SVX_LINE_SPACE_FIX:
                {
                    nLineHeight = pSpace->GetLineHeight();
                    KSHORT nAsc = ( 4 * nLineHeight ) / 5;  // 80%
                    if( nAsc < pCurr->GetAscent() ||
                        nLineHeight - nAsc < pCurr->Height() - pCurr->GetAscent() )
                        pCurr->SetClipping( sal_True );
                    pCurr->Height( nLineHeight );
                    pCurr->SetAscent( nAsc );
                    pInf->GetParaPortion()->SetFixLineHeight();
                }
                break;
                default: OSL_ENSURE( sal_False, ": unknown LineSpaceRule" );
            }
            if( !IsParaLine() )
                switch( pSpace->GetInterLineSpaceRule() )
                {
                    case SVX_INTER_LINE_SPACE_OFF:
                    break;
                    case SVX_INTER_LINE_SPACE_PROP:
                    {
                        long nTmp = pSpace->GetPropLineSpace();
                        // 50% ist das Minimum, bei 0% schalten wir auf
                        // den Defaultwert 100% um ...
                        if( nTmp < 50 )
                            nTmp = nTmp ? 50 : 100;

                        nTmp *= nLineHeight;
                        nTmp /= 100;
                        if( !nTmp )
                            ++nTmp;
                        nLineHeight = (KSHORT)nTmp;
                        break;
                    }
                    case SVX_INTER_LINE_SPACE_FIX:
                    {
                        nLineHeight = nLineHeight + pSpace->GetInterLineSpace();
                        break;
                    }
                    default: OSL_ENSURE( sal_False, ": unknown InterLineSpaceRule" );
                }
        }
#if OSL_DEBUG_LEVEL > 1
        KSHORT nDummy = nLineHeight + 1;
        (void)nDummy;
#endif

        if( IsRegisterOn() )
        {
            SwTwips nTmpY = Y() + pCurr->GetAscent() + nLineHeight - pCurr->Height();
            SWRECTFN( pFrm )
            if ( bVert )
                nTmpY = pFrm->SwitchHorizontalToVertical( nTmpY );
            nTmpY = (*fnRect->fnYDiff)( nTmpY, RegStart() );
            KSHORT nDiff = KSHORT( nTmpY % RegDiff() );
            if( nDiff )
                nLineHeight += RegDiff() - nDiff;
        }
    }
    pCurr->SetRealHeight( nLineHeight );
}

/*************************************************************************
 *                      SwTxtFormatter::FeedInf()
 *************************************************************************/

void SwTxtFormatter::FeedInf( SwTxtFormatInfo &rInf ) const
{
    // 3260, 3860: Fly auf jeden Fall loeschen!
    ClearFly( rInf );
    rInf.Init();

    rInf.ChkNoHyph( CntEndHyph(), CntMidHyph() );
    rInf.SetRoot( pCurr );
    rInf.SetLineStart( nStart );
    rInf.SetIdx( nStart );

    // Handle overflows:
    // --> FME 2004-11-25 #i34348# Changed type from sal_uInt16 to SwTwips
    SwTwips nTmpLeft = Left();
    SwTwips nTmpRight = Right();
    SwTwips nTmpFirst = FirstLeft();
    // <--

    if ( nTmpLeft > USHRT_MAX ||
         nTmpRight > USHRT_MAX ||
         nTmpFirst > USHRT_MAX )
    {
        SWRECTFN( rInf.GetTxtFrm() )
        nTmpLeft = (rInf.GetTxtFrm()->Frm().*fnRect->fnGetLeft)();
        nTmpRight = (rInf.GetTxtFrm()->Frm().*fnRect->fnGetRight)();
        nTmpFirst = nTmpLeft;
    }

    rInf.Left(  nTmpLeft  );
    rInf.Right( nTmpRight );
    rInf.First( nTmpFirst );

    rInf.RealWidth( KSHORT(rInf.Right()) - KSHORT(GetLeftMargin()) );
    rInf.Width( rInf.RealWidth() );
    if( ((SwTxtFormatter*)this)->GetRedln() )
    {
        ((SwTxtFormatter*)this)->GetRedln()->Clear( ((SwTxtFormatter*)this)->GetFnt() );
        ((SwTxtFormatter*)this)->GetRedln()->Reset();
    }
}

/*************************************************************************
 *                      SwTxtFormatter::FormatReset()
 *************************************************************************/

void SwTxtFormatter::FormatReset( SwTxtFormatInfo &rInf )
{
    pCurr->Truncate();
    pCurr->Init();
    if( pBlink && pCurr->IsBlinking() )
        pBlink->Delete( pCurr );

    // delete pSpaceAdd und pKanaComp
    pCurr->FinishSpaceAdd();
    pCurr->FinishKanaComp();
    pCurr->ResetFlags();
    FeedInf( rInf );
}

/*************************************************************************
 *                SwTxtFormatter::CalcOnceMore()
 *************************************************************************/

sal_Bool SwTxtFormatter::CalcOnceMore()
{
    if( pDropFmt )
    {
        const KSHORT nOldDrop = GetDropHeight();
        CalcDropHeight( pDropFmt->GetLines() );
        bOnceMore = nOldDrop != GetDropHeight();
    }
    else
        bOnceMore = sal_False;
    return bOnceMore;
}

/*************************************************************************
 *                SwTxtFormatter::CalcBottomLine()
 *************************************************************************/

SwTwips SwTxtFormatter::CalcBottomLine() const
{
    SwTwips nRet = Y() + GetLineHeight();
    SwTwips nMin = GetInfo().GetTxtFly()->GetMinBottom();
    if( nMin && ++nMin > nRet )
    {
        SwTwips nDist = pFrm->Frm().Height() - pFrm->Prt().Height()
                        - pFrm->Prt().Top();
        if( nRet + nDist < nMin )
        {
            sal_Bool bRepaint = HasTruncLines() &&
                GetInfo().GetParaPortion()->GetRepaint()->Bottom() == nRet-1;
            nRet = nMin - nDist;
            if( bRepaint )
            {
                ((SwRepaint*)GetInfo().GetParaPortion()
                    ->GetRepaint())->Bottom( nRet-1 );
                ((SwTxtFormatInfo&)GetInfo()).SetPaintOfst( 0 );
            }
        }
    }
    return nRet;
}

/*************************************************************************
 *                SwTxtFormatter::_CalcFitToContent()
 *
 * FME/OD: This routine does a limited text formatting.
 *************************************************************************/

SwTwips SwTxtFormatter::_CalcFitToContent()
{
    FormatReset( GetInfo() );
    BuildPortions( GetInfo() );
    pCurr->CalcLine( *this, GetInfo() );
    return pCurr->Width();
}

/*************************************************************************
 *                      SwTxtFormatter::AllowRepaintOpt()
 *
 * determines if the calculation of a repaint offset is allowed
 * otherwise each line is painted from 0 (this is a copy of the beginning
 * of the former SwTxtFormatter::Recycle() function
 *************************************************************************/
sal_Bool SwTxtFormatter::AllowRepaintOpt() const
{
    // reformat position in front of current line? Only in this case
    // we want to set the repaint offset
    sal_Bool bOptimizeRepaint = nStart < GetInfo().GetReformatStart() &&
                                pCurr->GetLen();

    // a special case is the last line of a block adjusted paragraph:
    if ( bOptimizeRepaint )
    {
        switch( GetAdjust() )
        {
        case SVX_ADJUST_BLOCK:
        {
            if( IsLastBlock() || IsLastCenter() )
                bOptimizeRepaint = sal_False;
            else
            {
                // ????: Blank in der letzten Masterzeile (blocksat.sdw)
                bOptimizeRepaint = 0 == pCurr->GetNext() && !pFrm->GetFollow();
                if ( bOptimizeRepaint )
                {
                    SwLinePortion *pPos = pCurr->GetFirstPortion();
                    while ( pPos && !pPos->IsFlyPortion() )
                        pPos = pPos->GetPortion();
                    bOptimizeRepaint = !pPos;
                }
            }
            break;
        }
        case SVX_ADJUST_CENTER:
        case SVX_ADJUST_RIGHT:
            bOptimizeRepaint = sal_False;
            break;
        default: ;
        }
    }

    // Schon wieder ein Sonderfall: unsichtbare SoftHyphs
    const xub_StrLen nReformat = GetInfo().GetReformatStart();
    if( bOptimizeRepaint && STRING_LEN != nReformat )
    {
        const xub_Unicode cCh = GetInfo().GetTxt().GetChar( nReformat );
        bOptimizeRepaint = ( CH_TXTATR_BREAKWORD != cCh && CH_TXTATR_INWORD != cCh )
                            || ! GetInfo().HasHint( nReformat );
    }

    return bOptimizeRepaint;
}

namespace {
    /*************************************************************************
    *                      ::CalcOptRepaint()
    *
    * calculates and sets optimal repaint offset for the current line
    *************************************************************************/
    long lcl_CalcOptRepaint( SwTxtFormatter &rThis,
                         SwLineLayout &rCurr,
                         const xub_StrLen nOldLineEnd,
                         const std::vector<long> &rFlyStarts )
    {
        SwTxtFormatInfo txtFmtInfo = rThis.GetInfo();
        if ( txtFmtInfo.GetIdx() < txtFmtInfo.GetReformatStart() )
        // the reformat position is behind our new line, that means
        // something of our text has moved to the next line
            return 0;

<<<<<<< HEAD
        xub_StrLen nReformat = Min( txtFmtInfo.GetReformatStart(), nOldLineEnd );
=======
        // step back two positions for smoother repaint
        nReformat -= 2;

#ifndef QUARTZ
#ifndef ENABLE_GRAPHITE
        // --> FME 2004-09-27 #i28795#, #i34607#, #i38388#
        // step back six(!) more characters for complex scripts
        // this is required e.g., for Khmer (thank you, Javier!)
        const SwScriptInfo& rSI = GetInfo().GetParaPortion()->GetScriptInfo();
        xub_StrLen nMaxContext = 0;
        if( ::i18n::ScriptType::COMPLEX == rSI.ScriptType( nReformat ) )
            nMaxContext = 6;
#else
        // Some Graphite fonts need context for scripts not marked as complex
        static const xub_StrLen nMaxContext = 10;
#endif
#else
        // some fonts like Quartz's Zapfino need more context
        // TODO: query FontInfo for maximum unicode context
        static const xub_StrLen nMaxContext = 8;
#endif
        if( nMaxContext > 0 )
        {
            if ( nReformat > GetInfo().GetLineStart() + nMaxContext )
                nReformat = nReformat - nMaxContext;
            else
                nReformat = GetInfo().GetLineStart();
        }
        // <--

        // Weird situation: Our line used to end with a hole portion
        // and we delete some characters at the end of our line. We have
        // to take care for repainting the blanks which are not anymore
        // covered by the hole portion
        while ( nReformat > GetInfo().GetLineStart() &&
                CH_BLANK == GetInfo().GetChar( nReformat ) )
            --nReformat;

        ASSERT( nReformat < GetInfo().GetIdx(), "Reformat too small for me!" );
        SwRect aRect;

        // Note: GetChareRect is not const. It definitely changes the
        // bMulti flag. We have to save and resore the old value.
        sal_Bool bOldMulti = GetInfo().IsMulti();
        GetCharRect( &aRect, nReformat );
        GetInfo().SetMulti( bOldMulti );

        return nFormatRepaint ? Min( aRect.Left(), nFormatRepaint ) :
                                aRect.Left();
    }
    else
    {
        // nReformat may be wrong, if something around flys has changed:
        // we compare the former and the new fly positions in this line
        // if anything has changed, we carefully have to adjust the right
        // repaint position
        long nPOfst = 0;
        sal_uInt16 nCnt = 0;
        sal_uInt16 nX = 0;
        sal_uInt16 nIdx = GetInfo().GetLineStart();
        SwLinePortion* pPor = pCurr->GetFirstPortion();
>>>>>>> 20529755

        // in case we do not have any fly in our line, our repaint position
        // is the changed position - 1
        if ( rFlyStarts.empty() && ! rCurr.IsFly() )
        {
            // this is the maximum repaint offset determined during formatting
            // for example: the beginning of the first right tab stop
            // if this value is 0, this means that we do not have an upper
            // limit for the repaint offset
            const long nFormatRepaint = txtFmtInfo.GetPaintOfst();

            if ( nReformat < txtFmtInfo.GetLineStart() + 3 )
                return 0;

            // step back two positions for smoother repaint
            nReformat -= 2;

    #ifndef QUARTZ
    #ifndef ENABLE_GRAPHITE
            // --> FME 2004-09-27 #i28795#, #i34607#, #i38388#
            // step back six(!) more characters for complex scripts
            // this is required e.g., for Khmer (thank you, Javier!)
            const SwScriptInfo& rSI = txtFmtInfo.GetParaPortion()->GetScriptInfo();
            xub_StrLen nMaxContext = 0;
            if( ::i18n::ScriptType::COMPLEX == rSI.ScriptType( nReformat ) )
                nMaxContext = 6;
    #else
            // Some Graphite fonts need context for scripts not marked as complex
            static const xub_StrLen nMaxContext = 10;
    #endif
    #else
            // some fonts like Quartz's Zapfino need more context
            // TODO: query FontInfo for maximum unicode context
            static const xub_StrLen nMaxContext = 8;
    #endif
            if( nMaxContext > 0 )
            {
                if ( nReformat > txtFmtInfo.GetLineStart() + nMaxContext )
                    nReformat = nReformat - nMaxContext;
                else
                    nReformat = txtFmtInfo.GetLineStart();
            }
            // <--

            // Weird situation: Our line used to end with a hole portion
            // and we delete some characters at the end of our line. We have
            // to take care for repainting the blanks which are not anymore
            // covered by the hole portion
            while ( nReformat > txtFmtInfo.GetLineStart() &&
                    CH_BLANK == txtFmtInfo.GetChar( nReformat ) )
                --nReformat;

            OSL_ENSURE( nReformat < txtFmtInfo.GetIdx(), "Reformat too small for me!" );
            SwRect aRect;

            // Note: GetChareRect is not const. It definitely changes the
            // bMulti flag. We have to save and resore the old value.
            sal_Bool bOldMulti = txtFmtInfo.IsMulti();
            rThis.GetCharRect( &aRect, nReformat );
            txtFmtInfo.SetMulti( bOldMulti );

            return nFormatRepaint ? Min( aRect.Left(), nFormatRepaint ) :
                                    aRect.Left();
        }
        else
        {
            // nReformat may be wrong, if something around flys has changed:
            // we compare the former and the new fly positions in this line
            // if anything has changed, we carefully have to adjust the right
            // repaint position
            long nPOfst = 0;
            USHORT nCnt = 0;
            USHORT nX = 0;
            USHORT nIdx = txtFmtInfo.GetLineStart();
            SwLinePortion* pPor = rCurr.GetFirstPortion();

            while ( pPor )
            {
                if ( pPor->IsFlyPortion() )
                {
                    // compare start of fly with former start of fly
                    if (nCnt < rFlyStarts.size() &&
                        nX == rFlyStarts[ nCnt ] &&
                        nIdx < nReformat
                    )
                        // found fix position, nothing has changed left from nX
                        nPOfst = nX + pPor->Width();
                    else
                        break;

                    nCnt++;
                }
                nX = nX + pPor->Width();
                nIdx = nIdx + pPor->GetLen();
                pPor = pPor->GetPortion();
            }

<<<<<<< HEAD
            return nPOfst + rThis.GetLeftMargin();
        }
    }
=======
bool lcl_BuildHiddenPortion( const SwTxtSizeInfo& rInf, xub_StrLen &rPos )
{
    // Only if hidden text should not be shown:
//    if ( rInf.GetVsh() && rInf.GetVsh()->GetWin() && rInf.GetOpt().IsShowHiddenChar() )
    const bool bShowInDocView = rInf.GetVsh() && rInf.GetVsh()->GetWin() && rInf.GetOpt().IsShowHiddenChar();
    const bool bShowForPrinting = rInf.GetOpt().IsShowHiddenChar( sal_True ) && rInf.GetOpt().IsPrinting();
    if (bShowInDocView || bShowForPrinting)
        return false;
>>>>>>> 20529755

    // Determine if we need to build hidden portions
    bool lcl_BuildHiddenPortion( const SwTxtSizeInfo& rInf, xub_StrLen &rPos )
    {
        // Only if hidden text should not be shown:
    //    if ( rInf.GetVsh() && rInf.GetVsh()->GetWin() && rInf.GetOpt().IsShowHiddenChar() )
        const bool bShowInDocView = rInf.GetVsh() && rInf.GetVsh()->GetWin() && rInf.GetOpt().IsShowHiddenChar();
        const bool bShowForPrinting = rInf.GetOpt().IsShowHiddenChar( TRUE ) && rInf.GetOpt().IsPrinting();
        if (bShowInDocView || bShowForPrinting)
            return false;

        const SwScriptInfo& rSI = rInf.GetParaPortion()->GetScriptInfo();
        xub_StrLen nHiddenStart;
        xub_StrLen nHiddenEnd;
        rSI.GetBoundsOfHiddenRange( rPos, nHiddenStart, nHiddenEnd );
        if ( nHiddenEnd )
        {
            rPos = nHiddenEnd;
            return true;
        }

        return false;
    }

} //end unnamed namespace

/* vim:set shiftwidth=4 softtabstop=4 expandtab: */<|MERGE_RESOLUTION|>--- conflicted
+++ resolved
@@ -1353,13 +1353,8 @@
                   if ( GetTxtFrm()->GetTxtNode()->getIDocumentSettingAccess()->get(IDocumentSettingAccess::TAB_COMPAT) /*rInf.GetVsh()->IsTabCompat();*/ &&
                          POR_TABDECIMAL == pLastTabPortion->GetWhichPor() )
                     {
-<<<<<<< HEAD
                         OSL_ENSURE( rInf.X() >= pLastTabPortion->Fix(), "Decimal tab stop position cannot be calculated" );
-                        const USHORT nWidthOfPortionsUpToDecimalPosition = (USHORT)(rInf.X() - pLastTabPortion->Fix() );
-=======
-                        ASSERT( rInf.X() >= pLastTabPortion->Fix(), "Decimal tab stop position cannot be calculated" )
                         const sal_uInt16 nWidthOfPortionsUpToDecimalPosition = (sal_uInt16)(rInf.X() - pLastTabPortion->Fix() );
->>>>>>> 20529755
                         static_cast<SwTabDecimalPortion*>(pLastTabPortion)->SetWidthOfPortionsUpToDecimalPosition( nWidthOfPortionsUpToDecimalPosition );
                         rInf.SetTabDecimal( 0 );
                     }
@@ -1532,11 +1527,6 @@
     {
         SwLinePortion* pPor = pCurr->GetFirstPortion();
         long nPOfst = 0;
-<<<<<<< HEAD
-=======
-        sal_uInt16 nCnt = 0;
-
->>>>>>> 20529755
         while ( pPor )
         {
             if ( pPor->IsFlyPortion() )
@@ -2042,71 +2032,7 @@
         // something of our text has moved to the next line
             return 0;
 
-<<<<<<< HEAD
         xub_StrLen nReformat = Min( txtFmtInfo.GetReformatStart(), nOldLineEnd );
-=======
-        // step back two positions for smoother repaint
-        nReformat -= 2;
-
-#ifndef QUARTZ
-#ifndef ENABLE_GRAPHITE
-        // --> FME 2004-09-27 #i28795#, #i34607#, #i38388#
-        // step back six(!) more characters for complex scripts
-        // this is required e.g., for Khmer (thank you, Javier!)
-        const SwScriptInfo& rSI = GetInfo().GetParaPortion()->GetScriptInfo();
-        xub_StrLen nMaxContext = 0;
-        if( ::i18n::ScriptType::COMPLEX == rSI.ScriptType( nReformat ) )
-            nMaxContext = 6;
-#else
-        // Some Graphite fonts need context for scripts not marked as complex
-        static const xub_StrLen nMaxContext = 10;
-#endif
-#else
-        // some fonts like Quartz's Zapfino need more context
-        // TODO: query FontInfo for maximum unicode context
-        static const xub_StrLen nMaxContext = 8;
-#endif
-        if( nMaxContext > 0 )
-        {
-            if ( nReformat > GetInfo().GetLineStart() + nMaxContext )
-                nReformat = nReformat - nMaxContext;
-            else
-                nReformat = GetInfo().GetLineStart();
-        }
-        // <--
-
-        // Weird situation: Our line used to end with a hole portion
-        // and we delete some characters at the end of our line. We have
-        // to take care for repainting the blanks which are not anymore
-        // covered by the hole portion
-        while ( nReformat > GetInfo().GetLineStart() &&
-                CH_BLANK == GetInfo().GetChar( nReformat ) )
-            --nReformat;
-
-        ASSERT( nReformat < GetInfo().GetIdx(), "Reformat too small for me!" );
-        SwRect aRect;
-
-        // Note: GetChareRect is not const. It definitely changes the
-        // bMulti flag. We have to save and resore the old value.
-        sal_Bool bOldMulti = GetInfo().IsMulti();
-        GetCharRect( &aRect, nReformat );
-        GetInfo().SetMulti( bOldMulti );
-
-        return nFormatRepaint ? Min( aRect.Left(), nFormatRepaint ) :
-                                aRect.Left();
-    }
-    else
-    {
-        // nReformat may be wrong, if something around flys has changed:
-        // we compare the former and the new fly positions in this line
-        // if anything has changed, we carefully have to adjust the right
-        // repaint position
-        long nPOfst = 0;
-        sal_uInt16 nCnt = 0;
-        sal_uInt16 nX = 0;
-        sal_uInt16 nIdx = GetInfo().GetLineStart();
-        SwLinePortion* pPor = pCurr->GetFirstPortion();
->>>>>>> 20529755
 
         // in case we do not have any fly in our line, our repaint position
         // is the changed position - 1
@@ -2178,9 +2104,9 @@
             // if anything has changed, we carefully have to adjust the right
             // repaint position
             long nPOfst = 0;
-            USHORT nCnt = 0;
-            USHORT nX = 0;
-            USHORT nIdx = txtFmtInfo.GetLineStart();
+            sal_uInt16 nCnt = 0;
+            sal_uInt16 nX = 0;
+            sal_uInt16 nIdx = rThis.GetInfo().GetLineStart();
             SwLinePortion* pPor = rCurr.GetFirstPortion();
 
             while ( pPor )
@@ -2204,20 +2130,9 @@
                 pPor = pPor->GetPortion();
             }
 
-<<<<<<< HEAD
             return nPOfst + rThis.GetLeftMargin();
         }
     }
-=======
-bool lcl_BuildHiddenPortion( const SwTxtSizeInfo& rInf, xub_StrLen &rPos )
-{
-    // Only if hidden text should not be shown:
-//    if ( rInf.GetVsh() && rInf.GetVsh()->GetWin() && rInf.GetOpt().IsShowHiddenChar() )
-    const bool bShowInDocView = rInf.GetVsh() && rInf.GetVsh()->GetWin() && rInf.GetOpt().IsShowHiddenChar();
-    const bool bShowForPrinting = rInf.GetOpt().IsShowHiddenChar( sal_True ) && rInf.GetOpt().IsPrinting();
-    if (bShowInDocView || bShowForPrinting)
-        return false;
->>>>>>> 20529755
 
     // Determine if we need to build hidden portions
     bool lcl_BuildHiddenPortion( const SwTxtSizeInfo& rInf, xub_StrLen &rPos )
@@ -2225,7 +2140,7 @@
         // Only if hidden text should not be shown:
     //    if ( rInf.GetVsh() && rInf.GetVsh()->GetWin() && rInf.GetOpt().IsShowHiddenChar() )
         const bool bShowInDocView = rInf.GetVsh() && rInf.GetVsh()->GetWin() && rInf.GetOpt().IsShowHiddenChar();
-        const bool bShowForPrinting = rInf.GetOpt().IsShowHiddenChar( TRUE ) && rInf.GetOpt().IsPrinting();
+        const bool bShowForPrinting = rInf.GetOpt().IsShowHiddenChar( sal_True ) && rInf.GetOpt().IsPrinting();
         if (bShowInDocView || bShowForPrinting)
             return false;
 
