--- conflicted
+++ resolved
@@ -53,6 +53,7 @@
 
 .IF "$(DBG_LEVEL)">="2"
 SLOFILES +=  \
+        $(SLO)$/xmldump.obj \
         $(SLO)$/txtio.obj
 .ENDIF
 
@@ -97,34 +98,6 @@
         $(SLO)$/widorp.obj \
         $(SLO)$/wrong.obj
 
-<<<<<<< HEAD
-=======
-.IF "$(DBG_LEVEL)">="2"
-SLOFILES +=  \
-        $(SLO)$/xmldump.obj \
-        $(SLO)$/txtio.obj
-.ENDIF
-
-EXCEPTIONSFILES = \
-        $(SLO)$/EnhancedPDFExportHelper.obj \
-        $(SLO)$/inftxt.obj \
-        $(SLO)$/itradj.obj \
-        $(SLO)$/itrcrsr.obj \
-        $(SLO)$/porlay.obj \
-        $(SLO)$/pormulti.obj \
-        $(SLO)$/SwGrammarMarkUp.obj \
-        $(SLO)$/txtfly.obj \
-        $(SLO)$/wrong.obj
-
-
-.IF "$(CPUNAME)" == "SPARC"
-.IF "$(OS)" == "NETBSD"
-NOOPTFILES = \
-    $(SLO)$/txtftn.obj
-.ENDIF
-.ENDIF
->>>>>>> ff50442f
-
 # --- Tagets -------------------------------------------------------
 
 .INCLUDE :  target.mk
