/* -*- Mode: C++; tab-width: 4; indent-tabs-mode: nil; c-basic-offset: 4 -*- */
/*************************************************************************
 *
 * DO NOT ALTER OR REMOVE COPYRIGHT NOTICES OR THIS FILE HEADER.
 *
 * Copyright 2000, 2010 Oracle and/or its affiliates.
 *
 * OpenOffice.org - a multi-platform office productivity suite
 *
 * This file is part of OpenOffice.org.
 *
 * OpenOffice.org is free software: you can redistribute it and/or modify
 * it under the terms of the GNU Lesser General Public License version 3
 * only, as published by the Free Software Foundation.
 *
 * OpenOffice.org is distributed in the hope that it will be useful,
 * but WITHOUT ANY WARRANTY; without even the implied warranty of
 * MERCHANTABILITY or FITNESS FOR A PARTICULAR PURPOSE.  See the
 * GNU Lesser General Public License version 3 for more details
 * (a copy is included in the LICENSE file that accompanied this code).
 *
 * You should have received a copy of the GNU Lesser General Public License
 * version 3 along with OpenOffice.org.  If not, see
 * <http://www.openoffice.org/license.html>
 * for a copy of the LGPLv3 License.
 *
 ************************************************************************/

// MARKER(update_precomp.py): autogen include statement, do not remove
#include "precompiled_sw.hxx"

#include <com/sun/star/text/HoriOrientation.hpp>

<<<<<<< HEAD
#include <hintids.hxx>

=======
>>>>>>> 20529755
#include <vcl/sound.hxx>
#include <tools/poly.hxx>
#define _SVSTDARR_LONGS
#include <svl/svstdarr.hxx>
#include <svx/xoutbmp.hxx>
#include <sfx2/progress.hxx>
#include <editeng/brshitem.hxx>
#include <editeng/opaqitem.hxx>
#include <editeng/prntitem.hxx>
#include <editeng/boxitem.hxx>
#include <editeng/shaditem.hxx>
// --> collapsing borders FME 2005-05-27 #i29550#
#include <svx/framelink.hxx>
// <--
#include <vcl/graph.hxx>
#include <svx/svdpagv.hxx>

#include <hintids.hxx>
#include <tgrditem.hxx>
#include <fmtsrnd.hxx>
#include <fmtclds.hxx>
#include <tools/shl.hxx>
#include <comcore.hrc>
#include <swmodule.hxx>
#include <rootfrm.hxx>
#include <pagefrm.hxx>
#include <cntfrm.hxx>
#include <viewsh.hxx>
#include <section.hxx>
#include <sectfrm.hxx>
#include <doc.hxx>
#include <viewimp.hxx>
#include <dflyobj.hxx>
#include <flyfrm.hxx>
#include <frmtool.hxx>
#include <viewopt.hxx>
#include <dview.hxx>
#include <dcontact.hxx>
#include <txtfrm.hxx>
#include <ftnfrm.hxx>
#include <tabfrm.hxx>
#include <rowfrm.hxx>
#include <cellfrm.hxx>
#include <notxtfrm.hxx>
#include <swregion.hxx>
#include <layact.hxx>
#include <pagedesc.hxx>
#include <ptqueue.hxx>
#include <noteurl.hxx>
#include <virtoutp.hxx>
#include <lineinfo.hxx>
#include <dbg_lay.hxx>
#include <accessibilityoptions.hxx>
// OD 20.12.2002 #94627#
#include <docsh.hxx>
// OD 28.02.2003 #b4779636#, #107692#
#include <swtable.hxx>
// OD 02.07.2003 #108784#
#include <svx/svdogrp.hxx>
// OD 2004-05-24 #i28701#
#include <sortedobjs.hxx>

// --> FME 2004-06-08 #i12836# enhanced pdf export
#include <EnhancedPDFExportHelper.hxx>
// <--

#include <ndole.hxx>
#include <svtools/chartprettypainter.hxx>

#include <PostItMgr.hxx>
#include <tools/color.hxx>
#define COL_NOTES_SIDEPANE                  RGB_COLORDATA(230,230,230)
#define COL_NOTES_SIDEPANE_BORDER           RGB_COLORDATA(200,200,200)
#define COL_NOTES_SIDEPANE_SCROLLAREA       RGB_COLORDATA(230,230,220)
#include <vcl/svapp.hxx>

#include <svtools/borderhelper.hxx>

#include "pagefrm.hrc"

using namespace ::com::sun::star;

#define GETOBJSHELL()       ((SfxObjectShell*)rSh.GetDoc()->GetDocShell())

//Tabellenhilfslinien an?
#define IS_SUBS_TABLE \
    (pGlobalShell->GetViewOptions()->IsTable() && \
    !pGlobalShell->GetViewOptions()->IsPagePreview()&&\
    !pGlobalShell->GetViewOptions()->IsReadonly()&&\
    !pGlobalShell->GetViewOptions()->IsFormView() &&\
     SwViewOption::IsTableBoundaries())
//sonstige Hilfslinien an?
#define IS_SUBS (!pGlobalShell->GetViewOptions()->IsPagePreview() && \
        !pGlobalShell->GetViewOptions()->IsReadonly() && \
        !pGlobalShell->GetViewOptions()->IsFormView() &&\
         SwViewOption::IsDocBoundaries())
//Hilfslinien fuer Bereiche
#define IS_SUBS_SECTION (!pGlobalShell->GetViewOptions()->IsPagePreview() && \
                         !pGlobalShell->GetViewOptions()->IsReadonly()&&\
                         !pGlobalShell->GetViewOptions()->IsFormView() &&\
                          SwViewOption::IsSectionBoundaries())
#define IS_SUBS_FLYS (!pGlobalShell->GetViewOptions()->IsPagePreview() && \
                      !pGlobalShell->GetViewOptions()->IsReadonly()&&\
                      !pGlobalShell->GetViewOptions()->IsFormView() &&\
                       SwViewOption::IsObjectBoundaries())

#define SW_MAXBORDERCACHE 20

//Klassendeklarationen. Hier weil sie eben nur in diesem File benoetigt
//werden.

#define SUBCOL_PAGE     0x01    //Helplines of the page
#define SUBCOL_BREAK    0x02    //Helpline for a page or column break
#define SUBCOL_TAB      0x08    //Helplines inside tables
#define SUBCOL_FLY      0x10    //Helplines inside fly frames
#define SUBCOL_SECT     0x20    //Helplines inside sections

//----- Klassen zum Sammeln von Umrandungen und Hilfslinien ---
class SwLineRect : public SwRect
{
    const Color    *pColor;
    SvxBorderStyle  nStyle;
    const SwTabFrm *pTab;
          sal_uInt8     nSubColor;  //Hilfslinien einfaerben
          sal_Bool      bPainted;   //schon gepaintet?
          sal_uInt8     nLock;      //Um die Linien zum Hell-Layer abzugrenzen.
public:
<<<<<<< HEAD
    SwLineRect( const SwRect &rRect, const Color *pCol, const SvxBorderStyle nStyle,
                const SwTabFrm *pT , const BYTE nSCol );
=======
    SwLineRect( const SwRect &rRect, const Color *pCol,
                const SwTabFrm *pT , const sal_uInt8 nSCol );
>>>>>>> 20529755

    const Color         *GetColor() const { return pColor;}
    SvxBorderStyle       GetStyle() const { return nStyle; }
    const SwTabFrm      *GetTab()   const { return pTab;  }
    void  SetPainted()                    { bPainted = sal_True; }
    void  Lock( sal_Bool bLock )              { if ( bLock )
                                                ++nLock;
                                            else if ( nLock )
                                                --nLock;
                                          }
    sal_Bool  IsPainted()               const { return bPainted; }
    sal_Bool  IsLocked()                const { return nLock != 0;  }
    sal_uInt8  GetSubColor()                const { return nSubColor;}

    sal_Bool MakeUnion( const SwRect &rRect );
};

SV_DECL_VARARR( SwLRects, SwLineRect, 100, 100 )

class SwLineRects : public SwLRects
{
    sal_uInt16 nLastCount;  //unuetze Durchlaeufe im PaintLines verhindern.
public:
    SwLineRects() : nLastCount( 0 ) {}
<<<<<<< HEAD
    void AddLineRect( const SwRect& rRect,  const Color *pColor, const SvxBorderStyle nStyle,
                      const SwTabFrm *pTab, const BYTE nSCol );
=======
    void AddLineRect( const SwRect& rRect,  const Color *pColor,
                      const SwTabFrm *pTab, const sal_uInt8 nSCol );
>>>>>>> 20529755
    void ConnectEdges( OutputDevice *pOut );
    void PaintLines  ( OutputDevice *pOut );
    void LockLines( sal_Bool bLock );

    /// OD 13.08.2002 - correct type of function
    sal_uInt16 Free() const { return nFree; }
};

class SwSubsRects : public SwLineRects
{
    void RemoveSuperfluousSubsidiaryLines( const SwLineRects &rRects ); //;-)
public:
    void PaintSubsidiary( OutputDevice *pOut, const SwLineRects *pRects );

    inline void Ins( const SwRect &rRect, const sal_uInt8 nSCol );
};

//----------------- End Klassen Umrandungen ----------------------

static ViewShell *pGlobalShell = 0;

//Wenn durchsichtige FlyInCnts im PaintBackground gepainted werden so soll der
//Hintergrund nicht mehr retouchiert werden.
//static sal_Bool bLockFlyBackground = sal_False;

//Wenn vom Fly ein Metafile abgezogen wird, so soll nur der FlyInhalt und vor
//nur hintergrund vom FlyInhalt gepaintet werden.
static sal_Bool bFlyMetafile = sal_False;
static OutputDevice *pFlyMetafileOut = 0;

//Die Retouche fuer Durchsichtige Flys wird vom Hintergrund der Flys
//erledigt. Dabei darf der Fly selbst natuerlich nicht ausgespart werden.
//siehe PaintBackground und lcl_SubtractFlys()
static SwFlyFrm *pRetoucheFly  = 0;
static SwFlyFrm *pRetoucheFly2 = 0;

//Groesse eines Pixel und die Haelfte davon. Wird jeweils bei Eintritt in
//SwRootFrm::Paint neu gesetzt.
static long nPixelSzW = 0, nPixelSzH = 0;
static long nHalfPixelSzW = 0, nHalfPixelSzH = 0;
static long nMinDistPixelW = 0, nMinDistPixelH = 0;

//Aktueller Zoomfaktor
static double aScaleX = 1.0;
static double aScaleY = 1.0;
static double aMinDistScale = 0.73;
static double aEdgeScale = 0.5;


//In pLines werden Umrandungen waehrend des Paint gesammelt und soweit
//moeglich zusammengefasst.
//In pSubsLines werden Hilfslinien gesammelt und zusammengefasst. Diese
//werden vor der Ausgabe mit pLines abgeglichen, so dass moeglichst keine
//Umrandungen von den Hilfslinen verdeckt werden.
//bTablines ist waerend des Paints einer Tabelle sal_True.
static SwLineRects *pLines = 0;
static SwSubsRects *pSubsLines = 0;
// OD 18.11.2002 #99672# - global variable for sub-lines of body, header, footer,
// section and footnote frames.
static SwSubsRects *pSpecSubsLines = 0;

static SfxProgress *pProgress = 0;

static SwFlyFrm *pFlyOnlyDraw = 0;

//Damit die Flys auch fuer den Hack richtig gepaintet werden koennen.
static sal_Bool bTableHack = sal_False;

//Um das teure Ermitteln der RetoucheColor zu optimieren
Color aGlobalRetoucheColor;

//Statics fuer Umrandungsalignment setzen.
// OD 05.05.2003 #107169# - adjustment for 'small' twip-to-pixel relations:
// For 'small' twip-to-pixel relations (less then 2:1)
// values of <nHalfPixelSzW> and <nHalfPixelSzH> are set to ZERO.
void SwCalcPixStatics( OutputDevice *pOut )
{
    // OD 30.04.2003 #107169# - determine 'small' twip-to-pixel relation
    sal_Bool bSmallTwipToPxRelW = sal_False;
    sal_Bool bSmallTwipToPxRelH = sal_False;
    {
        Size aCheckTwipToPxRelSz( pOut->PixelToLogic( Size( 100, 100 )) );
        if ( (aCheckTwipToPxRelSz.Width()/100.0) < 2.0 )
        {
            bSmallTwipToPxRelW = sal_True;
        }
        if ( (aCheckTwipToPxRelSz.Height()/100.0) < 2.0 )
        {
            bSmallTwipToPxRelH = sal_True;
        }
    }

    Size aSz( pOut->PixelToLogic( Size( 1,1 )) );

    nPixelSzW = aSz.Width();
    if( !nPixelSzW )
        nPixelSzW = 1;
    nPixelSzH = aSz.Height();
    if( !nPixelSzH )
        nPixelSzH = 1;

    // OD 06.05.2003 #107169# - consider 'small' twip-to-pixel relations
    if ( !bSmallTwipToPxRelW )
    {
        nHalfPixelSzW = nPixelSzW / 2 + 1;
    }
    else
    {
        nHalfPixelSzW = 0;
    }
    // OD 06.05.2003 #107169# - consider 'small' twip-to-pixel relations
    if ( !bSmallTwipToPxRelH )
    {
        nHalfPixelSzH = nPixelSzH / 2 + 1;
    }
    else
    {
        nHalfPixelSzH = 0;
    }

    nMinDistPixelW = nPixelSzW * 2 + 1;
    nMinDistPixelH = nPixelSzH * 2 + 1;

    const MapMode &rMap = pOut->GetMapMode();
    aScaleX = rMap.GetScaleX();
    aScaleY = rMap.GetScaleY();
}

//Zum Sichern der statics, damit das Paint (quasi) reentrant wird.
class SwSavePaintStatics
{
    sal_Bool            bSFlyMetafile,
                        bSPageOnly;
    ViewShell          *pSGlobalShell;
    OutputDevice       *pSFlyMetafileOut;
    SwFlyFrm           *pSRetoucheFly,
                       *pSRetoucheFly2,
                       *pSFlyOnlyDraw;
    SwLineRects        *pSLines;
    SwSubsRects        *pSSubsLines;
    // --> OD 2005-07-04 #123196#
    SwSubsRects*        pSSpecSubsLines;
    // <--
    SfxProgress        *pSProgress;
    long                nSPixelSzW,
                        nSPixelSzH,
                        nSHalfPixelSzW,
                        nSHalfPixelSzH,
                        nSMinDistPixelW,
                        nSMinDistPixelH;
    Color               aSGlobalRetoucheColor;
    double              aSScaleX,
                        aSScaleY;
public:
    SwSavePaintStatics();
    ~SwSavePaintStatics();
};

SwSavePaintStatics::SwSavePaintStatics() :
    bSFlyMetafile       ( bFlyMetafile      ),
    pSGlobalShell       ( pGlobalShell      ),
    pSFlyMetafileOut    ( pFlyMetafileOut   ),
    pSRetoucheFly       ( pRetoucheFly      ),
    pSRetoucheFly2      ( pRetoucheFly2     ),
    pSFlyOnlyDraw       ( pFlyOnlyDraw      ),
    pSLines             ( pLines            ),
    pSSubsLines         ( pSubsLines        ),
    // --> OD 2005-07-04 #123196#
    pSSpecSubsLines     ( pSpecSubsLines    ),
    // <--
    pSProgress          ( pProgress         ),
    nSPixelSzW          ( nPixelSzW         ),
    nSPixelSzH          ( nPixelSzH         ),
    nSHalfPixelSzW      ( nHalfPixelSzW     ),
    nSHalfPixelSzH      ( nHalfPixelSzH     ),
    nSMinDistPixelW     ( nMinDistPixelW    ),
    nSMinDistPixelH     ( nMinDistPixelH    ),
    aSGlobalRetoucheColor( aGlobalRetoucheColor ),
    aSScaleX            ( aScaleX           ),
    aSScaleY            ( aScaleY           )
{
    bFlyMetafile = sal_False;
    pFlyMetafileOut = 0;
    pRetoucheFly  = 0;
    pRetoucheFly2 = 0;
    nPixelSzW = nPixelSzH =
    nHalfPixelSzW = nHalfPixelSzH =
    nMinDistPixelW = nMinDistPixelH = 0;
    aScaleX = aScaleY = 1.0;
    aMinDistScale = 0.73;
    aEdgeScale = 0.5;
    pLines = 0;
    pSubsLines = 0;
    // --> OD 2005-07-04 #123196#
    pSpecSubsLines = 0L;
    // <--
    pProgress = 0;
}

SwSavePaintStatics::~SwSavePaintStatics()
{
    pGlobalShell       = pSGlobalShell;
    bFlyMetafile       = bSFlyMetafile;
    pFlyMetafileOut    = pSFlyMetafileOut;
    pRetoucheFly       = pSRetoucheFly;
    pRetoucheFly2      = pSRetoucheFly2;
    pFlyOnlyDraw       = pSFlyOnlyDraw;
    pLines             = pSLines;
    pSubsLines         = pSSubsLines;
    // --> OD 2005-07-04 #123196#
    pSpecSubsLines     = pSSpecSubsLines;
    // <--
    pProgress          = pSProgress;
    nPixelSzW          = nSPixelSzW;
    nPixelSzH          = nSPixelSzH;
    nHalfPixelSzW      = nSHalfPixelSzW;
    nHalfPixelSzH      = nSHalfPixelSzH;
    nMinDistPixelW     = nSMinDistPixelW;
    nMinDistPixelH     = nSMinDistPixelH;
    aGlobalRetoucheColor = aSGlobalRetoucheColor;
    aScaleX            = aSScaleX;
    aScaleY            = aSScaleY;
}

//----------------- Implementierungen fuer Tabellenumrandung --------------

SV_IMPL_VARARR( SwLRects, SwLineRect );


<<<<<<< HEAD
SwLineRect::SwLineRect( const SwRect &rRect, const Color *pCol, const SvxBorderStyle nStyl,
                        const SwTabFrm *pT, const BYTE nSCol ) :
=======
SwLineRect::SwLineRect( const SwRect &rRect, const Color *pCol,
                        const SwTabFrm *pT, const sal_uInt8 nSCol ) :
>>>>>>> 20529755
    SwRect( rRect ),
    pColor( pCol ),
    nStyle( nStyl ),
    pTab( pT ),
    nSubColor( nSCol ),
    bPainted( sal_False ),
    nLock( 0 )
{
}

sal_Bool SwLineRect::MakeUnion( const SwRect &rRect )
{
    //Es wurde bereits ausserhalb geprueft, ob die Rechtecke die gleiche
    //Ausrichtung (horizontal bzw. vertikal), Farbe usw. besitzen.
    if ( Height() > Width() ) //Vertikale Linie
    {
        if ( Left()  == rRect.Left() && Width() == rRect.Width() )
        {
            //Zusammenfassen wenn kein Luecke zwischen den Linien ist.
            const long nAdd = nPixelSzW + nHalfPixelSzW;
            if ( Bottom() + nAdd >= rRect.Top() &&
                 Top()    - nAdd <= rRect.Bottom()  )
            {
                Bottom( Max( Bottom(), rRect.Bottom() ) );
                Top   ( Min( Top(),    rRect.Top()    ) );
                return sal_True;
            }
        }
    }
    else
    {
        if ( Top()  == rRect.Top() && Height() == rRect.Height() )
        {
            //Zusammenfassen wenn kein Luecke zwischen den Linien ist.
            const long nAdd = nPixelSzW + nHalfPixelSzW;
            if ( Right() + nAdd >= rRect.Left() &&
                 Left()  - nAdd <= rRect.Right() )
            {
                Right( Max( Right(), rRect.Right() ) );
                Left ( Min( Left(),  rRect.Left()  ) );
                return sal_True;
            }
        }
    }
    return sal_False;
}

<<<<<<< HEAD
void SwLineRects::AddLineRect( const SwRect &rRect, const Color *pCol, const SvxBorderStyle nStyle,
                               const SwTabFrm *pTab, const BYTE nSCol )
=======
void SwLineRects::AddLineRect( const SwRect &rRect, const Color *pCol,
                               const SwTabFrm *pTab, const sal_uInt8 nSCol )
>>>>>>> 20529755
{
    //Rueckwaerts durch, weil Linien die zusammengefasst werden koennen i.d.R.
    //im gleichen Kontext gepaintet werden.
    for ( sal_uInt16 i = Count(); i ; )
    {
        SwLineRect &rLRect = operator[](--i);
        //Pruefen von Ausrichtung, Farbe, Tabelle.
        if ( rLRect.GetTab() == pTab &&
             !rLRect.IsPainted() && rLRect.GetSubColor() == nSCol &&
             (rLRect.Height() > rLRect.Width()) == (rRect.Height() > rRect.Width()) &&
             ((!rLRect.GetColor() && !pCol) ||
              (rLRect.GetColor() && pCol && *rLRect.GetColor() == *pCol)) )
        {
            if ( rLRect.MakeUnion( rRect ) )
                return;
        }
    }
    Insert( SwLineRect( rRect, pCol, nStyle, pTab, nSCol ), Count() );
}

void SwLineRects::ConnectEdges( OutputDevice *pOut )
{
    if ( pOut->GetOutDevType() != OUTDEV_PRINTER )
    {
        //Fuer einen zu kleinen Zoom arbeite ich nicht.
        if ( aScaleX < aEdgeScale || aScaleY < aEdgeScale )
            return;
    }

    static const long nAdd = 20;

    SvPtrarr   aCheck( 64, 64 );

    for ( int i = 0; i < (int)Count(); ++i )
    {
        SwLineRect &rL1 = operator[](sal_uInt16(i));
        if ( !rL1.GetTab() || rL1.IsPainted() || rL1.IsLocked() )
            continue;

        aCheck.Remove( 0, aCheck.Count() );

        const sal_Bool bVert = rL1.Height() > rL1.Width();
        long nL1a, nL1b, nL1c, nL1d;

        if ( bVert )
        {
            nL1a = rL1.Top();   nL1b = rL1.Left();
            nL1c = rL1.Right(); nL1d = rL1.Bottom();
        }
        else
        {
            nL1a = rL1.Left();   nL1b = rL1.Top();
            nL1c = rL1.Bottom(); nL1d = rL1.Right();
        }

        //Alle moeglicherweise mit i1 zu verbindenden Linien einsammeln.
        for ( sal_uInt16 i2 = 0; i2 < Count(); ++i2 )
        {
            SwLineRect &rL2 = operator[](i2);
            if ( rL2.GetTab() != rL1.GetTab() ||
                 rL2.IsPainted()              ||
                 rL2.IsLocked()               ||
<<<<<<< HEAD
                 bVert == (rL2.Height() > rL2.Width()) )
=======
                 (bVert == (rL2.Height() > rL2.Width())) )
>>>>>>> 20529755
                continue;

            long nL2a, nL2b, nL2c, nL2d;
            if ( bVert )
            {
                nL2a = rL2.Top();   nL2b = rL2.Left();
                nL2c = rL2.Right(); nL2d = rL2.Bottom();
            }
            else
            {
                nL2a = rL2.Left();   nL2b = rL2.Top();
                nL2c = rL2.Bottom(); nL2d = rL2.Right();
            }

            if ( (nL1a - nAdd < nL2d && nL1d + nAdd > nL2a) &&
                  ((nL1b >  nL2b && nL1c        < nL2c) ||
                   (nL1c >= nL2c && nL1b - nAdd < nL2c) ||
                   (nL1b <= nL2b && nL1c + nAdd > nL2b)) )
            {
                SwLineRect *pMSC = &rL2;
                aCheck.Insert( pMSC, aCheck.Count() );
            }
        }
        if ( aCheck.Count() < 2 )
            continue;

        sal_Bool bRemove = sal_False;

        //Fuer jede Linie jede alle folgenden checken.
        for ( sal_uInt16 k = 0; !bRemove && k < aCheck.Count(); ++k )
        {
            SwLineRect &rR1 = (SwLineRect&)*(SwLineRect*)aCheck[k];

            for ( sal_uInt16 k2 = k+1; !bRemove && k2 < aCheck.Count(); ++k2 )
            {
                SwLineRect &rR2 = (SwLineRect&)*(SwLineRect*)aCheck[k2];
                if ( bVert )
                {
                    SwLineRect *pLA = 0;
                    SwLineRect *pLB = 0;
                    if ( rR1.Top() < rR2.Top() )
                    {
                        pLA = &rR1; pLB = &rR2;
                    }
                    else if ( rR1.Top() > rR2.Top() )
                    {
                        pLA = &rR2; pLB = &rR1;
                    }
                    //beschreiben k1 und k2 eine Doppellinie?
                    if ( pLA && pLA->Bottom() + 60 > pLB->Top() )
                    {
                        if ( rL1.Top() < pLA->Top() )
                        {
                            if ( rL1.Bottom() == pLA->Bottom() )
                                continue;   //kleiner Irrtum (woher?)

                            SwRect aIns( rL1 );
                            aIns.Bottom( pLA->Bottom() );
                            if ( !rL1.IsInside( aIns ) )
                                continue;
<<<<<<< HEAD
                            const USHORT nTmpFree = Free();
                            Insert( SwLineRect( aIns, rL1.GetColor(), SOLID,
=======
                            const sal_uInt16 nTmpFree = Free();
                            Insert( SwLineRect( aIns, rL1.GetColor(),
>>>>>>> 20529755
                                        rL1.GetTab(), SUBCOL_TAB ), Count() );
                            if ( !nTmpFree )
                            {
                                --i;
                                k = aCheck.Count();
                                break;
                            }
                        }

                        if ( rL1.Bottom() > pLB->Bottom() )
                            rL1.Top( pLB->Top() );  //i1 nach oben verlaengern
                        else
                            bRemove = sal_True;         //abbrechen, i1 entfernen
                    }
                }
                else
                {
                    SwLineRect *pLA = 0;
                    SwLineRect *pLB = 0;
                    if ( rR1.Left() < rR2.Left() )
                    {
                        pLA = &rR1; pLB = &rR2;
                    }
                    else if ( rR1.Left() > rR2.Left() )
                    {
                        pLA = &rR2; pLB = &rR1;
                    }
                    //Liegt eine 'doppellinie' vor?
                    if ( pLA && pLA->Right() + 60 > pLB->Left() )
                    {
                        if ( rL1.Left() < pLA->Left() )
                        {
                            if ( rL1.Right() == pLA->Right() )
                                continue;   //kleiner irrtum

                            SwRect aIns( rL1 );
                            aIns.Right( pLA->Right() );
                            if ( !rL1.IsInside( aIns ) )
                                continue;
<<<<<<< HEAD
                            const USHORT nTmpFree = Free();
                            Insert( SwLineRect( aIns, rL1.GetColor(), SOLID,
=======
                            const sal_uInt16 nTmpFree = Free();
                            Insert( SwLineRect( aIns, rL1.GetColor(),
>>>>>>> 20529755
                                        rL1.GetTab(), SUBCOL_TAB ), Count() );
                            if ( !nTmpFree )
                            {
                                --i;
                                k = aCheck.Count();
                                break;
                            }
                        }
                        if ( rL1.Right() > pLB->Right() )
                            rL1.Left( pLB->Left() );
                        else
                            bRemove = sal_True;
                    }
                }
            }
        }
        if ( bRemove )
        {
            Remove( static_cast<sal_uInt16>(i), 1 );
            --i;            //keinen auslassen!
        }
    }
}

inline void SwSubsRects::Ins( const SwRect &rRect, const sal_uInt8 nSCol )
{
    //Linien die kuerzer als die breiteste Linienbreite sind werden
    //nicht aufgenommen.
    if ( rRect.Height() > DEF_LINE_WIDTH_4 || rRect.Width() > DEF_LINE_WIDTH_4 )
        Insert( SwLineRect( rRect, 0, SOLID, 0, nSCol ), Count());
}

void SwSubsRects::RemoveSuperfluousSubsidiaryLines( const SwLineRects &rRects )
{
    //Alle Hilfslinien, die sich mit irgendwelchen Umrandungen decken werden
    //entfernt bzw. zerstueckelt..
    for ( sal_uInt16 i = 0; i < Count(); ++i )
    {
        // OD 18.11.2002 #99672# - get a copy instead of a reference, because
        // an <insert> may destroy the object due to a necessary array resize.
        const SwLineRect aSubsLineRect = SwLineRect( operator[](i) );

        // OD 19.12.2002 #106318# - add condition <aSubsLineRect.IsLocked()>
        // in order to consider only border lines, which are *not* locked.
        if ( aSubsLineRect.IsPainted() ||
             aSubsLineRect.IsLocked() )
            continue;

        const bool bVerticalSubs = aSubsLineRect.Height() > aSubsLineRect.Width();
        SwRect aSubsRect( aSubsLineRect );
        if ( bVerticalSubs )
        {
            aSubsRect.Left  ( aSubsRect.Left()  - (nPixelSzW+nHalfPixelSzW) );
            aSubsRect.Right ( aSubsRect.Right() + (nPixelSzW+nHalfPixelSzW) );
        }
        else
        {
            aSubsRect.Top   ( aSubsRect.Top()    - (nPixelSzH+nHalfPixelSzH) );
            aSubsRect.Bottom( aSubsRect.Bottom() + (nPixelSzH+nHalfPixelSzH) );
        }
        for ( sal_uInt16 k = 0; k < rRects.Count(); ++k )
        {
            SwLineRect &rLine = rRects[k];

            // OD 20.12.2002 #106318# - do *not* consider painted or locked
            // border lines.
            // OD 20.01.2003 #i1837# - locked border lines have to be considered.
            if ( rLine.IsLocked () )
                continue;

<<<<<<< HEAD
            if ( !bVerticalSubs == (rLine.Height() > rLine.Width()) ) // same direction?
=======
            if ( (!bVerticalSubs == (rLine.Height() > rLine.Width())) ) //gleiche Ausrichtung?
>>>>>>> 20529755
                continue;

            if ( aSubsRect.IsOver( rLine ) )
            {
                if ( bVerticalSubs ) // Vertical?
                {
                    if ( aSubsRect.Left()  <= rLine.Right() &&
                         aSubsRect.Right() >= rLine.Left() )
                    {
                        long nTmp = rLine.Top()-(nPixelSzH+1);
                        if ( aSubsLineRect.Top() < nTmp )
                        {
                            SwRect aNewSubsRect( aSubsLineRect );
                            aNewSubsRect.Bottom( nTmp );
                            Insert( SwLineRect( aNewSubsRect, 0, aSubsLineRect.GetStyle(), 0,
                                                aSubsLineRect.GetSubColor() ), Count());
                        }
                        nTmp = rLine.Bottom()+nPixelSzH+1;
                        if ( aSubsLineRect.Bottom() > nTmp )
                        {
                            SwRect aNewSubsRect( aSubsLineRect );
                            aNewSubsRect.Top( nTmp );
                            Insert( SwLineRect( aNewSubsRect, 0, aSubsLineRect.GetStyle(), 0,
                                                aSubsLineRect.GetSubColor() ), Count());
                        }
                        Remove( i, 1 );
                        --i;
                        break;
                    }
                }
                else                                    //Horizontal
                {
                    if ( aSubsRect.Top() <= rLine.Bottom() &&
                         aSubsRect.Bottom() >= rLine.Top() )
                    {
                        long nTmp = rLine.Left()-(nPixelSzW+1);
                        if ( aSubsLineRect.Left() < nTmp )
                        {
                            SwRect aNewSubsRect( aSubsLineRect );
                            aNewSubsRect.Right( nTmp );
                            Insert( SwLineRect( aNewSubsRect, 0, aSubsLineRect.GetStyle(), 0,
                                                aSubsLineRect.GetSubColor() ), Count());
                        }
                        nTmp = rLine.Right()+nPixelSzW+1;
                        if ( aSubsLineRect.Right() > nTmp )
                        {
                            SwRect aNewSubsRect( aSubsLineRect );
                            aNewSubsRect.Left( nTmp );
                            Insert( SwLineRect( aNewSubsRect, 0, aSubsLineRect.GetStyle(), 0,
                                                aSubsLineRect.GetSubColor() ), Count());
                        }
                        Remove( i, 1 );
                        --i;
                        break;
                    }
                }
            }
        }
    }
}

void SwLineRects::LockLines( sal_Bool bLock )
{
    for ( sal_uInt16 i = 0; i < Count(); ++i )
        operator[](i).Lock( bLock );
}

void lcl_DrawDashedRect( OutputDevice * pOut, SwLineRect & rLRect )
{
    double nHalfLWidth = rLRect.Height(  );
    if ( nHalfLWidth > 1 )
    {
        nHalfLWidth = nHalfLWidth / 2;
    }
    else
    {
        nHalfLWidth = 1;
    }

    long startX = rLRect.Left(  );
    long startY = rLRect.Top(  ) + nHalfLWidth;
    long endX = rLRect.Left(  ) + rLRect.Width(  );
    long endY = rLRect.Top(  ) + nHalfLWidth;

    if ( rLRect.Height(  ) > rLRect.Width(  ) )
    {
        nHalfLWidth = rLRect.Width(  );
        if ( nHalfLWidth > 1 )
        {
            nHalfLWidth = nHalfLWidth / 2;
        }
        else
        {
            nHalfLWidth = 1;
        }
        startX = rLRect.Left(  ) + nHalfLWidth;
        startY = rLRect.Top(  );
        endX = rLRect.Left(  ) + nHalfLWidth;
        endY = rLRect.Top(  ) + rLRect.Height(  );
    }

    svtools::DrawLine( *pOut, Point( startX, startY ), Point( endX, endY ),
            sal_uInt32( nHalfLWidth * 2 ), rLRect.GetStyle( ) );
}

void SwLineRects::PaintLines( OutputDevice *pOut )
{
    //Painten der Umrandungen. Leider muessen wir zweimal durch.
    //Einmal fuer die innenliegenden und einmal fuer die Aussenkanten
    //der Tabellen.
    if ( Count() != nLastCount )
    {
        // --> FME 2004-06-24 #i16816# tagged pdf support
        SwTaggedPDFHelper aTaggedPDFHelper( 0, 0, 0, *pOut );
        // <--

        // OD 2004-04-23 #116347#
        pOut->Push( PUSH_FILLCOLOR|PUSH_LINECOLOR );
        pOut->SetFillColor();
        pOut->SetLineColor();
        ConnectEdges( pOut );
        const Color *pLast = 0;

        sal_Bool bPaint2nd = sal_False;
        sal_uInt16 nMinCount = Count();
        sal_uInt16 i;

        for ( i = 0; i < Count(); ++i )
        {
            SwLineRect &rLRect = operator[](i);

            if ( rLRect.IsPainted() )
                continue;

            if ( rLRect.IsLocked() )
            {
                nMinCount = Min( nMinCount, i );
                continue;
            }

            //Jetzt malen oder erst in der zweiten Runde?
            sal_Bool bPaint = sal_True;
            if ( rLRect.GetTab() )
            {
                if ( rLRect.Height() > rLRect.Width() )
                {
                    //Senkrechte Kante, ueberlappt sie mit der TabellenKante?
                    SwTwips nLLeft  = rLRect.Left()  - 30,
                            nLRight = rLRect.Right() + 30,
                            nTLeft  = rLRect.GetTab()->Frm().Left() + rLRect.GetTab()->Prt().Left(),
                            nTRight = rLRect.GetTab()->Frm().Left() + rLRect.GetTab()->Prt().Right();
                    if ( (nTLeft >= nLLeft && nTLeft <= nLRight) ||
                         (nTRight>= nLLeft && nTRight<= nLRight) )
                        bPaint = sal_False;
                }
                else
                {   //Waagerechte Kante, ueberlappt sie mit der Tabellenkante?
                    SwTwips nLTop    = rLRect.Top()    - 30,
                            nLBottom = rLRect.Bottom() + 30,
                            nTTop    = rLRect.GetTab()->Frm().Top()  + rLRect.GetTab()->Prt().Top(),
                            nTBottom = rLRect.GetTab()->Frm().Top()  + rLRect.GetTab()->Prt().Bottom();
                    if ( (nTTop    >= nLTop && nTTop      <= nLBottom) ||
                         (nTBottom >= nLTop && nTBottom <= nLBottom) )
                        bPaint = sal_False;
                }
            }
            if ( bPaint )
            {
                if ( !pLast || *pLast != *rLRect.GetColor() )
                {
                    pLast = rLRect.GetColor();

                    sal_uLong nOldDrawMode = pOut->GetDrawMode();
                    if( pGlobalShell->GetWin() &&
                        Application::GetSettings().GetStyleSettings().GetHighContrastMode() )
                        pOut->SetDrawMode( 0 );

                    pOut->SetLineColor( *pLast );
                    pOut->SetDrawMode( nOldDrawMode );
                }

                if( !rLRect.IsEmpty() )
                    lcl_DrawDashedRect( pOut, rLRect );
                rLRect.SetPainted();
            }
            else
                bPaint2nd = sal_True;
        }
        if ( bPaint2nd )
            for ( i = 0; i < Count(); ++i )
            {
                SwLineRect &rLRect = operator[](i);
                if ( rLRect.IsPainted() )
                    continue;

                if ( rLRect.IsLocked() )
                {
                    nMinCount = Min( nMinCount, i );
                    continue;
                }

                if ( !pLast || *pLast != *rLRect.GetColor() )
                {
                    pLast = rLRect.GetColor();

                    sal_uLong nOldDrawMode = pOut->GetDrawMode();
                    if( pGlobalShell->GetWin() &&
                        Application::GetSettings().GetStyleSettings().GetHighContrastMode() )
                    {
                        pOut->SetDrawMode( 0 );
                    }

                    pOut->SetFillColor( *pLast );
                    pOut->SetDrawMode( nOldDrawMode );
                }
                if( !rLRect.IsEmpty() )
                    lcl_DrawDashedRect( pOut, rLRect );
                rLRect.SetPainted();
            }
        nLastCount = nMinCount;
        pOut->Pop();
    }
}

void SwSubsRects::PaintSubsidiary( OutputDevice *pOut,
                                   const SwLineRects *pRects )
{
    if ( Count() )
    {
        // --> FME 2004-06-24 #i16816# tagged pdf support
        SwTaggedPDFHelper aTaggedPDFHelper( 0, 0, 0, *pOut );
        // <--

        //Alle Hilfslinien, die sich fast decken entfernen (Tabellen)
        for ( sal_uInt16 i = 0; i < Count(); ++i )
        {
            SwLineRect &rLi = operator[](i);
            const bool bVerticalSubs = rLi.Height() > rLi.Width();

            for ( sal_uInt16 k = i+1; k < Count(); ++k )
            {
                SwLineRect &rLk = operator[](k);
                if ( rLi.SSize() == rLk.SSize() )
                {
<<<<<<< HEAD
                    if ( bVerticalSubs == (rLk.Height() > rLk.Width()) )
=======
                    if ( (bVerticalSubs == (rLk.Height() > rLk.Width())) )
>>>>>>> 20529755
                    {
                        if ( bVerticalSubs )
                        {
                            long nLi = rLi.Right();
                            long nLk = rLk.Right();
                            if ( rLi.Top() == rLk.Top() &&
                                 ((nLi < rLk.Left() && nLi+21 > rLk.Left()) ||
                                  (nLk < rLi.Left() && nLk+21 > rLi.Left())))
                            {
                                Remove( k, 1 );
                                //Nicht mit der inneren Schleife weiter, weil
                                //das Array schrumpfen koennte!
                                --i; k = Count();
                            }
                        }
                        else
                        {
                            long nLi = rLi.Bottom();
                            long nLk = rLk.Bottom();
                            if ( rLi.Left() == rLk.Left() &&
                                 ((nLi < rLk.Top() && nLi+21 > rLk.Top()) ||
                                  (nLk < rLi.Top() && nLk+21 > rLi.Top())))
                            {
                                Remove( k, 1 );
                                --i; k = Count();
                            }
                        }
                    }
                }
            }
        }


        if ( pRects && pRects->Count() )
            RemoveSuperfluousSubsidiaryLines( *pRects );

        if ( Count() )
        {
            // OD 2004-04-23 #116347#
            pOut->Push( PUSH_FILLCOLOR|PUSH_LINECOLOR );
            pOut->SetLineColor();

            // OD 14.01.2003 #106660# - reset draw mode in high contrast
            // mode in order to get fill color set at output device.
            // Recover draw mode after draw of lines.
            // Necessary for the subsidiary lines painted by the fly frames.
            sal_uLong nOldDrawMode = pOut->GetDrawMode();
            if( pGlobalShell->GetWin() &&
                Application::GetSettings().GetStyleSettings().GetHighContrastMode() )
            {
                pOut->SetDrawMode( 0 );
            }

            for ( sal_uInt16 i = 0; i < Count(); ++i )
            {
                SwLineRect &rLRect = operator[](i);
                // OD 19.12.2002 #106318# - add condition <!rLRect.IsLocked()>
                // to prevent paint of locked subsidiary lines.
                if ( !rLRect.IsPainted() &&
                     !rLRect.IsLocked() )
                {
                    const Color *pCol = 0;
                    switch ( rLRect.GetSubColor() )
                    {
                        case SUBCOL_PAGE: pCol = &SwViewOption::GetDocBoundariesColor(); break;
                        case SUBCOL_FLY: pCol = &SwViewOption::GetObjectBoundariesColor(); break;
                        case SUBCOL_TAB: pCol = &SwViewOption::GetTableBoundariesColor(); break;
                        case SUBCOL_SECT: pCol = &SwViewOption::GetSectionBoundColor(); break;
                        case SUBCOL_BREAK:    pCol = &SwViewOption::GetPageBreakColor(); break;
                    }

                    if ( pOut->GetFillColor() != *pCol )
                        pOut->SetFillColor( *pCol );
                    pOut->DrawRect( rLRect.SVRect() );

                    rLRect.SetPainted();
                }
            }

            // OD 14.01.2003 #106660# - recovering draw mode
            pOut->SetDrawMode( nOldDrawMode );

            pOut->Pop();
        }
    }
}

//-------------------------------------------------------------------------
//Diverse Functions die in diesem File so verwendet werden.

// OD 20.02.2003 - Note: function <SwAlignRect(..)> also used outside this file.
// OD 29.04.2003 #107169# - correction: adjust rectangle on pixel level in order
//          to assure, that the border 'leaves its original pixel', if it has to.
//          No prior adjustments for odd relation between pixel and twip.
void MA_FASTCALL SwAlignRect( SwRect &rRect, ViewShell *pSh )
{
    if( !rRect.HasArea() )
        return;

    // OD 03.09.2002 #102450#
    // Assure that view shell (parameter <pSh>) exists, if the output device
    // is taken from this view shell --> no output device, no alignment.
    // Output device taken from view shell <pSh>, if <bFlyMetafile> not set.
    if ( !bFlyMetafile && !pSh )
    {
        return;
    }

    const OutputDevice *pOut = bFlyMetafile ?
                        pFlyMetafileOut : pSh->GetOut();

    // OD 28.04.2003 #107169# - hold original rectangle in pixel
    const Rectangle aOrgPxRect = pOut->LogicToPixel( rRect.SVRect() );
    // OD 29.04.2003 #107169# - determine pixel-center rectangle in twip
    const SwRect aPxCenterRect( pOut->PixelToLogic( aOrgPxRect ) );

    // OD 06.05.2003 #107169# - perform adjustments on pixel level.
    SwRect aAlignedPxRect( aOrgPxRect );
    if ( rRect.Top() > aPxCenterRect.Top() )
    {
        // 'leave pixel overlapping on top'
        aAlignedPxRect.Top( aAlignedPxRect.Top() + 1 );
    }

    if ( rRect.Bottom() < aPxCenterRect.Bottom() )
    {
        // 'leave pixel overlapping on bottom'
        aAlignedPxRect.Bottom( aAlignedPxRect.Bottom() - 1 );
    }

    if ( rRect.Left() > aPxCenterRect.Left() )
    {
        // 'leave pixel overlapping on left'
        aAlignedPxRect.Left( aAlignedPxRect.Left() + 1 );
    }

    if ( rRect.Right() < aPxCenterRect.Right() )
    {
        // 'leave pixel overlapping on right'
        aAlignedPxRect.Right( aAlignedPxRect.Right() - 1 );
    }

    // OD 11.10.2002 #103636# - consider negative width/height
    // check, if aligned SwRect has negative width/height.
    // If Yes, adjust it to width/height = 0 twip.
    // NOTE: A SwRect with negative width/height can occur, if the width/height
    //     of the given SwRect in twip was less than a pixel in twip and that
    //     the alignment calculates that the aligned SwRect should not contain
    //     the pixels the width/height is on.
    if ( aAlignedPxRect.Width() < 0 )
    {
        aAlignedPxRect.Width(0);
    }
    if ( aAlignedPxRect.Height() < 0 )
    {
        aAlignedPxRect.Height(0);
    }
    // OD 30.04.2003 #107169# - consider zero width/height
    // For converting a rectangle from pixel to logic it needs a width/height.
    // Thus, set width/height to one, if it's zero and correct this on the twip
    // level after the conversion.
    sal_Bool bZeroWidth = sal_False;
    if ( aAlignedPxRect.Width() == 0 )
    {
        aAlignedPxRect.Width(1);
        bZeroWidth = sal_True;
    }
    sal_Bool bZeroHeight = sal_False;
    if ( aAlignedPxRect.Height() == 0 )
    {
        aAlignedPxRect.Height(1);
        bZeroHeight = sal_True;
    }

    rRect = pOut->PixelToLogic( aAlignedPxRect.SVRect() );

    // OD 30.04.2003 #107169# - consider zero width/height and adjust calculated
    // aligned twip rectangle.
    // OD 19.05.2003 #109667# - reset width/height to zero; previous negative
    // width/height haven't to be considered.
    if ( bZeroWidth )
    {
        rRect.Width(0);
    }
    if ( bZeroHeight )
    {
        rRect.Height(0);
    }
}

/** OD 19.05.2003 #109667# - helper method for twip adjustments on pixel base

    method compares the x- or y-pixel position of two twip-point. If the x-/y-pixel
    positions are the same, the x-/y-pixel position of the second twip point is
    adjusted by a given amount of pixels.

    @author OD
*/
void lcl_CompPxPosAndAdjustPos( const OutputDevice&  _rOut,
                                const Point&         _rRefPt,
                                Point&               _rCompPt,
                                const sal_Bool       _bChkXPos,
                                const sal_Int8       _nPxAdjustment )
{
    const Point aRefPxPt = _rOut.LogicToPixel( _rRefPt );
    Point aCompPxPt = _rOut.LogicToPixel( _rCompPt );

    if ( _bChkXPos )
    {
        if ( aCompPxPt.X() == aRefPxPt.X() )
        {
            aCompPxPt.X() += _nPxAdjustment ;
            const Point aAdjustedCompPt = _rOut.PixelToLogic( aCompPxPt );
            _rCompPt.X() = aAdjustedCompPt.X();
        }
    }
    else
    {
        if ( aCompPxPt.Y() == aRefPxPt.Y() )
        {
            aCompPxPt.Y() += _nPxAdjustment ;
            const Point aAdjustedCompPt = _rOut.PixelToLogic( aCompPxPt );
            _rCompPt.Y() = aAdjustedCompPt.Y();
        }
    }
}

/** OD 25.09.2002 #99739# - method to pixel-align rectangle for drawing graphic object

    Because for drawing a graphic left-top-corner and size coordinations are
    used, these coordinations have to be determined on pixel level.
    Thus, convert rectangle to pixel and then convert left-top-corner and
    size of pixel rectangle back to logic.
    This calculation is necessary, because there exists a different between
    the convert from logic to pixel of a normal rectangle with its left-top-
    and right-bottom-corner and the same convert of the same rectangle
    with left-top-corner and size.
    Call this method before each <GraphicObject.Draw(...)>

    @author OD
*/
void SwAlignGrfRect( SwRect *pGrfRect, const OutputDevice &rOut )
{
    Rectangle aPxRect = rOut.LogicToPixel( pGrfRect->SVRect() );
    pGrfRect->Pos( rOut.PixelToLogic( aPxRect.TopLeft() ) );
    pGrfRect->SSize( rOut.PixelToLogic( aPxRect.GetSize() ) );
}

long MA_FASTCALL lcl_AlignWidth( const long nWidth )
{
    if ( nWidth )
    {
        const long nW = nWidth % nPixelSzW;

        if ( !nW || nW > nHalfPixelSzW )
            return Max(1L, nWidth - nHalfPixelSzW);
    }
    return nWidth;
}

long MA_FASTCALL lcl_AlignHeight( const long nHeight )
{
    if ( nHeight )
    {
        const long nH = nHeight % nPixelSzH;

        if ( !nH || nH > nHalfPixelSzH )
            return Max(1L, nHeight - nHalfPixelSzH);
    }
    return nHeight;
}

long MA_FASTCALL lcl_MinHeightDist( const long nDist )
{
    if ( aScaleX < aMinDistScale || aScaleY < aMinDistScale )
        return nDist;
    return ::lcl_AlignHeight( Max( nDist, nMinDistPixelH ));
}

long MA_FASTCALL lcl_MinWidthDist( const long nDist )
{
    if ( aScaleX < aMinDistScale || aScaleY < aMinDistScale )
        return nDist;
    return ::lcl_AlignWidth( Max( nDist, nMinDistPixelW ));
}


//Ermittelt PrtArea plus Umrandung plus Schatten.
void MA_FASTCALL lcl_CalcBorderRect( SwRect &rRect, const SwFrm *pFrm,
                                        const SwBorderAttrs &rAttrs,
                                        const sal_Bool bShadow )
{
    // OD 23.01.2003 #106386# - special handling for cell frames.
    // The printing area of a cell frame is completely enclosed in the frame area
    // and a cell frame has no shadow. Thus, for cell frames the calculated
    // area equals the frame area.
    // Notes: Borders of cell frames in R2L text direction will switch its side
    //        - left border is painted on the right; right border on the left.
    //        See <lcl_PaintLeftLine> and <lcl_PaintRightLine>.
    if( pFrm->IsSctFrm() )
    {
        rRect = pFrm->Prt();
        rRect.Pos() += pFrm->Frm().Pos();
    }
    else if ( pFrm->IsCellFrm() )
        rRect = pFrm->Frm();
    else
    {
        rRect = pFrm->Prt();
        rRect.Pos() += pFrm->Frm().Pos();

        if ( rAttrs.IsLine() || rAttrs.IsBorderDist() ||
             (bShadow && rAttrs.GetShadow().GetLocation() != SVX_SHADOW_NONE) )
        {
            //Badaa: 2008-04-18 * Support for Classical Mongolian Script (SCMS) joint with Jiayanmin
            SwRectFn fnRect = pFrm->IsVertical() ? ( pFrm->IsVertLR() ? fnRectVertL2R : fnRectVert ) : fnRectHori;

            const SvxBoxItem &rBox = rAttrs.GetBox();
            const sal_Bool bTop = 0 != (pFrm->*fnRect->fnGetTopMargin)();
            if ( bTop )
            {
                SwTwips nDiff = rBox.GetTop() ?
                    rBox.CalcLineSpace( BOX_LINE_TOP ) :
                    ( rAttrs.IsBorderDist() ?
                      // OD 23.01.2003 #106386# - increase of distance by
                      // one twip is incorrect.
                      rBox.GetDistance( BOX_LINE_TOP ) : 0 );
                if( nDiff )
                    (rRect.*fnRect->fnSubTop)( nDiff );
            }

            const sal_Bool bBottom = 0 != (pFrm->*fnRect->fnGetBottomMargin)();
            if ( bBottom )
            {
                SwTwips nDiff = 0;
                // --> collapsing borders FME 2005-05-27 #i29550#
                if ( pFrm->IsTabFrm() &&
                     ((SwTabFrm*)pFrm)->IsCollapsingBorders() )
                {
                    // For collapsing borders, we have to add the height of
                    // the height of the last line
                    nDiff = ((SwTabFrm*)pFrm)->GetBottomLineSize();
                }
                // <-- collapsing
                else
                {
                    nDiff = rBox.GetBottom() ?
                    rBox.CalcLineSpace( BOX_LINE_BOTTOM ) :
                    ( rAttrs.IsBorderDist() ?
                      // OD 23.01.2003 #106386# - increase of distance by
                      // one twip is incorrect.
                      rBox.GetDistance( BOX_LINE_BOTTOM ) : 0 );
                }
                if( nDiff )
                    (rRect.*fnRect->fnAddBottom)( nDiff );
            }

            if ( rBox.GetLeft() )
                (rRect.*fnRect->fnSubLeft)( rBox.CalcLineSpace( BOX_LINE_LEFT ) );
            else if ( rAttrs.IsBorderDist() )
                 // OD 23.01.2003 #106386# - increase of distance by one twip is incorrect.
                (rRect.*fnRect->fnSubLeft)( rBox.GetDistance( BOX_LINE_LEFT ) );

            if ( rBox.GetRight() )
                (rRect.*fnRect->fnAddRight)( rBox.CalcLineSpace( BOX_LINE_RIGHT ) );
            else if ( rAttrs.IsBorderDist() )
                 // OD 23.01.2003 #106386# - increase of distance by one twip is incorrect.
                (rRect.*fnRect->fnAddRight)( rBox.GetDistance( BOX_LINE_RIGHT ) );

            if ( bShadow && rAttrs.GetShadow().GetLocation() != SVX_SHADOW_NONE )
            {
                const SvxShadowItem &rShadow = rAttrs.GetShadow();
                if ( bTop )
                    (rRect.*fnRect->fnSubTop)(rShadow.CalcShadowSpace(SHADOW_TOP));
                (rRect.*fnRect->fnSubLeft)(rShadow.CalcShadowSpace(SHADOW_LEFT));
                if ( bBottom )
                    (rRect.*fnRect->fnAddBottom)
                                    (rShadow.CalcShadowSpace( SHADOW_BOTTOM ));
                (rRect.*fnRect->fnAddRight)(rShadow.CalcShadowSpace(SHADOW_RIGHT));
            }
        }
    }

    ::SwAlignRect( rRect, pGlobalShell );
}

void MA_FASTCALL lcl_ExtendLeftAndRight( SwRect&                _rRect,
                                         const SwFrm&           _rFrm,
                                         const SwBorderAttrs&   _rAttrs,
                                         const SwRectFn&        _rRectFn )
{
    // OD 21.05.2003 #108789# - extend left/right border/shadow rectangle to
    // bottom of previous frame/to top of next frame, if border/shadow is joined
    // with previous/next frame.
    if ( _rAttrs.JoinedWithPrev( _rFrm ) )
    {
        const SwFrm* pPrevFrm = _rFrm.GetPrev();
        (_rRect.*_rRectFn->fnSetTop)( (pPrevFrm->*_rRectFn->fnGetPrtBottom)() );
    }
    if ( _rAttrs.JoinedWithNext( _rFrm ) )
    {
        const SwFrm* pNextFrm = _rFrm.GetNext();
        (_rRect.*_rRectFn->fnSetBottom)( (pNextFrm->*_rRectFn->fnGetPrtTop)() );
    }
}


void MA_FASTCALL lcl_SubtractFlys( const SwFrm *pFrm, const SwPageFrm *pPage,
                           const SwRect &rRect, SwRegionRects &rRegion )
{
    const SwSortedObjs& rObjs = *pPage->GetSortedObjs();
    const SwFlyFrm* pSelfFly = pFrm->IsInFly() ? pFrm->FindFlyFrm() : pRetoucheFly2;
    if ( !pRetoucheFly )
        pRetoucheFly = pRetoucheFly2;

    for ( sal_uInt16 j = 0; (j < rObjs.Count()) && rRegion.Count(); ++j )
    {
        const SwAnchoredObject* pAnchoredObj = rObjs[j];
        const SdrObject* pSdrObj = pAnchoredObj->GetDrawObj();

        // OD 2004-01-15 #110582# - do not consider invisible objects
        if ( !pPage->GetFmt()->GetDoc()->IsVisibleLayerId( pSdrObj->GetLayer() ) )
            continue;

        if ( !pAnchoredObj->ISA(SwFlyFrm) )
            continue;

        const SwFlyFrm *pFly = static_cast<const SwFlyFrm*>(pAnchoredObj);

        if ( pSelfFly == pFly || pRetoucheFly == pFly || !rRect.IsOver( pFly->Frm() ) )
            continue;

        if ( !pFly->GetFmt()->GetPrint().GetValue() &&
                (OUTDEV_PRINTER == pGlobalShell->GetOut()->GetOutDevType() ||
                pGlobalShell->IsPreView()))
            continue;

        const sal_Bool bLowerOfSelf = pSelfFly && pFly->IsLowerOf( pSelfFly ) ?
                                            sal_True : sal_False;

        //Bei zeichengebundenem Fly nur diejenigen betrachten, in denen er
        //nicht selbst verankert ist.
        //#33429# Warum nur bei zeichengebundenen? Es macht doch nie Sinn
        //Rahmen abzuziehen in denen er selbst verankert ist oder?
        if ( pSelfFly && pSelfFly->IsLowerOf( pFly ) )
            continue;

        //#57194# Und warum gilt das nicht analog fuer den RetoucheFly?
        if ( pRetoucheFly && pRetoucheFly->IsLowerOf( pFly ) )
            continue;


#if OSL_DEBUG_LEVEL > 1
        //Flys, die innerhalb des eigenen verankert sind, muessen eine
        //groessere OrdNum haben oder Zeichengebunden sein.
        if ( pSelfFly && bLowerOfSelf )
        {
            OSL_ENSURE( pFly->IsFlyInCntFrm() ||
                    pSdrObj->GetOrdNumDirect() > pSelfFly->GetVirtDrawObj()->GetOrdNumDirect(),
                    "Fly with wrong z-Order" );
        }
#endif

        sal_Bool bStopOnHell = sal_True;
        if ( pSelfFly )
        {
            const SdrObject *pTmp = pSelfFly->GetVirtDrawObj();
            if ( pSdrObj->GetLayer() == pTmp->GetLayer() )
            {
                if ( pSdrObj->GetOrdNumDirect() < pTmp->GetOrdNumDirect() )
                    //Im gleichen Layer werden nur obenliegende beachtet.
                    continue;
            }
            else
            {
                if ( !bLowerOfSelf && !pFly->GetFmt()->GetOpaque().GetValue() )
                    //Aus anderem Layer interessieren uns nur nicht transparente
                    //oder innenliegende
                    continue;
                bStopOnHell = sal_False;
            }
        }
        if ( pRetoucheFly )
        {
            const SdrObject *pTmp = pRetoucheFly->GetVirtDrawObj();
            if ( pSdrObj->GetLayer() == pTmp->GetLayer() )
            {
                if ( pSdrObj->GetOrdNumDirect() < pTmp->GetOrdNumDirect() )
                    //Im gleichen Layer werden nur obenliegende beachtet.
                    continue;
            }
            else
            {
                if ( !pFly->IsLowerOf( pRetoucheFly ) && !pFly->GetFmt()->GetOpaque().GetValue() )
                    //Aus anderem Layer interessieren uns nur nicht transparente
                    //oder innenliegende
                    continue;
                bStopOnHell = sal_False;
            }
        }

        //Wenn der Inhalt des Fly Transparent ist, wird er nicht abgezogen, es sei denn
        //er steht im Hell-Layer (#31941#)
        const IDocumentDrawModelAccess* pIDDMA = pFly->GetFmt()->getIDocumentDrawModelAccess();
        sal_Bool bHell = pSdrObj->GetLayer() == pIDDMA->GetHellId();
        if ( (bStopOnHell && bHell) ||
             /// OD 05.08.2002 - change internal order of condition
             ///    first check "!bHell", then "..->Lower()" and "..->IsNoTxtFrm()"
             ///    have not to be performed, if frame is in "Hell"
             ( !bHell && pFly->Lower() && pFly->Lower()->IsNoTxtFrm() &&
               ( ((SwNoTxtFrm*)pFly->Lower())->IsTransparent() ||
                 ((SwNoTxtFrm*)pFly->Lower())->HasAnimation() ||
                 pFly->GetFmt()->GetSurround().IsContour()
               )
             )
           )
            continue;

        // OD 08.10.2002 #103898#
        // Own if-statements for transparent background/shadow of fly frames
        // (#99657#) in order to handle special conditions.
        if ( pFly->IsBackgroundTransparent() )
        {
            // Background <pFly> is transparent drawn. Thus normally, its region
            // have not to be substracted from given region.
            // But, if method is called for a fly frame and
            // <pFly> is a direct lower of this fly frame and
            // <pFly> inherites its transparent background brush from its parent,
            // then <pFly> frame area have to be subtracted from given region.
            // NOTE: Because in Status Quo transparent backgrounds can only be
            //     assigned to fly frames, the handle of this special case
            //     avoids drawing of transparent areas more than once, if
            //     a fly frame inherites a transparent background from its
            //     parent fly frame.
            if ( pFrm->IsFlyFrm() &&
                 (pFly->GetAnchorFrm()->FindFlyFrm() == pFrm) &&
                 static_cast<const SwFlyFrmFmt*>(pFly->GetFmt())->IsBackgroundBrushInherited()
               )
            {
                SwRect aRect;
                SwBorderAttrAccess aAccess( SwFrm::GetCache(), (SwFrm*)pFly );
                const SwBorderAttrs &rAttrs = *aAccess.Get();
                ::lcl_CalcBorderRect( aRect, pFly, rAttrs, sal_True );
                rRegion -= aRect;
                continue;
            }
            else
            {
                continue;
            }
        }
        if ( pFly->IsShadowTransparent() )
        {
            continue;
        }

        if ( bHell && pFly->GetAnchorFrm()->IsInFly() )
        {
            //Damit die Umrandung nicht vom Hintergrund des anderen Flys
            //zerlegt wird.
            SwRect aRect;
            SwBorderAttrAccess aAccess( SwFrm::GetCache(), (SwFrm*)pFly );
            const SwBorderAttrs &rAttrs = *aAccess.Get();
            ::lcl_CalcBorderRect( aRect, pFly, rAttrs, sal_True );
            rRegion -= aRect;
        }
        else
        {
            SwRect aRect( pFly->Prt() );
            aRect += pFly->Frm().Pos();
            rRegion -= aRect;
        }
    }
    if ( pRetoucheFly == pRetoucheFly2 )
        pRetoucheFly = 0;
}

<<<<<<< HEAD
=======
// --> OD 2008-05-16 #i84659# - no longer needed
//inline sal_Bool IsShortCut( const SwRect &rRect, const SwRect &rFrmRect )
//{
//    //Wenn der Frm vollstaendig rechts neben bzw. unter dem
//    //Rect sitzt ist's genug mit Painten.
//        return rFrmRect.Top() > rRect.Bottom();
//        // PAGES01 || (rFrmRect.Left() > rRect.Right()) );
//}
// <--

>>>>>>> 20529755
//---------------- Ausgabe fuer das BrushItem ----------------

/** lcl_DrawGraphicBackgrd - local help method to draw a background for a graphic

    OD 17.10.2002 #103876#
    Under certain circumstances we have to draw a background for a graphic.
    This method takes care of the conditions and draws the background with the
    corresponding color.
    Method introduced for bug fix #103876# in order to optimize drawing tiled
    background graphics. Previously, this code was integrated in method
    <lcl_DrawGraphic>.
    Method implemented as a inline, checking the conditions and calling method
    method <lcl_implDrawGraphicBackgrd(..)> for the intrinsic drawing.

    @author OD

    @param _rBackgrdBrush
    background brush contain the color the background has to be drawn.

    @param _pOut
    output device the background has to be drawn in.

    @param _rPaintRect
    paint retangle in the output device, which has to be drawn with the background.
    rectangle have to be aligned by method ::SwAlignRect

    @param _rGraphicObj
    graphic object, for which the background has to be drawn. Used for checking
    the transparency of its bitmap, its type and if the graphic is drawn transparent

    @param _bNumberingGraphic
    boolean indicating that graphic is used as a numbering.

    @param _bBackgrdAlreadyDrawn
    boolean (optional; default: false) indicating, if the background is already drawn.
*/
void lcl_implDrawGraphicBackgrd( const SvxBrushItem& _rBackgrdBrush,
                                 OutputDevice* _pOut,
                                 const SwRect& _rAlignedPaintRect,
                                 const GraphicObject& _rGraphicObj )
{
    /// determine color of background
    ///     If color of background brush is not "no fill"/"auto fill" or
    ///     <bFlyMetafile> is set, use color of background brush, otherwise
    ///     use global retouche color.
    const Color aColor( ( (_rBackgrdBrush.GetColor() != COL_TRANSPARENT) || bFlyMetafile )
                        ? _rBackgrdBrush.GetColor()
                        : aGlobalRetoucheColor );

    /// determine, if background color have to be drawn transparent
    /// and calculate transparency percent value
    sal_Int8 nTransparencyPercent = 0;
    bool bDrawTransparent = false;
    if ( aColor.GetTransparency() != 0 )
    ///     background color is transparent --> draw transparent.
    {
        bDrawTransparent = true;
        nTransparencyPercent = (aColor.GetTransparency()*100 + 0x7F)/0xFF;
    }
    else if ( (_rGraphicObj.GetAttr().GetTransparency() != 0) &&
                (_rBackgrdBrush.GetColor() == COL_TRANSPARENT) )
    ///     graphic is drawn transparent and background color is
    ///     "no fill"/"auto fill" --> draw transparent
    {
        bDrawTransparent = true;
        nTransparencyPercent = (_rGraphicObj.GetAttr().GetTransparency()*100 + 0x7F)/0xFF;
    }

    if ( bDrawTransparent )
    {
        /// draw background transparent
        if( _pOut->GetFillColor() != aColor.GetRGBColor() )
            _pOut->SetFillColor( aColor.GetRGBColor() );
        PolyPolygon aPoly( _rAlignedPaintRect.SVRect() );
        _pOut->DrawTransparent( aPoly, nTransparencyPercent );
    }
    else
    {
        /// draw background opaque
        if ( _pOut->GetFillColor() != aColor )
            _pOut->SetFillColor( aColor );
        _pOut->DrawRect( _rAlignedPaintRect.SVRect() );
    }
}

inline void lcl_DrawGraphicBackgrd( const SvxBrushItem& _rBackgrdBrush,
                                    OutputDevice* _pOut,
                                    const SwRect& _rAlignedPaintRect,
                                    const GraphicObject& _rGraphicObj,
                                    bool _bNumberingGraphic,
                                    bool _bBackgrdAlreadyDrawn = false )
{
    /// draw background with background color, if
    ///     (1) graphic is not used as a numbering AND
    ///     (2) background is not already drawn AND
    ///     (3) intrinsic graphic is transparent OR intrinsic graphic doesn't exists
    if ( !_bNumberingGraphic &&
         !_bBackgrdAlreadyDrawn &&
         ( _rGraphicObj.IsTransparent() || _rGraphicObj.GetType() == GRAPHIC_NONE  )
       )
    {
        lcl_implDrawGraphicBackgrd( _rBackgrdBrush, _pOut, _rAlignedPaintRect, _rGraphicObj );
    }
}

/// OD 06.08.2002 #99657# - Note: the transparency of the background graphic
///     is saved in SvxBrushItem.GetGraphicObject(<shell>).GetAttr().Set/GetTransparency()
///     and is considered in the drawing of the graphic.
///     Thus, to provide transparent background graphic for text frames nothing
///     has to be coded.
/// OD 25.09.2002 #99739# - use align rectangle for drawing graphic
/// OD 25.09.2002 #99739# - pixel-align coordinations for drawing graphic.
/// OD 17.10.2002 #103876# - outsource code for drawing background of the graphic
///     with a background color in method <lcl_DrawGraphicBackgrd>
///     Also, change type of <bGrfNum> and <bClip> from <sal_Bool> to <bool>.
void lcl_DrawGraphic( const SvxBrushItem& rBrush, OutputDevice *pOut,
                      ViewShell &rSh, const SwRect &rGrf, const SwRect &rOut,
                      bool bClip, bool bGrfNum,
                      bool bBackgrdAlreadyDrawn = false )
                      /// OD 02.09.2002 #99657#
                      /// add parameter <bBackgrdAlreadyDrawn> to indicate
                      /// that the background is already drawn.
{
    /// OD 25.09.2002 #99739# - calculate align rectangle from parameter <rGrf>
    ///     and use aligned rectangle <aAlignedGrfRect> in the following code
    SwRect aAlignedGrfRect = rGrf;
    ::SwAlignRect( aAlignedGrfRect, &rSh );

    /// OD 17.10.2002 #103876# - change type from <sal_Bool> to <bool>.
    const bool bNotInside = bClip && !rOut.IsInside( aAlignedGrfRect );
    if ( bNotInside )
    {
        pOut->Push( PUSH_CLIPREGION );
        pOut->IntersectClipRegion( rOut.SVRect() );
    }

    //Hier kein Link, wir wollen die Grafik synchron laden!
    ((SvxBrushItem&)rBrush).SetDoneLink( Link() );
    GraphicObject *pGrf = (GraphicObject*)rBrush.GetGraphicObject();

    /// OD 17.10.2002 #103876# - outsourcing drawing of background with a background color.
    ::lcl_DrawGraphicBackgrd( rBrush, pOut, aAlignedGrfRect, *pGrf, bGrfNum, bBackgrdAlreadyDrawn );

    /// OD 25.09.2002 #99739# -
    /// Because for drawing a graphic left-top-corner and size coordinations are
    /// used, these coordinations have to be determined on pixel level.
    ::SwAlignGrfRect( &aAlignedGrfRect, *pOut );
    pGrf->DrawWithPDFHandling( *pOut, aAlignedGrfRect.Pos(), aAlignedGrfRect.SSize() );

    if ( bNotInside )
        pOut->Pop();
} // end of method <lcl_DrawGraphic>

void MA_FASTCALL DrawGraphic( const SvxBrushItem *pBrush,
                              OutputDevice *pOutDev,
                              const SwRect &rOrg,
                              const SwRect &rOut,
                              const sal_uInt8 nGrfNum,
                              const sal_Bool bConsiderBackgroundTransparency )
    /// OD 05.08.2002 #99657# - add 6th parameter to indicate that method should
    ///   consider background transparency, saved in the color of the brush item
{
    ViewShell &rSh = *pGlobalShell;
    /// OD 17.10.2002 #103876# - change type from <sal_Bool> to <bool>
    bool bReplaceGrfNum = GRFNUM_REPLACE == nGrfNum;
    bool bGrfNum = GRFNUM_NO != nGrfNum;
    Size aGrfSize;
    SvxGraphicPosition ePos = GPOS_NONE;
    if( pBrush && !bReplaceGrfNum )
    {
        if( rSh.GetViewOptions()->IsGraphic() )
        {
            //#125488#: load graphic directly in PDF import
            // --> OD 2006-08-25 #i68953# - also during print load graphic directly.
            if ( (rSh).GetViewOptions()->IsPDFExport() ||
                 rSh.GetOut()->GetOutDevType() == OUTDEV_PRINTER )
            // <--
            {
                ((SvxBrushItem*)pBrush)->PurgeMedium();
                ((SvxBrushItem*)pBrush)->SetDoneLink( Link() );
            }
            else
                ((SvxBrushItem*)pBrush)->SetDoneLink( STATIC_LINK(
                                    rSh.GetDoc(), SwDoc, BackgroundDone ) );
            //SfxObjectShell &rObjSh = *GETOBJSHELL();
            const Graphic* pGrf = pBrush->GetGraphic();
            if( pGrf && GRAPHIC_NONE != pGrf->GetType() )
            {
                ePos = pBrush->GetGraphicPos();
                if( pGrf->IsSupportedGraphic() )
                    // don't the use the specific output device! Bug 94802
                    aGrfSize = ::GetGraphicSizeTwip( *pGrf, 0 );
            }
        }
        else
            bReplaceGrfNum = bGrfNum;
    }

    SwRect aGrf;
    aGrf.SSize( aGrfSize );
    sal_Bool bDraw = sal_True;
    sal_Bool bRetouche = sal_True;
    switch ( ePos )
    {
    case GPOS_LT:
        aGrf.Pos() = rOrg.Pos();
        break;

    case GPOS_MT:
        aGrf.Pos().Y() = rOrg.Top();
        aGrf.Pos().X() = rOrg.Left() + rOrg.Width()/2 - aGrfSize.Width()/2;
        break;

    case GPOS_RT:
        aGrf.Pos().Y() = rOrg.Top();
        aGrf.Pos().X() = rOrg.Right() - aGrfSize.Width();
        break;

    case GPOS_LM:
        aGrf.Pos().Y() = rOrg.Top() + rOrg.Height()/2 - aGrfSize.Height()/2;
        aGrf.Pos().X() = rOrg.Left();
        break;

    case GPOS_MM:
        aGrf.Pos().Y() = rOrg.Top() + rOrg.Height()/2 - aGrfSize.Height()/2;
        aGrf.Pos().X() = rOrg.Left() + rOrg.Width()/2 - aGrfSize.Width()/2;
        break;

    case GPOS_RM:
        aGrf.Pos().Y() = rOrg.Top() + rOrg.Height()/2 - aGrfSize.Height()/2;
        aGrf.Pos().X() = rOrg.Right() - aGrfSize.Width();
        break;

    case GPOS_LB:
        aGrf.Pos().Y() = rOrg.Bottom() - aGrfSize.Height();
        aGrf.Pos().X() = rOrg.Left();
        break;

    case GPOS_MB:
        aGrf.Pos().Y() = rOrg.Bottom() - aGrfSize.Height();
        aGrf.Pos().X() = rOrg.Left() + rOrg.Width()/2 - aGrfSize.Width()/2;
        break;

    case GPOS_RB:
        aGrf.Pos().Y() = rOrg.Bottom() - aGrfSize.Height();
        aGrf.Pos().X() = rOrg.Right() - aGrfSize.Width();
        break;

    case GPOS_AREA:
        aGrf = rOrg;
        /// OD 05.09.2002 #102912#
        /// In spite the fact that the background graphic have to fill the complete
        /// area, it has been checked, if the graphic will completely fill out
        /// the region to be painted <rOut> and thus, nothing has to be retouched.
        /// For example, this is the case for a fly frame without a background
        /// brush positioned on the border of the page and inherited the
        /// background brush from the page.
        bRetouche = !rOut.IsInside( aGrf );
        break;

    case GPOS_TILED:
        {
            // OD 17.10.2002 #103876# - draw background of tiled graphic
            // before drawing tiled graphic in loop
            // determine graphic object
            GraphicObject* pGraphicObj = const_cast< GraphicObject* >(pBrush->GetGraphicObject());
            // calculate aligned paint rectangle
            SwRect aAlignedPaintRect = rOut;
            ::SwAlignRect( aAlignedPaintRect, &rSh );
            // OD 25.10.2002 #103876# - draw background color for aligned paint rectangle
            lcl_DrawGraphicBackgrd( *pBrush, pOutDev, aAlignedPaintRect, *pGraphicObj, bGrfNum );

            // set left-top-corner of background graphic to left-top-corner of the
            // area, from which the background brush is determined.
            aGrf.Pos() = rOrg.Pos();
            // setup clipping at output device
            pOutDev->Push( PUSH_CLIPREGION );
            pOutDev->IntersectClipRegion( rOut.SVRect() );
            // OD 28.10.2002 #103876# - use new method <GraphicObject::DrawTiled(::)>
            {
                // calculate paint offset
                Point aPaintOffset( aAlignedPaintRect.Pos() - aGrf.Pos() );
                // draw background graphic tiled for aligned paint rectangle
                // --> OD 2005-02-15 #i42643# - apply fix #104004# for Calc
                // also for Writer - see /sc/source/view/printfun.cxx
                // For PDF export, every draw operation for bitmaps takes a
                // noticeable amount of place (~50 characters). Thus, optimize
                // between tile bitmap size and number of drawing operations here.
                //
                //                  A_out
                // n_chars = k1 *  ---------- + k2 * A_bitmap
                //                  A_bitmap
                //
                // minimum n_chars is obtained for (derive for  A_bitmap,
                // set to 0, take positive solution):
                //                   k1
                // A_bitmap = Sqrt( ---- A_out )
                //                   k2
                //
                // where k1 is the number of chars per draw operation, and
                // k2 is the number of chars per bitmap pixel.
                // This is approximately 50 and 7 for current PDF writer, respectively.
                //
                const double    k1( 50 );
                const double    k2( 7 );
                const Size      aSize( aAlignedPaintRect.SSize() );
                const double    Abitmap( k1/k2 * static_cast<double>(aSize.Width())*aSize.Height() );

                pGraphicObj->DrawTiled( pOutDev,
                                        aAlignedPaintRect.SVRect(),
                                        aGrf.SSize(),
                                        Size( aPaintOffset.X(), aPaintOffset.Y() ),
                                        NULL, GRFMGR_DRAW_STANDARD,
                                        ::std::max( 128, static_cast<int>( sqrt(sqrt( Abitmap)) + .5 ) ) );
                // <--
            }
            // reset clipping at output device
            pOutDev->Pop();
            // set <bDraw> and <bRetouche> to false, indicating that background
            // graphic and background are already drawn.
            bDraw = bRetouche = sal_False;
        }
        break;

    case GPOS_NONE:
        bDraw = sal_False;
        break;

    default: OSL_ENSURE( !pOutDev, "new Graphic position?" );
    }

    /// OD 02.09.2002 #99657#
    /// init variable <bGrfBackgrdAlreadDrawn> to indicate, if background of
    /// graphic is already drawn or not.
    bool bGrfBackgrdAlreadyDrawn = false;
    if ( bRetouche )
    {
        // OD 2004-04-23 #116347#
        pOutDev->Push( PUSH_FILLCOLOR|PUSH_LINECOLOR );
        pOutDev->SetLineColor();

        // OD 07.08.2002 #99657# #GetTransChg#
        //     check, if a existing background graphic (not filling the complete
        //     background) is transparent drawn and the background color is
        //     "no fill" respectively "auto fill", if background transparency
        //     has to be considered.
        //     If YES, memorise transparency of background graphic.
        //     check also, if background graphic bitmap is transparent.
        bool bTransparentGrfWithNoFillBackgrd = false;
        sal_Int32 nGrfTransparency = 0;
        bool bGrfIsTransparent = false;
        if ( (ePos != GPOS_NONE) &&
             (ePos != GPOS_TILED) && (ePos != GPOS_AREA)
           )
        {
            GraphicObject *pGrf = (GraphicObject*)pBrush->GetGraphicObject();
            if ( bConsiderBackgroundTransparency )
            {
                GraphicAttr pGrfAttr = pGrf->GetAttr();
                if ( (pGrfAttr.GetTransparency() != 0) &&
                     ( pBrush && (pBrush->GetColor() == COL_TRANSPARENT) )
                   )
                {
                    bTransparentGrfWithNoFillBackgrd = true;
                    nGrfTransparency = pGrfAttr.GetTransparency();
                }
            }
            if ( pGrf->IsTransparent() )
            {
                bGrfIsTransparent = true;
            }
        }

        /// OD 06.08.2002 #99657# #GetTransChg# - to get color of brush,
        ///     check background color against COL_TRANSPARENT ("no fill"/"auto fill")
        ///     instead of checking, if transparency is not set.
        const Color aColor( pBrush &&
                            ( !(pBrush->GetColor() == COL_TRANSPARENT) ||
                              bFlyMetafile )
                    ? pBrush->GetColor()
                    : aGlobalRetoucheColor );

        /// OD 08.08.2002 #99657# - determine, if background region have to be
        ///     drawn transparent.
        ///     background region has to be drawn transparent, if
        ///         background transparency have to be considered
        ///     AND
        ///       ( background color is transparent OR
        ///         background graphic is transparent and background color is "no fill"
        ///       )
        sal_Bool bDrawTransparent = bConsiderBackgroundTransparency &&
                                ( ( aColor.GetTransparency() != 0) ||
                                    bTransparentGrfWithNoFillBackgrd );

        // --> OD 2008-06-02 #i75614#
        // reset draw mode in high contrast mode in order to get fill color set
        const sal_uLong nOldDrawMode = pOutDev->GetDrawMode();
        if ( pGlobalShell->GetWin() &&
             Application::GetSettings().GetStyleSettings().GetHighContrastMode() )
        {
            pOutDev->SetDrawMode( 0 );
        }
        // <--

        /// OD 06.08.2002 #99657# - if background region have to be drawn
        ///     transparent, set only the RGB values of the background color as
        ///     the fill color for the output device.
        if ( bDrawTransparent )
        {
            if( pOutDev->GetFillColor() != aColor.GetRGBColor() )
                pOutDev->SetFillColor( aColor.GetRGBColor() );
        }
        else
        {
            if( pOutDev->GetFillColor() != aColor )
                pOutDev->SetFillColor( aColor );
        }

        // --> OD 2008-06-02 #i75614#
        // restore draw mode
        pOutDev->SetDrawMode( nOldDrawMode );
        // <--

        /// OD 02.09.2002 #99657#
        if ( bDrawTransparent )
        {
            /// background region have to be drawn transparent.
            /// Thus, create a poly-polygon from the region and draw it with
            /// the corresponding transparency precent.
            PolyPolygon aDrawPoly( rOut.SVRect() );
            if ( aGrf.HasArea() )
            {
                if ( !bGrfIsTransparent )
                {
                    /// substract area of background graphic from draw area
                    /// OD 08.10.2002 #103898# - consider only that part of the
                    ///     graphic area that is overlapping with draw area.
                    SwRect aTmpGrf = aGrf;
                    aTmpGrf.Intersection( rOut );
                    if ( aTmpGrf.HasArea() )
                    {
                        Polygon aGrfPoly( aTmpGrf.SVRect() );
                        aDrawPoly.Insert( aGrfPoly );
                    }
                }
                else
                    bGrfBackgrdAlreadyDrawn = true;
            }
            /// calculate transparency percent:
            /// ( <transparency value[0x01..0xFF]>*100 + 0x7F ) / 0xFF
            /// If there is a background graphic with a background color "no fill"/"auto fill",
            /// the transparency value is taken from the background graphic,
            /// otherwise take the transparency value from the color.
            sal_Int8 nTransparencyPercent = static_cast<sal_Int8>(
              (( bTransparentGrfWithNoFillBackgrd ? nGrfTransparency : aColor.GetTransparency()
               )*100 + 0x7F)/0xFF);
            /// draw poly-polygon transparent
            pOutDev->DrawTransparent( aDrawPoly, nTransparencyPercent );
        }
        else
        {
            SwRegionRects aRegion( rOut, 4 );
            if ( !bGrfIsTransparent )
                aRegion -= aGrf;
            else
                bGrfBackgrdAlreadyDrawn = true;
            /// loop rectangles of background region, which has to be drawn
            for( sal_uInt16 i = 0; i < aRegion.Count(); ++i )
            {
                pOutDev->DrawRect( aRegion[i].SVRect() );
            }
        }
       pOutDev ->Pop();
    }

    if( bDraw && aGrf.IsOver( rOut ) )
        /// OD 02.09.2002 #99657#
        /// add parameter <bGrfBackgrdAlreadyDrawn>
        lcl_DrawGraphic( *pBrush, pOutDev, rSh, aGrf, rOut, true, bGrfNum,
                         bGrfBackgrdAlreadyDrawn );

    if( bReplaceGrfNum )
    {
        const BitmapEx& rBmp = ViewShell::GetReplacementBitmap( false );
        Font aTmp( pOutDev->GetFont() );
        Graphic::DrawEx( pOutDev, aEmptyStr, aTmp, rBmp, rOrg.Pos(), rOrg.SSize() );
    }
}

//------------------------------------------------------------------------

/** local help method for SwRootFrm::Paint(..) - Adjust given rectangle to pixel size

    By OD at 27.09.2002 for #103636#
    In order to avoid paint errors caused by multiple alignments - e.g. method
    ::SwAlignRect(..) - and other changes to the rectangle to be painted,
    this method is called for the rectangle to be painted in order to
    adjust it to the pixel it is overlapping.

    @author OD
*/
void lcl_AdjustRectToPixelSize( SwRect& io_aSwRect, const OutputDevice &aOut )
{
    /// local constant object of class <Size> to determine number of Twips
    /// representing a pixel.
    const Size aTwipToPxSize( aOut.PixelToLogic( Size( 1,1 )) );

    /// local object of class <Rectangle> in Twip coordinates
    /// calculated from given rectangle aligned to pixel centers.
    const Rectangle aPxCenterRect = aOut.PixelToLogic(
            aOut.LogicToPixel( io_aSwRect.SVRect() ) );

    /// local constant object of class <Rectangle> representing given rectangle
    /// in pixel.
    const Rectangle aOrgPxRect = aOut.LogicToPixel( io_aSwRect.SVRect() );

    /// calculate adjusted rectangle from pixel centered rectangle.
    /// Due to rounding differences <aPxCenterRect> doesn't exactly represents
    /// the Twip-centers. Thus, adjust borders by half of pixel width/height plus 1.
    /// Afterwards, adjust calculated Twip-positions of the all borders.
    Rectangle aSizedRect = aPxCenterRect;
    aSizedRect.Left() -= (aTwipToPxSize.Width()/2 + 1);
    aSizedRect.Right() += (aTwipToPxSize.Width()/2 + 1);
    aSizedRect.Top() -= (aTwipToPxSize.Height()/2 + 1);
    aSizedRect.Bottom() += (aTwipToPxSize.Height()/2 + 1);

    /// adjust left()
    while ( (aOut.LogicToPixel(aSizedRect)).Left() < aOrgPxRect.Left() )
    {
        ++aSizedRect.Left();
    }
    /// adjust right()
    while ( (aOut.LogicToPixel(aSizedRect)).Right() > aOrgPxRect.Right() )
    {
        --aSizedRect.Right();
    }
    /// adjust top()
    while ( (aOut.LogicToPixel(aSizedRect)).Top() < aOrgPxRect.Top() )
    {
        ++aSizedRect.Top();
    }
    /// adjust bottom()
    while ( (aOut.LogicToPixel(aSizedRect)).Bottom() > aOrgPxRect.Bottom() )
    {
        --aSizedRect.Bottom();
    }

    io_aSwRect = SwRect( aSizedRect );

#if OSL_DEBUG_LEVEL > 1
    Rectangle aTestOrgPxRect = aOut.LogicToPixel( io_aSwRect.SVRect() );
    Rectangle aTestNewPxRect = aOut.LogicToPixel( aSizedRect );
    OSL_ENSURE( aTestOrgPxRect == aTestNewPxRect,
            "Error in lcl_AlignRectToPixelSize(..): Adjusted rectangle has incorrect position or size");
    Rectangle aTestNewRect( aSizedRect );
    /// check Left()
    --aSizedRect.Left();
    aTestNewPxRect = aOut.LogicToPixel( aSizedRect );
    OSL_ENSURE( aTestOrgPxRect.Left() >= (aTestNewPxRect.Left()+1),
            "Error in lcl_AlignRectToPixelSize(..): Left() not correct adjusted");
    ++aSizedRect.Left();
    /// check Right()
    ++aSizedRect.Right();
    aTestNewPxRect = aOut.LogicToPixel( aSizedRect );
    OSL_ENSURE( aTestOrgPxRect.Right() <= (aTestNewPxRect.Right()-1),
            "Error in lcl_AlignRectToPixelSize(..): Right() not correct adjusted");
    --aSizedRect.Right();
    /// check Top()
    --aSizedRect.Top();
    aTestNewPxRect = aOut.LogicToPixel( aSizedRect );
    OSL_ENSURE( aTestOrgPxRect.Top() >= (aTestNewPxRect.Top()+1),
            "Error in lcl_AlignRectToPixelSize(..): Top() not correct adjusted");
    ++aSizedRect.Top();
    /// check Bottom()
    ++aSizedRect.Bottom();
    aTestNewPxRect = aOut.LogicToPixel( aSizedRect );
    OSL_ENSURE( aTestOrgPxRect.Bottom() <= (aTestNewPxRect.Bottom()-1),
            "Error in lcl_AlignRectToPixelSize(..): Bottom() not correct adjusted");
    --aSizedRect.Bottom();
#endif
}


//
// FUNCTIONS USED FOR COLLAPSING TABLE BORDER LINES START
//

struct SwLineEntry
{
    SwTwips mnKey;
    SwTwips mnStartPos;
    SwTwips mnEndPos;

    svx::frame::Style maAttribute;

    enum OverlapType { NO_OVERLAP, OVERLAP1, OVERLAP2, OVERLAP3 };

public:
    SwLineEntry( SwTwips nKey,
                 SwTwips nStartPos,
                 SwTwips nEndPos,
                 const svx::frame::Style& rAttribute );

    OverlapType Overlaps( const SwLineEntry& rComp ) const;
};

SwLineEntry::SwLineEntry( SwTwips nKey,
                          SwTwips nStartPos,
                          SwTwips nEndPos,
                          const svx::frame::Style& rAttribute )
    :   mnKey( nKey ),
        mnStartPos( nStartPos ),
        mnEndPos( nEndPos ),
        maAttribute( rAttribute )
{
}

/*

 1. ----------    rOld
       ---------- rNew

 2. ----------    rOld
    ------------- rNew

 3.    -------    rOld
    ------------- rNew

 4. ------------- rOld
       ---------- rNew

 5. ----------    rOld
       ----       rNew

 6. ----------    rOld
    ----------    rNew

 7. ------------- rOld
    ----------    rNew

 8.    ---------- rOld
    ------------- rNew

 9.    ---------- rOld
    ----------    rNew
*/

SwLineEntry::OverlapType SwLineEntry::Overlaps( const SwLineEntry& rNew )  const
{
    SwLineEntry::OverlapType eRet = OVERLAP3;

    if ( mnStartPos >= rNew.mnEndPos || mnEndPos <= rNew.mnStartPos )
        eRet = NO_OVERLAP;

    // 1, 2, 3
    else if ( mnEndPos < rNew.mnEndPos )
        eRet = OVERLAP1;

    // 4, 5, 6, 7
    else if ( mnStartPos <= rNew.mnStartPos && mnEndPos >= rNew.mnEndPos )
        eRet = OVERLAP2;

    // 8, 9
    return eRet;
}

struct lt_SwLineEntry
{
    bool operator()( const SwLineEntry& e1, const SwLineEntry& e2 ) const
    {
        return e1.mnStartPos < e2.mnStartPos;
    }
};

typedef std::set< SwLineEntry, lt_SwLineEntry > SwLineEntrySet;
typedef std::set< SwLineEntry, lt_SwLineEntry >::iterator SwLineEntrySetIter;
typedef std::set< SwLineEntry, lt_SwLineEntry >::const_iterator SwLineEntrySetConstIter;
typedef std::map< SwTwips, SwLineEntrySet > SwLineEntryMap;
typedef std::map< SwTwips, SwLineEntrySet >::iterator SwLineEntryMapIter;
typedef std::map< SwTwips, SwLineEntrySet >::const_iterator SwLineEntryMapConstIter;

class SwTabFrmPainter
{
    SwLineEntryMap maVertLines;
    SwLineEntryMap maHoriLines;
    const SwTabFrm& mrTabFrm;

    void Insert( SwLineEntry&, bool bHori );
    void Insert( const SwFrm& rFrm, const SvxBoxItem& rBoxItem );
    void HandleFrame( const SwLayoutFrm& rFrm );
    void FindStylesForLine( const Point&,
                            const Point&,
                            svx::frame::Style*,
                            bool bHori ) const;

public:
    SwTabFrmPainter( const SwTabFrm& rTabFrm );

    void PaintLines( OutputDevice& rDev, const SwRect& rRect ) const;
};

SwTabFrmPainter::SwTabFrmPainter( const SwTabFrm& rTabFrm )
    : mrTabFrm( rTabFrm )
{
    HandleFrame( rTabFrm );
}

void SwTabFrmPainter::HandleFrame( const SwLayoutFrm& rLayoutFrm )
{
    // Add border lines of cell frames. Skip covered cells. Skip cells
    // in special row span row, which do not have a negative row span:
    if ( rLayoutFrm.IsCellFrm() && !rLayoutFrm.IsCoveredCell() )
    {
        const SwCellFrm* pThisCell = static_cast<const SwCellFrm*>(&rLayoutFrm);
        const SwRowFrm* pRowFrm = static_cast<const SwRowFrm*>(pThisCell->GetUpper());
        const long nRowSpan = pThisCell->GetTabBox()->getRowSpan();
        if ( !pRowFrm->IsRowSpanLine() || nRowSpan > 1 || nRowSpan < -1 )
        {
            SwBorderAttrAccess aAccess( SwFrm::GetCache(), &rLayoutFrm );
            const SwBorderAttrs& rAttrs = *aAccess.Get();
            const SvxBoxItem& rBox = rAttrs.GetBox();
            Insert( rLayoutFrm, rBox );
        }
    }

    // Recurse into lower layout frames, but do not recurse into lower tabframes.
    const SwFrm* pLower = rLayoutFrm.Lower();
    while ( pLower )
    {
        const SwLayoutFrm* pLowerLayFrm = dynamic_cast<const SwLayoutFrm*>(pLower);
        if ( pLowerLayFrm && !pLowerLayFrm->IsTabFrm() )
            HandleFrame( *pLowerLayFrm );

        pLower = pLower->GetNext();
    }
}

void SwTabFrmPainter::PaintLines( OutputDevice& rDev, const SwRect& rRect ) const
{
    // --> FME 2004-06-24 #i16816# tagged pdf support
    SwTaggedPDFHelper aTaggedPDFHelper( 0, 0, 0, rDev );
    // <--

    const SwFrm* pTmpFrm = &mrTabFrm;
    const bool bVert = pTmpFrm->IsVertical();

    SwLineEntryMapConstIter aIter = maHoriLines.begin();
    bool bHori = true;

    // color for subsidiary lines:
    const Color& rCol( SwViewOption::GetTableBoundariesColor() );

    // high contrast mode:
    // overrides the color of non-subsidiary lines.
    const Color* pHCColor = 0;
    sal_uLong nOldDrawMode = rDev.GetDrawMode();
    if( pGlobalShell->GetWin() &&
        Application::GetSettings().GetStyleSettings().GetHighContrastMode() )
    {
        pHCColor = &SwViewOption::GetFontColor();
        rDev.SetDrawMode( 0 );
    }

    // set clip region:
    rDev.Push( PUSH_CLIPREGION );
    Size aSize( rRect.SSize() );
    // Hack! Necessary, because the layout is not pixel aligned!
    aSize.Width() += nPixelSzW; aSize.Height() += nPixelSzH;
    rDev.SetClipRegion( Rectangle( rRect.Pos(), aSize ) );

    // The following stuff if necessary to have the new table borders fit
    // into a ::SwAlignRect adjusted world.
    const SwTwips nTwipXCorr =  bVert ? 0 : Max( 0L, nHalfPixelSzW - 2 );    // 1 < 2 < 3 ;-)
    const SwTwips nTwipYCorr = !bVert ? 0 : Max( 0L, nHalfPixelSzW - 2 );    // 1 < 2 < 3 ;-)
    const SwFrm* pUpper = mrTabFrm.GetUpper();
    SwRect aUpper( pUpper->Prt() );
    aUpper.Pos() += pUpper->Frm().Pos();
    SwRect aUpperAligned( aUpper );
    ::SwAlignRect( aUpperAligned, pGlobalShell );

    while ( true )
    {
        if ( bHori && aIter == maHoriLines.end() )
        {
            aIter = maVertLines.begin();
            bHori = false;
        }

        if ( !bHori && aIter == maVertLines.end() )
            break;

        const SwLineEntrySet& rEntrySet = (*aIter).second;
        SwLineEntrySetConstIter aSetIter = rEntrySet.begin();
        while ( aSetIter != rEntrySet.end() )
        {
            const SwLineEntry& rEntry = *aSetIter;
            const svx::frame::Style& rEntryStyle( (*aSetIter).maAttribute );

            Point aStart, aEnd;
            if ( bHori )
            {
                aStart.X() = rEntry.mnStartPos;
                aStart.Y() = rEntry.mnKey;
                aEnd.X() = rEntry.mnEndPos;
                aEnd.Y() = rEntry.mnKey;
            }
            else
            {
                aStart.X() = rEntry.mnKey;
                aStart.Y() = rEntry.mnStartPos;
                aEnd.X() = rEntry.mnKey;
                aEnd.Y() = rEntry.mnEndPos;
            }

            SwRect aRepaintRect( aStart, aEnd );

            // the repaint rectangle has to be moved a bit for the centered lines:
            SwTwips nRepaintRectSize = !rEntryStyle.GetWidth() ? 1 : rEntryStyle.GetWidth();
            if ( bHori )
            {
                aRepaintRect.Height( 2 * nRepaintRectSize );
                aRepaintRect.Pos().Y() -= nRepaintRectSize;
            }
            else
            {
                aRepaintRect.Width( 2 * nRepaintRectSize );
                aRepaintRect.Pos().X() -= nRepaintRectSize;
            }

            if ( rRect.IsOver( aRepaintRect ) )
            {
                svx::frame::Style aStyles[ 7 ];
                aStyles[ 0 ] = rEntryStyle;
                FindStylesForLine( aStart, aEnd, aStyles, bHori );

                // subsidiary lines
                const Color* pTmpColor = 0;
                if ( 0 == aStyles[ 0 ].GetWidth() )
                {
                    if ( IS_SUBS_TABLE && pGlobalShell->GetWin() )
                        aStyles[ 0 ].Set( rCol, 1, 0, 0 );
                }
                else
                    pTmpColor = pHCColor;

                // The line sizes stored in the line style have to be adjusted as well.
                // This will guarantee that lines with the same twip size will have the
                // same pixel size.
                for ( int i = 0; i < 7; ++i )
                {
                    sal_uInt16 nPrim = aStyles[ i ].Prim();
                    sal_uInt16 nDist = aStyles[ i ].Dist();
                    sal_uInt16 nSecn = aStyles[ i ].Secn();

                    if ( nPrim > 0 )
                        nPrim = (sal_uInt16)( Max( 1L, nPixelSzH * ( nPrim / nPixelSzH ) ) );
                    if ( nDist > 0 )
                        nDist = (sal_uInt16)( Max( 1L, nPixelSzH * ( nDist / nPixelSzH ) ) );
                    if ( nSecn > 0 )
                        nSecn = (sal_uInt16)( Max( 1L, nPixelSzH * ( nSecn / nPixelSzH ) ) );

                    aStyles[ i ].Set( nPrim, nDist, nSecn );
                }

                // The (twip) positions will be adjusted to meet these requirements:
                // 1. The y coordinates are located in the middle of the pixel grid
                // 2. The x coordinated are located at the beginning of the pixel grid
                // This is done, because the horizontal lines are painted "at beginning",
                // whereas the vertical lines are painted "centered". By making the line
                // sizes a multiple of one pixel size, we can assure, that all lines having
                // the same twip size have the same pixel size, independent of their position
                // on the screen.
                Point aPaintStart = rDev.PixelToLogic( rDev.LogicToPixel( aStart ) );
                Point aPaintEnd = rDev.PixelToLogic( rDev.LogicToPixel( aEnd ) );

                if( pGlobalShell->GetWin() )
                {
                    // The table borders do not use SwAlignRect, but all the other frames do.
                    // Therefore we tweak the outer borders a bit to achieve that the outer
                    // borders match the subsidiary lines of the upper:
                    if ( aStart.X() == aUpper.Left() )
                        aPaintStart.X() = aUpperAligned.Left();
                    else if ( aStart.X() == aUpper._Right() )
                        aPaintStart.X() = aUpperAligned._Right();
                    if ( aStart.Y() == aUpper.Top() )
                        aPaintStart.Y() = aUpperAligned.Top();
                    else if ( aStart.Y() == aUpper._Bottom() )
                        aPaintStart.Y() = aUpperAligned._Bottom();

                    if ( aEnd.X() == aUpper.Left() )
                        aPaintEnd.X() = aUpperAligned.Left();
                    else if ( aEnd.X() == aUpper._Right() )
                        aPaintEnd.X() = aUpperAligned._Right();
                    if ( aEnd.Y() == aUpper.Top() )
                        aPaintEnd.Y() = aUpperAligned.Top();
                    else if ( aEnd.Y() == aUpper._Bottom() )
                        aPaintEnd.Y() = aUpperAligned._Bottom();
                }

                aPaintStart.X() -= nTwipXCorr; // nHalfPixelSzW - 2 to assure that we do not leave the pixel
                aPaintEnd.X()   -= nTwipXCorr;
                aPaintStart.Y() -= nTwipYCorr;
                aPaintEnd.Y()   -= nTwipYCorr;

                // Here comes the painting stuff: Thank you, DR, great job!!!
                if ( bHori )
                {
                    svx::frame::DrawHorFrameBorder
                    (
                        rDev,
                        aPaintStart,
                        aPaintEnd,
                        aStyles[ 0 ],   // current style
                        aStyles[ 1 ],   // aLFromT
                        aStyles[ 2 ],   // aLFromL
                        aStyles[ 3 ],   // aLFromB
                        aStyles[ 4 ],   // aRFromT
                        aStyles[ 5 ],   // aRFromR
                        aStyles[ 6 ],   // aRFromB
                        pTmpColor
                    );
                }
                else
                {
                    svx::frame::DrawVerFrameBorder
                    (
                        rDev,
                        aPaintStart,
                        aPaintEnd,
                        aStyles[ 0 ],   // current style
                        aStyles[ 1 ],   // aTFromL
                        aStyles[ 2 ],   // aTFromT
                        aStyles[ 3 ],   // aTFromR
                        aStyles[ 4 ],   // aBFromL
                        aStyles[ 5 ],   // aBFromB
                        aStyles[ 6 ],   // aBFromR
                        pTmpColor
                    );
                }
            }

            ++aSetIter;
        }

        ++aIter;
    }

    // restore output device:
    rDev.Pop();
    rDev.SetDrawMode( nOldDrawMode );
}

// Finds the lines that join the line defined by (StartPoint, EndPoint) in either
// StartPoint or Endpoint. The styles of these lines are required for DR's magic
// line painting functions.
void SwTabFrmPainter::FindStylesForLine( const Point& rStartPoint,
                                         const Point& rEndPoint,
                                         svx::frame::Style* pStyles,
                                         bool bHori ) const
{
    // pStyles[ 1 ] = bHori ? aLFromT : TFromL
    // pStyles[ 2 ] = bHori ? aLFromL : TFromT,
    // pStyles[ 3 ] = bHori ? aLFromB : TFromR,
    // pStyles[ 4 ] = bHori ? aRFromT : BFromL,
    // pStyles[ 5 ] = bHori ? aRFromR : BFromB,
    // pStyles[ 6 ] = bHori ? aRFromB : BFromR,

    SwLineEntryMapConstIter aMapIter = maVertLines.find( rStartPoint.X() );
    OSL_ENSURE( aMapIter != maVertLines.end(), "FindStylesForLine: Error" );
    const SwLineEntrySet& rVertSet = (*aMapIter).second;
    SwLineEntrySetConstIter aIter = rVertSet.begin();

    while ( aIter != rVertSet.end() )
    {
        const SwLineEntry& rEntry = *aIter;
        if ( bHori )
        {
            if ( rStartPoint.Y() == rEntry.mnStartPos )
                pStyles[ 3 ] = rEntry.maAttribute;
            else if ( rStartPoint.Y() == rEntry.mnEndPos )
                pStyles[ 1 ] = rEntry.maAttribute;
        }
        else
        {
            if ( rStartPoint.Y() == rEntry.mnEndPos )
                pStyles[ 2 ] = rEntry.maAttribute;
            else if ( rEndPoint.Y() == rEntry.mnStartPos )
                pStyles[ 5 ] = rEntry.maAttribute;
        }
        ++aIter;
    }

    aMapIter = maHoriLines.find( rStartPoint.Y() );
    OSL_ENSURE( aMapIter != maHoriLines.end(), "FindStylesForLine: Error" );
    const SwLineEntrySet& rHoriSet = (*aMapIter).second;
    aIter = rHoriSet.begin();

    while ( aIter != rHoriSet.end() )
    {
        const SwLineEntry& rEntry = *aIter;
        if ( bHori )
        {
            if ( rStartPoint.X() == rEntry.mnEndPos )
                pStyles[ 2 ] = rEntry.maAttribute;
            else if ( rEndPoint.X() == rEntry.mnStartPos )
                pStyles[ 5 ] = rEntry.maAttribute;
        }
        else
        {
            if ( rStartPoint.X() == rEntry.mnEndPos )
                pStyles[ 1 ] = rEntry.maAttribute;
            else if ( rStartPoint.X() == rEntry.mnStartPos )
                pStyles[ 3 ] = rEntry.maAttribute;
        }
        ++aIter;
    }

    if ( bHori )
    {
        aMapIter = maVertLines.find( rEndPoint.X() );
        OSL_ENSURE( aMapIter != maVertLines.end(), "FindStylesForLine: Error" );
        const SwLineEntrySet& rVertSet2 = (*aMapIter).second;
        aIter = rVertSet2.begin();

        while ( aIter != rVertSet2.end() )
        {
            const SwLineEntry& rEntry = *aIter;
            if ( rEndPoint.Y() == rEntry.mnStartPos )
                pStyles[ 6 ] = rEntry.maAttribute;
            else if ( rEndPoint.Y() == rEntry.mnEndPos )
                pStyles[ 4 ] = rEntry.maAttribute;
            ++aIter;
        }
    }
    else
    {
        aMapIter = maHoriLines.find( rEndPoint.Y() );
        OSL_ENSURE( aMapIter != maHoriLines.end(), "FindStylesForLine: Error" );
        const SwLineEntrySet& rHoriSet2 = (*aMapIter).second;
        aIter = rHoriSet2.begin();

        while ( aIter != rHoriSet2.end() )
        {
            const SwLineEntry& rEntry = *aIter;
            if ( rEndPoint.X() == rEntry.mnEndPos )
                pStyles[ 4 ] = rEntry.maAttribute;
            else if ( rEndPoint.X() == rEntry.mnStartPos )
                pStyles[ 6 ] = rEntry.maAttribute;
            ++aIter;
        }
    }
}

void SwTabFrmPainter::Insert( const SwFrm& rFrm, const SvxBoxItem& rBoxItem )
{
    std::vector< const SwFrm* > aTestVec;
    aTestVec.push_back( &rFrm );
    aTestVec.push_back( &rFrm );
    aTestVec.push_back( &rFrm );

    // build 4 line entries for the 4 borders:
    SwRect aBorderRect = rFrm.Frm();
    if ( rFrm.IsTabFrm() )
    {
        aBorderRect = rFrm.Prt();
        aBorderRect.Pos() += rFrm.Frm().Pos();
    }

    const SwTwips nLeft   = aBorderRect._Left();
    const SwTwips nRight  = aBorderRect._Right();
    const SwTwips nTop    = aBorderRect._Top();
    const SwTwips nBottom = aBorderRect._Bottom();

    svx::frame::Style aL( rBoxItem.GetLeft() );
    svx::frame::Style aR( rBoxItem.GetRight() );
    svx::frame::Style aT( rBoxItem.GetTop() );
    svx::frame::Style aB( rBoxItem.GetBottom() );

    aR.MirrorSelf();
    aB.MirrorSelf();

    bool bVert = mrTabFrm.IsVertical();
    bool bR2L  = mrTabFrm.IsRightToLeft();

    aL.SetRefMode( svx::frame::REFMODE_CENTERED );
    aR.SetRefMode( svx::frame::REFMODE_CENTERED );
    aT.SetRefMode( !bVert ? svx::frame::REFMODE_BEGIN : svx::frame::REFMODE_END );
    aB.SetRefMode( !bVert ? svx::frame::REFMODE_BEGIN : svx::frame::REFMODE_END );

    SwLineEntry aLeft  ( nLeft,   nTop,  nBottom, bVert ? aB : ( bR2L ? aR : aL ) );
    SwLineEntry aRight ( nRight,  nTop,  nBottom, bVert ? aT : ( bR2L ? aL : aR ) );
    SwLineEntry aTop   ( nTop,    nLeft, nRight,  bVert ? aL : aT );
    SwLineEntry aBottom( nBottom, nLeft, nRight,  bVert ? aR : aB );

    Insert( aLeft, false );
    Insert( aRight, false );
    Insert( aTop, true );
    Insert( aBottom, true );

    const SwRowFrm* pThisRowFrm = dynamic_cast<const SwRowFrm*>(rFrm.GetUpper());

    // special case: #i9860#
    // first line in follow table without repeated headlines
    if ( pThisRowFrm &&
         pThisRowFrm->GetUpper() == &mrTabFrm &&
         mrTabFrm.IsFollow() &&
        !mrTabFrm.GetTable()->GetRowsToRepeat() &&
        (!pThisRowFrm->GetPrev() || static_cast<const SwRowFrm*>(pThisRowFrm->GetPrev())->IsRowSpanLine()) &&
        !rBoxItem.GetTop() &&
         rBoxItem.GetBottom() )
    {
        SwLineEntry aFollowTop( !bVert ? nTop : nRight, !bVert ? nLeft : nTop, !bVert ? nRight : nBottom, aB );
        Insert( aFollowTop, !bVert );
    }
}

void SwTabFrmPainter::Insert( SwLineEntry& rNew, bool bHori )
{
    // get all lines from structure, that have key entry of pLE
    SwLineEntryMap* pLine2 = bHori ? &maHoriLines : &maVertLines;
    const SwTwips nKey = rNew.mnKey;
    SwLineEntryMapIter aMapIter = pLine2->find( nKey );

    SwLineEntrySet* pLineSet = aMapIter != pLine2->end() ? &((*aMapIter).second) : 0;
    if ( !pLineSet )
    {
        SwLineEntrySet aNewSet;
        (*pLine2)[ nKey ] = aNewSet;
        pLineSet = &(*pLine2)[ nKey ];
    }
    SwLineEntrySetIter aIter = pLineSet->begin();

    while ( pLineSet && aIter != pLineSet->end() && rNew.mnStartPos < rNew.mnEndPos )
    {
        const SwLineEntry& rOld = *aIter;
        const SwLineEntry::OverlapType nOverlapType = rOld.Overlaps( rNew );

        const svx::frame::Style& rOldAttr = rOld.maAttribute;
        const svx::frame::Style& rNewAttr = rNew.maAttribute;
        const svx::frame::Style& rCmpAttr = rNewAttr > rOldAttr ? rNewAttr : rOldAttr;

        if ( SwLineEntry::OVERLAP1 == nOverlapType )
        {
            OSL_ENSURE( rNew.mnStartPos >= rOld.mnStartPos, "Overlap type 3? How this?" );

            // new left segment
            const SwLineEntry aLeft( nKey, rOld.mnStartPos, rNew.mnStartPos, rOldAttr );

            // new middle segment
            const SwLineEntry aMiddle( nKey, rNew.mnStartPos, rOld.mnEndPos, rCmpAttr );

            // new right segment
            rNew.mnStartPos = rOld.mnEndPos;

            // update current lines set
            pLineSet->erase( aIter );
            if ( aLeft.mnStartPos   < aLeft.mnEndPos   ) pLineSet->insert( aLeft );
            if ( aMiddle.mnStartPos < aMiddle.mnEndPos ) pLineSet->insert( aMiddle );

            aIter = pLineSet->begin();

            continue; // start over
        }
        else if ( SwLineEntry::OVERLAP2 == nOverlapType )
        {
            // new left segment
            const SwLineEntry aLeft( nKey, rOld.mnStartPos, rNew.mnStartPos, rOldAttr );

            // new middle segment
            const SwLineEntry aMiddle( nKey, rNew.mnStartPos, rNew.mnEndPos, rCmpAttr );

            // new right segment
            const SwLineEntry aRight( nKey, rNew.mnEndPos, rOld.mnEndPos, rOldAttr );

            // update current lines set
            pLineSet->erase( aIter );
            if ( aLeft.mnStartPos < aLeft.mnEndPos ) pLineSet->insert( aLeft );
            if ( aMiddle.mnStartPos < aMiddle.mnEndPos ) pLineSet->insert( aMiddle );
            if ( aRight.mnStartPos < aRight.mnEndPos ) pLineSet->insert( aRight );

            rNew.mnStartPos = rNew.mnEndPos; // rNew should not be inserted!

            break; // we are finished
        }
        else if ( SwLineEntry::OVERLAP3 == nOverlapType )
        {
            // new left segment
            const SwLineEntry aLeft( nKey, rNew.mnStartPos, rOld.mnStartPos, rNewAttr );

            // new middle segment
            const SwLineEntry aMiddle( nKey, rOld.mnStartPos, rNew.mnEndPos, rCmpAttr );

            // new right segment
            const SwLineEntry aRight( nKey, rNew.mnEndPos, rOld.mnEndPos, rOldAttr );

            // update current lines set
            pLineSet->erase( aIter );
            if ( aLeft.mnStartPos < aLeft.mnEndPos ) pLineSet->insert( aLeft );
            if ( aMiddle.mnStartPos < aMiddle.mnEndPos ) pLineSet->insert( aMiddle );
            if ( aRight.mnStartPos < aRight.mnEndPos ) pLineSet->insert( aRight );

            rNew.mnStartPos = rNew.mnEndPos; // rNew should not be inserted!

            break; // we are finished
        }

        ++aIter;
    }

    if ( rNew.mnStartPos < rNew.mnEndPos ) // insert rest
        pLineSet->insert( rNew );
}

//
// FUNCTIONS USED FOR COLLAPSING TABLE BORDER LINES END
//


/*************************************************************************
|*
|*  SwRootFrm::Paint()
|*
|*  Beschreibung
|*      Fuer jede sichtbare Seite, die von Rect ber?hrt wird einmal Painten.
|*      1. Umrandungen und Hintergruende Painten.
|*      2. Den Draw Layer (Ramen und Zeichenobjekte) der unter dem Dokument
|*         liegt painten (Hoelle).
|*      3. Den Dokumentinhalt (Text) Painten.
|*      4. Den Drawlayer der ueber dem Dokuemnt liegt painten.
|*
|*************************************************************************/

void
SwRootFrm::Paint(SwRect const& rRect, SwPrintData const*const pPrintData) const
{
        OSL_ENSURE( Lower() && Lower()->IsPageFrm(), "Lower der Root keine Seite." );

    PROTOCOL( this, PROT_FILE_INIT, 0, 0)

    sal_Bool bResetRootPaint = sal_False;
    ViewShell *pSh = pCurrShell;

    if ( pSh->GetWin() )
    {
        if ( pSh->GetOut() == pSh->GetWin() && !pSh->GetWin()->IsVisible() )
        {
            return;
        }
        if ( SwRootFrm::bInPaint )
        {
            SwPaintQueue::Add( pSh, rRect );
            return;
        }
    }
    else
        SwRootFrm::bInPaint = bResetRootPaint = sal_True;

    SwSavePaintStatics *pStatics = 0;
    if ( pGlobalShell )
        pStatics = new SwSavePaintStatics();
    pGlobalShell = pSh;

    if( !pSh->GetWin() )
        pProgress = SfxProgress::GetActiveProgress( (SfxObjectShell*) pSh->GetDoc()->GetDocShell() );

    ::SwCalcPixStatics( pSh->GetOut() );
    aGlobalRetoucheColor = pSh->Imp()->GetRetoucheColor();

    //Ggf. eine Action ausloesen um klare Verhaeltnisse zu schaffen.
    //Durch diesen Kunstgriff kann in allen Paints davon ausgegangen werden,
    //das alle Werte gueltigt sind - keine Probleme, keine Sonderbehandlung(en).
    // --> OD 2008-10-07 #i92745#
    // Extend check on certain states of the 'current' <ViewShell> instance to
    // all existing <ViewShell> instances.
    bool bPerformLayoutAction( true );
    {
        ViewShell* pTmpViewShell = pSh;
        do {
            if ( pTmpViewShell->IsInEndAction() ||
                 pTmpViewShell->IsPaintInProgress() ||
                 ( pTmpViewShell->Imp()->IsAction() &&
                   pTmpViewShell->Imp()->GetLayAction().IsActionInProgress() ) )
            {
                bPerformLayoutAction = false;
            }

            pTmpViewShell = static_cast<ViewShell*>(pTmpViewShell->GetNext());
        } while ( bPerformLayoutAction && pTmpViewShell != pSh );
    }
    if ( bPerformLayoutAction )
    // <--
    {
        ((SwRootFrm*)this)->ResetTurbo();
        SwLayAction aAction( (SwRootFrm*)this, pSh->Imp() );
        aAction.SetPaint( sal_False );
        aAction.SetComplete( sal_False );
        aAction.SetReschedule( pProgress ? sal_True : sal_False );
        aAction.Action();
        ((SwRootFrm*)this)->ResetTurboFlag();
        if ( !pSh->ActionPend() )
            pSh->Imp()->DelRegion();
    }

    SwRect aRect( rRect );
    aRect.Intersection( pSh->VisArea() );

    const sal_Bool bExtraData = ::IsExtraData( GetFmt()->GetDoc() );

    pLines = new SwLineRects;   //Sammler fuer Umrandungen.

    // #104289#. During painting, something (OLE) can
    // load the linguistic, which in turn can cause a reformat
    // of the document. Dangerous! We better set this flag to
    // avoid the reformat.
    const sal_Bool bOldAction = IsCallbackActionEnabled();
    ((SwRootFrm*)this)->SetCallbackActionEnabled( sal_False );

    const SwPageFrm *pPage = pSh->Imp()->GetFirstVisPage();

    const bool bBookMode = pGlobalShell->GetViewOptions()->IsViewLayoutBookMode();
    if ( bBookMode && pPage->GetPrev() && static_cast<const SwPageFrm*>(pPage->GetPrev())->IsEmptyPage() )
        pPage = static_cast<const SwPageFrm*>(pPage->GetPrev());

    const bool bLTR = IsLeftToRightViewLayout();

    // #i68597#
    const bool bGridPainting(pSh->GetWin() && pSh->Imp()->HasDrawView() && pSh->Imp()->GetDrawView()->IsGridVisible());

    // --> OD 2008-05-16 #i84659#
//    while ( pPage && !::IsShortCut( aRect, pPage->Frm() ) )
    while ( pPage )
    // <--
    {
        // Paint right shadow in single page mode, or if we're on last page of
        // the doc, or if ???Lower()??? or if we're on a page with no right
        // sibling (OnRightPage should be renamed as OnEvenPage since it does
        // not take reading direction into account)
        const bool bPaintRightShadow =  !bBookMode || (!pPage->GetNext()) || (pPage == Lower()) || (!bLTR && !pPage->OnRightPage()) || (bLTR && pPage->OnRightPage());
        // Have a full bottom shadow on side by side pages.
        // TODO Do not draw full shadow if our sibling hasn't the
        // same orientation
        const bool bFullBottomShadow = bBookMode && pPage->GetPrev() &&
            ((!bLTR && !pPage->OnRightPage()) || (bLTR && pPage->OnRightPage()));
        const bool bRightSidebar = pPage->SidebarPosition() == sw::sidebarwindows::SIDEBAR_RIGHT;

        if ( !pPage->IsEmptyPage() )
        {
            SwRect aPaintRect;
            SwPageFrm::GetBorderAndShadowBoundRect( pPage->Frm(), pSh, aPaintRect, bRightSidebar );

            if ( aRect.IsOver( aPaintRect ) )
            // <--
            {
                if ( pSh->GetWin() )
                {
                    pSubsLines = new SwSubsRects;
                    // OD 18.11.2002 #99672# - create array for special sub-lines
                    pSpecSubsLines = new SwSubsRects;
                }

                aPaintRect._Intersection( aRect );

                if ( bExtraData &&
                     pSh->GetWin() && pSh->IsInEndAction() )
                {
                    // enlarge paint rectangle to complete page width, subtract
                    // current paint area and invalidate the resulting region.
                    SWRECTFN( pPage )
                    SwRect aPageRectTemp( aPaintRect );
                    (aPageRectTemp.*fnRect->fnSetLeftAndWidth)(
                         (pPage->Frm().*fnRect->fnGetLeft)(),
                         (pPage->Frm().*fnRect->fnGetWidth)() );
                    aPageRectTemp._Intersection( pSh->VisArea() );
                    Region aPageRectRegion( aPageRectTemp.SVRect() );
                    aPageRectRegion.Exclude( aPaintRect.SVRect() );
                    pSh->GetWin()->Invalidate( aPageRectRegion, INVALIDATE_CHILDREN );
                }
                // <--

                // --> OD 2007-08-20 #i80793#
                // enlarge paint rectangle for objects overlapping the same pixel
                // in all cases and before the DrawingLayer overlay is initialized.
                lcl_AdjustRectToPixelSize( aPaintRect, *(pSh->GetOut()) );
                // <--

                // #i68597#
                // moved paint pre-process for DrawingLayer overlay here since the above
                // code dependent from bExtraData may expand the PaintRect
                {
                    // #i75172# if called from ViewShell::ImplEndAction it sould no longer
                    // really be used but handled by ViewShell::ImplEndAction already
                    const Region aDLRegion(aPaintRect.SVRect());
                    pSh->DLPrePaint2(aDLRegion);
                }

                if(OUTDEV_WINDOW == pGlobalShell->GetOut()->GetOutDevType())
                {
                    /// OD 27.09.2002 #103636# - changed method SwLayVout::Enter(..)
                    /// 2nd parameter is no longer <const> and will be set to the
                    /// rectangle the virtual output device is calculated from <aPaintRect>,
                    /// if the virtual output is used.
                    pVout->Enter( pSh, aPaintRect, !bNoVirDev );

                    /// OD 27.09.2002 #103636# - adjust paint rectangle to pixel size
                    /// Thus, all objects overlapping on pixel level with the unadjusted
                    /// paint rectangle will be considered in the paint.
                    lcl_AdjustRectToPixelSize( aPaintRect, *(pSh->GetOut()) );
                }

                // maybe this can be put in the above scope. Since we are not sure, just leave it ATM
                pVout->SetOrgRect( aPaintRect );

                /// OD 29.08.2002 #102450#
                /// determine background color of page for <PaintLayer> method
                /// calls, paint <hell> or <heaven>
                const Color aPageBackgrdColor = pPage->GetDrawBackgrdColor();

                pPage->PaintBaBo( aPaintRect, pPage, sal_True );

                if ( pSh->Imp()->HasDrawView() )
                {
                    pLines->LockLines( sal_True );
                    // OD 29.08.2002 #102450# - add 3rd parameter
                    // OD 09.12.2002 #103045# - add 4th parameter for horizontal text direction.
                    const IDocumentDrawModelAccess* pIDDMA = pSh->getIDocumentDrawModelAccess();
                    pSh->Imp()->PaintLayer( pIDDMA->GetHellId(), pPrintData, aPaintRect,
                                            &aPageBackgrdColor, (pPage->IsRightToLeft() ? true : false) );
                    pLines->PaintLines( pSh->GetOut() );
                    pLines->LockLines( sal_False );
                }

                if( pSh->GetWin() )
                {
                    // OD 18.11.2002 #99672# - collect sub-lines
                    pPage->RefreshSubsidiary( aPaintRect );
                    // OD 18.11.2002 #99672# - paint special sub-lines
                    pSpecSubsLines->PaintSubsidiary( pSh->GetOut(), NULL );
                }

                pPage->Paint( aPaintRect );

                // OD 20.12.2002 #94627# - no paint of page border and shadow, if
                // writer is in place mode.
                if( pSh->GetWin() && pSh->GetDoc()->GetDocShell() &&
                    !pSh->GetDoc()->GetDocShell()->IsInPlaceActive() )
                {
                    // OD 12.02.2003 #i9719#, #105645# - use new method
                    // <SwPageFrm::PaintBorderAndShadow(..)>.
                    SwPageFrm::PaintBorderAndShadow( pPage->Frm(), pSh, bPaintRightShadow, bFullBottomShadow, bRightSidebar );
                    SwPageFrm::PaintNotesSidebar( pPage->Frm(), pSh, pPage->GetPhyPageNum(), bRightSidebar);
                }

                pLines->PaintLines( pSh->GetOut() );

                if ( pSh->Imp()->HasDrawView() )
                {
                    /// OD 29.08.2002 #102450# - add 3rd parameter
                    // OD 09.12.2002 #103045# - add 4th parameter for horizontal text direction.
                    pSh->Imp()->PaintLayer( pSh->GetDoc()->GetHeavenId(), pPrintData, aPaintRect,
                                            &aPageBackgrdColor,
                                            (pPage->IsRightToLeft() ? true : false) );
                }

                if ( bExtraData )
                    pPage->RefreshExtraData( aPaintRect );

                if ( pSh->GetWin() )
                {
                    pSubsLines->PaintSubsidiary( pSh->GetOut(), pLines );
                    DELETEZ( pSubsLines );
                    DELETEZ( pSpecSubsLines );
                }
                pVout->Leave();

                // #i68597#
                // needed to move grid painting inside Begin/EndDrawLayer bounds and to change
                // output rect for it accordingly
                if(bGridPainting)
                {
                    SdrPaintView* pPaintView = pSh->Imp()->GetDrawView();
                    SdrPageView* pPageView = pPaintView->GetSdrPageView();
                    pPageView->DrawPageViewGrid(*pSh->GetOut(), aPaintRect.SVRect(), SwViewOption::GetTextGridColor() );
                }

                // #i68597#
                // moved paint post-process for DrawingLayer overlay here, see above
                {
                    pSh->DLPostPaint2(true);
                }
            }
        }
        else if ( bBookMode && pSh->GetWin() && !pSh->GetDoc()->GetDocShell()->IsInPlaceActive() )
        {
            // paint empty page
            SwRect aPaintRect;
            SwRect aEmptyPageRect( pPage->Frm() );

            // code from vprint.cxx
            const SwPageFrm& rFormatPage = pPage->GetFormatPage();
            aEmptyPageRect.SSize() = rFormatPage.Frm().SSize();

            SwPageFrm::GetBorderAndShadowBoundRect( aEmptyPageRect, pSh, aPaintRect, bRightSidebar );
            aPaintRect._Intersection( aRect );

            if ( aRect.IsOver( aEmptyPageRect ) )
            {
                // #i75172# if called from ViewShell::ImplEndAction it sould no longer
                // really be used but handled by ViewShell::ImplEndAction already
                {
                    const Region aDLRegion(aPaintRect.SVRect());
                    pSh->DLPrePaint2(aDLRegion);
                }

                if( pSh->GetOut()->GetFillColor() != aGlobalRetoucheColor )
                    pSh->GetOut()->SetFillColor( aGlobalRetoucheColor );

                pSh->GetOut()->SetLineColor(); // OD 20.02.2003 #107369# - no line color
                // OD 20.02.2003 #107369# - use aligned page rectangle
                {
                    SwRect aTmpPageRect( aEmptyPageRect );
                    ::SwAlignRect( aTmpPageRect, pSh );
                    aEmptyPageRect = aTmpPageRect;
                }

                pSh->GetOut()->DrawRect( aEmptyPageRect.SVRect() );

                // paint empty page text
                const Font& rEmptyPageFont = SwPageFrm::GetEmptyPageFont();
                const Font aOldFont( pSh->GetOut()->GetFont() );

                pSh->GetOut()->SetFont( rEmptyPageFont );
                pSh->GetOut()->DrawText( aEmptyPageRect.SVRect(), SW_RESSTR( STR_EMPTYPAGE ),
                                    TEXT_DRAW_VCENTER |
                                    TEXT_DRAW_CENTER |
                                    TEXT_DRAW_CLIP );

                pSh->GetOut()->SetFont( aOldFont );
                // paint shadow and border for empty page
                // OD 19.02.2003 #107369# - use new method to paint page border and
                // shadow
                SwPageFrm::PaintBorderAndShadow( aEmptyPageRect, pSh, bPaintRightShadow, bFullBottomShadow, bRightSidebar );
                SwPageFrm::PaintNotesSidebar( aEmptyPageRect, pSh, pPage->GetPhyPageNum(), bRightSidebar);

                {
                    pSh->DLPostPaint2(true);
                }
            }
        }

        OSL_ENSURE( !pPage->GetNext() || pPage->GetNext()->IsPageFrm(),
                "Nachbar von Seite keine Seite." );
        pPage = (SwPageFrm*)pPage->GetNext();
    }

    DELETEZ( pLines );

    if ( bResetRootPaint )
        SwRootFrm::bInPaint = sal_False;
    if ( pStatics )
        delete pStatics;
    else
    {
        pProgress = 0;
        pGlobalShell = 0;
    }

    ((SwRootFrm*)this)->SetCallbackActionEnabled( bOldAction );
}

<<<<<<< HEAD
=======
#ifdef LONG_TABLE_HACK

/*************************************************************************
|*
|*  SwRootFrm::HackPrepareLongTblPaint()
|*
|*  Ersterstellung      MA 27. Sep. 96
|*  Letzte Aenderung    MA 18. Nov. 97
|*
|*************************************************************************/

void SwRootFrm::HackPrepareLongTblPaint( int nMode )
{
    switch ( nMode )
    {
        case HACK_TABLEMODE_INIT       : ASSERT( !pLines, "HackPrepare: already prepared" );
                                         pLines = new SwLineRects;
                                         ASSERT( !pGlobalShell, "old GlobalShell lost" );
                                         pGlobalShell = GetShell();
                                         bTableHack = sal_True;
                                         break;
        case HACK_TABLEMODE_LOCKLINES  : pLines->LockLines( sal_True ); break;
        case HACK_TABLEMODE_PAINTLINES : pLines->PaintLines( GetShell()->GetOut() );
                                         break;
        case HACK_TABLEMODE_UNLOCKLINES: pLines->LockLines( sal_False ); break;
        case HACK_TABLEMODE_EXIT       : pLines->PaintLines( GetShell()->GetOut() );
                                         DELETEZ( pLines );
                                         pGlobalShell = 0;
                                         bTableHack = sal_False;
                                         break;
    }
}

#endif


>>>>>>> 20529755
/*************************************************************************
|*
|*  SwLayoutFrm::Paint()
|*
|*************************************************************************/

void MA_FASTCALL lcl_EmergencyFormatFtnCont( SwFtnContFrm *pCont )
{
    //Es kann sein, dass der Cont vernichtet wird.
    SwCntntFrm *pCnt = pCont->ContainsCntnt();
    while ( pCnt && pCnt->IsInFtn() )
    {
        pCnt->Calc();
        pCnt = pCnt->GetNextCntntFrm();
    }
}

class SwShortCut
{
    SwRectDist fnCheck;
    long nLimit;
public:
    SwShortCut( const SwFrm& rFrm, const SwRect& rRect );
    sal_Bool Stop( const SwRect& rRect ) const
        { return (rRect.*fnCheck)( nLimit ) > 0; }
};

SwShortCut::SwShortCut( const SwFrm& rFrm, const SwRect& rRect )
{
    sal_Bool bVert = rFrm.IsVertical();
    sal_Bool bR2L = rFrm.IsRightToLeft();
    if( rFrm.IsNeighbourFrm() && bVert == bR2L )
    {
        if( bVert )
        {
            fnCheck = &SwRect::GetBottomDistance;
            nLimit = rRect.Top();
        }
        else
        {
            fnCheck = &SwRect::GetLeftDistance;
            nLimit = rRect.Left() + rRect.Width();
        }
    }
    else if( bVert == rFrm.IsNeighbourFrm() )
    {
        fnCheck = &SwRect::GetTopDistance;
        nLimit = rRect.Top() + rRect.Height();
    }
    else
    {
        //Badaa: 2008-04-18 * Support for Classical Mongolian Script (SCMS) joint with Jiayanmin
        if ( rFrm.IsVertLR() )
        {
               fnCheck = &SwRect::GetLeftDistance;
               nLimit = rRect.Right();
        }
        else
        {
            fnCheck = &SwRect::GetRightDistance;
            nLimit = rRect.Left();
        }
    }
}

void SwLayoutFrm::Paint(SwRect const& rRect, SwPrintData const*const) const
{
    ViewShell *pSh = GetShell();

    // --> FME 2004-06-24 #i16816# tagged pdf support
    Frm_Info aFrmInfo( *this );
    SwTaggedPDFHelper aTaggedPDFHelper( 0, &aFrmInfo, 0, *pSh->GetOut() );
    // <--

    const SwFrm *pFrm = Lower();
    if ( !pFrm )
        return;

    SwShortCut aShortCut( *pFrm, rRect );
    sal_Bool bCnt;
    if ( sal_True == (bCnt = pFrm->IsCntntFrm()) )
        pFrm->Calc();

    if ( pFrm->IsFtnContFrm() )
    {
        ::lcl_EmergencyFormatFtnCont( (SwFtnContFrm*)pFrm );
        pFrm = Lower();
    }

    const SwPageFrm *pPage = 0;
    const sal_Bool bWin   = pGlobalShell->GetWin() ? sal_True : sal_False;

    while ( IsAnLower( pFrm ) )
    {
        SwRect aPaintRect( pFrm->PaintArea() );
        if( aShortCut.Stop( aPaintRect ) )
            break;
        if ( bCnt && pProgress )
            pProgress->Reschedule();

        //Wenn ein Frm es explizit will muss retouchiert werden.
        //Erst die Retouche, denn selbige koennte die aligned'en Raender
        //plaetten.
        if ( pFrm->IsRetouche() )
        {
            if ( pFrm->IsRetoucheFrm() && bWin && !pFrm->GetNext() )
            {   if ( !pPage )
                    pPage = FindPageFrm();
               pFrm->Retouche( pPage, rRect );
            }
            pFrm->ResetRetouche();
        }

        if ( rRect.IsOver( aPaintRect ) )
        {
            if ( bCnt && pFrm->IsCompletePaint() &&
                 !rRect.IsInside( aPaintRect ) && GetpApp()->AnyInput( INPUT_KEYBOARD ) )
            {
                //fix(8104): Es kann vorkommen, dass die Verarbeitung nicht
                //vollstaendig war, aber trotzdem Teile des Absatzes gepaintet
                //werden. In der Folge werden dann evtl. wiederum andere Teile
                //des Absatzes garnicht mehr gepaintet. Einziger Ausweg scheint
                //hier ein Invalidieren der Windows zu sein.
                //Um es nicht alzu Heftig werden zu lassen versuche ich hier
                //das Rechteck zu begrenzen indem der gewuenschte Teil gepaintet
                //und nur die uebrigen Absatzanteile invalidiert werden.
                if ( aPaintRect.Left()  == rRect.Left() &&
                     aPaintRect.Right() == rRect.Right() )
                {
                    aPaintRect.Bottom( rRect.Top() - 1 );
                    if ( aPaintRect.Height() > 0 )
                        pGlobalShell->InvalidateWindows(aPaintRect);
                    aPaintRect.Top( rRect.Bottom() + 1 );
                    aPaintRect.Bottom( pFrm->Frm().Bottom() );
                    if ( aPaintRect.Height() > 0 )
                        pGlobalShell->InvalidateWindows(aPaintRect);
                    aPaintRect.Top( pFrm->Frm().Top() );
                    aPaintRect.Bottom( pFrm->Frm().Bottom() );
                }
                else
                {
                    pGlobalShell->InvalidateWindows( aPaintRect );
                    pFrm = pFrm->GetNext();
                    if ( pFrm && (sal_True == (bCnt = pFrm->IsCntntFrm())) )
                        pFrm->Calc();
                    continue;
                }
            }
            pFrm->ResetCompletePaint();
            aPaintRect._Intersection( rRect );

            pFrm->Paint( aPaintRect );

            if ( Lower() && Lower()->IsColumnFrm() )
            {
                //Ggf. die Spaltentrennlinien malen. Fuer den Seitenbody ist
                //nicht der Upper sondern die Seite Zustaendig.
                const SwFrmFmt *pFmt = GetUpper() && GetUpper()->IsPageFrm()
                                            ? GetUpper()->GetFmt()
                                            : GetFmt();
                const SwFmtCol &rCol = pFmt->GetCol();
                if ( rCol.GetLineAdj() != COLADJ_NONE )
                {
                    if ( !pPage )
                        pPage = pFrm->FindPageFrm();

                    PaintColLines( aPaintRect, rCol, pPage );
                }
            }
        }
        if ( !bCnt && pFrm->GetNext() && pFrm->GetNext()->IsFtnContFrm() )
            ::lcl_EmergencyFormatFtnCont( (SwFtnContFrm*)pFrm->GetNext() );

        pFrm = pFrm->GetNext();
        if ( pFrm && (sal_True == (bCnt = pFrm->IsCntntFrm())) )
            pFrm->Calc();
    }
}


/** FlyFrm::IsBackgroundTransparent - for feature #99657#

    OD 12.08.2002
    determines, if background of fly frame has to be drawn transparent
    declaration found in /core/inc/flyfrm.cxx
    OD 08.10.2002 #103898# - If the background of the fly frame itself is not
    transparent and the background is inherited from its parent/grandparent,
    the background brush, used for drawing, has to be investigated for transparency.

    @author OD

    @return true, if background is transparent drawn.
*/
sal_Bool SwFlyFrm::IsBackgroundTransparent() const
{
    sal_Bool bBackgroundTransparent = GetFmt()->IsBackgroundTransparent();
    if ( !bBackgroundTransparent &&
         static_cast<const SwFlyFrmFmt*>(GetFmt())->IsBackgroundBrushInherited() )
    {
        const SvxBrushItem* pBackgrdBrush = 0;
        const Color* pSectionTOXColor = 0;
        SwRect aDummyRect;
        if ( GetBackgroundBrush( pBackgrdBrush, pSectionTOXColor, aDummyRect, false) )
        {
            if ( pSectionTOXColor &&
                 (pSectionTOXColor->GetTransparency() != 0) &&
                 (pSectionTOXColor->GetColor() != COL_TRANSPARENT) )
            {
                bBackgroundTransparent = sal_True;
            }
            else if ( pBackgrdBrush )
            {
                if ( (pBackgrdBrush->GetColor().GetTransparency() != 0) &&
                     (pBackgrdBrush->GetColor() != COL_TRANSPARENT) )
                {
                    bBackgroundTransparent = sal_True;
                }
                else
                {
                    const GraphicObject *pTmpGrf =
                            static_cast<const GraphicObject*>(pBackgrdBrush->GetGraphicObject());
                    if ( (pTmpGrf) &&
                         (pTmpGrf->GetAttr().GetTransparency() != 0)
                       )
                    {
                        bBackgroundTransparent = sal_True;
                    }
                }
            }
        }
    }

    return bBackgroundTransparent;
};

/** FlyFrm::IsShadowTransparent - for feature #99657#

    OD 13.08.2002
    determine, if shadow color of fly frame has to be drawn transparent
    declaration found in /core/inc/flyfrm.cxx

    @author OD

    @return true, if shadow color is transparent.
*/
sal_Bool SwFlyFrm::IsShadowTransparent() const
{
    return GetFmt()->IsShadowTransparent();
};

/*************************************************************************
|*
|*  SwFlyFrm::IsPaint()
|*
|*************************************************************************/

sal_Bool SwFlyFrm::IsPaint( SdrObject *pObj, const ViewShell *pSh )
{
    SdrObjUserCall *pUserCall;

    if ( 0 == ( pUserCall = GetUserCall(pObj) ) )
        return sal_True;

    //Attributabhaengig nicht fuer Drucker oder PreView painten
    sal_Bool bPaint =  pFlyOnlyDraw ||
                       ((SwContact*)pUserCall)->GetFmt()->GetPrint().GetValue();
    if ( !bPaint )
        bPaint = pSh->GetWin() && !pSh->IsPreView();

    if ( bPaint )
    {
        //Das Paint kann evtl. von von uebergeordneten Flys verhindert werden.
        SwFrm *pAnch = 0;
        if ( pObj->ISA(SwVirtFlyDrawObj) )
        {
            SwFlyFrm *pFly = ((SwVirtFlyDrawObj*)pObj)->GetFlyFrm();
            if ( pFlyOnlyDraw && pFlyOnlyDraw == pFly )
                return sal_True;

            //Die Anzeige eines Zwischenstadiums vermeiden, Flys die nicht mit
            //der Seite auf der sie verankert sind ueberlappen werden auch
            //nicht gepaintet.
            //HACK: Ausnahme: Drucken von Rahmen in Tabellen, diese koennen
            //bei uebergrossen Tabellen (HTML) schon mal auserhalb der Seite
            //stehen.
            SwPageFrm *pPage = pFly->FindPageFrm();
            if ( pPage )
            {
                if ( pPage->Frm().IsOver( pFly->Frm() ) )
                    pAnch = pFly->AnchorFrm();
                else if ( bTableHack &&
                          pFly->Frm().Top() >= pFly->GetAnchorFrm()->Frm().Top() &&
                          pFly->Frm().Top() < pFly->GetAnchorFrm()->Frm().Bottom() &&
                          long(pSh->GetOut()) ==
                          long(pSh->getIDocumentDeviceAccess()->getPrinter( false ) ) )
                {
                    pAnch = pFly->AnchorFrm();
                }
            }

        }
        else
        {
            // OD 13.10.2003 #i19919# - consider 'virtual' drawing objects
            // OD 2004-03-29 #i26791#
            pAnch = ((SwDrawContact*)pUserCall)->GetAnchorFrm( pObj );
            if ( pAnch )
            {
                if ( !pAnch->GetValidPosFlag() )
                    pAnch = 0;
                else if ( long(pSh->GetOut()) == long(pSh->getIDocumentDeviceAccess()->getPrinter( false )))
                {
                    //HACK: fuer das Drucken muessen wir ein paar Objekte
                    //weglassen, da diese sonst doppelt gedruckt werden.
                    //Die Objekte sollen gedruckt werden, wenn der TableHack
                    //gerade greift. In der Folge duerfen sie nicht gedruckt werden
                    //wenn sie mit der Seite dran sind, ueber der sie von der
                    //Position her gerade schweben.
                    const SwPageFrm *pPage = pAnch->FindPageFrm();
                    if ( !bTableHack &&
                         !pPage->Frm().IsOver( pObj->GetCurrentBoundRect() ) )
                        pAnch = 0;
                }
            }
            else
            {
                // OD 02.07.2003 #108784# - debug assert
                if ( !pObj->ISA(SdrObjGroup) )
                {
                    OSL_ENSURE( false, "<SwFlyFrm::IsPaint(..)> - paint of drawing object without anchor frame!?" );
                }
            }
        }
        if ( pAnch )
        {
            if ( pAnch->IsInFly() )
                bPaint = SwFlyFrm::IsPaint( pAnch->FindFlyFrm()->GetVirtDrawObj(),
                                            pSh );
            else if ( pFlyOnlyDraw )
                bPaint = sal_False;
        }
        else
            bPaint = sal_False;
    }
    return bPaint;
}

/*************************************************************************
|*  SwCellFrm::Paint( const SwRect& ) const
|*************************************************************************/
void SwCellFrm::Paint(SwRect const& rRect, SwPrintData const*const) const
{
    if ( GetLayoutRowSpan() >= 1 )
        SwLayoutFrm::Paint( rRect );
}

/*************************************************************************
|*
|*  SwFlyFrm::Paint()
|*
|*************************************************************************/

//Weiter unten definiert
void MA_FASTCALL lcl_PaintLowerBorders( const SwLayoutFrm *pLay,
                               const SwRect &rRect, const SwPageFrm *pPage );

void SwFlyFrm::Paint(SwRect const& rRect, SwPrintData const*const) const
{
    //wegen der Ueberlappung von Rahmen und Zeichenobjekten muessen die
    //Flys ihre Umrandung (und die der Innenliegenden) direkt ausgeben.
    //z.B. #33066#
    pLines->LockLines(sal_True);

    SwRect aRect( rRect );
    aRect._Intersection( Frm() );

    OutputDevice* pOut = pGlobalShell->GetOut();
    pOut->Push( PUSH_CLIPREGION );
    pOut->SetClipRegion();
    const SwPageFrm* pPage = FindPageFrm();

    const SwNoTxtFrm *pNoTxt = Lower() && Lower()->IsNoTxtFrm()
                                                ? (SwNoTxtFrm*)Lower() : 0;

    bool bIsChart = false; //#i102950# don't paint additional borders for charts
    //check whether we have a chart
    if(pNoTxt)
    {
        const SwNoTxtNode* pNoTNd = dynamic_cast<const SwNoTxtNode*>(pNoTxt->GetNode());
        if( pNoTNd )
        {
            SwOLENode* pOLENd = const_cast<SwOLENode*>(pNoTNd->GetOLENode());
            if( pOLENd && ChartPrettyPainter::IsChart( pOLENd->GetOLEObj().GetObject() ) )
                bIsChart = true;
        }
    }

    {
        bool bContour = GetFmt()->GetSurround().IsContour();
        PolyPolygon aPoly;
        if ( bContour )
        {
            // OD 16.04.2003 #i13147# - add 2nd parameter with value <sal_True>
            // to indicate that method is called for paint in order to avoid
            // load of the intrinsic graphic.
            bContour = GetContour( aPoly, sal_True );
        }

        // --> OD 2005-06-08 #i47804# - distinguish complete background paint
        // and margin paint.
        // paint complete background for Writer text fly frames
        bool bPaintCompleteBack( !pNoTxt );
        // <--
        // paint complete background for transparent graphic and contour,
        // if own background color exists.
        const bool bIsGraphicTransparent = pNoTxt ? pNoTxt->IsTransparent() : false;
        if ( !bPaintCompleteBack &&
             ( bIsGraphicTransparent|| bContour ) )
        {
            const SvxBrushItem &rBack = GetFmt()->GetBackground();
            // OD 07.08.2002 #99657# #GetTransChg#
            //     to determine, if background has to be painted, by checking, if
            //     background color is not COL_TRANSPARENT ("no fill"/"auto fill")
            //     or a background graphic exists.
            bPaintCompleteBack = !(rBack.GetColor() == COL_TRANSPARENT) ||
                                 rBack.GetGraphicPos() != GPOS_NONE;
        }
        // paint of margin needed.
        const bool bPaintMarginOnly( !bPaintCompleteBack &&
                                     Prt().SSize() != Frm().SSize() );

        // --> OD 2005-06-08 #i47804# - paint background of parent fly frame
        // for transparent graphics in layer Hell, if parent fly frame isn't
        // in layer Hell. It's only painted the intersection between the
        // parent fly frame area and the paint area <aRect>
        const IDocumentDrawModelAccess* pIDDMA = GetFmt()->getIDocumentDrawModelAccess();

        if ( bIsGraphicTransparent &&
            GetVirtDrawObj()->GetLayer() == pIDDMA->GetHellId() &&
            GetAnchorFrm()->FindFlyFrm() )
        {
            const SwFlyFrm* pParentFlyFrm = GetAnchorFrm()->FindFlyFrm();
            if ( pParentFlyFrm->GetDrawObj()->GetLayer() !=
                                            pIDDMA->GetHellId() )
            {
                SwFlyFrm* pOldRet = pRetoucheFly2;
                pRetoucheFly2 = const_cast<SwFlyFrm*>(this);

                SwBorderAttrAccess aAccess( SwFrm::GetCache(), pParentFlyFrm );
                const SwBorderAttrs &rAttrs = *aAccess.Get();
                SwRect aPaintRect( aRect );
                aPaintRect._Intersection( pParentFlyFrm->Frm() );
                pParentFlyFrm->PaintBackground( aPaintRect, pPage, rAttrs, sal_False, sal_False );

                pRetoucheFly2 = pOldRet;
            }
        }

        if ( bPaintCompleteBack || bPaintMarginOnly )
        {
            //#24926# JP 01.02.96, PaintBaBo in teilen hier, damit PaintBorder
            //das orig. Rect bekommt, aber PaintBackground das begrenzte.

            // OD 2004-04-23 #116347#
            pOut->Push( PUSH_FILLCOLOR|PUSH_LINECOLOR );
            pOut->SetLineColor();

            pPage = FindPageFrm();

            SwBorderAttrAccess aAccess( SwFrm::GetCache(), (SwFrm*)this );
            const SwBorderAttrs &rAttrs = *aAccess.Get();

            // OD 06.08.2002 #99657# - paint border before painting background
            // paint border
            {
                SwRect aTmp( rRect );
                PaintBorder( aTmp, pPage, rAttrs );
            }

            // paint background
            {
                SwRegionRects aRegion( aRect );
                // --> OD 2007-12-13 #i80822#
                // suppress painting of background in printing area for
                // non-transparent graphics.
                if ( bPaintMarginOnly ||
                     ( pNoTxt && !bIsGraphicTransparent ) )
                // <--
                {
                    //Was wir eigentlich Painten wollen ist der schmale Streifen
                    //zwischen PrtArea und aeusserer Umrandung.
                    SwRect aTmp( Prt() ); aTmp += Frm().Pos();
                    aRegion -= aTmp;
                }
                if ( bContour )
                {
                    pOut->Push();
                    // --> OD 2007-12-13 #i80822#
                    // apply clip region under the same conditions, which are
                    // used in <SwNoTxtFrm::Paint(..)> to set the clip region
                    // for painting the graphic/OLE. Thus, the clip region is
                    // also applied for the PDF export.
                    ViewShell *pSh = GetShell();
                    if ( !pOut->GetConnectMetaFile() || !pSh->GetWin() )
                    // <--
                    {
                        pOut->SetClipRegion( aPoly );
                    }
                    for ( sal_uInt16 i = 0; i < aRegion.Count(); ++i )
                        PaintBackground( aRegion[i], pPage, rAttrs, sal_False, sal_True );
                    pOut->Pop();
                }
                else
                    for ( sal_uInt16 i = 0; i < aRegion.Count(); ++i )
                        PaintBackground( aRegion[i], pPage, rAttrs, sal_False, sal_True );
            }

            pOut->Pop();
        }
    }

    // OD 19.12.2002 #106318# - fly frame will paint it's subsidiary lines and
    // the subsidiary lines of its lowers on its own, due to overlapping with
    // other fly frames or other objects.
    if( pGlobalShell->GetWin()
        && !bIsChart ) //#i102950# don't paint additional borders for charts
    {
        bool bSubsLineRectsCreated;
        if ( pSubsLines )
        {
            // Lock already existing subsidiary lines
            pSubsLines->LockLines( sal_True );
            bSubsLineRectsCreated = false;
        }
        else
        {
            // create new subsidiardy lines
            pSubsLines = new SwSubsRects;
            bSubsLineRectsCreated = true;
        }

        bool bSpecSubsLineRectsCreated;
        if ( pSpecSubsLines )
        {
            // Lock already existing special subsidiary lines
            pSpecSubsLines->LockLines( sal_True );
            bSpecSubsLineRectsCreated = false;
        }
        else
        {
            // create new special subsidiardy lines
            pSpecSubsLines = new SwSubsRects;
            bSpecSubsLineRectsCreated = true;
        }
        // Add subsidiary lines of fly frame and its lowers
        RefreshLaySubsidiary( pPage, aRect );
        // paint subsidiary lines of fly frame and its lowers
        pSpecSubsLines->PaintSubsidiary( pOut, NULL );
        pSubsLines->PaintSubsidiary( pOut, pLines );
        if ( !bSubsLineRectsCreated )
            // unlock subsidiary lines
            pSubsLines->LockLines( sal_False );
        else
            // delete created subsidiary lines container
            DELETEZ( pSubsLines );

        if ( !bSpecSubsLineRectsCreated )
            // unlock special subsidiary lines
            pSpecSubsLines->LockLines( sal_False );
        else
        {
            // delete created special subsidiary lines container
            DELETEZ( pSpecSubsLines );
        }
    }

    SwLayoutFrm::Paint( aRect );

    Validate();

    // OD 19.12.2002 #106318# - first paint lines added by fly frame paint
    // and then unlock other lines.
    pLines->PaintLines( pOut );
    pLines->LockLines( sal_False );

    pOut->Pop();

    if ( pProgress && pNoTxt )
        pProgress->Reschedule();
}
/*************************************************************************
|*
|*    SwTabFrm::Paint()
|*
|*************************************************************************/

void SwTabFrm::Paint(SwRect const& rRect, SwPrintData const*const) const
{
    if ( pGlobalShell->GetViewOptions()->IsTable() )
    {
        // --> collapsing borders FME 2005-05-27 #i29550#
        if ( IsCollapsingBorders() )
        {
            SwBorderAttrAccess aAccess( SwFrm::GetCache(), (SwFrm*)this );
            const SwBorderAttrs &rAttrs = *aAccess.Get();

            // paint shadow
            if ( rAttrs.GetShadow().GetLocation() != SVX_SHADOW_NONE )
            {
                SwRect aRect;
                ::lcl_CalcBorderRect( aRect, this, rAttrs, sal_True );
                PaintShadow( rRect, aRect, rAttrs );
            }

            // paint lines
            SwTabFrmPainter aHelper( *this );
            aHelper.PaintLines( *pGlobalShell->GetOut(), rRect );
        }
        // <-- collapsing

        SwLayoutFrm::Paint( rRect );
    }
    // OD 10.01.2003 #i6467# - no light grey rectangle for page preview
    else if ( pGlobalShell->GetWin() && !pGlobalShell->IsPreView() )
    {
        // OD 10.01.2003 #i6467# - intersect output rectangle with table frame
        SwRect aTabRect( Prt() );
        aTabRect.Pos() += Frm().Pos();
        SwRect aTabOutRect( rRect );
        aTabOutRect.Intersection( aTabRect );
        pGlobalShell->GetViewOptions()->
                DrawRect( pGlobalShell->GetOut(), aTabOutRect, COL_LIGHTGRAY );
    }
    ((SwTabFrm*)this)->ResetComplete();
}

/*************************************************************************
|*
|*  SwFrm::PaintShadow()
|*
|*  Beschreibung        Malt einen Schatten wenns das FrmFormat fordert.
|*      Der Schatten wird immer an den auesseren Rand des OutRect gemalt.
|*      Das OutRect wird ggf. so verkleinert, dass auf diesem das
|*      malen der Umrandung stattfinden kann.
|*
|*************************************************************************/
/// OD 23.08.2002 #99657#
///     draw full shadow rectangle for frames with transparent drawn backgrounds.
void SwFrm::PaintShadow( const SwRect& rRect, SwRect& rOutRect,
                         const SwBorderAttrs &rAttrs ) const
{
    const SvxShadowItem &rShadow = rAttrs.GetShadow();
    const long nWidth  = ::lcl_AlignWidth ( rShadow.GetWidth() );
    const long nHeight = ::lcl_AlignHeight( rShadow.GetWidth() );

    SwRects aRegion( 2, 2 );
    SwRect aOut( rOutRect );

    const sal_Bool bCnt    = IsCntntFrm();
    const sal_Bool bTop    = !bCnt || rAttrs.GetTopLine  ( *(this) ) ? sal_True : sal_False;
    const sal_Bool bBottom = !bCnt || rAttrs.GetBottomLine( *(this) ) ? sal_True : sal_False;

    SvxShadowLocation eLoc = rShadow.GetLocation();

    SWRECTFN( this )
    if( IsVertical() )
    {
        switch( eLoc )
        {
            case SVX_SHADOW_BOTTOMRIGHT: eLoc = SVX_SHADOW_BOTTOMLEFT;  break;
            case SVX_SHADOW_TOPLEFT:     eLoc = SVX_SHADOW_TOPRIGHT;    break;
            case SVX_SHADOW_TOPRIGHT:    eLoc = SVX_SHADOW_BOTTOMRIGHT; break;
            case SVX_SHADOW_BOTTOMLEFT:  eLoc = SVX_SHADOW_TOPLEFT;     break;
            default: break;
        }
    }

    /// OD 23.08.2002 #99657# - determine, if full shadow rectangle have to
    ///     be drawn or only two shadow rectangles beside the frame.
    ///     draw full shadow rectangle, if frame background is drawn transparent.
    ///     Status Quo:
    ///         SwLayoutFrm can have transparent drawn backgrounds. Thus,
    ///         "asked" their frame format.
    sal_Bool bDrawFullShadowRectangle =
            ( IsLayoutFrm() &&
              (static_cast<const SwLayoutFrm*>(this))->GetFmt()->IsBackgroundTransparent()
            );
    switch ( eLoc )
    {
        case SVX_SHADOW_BOTTOMRIGHT:
            {
                if ( bDrawFullShadowRectangle )
                {
                    /// OD 06.08.2002 #99657# - draw full shadow rectangle
                    aOut.Top( aOut.Top() + nHeight );
                    aOut.Left( aOut.Left() + nWidth );
                    aRegion.Insert( aOut, aRegion.Count() );
                }
                else
                {
                    aOut.Top ( aOut.Bottom() - nHeight );
                    aOut.Left( aOut.Left()   + nWidth );
                    if ( bBottom )
                        aRegion.Insert( aOut, aRegion.Count() );
                    aOut.Left( aOut.Right()   - nWidth );
                    aOut.Top ( rOutRect.Top() + nHeight );
                    if ( bBottom )
                        aOut.Bottom( aOut.Bottom() - nHeight );
                    if ( bCnt && (!bTop || !bBottom) )
                        ::lcl_ExtendLeftAndRight( aOut, *(this), rAttrs, fnRect );
                    aRegion.Insert( aOut, aRegion.Count() );
                }

                rOutRect.Right ( rOutRect.Right() - nWidth );
                rOutRect.Bottom( rOutRect.Bottom()- nHeight );
            }
            break;
        case SVX_SHADOW_TOPLEFT:
            {
                if ( bDrawFullShadowRectangle )
                {
                    /// OD 06.08.2002 #99657# - draw full shadow rectangle
                    aOut.Bottom( aOut.Bottom() - nHeight );
                    aOut.Right( aOut.Right() - nWidth );
                    aRegion.Insert( aOut, aRegion.Count() );
                }
                else
                {
                    aOut.Bottom( aOut.Top()   + nHeight );
                    aOut.Right ( aOut.Right() - nWidth );
                    if ( bTop )
                        aRegion.Insert( aOut, aRegion.Count() );
                    aOut.Right ( aOut.Left() + nWidth );
                    aOut.Bottom( rOutRect.Bottom() - nHeight );
                    if ( bTop )
                        aOut.Top( aOut.Top() + nHeight );
                    if ( bCnt && (!bBottom || !bTop) )
                        ::lcl_ExtendLeftAndRight( aOut, *(this), rAttrs, fnRect );
                    aRegion.Insert( aOut, aRegion.Count() );
                }

                rOutRect.Left( rOutRect.Left() + nWidth );
                rOutRect.Top(  rOutRect.Top() + nHeight );
            }
            break;
        case SVX_SHADOW_TOPRIGHT:
            {
                if ( bDrawFullShadowRectangle )
                {
                    /// OD 06.08.2002 #99657# - draw full shadow rectangle
                    aOut.Bottom( aOut.Bottom() - nHeight);
                    aOut.Left( aOut.Left() + nWidth );
                    aRegion.Insert( aOut, aRegion.Count() );
                }
                else
                {
                    aOut.Bottom( aOut.Top() + nHeight );
                    aOut.Left (  aOut.Left()+ nWidth );
                    if ( bTop )
                        aRegion.Insert( aOut, aRegion.Count() );
                    aOut.Left  ( aOut.Right() - nWidth );
                    aOut.Bottom( rOutRect.Bottom() - nHeight );
                    if ( bTop )
                        aOut.Top( aOut.Top() + nHeight );
                    if ( bCnt && (!bBottom || bTop) )
                        ::lcl_ExtendLeftAndRight( aOut, *(this), rAttrs, fnRect );
                    aRegion.Insert( aOut, aRegion.Count() );
                }

                rOutRect.Right( rOutRect.Right() - nWidth );
                rOutRect.Top( rOutRect.Top() + nHeight );
            }
            break;
        case SVX_SHADOW_BOTTOMLEFT:
            {
                if ( bDrawFullShadowRectangle )
                {
                    /// OD 06.08.2002 #99657# - draw full shadow rectangle
                    aOut.Top( aOut.Top() + nHeight );
                    aOut.Right( aOut.Right() - nWidth );
                    aRegion.Insert( aOut, aRegion.Count() );
                }
                else
                {
                    aOut.Top  ( aOut.Bottom()- nHeight );
                    aOut.Right( aOut.Right() - nWidth );
                    if ( bBottom )
                        aRegion.Insert( aOut, aRegion.Count() );
                    aOut.Right( aOut.Left() + nWidth );
                    aOut.Top( rOutRect.Top() + nHeight );
                    if ( bBottom )
                        aOut.Bottom( aOut.Bottom() - nHeight );
                    if ( bCnt && (!bTop || !bBottom) )
                        ::lcl_ExtendLeftAndRight( aOut, *(this), rAttrs, fnRect );
                    aRegion.Insert( aOut, aRegion.Count() );
                }

                rOutRect.Left( rOutRect.Left() + nWidth );
                rOutRect.Bottom( rOutRect.Bottom() - nHeight );
            }
            break;
        default:
            OSL_ENSURE( !this, "new ShadowLocation() ?" );
            break;
    }

    OutputDevice *pOut = pGlobalShell->GetOut();

    sal_uLong nOldDrawMode = pOut->GetDrawMode();
    Color aShadowColor( rShadow.GetColor() );
    if( aRegion.Count() && pGlobalShell->GetWin() &&
        Application::GetSettings().GetStyleSettings().GetHighContrastMode() )
    {
        // Is heigh contrast mode, the output device has already set the
        // DRAWMODE_SETTINGSFILL flag. This causes the SetFillColor function
        // to ignore the setting of a new color. Therefore we have to reset
        // the drawing mode
        pOut->SetDrawMode( 0 );
        aShadowColor = SwViewOption::GetFontColor();
    }

    if ( pOut->GetFillColor() != aShadowColor )
        pOut->SetFillColor( aShadowColor );

    pOut->SetDrawMode( nOldDrawMode );

    for ( sal_uInt16 i = 0; i < aRegion.Count(); ++i )
    {
        SwRect &rOut = aRegion[i];
        aOut = rOut;
        // OD 30.09.2002 #103636# - no SwAlign of shadow rectangle
        // no alignment necessary, because (1) <rRect> is already aligned
        // and because (2) paint of border and background will occur later.
        // Thus, (1) assures that no conflicts with neighbour object will occure
        // and (2) assures that border and background is not affected by the
        // shadow paint.
        /*
        ::SwAlignRect( aOut, pGlobalShell );
        */
        if ( rRect.IsOver( aOut ) && aOut.Height() > 0 && aOut.Width() > 0 )
        {
            aOut._Intersection( rRect );
            pOut->DrawRect( aOut.SVRect() );
        }
    }
}

/*************************************************************************
|*
|*  SwFrm::PaintBorderLine()
|*
|*************************************************************************/

void SwFrm::PaintBorderLine( const SwRect& rRect,
                             const SwRect& rOutRect,
                             const SwPageFrm *pPage,
                             const Color *pColor,
                             const SvxBorderStyle nStyle ) const
{
    if ( !rOutRect.IsOver( rRect ) )
        return;

    SwRect aOut( rOutRect );
    aOut._Intersection( rRect );

    const SwTabFrm *pTab = IsCellFrm() ? FindTabFrm() : 0;
    sal_uInt8 nSubCol = ( IsCellFrm() || IsRowFrm() ) ? SUBCOL_TAB :
                   ( IsInSct() ? SUBCOL_SECT :
                   ( IsInFly() ? SUBCOL_FLY : SUBCOL_PAGE ) );
    if( pColor && pGlobalShell->GetWin() &&
        Application::GetSettings().GetStyleSettings().GetHighContrastMode() )
    {
        pColor = &SwViewOption::GetFontColor();
    }

    if ( pPage->GetSortedObjs() )
    {
        SwRegionRects aRegion( aOut, 4, 1 );
        ::lcl_SubtractFlys( this, pPage, aOut, aRegion );
<<<<<<< HEAD
        for ( USHORT i = 0; i < aRegion.Count(); ++i )
            pLines->AddLineRect( aRegion[i], pColor, nStyle, pTab, nSubCol );
=======
        for ( sal_uInt16 i = 0; i < aRegion.Count(); ++i )
            pLines->AddLineRect( aRegion[i], pColor, pTab, nSubCol );
>>>>>>> 20529755
    }
    else
        pLines->AddLineRect( aOut, pColor, nStyle, pTab, nSubCol );
}

/*************************************************************************
|*
|*  SwFrm::PaintBorderLines()
|*
|*  Beschreibung        Nur alle Linien einfach oder alle Linien doppelt!!!!
|*
|*************************************************************************/

// OD 29.04.2003 #107169# - method called for left and right border rectangles.
// For a printer output device perform adjustment for non-overlapping top and
// bottom border rectangles. Thus, add parameter <_bPrtOutputDev> to indicate
// printer output device.
// NOTE: For printer output device left/right border rectangle <_iorRect>
//       has to be already non-overlapping the outer top/bottom border rectangle.
void MA_FASTCALL lcl_SubTopBottom( SwRect&              _iorRect,
                                   const SvxBoxItem&    _rBox,
                                   const SwBorderAttrs& _rAttrs,
                                   const SwFrm&         _rFrm,
                                   const SwRectFn&      _rRectFn,
                                   const sal_Bool       _bPrtOutputDev )
{
    const sal_Bool bCnt = _rFrm.IsCntntFrm();
    if ( _rBox.GetTop() && _rBox.GetTop()->GetInWidth() &&
         ( !bCnt || _rAttrs.GetTopLine( _rFrm ) )
       )
    {
        // substract distance between outer and inner line.
        SwTwips nDist = ::lcl_MinHeightDist( _rBox.GetTop()->GetDistance() );
        // OD 19.05.2003 #109667# - non-overlapping border rectangles:
        // adjust x-/y-position, if inner top line is a hair line (width = 1)
        sal_Bool bIsInnerTopLineHairline = sal_False;
        if ( !_bPrtOutputDev )
        {
            // additionally substract width of top outer line
            // --> left/right inner/outer line doesn't overlap top outer line.
            nDist += ::lcl_AlignHeight( _rBox.GetTop()->GetOutWidth() );
        }
        else
        {
            // OD 29.04.2003 #107169# - additionally substract width of top inner line
            // --> left/right inner/outer line doesn't overlap top inner line.
            nDist += ::lcl_AlignHeight( _rBox.GetTop()->GetInWidth() );
            bIsInnerTopLineHairline = _rBox.GetTop()->GetInWidth() == 1;
        }
        (_iorRect.*_rRectFn->fnSubTop)( -nDist );
        // OD 19.05.2003 #109667# - adjust calculated border top, if inner top line
        // is a hair line
        if ( bIsInnerTopLineHairline )
        {
            if ( _rFrm.IsVertical() )
            {
                // right of border rectangle has to be checked and adjusted
                Point aCompPt( _iorRect.Right(), 0 );
                Point aRefPt( aCompPt.X() + 1, aCompPt.Y() );
                lcl_CompPxPosAndAdjustPos( *(pGlobalShell->GetOut()),
                                          aRefPt, aCompPt,
                                          sal_True, -1 );
                _iorRect.Right( aCompPt.X() );
            }
            else
            {
                // top of border rectangle has to be checked and adjusted
                Point aCompPt( 0, _iorRect.Top() );
                Point aRefPt( aCompPt.X(), aCompPt.Y() - 1 );
                lcl_CompPxPosAndAdjustPos( *(pGlobalShell->GetOut()),
                                          aRefPt, aCompPt,
                                          sal_False, +1 );
                _iorRect.Top( aCompPt.Y() );
            }
        }
    }

    if ( _rBox.GetBottom() && _rBox.GetBottom()->GetInWidth() &&
         ( !bCnt || _rAttrs.GetBottomLine( _rFrm ) )
       )
    {
        // substract distance between outer and inner line.
        SwTwips nDist = ::lcl_MinHeightDist( _rBox.GetBottom()->GetDistance() );
        // OD 19.05.2003 #109667# - non-overlapping border rectangles:
        // adjust x-/y-position, if inner bottom line is a hair line (width = 1)
        sal_Bool bIsInnerBottomLineHairline = sal_False;
        if ( !_bPrtOutputDev )
        {
            // additionally substract width of bottom outer line
            // --> left/right inner/outer line doesn't overlap bottom outer line.
            nDist += ::lcl_AlignHeight( _rBox.GetBottom()->GetOutWidth() );
        }
        else
        {
            // OD 29.04.2003 #107169# - additionally substract width of bottom inner line
            // --> left/right inner/outer line doesn't overlap bottom inner line.
            nDist += ::lcl_AlignHeight( _rBox.GetBottom()->GetInWidth() );
            bIsInnerBottomLineHairline = _rBox.GetBottom()->GetInWidth() == 1;
        }
        (_iorRect.*_rRectFn->fnAddBottom)( -nDist );
        // OD 19.05.2003 #109667# - adjust calculated border bottom, if inner
        // bottom line is a hair line.
        if ( bIsInnerBottomLineHairline )
        {
            if ( _rFrm.IsVertical() )
            {
                // left of border rectangle has to be checked and adjusted
                Point aCompPt( _iorRect.Left(), 0 );
                Point aRefPt( aCompPt.X() - 1, aCompPt.Y() );
                lcl_CompPxPosAndAdjustPos( *(pGlobalShell->GetOut()),
                                          aRefPt, aCompPt,
                                          sal_True, +1 );
                _iorRect.Left( aCompPt.X() );
            }
            else
            {
                // bottom of border rectangle has to be checked and adjusted
                Point aCompPt( 0, _iorRect.Bottom() );
                Point aRefPt( aCompPt.X(), aCompPt.Y() + 1 );
                lcl_CompPxPosAndAdjustPos( *(pGlobalShell->GetOut()),
                                          aRefPt, aCompPt,
                                          sal_False, -1 );
                _iorRect.Bottom( aCompPt.Y() );
            }
        }
    }
}

// method called for top and bottom border rectangles.
void MA_FASTCALL lcl_SubLeftRight( SwRect&           rRect,
                                   const SvxBoxItem& rBox,
                                   const SwRectFn&   rRectFn )
{
    if ( rBox.GetLeft() && rBox.GetLeft()->GetInWidth() )
    {
        const long nDist = ::lcl_MinWidthDist( rBox.GetLeft()->GetDistance() )
                           + ::lcl_AlignWidth( rBox.GetLeft()->GetOutWidth() );
        (rRect.*rRectFn->fnSubLeft)( -nDist );
    }

    if ( rBox.GetRight() && rBox.GetRight()->GetInWidth() )
    {
        const long nDist = ::lcl_MinWidthDist( rBox.GetRight()->GetDistance() )
                           + ::lcl_AlignWidth( rBox.GetRight()->GetOutWidth() );
        (rRect.*rRectFn->fnAddRight)( -nDist );
    }
}

// OD 19.05.2003 #109667# - merge <lcl_PaintLeftLine> and <lcl_PaintRightLine>
// into new method <lcl_PaintLeftRightLine(..)>
void lcl_PaintLeftRightLine( const sal_Bool         _bLeft,
                             const SwFrm&           _rFrm,
                             const SwPageFrm&       _rPage,
                             const SwRect&          _rOutRect,
                             const SwRect&          _rRect,
                             const SwBorderAttrs&   _rAttrs,
                             const SwRectFn&        _rRectFn )
{
    const SvxBoxItem& rBox = _rAttrs.GetBox();
    const sal_Bool bR2L = _rFrm.IsCellFrm() && _rFrm.IsRightToLeft();
    const SvxBorderLine* pLeftRightBorder = 0;
    if ( _bLeft )
    {
        pLeftRightBorder = bR2L ? rBox.GetRight() : rBox.GetLeft();
    }
    else
    {
        pLeftRightBorder = bR2L ? rBox.GetLeft() : rBox.GetRight();
    }
    // OD 06.05.2003 #107169# - init boolean indicating printer output device.
    const sal_Bool bPrtOutputDev =
            ( OUTDEV_PRINTER == pGlobalShell->GetOut()->GetOutDevType() );

    if ( !pLeftRightBorder )
    {
        return;
    }

    SwRect aRect( _rOutRect );
    if ( _bLeft )
    {
        (aRect.*_rRectFn->fnAddRight)( ::lcl_AlignWidth( pLeftRightBorder->GetOutWidth() ) -
                                       (aRect.*_rRectFn->fnGetWidth)() );
    }
    else
    {
        (aRect.*_rRectFn->fnSubLeft)( ::lcl_AlignWidth( pLeftRightBorder->GetOutWidth() ) -
                                      (aRect.*_rRectFn->fnGetWidth)() );
    }

    const sal_Bool bCnt = _rFrm.IsCntntFrm();

    if ( bCnt )
    {
        ::lcl_ExtendLeftAndRight( aRect, _rFrm, _rAttrs, _rRectFn );
    }

    // OD 06.05.2003 #107169# - adjustments for printer output device
    if ( bPrtOutputDev )
    {
        // substract width of outer top line.
        if ( rBox.GetTop() && (!bCnt || _rAttrs.GetTopLine( _rFrm )) )
        {
            long nDist = ::lcl_AlignHeight( rBox.GetTop()->GetOutWidth() );
            (aRect.*_rRectFn->fnSubTop)( -nDist );
            // OD 19.05.2003 #109667# - If outer top line is hair line, calculated
            // top has to be adjusted.
            if ( nDist == 1 )
            {
                if ( _rFrm.IsVertical() )
                {
                    // right of border rectangle has to be checked and adjusted
                    Point aCompPt( aRect.Right(), 0 );
                    Point aRefPt( aCompPt.X() + 1, aCompPt.Y() );
                    lcl_CompPxPosAndAdjustPos( *(pGlobalShell->GetOut()),
                                              aRefPt, aCompPt,
                                              sal_True, -1 );
                    aRect.Right( aCompPt.X() );
                }
                else
                {
                    // top of border rectangle has to be checked and adjusted
                    Point aCompPt( 0, aRect.Top() );
                    Point aRefPt( aCompPt.X(), aCompPt.Y() - 1 );
                    lcl_CompPxPosAndAdjustPos( *(pGlobalShell->GetOut()),
                                              aRefPt, aCompPt,
                                              sal_False, +1 );
                    aRect.Top( aCompPt.Y() );
                }
            }
        }
        // substract width of outer bottom line.
        if ( rBox.GetBottom() && (!bCnt || _rAttrs.GetBottomLine( _rFrm )) )
        {
            long nDist = ::lcl_AlignHeight( rBox.GetBottom()->GetOutWidth());
            (aRect.*_rRectFn->fnAddBottom)( -nDist );
            // OD 19.05.2003 #109667# - If outer bottom line is hair line, calculated
            // top has to be adjusted.
            if ( nDist == 1 )
            {
                if ( _rFrm.IsVertical() )
                {
                    // left of border rectangle has to be checked and adjusted
                    Point aCompPt( aRect.Left(), 0 );
                    Point aRefPt( aCompPt.X() - 1, aCompPt.Y() );
                    lcl_CompPxPosAndAdjustPos( *(pGlobalShell->GetOut()),
                                              aRefPt, aCompPt,
                                              sal_True, +1 );
                    aRect.Left( aCompPt.X() );
                }
                else
                {
                    // bottom of border rectangle has to be checked and adjusted
                    Point aCompPt( 0, aRect.Bottom() );
                    Point aRefPt( aCompPt.X(), aCompPt.Y() + 1 );
                    lcl_CompPxPosAndAdjustPos( *(pGlobalShell->GetOut()),
                                              aRefPt, aCompPt,
                                              sal_False, -1 );
                    aRect.Bottom( aCompPt.Y() );
                }
            }
        }
    }

    if ( !pLeftRightBorder->GetInWidth() )
    {
        // OD 06.05.2003 #107169# - add 6th parameter
        ::lcl_SubTopBottom( aRect, rBox, _rAttrs, _rFrm, _rRectFn, bPrtOutputDev );
    }

    // OD 29.04.2003 #107169# - paint SwAligned-rectangle
    {
        SwRect aPaintRect( aRect );
        ::SwAlignRect( aPaintRect, _rFrm.GetShell() );
        // if <SwAlignRect> reveals rectangle with no width, adjust rectangle
        // to the prior left postion with width of one twip.
        if ( (aPaintRect.*_rRectFn->fnGetWidth)() == 0 )
        {
            if ( _bLeft )
            {
                (aPaintRect.*_rRectFn->fnSetLeft)( (aRect.*_rRectFn->fnGetLeft)() );
                (aPaintRect.*_rRectFn->fnSetRight)( (aRect.*_rRectFn->fnGetLeft)() );
                (aPaintRect.*_rRectFn->fnAddRight)( 1 );
            }
            else
            {
                (aPaintRect.*_rRectFn->fnSetLeft)( (aRect.*_rRectFn->fnGetRight)() - 1 );
                (aPaintRect.*_rRectFn->fnSetRight)( (aRect.*_rRectFn->fnGetRight)() - 1 );
                (aPaintRect.*_rRectFn->fnAddRight)( 1 );
            }
        }
        _rFrm.PaintBorderLine( _rRect, aPaintRect, &_rPage, &pLeftRightBorder->GetColor(),
                pLeftRightBorder->GetStyle( ) );
    }

    if ( pLeftRightBorder->GetInWidth() )
    {
        const long nDist = ::lcl_MinWidthDist( pLeftRightBorder->GetDistance() );
        long nWidth = ::lcl_AlignWidth( pLeftRightBorder->GetInWidth() );
        if ( _bLeft )
        {
            (aRect.*_rRectFn->fnAddRight)( nDist + nWidth );
            (aRect.*_rRectFn->fnSubLeft)( nWidth - (aRect.*_rRectFn->fnGetWidth)() );
        }
        else
        {
            (aRect.*_rRectFn->fnSubLeft)( nDist + nWidth );
            (aRect.*_rRectFn->fnAddRight)( nWidth - (aRect.*_rRectFn->fnGetWidth)() );
        }
        // OD 06.05.2003 #107169# - add 6th parameter
        ::lcl_SubTopBottom( aRect, rBox, _rAttrs, _rFrm, _rRectFn, bPrtOutputDev );
        // OD 29.04.2003 #107169# - paint SwAligned-rectangle
        {
            SwRect aPaintRect( aRect );
            ::SwAlignRect( aPaintRect, _rFrm.GetShell() );
            // if <SwAlignRect> reveals rectangle with no width, adjust
            // rectangle to the prior left postion with width of one twip.
            if ( (aPaintRect.*_rRectFn->fnGetWidth)() == 0 )
            {
                if ( _bLeft )
                {
                    (aPaintRect.*_rRectFn->fnSetLeft)( (aRect.*_rRectFn->fnGetLeft)() );
                    (aPaintRect.*_rRectFn->fnSetRight)( (aRect.*_rRectFn->fnGetLeft)() );
                    (aPaintRect.*_rRectFn->fnAddRight)( 1 );
                }
                else
                {
                    (aPaintRect.*_rRectFn->fnSetLeft)( (aRect.*_rRectFn->fnGetRight)() - 1 );
                    (aPaintRect.*_rRectFn->fnSetRight)( (aRect.*_rRectFn->fnGetRight)() - 1 );
                    (aPaintRect.*_rRectFn->fnAddRight)( 1 );
                }
            }
            _rFrm.PaintBorderLine( _rRect, aPaintRect, &_rPage, &pLeftRightBorder->GetColor(),
                   SOLID );
        }
    }
}

// OD 19.05.2003 #109667# - merge <lcl_PaintTopLine> and <lcl_PaintBottomLine>
// into <lcl_PaintTopLine>
void lcl_PaintTopBottomLine( const sal_Bool         _bTop,
                             const SwFrm&           _rFrm,
                             const SwPageFrm&       _rPage,
                             const SwRect&          _rOutRect,
                             const SwRect&          _rRect,
                             const SwBorderAttrs&   _rAttrs,
                             const SwRectFn&        _rRectFn )
{
    const SvxBoxItem& rBox = _rAttrs.GetBox();
    const SvxBorderLine* pTopBottomBorder = 0;
    if ( _bTop )
    {
        pTopBottomBorder = rBox.GetTop();
    }
    else
    {
        pTopBottomBorder = rBox.GetBottom();
    }

    if ( !pTopBottomBorder )
    {
        return;
    }

    SwRect aRect( _rOutRect );
    if ( _bTop )
    {
        (aRect.*_rRectFn->fnAddBottom)( ::lcl_AlignHeight( pTopBottomBorder->GetOutWidth() ) -
                                        (aRect.*_rRectFn->fnGetHeight)() );
    }
    else
    {
        (aRect.*_rRectFn->fnSubTop)( ::lcl_AlignHeight( pTopBottomBorder->GetOutWidth() ) -
                                     (aRect.*_rRectFn->fnGetHeight)() );
    }

    // OD 29.04.2003 #107169# - paint SwAligned-rectangle
    {
        SwRect aPaintRect( aRect );
        ::SwAlignRect( aPaintRect, _rFrm.GetShell() );
        // if <SwAlignRect> reveals rectangle with no width, adjust rectangle
        // to the prior top postion with width of one twip.
        if ( (aPaintRect.*_rRectFn->fnGetHeight)() == 0 )
        {
            if ( _bTop )
            {
                (aPaintRect.*_rRectFn->fnSetTop)( (aRect.*_rRectFn->fnGetTop)() );
                (aPaintRect.*_rRectFn->fnSetBottom)( (aRect.*_rRectFn->fnGetTop)() );
                (aPaintRect.*_rRectFn->fnAddBottom)( 1 );
            }
            else
            {
                (aPaintRect.*_rRectFn->fnSetTop)( (aRect.*_rRectFn->fnGetBottom)() - 1 );
                (aPaintRect.*_rRectFn->fnSetBottom)( (aRect.*_rRectFn->fnGetBottom)() - 1 );
                (aPaintRect.*_rRectFn->fnAddBottom)( 1 );
            }
        }
        _rFrm.PaintBorderLine( _rRect, aPaintRect, &_rPage, &pTopBottomBorder->GetColor(),
               pTopBottomBorder->GetStyle( ) );
    }

    if ( pTopBottomBorder->GetInWidth() )
    {
        const long nDist = ::lcl_MinHeightDist( pTopBottomBorder->GetDistance() );
        const long nHeight = ::lcl_AlignHeight( pTopBottomBorder->GetInWidth() );
        if ( _bTop )
        {
            (aRect.*_rRectFn->fnAddBottom)( nDist + nHeight );
            (aRect.*_rRectFn->fnSubTop)( nHeight - (aRect.*_rRectFn->fnGetHeight)() );
        }
        else
        {
            (aRect.*_rRectFn->fnSubTop)( nDist + nHeight );
            (aRect.*_rRectFn->fnAddBottom)( nHeight -(aRect.*_rRectFn->fnGetHeight)() );
        }
        ::lcl_SubLeftRight( aRect, rBox, _rRectFn );
        // OD 29.04.2003 #107169# - paint SwAligned-rectangle
        {
            SwRect aPaintRect( aRect );
            ::SwAlignRect( aPaintRect, _rFrm.GetShell() );
            // if <SwAlignRect> reveals rectangle with no width, adjust
            // rectangle to the prior top postion with width of one twip.
            if ( (aPaintRect.*_rRectFn->fnGetHeight)() == 0 )
            {
                if ( _bTop )
                {
                    (aPaintRect.*_rRectFn->fnSetTop)( (aRect.*_rRectFn->fnGetTop)() );
                    (aPaintRect.*_rRectFn->fnSetBottom)( (aRect.*_rRectFn->fnGetTop)() );
                    (aPaintRect.*_rRectFn->fnAddBottom)( 1 );
                }
                else
                {
                    (aPaintRect.*_rRectFn->fnSetTop)( (aRect.*_rRectFn->fnGetBottom)() - 1 );
                    (aPaintRect.*_rRectFn->fnSetBottom)( (aRect.*_rRectFn->fnGetBottom)() - 1 );
                    (aPaintRect.*_rRectFn->fnAddBottom)( 1 );
                }
            }
            _rFrm.PaintBorderLine( _rRect, aPaintRect, &_rPage, &pTopBottomBorder->GetColor(),
                   SOLID );
        }
    }
}


/*************************************************************************
|*
|*  const SwFrm* lcl_HasNextCell( const SwFrm& rFrm )
|*
|* No comment. #i15844#
|*
|*************************************************************************/

const SwFrm* lcl_HasNextCell( const SwFrm& rFrm )
{
    OSL_ENSURE( rFrm.IsCellFrm(),
            "lcl_HasNextCell( const SwFrm& rFrm ) should be called with SwCellFrm" );

    const SwFrm* pTmpFrm = &rFrm;
    do
    {
        if ( pTmpFrm->GetNext() )
            return pTmpFrm->GetNext();

        pTmpFrm = pTmpFrm->GetUpper()->GetUpper();
    }
    while ( pTmpFrm->IsCellFrm() );

    return 0;
}


/*************************************************************************
|*
|*  SwFrm::PaintBorder()
|*
|*  Beschreibung        Malt Schatten und Umrandung
|*
|*************************************************************************/

/** local method to determine cell frame, from which the border attributes
    for paint of top/bottom border has to be used.

    OD 21.02.2003 #b4779636#, #107692#

    @author OD


    @param _pCellFrm
    input parameter - constant pointer to cell frame for which the cell frame
    for the border attributes has to be determined.

    @param _rCellBorderAttrs
    input parameter - constant reference to the border attributes of cell frame
    <_pCellFrm>.

    @param _bTop
    input parameter - boolean, that controls, if cell frame for top border or
    for bottom border has to be determined.

    @return constant pointer to cell frame, for which the border attributes has
    to be used
*/
const SwFrm* lcl_GetCellFrmForBorderAttrs( const SwFrm*         _pCellFrm,
                                           const SwBorderAttrs& _rCellBorderAttrs,
                                           const bool           _bTop )
{
    OSL_ENSURE( _pCellFrm, "No cell frame available, dying soon" );

    // determine, if cell frame is at bottom/top border of a table frame and
    // the table frame has/is a follow.
    const SwFrm* pTmpFrm = _pCellFrm;
    bool bCellAtBorder = true;
    bool bCellAtLeftBorder = !_pCellFrm->GetPrev();
    bool bCellAtRightBorder = !_pCellFrm->GetNext();
    while( !pTmpFrm->IsRowFrm() || !pTmpFrm->GetUpper()->IsTabFrm() )
    {
        pTmpFrm = pTmpFrm->GetUpper();
        if ( pTmpFrm->IsRowFrm() &&
             (_bTop ? pTmpFrm->GetPrev() : pTmpFrm->GetNext())
           )
        {
            bCellAtBorder = false;
        }
        if ( pTmpFrm->IsCellFrm() )
        {
            if ( pTmpFrm->GetPrev() )
            {
                bCellAtLeftBorder = false;
            }
            if ( pTmpFrm->GetNext() )
            {
                bCellAtRightBorder = false;
            }
        }
    }
    OSL_ENSURE( pTmpFrm && pTmpFrm->IsRowFrm(), "No RowFrm available" );

    const SwLayoutFrm* pParentRowFrm = static_cast<const SwLayoutFrm*>(pTmpFrm);
    const SwTabFrm* pParentTabFrm =
            static_cast<const SwTabFrm*>(pParentRowFrm->GetUpper());

    const bool bCellNeedsAttribute = bCellAtBorder &&
                                     ( _bTop ?
                                      // bCellInFirstRowWithMaster
                                       ( !pParentRowFrm->GetPrev() &&
                                         pParentTabFrm->IsFollow() &&
                                         0 == pParentTabFrm->GetTable()->GetRowsToRepeat() ) :
                                      // bCellInLastRowWithFollow
                                       ( !pParentRowFrm->GetNext() &&
                                         pParentTabFrm->GetFollow() )
                                     );

    const SwFrm* pRet = _pCellFrm;
    if ( bCellNeedsAttribute )
    {
        // determine, if cell frame has no borders inside the table.
        const SwFrm* pNextCell = 0;
        bool bNoBordersInside = false;

        if ( bCellAtLeftBorder && ( 0 != ( pNextCell = lcl_HasNextCell( *_pCellFrm ) ) ) )
        {
            SwBorderAttrAccess aAccess( SwFrm::GetCache(), pNextCell );
            const SwBorderAttrs &rBorderAttrs = *aAccess.Get();
            const SvxBoxItem& rBorderBox = rBorderAttrs.GetBox();
            bCellAtRightBorder = !lcl_HasNextCell( *pNextCell );
            bNoBordersInside =
                ( !rBorderBox.GetTop()    || !pParentRowFrm->GetPrev() ) &&
                  !rBorderBox.GetLeft() &&
                ( !rBorderBox.GetRight()  || bCellAtRightBorder ) &&
                ( !rBorderBox.GetBottom() || !pParentRowFrm->GetNext() );
        }
        else
        {
            const SvxBoxItem& rBorderBox = _rCellBorderAttrs.GetBox();
            bNoBordersInside =
                ( !rBorderBox.GetTop()    || !pParentRowFrm->GetPrev() ) &&
                ( !rBorderBox.GetLeft()   || bCellAtLeftBorder ) &&
                ( !rBorderBox.GetRight()  || bCellAtRightBorder ) &&
                ( !rBorderBox.GetBottom() || !pParentRowFrm->GetNext() );
        }

        if ( bNoBordersInside )
        {
            if ( _bTop && !_rCellBorderAttrs.GetBox().GetTop() )
            {
                // #b4779636#-hack:
                // Cell frame has no top border and no border inside the table, but
                // it is at the top border of a table frame, which is a follow.
                // Thus, use border attributes of cell frame in first row of complete table.
                // First, determine first table frame of complete table.
                SwTabFrm* pMasterTabFrm = pParentTabFrm->FindMaster( true );
                // determine first row of complete table.
                const SwFrm* pFirstRow = pMasterTabFrm->GetLower();
                // return first cell in first row
                SwFrm* pLowerCell = const_cast<SwFrm*>(pFirstRow->GetLower());
                while ( !pLowerCell->IsCellFrm() ||
                        ( pLowerCell->GetLower() && pLowerCell->GetLower()->IsRowFrm() )
                      )
                {
                    pLowerCell = pLowerCell->GetLower();
                }
                OSL_ENSURE( pLowerCell && pLowerCell->IsCellFrm(), "No CellFrm available" );
                pRet = pLowerCell;
            }
            else if ( !_bTop && !_rCellBorderAttrs.GetBox().GetBottom() )
            {
                // #b4779636#-hack:
                // Cell frame has no bottom border and no border inside the table,
                // but it is at the bottom border of a table frame, which has a follow.
                // Thus, use border attributes of cell frame in last row of complete table.
                // First, determine last table frame of complete table.
                SwTabFrm* pLastTabFrm = const_cast<SwTabFrm*>(pParentTabFrm->GetFollow());
                while ( pLastTabFrm->GetFollow() )
                {
                    pLastTabFrm = pLastTabFrm->GetFollow();
                }
                // determine last row of complete table.
                SwFrm* pLastRow = pLastTabFrm->GetLastLower();
                // return first bottom border cell in last row
                SwFrm* pLowerCell = const_cast<SwFrm*>(pLastRow->GetLower());
                while ( !pLowerCell->IsCellFrm() ||
                        ( pLowerCell->GetLower() && pLowerCell->GetLower()->IsRowFrm() )
                      )
                {
                    if ( pLowerCell->IsRowFrm() )
                    {
                        while ( pLowerCell->GetNext() )
                        {
                            pLowerCell = pLowerCell->GetNext();
                        }
                    }
                    pLowerCell = pLowerCell->GetLower();
                }
                OSL_ENSURE( pLowerCell && pLowerCell->IsCellFrm(), "No CellFrm available" );
                pRet = pLowerCell;
            }
        }
    }

    return pRet;
}

void SwFrm::PaintBorder( const SwRect& rRect, const SwPageFrm *pPage,
                         const SwBorderAttrs &rAttrs ) const
{
    //fuer (Row,Body,Ftn,Root,Column,NoTxt) gibt's hier nix zu tun
    if ( (GetType() & 0x90C5) )
        return;

    if ( (GetType() & 0x2000) &&    //Cell
         !pGlobalShell->GetViewOptions()->IsTable() )
        return;

    // --> collapsing borders FME 2005-05-27 #i29550#
    if ( IsTabFrm() || IsCellFrm() || IsRowFrm() )
    {
        const SwTabFrm* pTabFrm = FindTabFrm();
        if ( pTabFrm->IsCollapsingBorders() )
            return;

        if ( pTabFrm->GetTable()->IsNewModel() && ( !IsCellFrm() || IsCoveredCell() ) )
            return;
    }
    // <--

    const bool bLine = rAttrs.IsLine() ? true : false;
    const bool bShadow = rAttrs.GetShadow().GetLocation() != SVX_SHADOW_NONE;

    // OD 24.02.2003 #b4779636#, #107692# - flag to control,
    // if #b4779636#-hack has to be used.
    const bool bb4779636HackActive = true;
    // OD 21.02.2003 #b4779636#, #107692#
    const SwFrm* pCellFrmForBottomBorderAttrs = 0;
    const SwFrm* pCellFrmForTopBorderAttrs = 0;
    bool         bFoundCellForTopOrBorderAttrs = false;
    if ( bb4779636HackActive && IsCellFrm() )
    {
        pCellFrmForBottomBorderAttrs = lcl_GetCellFrmForBorderAttrs( this, rAttrs, false );
        if ( pCellFrmForBottomBorderAttrs != this )
            bFoundCellForTopOrBorderAttrs = true;
        pCellFrmForTopBorderAttrs = lcl_GetCellFrmForBorderAttrs( this, rAttrs, true );
        if ( pCellFrmForTopBorderAttrs != this )
            bFoundCellForTopOrBorderAttrs = true;
    }

    // OD 24.02.2003 #b4779636#, #107692# - add condition <bFoundCellForTopOrBorderAttrs>
    // for #b4779636#-hack
    if ( bLine || bShadow || bFoundCellForTopOrBorderAttrs )
    {
        //Wenn das Rechteck vollstandig innerhalb der PrtArea liegt,
        //so braucht kein Rand gepainted werden.
        //Fuer die PrtArea muss der Aligned'e Wert zugrunde gelegt werden,
        //anderfalls wuerden u.U. Teile nicht verarbeitet.
        SwRect aRect( Prt() );
        aRect += Frm().Pos();
        ::SwAlignRect( aRect, pGlobalShell );
        // OD 27.09.2002 #103636# - new local boolean variable in order to
        // suspend border paint under special cases - see below.
        // NOTE: This is a fix for the implementation of feature #99657#.
        bool bDrawOnlyShadowForTransparentFrame = false;
        if ( aRect.IsInside( rRect ) )
        {
            // OD 27.09.2002 #103636# - paint shadow, if background is transparent.
            // Because of introduced transparent background for fly frame #99657#,
            // the shadow have to be drawn if the background is transparent,
            // in spite the fact that the paint rectangle <rRect> lies fully
            // in the printing area.
            // NOTE to chosen solution:
            //     On transparent background, continue processing, but suspend
            //     drawing of border by setting <bDrawOnlyShadowForTransparentFrame>
            //     to true.
            if ( IsLayoutFrm() &&
                 static_cast<const SwLayoutFrm*>(this)->GetFmt()->IsBackgroundTransparent() )
            {
                 bDrawOnlyShadowForTransparentFrame = true;
            }
            else
            {
                return;
            }
        }

        if ( !pPage )
            pPage = FindPageFrm();

        ::lcl_CalcBorderRect( aRect, this, rAttrs, sal_True );
        rAttrs.SetGetCacheLine( sal_True );
        if ( bShadow )
            PaintShadow( rRect, aRect, rAttrs );
        // OD 27.09.2002 #103636# - suspend drawing of border
        // add condition < NOT bDrawOnlyShadowForTransparentFrame > - see above
        // OD 24.02.2003 #b4779636#, #107692# - add condition <bFoundCellForTopOrBorderAttrs>
        // for #b4779636#-hack.
        if ( ( bLine || bFoundCellForTopOrBorderAttrs ) &&
             !bDrawOnlyShadowForTransparentFrame )
        {
            const SwFrm* pDirRefFrm = IsCellFrm() ? FindTabFrm() : this;
            SWRECTFN( pDirRefFrm )
            ::lcl_PaintLeftRightLine ( sal_True, *(this), *(pPage), aRect, rRect, rAttrs, fnRect );
            ::lcl_PaintLeftRightLine ( sal_False, *(this), *(pPage), aRect, rRect, rAttrs, fnRect );
            if ( !IsCntntFrm() || rAttrs.GetTopLine( *(this) ) )
            {
                // OD 21.02.2003 #b4779636#, #107692# -
                // #b4779636#-hack: If another cell frame for top border
                // paint is found, paint its top border.
                if ( IsCellFrm() && pCellFrmForTopBorderAttrs != this )
                {
                    SwBorderAttrAccess aAccess( SwFrm::GetCache(),
                                                pCellFrmForTopBorderAttrs );
                    const SwBorderAttrs &rTopAttrs = *aAccess.Get();
                    ::lcl_PaintTopBottomLine( sal_True, *(this), *(pPage), aRect, rRect, rTopAttrs, fnRect );
                }
                else
                {
                    ::lcl_PaintTopBottomLine( sal_True, *(this), *(pPage), aRect, rRect, rAttrs, fnRect );
                }
            }
            if ( !IsCntntFrm() || rAttrs.GetBottomLine( *(this) ) )
            {
                // OD 21.02.2003 #b4779636#, #107692# -
                // #b4779636#-hack: If another cell frame for bottom border
                // paint is found, paint its bottom border.
                if ( IsCellFrm() && pCellFrmForBottomBorderAttrs != this )
                {
                    SwBorderAttrAccess aAccess( SwFrm::GetCache(),
                                                pCellFrmForBottomBorderAttrs );
                    const SwBorderAttrs &rBottomAttrs = *aAccess.Get();
                    ::lcl_PaintTopBottomLine(sal_False, *(this), *(pPage), aRect, rRect, rBottomAttrs, fnRect);
                }
                else
                {
                    ::lcl_PaintTopBottomLine(sal_False, *(this), *(pPage), aRect, rRect, rAttrs, fnRect);
                }
            }
        }
        rAttrs.SetGetCacheLine( sal_False );
    }
}
/*************************************************************************
|*
|*  SwFtnContFrm::PaintBorder()
|*
|*  Beschreibung        Spezialimplementierung wg. der Fussnotenlinie.
|*      Derzeit braucht nur der obere Rand beruecksichtigt werden.
|*      Auf andere Linien und Schatten wird verzichtet.
|*
|*************************************************************************/

void SwFtnContFrm::PaintBorder( const SwRect& rRect, const SwPageFrm *pPage,
                                const SwBorderAttrs & ) const
{
    //Wenn das Rechteck vollstandig innerhalb der PrtArea liegt, so gibt es
    //keinen Rand zu painten.
    SwRect aRect( Prt() );
    aRect.Pos() += Frm().Pos();
    if ( !aRect.IsInside( rRect ) )
        PaintLine( rRect, pPage );
}
/*************************************************************************
|*
|*  SwFtnContFrm::PaintLine()
|*
|*  Beschreibung        Fussnotenline malen.
|*
|*************************************************************************/

void SwFtnContFrm::PaintLine( const SwRect& rRect,
                              const SwPageFrm *pPage ) const
{
    //Laenge der Linie ergibt sich aus der prozentualen Angabe am PageDesc.
    //Die Position ist ebenfalls am PageDesc angegeben.
    //Der Pen steht direkt im PageDesc.

    if ( !pPage )
        pPage = FindPageFrm();
    const SwPageFtnInfo &rInf = pPage->GetPageDesc()->GetFtnInfo();

    SWRECTFN( this )
    SwTwips nPrtWidth = (Prt().*fnRect->fnGetWidth)();
    Fraction aFract( nPrtWidth, 1 );
    const SwTwips nWidth = (long)(aFract *= rInf.GetWidth());

    SwTwips nX = (this->*fnRect->fnGetPrtLeft)();
    switch ( rInf.GetAdj() )
    {
        case FTNADJ_CENTER:
            nX += nPrtWidth/2 - nWidth/2; break;
        case FTNADJ_RIGHT:
            nX += nPrtWidth - nWidth; break;
        case FTNADJ_LEFT:
            /* do nothing */; break;
        default:
            OSL_ENSURE( !this, "Neues Adjustment fuer Fussnotenlinie?" );
    }
    SwTwips nLineWidth = rInf.GetLineWidth();
    const SwRect aLineRect = bVert ?
        SwRect( Point(Frm().Left()+Frm().Width()-rInf.GetTopDist()-nLineWidth,
                      nX), Size( nLineWidth, nWidth ) )
            : SwRect( Point( nX, Frm().Pos().Y() + rInf.GetTopDist() ),
                            Size( nWidth, rInf.GetLineWidth()));
    if ( aLineRect.HasArea() )
        PaintBorderLine( rRect, aLineRect , pPage, &rInf.GetLineColor() );
}

/*************************************************************************
|*
|*  SwLayoutFrm::PaintColLines()
|*
|*  Beschreibung        Painted die Trennlinien fuer die innenliegenden
|*                      Spalten.
|*
|*************************************************************************/

void SwLayoutFrm::PaintColLines( const SwRect &rRect, const SwFmtCol &rFmtCol,
                                 const SwPageFrm *pPage ) const
{
    const SwFrm *pCol = Lower();
    if ( !pCol || !pCol->IsColumnFrm() )
        return;
    //Badaa: 2008-04-18 * Support for Classical Mongolian Script (SCMS) joint with Jiayanmin
    SwRectFn fnRect = pCol->IsVertical() ? ( pCol->IsVertLR() ? fnRectVertL2R : fnRectVert ) : fnRectHori;

    SwRect aLineRect = Prt();
    aLineRect += Frm().Pos();

    SwTwips nTop = ((aLineRect.*fnRect->fnGetHeight)()*rFmtCol.GetLineHeight())
                   / 100 - (aLineRect.*fnRect->fnGetHeight)();
    SwTwips nBottom = 0;

    switch ( rFmtCol.GetLineAdj() )
    {
        case COLADJ_CENTER:
            nBottom = nTop / 2; nTop -= nBottom; break;
        case COLADJ_TOP:
            nBottom = nTop; nTop = 0; break;
        case COLADJ_BOTTOM:
            break;
        default:
            OSL_ENSURE( !this, "Neues Adjustment fuer Spaltenlinie?" );
    }

    if( nTop )
        (aLineRect.*fnRect->fnSubTop)( nTop );
    if( nBottom )
        (aLineRect.*fnRect->fnAddBottom)( nBottom );

    SwTwips nPenHalf = rFmtCol.GetLineWidth();
    (aLineRect.*fnRect->fnSetWidth)( nPenHalf );
    nPenHalf /= 2;

    //Damit uns nichts verlorengeht muessen wir hier etwas grosszuegiger sein.
    SwRect aRect( rRect );
    (aRect.*fnRect->fnSubLeft)( nPenHalf + nPixelSzW );
    (aRect.*fnRect->fnAddRight)( nPenHalf + nPixelSzW );
    SwRectGet fnGetX = IsRightToLeft() ? fnRect->fnGetLeft : fnRect->fnGetRight;
    while ( pCol->GetNext() )
    {
        (aLineRect.*fnRect->fnSetPosX)
            ( (pCol->Frm().*fnGetX)() - nPenHalf );
        if ( aRect.IsOver( aLineRect ) )
            PaintBorderLine( aRect, aLineRect , pPage, &rFmtCol.GetLineColor() );
        pCol = pCol->GetNext();
    }
}

void SwPageFrm::PaintGrid( OutputDevice* pOut, SwRect &rRect ) const
{
    if( !bHasGrid || pRetoucheFly || pRetoucheFly2 )
        return;
    GETGRID( this )
    if( pGrid && ( OUTDEV_PRINTER != pOut->GetOutDevType() ?
        pGrid->GetDisplayGrid() : pGrid->GetPrintGrid() ) )
    {
        const SwLayoutFrm* pBody = FindBodyCont();
        if( pBody )
        {
            SwRect aGrid( pBody->Prt() );
            aGrid += pBody->Frm().Pos();

            SwRect aInter( aGrid );
            aInter.Intersection( rRect );
            if( aInter.HasArea() )
            {
                sal_Bool bGrid = pGrid->GetRubyTextBelow();
                sal_Bool bCell = GRID_LINES_CHARS == pGrid->GetGridType();
                long nGrid = pGrid->GetBaseHeight();
                const SwDoc* pDoc = GetFmt()->GetDoc();
                long nGridWidth = GETGRIDWIDTH(pGrid,pDoc); //for textgrid refactor
                long nRuby = pGrid->GetRubyHeight();
                long nSum = nGrid + nRuby;
                const Color *pCol = &pGrid->GetColor();

                SwTwips nRight = aInter.Left() + aInter.Width();
                SwTwips nBottom = aInter.Top() + aInter.Height();
                if( IsVertical() )
                {
                    SwTwips nOrig = aGrid.Left() + aGrid.Width();
                    SwTwips nY = nOrig + nSum *
                                 ( ( nOrig - aInter.Left() ) / nSum );
                    SwRect aTmp( Point( nY, aInter.Top() ),
                                Size( 1, aInter.Height() ) );
                    SwTwips nX = aGrid.Top() + nGrid *
                                ( ( aInter.Top() - aGrid.Top() )/ nGrid );
                    if( nX < aInter.Top() )
                        nX += nGrid;
                    SwTwips nGridBottom = aGrid.Top() + aGrid.Height();
                    sal_Bool bLeft = aGrid.Top() >= aInter.Top();
                    sal_Bool bRight = nGridBottom <= nBottom;
                    sal_Bool bBorder = bLeft || bRight;
                    while( nY > nRight )
                    {
                        aTmp.Pos().X() = nY;
                        if( bGrid )
                        {
                            nY -= nGrid;
                            SwTwips nPosY = Max( aInter.Left(), nY );
                            SwTwips nHeight = Min(nRight, aTmp.Pos().X())-nPosY;
                            if( nHeight > 0 )
                            {
                                if( bCell )
                                {
                                    SwRect aVert( Point( nPosY, nX ),
                                                Size( nHeight, 1 ) );
                                    while( aVert.Top() <= nBottom )
                                    {
                                        PaintBorderLine(rRect,aVert,this,pCol);
                                        aVert.Pos().Y() += nGrid;
                                    }
                                }
                                else if( bBorder )
                                {
                                    SwRect aVert( Point( nPosY, aGrid.Top() ),
                                                  Size( nHeight, 1 ) );
                                    if( bLeft )
                                        PaintBorderLine(rRect,aVert,this,pCol);
                                    if( bRight )
                                    {
                                        aVert.Pos().Y() = nGridBottom;
                                        PaintBorderLine(rRect,aVert,this,pCol);
                                    }
                                }
                            }
                        }
                        else
                        {
                            nY -= nRuby;
                            if( bBorder )
                            {
                                SwTwips nPos = Max( aInter.Left(), nY );
                                SwTwips nW = Min(nRight, aTmp.Pos().X()) - nPos;
                                SwRect aVert( Point( nPos, aGrid.Top() ),
                                              Size( nW, 1 ) );
                                if( nW > 0 )
                                {
                                    if( bLeft )
                                        PaintBorderLine(rRect,aVert,this,pCol);
                                    if( bRight )
                                    {
                                        aVert.Pos().Y() = nGridBottom;
                                        PaintBorderLine(rRect,aVert,this,pCol);
                                    }
                                }
                            }
                        }
                        bGrid = !bGrid;
                    }
                    while( nY >= aInter.Left() )
                    {
                        aTmp.Pos().X() = nY;
                        PaintBorderLine( rRect, aTmp, this, pCol);
                        if( bGrid )
                        {
                            nY -= nGrid;
                            SwTwips nHeight = aTmp.Pos().X()
                                              - Max(aInter.Left(), nY );
                            if( nHeight > 0 )
                            {
                                if( bCell )
                                {
                                    SwRect aVert( Point(aTmp.Pos().X()-nHeight,
                                                  nX ), Size( nHeight, 1 ) );
                                    while( aVert.Top() <= nBottom )
                                    {
                                        PaintBorderLine(rRect,aVert,this,pCol);
                                        aVert.Pos().Y() += nGrid;
                                    }
                                }
                                else if( bBorder )
                                {
                                    SwRect aVert( Point(aTmp.Pos().X()-nHeight,
                                            aGrid.Top() ), Size( nHeight, 1 ) );
                                    if( bLeft )
                                        PaintBorderLine(rRect,aVert,this,pCol);
                                    if( bRight )
                                    {
                                        aVert.Pos().Y() = nGridBottom;
                                        PaintBorderLine(rRect,aVert,this,pCol);
                                    }
                                }
                            }
                        }
                        else
                        {
                            nY -= nRuby;
                            if( bBorder )
                            {
                                SwTwips nPos = Max( aInter.Left(), nY );
                                SwTwips nW = Min(nRight, aTmp.Pos().X()) - nPos;
                                SwRect aVert( Point( nPos, aGrid.Top() ),
                                              Size( nW, 1 ) );
                                if( nW > 0 )
                                {
                                    if( bLeft )
                                        PaintBorderLine(rRect,aVert,this,pCol);
                                    if( bRight )
                                    {
                                        aVert.Pos().Y() = nGridBottom;
                                        PaintBorderLine(rRect,aVert,this,pCol);
                                    }
                                }
                            }
                        }
                        bGrid = !bGrid;
                    }
                }
                else
                {
                    SwTwips nOrig = aGrid.Top();
                    SwTwips nY = nOrig + nSum *( (aInter.Top()-nOrig)/nSum );
                    SwRect aTmp( Point( aInter.Left(), nY ),
                                Size( aInter.Width(), 1 ) );
                    //for textgrid refactor
                    SwTwips nX = aGrid.Left() + nGridWidth *
                        ( ( aInter.Left() - aGrid.Left() )/ nGridWidth );
                    if( nX < aInter.Left() )
                        nX += nGridWidth;
                    SwTwips nGridRight = aGrid.Left() + aGrid.Width();
                    sal_Bool bLeft = aGrid.Left() >= aInter.Left();
                    sal_Bool bRight = nGridRight <= nRight;
                    sal_Bool bBorder = bLeft || bRight;
                    while( nY < aInter.Top() )
                    {
                        aTmp.Pos().Y() = nY;
                        if( bGrid )
                        {
                            nY += nGrid;
                            SwTwips nPosY = Max( aInter.Top(), aTmp.Pos().Y() );
                            SwTwips nHeight = Min(nBottom, nY ) - nPosY;
                            if( nHeight )
                            {
                                if( bCell )
                                {
                                    SwRect aVert( Point( nX, nPosY ),
                                                Size( 1, nHeight ) );
                                    while( aVert.Left() <= nRight )
                                    {
                                        PaintBorderLine(rRect,aVert,this,pCol);
                                        aVert.Pos().X() += nGridWidth;  //for textgrid refactor
                                    }
                                }
                                else if ( bBorder )
                                {
                                    SwRect aVert( Point( aGrid.Left(), nPosY ),
                                                Size( 1, nHeight ) );
                                    if( bLeft )
                                        PaintBorderLine(rRect,aVert,this,pCol);
                                    if( bRight )
                                    {
                                        aVert.Pos().X() = nGridRight;
                                        PaintBorderLine(rRect,aVert,this,pCol);
                                    }
                                }
                            }
                        }
                        else
                        {
                            nY += nRuby;
                            if( bBorder )
                            {
                                SwTwips nPos = Max(aInter.Top(),aTmp.Pos().Y());
                                SwTwips nH = Min( nBottom, nY ) - nPos;
                                SwRect aVert( Point( aGrid.Left(), nPos ),
                                            Size( 1, nH ) );
                                if( nH > 0 )
                                {
                                    if( bLeft )
                                        PaintBorderLine(rRect,aVert,this,pCol);
                                    if( bRight )
                                    {
                                        aVert.Pos().X() = nGridRight;
                                        PaintBorderLine(rRect,aVert,this,pCol);
                                    }
                                }
                            }
                        }
                        bGrid = !bGrid;
                    }
                    while( nY <= nBottom )
                    {
                        aTmp.Pos().Y() = nY;
                        PaintBorderLine( rRect, aTmp, this, pCol);
                        if( bGrid )
                        {
                            nY += nGrid;
                            SwTwips nHeight = Min(nBottom, nY) - aTmp.Pos().Y();
                            if( nHeight )
                            {
                                if( bCell )
                                {
                                    SwRect aVert( Point( nX, aTmp.Pos().Y() ),
                                                Size( 1, nHeight ) );
                                    while( aVert.Left() <= nRight )
                                    {
                                        PaintBorderLine( rRect, aVert, this, pCol);
                                        aVert.Pos().X() += nGridWidth;  //for textgrid refactor
                                    }
                                }
                                else if( bBorder )
                                {
                                    SwRect aVert( Point( aGrid.Left(),
                                        aTmp.Pos().Y() ), Size( 1, nHeight ) );
                                    if( bLeft )
                                        PaintBorderLine(rRect,aVert,this,pCol);
                                    if( bRight )
                                    {
                                        aVert.Pos().X() = nGridRight;
                                        PaintBorderLine(rRect,aVert,this,pCol);
                                    }
                                }
                            }
                        }
                        else
                        {
                            nY += nRuby;
                            if( bBorder )
                            {
                                SwTwips nPos = Max(aInter.Top(),aTmp.Pos().Y());
                                SwTwips nH = Min( nBottom, nY ) - nPos;
                                SwRect aVert( Point( aGrid.Left(), nPos ),
                                            Size( 1, nH ) );
                                if( nH > 0 )
                                {
                                    if( bLeft )
                                        PaintBorderLine(rRect,aVert,this,pCol);
                                    if( bRight )
                                    {
                                        aVert.Pos().X() = nGridRight;
                                        PaintBorderLine(rRect,aVert,this,pCol);
                                    }
                                }
                            }
                        }
                        bGrid = !bGrid;
                    }
                }
            }
        }
    }
}

/** paint margin area of a page

    OD 20.11.2002 for #104598#:
    implement paint of margin area; margin area will be painted for a
    view shell with a window and if the document is not in online layout.

    @author OD

    @param _rOutputRect
    input parameter - constant instance reference of the rectangle, for
    which an output has to be generated.

    @param _pViewShell
    input parameter - instance of the view shell, on which the output
    has to be generated.
*/
void SwPageFrm::PaintMarginArea( const SwRect& _rOutputRect,
                                 ViewShell* _pViewShell ) const
{
    if (  _pViewShell->GetWin() &&
         !_pViewShell->getIDocumentSettingAccess()->get(IDocumentSettingAccess::BROWSE_MODE) )
    {
        SwRect aPgPrtRect( Prt() );
        aPgPrtRect.Pos() += Frm().Pos();
        if ( !aPgPrtRect.IsInside( _rOutputRect ) )
        {
            SwRect aPgRect = Frm();
            aPgRect._Intersection( _rOutputRect );
            if(aPgRect.Height() < 0 || aPgRect.Width() <= 0)    // No intersection
                return;
            SwRegionRects aPgRegion( aPgRect );
            aPgRegion -= aPgPrtRect;
            const SwPageFrm* pPage = static_cast<const SwPageFrm*>(this);
            if ( pPage->GetSortedObjs() )
                ::lcl_SubtractFlys( this, pPage, aPgRect, aPgRegion );
            if ( aPgRegion.Count() )
            {
                OutputDevice *pOut = _pViewShell->GetOut();
                if ( pOut->GetFillColor() != aGlobalRetoucheColor )
                    pOut->SetFillColor( aGlobalRetoucheColor );
                for ( sal_uInt16 i = 0; i < aPgRegion.Count(); ++i )
                {
                    if ( 1 < aPgRegion.Count() )
                    {
                        ::SwAlignRect( aPgRegion[i], pGlobalShell );
                        if( !aPgRegion[i].HasArea() )
                            continue;
                    }
                    pOut->DrawRect(aPgRegion[i].SVRect());
                }
            }
        }
    }
}

const sal_Int8 SwPageFrm::mnShadowPxWidth = 10;

/** determine rectangle for right page shadow

    OD 12.02.2003 for #i9719# and #105645#

    @author OD
*/
/*static*/ void SwPageFrm::GetRightShadowRect( const SwRect& _rPageRect,
                                               ViewShell*    _pViewShell,
                                               SwRect&       _orRightShadowRect,
                                               bool bRightSidebar )
{
    SwRect aAlignedPageRect( _rPageRect );
    ::SwAlignRect( aAlignedPageRect, _pViewShell );
    SwRect aPagePxRect =
            _pViewShell->GetOut()->LogicToPixel( aAlignedPageRect.SVRect() );
    const SwPostItMgr *pMgr = _pViewShell ? _pViewShell->GetPostItMgr() : 0;

    _orRightShadowRect.Chg(
                    Point( aPagePxRect.Right() + 1, aPagePxRect.Top() + mnShadowPxWidth + 1 ),
                    Size( mnShadowPxWidth, aPagePxRect.Height() - mnShadowPxWidth - 1 ) );

    if (bRightSidebar && pMgr && pMgr->ShowNotes() && pMgr->HasNotes())
    {
        _orRightShadowRect.Pos(_orRightShadowRect.Left() + pMgr->GetSidebarWidth(true)
            + pMgr->GetSidebarBorderWidth(true), _orRightShadowRect.Top());
    }

}

/** determine rectangle for bottom page shadow

    OD 12.02.2003 for #i9719# and #105645#

    @author OD
*/
/*static*/ void SwPageFrm::GetBottomShadowRect( const SwRect& _rPageRect,
                                                ViewShell*    _pViewShell,
                                                SwRect&       _orBottomShadowRect,
                                                bool bFullBottomShadow,
                                                bool bRightSidebar )
{
    const SwPostItMgr *pMgr = _pViewShell ? _pViewShell->GetPostItMgr() : 0;
    SwRect aAlignedPageRect( _rPageRect );
    ::SwAlignRect( aAlignedPageRect, _pViewShell );
    SwRect aPagePxRect =
            _pViewShell->GetOut()->LogicToPixel( aAlignedPageRect.SVRect() );

    // Shadow is shifted when not full
    long lShadowAdjustment = (bFullBottomShadow ? 0 : 1 + mnShadowPxWidth);

    _orBottomShadowRect.Chg(
                    Point( aPagePxRect.Left() + lShadowAdjustment, aPagePxRect.Bottom() + 1 ),
                    Size( aPagePxRect.Width() - lShadowAdjustment, mnShadowPxWidth ) );

    if(pMgr && pMgr->ShowNotes() && pMgr->HasNotes())
    {
        // Notes are displayed, we've to extend borders
        SwTwips aSidebarTotalWidth = pMgr->GetSidebarWidth(true) + pMgr->GetSidebarBorderWidth(true);
        if(bRightSidebar)
            _orBottomShadowRect.Right( _orBottomShadowRect.Right() + aSidebarTotalWidth );
        else
            _orBottomShadowRect.Left( _orBottomShadowRect.Left() - aSidebarTotalWidth );
    }
}

/** paint page border and shadow

    OD 12.02.2003 for #i9719# and #105645#
    implement paint of page border and shadow

    @author OD
*/
/*static*/ void SwPageFrm::PaintBorderAndShadow( const SwRect& _rPageRect,
                                                 ViewShell*    _pViewShell,
                                                 bool bPaintRightShadow,
                                                 bool bFullBottomShadow,
                                                 bool bRightSidebar )
{
    // No shadow in prefs
    if( !SwViewOption::IsShadow() ) return;

    // --> FME 2004-06-24 #i16816# tagged pdf support
    SwTaggedPDFHelper aTaggedPDFHelper( 0, 0, 0, *_pViewShell->GetOut() );
    // <--

    static BitmapEx aPageTopRightShadow;
    static BitmapEx aPageBottomRightShadow;
    static BitmapEx aPageBottomLeftShadow;
    static BitmapEx aPageBottomShadowBase;
    static BitmapEx aPageRightShadowBase;
    static Color aShadowColor;


    if(aShadowColor != SwViewOption::GetShadowColor() ) {
        aShadowColor = SwViewOption::GetShadowColor();
        AlphaMask aMask( SW_RES( BMP_PAGE_BOTTOM_RIGHT_SHADOW_MASK ) );
        Bitmap aFilledSquare( Size( mnShadowPxWidth, mnShadowPxWidth ), 24 );
        aFilledSquare.Erase( aShadowColor );

        aPageBottomRightShadow = BitmapEx( aFilledSquare, aMask );
        aMask.Rotate( 900, 255 );
        aPageTopRightShadow = BitmapEx( aFilledSquare, aMask );
        aMask.Rotate( 1800, 255);
        aPageBottomLeftShadow = BitmapEx( aFilledSquare, aMask );

        aFilledSquare = Bitmap( Size( 1, mnShadowPxWidth ), 24 );
        aFilledSquare.Erase( aShadowColor );
        aMask = Bitmap( SW_RES( BMP_PAGE_BOTTOM_SHADOW_MASK ) );
        aPageBottomShadowBase = BitmapEx( aFilledSquare, aMask );

        aFilledSquare = Bitmap( Size( mnShadowPxWidth, 1 ), 24 );
        aFilledSquare.Erase( aShadowColor );
        aMask = Bitmap( SW_RES( BMP_PAGE_RIGHT_SHADOW_MASK ) );
        aPageRightShadowBase = BitmapEx( aFilledSquare, aMask );
    }

    SwRect aPaintRect;
    OutputDevice *pOut = _pViewShell->GetOut();

    // paint right shadow
    if ( bPaintRightShadow )
    {
        SwPageFrm::GetRightShadowRect( _rPageRect, _pViewShell, aPaintRect, bRightSidebar );
        BitmapEx aPageRightShadow = aPageRightShadowBase;
        aPageRightShadow.Scale( 1, aPaintRect.Height() );
        pOut->DrawBitmapEx( pOut->PixelToLogic( aPaintRect.Pos() ), aPageRightShadow );
        pOut->DrawBitmapEx( pOut->PixelToLogic( Point( aPaintRect.Left(), aPaintRect.Top() - mnShadowPxWidth ) ), aPageTopRightShadow );
        pOut->DrawBitmapEx( pOut->PixelToLogic( aPaintRect.BottomLeft() ), aPageBottomRightShadow );
    }

    // paint bottom shadow
    SwPageFrm::GetBottomShadowRect( _rPageRect, _pViewShell, aPaintRect, bFullBottomShadow, bRightSidebar );
    if(!bFullBottomShadow)
    {
        pOut->DrawBitmapEx( pOut->PixelToLogic( Point( aPaintRect.Left() - mnShadowPxWidth, aPaintRect.Top() ) ), aPageBottomLeftShadow );
    }
    BitmapEx aPageBottomShadow = aPageBottomShadowBase;
    aPageBottomShadow.Scale( aPaintRect.Width(), 1 );
    pOut->DrawBitmapEx( pOut->PixelToLogic( aPaintRect.Pos() ), aPageBottomShadow);
}

//mod #i6193# paint sidebar for notes
//IMPORTANT: if you change the rects here, also change SwPostItMgr::ScrollbarHit
/*static*/void SwPageFrm::PaintNotesSidebar(const SwRect& _rPageRect, ViewShell* _pViewShell, sal_uInt16 nPageNum, bool bRight)
{
    //TOOD: cut out scrollbar area and arrows out of sidepane rect, otherwise it could flicker when pressing arrow buttons
    if (!_pViewShell )
        return;

    SwRect aPageRect( _rPageRect );
    SwAlignRect( aPageRect, _pViewShell );

    const SwPostItMgr *pMgr = _pViewShell->GetPostItMgr();
    if (pMgr && pMgr->ShowNotes() && pMgr->HasNotes())  // do not show anything in print preview
    {
        sal_Int32 nScrollerHeight = pMgr->GetSidebarScrollerHeight();
        const Rectangle &aVisRect = _pViewShell->VisArea().SVRect();
        //draw border and sidepane
        _pViewShell->GetOut()->SetLineColor();
        if (!bRight)
        {
            _pViewShell->GetOut()->SetFillColor(COL_NOTES_SIDEPANE_BORDER);
            _pViewShell->GetOut()->DrawRect(Rectangle(Point(aPageRect.Left()-pMgr->GetSidebarBorderWidth(),aPageRect.Top()),Size(pMgr->GetSidebarBorderWidth(),aPageRect.Height())))    ;
            if (Application::GetSettings().GetStyleSettings().GetHighContrastMode() )
                _pViewShell->GetOut()->SetFillColor(COL_BLACK);
            else
                _pViewShell->GetOut()->SetFillColor(COL_NOTES_SIDEPANE);
            _pViewShell->GetOut()->DrawRect(Rectangle(Point(aPageRect.Left()-pMgr->GetSidebarWidth()-pMgr->GetSidebarBorderWidth(),aPageRect.Top()),Size(pMgr->GetSidebarWidth(),aPageRect.Height())))  ;
        }
        else
        {
            _pViewShell->GetOut()->SetFillColor(COL_NOTES_SIDEPANE_BORDER);
            SwRect aSidebarBorder(aPageRect.TopRight(),Size(pMgr->GetSidebarBorderWidth(),aPageRect.Height()));
            _pViewShell->GetOut()->DrawRect(aSidebarBorder.SVRect());
            if (Application::GetSettings().GetStyleSettings().GetHighContrastMode() )
                _pViewShell->GetOut()->SetFillColor(COL_BLACK);
            else
                _pViewShell->GetOut()->SetFillColor(COL_NOTES_SIDEPANE);
            SwRect aSidebar(Point(aPageRect.Right()+pMgr->GetSidebarBorderWidth(),aPageRect.Top()),Size(pMgr->GetSidebarWidth(),aPageRect.Height()));
            _pViewShell->GetOut()->DrawRect(aSidebar.SVRect());
        }
        if (pMgr->ShowScrollbar(nPageNum))
        {
            // draw scrollbar area and arrows
            Point aPointBottom;
            Point aPointTop;
            aPointBottom = !bRight ? Point(aPageRect.Left() - pMgr->GetSidebarWidth() - pMgr->GetSidebarBorderWidth() + _pViewShell->GetOut()->PixelToLogic(Size(2,0)).Width(),aPageRect.Bottom()- _pViewShell->GetOut()->PixelToLogic(Size(0,2+pMgr->GetSidebarScrollerHeight())).Height()) :
                                    Point(aPageRect.Right() + pMgr->GetSidebarBorderWidth() + _pViewShell->GetOut()->PixelToLogic(Size(2,0)).Width(),aPageRect.Bottom()- _pViewShell->GetOut()->PixelToLogic(Size(0,2+pMgr->GetSidebarScrollerHeight())).Height());
            aPointTop = !bRight ?    Point(aPageRect.Left() - pMgr->GetSidebarWidth() + _pViewShell->GetOut()->PixelToLogic(Size(2,0)).Width(),aPageRect.Top() + _pViewShell->GetOut()->PixelToLogic(Size(0,2)).Height()) :
                                Point(aPageRect.Right() + pMgr->GetSidebarBorderWidth() + _pViewShell->GetOut()->PixelToLogic(Size(2,0)).Width(),aPageRect.Top() + _pViewShell->GetOut()->PixelToLogic(Size(0,2)).Height());
            Size aSize(pMgr->GetSidebarWidth() - _pViewShell->GetOut()->PixelToLogic(Size(4,0)).Width(), _pViewShell->GetOut()->PixelToLogic(Size(0,nScrollerHeight)).Height()) ;
            Rectangle aRectBottom(aPointBottom,aSize);
            Rectangle aRectTop(aPointTop,aSize);

            if (aRectBottom.IsOver(aVisRect))
            {

                if (Application::GetSettings().GetStyleSettings().GetHighContrastMode() )
                {
                    _pViewShell->GetOut()->SetLineColor(COL_WHITE);
                    _pViewShell->GetOut()->SetFillColor(COL_BLACK);
                }
                else
                {
                    _pViewShell->GetOut()->SetLineColor(COL_BLACK);
                    _pViewShell->GetOut()->SetFillColor(COL_NOTES_SIDEPANE_SCROLLAREA);
                }
                _pViewShell->GetOut()->DrawRect(aRectBottom);
                _pViewShell->GetOut()->DrawLine(aPointBottom + Point(pMgr->GetSidebarWidth()/3,0), aPointBottom + Point(pMgr->GetSidebarWidth()/3 , _pViewShell->GetOut()->PixelToLogic(Size(0,nScrollerHeight)).Height()));

                _pViewShell->GetOut()->SetLineColor();
                Point aMiddleFirst(aPointBottom + Point(pMgr->GetSidebarWidth()/6,_pViewShell->GetOut()->PixelToLogic(Size(0,nScrollerHeight)).Height()/2));
                Point aMiddleSecond(aPointBottom + Point(pMgr->GetSidebarWidth()/3*2,_pViewShell->GetOut()->PixelToLogic(Size(0,nScrollerHeight)).Height()/2));
                PaintNotesSidebarArrows(aMiddleFirst,aMiddleSecond,_pViewShell,pMgr->GetArrowColor(KEY_PAGEUP,nPageNum), pMgr->GetArrowColor(KEY_PAGEDOWN,nPageNum));
            }
            if (aRectTop.IsOver(aVisRect))
            {
                if (Application::GetSettings().GetStyleSettings().GetHighContrastMode() )
                {
                    _pViewShell->GetOut()->SetLineColor(COL_WHITE);
                    _pViewShell->GetOut()->SetFillColor(COL_BLACK);
                }
                else
                {
                    _pViewShell->GetOut()->SetLineColor(COL_BLACK);
                    _pViewShell->GetOut()->SetFillColor(COL_NOTES_SIDEPANE_SCROLLAREA);
                }
                _pViewShell->GetOut()->DrawRect(aRectTop);
                _pViewShell->GetOut()->DrawLine(aPointTop + Point(pMgr->GetSidebarWidth()/3*2,0), aPointTop + Point(pMgr->GetSidebarWidth()/3*2 , _pViewShell->GetOut()->PixelToLogic(Size(0,nScrollerHeight)).Height()));

                _pViewShell->GetOut()->SetLineColor();
                Point aMiddleFirst(aPointTop + Point(pMgr->GetSidebarWidth()/3,_pViewShell->GetOut()->PixelToLogic(Size(0,nScrollerHeight)).Height()/2));
                Point aMiddleSecond(aPointTop + Point(pMgr->GetSidebarWidth()/6*5,_pViewShell->GetOut()->PixelToLogic(Size(0,nScrollerHeight)).Height()/2));
                PaintNotesSidebarArrows(aMiddleFirst,aMiddleSecond,_pViewShell, pMgr->GetArrowColor(KEY_PAGEUP,nPageNum), pMgr->GetArrowColor(KEY_PAGEDOWN,nPageNum));
            }
        }
    }
}

/*static*/ void SwPageFrm::PaintNotesSidebarArrows(const Point &aMiddleFirst, const Point &aMiddleSecond, ViewShell* _pViewShell, const Color aColorUp, const Color aColorDown)
{
    Polygon aTriangleUp(3);
    Polygon aTriangleDown(3);

    aTriangleUp.SetPoint(aMiddleFirst + Point(0,_pViewShell->GetOut()->PixelToLogic(Size(0,-3)).Height()),0);
    aTriangleUp.SetPoint(aMiddleFirst + Point(_pViewShell->GetOut()->PixelToLogic(Size(-3,0)).Width(),_pViewShell->GetOut()->PixelToLogic(Size(0,3)).Height()),1);
    aTriangleUp.SetPoint(aMiddleFirst + Point(_pViewShell->GetOut()->PixelToLogic(Size(3,0)).Width(),_pViewShell->GetOut()->PixelToLogic(Size(0,3)).Height()),2);

    aTriangleDown.SetPoint(aMiddleSecond + Point(_pViewShell->GetOut()->PixelToLogic(Size(-3,0)).Width(),_pViewShell->GetOut()->PixelToLogic(Size(0,-3)).Height()),0);
    aTriangleDown.SetPoint(aMiddleSecond + Point(_pViewShell->GetOut()->PixelToLogic(Size(+3,0)).Width(),_pViewShell->GetOut()->PixelToLogic(Size(0,-3)).Height()),1);
    aTriangleDown.SetPoint(aMiddleSecond + Point(0,_pViewShell->GetOut()->PixelToLogic(Size(0,3)).Height()),2);

    _pViewShell->GetOut()->SetFillColor(aColorUp);
    _pViewShell->GetOut()->DrawPolygon(aTriangleUp);
    _pViewShell->GetOut()->SetFillColor(aColorDown);
    _pViewShell->GetOut()->DrawPolygon(aTriangleDown);
}

/** get bound rectangle of border and shadow for repaints

    OD 12.02.2003 for #i9719# and #105645#

    author OD
*/
/*static*/ void SwPageFrm::GetBorderAndShadowBoundRect( const SwRect& _rPageRect,
                                                        ViewShell*    _pViewShell,
                                                        SwRect& _orBorderAndShadowBoundRect,
                                                        bool bRightSidebar )
{
    SwRect aAlignedPageRect( _rPageRect );
    ::SwAlignRect( aAlignedPageRect, _pViewShell );
    SwRect aPagePxRect =
            _pViewShell->GetOut()->LogicToPixel( aAlignedPageRect.SVRect() );

    SwRect aTmpRect;
    SwPageFrm::GetRightShadowRect( _rPageRect, _pViewShell, aTmpRect, bRightSidebar );

    aPagePxRect.Right( aTmpRect.Right() );

    // Always ask for full shadow
    SwPageFrm::GetBottomShadowRect( _rPageRect, _pViewShell, aTmpRect, true, bRightSidebar );
    aPagePxRect.Bottom( aTmpRect.Bottom() );
    aPagePxRect.Left( aTmpRect.Left() );

    _orBorderAndShadowBoundRect = _pViewShell->GetOut()->PixelToLogic( aPagePxRect.SVRect() );
}

/*static*/ void SwPageFrm::AddSidebarBorders(SwRect &aRect, ViewShell* _pViewShell, bool bRightSidebar, bool bPx)
{
    const SwPostItMgr *pMgr = _pViewShell ? _pViewShell->GetPostItMgr() : 0;
    if (pMgr && pMgr->ShowNotes() && pMgr->HasNotes())
    {
        if (!bRightSidebar)
            aRect.SetLeftAndWidth(aRect.Left() - pMgr->GetSidebarWidth(bPx) - pMgr->GetSidebarBorderWidth(bPx), aRect.Width() + pMgr->GetSidebarWidth(bPx) + pMgr->GetSidebarBorderWidth(bPx));
        else
            aRect.AddRight(pMgr->GetSidebarWidth(bPx) + pMgr->GetSidebarBorderWidth(bPx));
    }
}

/*static*/ void SwPageFrm::AddSidebarBorders(Rectangle &aRect, ViewShell* _pViewShell, bool bRightSidebar, bool bPx)
{
    const SwPostItMgr *pMgr = _pViewShell ? _pViewShell->GetPostItMgr() : 0;
    if (pMgr && pMgr->ShowNotes() && pMgr->HasNotes())
    {
        if (!bRightSidebar)
            aRect.Left() -= (pMgr->GetSidebarWidth(bPx) + pMgr->GetSidebarBorderWidth(bPx));
        else
            aRect.Right() += pMgr->GetSidebarWidth(bPx) + pMgr->GetSidebarBorderWidth(bPx);
    }
}

/*static*/ SwTwips SwPageFrm::GetSidebarBorderWidth( const ViewShell* _pViewShell )
{
    const SwPostItMgr* pPostItMgr = _pViewShell ? _pViewShell->GetPostItMgr() : 0;
    const SwTwips nRet = pPostItMgr && pPostItMgr->HasNotes() && pPostItMgr->ShowNotes() ? pPostItMgr->GetSidebarWidth() + pPostItMgr->GetSidebarBorderWidth() : 0;
    return nRet;
}

/*************************************************************************
|*
|*  SwFrm::PaintBaBo()
|*
|*************************************************************************/

void SwFrm::PaintBaBo( const SwRect& rRect, const SwPageFrm *pPage,
                       const sal_Bool bLowerBorder ) const
{
    if ( !pPage )
        pPage = FindPageFrm();

    OutputDevice *pOut = pGlobalShell->GetOut();

    // --> FME 2004-06-24 #i16816# tagged pdf support
    SwTaggedPDFHelper aTaggedPDFHelper( 0, 0, 0, *pOut );
    // <--

    // OD 2004-04-23 #116347#
    pOut->Push( PUSH_FILLCOLOR|PUSH_LINECOLOR );
    pOut->SetLineColor();

    SwBorderAttrAccess aAccess( SwFrm::GetCache(), (SwFrm*)this );
    const SwBorderAttrs &rAttrs = *aAccess.Get();

    // OD 20.11.2002 #104598# - take care of page margin area
    // Note: code move from <SwFrm::PaintBackground(..)> to new method
    // <SwPageFrm::Paintmargin(..)>.
    if ( IsPageFrm() )
    {
        static_cast<const SwPageFrm*>(this)->PaintMarginArea( rRect, pGlobalShell );
    }

    // OD 06.08.2002 #99657# - paint border before painting background
    // paint grid for page frame and paint border
    {
        SwRect aRect( rRect );
        if( IsPageFrm() )
            ((SwPageFrm*)this)->PaintGrid( pOut, aRect );
        PaintBorder( aRect, pPage, rAttrs );
    }

    // paint background
    {
        PaintBackground( rRect, pPage, rAttrs, sal_False, bLowerBorder );
    }

    pOut->Pop();
}

/*************************************************************************
|*
|*  SwFrm::PaintBackground()
|*
|*************************************************************************/
/// OD 05.09.2002 #102912#
/// Do not paint background for fly frames without a background brush by
/// calling <PaintBaBo> at the page or at the fly frame its anchored
void SwFrm::PaintBackground( const SwRect &rRect, const SwPageFrm *pPage,
                              const SwBorderAttrs & rAttrs,
                             const sal_Bool bLowerMode,
                             const sal_Bool bLowerBorder ) const
{
    // OD 20.01.2003 #i1837# - no paint of table background, if corresponding
    // option is *not* set.
    if( IsTabFrm() &&
        !pGlobalShell->GetViewOptions()->IsTable() )
    {
        return;
    }

    // nothing to do for covered table cells:
    if( IsCellFrm() && IsCoveredCell() )
        return;

    ViewShell *pSh = pGlobalShell;

    // --> FME 2004-06-24 #i16816# tagged pdf support
    SwTaggedPDFHelper aTaggedPDFHelper( 0, 0, 0, *pSh->GetOut() );
    // <--

    const SvxBrushItem* pItem;
    /// OD 05.09.2002 #102912#
    /// temporary background brush for a fly frame without a background brush
    SvxBrushItem* pTmpBackBrush = 0;
    const Color* pCol;
    SwRect aOrigBackRect;
    const sal_Bool bPageFrm = IsPageFrm();
    sal_Bool bLowMode = sal_True;

    sal_Bool bBack = GetBackgroundBrush( pItem, pCol, aOrigBackRect, bLowerMode );
    //- Ausgabe wenn ein eigener Hintergrund mitgebracht wird.
    bool bNoFlyBackground = !bFlyMetafile && !bBack && IsFlyFrm();
    if ( bNoFlyBackground )
    {
        // OD 05.09.2002 #102912# - Fly frame has no background.
        // Try to find background brush at parents, if previous call of
        // <GetBackgroundBrush> disabled this option with the parameter <bLowerMode>
        if ( bLowerMode )
        {
            bBack = GetBackgroundBrush( pItem, pCol, aOrigBackRect, false );
        }
        // If still no background found for the fly frame, initialize the
        // background brush <pItem> with global retouche color and set <bBack>
        // to sal_True, that fly frame will paint its background using this color.
        if ( !bBack )
        {
            // OD 10.01.2003 #i6467# - on print output, pdf output and
            // in embedded mode not editing color COL_WHITE is used instead of
            // the global retouche color.
            if ( pSh->GetOut()->GetOutDevType() == OUTDEV_PRINTER ||
                 pSh->GetViewOptions()->IsPDFExport() ||
                 ( pSh->GetDoc()->GetDocShell()->GetCreateMode() == SFX_CREATE_MODE_EMBEDDED &&
                   !pSh->GetDoc()->GetDocShell()->IsInPlaceActive()
                 )
               )
            {
                pTmpBackBrush = new SvxBrushItem( Color( COL_WHITE ), RES_BACKGROUND );
            }
            else
            {
                pTmpBackBrush = new SvxBrushItem( aGlobalRetoucheColor, RES_BACKGROUND);
            }
            pItem = pTmpBackBrush;
            bBack = true;
        }
    }

    SwRect aPaintRect( Frm() );
    if( IsTxtFrm() || IsSctFrm() )
        aPaintRect = UnionFrm( sal_True );

    if ( aPaintRect.IsOver( rRect ) )
    {
        if ( bBack || bPageFrm || !bLowerMode )
        {
            const sal_Bool bBrowse = pSh->getIDocumentSettingAccess()->get(IDocumentSettingAccess::BROWSE_MODE);

            SwRect aRect;
            if ( (bPageFrm && bBrowse) ||
                 (IsTxtFrm() && Prt().SSize() == Frm().SSize()) )
            {
                aRect = Frm();
                ::SwAlignRect( aRect, pGlobalShell );
            }
            else
            {
                ::lcl_CalcBorderRect( aRect, this, rAttrs, sal_False );
                if ( (IsTxtFrm() || IsTabFrm()) && GetPrev() )
                {
                    if ( GetPrev()->GetAttrSet()->GetBackground() ==
                         GetAttrSet()->GetBackground() )
                    {
                        aRect.Top( Frm().Top() );
                    }
                }
            }
            aRect.Intersection( rRect );

            OutputDevice *pOut = pSh->GetOut();

            if ( aRect.HasArea() )
            {
                SvxBrushItem* pNewItem = 0;
                SwRegionRects aRegion( aRect );
                if( pCol )
                {
                    pNewItem = new SvxBrushItem( *pCol, RES_BACKGROUND );
                    pItem = pNewItem;
                }
                if ( pPage->GetSortedObjs() )
                    ::lcl_SubtractFlys( this, pPage, aRect, aRegion );

                {
                    /// OD 06.08.2002 #99657# - determine, if background transparency
                    ///     have to be considered for drawing.
                    ///     --> Status Quo: background transparency have to be
                    ///        considered for fly frames
                    const sal_Bool bConsiderBackgroundTransparency = IsFlyFrm();
                    for ( sal_uInt16 i = 0; i < aRegion.Count(); ++i )
                    {
                        if ( 1 < aRegion.Count() )
                        {
                            ::SwAlignRect( aRegion[i], pGlobalShell );
                            if( !aRegion[i].HasArea() )
                                continue;
                        }
                        /// OD 06.08.2002 #99657# - add 6th parameter to indicate, if
                        ///     background transparency have to be considered
                        ///     Set missing 5th parameter to the default value GRFNUM_NO
                        ///         - see declaration in /core/inc/frmtool.hxx.
                        ::DrawGraphic( pItem, pOut, aOrigBackRect, aRegion[i], GRFNUM_NO,
                                bConsiderBackgroundTransparency );
                    }
                }
                if( pCol )
                    delete pNewItem;
            }
        }
        else
            bLowMode = bLowerMode ? sal_True : sal_False;
    }

    /// OD 05.09.2002 #102912#
    /// delete temporary background brush.
    delete pTmpBackBrush;

    //Jetzt noch Lower und dessen Nachbarn.
    //Wenn ein Frn dabei die Kette verlaesst also nicht mehr Lower von mir ist
    //so hoert der Spass auf.
    const SwFrm *pFrm = GetLower();
    if ( pFrm )
    {
        SwRect aFrmRect;
        SwRect aRect( PaintArea() );
        aRect._Intersection( rRect );
        SwRect aBorderRect( aRect );
        SwShortCut aShortCut( *pFrm, aBorderRect );
        do
        {   if ( pProgress )
                pProgress->Reschedule();

            aFrmRect = pFrm->PaintArea();
            if ( aFrmRect.IsOver( aBorderRect ) )
            {
                SwBorderAttrAccess aAccess( SwFrm::GetCache(), (SwFrm*)pFrm );
                const SwBorderAttrs &rTmpAttrs = *aAccess.Get();
                /// OD 06.08.2002 #99657# - paint border before painting background
                if ( bLowerBorder )
                    pFrm->PaintBorder( aBorderRect, pPage, rTmpAttrs );
                if ( ( pFrm->IsLayoutFrm() && bLowerBorder ) ||
                     aFrmRect.IsOver( aRect ) )
                    pFrm->PaintBackground( aRect, pPage, rTmpAttrs, bLowMode,
                                           bLowerBorder );
            }
            pFrm = pFrm->GetNext();
        } while ( pFrm && pFrm->GetUpper() == this &&
                  !aShortCut.Stop( aFrmRect ) );
    }
}

/*************************************************************************
|*
|*  SwPageFrm::RefreshSubsidiary()
|*
|*  Beschreibung        Erneuert alle Hilfslinien der Seite.
|*
|*************************************************************************/

void SwPageFrm::RefreshSubsidiary( const SwRect &rRect ) const
{
    if ( IS_SUBS || IS_SUBS_TABLE || IS_SUBS_SECTION || IS_SUBS_FLYS )
    {
        SwRect aRect( rRect );
        // OD 18.02.2003 #104989# - Not necessary and incorrect alignment of
        // the output rectangle.
        //::SwAlignRect( aRect, pGlobalShell );
        if ( aRect.HasArea() )
        {
            //Beim Paint ueber die Root wird das Array von dort gesteuert.
            //Anderfalls kuemmern wir uns selbst darum.
            sal_Bool bDelSubs = sal_False;
            if ( !pSubsLines )
            {
                pSubsLines = new SwSubsRects;
                // OD 20.12.2002 #106318# - create container for special subsidiary lines
                pSpecSubsLines = new SwSubsRects;
                bDelSubs = sal_True;
            }

            RefreshLaySubsidiary( this, aRect );

            if ( bDelSubs )
            {
                // OD 20.12.2002 #106318# - paint special subsidiary lines
                // and delete its container
                pSpecSubsLines->PaintSubsidiary( pGlobalShell->GetOut(), NULL );
                DELETEZ( pSpecSubsLines );

                pSubsLines->PaintSubsidiary( pGlobalShell->GetOut(), pLines );
                DELETEZ( pSubsLines );
            }
        }
    }
}

/*************************************************************************
|*
|*  SwLayoutFrm::RefreshLaySubsidiary()
|*
|*************************************************************************/
void SwLayoutFrm::RefreshLaySubsidiary( const SwPageFrm *pPage,
                                        const SwRect &rRect ) const
{
    const sal_Bool bNoLowerColumn = !Lower() || !Lower()->IsColumnFrm();
    const sal_Bool bSubsOpt   = IS_SUBS;
    const sal_Bool bSubsTable = ((GetType() & (FRM_ROW | FRM_CELL)) && IS_SUBS_TABLE);
    const sal_Bool bSubsOther = (GetType() & (FRM_HEADER | FRM_FOOTER | FRM_FTN )) && bSubsOpt;
    const sal_Bool bSubsSect  = IsSctFrm() &&
                                bNoLowerColumn &&
                                IS_SUBS_SECTION;
    const sal_Bool bSubsFly   = IS_SUBS_FLYS &&
                                (GetType() & FRM_FLY) &&
                                bNoLowerColumn &&
                                (!Lower() || !Lower()->IsNoTxtFrm() ||
                                 !((SwNoTxtFrm*)Lower())->HasAnimation());
    sal_Bool bSubsBody = sal_False;
    if ( GetType() & FRM_BODY )
    {
        if ( IsPageBodyFrm() )
            bSubsBody = bSubsOpt && bNoLowerColumn;                                 //nur ohne Spalten
        else    //Spaltenbody
        {
            if ( GetUpper()->GetUpper()->IsSctFrm() )
                bSubsBody = IS_SUBS_SECTION;
            else
                bSubsBody = bSubsOpt;
        }
    }

    if ( bSubsOther || bSubsSect  || bSubsBody || bSubsTable || bSubsFly )
        PaintSubsidiaryLines( pPage, rRect );

    const SwFrm *pLow = Lower();
    if( !pLow )
        return;
    SwShortCut aShortCut( *pLow, rRect );
    while( pLow && !aShortCut.Stop( pLow->Frm() ) )
    {
        if ( pLow->Frm().IsOver( rRect ) && pLow->Frm().HasArea() )
        {
            if ( pLow->IsLayoutFrm() )
                ((const SwLayoutFrm*)pLow)->RefreshLaySubsidiary( pPage, rRect);
            else if ( pLow->GetDrawObjs() )
            {
                const SwSortedObjs& rObjs = *(pLow->GetDrawObjs());
                for ( sal_uInt32 i = 0; i < rObjs.Count(); ++i )
                {
                    const SwAnchoredObject* pAnchoredObj = rObjs[i];
                    if ( pPage->GetFmt()->GetDoc()->IsVisibleLayerId(
                                    pAnchoredObj->GetDrawObj()->GetLayer() ) &&
                         pAnchoredObj->ISA(SwFlyFrm) )
                    {
                        const SwFlyFrm *pFly =
                                    static_cast<const SwFlyFrm*>(pAnchoredObj);
                        if ( pFly->IsFlyInCntFrm() && pFly->Frm().IsOver( rRect ) )
                        {
                            if ( !pFly->Lower() || !pFly->Lower()->IsNoTxtFrm() ||
                                 !((SwNoTxtFrm*)pFly->Lower())->HasAnimation())
                                pFly->RefreshLaySubsidiary( pPage, rRect );
                        }
                    }
                }
            }
        }
        pLow = pLow->GetNext();
    }
}

/*************************************************************************
|*
|*  SwLayoutFrm::PaintSubsidiaryLines()
|*
|*  Beschreibung        Hilfslinien um die PrtAreas malen
|*      Nur die LayoutFrm's die direkt Cntnt enthalten.
|*
|*************************************************************************/

//Malt die angegebene Linie, achtet darauf, dass keine Flys uebermalt werden.

typedef long Size::* SizePtr;
typedef long Point::* PointPtr;

PointPtr pX = &Point::nA;
PointPtr pY = &Point::nB;
SizePtr pWidth = &Size::nA;
SizePtr pHeight = &Size::nB;

// OD 18.11.2002 #99672# - new parameter <_pSubsLines>
void MA_FASTCALL lcl_RefreshLine( const SwLayoutFrm *pLay,
                                  const SwPageFrm *pPage,
                                  const Point &rP1,
                                  const Point &rP2,
                                  const sal_uInt8 nSubColor,
                                  SwLineRects* _pSubsLines )
{
    //In welche Richtung gehts? Kann nur Horizontal oder Vertikal sein.
    OSL_ENSURE( ((rP1.X() == rP2.X()) || (rP1.Y() == rP2.Y())),
            "Schraege Hilfslinien sind nicht erlaubt." );
    const PointPtr pDirPt = rP1.X() == rP2.X() ? pY : pX;
    const PointPtr pOthPt = pDirPt == pX ? pY : pX;
    const SizePtr pDirSz = pDirPt == pX ? pWidth : pHeight;
    const SizePtr pOthSz = pDirSz == pWidth ? pHeight : pWidth;
    Point aP1( rP1 ),
          aP2( rP2 );

    while ( aP1.*pDirPt < aP2.*pDirPt )
    {   //Der Startpunkt wird jetzt, falls er in einem Fly sitzt, direkt
        //hinter den Fly gesetzt.
        //Wenn der Endpunkt in einem Fly sitzt oder zwischen Start und Endpunkt
        //ein Fly sitzt, so wird der Endpunkt eben an den Start herangezogen.
        //Auf diese art und weise wird eine Portion nach der anderen
        //ausgegeben.

        //Wenn ich selbst ein Fly bin, weiche ich nur denjenigen Flys aus,
        //die 'ueber' mir sitzen; d.h. die in dem Array hinter mir stehen.
        //Auch wenn ich in einem Fly sitze oder in einem Fly im Fly usw. weiche
        //ich keinem dieser Flys aus.
        SwOrderIter aIter( pPage );
        const SwFlyFrm *pMyFly = pLay->FindFlyFrm();
        if ( pMyFly )
        {
            aIter.Current( pMyFly->GetVirtDrawObj() );
            while ( 0 != (pMyFly = pMyFly->GetAnchorFrm()->FindFlyFrm()) )
            {
                if ( aIter()->GetOrdNum() > pMyFly->GetVirtDrawObj()->GetOrdNum() )
                    aIter.Current( pMyFly->GetVirtDrawObj() );
            }
        }
        else
            aIter.Bottom();

        while ( aIter() )
        {
            const SwVirtFlyDrawObj *pObj = (SwVirtFlyDrawObj*)aIter();
            const SwFlyFrm *pFly = pObj ? pObj->GetFlyFrm() : 0;

            //Mir selbst weiche ich natuerlich nicht aus. Auch wenn ich
            //_in_ dem Fly sitze weiche ich nicht aus.
            if ( !pFly || (pFly == pLay || pFly->IsAnLower( pLay )) )
            {
                aIter.Next();
                continue;
            }

            // OD 19.12.2002 #106318# - do *not* consider fly frames with
            // a transparent background.
            // OD 2004-02-12 #110582#-2 - do *not* consider fly frame, which
            // belongs to a invisible layer
            if ( pFly->IsBackgroundTransparent() ||
                 !pFly->GetFmt()->GetDoc()->IsVisibleLayerId( pObj->GetLayer() ) )
            {
                aIter.Next();
                continue;
            }

            //Sitzt das Obj auf der Linie
            const Rectangle &rBound = pObj->GetCurrentBoundRect();
            const Point aDrPt( rBound.TopLeft() );
            const Size  aDrSz( rBound.GetSize() );
            if ( rP1.*pOthPt >= aDrPt.*pOthPt &&
                 rP1.*pOthPt <= (aDrPt.*pOthPt + aDrSz.*pOthSz) )
            {
                if ( aP1.*pDirPt >= aDrPt.*pDirPt &&
                         aP1.*pDirPt <= (aDrPt.*pDirPt + aDrSz.*pDirSz) )
                    aP1.*pDirPt = aDrPt.*pDirPt + aDrSz.*pDirSz;

                if ( aP2.*pDirPt >= aDrPt.*pDirPt &&
                     aP1.*pDirPt < (aDrPt.*pDirPt - 1) )
                    aP2.*pDirPt = aDrPt.*pDirPt - 1;
            }
            aIter.Next();
        }

        if ( aP1.*pDirPt < aP2.*pDirPt )
        {
            SwRect aRect( aP1, aP2 );
            // OD 18.11.2002 #99672# - use parameter <_pSubsLines> instead of
            // global variable <pSubsLines>.
            _pSubsLines->AddLineRect( aRect, 0, SOLID, 0, nSubColor );
        }
        aP1 = aP2;
        aP1.*pDirPt += 1;
        aP2 = rP2;
    }
}

void SwLayoutFrm::PaintSubsidiaryLines( const SwPageFrm *pPage,
                                        const SwRect &rRect ) const
{
    bool bNewTableModel = false;

    // --> collapsing borders FME 2005-05-27 #i29550#
    if ( IsTabFrm() || IsCellFrm() || IsRowFrm() )
    {
        const SwTabFrm* pTabFrm = FindTabFrm();
        if ( pTabFrm->IsCollapsingBorders() )
            return;

        bNewTableModel = pTabFrm->GetTable()->IsNewModel();
        // in the new table model, we have an early return for all cell-related
        // frames, except from non-covered table cells
        if ( bNewTableModel )
            if ( IsTabFrm() ||
                 IsRowFrm() ||
                 ( IsCellFrm() && IsCoveredCell() ) )
                return;
    }
    // <-- collapsing

    const bool bFlys = pPage->GetSortedObjs() ? true : false;

    const bool bCell = IsCellFrm() ? true : false;
    // use frame area for cells
    // OD 13.02.2003 #i3662# - for section use also frame area
    const bool bUseFrmArea = bCell || IsSctFrm();
    SwRect aOriginal( bUseFrmArea ? Frm() : Prt() );
    if ( !bUseFrmArea )
        aOriginal.Pos() += Frm().Pos();

    // OD 13.02.2003 #i3662# - enlarge top of column body frame's printing area
    // in sections to top of section frame.
    const bool bColBodyInSection = IsBodyFrm() &&
                                   !IsPageBodyFrm() &&
                                   GetUpper()->GetUpper()->IsSctFrm();
    if ( bColBodyInSection )
    {
        if ( IsVertical() )
            aOriginal.Right( GetUpper()->GetUpper()->Frm().Right() );
        else
            aOriginal.Top( GetUpper()->GetUpper()->Frm().Top() );
    }

    ::SwAlignRect( aOriginal, pGlobalShell );

    if ( !aOriginal.IsOver( rRect ) )
        return;

    SwRect aOut( aOriginal );
    aOut._Intersection( rRect );
    // OD 13.02.2003 #i3662# - do not intersect *enlarged* column body frame's
    // printing area with the paint area of the body frame. Otherwise enlargement
    // will get lost.
    if ( !bColBodyInSection )
    {
        aOut.Intersection( PaintArea() );
    }

    const SwTwips nRight = aOut.Right();
    const SwTwips nBottom= aOut.Bottom();

    const Point aRT( nRight, aOut.Top() );
    const Point aRB( nRight, nBottom );
    const Point aLB( aOut.Left(), nBottom );

    sal_uInt8 nSubColor = ( bCell || IsRowFrm() ) ? SUBCOL_TAB :
                     ( IsInSct() ? SUBCOL_SECT :
                     ( IsInFly() ? SUBCOL_FLY : SUBCOL_PAGE ) );

    // OD 05.11.2002 #102406# - body frames are responsible for page/column breaks.
    sal_Bool bBreak = sal_False;
    if ( IsBodyFrm() )
    {
        const SwCntntFrm *pCnt = ContainsCntnt();
        if ( pCnt )
        {
            // OD 05.11.2002 #102406# - adjust setting of <bBreak>.
            bBreak = pCnt->IsPageBreak( sal_True ) ||
                     ( IsColBodyFrm() && pCnt->IsColBreak( sal_True ) );
        }
    }

    // OD 18.11.2002 #99672# - collect body, header, footer, footnote and section
    // sub-lines in <pSpecSubsLine> array.
    const bool bSpecialSublines = IsBodyFrm() || IsHeaderFrm() || IsFooterFrm() ||
                                  IsFtnFrm() || IsSctFrm();
    SwLineRects* pUsedSubsLines = bSpecialSublines ? pSpecSubsLines : pSubsLines;

    // NOTE: for cell frames only left and right (horizontal layout) respectively
    //      top and bottom (vertical layout) lines painted.
    // NOTE2: this does not hold for the new table model!!! We paint the top border
    // of each non-covered table cell.
    const bool bVert = IsVertical() ? true : false;
    if ( bFlys )
    {
        // OD 14.11.2002 #104822# - add control for drawing left and right lines
        if ( !bCell || bNewTableModel || !bVert )
        {
            if ( aOriginal.Left() == aOut.Left() )
                ::lcl_RefreshLine( this, pPage, aOut.Pos(), aLB, nSubColor,
                                   pUsedSubsLines );
            // OD 14.11.2002 #104821# - in vertical layout set page/column break at right
            if ( aOriginal.Right() == nRight )
                ::lcl_RefreshLine( this, pPage, aRT, aRB,
                                   (bBreak && bVert) ? SUBCOL_BREAK : nSubColor,
                                   pUsedSubsLines );
        }
        // OD 14.11.2002 #104822# - adjust control for drawing top and bottom lines
        if ( !bCell || bNewTableModel || bVert )
        {
            if ( aOriginal.Top() == aOut.Top() )
                // OD 14.11.2002 #104821# - in horizontal layout set page/column break at top
                ::lcl_RefreshLine( this, pPage, aOut.Pos(), aRT,
                                   (bBreak && !bVert) ? SUBCOL_BREAK : nSubColor,
                                   pUsedSubsLines );
            if ( aOriginal.Bottom() == nBottom )
                ::lcl_RefreshLine( this, pPage, aLB, aRB, nSubColor,
                                   pUsedSubsLines );
        }
    }
    else
    {
        // OD 14.11.2002 #104822# - add control for drawing left and right lines
        if ( !bCell || bNewTableModel || !bVert )
        {
            if ( aOriginal.Left() == aOut.Left() )
            {
                const SwRect aRect( aOut.Pos(), aLB );
                pUsedSubsLines->AddLineRect( aRect, 0, SOLID, 0, nSubColor );
            }
            // OD 14.11.2002 #104821# - in vertical layout set page/column break at right
            if ( aOriginal.Right() == nRight )
            {
                const SwRect aRect( aRT, aRB );
                pUsedSubsLines->AddLineRect( aRect, 0, SOLID, 0,
                        (bBreak && bVert) ? SUBCOL_BREAK : nSubColor );
            }
        }
        // OD 14.11.2002 #104822# - adjust control for drawing top and bottom lines
        if ( !bCell || bNewTableModel || bVert )
        {
            if ( aOriginal.Top() == aOut.Top() )
            {
                // OD 14.11.2002 #104821# - in horizontal layout set page/column break at top
                const SwRect aRect( aOut.Pos(), aRT );
                pUsedSubsLines->AddLineRect( aRect, 0, SOLID, 0,
                        (bBreak && !bVert) ? SUBCOL_BREAK : nSubColor );
            }
            if ( aOriginal.Bottom() == nBottom )
            {
                const SwRect aRect( aLB, aRB );
                pUsedSubsLines->AddLineRect( aRect, 0, SOLID, 0, nSubColor );
            }
        }
    }
}

/*************************************************************************
|*
|*  SwPageFrm::RefreshExtraData(), SwLayoutFrm::RefreshExtraData()
|*
|*  Beschreibung        Erneuert alle Extradaten (Zeilennummern usw) der Seite.
|*                      Grundsaetzlich sind nur diejenigen Objekte beruecksichtig,
|*                      die in die seitliche Ausdehnung des Rects ragen.
|*
|*************************************************************************/

void SwPageFrm::RefreshExtraData( const SwRect &rRect ) const
{
    const SwLineNumberInfo &rInfo = GetFmt()->GetDoc()->GetLineNumberInfo();
<<<<<<< HEAD
    BOOL bLineInFly = (rInfo.IsPaintLineNumbers() && rInfo.IsCountInFlys())
=======
    sal_Bool bLineInFly = (rInfo.IsPaintLineNumbers() && rInfo.IsCountInFlys())
>>>>>>> 20529755
        || (sal_Int16)SW_MOD()->GetRedlineMarkPos() != text::HoriOrientation::NONE;

    SwRect aRect( rRect );
    ::SwAlignRect( aRect, pGlobalShell );
    if ( aRect.HasArea() )
    {
        SwLayoutFrm::RefreshExtraData( aRect );

        if ( bLineInFly && GetSortedObjs() )
            for ( sal_uInt16 i = 0; i < GetSortedObjs()->Count(); ++i )
            {
                const SwAnchoredObject* pAnchoredObj = (*GetSortedObjs())[i];
                if ( pAnchoredObj->ISA(SwFlyFrm) )
                {
                    const SwFlyFrm *pFly = static_cast<const SwFlyFrm*>(pAnchoredObj);
                    if ( pFly->Frm().Top() <= aRect.Bottom() &&
                         pFly->Frm().Bottom() >= aRect.Top() )
                        pFly->RefreshExtraData( aRect );
                }
            }
    }
}

void SwLayoutFrm::RefreshExtraData( const SwRect &rRect ) const
{

    const SwLineNumberInfo &rInfo = GetFmt()->GetDoc()->GetLineNumberInfo();
    sal_Bool bLineInBody = rInfo.IsPaintLineNumbers(),
             bLineInFly  = bLineInBody && rInfo.IsCountInFlys(),
             bRedLine = (sal_Int16)SW_MOD()->GetRedlineMarkPos()!=text::HoriOrientation::NONE;

    const SwCntntFrm *pCnt = ContainsCntnt();
    while ( pCnt && IsAnLower( pCnt ) )
    {
        if ( pCnt->IsTxtFrm() && ( bRedLine ||
             ( !pCnt->IsInTab() &&
               ((bLineInBody && pCnt->IsInDocBody()) ||
               (bLineInFly  && pCnt->IsInFly())) ) ) &&
             pCnt->Frm().Top() <= rRect.Bottom() &&
             pCnt->Frm().Bottom() >= rRect.Top() )
        {
            ((SwTxtFrm*)pCnt)->PaintExtraData( rRect );
        }
        if ( bLineInFly && pCnt->GetDrawObjs() )
            for ( sal_uInt32 i = 0; i < pCnt->GetDrawObjs()->Count(); ++i )
            {
                const SwAnchoredObject* pAnchoredObj = (*pCnt->GetDrawObjs())[i];
                if ( pAnchoredObj->ISA(SwFlyFrm) )
                {
                    const SwFlyFrm *pFly = static_cast<const SwFlyFrm*>(pAnchoredObj);
                    if ( pFly->IsFlyInCntFrm() &&
                         pFly->Frm().Top() <= rRect.Bottom() &&
                         pFly->Frm().Bottom() >= rRect.Top() )
                        pFly->RefreshExtraData( rRect );
                }
        }
        pCnt = pCnt->GetNextCntntFrm();
    }
}

/** SwPageFrm::GetDrawBackgrdColor - for #102450#

    determine the color, that is respectively will be drawn as background
    for the page frame.
    Using existing method SwFrm::GetBackgroundBrush to determine the color
    that is set at the page frame respectively is parent. If none is found
    return the global retouche color

    @author OD

    @return Color
*/
const Color& SwPageFrm::GetDrawBackgrdColor() const
{
    const SvxBrushItem* pBrushItem;
    const Color* pDummyColor;
    SwRect aDummyRect;
    if ( GetBackgroundBrush( pBrushItem, pDummyColor, aDummyRect, true) )
        return pBrushItem->GetColor();
    else
        return aGlobalRetoucheColor;
}

/*************************************************************************
|*
|*    SwPageFrm::GetEmptyPageFont()
|*
|*    create/return font used to paint the "empty page" string
|*
|*************************************************************************/

const Font& SwPageFrm::GetEmptyPageFont()
{
    static Font* pEmptyPgFont = 0;
    if ( 0 == pEmptyPgFont )
    {
        pEmptyPgFont = new Font;
        pEmptyPgFont->SetSize( Size( 0, 80 * 20 )); // == 80 pt
        pEmptyPgFont->SetWeight( WEIGHT_BOLD );
        pEmptyPgFont->SetStyleName( aEmptyStr );
        pEmptyPgFont->SetName( String::CreateFromAscii(
                RTL_CONSTASCII_STRINGPARAM( "Helvetica" )) );
        pEmptyPgFont->SetFamily( FAMILY_SWISS );
        pEmptyPgFont->SetTransparent( sal_True );
        pEmptyPgFont->SetColor( COL_GRAY );
    }

    return *pEmptyPgFont;
}

/*************************************************************************
|*
|*    SwFrm::Retouche
|*
|*    Beschreibung      Retouche fuer einen Bereich.
|*      Retouche wird nur dann durchgefuehrt, wenn der Frm der letzte seiner
|*      Kette ist. Der Gesamte Bereich des Upper unterhalb des Frm wird
|*      per PaintBackground gecleared.
|*
|*************************************************************************/

void SwFrm::Retouche( const SwPageFrm * pPage, const SwRect &rRect ) const
{
    if ( bFlyMetafile )
        return;

    OSL_ENSURE( GetUpper(), "Retoucheversuch ohne Upper." );
    OSL_ENSURE( GetShell() && pGlobalShell->GetWin(), "Retouche auf dem Drucker?" );

    SwRect aRetouche( GetUpper()->PaintArea() );
    aRetouche.Top( Frm().Top() + Frm().Height() );
    aRetouche.Intersection( pGlobalShell->VisArea() );

    if ( aRetouche.HasArea() )
    {
        //Uebergebenes Rect ausparen. Dafuer brauchen wir leider eine Region
        //zum ausstanzen.
        SwRegionRects aRegion( aRetouche );
        aRegion -= rRect;
        ViewShell *pSh = GetShell();

        // --> FME 2004-06-24 #i16816# tagged pdf support
        SwTaggedPDFHelper aTaggedPDFHelper( 0, 0, 0, *pSh->GetOut() );
        // <--

        for ( sal_uInt16 i = 0; i < aRegion.Count(); ++i )
        {
            SwRect &rRetouche = aRegion[i];

            GetUpper()->PaintBaBo( rRetouche, pPage, sal_True );

            //Hoelle und Himmel muessen auch refreshed werden.
            //Um Rekursionen zu vermeiden muss mein Retouche Flag zuerst
            //zurueckgesetzt werden!
            ResetRetouche();
            SwRect aRetouchePart( rRetouche );
            if ( aRetouchePart.HasArea() )
            {
                // OD 30.08.2002 #102450#
                // determine background color of page for <PaintLayer> method
                // calls, painting <hell> or <heaven>
                const Color aPageBackgrdColor = pPage->GetDrawBackgrdColor();
                // OD 29.08.2002 #102450#
                // add 3rd parameter to <PaintLayer> method calls
                // OD 09.12.2002 #103045# - add 4th parameter for horizontal text direction.
                const IDocumentDrawModelAccess* pIDDMA = pSh->getIDocumentDrawModelAccess();

                pSh->Imp()->PaintLayer( pIDDMA->GetHellId(), 0,
                                        aRetouchePart, &aPageBackgrdColor,
                                        (pPage->IsRightToLeft() ? true : false) );
                pSh->Imp()->PaintLayer( pIDDMA->GetHeavenId(), 0,
                                        aRetouchePart, &aPageBackgrdColor,
                                        (pPage->IsRightToLeft() ? true : false) );
            }

            SetRetouche();

            //Da wir uns ausserhalb aller Paint-Bereiche begeben muessen hier
            //leider die Hilfslinien erneuert werden.
            pPage->RefreshSubsidiary( aRetouchePart );
        }
    }
    if ( ViewShell::IsLstEndAction() )
        ResetRetouche();
}

/** SwFrm::GetBackgroundBrush

    @descr
    determine the background brush for the frame:
    the background brush is taken from it-self or from its parent (anchor/upper).
    Normally, the background brush is taken, which has no transparent color or
    which has a background graphic. But there are some special cases:
    (1) No background brush is taken from a page frame, if view option "IsPageBack"
        isn't set.
    (2) Background brush from a index section is taken under special conditions.
        In this case parameter <rpCol> is set to the index shading color.
    (3) New (OD 20.08.2002) - Background brush is taken, if on background drawing
        of the frame transparency is considered and its color is not "no fill"/"auto fill"
    ---- old description in german:
    Beschreibung        Liefert die Backgroundbrush fuer den Bereich des
        des Frm. Die Brush wird entweder von ihm selbst oder von einem
        Upper vorgegeben, die erste Brush wird benutzt.
        Ist fuer keinen Frm eine Brush angegeben, so wird sal_False zurueck-
        geliefert.

    @param rpBrush
    output parameter - constant reference pointer the found background brush

    @param rpCol
    output parameter - constant reference pointer to the color of the index shading
    set under special conditions, if background brush is taken from an index section.

    @param rOrigRect
    in-/output parameter - reference to the retangle the background brush is
    considered for - adjusted to the frame, from which the background brush is
    taken.

    @parem bLowerMode
    input parameter - boolean indicating, if background brush should *not* be
    taken from parent.

    @return true, if a background brush for the frame is found
*/
sal_Bool SwFrm::GetBackgroundBrush( const SvxBrushItem* & rpBrush,
                                const Color*& rpCol,
                                SwRect &rOrigRect,
                                sal_Bool bLowerMode ) const
{
    const SwFrm *pFrm = this;
    ViewShell *pSh = GetShell();
    const SwViewOption *pOpt = pSh->GetViewOptions();
    rpBrush = 0;
    rpCol = NULL;
    do
    {   if ( pFrm->IsPageFrm() && !pOpt->IsPageBack() )
            return sal_False;

        const SvxBrushItem &rBack = pFrm->GetAttrSet()->GetBackground();
        if( pFrm->IsSctFrm() )
        {
            const SwSection* pSection = ((SwSectionFrm*)pFrm)->GetSection();
            /// OD 20.08.2002 #99657# #GetTransChg#
            ///     Note: If frame <pFrm> is a section of the index and
            ///         it its background color is "no fill"/"auto fill" and
            ///         it has no background graphic and
            ///         we are not in the page preview and
            ///         we are not in read-only mode and
            ///         option "index shadings" is set and
            ///         the output is not the printer
            ///         then set <rpCol> to the color of the index shading
            if( pSection && (   TOX_HEADER_SECTION == pSection->GetType() ||
                                TOX_CONTENT_SECTION == pSection->GetType() ) &&
                (rBack.GetColor() == COL_TRANSPARENT) &&
                ///rBack.GetColor().GetTransparency() &&
                rBack.GetGraphicPos() == GPOS_NONE &&
                !pOpt->IsPagePreview() &&
                !pOpt->IsReadonly() &&
                // --> FME 2004-06-29 #114856# Formular view
                !pOpt->IsFormView() &&
                // <--
                SwViewOption::IsIndexShadings() &&
                !pOpt->IsPDFExport() &&
                pSh->GetOut()->GetOutDevType() != OUTDEV_PRINTER )
            {
                rpCol = &SwViewOption::GetIndexShadingsColor();
            }
        }

        /// OD 20.08.2002 #99657#
        ///     determine, if background draw of frame <pFrm> considers transparency
        ///     --> Status Quo: background transparency have to be
        ///                     considered for fly frames
        const sal_Bool bConsiderBackgroundTransparency = pFrm->IsFlyFrm();
        /// OD 20.08.2002 #99657#
        ///     add condition:
        ///     If <bConsiderBackgroundTransparency> is set - see above -,
        ///     return brush of frame <pFrm>, if its color is *not* "no fill"/"auto fill"
        if ( !rBack.GetColor().GetTransparency() ||
             rBack.GetGraphicPos() != GPOS_NONE ||
             rpCol ||
             (bConsiderBackgroundTransparency && (rBack.GetColor() != COL_TRANSPARENT))
           )
        {
            rpBrush = &rBack;
            if ( pFrm->IsPageFrm() &&
                 pSh->getIDocumentSettingAccess()->get(IDocumentSettingAccess::BROWSE_MODE) )
                rOrigRect = pFrm->Frm();
            else
            {
                if ( pFrm->Frm().SSize() != pFrm->Prt().SSize() )
                {
                    SwBorderAttrAccess aAccess( SwFrm::GetCache(), pFrm );
                    const SwBorderAttrs &rAttrs = *aAccess.Get();
                    ::lcl_CalcBorderRect( rOrigRect, pFrm, rAttrs, sal_False );
                }
                else
                {
                    rOrigRect = pFrm->Prt();
                    rOrigRect += pFrm->Frm().Pos();
                }
            }
            return sal_True;
        }

        if ( bLowerMode )
            /// Do not try to get background brush from parent (anchor/upper)
            return sal_False;

        /// get parent frame - anchor or upper - for next loop
        if ( pFrm->IsFlyFrm() )
            /// OD 20.08.2002 - use "static_cast" instead of "old C-cast"
            pFrm = (static_cast<const SwFlyFrm*>(pFrm))->GetAnchorFrm();
            ///pFrm = ((SwFlyFrm*)pFrm)->GetAnchor();
        else
            pFrm = pFrm->GetUpper();

    } while ( pFrm );

    return sal_False;
}

/*************************************************************************
|*
|*  SwFrmFmt::GetGraphic()
|*
|*************************************************************************/

void SetOutDevAndWin( ViewShell *pSh, OutputDevice *pO,
                      Window *pW, sal_uInt16 nZoom )
{
    pSh->pOut = pO;
    pSh->pWin = pW;
    pSh->pOpt->SetZoom( nZoom );
}

Graphic SwFrmFmt::MakeGraphic( ImageMap* )
{
    return Graphic();
}

Graphic SwFlyFrmFmt::MakeGraphic( ImageMap* pMap )
{
    Graphic aRet;
    //irgendeinen Fly suchen!
    SwClientIter aIter( *this );
    SwClient *pFirst = aIter.First( TYPE(SwFrm) );
    ViewShell *pSh;
    if ( pFirst && 0 != ( pSh = ((SwFrm*)pFirst)->GetShell()) )
    {
        ViewShell *pOldGlobal = pGlobalShell;
        pGlobalShell = pSh;

        sal_Bool bNoteURL = pMap &&
            SFX_ITEM_SET != GetAttrSet().GetItemState( RES_URL, sal_True );
        if( bNoteURL )
        {
            OSL_ENSURE( !pNoteURL, "MakeGraphic: pNoteURL already used? " );
            pNoteURL = new SwNoteURL;
        }
        SwFlyFrm *pFly = (SwFlyFrm*)pFirst;

        OutputDevice *pOld = pSh->GetOut();
        VirtualDevice aDev( *pOld );
        aDev.EnableOutput( sal_False );

        GDIMetaFile aMet;
        MapMode aMap( pOld->GetMapMode().GetMapUnit() );
        aDev.SetMapMode( aMap );
        aMet.SetPrefMapMode( aMap );

        ::SwCalcPixStatics( pSh->GetOut() );
        aMet.SetPrefSize( pFly->Frm().SSize() );

        aMet.Record( &aDev );
        aDev.SetLineColor();
        aDev.SetFillColor();
        aDev.SetFont( pOld->GetFont() );

        //Rechteck ggf. ausdehnen, damit die Umrandunge mit aufgezeichnet werden.
        SwRect aOut( pFly->Frm() );
        SwBorderAttrAccess aAccess( SwFrm::GetCache(), pFly );
        const SwBorderAttrs &rAttrs = *aAccess.Get();
        if ( rAttrs.CalcRightLine() )
            aOut.SSize().Width() += 2*nPixelSzW;
        if ( rAttrs.CalcBottomLine() )
            aOut.SSize().Height()+= 2*nPixelSzH;

        // #i92711# start Pre/PostPaint encapsulation before pOut is changed to the buffering VDev
        const Region aRepaintRegion(aOut.SVRect());
        pSh->DLPrePaint2(aRepaintRegion);

        Window *pWin = pSh->GetWin();
        sal_uInt16 nZoom = pSh->GetViewOptions()->GetZoom();
        ::SetOutDevAndWin( pSh, &aDev, 0, 100 );
        bFlyMetafile = sal_True;
        pFlyMetafileOut = pWin;

        SwViewImp *pImp = pSh->Imp();
        pFlyOnlyDraw = pFly;
        pLines = new SwLineRects;

        // OD 09.12.2002 #103045# - determine page, fly frame is on
        const SwPageFrm* pFlyPage = pFly->FindPageFrm();
        // OD 30.08.2002 #102450#
        // determine color of page, the fly frame is on, for <PaintLayer> method
        // calls, painting <hell> or <heaven>
        const Color aPageBackgrdColor = pFlyPage->GetDrawBackgrdColor();
        // OD 30.08.2002 #102450# - add 3rd parameter
        // OD 09.12.2002 #103045# - add 4th parameter for horizontal text direction.
        const IDocumentDrawModelAccess* pIDDMA = pSh->getIDocumentDrawModelAccess();
        pImp->PaintLayer( pIDDMA->GetHellId(), 0, aOut, &aPageBackgrdColor,
                          (pFlyPage->IsRightToLeft() ? true : false) );
        pLines->PaintLines( &aDev );
        if ( pFly->IsFlyInCntFrm() )
            pFly->Paint( aOut );
        pLines->PaintLines( &aDev );
        /// OD 30.08.2002 #102450# - add 3rd parameter
        pImp->PaintLayer( pIDDMA->GetHeavenId(), 0, aOut, &aPageBackgrdColor,
                          (pFlyPage->IsRightToLeft() ? true : false) );
        pLines->PaintLines( &aDev );
        DELETEZ( pLines );
        pFlyOnlyDraw = 0;

        pFlyMetafileOut = 0;
        bFlyMetafile = sal_False;
        ::SetOutDevAndWin( pSh, pOld, pWin, nZoom );

        // #i92711# end Pre/PostPaint encapsulation when pOut is back and content is painted
           pSh->DLPostPaint2(true);

        aMet.Stop();
        aMet.Move( -pFly->Frm().Left(), -pFly->Frm().Top() );
        aRet = Graphic( aMet );

        if( bNoteURL )
        {
            OSL_ENSURE( pNoteURL, "MakeGraphic: Good Bye, NoteURL." );
            pNoteURL->FillImageMap( pMap, pFly->Frm().Pos(), aMap );
            delete pNoteURL;
            pNoteURL = NULL;
        }
        pGlobalShell = pOldGlobal;
    }
    return aRet;
}

Graphic SwDrawFrmFmt::MakeGraphic( ImageMap* )
{
    Graphic aRet;
    SdrModel *pMod = getIDocumentDrawModelAccess()->GetDrawModel();
    if ( pMod )
    {
        SdrObject *pObj = FindSdrObject();
        SdrView *pView = new SdrView( pMod );
        SdrPageView *pPgView = pView->ShowSdrPage(pView->GetModel()->GetPage(0));
        pView->MarkObj( pObj, pPgView );
        aRet = pView->GetMarkedObjBitmap();
        pView->HideSdrPage();
        delete pView;
    }
    return aRet;
}


/* vim:set shiftwidth=4 softtabstop=4 expandtab: */<|MERGE_RESOLUTION|>--- conflicted
+++ resolved
@@ -31,11 +31,6 @@
 
 #include <com/sun/star/text/HoriOrientation.hpp>
 
-<<<<<<< HEAD
-#include <hintids.hxx>
-
-=======
->>>>>>> 20529755
 #include <vcl/sound.hxx>
 #include <tools/poly.hxx>
 #define _SVSTDARR_LONGS
@@ -163,13 +158,8 @@
           sal_Bool      bPainted;   //schon gepaintet?
           sal_uInt8     nLock;      //Um die Linien zum Hell-Layer abzugrenzen.
 public:
-<<<<<<< HEAD
     SwLineRect( const SwRect &rRect, const Color *pCol, const SvxBorderStyle nStyle,
-                const SwTabFrm *pT , const BYTE nSCol );
-=======
-    SwLineRect( const SwRect &rRect, const Color *pCol,
                 const SwTabFrm *pT , const sal_uInt8 nSCol );
->>>>>>> 20529755
 
     const Color         *GetColor() const { return pColor;}
     SvxBorderStyle       GetStyle() const { return nStyle; }
@@ -194,13 +184,8 @@
     sal_uInt16 nLastCount;  //unuetze Durchlaeufe im PaintLines verhindern.
 public:
     SwLineRects() : nLastCount( 0 ) {}
-<<<<<<< HEAD
     void AddLineRect( const SwRect& rRect,  const Color *pColor, const SvxBorderStyle nStyle,
-                      const SwTabFrm *pTab, const BYTE nSCol );
-=======
-    void AddLineRect( const SwRect& rRect,  const Color *pColor,
                       const SwTabFrm *pTab, const sal_uInt8 nSCol );
->>>>>>> 20529755
     void ConnectEdges( OutputDevice *pOut );
     void PaintLines  ( OutputDevice *pOut );
     void LockLines( sal_Bool bLock );
@@ -430,13 +415,8 @@
 SV_IMPL_VARARR( SwLRects, SwLineRect );
 
 
-<<<<<<< HEAD
 SwLineRect::SwLineRect( const SwRect &rRect, const Color *pCol, const SvxBorderStyle nStyl,
-                        const SwTabFrm *pT, const BYTE nSCol ) :
-=======
-SwLineRect::SwLineRect( const SwRect &rRect, const Color *pCol,
                         const SwTabFrm *pT, const sal_uInt8 nSCol ) :
->>>>>>> 20529755
     SwRect( rRect ),
     pColor( pCol ),
     nStyle( nStyl ),
@@ -484,13 +464,8 @@
     return sal_False;
 }
 
-<<<<<<< HEAD
 void SwLineRects::AddLineRect( const SwRect &rRect, const Color *pCol, const SvxBorderStyle nStyle,
-                               const SwTabFrm *pTab, const BYTE nSCol )
-=======
-void SwLineRects::AddLineRect( const SwRect &rRect, const Color *pCol,
                                const SwTabFrm *pTab, const sal_uInt8 nSCol )
->>>>>>> 20529755
 {
     //Rueckwaerts durch, weil Linien die zusammengefasst werden koennen i.d.R.
     //im gleichen Kontext gepaintet werden.
@@ -553,11 +528,7 @@
             if ( rL2.GetTab() != rL1.GetTab() ||
                  rL2.IsPainted()              ||
                  rL2.IsLocked()               ||
-<<<<<<< HEAD
-                 bVert == (rL2.Height() > rL2.Width()) )
-=======
                  (bVert == (rL2.Height() > rL2.Width())) )
->>>>>>> 20529755
                 continue;
 
             long nL2a, nL2b, nL2c, nL2d;
@@ -618,13 +589,8 @@
                             aIns.Bottom( pLA->Bottom() );
                             if ( !rL1.IsInside( aIns ) )
                                 continue;
-<<<<<<< HEAD
-                            const USHORT nTmpFree = Free();
+                            const sal_uInt16 nTmpFree = Free();
                             Insert( SwLineRect( aIns, rL1.GetColor(), SOLID,
-=======
-                            const sal_uInt16 nTmpFree = Free();
-                            Insert( SwLineRect( aIns, rL1.GetColor(),
->>>>>>> 20529755
                                         rL1.GetTab(), SUBCOL_TAB ), Count() );
                             if ( !nTmpFree )
                             {
@@ -664,13 +630,8 @@
                             aIns.Right( pLA->Right() );
                             if ( !rL1.IsInside( aIns ) )
                                 continue;
-<<<<<<< HEAD
-                            const USHORT nTmpFree = Free();
+                            const sal_uInt16 nTmpFree = Free();
                             Insert( SwLineRect( aIns, rL1.GetColor(), SOLID,
-=======
-                            const sal_uInt16 nTmpFree = Free();
-                            Insert( SwLineRect( aIns, rL1.GetColor(),
->>>>>>> 20529755
                                         rL1.GetTab(), SUBCOL_TAB ), Count() );
                             if ( !nTmpFree )
                             {
@@ -741,11 +702,7 @@
             if ( rLine.IsLocked () )
                 continue;
 
-<<<<<<< HEAD
             if ( !bVerticalSubs == (rLine.Height() > rLine.Width()) ) // same direction?
-=======
-            if ( (!bVerticalSubs == (rLine.Height() > rLine.Width())) ) //gleiche Ausrichtung?
->>>>>>> 20529755
                 continue;
 
             if ( aSubsRect.IsOver( rLine ) )
@@ -990,11 +947,7 @@
                 SwLineRect &rLk = operator[](k);
                 if ( rLi.SSize() == rLk.SSize() )
                 {
-<<<<<<< HEAD
                     if ( bVerticalSubs == (rLk.Height() > rLk.Width()) )
-=======
-                    if ( (bVerticalSubs == (rLk.Height() > rLk.Width())) )
->>>>>>> 20529755
                     {
                         if ( bVerticalSubs )
                         {
@@ -1572,19 +1525,6 @@
         pRetoucheFly = 0;
 }
 
-<<<<<<< HEAD
-=======
-// --> OD 2008-05-16 #i84659# - no longer needed
-//inline sal_Bool IsShortCut( const SwRect &rRect, const SwRect &rFrmRect )
-//{
-//    //Wenn der Frm vollstaendig rechts neben bzw. unter dem
-//    //Rect sitzt ist's genug mit Painten.
-//        return rFrmRect.Top() > rRect.Bottom();
-//        // PAGES01 || (rFrmRect.Left() > rRect.Right()) );
-//}
-// <--
-
->>>>>>> 20529755
 //---------------- Ausgabe fuer das BrushItem ----------------
 
 /** lcl_DrawGraphicBackgrd - local help method to draw a background for a graphic
@@ -3154,45 +3094,6 @@
     ((SwRootFrm*)this)->SetCallbackActionEnabled( bOldAction );
 }
 
-<<<<<<< HEAD
-=======
-#ifdef LONG_TABLE_HACK
-
-/*************************************************************************
-|*
-|*  SwRootFrm::HackPrepareLongTblPaint()
-|*
-|*  Ersterstellung      MA 27. Sep. 96
-|*  Letzte Aenderung    MA 18. Nov. 97
-|*
-|*************************************************************************/
-
-void SwRootFrm::HackPrepareLongTblPaint( int nMode )
-{
-    switch ( nMode )
-    {
-        case HACK_TABLEMODE_INIT       : ASSERT( !pLines, "HackPrepare: already prepared" );
-                                         pLines = new SwLineRects;
-                                         ASSERT( !pGlobalShell, "old GlobalShell lost" );
-                                         pGlobalShell = GetShell();
-                                         bTableHack = sal_True;
-                                         break;
-        case HACK_TABLEMODE_LOCKLINES  : pLines->LockLines( sal_True ); break;
-        case HACK_TABLEMODE_PAINTLINES : pLines->PaintLines( GetShell()->GetOut() );
-                                         break;
-        case HACK_TABLEMODE_UNLOCKLINES: pLines->LockLines( sal_False ); break;
-        case HACK_TABLEMODE_EXIT       : pLines->PaintLines( GetShell()->GetOut() );
-                                         DELETEZ( pLines );
-                                         pGlobalShell = 0;
-                                         bTableHack = sal_False;
-                                         break;
-    }
-}
-
-#endif
-
-
->>>>>>> 20529755
 /*************************************************************************
 |*
 |*  SwLayoutFrm::Paint()
@@ -4072,13 +3973,8 @@
     {
         SwRegionRects aRegion( aOut, 4, 1 );
         ::lcl_SubtractFlys( this, pPage, aOut, aRegion );
-<<<<<<< HEAD
-        for ( USHORT i = 0; i < aRegion.Count(); ++i )
+        for ( sal_uInt16 i = 0; i < aRegion.Count(); ++i )
             pLines->AddLineRect( aRegion[i], pColor, nStyle, pTab, nSubCol );
-=======
-        for ( sal_uInt16 i = 0; i < aRegion.Count(); ++i )
-            pLines->AddLineRect( aRegion[i], pColor, pTab, nSubCol );
->>>>>>> 20529755
     }
     else
         pLines->AddLineRect( aOut, pColor, nStyle, pTab, nSubCol );
@@ -6304,11 +6200,7 @@
 void SwPageFrm::RefreshExtraData( const SwRect &rRect ) const
 {
     const SwLineNumberInfo &rInfo = GetFmt()->GetDoc()->GetLineNumberInfo();
-<<<<<<< HEAD
-    BOOL bLineInFly = (rInfo.IsPaintLineNumbers() && rInfo.IsCountInFlys())
-=======
     sal_Bool bLineInFly = (rInfo.IsPaintLineNumbers() && rInfo.IsCountInFlys())
->>>>>>> 20529755
         || (sal_Int16)SW_MOD()->GetRedlineMarkPos() != text::HoriOrientation::NONE;
 
     SwRect aRect( rRect );
