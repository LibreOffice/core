/* -*- Mode: C++; tab-width: 4; indent-tabs-mode: nil; c-basic-offset: 4 -*- */
/*************************************************************************
 *
 * DO NOT ALTER OR REMOVE COPYRIGHT NOTICES OR THIS FILE HEADER.
 *
 * Copyright 2000, 2010 Oracle and/or its affiliates.
 *
 * OpenOffice.org - a multi-platform office productivity suite
 *
 * This file is part of OpenOffice.org.
 *
 * OpenOffice.org is free software: you can redistribute it and/or modify
 * it under the terms of the GNU Lesser General Public License version 3
 * only, as published by the Free Software Foundation.
 *
 * OpenOffice.org is distributed in the hope that it will be useful,
 * but WITHOUT ANY WARRANTY; without even the implied warranty of
 * MERCHANTABILITY or FITNESS FOR A PARTICULAR PURPOSE.  See the
 * GNU Lesser General Public License version 3 for more details
 * (a copy is included in the LICENSE file that accompanied this code).
 *
 * You should have received a copy of the GNU Lesser General Public License
 * version 3 along with OpenOffice.org.  If not, see
 * <http://www.openoffice.org/license.html>
 * for a copy of the LGPLv3 License.
 *
 ************************************************************************/

// MARKER(update_precomp.py): autogen include statement, do not remove
#include "precompiled_sw.hxx"
#include "doc.hxx"
#include "pagefrm.hxx"
#include "rootfrm.hxx"
#include "cntfrm.hxx"
#include "dview.hxx"
#include "dflyobj.hxx"
#include "dcontact.hxx"
#include "flyfrm.hxx"
#include "ftnfrm.hxx"
#include "frmtool.hxx"
#include "frmfmt.hxx"
#include "hints.hxx"
#include "pam.hxx"
#include "sectfrm.hxx"


#include <svx/svdpage.hxx>
#include <editeng/ulspitem.hxx>
#include <fmtanchr.hxx>
#include <fmtornt.hxx>
#include <fmtfsize.hxx>
#include "ndole.hxx"
#include "tabfrm.hxx"
#include "flyfrms.hxx"
// #i18732#
#include <fmtfollowtextflow.hxx>
#include <environmentofanchoredobject.hxx>
// #i28701#
#include <sortedobjs.hxx>
#include <viewsh.hxx>
#include <viewimp.hxx>


using namespace ::com::sun::star;


/*************************************************************************
|*
|*  SwFlyFreeFrm::SwFlyFreeFrm(), ~SwFlyFreeFrm()
|*
|*************************************************************************/

SwFlyFreeFrm::SwFlyFreeFrm( SwFlyFrmFmt *pFmt, SwFrm *pAnch ) :
    SwFlyFrm( pFmt, pAnch ),
    pPage( 0 ),
    // #i34753#
    mbNoMakePos( false ),
    // #i37068#
    mbNoMoveOnCheckClip( false )
{
}

SwFlyFreeFrm::~SwFlyFreeFrm()
{
    //und Tschuess.
    // #i28701# - use new method <GetPageFrm()>
    if( GetPageFrm() )
    {
        if( GetFmt()->GetDoc()->IsInDtor() )
        {
            // #i29879# - remove also to-frame anchored Writer
            // fly frame from page.
            const bool bRemoveFromPage =
                    GetPageFrm()->GetSortedObjs() &&
                    ( IsFlyAtCntFrm() ||
                      ( GetAnchorFrm() && GetAnchorFrm()->IsFlyFrm() ) );
            if ( bRemoveFromPage )
            {
                GetPageFrm()->GetSortedObjs()->Remove( *this );
            }
        }
        else
        {
            SwRect aTmp( GetObjRectWithSpaces() );
            SwFlyFreeFrm::NotifyBackground( GetPageFrm(), aTmp, PREP_FLY_LEAVE );
        }
    }
}

// #i28701#
TYPEINIT1(SwFlyFreeFrm,SwFlyFrm);
/*************************************************************************
|*
|*  SwFlyFreeFrm::NotifyBackground()
|*
|*  Beschreibung        Benachrichtigt den Hintergrund (alle CntntFrms die
|*      gerade ueberlappt werden. Ausserdem wird das Window in einigen
|*      Faellen direkt invalidiert (vor allem dort, wo keine CntntFrms
|*      ueberlappt werden.
|*      Es werden auch die CntntFrms innerhalb von anderen Flys
|*      beruecksichtigt.
|*
|*************************************************************************/

void SwFlyFreeFrm::NotifyBackground( SwPageFrm *pPageFrm,
                                     const SwRect& rRect, PrepareHint eHint )
{
    ::Notify_Background( GetVirtDrawObj(), pPageFrm, rRect, eHint, sal_True );
}

/*************************************************************************
|*
|*  SwFlyFreeFrm::MakeAll()
|*
|*************************************************************************/

void SwFlyFreeFrm::MakeAll()
{
    if ( !GetFmt()->GetDoc()->IsVisibleLayerId( GetVirtDrawObj()->GetLayer() ) )
    {
        return;
    }

    if ( !GetAnchorFrm() || IsLocked() || IsColLocked() )
        return;
    // #i28701# - use new method <GetPageFrm()>
    if( !GetPageFrm() && GetAnchorFrm() && GetAnchorFrm()->IsInFly() )
    {
        SwFlyFrm* pFly = AnchorFrm()->FindFlyFrm();
        SwPageFrm *pPageFrm = pFly ? pFly->FindPageFrm() : NULL;
        if( pPageFrm )
            pPageFrm->AppendFlyToPage( this );
    }
    if( !GetPageFrm() )
        return;

    Lock(); //Der Vorhang faellt

    //uebernimmt im DTor die Benachrichtigung
    const SwFlyNotify aNotify( this );

    if ( IsClipped() )
    {
<<<<<<< HEAD
        bValidSize = bHeightClipped = bWidthClipped = FALSE;
        // no invalidation of position,
=======
        bValidSize = bHeightClipped = bWidthClipped = sal_False;
        // --> OD 2004-11-03 #114798# - no invalidation of position,
>>>>>>> 20529755
        // if anchored object is anchored inside a Writer fly frame,
        // its position is already locked, and it follows the text flow.
        // #i34753# - add condition:
        // no invalidation of position, if no direct move is requested in <CheckClip(..)>
        if ( !IsNoMoveOnCheckClip() &&
             !( PositionLocked() &&
                GetAnchorFrm()->IsInFly() &&
                GetFrmFmt().GetFollowTextFlow().GetValue() ) )
        {
            bValidPos = sal_False;
        }
    }

<<<<<<< HEAD
    // #i81146# new loop control
    USHORT nLoopControlRuns = 0;
    const USHORT nLoopControlMax = 10;
=======
    // FME 2007-08-30 #i81146# new loop control
    sal_uInt16 nLoopControlRuns = 0;
    const sal_uInt16 nLoopControlMax = 10;
>>>>>>> 20529755

    while ( !bValidPos || !bValidSize || !bValidPrtArea || bFormatHeightOnly )
    {
        SWRECTFN( this )
        const SwFmtFrmSize *pSz;
        {   //Zusaetzlicher Scope, damit aAccess vor dem Check zerstoert wird!

            SwBorderAttrAccess aAccess( SwFrm::GetCache(), this );
            const SwBorderAttrs &rAttrs = *aAccess.Get();
            pSz = &rAttrs.GetAttrSet().GetFrmSize();

            //Nur einstellen wenn das Flag gesetzt ist!!
            if ( !bValidSize )
            {
<<<<<<< HEAD
                bValidPrtArea = FALSE;
=======
                bValidPrtArea = sal_False;
/*
                // This is also done in the Format function, so I think
                // this code is not necessary anymore:
                const Size aRelSize( CalcRel( *pSz ) );
                const SwTwips nMin = MINFLY + rAttrs.CalcLeftLine()+rAttrs.CalcRightLine();
                long nDiff = bVert ? aRelSize.Height() : aRelSize.Width();
                if( nDiff < nMin )
                    nDiff = nMin;
                nDiff -= (aFrm.*fnRect->fnGetWidth)();
                if( nDiff )
                {
                    (aFrm.*fnRect->fnAddRight)( nDiff );
                    bValidPos = sal_False;
                }
*/
>>>>>>> 20529755
            }

            if ( !bValidPrtArea )
                MakePrtArea( rAttrs );

            if ( !bValidSize || bFormatHeightOnly )
            {
                bValidSize = sal_False;
                Format( &rAttrs );
                bFormatHeightOnly = sal_False;
            }

            if ( !bValidPos )
            {
                const Point aOldPos( (Frm().*fnRect->fnGetPos)() );
                // #i26791# - use new method <MakeObjPos()>
                // #i34753# - no positioning, if requested.
                if ( IsNoMakePos() )
                    bValidPos = sal_True;
                else
                    // #i26791# - use new method <MakeObjPos()>
                    MakeObjPos();
                if( aOldPos == (Frm().*fnRect->fnGetPos)() )
                {
                    if( !bValidPos && GetAnchorFrm()->IsInSct() &&
                        !GetAnchorFrm()->FindSctFrm()->IsValid() )
                        bValidPos = sal_True;
                }
                else
                    bValidSize = sal_False;
            }
        }

        if ( bValidPos && bValidSize )
        {
            ++nLoopControlRuns;

#if OSL_DEBUG_LEVEL > 1
            OSL_ENSURE( nLoopControlRuns < nLoopControlMax, "LoopControl in SwFlyFreeFrm::MakeAll" );
#endif

            if ( nLoopControlRuns < nLoopControlMax )
                CheckClip( *pSz );
        }
        else
            nLoopControlRuns = 0;
    }
    Unlock();

#if OSL_DEBUG_LEVEL > 1
    SWRECTFN( this )
    OSL_ENSURE( bHeightClipped || ( (Frm().*fnRect->fnGetHeight)() > 0 &&
            (Prt().*fnRect->fnGetHeight)() > 0),
            "SwFlyFreeFrm::Format(), flipping Fly." );

#endif
}

/** determines, if direct environment of fly frame has 'auto' size

    #i17297#
    start with anchor frame and search via <GetUpper()> for a header, footer,
    row or fly frame stopping at page frame.
    return <true>, if such a frame is found and it has 'auto' size.
    otherwise <false> is returned.

    @return boolean indicating, that direct environment has 'auto' size
*/
bool SwFlyFreeFrm::HasEnvironmentAutoSize() const
{
    bool bRetVal = false;

    const SwFrm* pToBeCheckedFrm = GetAnchorFrm();
    while ( pToBeCheckedFrm &&
            !pToBeCheckedFrm->IsPageFrm() )
    {
        if ( pToBeCheckedFrm->IsHeaderFrm() ||
             pToBeCheckedFrm->IsFooterFrm() ||
             pToBeCheckedFrm->IsRowFrm() ||
             pToBeCheckedFrm->IsFlyFrm() )
        {
            bRetVal = ATT_FIX_SIZE !=
                      pToBeCheckedFrm->GetAttrSet()->GetFrmSize().GetHeightSizeType();
            break;
        }
        else
        {
            pToBeCheckedFrm = pToBeCheckedFrm->GetUpper();
        }
    }

    return bRetVal;
}

/*************************************************************************
|*
|*  SwFlyFreeFrm::CheckClip()
|*
|*************************************************************************/

void SwFlyFreeFrm::CheckClip( const SwFmtFrmSize &rSz )
{
    //Jetzt ist es ggf. an der Zeit geignete Massnahmen zu ergreifen wenn
    //der Fly nicht in seine Umgebung passt.
    //Zuerst gibt der Fly seine Position auf. Danach wird er zunaechst
    //formatiert. Erst wenn er auch durch die Aufgabe der Position nicht
    //passt wird die Breite oder Hoehe aufgegeben - der Rahmen wird soweit
    //wie notwendig zusammengequetscht.

    const SwVirtFlyDrawObj *pObj = GetVirtDrawObj();
    SwRect aClip, aTmpStretch;
    ::CalcClipRect( pObj, aClip, sal_True );
    ::CalcClipRect( pObj, aTmpStretch, sal_False );
    aClip._Intersection( aTmpStretch );

    const long nBot = Frm().Top() + Frm().Height();
    const long nRig = Frm().Left() + Frm().Width();
    const long nClipBot = aClip.Top() + aClip.Height();
    const long nClipRig = aClip.Left() + aClip.Width();

    const sal_Bool bBot = nBot > nClipBot;
    const sal_Bool bRig = nRig > nClipRig;
    if ( bBot || bRig )
    {
<<<<<<< HEAD
        BOOL bAgain = FALSE;
        // #i37068# - no move, if it's requested
=======
        sal_Bool bAgain = sal_False;
        // --> OD 2004-11-12 #i37068# - no move, if it's requested
>>>>>>> 20529755
        if ( bBot && !IsNoMoveOnCheckClip() &&
             !GetDrawObjs() && !GetAnchorFrm()->IsInTab() )
        {
            SwFrm* pHeader = FindFooterOrHeader();
            // In a header, correction of the position is no good idea.
            // If the fly moves, some paragraphs has to be formatted, this
            // could cause a change of the height of the headerframe,
            // now the flyframe can change its position and so on ...
            if ( !pHeader || !pHeader->IsHeaderFrm() )
            {
                const long nOld = Frm().Top();
                Frm().Pos().Y() = Max( aClip.Top(), nClipBot - Frm().Height() );
                if ( Frm().Top() != nOld )
                    bAgain = sal_True;
                bHeightClipped = sal_True;
            }
        }
        if ( bRig )
        {
            const long nOld = Frm().Left();
            Frm().Pos().X() = Max( aClip.Left(), nClipRig - Frm().Width() );
            if ( Frm().Left() != nOld )
            {
                const SwFmtHoriOrient &rH = GetFmt()->GetHoriOrient();
                // Links ausgerichtete duerfen nicht nach links verschoben werden,
                // wenn sie einem anderen ausweichen.
                if( rH.GetHoriOrient() == text::HoriOrientation::LEFT )
                    Frm().Pos().X() = nOld;
                else
                    bAgain = sal_True;
            }
            bWidthClipped = sal_True;
        }
        if ( bAgain )
            bValidSize = sal_False;
        else
        {
            //Wenn wir hier ankommen ragt der Frm in unerlaubte Bereiche
            //hinein, und eine Positionskorrektur ist nicht erlaubt bzw.
            //moeglich oder noetig.

            //Fuer Flys mit OLE-Objekten als Lower sorgen wir dafuer, dass
            //immer proportional Resized wird.
            Size aOldSize( Frm().SSize() );

            //Zuerst wird das FrmRect eingestellt, und dann auf den Frm
            //uebertragen.
            SwRect aFrmRect( Frm() );

            if ( bBot )
            {
                long nDiff = nClipBot;
                nDiff -= aFrmRect.Top(); //nDiff ist die verfuegbare Strecke.
                nDiff = aFrmRect.Height() - nDiff;
                aFrmRect.Height( aFrmRect.Height() - nDiff );
                bHeightClipped = sal_True;
            }
            if ( bRig )
            {
                long nDiff = nClipRig;
                nDiff -= aFrmRect.Left();//nDiff ist die verfuegbare Strecke.
                nDiff = aFrmRect.Width() - nDiff;
                aFrmRect.Width( aFrmRect.Width() - nDiff );
                bWidthClipped = sal_True;
            }

            // #i17297# - no proportional
            // scaling of graphics in environments, which determines its size
            // by its content ('auto' size). Otherwise layout loops can occur and
            // layout sizes of the environment can be incorrect.
            // Such environment are:
            // (1) header and footer frames with 'auto' size
            // (2) table row frames with 'auto' size
            // (3) fly frames with 'auto' size
            // Note: section frames seems to be not critical - didn't found
            //       any critical layout situation so far.
            if ( Lower() && Lower()->IsNoTxtFrm() &&
                 ( static_cast<SwCntntFrm*>(Lower())->GetNode()->GetOLENode() ||
                   !HasEnvironmentAutoSize() ) )
            {
                //Wenn Breite und Hoehe angepasst wurden, so ist die
                //groessere Veraenderung massgeblich.
                if ( aFrmRect.Width() != aOldSize.Width() &&
                     aFrmRect.Height()!= aOldSize.Height() )
                {
                    if ( (aOldSize.Width() - aFrmRect.Width()) >
                         (aOldSize.Height()- aFrmRect.Height()) )
                        aFrmRect.Height( aOldSize.Height() );
                    else
                        aFrmRect.Width( aOldSize.Width() );
                }

                //Breite angepasst? - Hoehe dann proportional verkleinern
                if( aFrmRect.Width() != aOldSize.Width() )
                {
                    aFrmRect.Height( aFrmRect.Width() * aOldSize.Height() /
                                     aOldSize.Width() );
                    bHeightClipped = sal_True;
                }
                //Hoehe angepasst? - Breite dann proportional verkleinern
                else if( aFrmRect.Height() != aOldSize.Height() )
                {
                    aFrmRect.Width( aFrmRect.Height() * aOldSize.Width() /
                                    aOldSize.Height() );
                    bWidthClipped = sal_True;
                }

                // #i17297# - reactivate change
                // of size attribute for fly frames containing an ole object.

                // Added the aFrmRect.HasArea() hack, because
                // the environment of the ole object does not have to be valid
                // at this moment, or even worse, it does not have to have a
                // resonable size. In this case we do not want to change to
                // attributes permanentely. Maybe one day somebody dares to remove
                // this code.
                if ( aFrmRect.HasArea() &&
                     static_cast<SwCntntFrm*>(Lower())->GetNode()->GetOLENode() &&
                     ( bWidthClipped || bHeightClipped ) )
                {
                    SwFlyFrmFmt *pFmt = (SwFlyFrmFmt*)GetFmt();
                    pFmt->LockModify();
                    SwFmtFrmSize aFrmSize( rSz );
                    aFrmSize.SetWidth( aFrmRect.Width() );
                    aFrmSize.SetHeight( aFrmRect.Height() );
                    pFmt->SetFmtAttr( aFrmSize );
                    pFmt->UnlockModify();
                }
            }

            //Jetzt die Einstellungen am Frm vornehmen, bei Spalten werden
            //die neuen Werte in die Attribute eingetragen, weil es sonst
            //ziemlich fiese Oszillationen gibt.
            const long nPrtHeightDiff = Frm().Height() - Prt().Height();
            const long nPrtWidthDiff  = Frm().Width()  - Prt().Width();
            Frm().Height( aFrmRect.Height() );
            Frm().Width ( Max( long(MINLAY), aFrmRect.Width() ) );
            if ( Lower() && Lower()->IsColumnFrm() )
            {
                ColLock();  //Grow/Shrink locken.
                const Size aTmpOldSize( Prt().SSize() );
                Prt().Height( Frm().Height() - nPrtHeightDiff );
                Prt().Width ( Frm().Width()  - nPrtWidthDiff );
                ChgLowersProp( aTmpOldSize );
                SwFrm *pLow = Lower();
                do
                {   pLow->Calc();
                    // auch den (Column)BodyFrm mitkalkulieren
                    ((SwLayoutFrm*)pLow)->Lower()->Calc();
                    pLow = pLow->GetNext();
                } while ( pLow );
                ::CalcCntnt( this );
                ColUnlock();
                if ( !bValidSize && !bWidthClipped )
                    bFormatHeightOnly = bValidSize = sal_True;
            }
            else
            {
                Prt().Height( Frm().Height() - nPrtHeightDiff );
                Prt().Width ( Frm().Width()  - nPrtWidthDiff );
            }
        }
    }

    // #i26945#
    OSL_ENSURE( Frm().Height() >= 0,
            "<SwFlyFreeFrm::CheckClip(..)> - fly frame has negative height now." );
}

/** method to determine, if a <MakeAll()> on the Writer fly frame is possible
    #i43771#
*/
bool SwFlyFreeFrm::IsFormatPossible() const
{
    return SwFlyFrm::IsFormatPossible() &&
           ( GetPageFrm() ||
             ( GetAnchorFrm() && GetAnchorFrm()->IsInFly() ) );
}

/*************************************************************************
|*
|*  SwFlyLayFrm::SwFlyLayFrm()
|*
|*************************************************************************/

SwFlyLayFrm::SwFlyLayFrm( SwFlyFrmFmt *pFmt, SwFrm *pAnch ) :
    SwFlyFreeFrm( pFmt, pAnch )
{
    bLayout = sal_True;
}

// #i28701#
TYPEINIT1(SwFlyLayFrm,SwFlyFreeFrm);
/*************************************************************************
|*
|*  SwFlyLayFrm::Modify()
|*
|*************************************************************************/

void SwFlyLayFrm::Modify( SfxPoolItem *pOld, SfxPoolItem *pNew )
{
    sal_uInt16 nWhich = pNew ? pNew->Which() : 0;

    SwFmtAnchor *pAnch = 0;
    if( RES_ATTRSET_CHG == nWhich && SFX_ITEM_SET ==
        ((SwAttrSetChg*)pNew)->GetChgSet()->GetItemState( RES_ANCHOR, sal_False,
            (const SfxPoolItem**)&pAnch ))
        ;       // Beim GetItemState wird der AnkerPointer gesetzt !

    else if( RES_ANCHOR == nWhich )
    {
        //Ankerwechsel, ich haenge mich selbst um.
        //Es darf sich nicht um einen Wechsel des Ankertyps handeln,
        //dies ist nur ueber die SwFEShell moeglich.
        pAnch = (SwFmtAnchor*)pNew;
    }

    if( pAnch )
    {
        OSL_ENSURE( pAnch->GetAnchorId() ==
                GetFmt()->GetAnchor().GetAnchorId(),
                "8-) Unzulaessiger Wechsel des Ankertyps." );

        //Abmelden, Seite besorgen, an den entsprechenden LayoutFrm
        //haengen.
        SwRect aOld( GetObjRectWithSpaces() );
        // #i28701# - use new method <GetPageFrm()>
        SwPageFrm *pOldPage = GetPageFrm();
        AnchorFrm()->RemoveFly( this );

        if ( FLY_AT_PAGE == pAnch->GetAnchorId() )
        {
            sal_uInt16 nPgNum = pAnch->GetPageNum();
            SwRootFrm *pRoot = FindRootFrm();
            SwPageFrm *pTmpPage = (SwPageFrm*)pRoot->Lower();
            for ( sal_uInt16 i = 1; (i <= nPgNum) && pTmpPage; ++i,
                                pTmpPage = (SwPageFrm*)pTmpPage->GetNext() )
            {
                if ( i == nPgNum )
                {
                    // #i50432# - adjust synopsis of <PlaceFly(..)>
                    pTmpPage->PlaceFly( this, 0 );
                }
            }
            if( !pTmpPage )
            {
                pRoot->SetAssertFlyPages();
                pRoot->AssertFlyPages();
            }
        }
        else
        {
            SwNodeIndex aIdx( pAnch->GetCntntAnchor()->nNode );
            SwCntntFrm *pCntnt = GetFmt()->GetDoc()->GetNodes().GoNext( &aIdx )->
                         GetCntntNode()->GetFrm( 0, 0, sal_False );
            if( pCntnt )
            {
                SwFlyFrm *pTmp = pCntnt->FindFlyFrm();
                if( pTmp )
                    pTmp->AppendFly( this );
            }
        }
        // #i28701# - use new method <GetPageFrm()>
        if ( pOldPage && pOldPage != GetPageFrm() )
            NotifyBackground( pOldPage, aOld, PREP_FLY_LEAVE );
        SetCompletePaint();
        InvalidateAll();
        SetNotifyBack();
    }
    else
        SwFlyFrm::Modify( pOld, pNew );
}

/*************************************************************************
|*
|*  SwPageFrm::AppendFly()
|*
|*************************************************************************/

void SwPageFrm::AppendFlyToPage( SwFlyFrm *pNew )
{
    if ( !pNew->GetVirtDrawObj()->IsInserted() )
        FindRootFrm()->GetDrawPage()->InsertObject(
                (SdrObject*)pNew->GetVirtDrawObj(),
                pNew->GetVirtDrawObj()->GetReferencedObj().GetOrdNumDirect() );

    InvalidateSpelling();
    InvalidateSmartTags();  // SMARTTAGS
    InvalidateAutoCompleteWords();
    InvalidateWordCount();

    if ( GetUpper() )
    {
        ((SwRootFrm*)GetUpper())->SetIdleFlags();
        ((SwRootFrm*)GetUpper())->InvalidateBrowseWidth();
    }

    SdrObject* pObj = pNew->GetVirtDrawObj();
    OSL_ENSURE( pNew->GetAnchorFrm(), "Fly without Anchor" );
    const SwFlyFrm* pFly = pNew->GetAnchorFrm()->FindFlyFrm();
    if ( pFly && pObj->GetOrdNum() < pFly->GetVirtDrawObj()->GetOrdNum() )
    {
        sal_uInt32 nNewNum = pFly->GetVirtDrawObj()->GetOrdNumDirect();
        if ( pObj->GetPage() )
            pObj->GetPage()->SetObjectOrdNum( pObj->GetOrdNumDirect(), nNewNum);
        else
            pObj->SetOrdNum( nNewNum );
    }

    //Flys die im Cntnt sitzen beachten wir nicht weiter.
    if ( pNew->IsFlyInCntFrm() )
        InvalidateFlyInCnt();
    else
    {
        InvalidateFlyCntnt();

        if ( !pSortedObjs )
            pSortedObjs = new SwSortedObjs();

#if OSL_DEBUG_LEVEL > 1
        const bool bSucessInserted =
#endif
        pSortedObjs->Insert( *pNew );
#if OSL_DEBUG_LEVEL > 1
        OSL_ENSURE( bSucessInserted, "Fly nicht in Sorted eingetragen." );
        (void) bSucessInserted;
#endif

        // #i87493#
        OSL_ENSURE( pNew->GetPageFrm() == 0 || pNew->GetPageFrm() == this,
                "<SwPageFrm::AppendFlyToPage(..)> - anchored fly frame seems to be registered at another page frame. Serious defect -> please inform OD." );
        // #i28701# - use new method <SetPageFrm(..)>
        pNew->SetPageFrm( this );
        pNew->InvalidatePage( this );
        // #i28701#
        pNew->UnlockPosition();

        // Notify accessible layout. That's required at this place for
        // frames only where the anchor is moved. Creation of new frames
        // is additionally handled by the SwFrmNotify class.
        if( GetUpper() &&
            static_cast< SwRootFrm * >( GetUpper() )->IsAnyShellAccessible() &&
             static_cast< SwRootFrm * >( GetUpper() )->GetCurrShell() )
        {
            static_cast< SwRootFrm * >( GetUpper() )->GetCurrShell()->Imp()
                                      ->AddAccessibleFrm( pNew );
        }
    }

    // #i28701# - correction: consider also drawing objects
    if ( pNew->GetDrawObjs() )
    {
        SwSortedObjs &rObjs = *pNew->GetDrawObjs();
        for ( sal_uInt16 i = 0; i < rObjs.Count(); ++i )
        {
            SwAnchoredObject* pTmpObj = rObjs[i];
            if ( pTmpObj->ISA(SwFlyFrm) )
            {
                SwFlyFrm* pTmpFly = static_cast<SwFlyFrm*>(pTmpObj);
                // #i28701# - use new method <GetPageFrm()>
                if ( pTmpFly->IsFlyFreeFrm() && !pTmpFly->GetPageFrm() )
                    AppendFlyToPage( pTmpFly );
            }
            else if ( pTmpObj->ISA(SwAnchoredDrawObject) )
            {
                // #i87493#
                if ( pTmpObj->GetPageFrm() != this )
                {
                    if ( pTmpObj->GetPageFrm() != 0 )
                    {
                        pTmpObj->GetPageFrm()->RemoveDrawObjFromPage( *pTmpObj );
                    }
                    AppendDrawObjToPage( *pTmpObj );
                }
            }
        }
    }
}

/*************************************************************************
|*
|*  SwPageFrm::RemoveFly()
|*
|*************************************************************************/

void SwPageFrm::RemoveFlyFromPage( SwFlyFrm *pToRemove )
{
    const sal_uInt32 nOrdNum = pToRemove->GetVirtDrawObj()->GetOrdNum();
    FindRootFrm()->GetDrawPage()->RemoveObject( nOrdNum );
    pToRemove->GetVirtDrawObj()->ReferencedObj().SetOrdNum( nOrdNum );

    if ( GetUpper() )
    {
        if ( !pToRemove->IsFlyInCntFrm() )
            ((SwRootFrm*)GetUpper())->SetSuperfluous();
        ((SwRootFrm*)GetUpper())->InvalidateBrowseWidth();
    }

    //Flys die im Cntnt sitzen beachten wir nicht weiter.
    if ( pToRemove->IsFlyInCntFrm() )
        return;

    // Notify accessible layout. That's required at this place for
    // frames only where the anchor is moved. Creation of new frames
    // is additionally handled by the SwFrmNotify class.
    if( GetUpper() &&
        static_cast< SwRootFrm * >( GetUpper() )->IsAnyShellAccessible() &&
        static_cast< SwRootFrm * >( GetUpper() )->GetCurrShell() )
    {
        static_cast< SwRootFrm * >( GetUpper() )->GetCurrShell()->Imp()
                                  ->DisposeAccessibleFrm( pToRemove, sal_True );
    }

    //Collections noch nicht loeschen. Das passiert am Ende
    //der Action im RemoveSuperfluous der Seite - angestossen von gleich-
    //namiger Methode der Root.
    //Die FlyColl kann bereits weg sein, weil der DTor der Seite
    //gerade 'laeuft'
    if ( pSortedObjs )
    {
        pSortedObjs->Remove( *pToRemove );
        if ( !pSortedObjs->Count() )
        {   DELETEZ( pSortedObjs );
        }
    }
    // #i28701# - use new method <SetPageFrm(..)>
    pToRemove->SetPageFrm( 0L );
}

/*************************************************************************
|*
|*  SwPageFrm::MoveFly
|*
|*************************************************************************/

void SwPageFrm::MoveFly( SwFlyFrm *pToMove, SwPageFrm *pDest )
{
    //Invalidierungen
    if ( GetUpper() )
    {
        ((SwRootFrm*)GetUpper())->SetIdleFlags();
        if ( !pToMove->IsFlyInCntFrm() && pDest->GetPhyPageNum() < GetPhyPageNum() )
            ((SwRootFrm*)GetUpper())->SetSuperfluous();
    }

    pDest->InvalidateSpelling();
    pDest->InvalidateSmartTags();   // SMARTTAGS
    pDest->InvalidateAutoCompleteWords();
    pDest->InvalidateWordCount();

    if ( pToMove->IsFlyInCntFrm() )
    {
        pDest->InvalidateFlyInCnt();
        return;
    }

    // Notify accessible layout. That's required at this place for
    // frames only where the anchor is moved. Creation of new frames
    // is additionally handled by the SwFrmNotify class.
    if( GetUpper() &&
        static_cast< SwRootFrm * >( GetUpper() )->IsAnyShellAccessible() &&
        static_cast< SwRootFrm * >( GetUpper() )->GetCurrShell() )
    {
        static_cast< SwRootFrm * >( GetUpper() )->GetCurrShell()->Imp()
                                  ->DisposeAccessibleFrm( pToMove, sal_True );
    }

    //Die FlyColl kann bereits weg sein, weil der DTor der Seite
    //gerade 'laeuft'
    if ( pSortedObjs )
    {
        pSortedObjs->Remove( *pToMove );
        if ( !pSortedObjs->Count() )
        {   DELETEZ( pSortedObjs );
        }
    }

    //Anmelden
    if ( !pDest->GetSortedObjs() )
        pDest->pSortedObjs = new SwSortedObjs();

#if OSL_DEBUG_LEVEL > 1
    const bool bSucessInserted =
#endif
    pDest->GetSortedObjs()->Insert( *pToMove );
#if OSL_DEBUG_LEVEL > 1
    OSL_ENSURE( bSucessInserted, "Fly nicht in Sorted eingetragen." );
    (void) bSucessInserted;
#endif

    // #i28701# - use new method <SetPageFrm(..)>
    pToMove->SetPageFrm( pDest );
    pToMove->InvalidatePage( pDest );
    pToMove->SetNotifyBack();
    pDest->InvalidateFlyCntnt();
    // #i28701#
    pToMove->UnlockPosition();

    // Notify accessible layout. That's required at this place for
    // frames only where the anchor is moved. Creation of new frames
    // is additionally handled by the SwFrmNotify class.
    if( GetUpper() &&
        static_cast< SwRootFrm * >( GetUpper() )->IsAnyShellAccessible() &&
        static_cast< SwRootFrm * >( GetUpper() )->GetCurrShell() )
    {
        static_cast< SwRootFrm * >( GetUpper() )->GetCurrShell()->Imp()
                                  ->AddAccessibleFrm( pToMove );
    }

    // #i28701# - correction: move lowers of Writer fly frame
    if ( pToMove->GetDrawObjs() )
    {
        SwSortedObjs &rObjs = *pToMove->GetDrawObjs();
        for ( sal_uInt32 i = 0; i < rObjs.Count(); ++i )
        {
            SwAnchoredObject* pObj = rObjs[i];
            if ( pObj->ISA(SwFlyFrm) )
            {
                SwFlyFrm* pFly = static_cast<SwFlyFrm*>(pObj);
                if ( pFly->IsFlyFreeFrm() )
                {
                    // #i28701# - use new method <GetPageFrm()>
                    SwPageFrm* pPageFrm = pFly->GetPageFrm();
                    if ( pPageFrm )
                        pPageFrm->MoveFly( pFly, pDest );
                    else
                        pDest->AppendFlyToPage( pFly );
                }
            }
            else if ( pObj->ISA(SwAnchoredDrawObject) )
            {
                RemoveDrawObjFromPage( *pObj );
                pDest->AppendDrawObjToPage( *pObj );
            }
        }
    }
}

/*************************************************************************
|*
|*  SwPageFrm::AppendDrawObjToPage(), RemoveDrawObjFromPage()
|*
|*  #i28701# - new methods
|*
|*************************************************************************/
void SwPageFrm::AppendDrawObjToPage( SwAnchoredObject& _rNewObj )
{
    if ( !_rNewObj.ISA(SwAnchoredDrawObject) )
    {
        OSL_ENSURE( false,
                "SwPageFrm::AppendDrawObjToPage(..) - anchored object of unexcepted type -> object not appended" );
        return;
    }

    if ( GetUpper() )
    {
        ((SwRootFrm*)GetUpper())->InvalidateBrowseWidth();
    }

    OSL_ENSURE( _rNewObj.GetAnchorFrm(), "anchored draw object without anchor" );
    const SwFlyFrm* pFlyFrm = _rNewObj.GetAnchorFrm()->FindFlyFrm();
    if ( pFlyFrm &&
         _rNewObj.GetDrawObj()->GetOrdNum() < pFlyFrm->GetVirtDrawObj()->GetOrdNum() )
    {
        sal_uInt32 nNewNum = pFlyFrm->GetVirtDrawObj()->GetOrdNumDirect();
        if ( _rNewObj.GetDrawObj()->GetPage() )
            _rNewObj.DrawObj()->GetPage()->SetObjectOrdNum(
                            _rNewObj.GetDrawObj()->GetOrdNumDirect(), nNewNum);
        else
            _rNewObj.DrawObj()->SetOrdNum( nNewNum );
    }

    if ( FLY_AS_CHAR == _rNewObj.GetFrmFmt().GetAnchor().GetAnchorId() )
    {
        return;
    }

    if ( !pSortedObjs )
    {
        pSortedObjs = new SwSortedObjs();
    }
    if ( !pSortedObjs->Insert( _rNewObj ) )
    {
#if OSL_DEBUG_LEVEL > 1
        OSL_ENSURE( pSortedObjs->Contains( _rNewObj ),
                "Drawing object not appended into list <pSortedObjs>." );
#endif
    }
    // #i87493#
    OSL_ENSURE( _rNewObj.GetPageFrm() == 0 || _rNewObj.GetPageFrm() == this,
            "<SwPageFrm::AppendDrawObjToPage(..)> - anchored draw object seems to be registered at another page frame. Serious defect -> please inform OD." );
    _rNewObj.SetPageFrm( this );

    // invalidate page in order to force a reformat of object layout of the page.
    InvalidateFlyLayout();
}

void SwPageFrm::RemoveDrawObjFromPage( SwAnchoredObject& _rToRemoveObj )
{
    if ( !_rToRemoveObj.ISA(SwAnchoredDrawObject) )
    {
        OSL_ENSURE( false,
                "SwPageFrm::RemoveDrawObjFromPage(..) - anchored object of unexcepted type -> object not removed" );
        return;
    }

    if ( pSortedObjs )
    {
        pSortedObjs->Remove( _rToRemoveObj );
        if ( !pSortedObjs->Count() )
        {
            DELETEZ( pSortedObjs );
        }
        if ( GetUpper() )
        {
            if (FLY_AS_CHAR !=
                    _rToRemoveObj.GetFrmFmt().GetAnchor().GetAnchorId())
            {
                ((SwRootFrm*)GetUpper())->SetSuperfluous();
                InvalidatePage();
            }
            ((SwRootFrm*)GetUpper())->InvalidateBrowseWidth();
        }
    }
    _rToRemoveObj.SetPageFrm( 0 );
}

/*************************************************************************
|*
|*  SwPageFrm::PlaceFly
|*
|*************************************************************************/

// #i50432# - adjust method description and synopsis.
void SwPageFrm::PlaceFly( SwFlyFrm* pFly, SwFlyFrmFmt* pFmt )
{
    // #i50432# - consider the case that page is an empty page:
    // In this case append the fly frame at the next page
    OSL_ENSURE( !IsEmptyPage() || GetNext(),
            "<SwPageFrm::PlaceFly(..)> - empty page with no next page! -> fly frame appended at empty page" );
    if ( IsEmptyPage() && GetNext() )
    {
        static_cast<SwPageFrm*>(GetNext())->PlaceFly( pFly, pFmt );
    }
    else
    {
        //Wenn ein Fly uebergeben wurde, so benutzen wir diesen, ansonsten wird
        //mit dem Format einer erzeugt.
        if ( pFly )
            AppendFly( pFly );
        else
        {   OSL_ENSURE( pFmt, ":-( kein Format fuer Fly uebergeben." );
            pFly = new SwFlyLayFrm( (SwFlyFrmFmt*)pFmt, this );
            AppendFly( pFly );
            ::RegistFlys( this, pFly );
        }
    }
}

/*************************************************************************
|*
|*  ::CalcClipRect
|*
|*************************************************************************/
// #i18732# - adjustments for following text flow or not
// AND alignment at 'page areas' for to paragraph/to character anchored objects
// #i22305# - adjustment for following text flow
// for to frame anchored objects
// #i29778# - Because the calculation of the position of the
// floating screen object (Writer fly frame or drawing object) doesn't perform
// a calculation on its upper frames and its anchor frame, a calculation of
// the upper frames in this method no longer sensible.
// #i28701# - if document compatibility option 'Consider
// wrapping style influence on object positioning' is ON, the clip area
// corresponds to the one as the object doesn't follows the text flow.
sal_Bool CalcClipRect( const SdrObject *pSdrObj, SwRect &rRect, sal_Bool bMove )
{
    sal_Bool bRet = sal_True;
    if ( pSdrObj->ISA(SwVirtFlyDrawObj) )
    {
        const SwFlyFrm* pFly = ((const SwVirtFlyDrawObj*)pSdrObj)->GetFlyFrm();
        const bool bFollowTextFlow = pFly->GetFmt()->GetFollowTextFlow().GetValue();
        // #i28701#
        const bool bConsiderWrapOnObjPos =
                                pFly->GetFmt()->getIDocumentSettingAccess()->get(IDocumentSettingAccess::CONSIDER_WRAP_ON_OBJECT_POSITION);
        const SwFmtVertOrient &rV = pFly->GetFmt()->GetVertOrient();
        if( pFly->IsFlyLayFrm() )
        {
            const SwFrm* pClip;
            // #i22305#
            // #i28701#
            if ( !bFollowTextFlow || bConsiderWrapOnObjPos )
            {
                pClip = pFly->GetAnchorFrm()->FindPageFrm();
            }
            else
            {
                pClip = pFly->GetAnchorFrm();
            }

            rRect = pClip->Frm();
            SWRECTFN( pClip )

            //Vertikales clipping: Top und Bottom, ggf. an PrtArea
            if( rV.GetVertOrient() != text::VertOrientation::NONE &&
                rV.GetRelationOrient() == text::RelOrientation::PRINT_AREA )
            {
                (rRect.*fnRect->fnSetTop)( (pClip->*fnRect->fnGetPrtTop)() );
                (rRect.*fnRect->fnSetBottom)( (pClip->*fnRect->fnGetPrtBottom)() );
            }
            //Horizontales clipping: Left und Right, ggf. an PrtArea
            const SwFmtHoriOrient &rH = pFly->GetFmt()->GetHoriOrient();
            if( rH.GetHoriOrient() != text::HoriOrientation::NONE &&
                rH.GetRelationOrient() == text::RelOrientation::PRINT_AREA )
            {
                (rRect.*fnRect->fnSetLeft)( (pClip->*fnRect->fnGetPrtLeft)() );
                (rRect.*fnRect->fnSetRight)((pClip->*fnRect->fnGetPrtRight)());
            }
        }
        else if( pFly->IsFlyAtCntFrm() )
        {
            // #i18732# - consider following text flow or not
            // AND alignment at 'page areas'
            const SwFrm* pVertPosOrientFrm = pFly->GetVertPosOrientFrm();
            if ( !pVertPosOrientFrm )
            {
                OSL_ENSURE( false,
                        "::CalcClipRect(..) - frame, vertical position is oriented at, is missing .");
                pVertPosOrientFrm = pFly->GetAnchorFrm();
            }

            if ( !bFollowTextFlow || bConsiderWrapOnObjPos )
            {
                const SwLayoutFrm* pClipFrm = pVertPosOrientFrm->FindPageFrm();
                rRect = bMove ? pClipFrm->GetUpper()->Frm()
                              : pClipFrm->Frm();
                // #i26945# - consider that a table, during
                // its format, can exceed its upper printing area bottom.
                // Thus, enlarge the clip rectangle, if such a case occurred
                if ( pFly->GetAnchorFrm()->IsInTab() )
                {
                    const SwTabFrm* pTabFrm = const_cast<SwFlyFrm*>(pFly)
                                ->GetAnchorFrmContainingAnchPos()->FindTabFrm();
                    SwRect aTmp( pTabFrm->Prt() );
                    aTmp += pTabFrm->Frm().Pos();
                    rRect.Union( aTmp );
                    // #i43913# - consider also the cell frame
                    const SwFrm* pCellFrm = const_cast<SwFlyFrm*>(pFly)
                                ->GetAnchorFrmContainingAnchPos()->GetUpper();
                    while ( pCellFrm && !pCellFrm->IsCellFrm() )
                    {
                        pCellFrm = pCellFrm->GetUpper();
                    }
                    if ( pCellFrm )
                    {
                        aTmp = pCellFrm->Prt();
                        aTmp += pCellFrm->Frm().Pos();
                        rRect.Union( aTmp );
                    }
                }
            }
            else if ( rV.GetRelationOrient() == text::RelOrientation::PAGE_FRAME ||
                      rV.GetRelationOrient() == text::RelOrientation::PAGE_PRINT_AREA )
            {
                // new class <SwEnvironmentOfAnchoredObject>
                objectpositioning::SwEnvironmentOfAnchoredObject
                                                aEnvOfObj( bFollowTextFlow );
                const SwLayoutFrm& rVertClipFrm =
                    aEnvOfObj.GetVertEnvironmentLayoutFrm( *pVertPosOrientFrm );
                if ( rV.GetRelationOrient() == text::RelOrientation::PAGE_FRAME )
                {
                    rRect = rVertClipFrm.Frm();
                }
                else if ( rV.GetRelationOrient() == text::RelOrientation::PAGE_PRINT_AREA )
                {
                    if ( rVertClipFrm.IsPageFrm() )
                    {
                        rRect = static_cast<const SwPageFrm&>(rVertClipFrm).PrtWithoutHeaderAndFooter();
                    }
                    else
                    {
                        rRect = rVertClipFrm.Frm();
                    }
                }
                const SwLayoutFrm* pHoriClipFrm =
                        pFly->GetAnchorFrm()->FindPageFrm()->GetUpper();
                SWRECTFN( pFly->GetAnchorFrm() )
                (rRect.*fnRect->fnSetLeft)( (pHoriClipFrm->Frm().*fnRect->fnGetLeft)() );
                (rRect.*fnRect->fnSetRight)((pHoriClipFrm->Frm().*fnRect->fnGetRight)());
            }
            else
            {
                // #i26945#
                const SwFrm *pClip =
                        const_cast<SwFlyFrm*>(pFly)->GetAnchorFrmContainingAnchPos();
                SWRECTFN( pClip )
                const SwLayoutFrm *pUp = pClip->GetUpper();
                const SwFrm *pCell = pUp->IsCellFrm() ? pUp : 0;
                sal_uInt16 nType = bMove ? FRM_ROOT   | FRM_FLY | FRM_HEADER |
                                       FRM_FOOTER | FRM_FTN
                                     : FRM_BODY   | FRM_FLY | FRM_HEADER |
                                       FRM_FOOTER | FRM_CELL| FRM_FTN;

                while ( !(pUp->GetType() & nType) || pUp->IsColBodyFrm() )
                {
                    pUp = pUp->GetUpper();
                    if ( !pCell && pUp->IsCellFrm() )
                        pCell = pUp;
                }
                if ( bMove )
                {
                    if ( pUp->IsRootFrm() )
                    {
                        rRect  = pUp->Prt();
                        rRect += pUp->Frm().Pos();
                        pUp = 0;
                    }
                }
                if ( pUp )
                {
                    if ( pUp->GetType() & FRM_BODY )
                    {
                        const SwPageFrm *pPg;
                        if ( pUp->GetUpper() != (pPg = pFly->FindPageFrm()) )
                            pUp = pPg->FindBodyCont();
                        rRect = pUp->GetUpper()->Frm();
                        (rRect.*fnRect->fnSetTop)( (pUp->*fnRect->fnGetPrtTop)() );
                        (rRect.*fnRect->fnSetBottom)((pUp->*fnRect->fnGetPrtBottom)());
                    }
                    else
                    {
                        if( ( pUp->GetType() & (FRM_FLY | FRM_FTN ) ) &&
                            !pUp->Frm().IsInside( pFly->Frm().Pos() ) )
                        {
                            if( pUp->IsFlyFrm() )
                            {
                                SwFlyFrm *pTmpFly = (SwFlyFrm*)pUp;
                                while( pTmpFly->GetNextLink() )
                                {
                                    pTmpFly = pTmpFly->GetNextLink();
                                    if( pTmpFly->Frm().IsInside( pFly->Frm().Pos() ) )
                                        break;
                                }
                                pUp = pTmpFly;
                            }
                            else if( pUp->IsInFtn() )
                            {
                                const SwFtnFrm *pTmp = pUp->FindFtnFrm();
                                while( pTmp->GetFollow() )
                                {
                                    pTmp = pTmp->GetFollow();
                                    if( pTmp->Frm().IsInside( pFly->Frm().Pos() ) )
                                        break;
                                }
                                pUp = pTmp;
                            }
                        }
                        rRect = pUp->Prt();
                        rRect.Pos() += pUp->Frm().Pos();
                        if ( pUp->GetType() & (FRM_HEADER | FRM_FOOTER) )
                        {
                            rRect.Left ( pUp->GetUpper()->Frm().Left() );
                            rRect.Width( pUp->GetUpper()->Frm().Width());
                        }
                        else if ( pUp->IsCellFrm() )                //MA_FLY_HEIGHT
                        {
                            const SwFrm *pTab = pUp->FindTabFrm();
                            (rRect.*fnRect->fnSetBottom)(
                                        (pTab->GetUpper()->*fnRect->fnGetPrtBottom)() );
                            // expand to left and right cell border
                            rRect.Left ( pUp->Frm().Left() );
                            rRect.Width( pUp->Frm().Width() );
                        }
                    }
                }
                if ( pCell )
                {
                    //CellFrms koennen auch in 'unerlaubten' Bereichen stehen, dann
                    //darf der Fly das auch.
                    SwRect aTmp( pCell->Prt() );
                    aTmp += pCell->Frm().Pos();
                    rRect.Union( aTmp );
                }
            }
        }
        else
        {
            const SwFrm *pUp = pFly->GetAnchorFrm()->GetUpper();
            SWRECTFN( pFly->GetAnchorFrm() )
            while( pUp->IsColumnFrm() || pUp->IsSctFrm() || pUp->IsColBodyFrm())
                pUp = pUp->GetUpper();
            rRect = pUp->Frm();
            if( !pUp->IsBodyFrm() )
            {
                rRect += pUp->Prt().Pos();
                rRect.SSize( pUp->Prt().SSize() );
                if ( pUp->IsCellFrm() )
                {
                    const SwFrm *pTab = pUp->FindTabFrm();
                    (rRect.*fnRect->fnSetBottom)(
                                    (pTab->GetUpper()->*fnRect->fnGetPrtBottom)() );
                }
            }
            else if ( pUp->GetUpper()->IsPageFrm() )
            {
                // Objects anchored as character may exceed right margin
                // of body frame:
                (rRect.*fnRect->fnSetRight)( (pUp->GetUpper()->Frm().*fnRect->fnGetRight)() );
            }
            long nHeight = (9*(rRect.*fnRect->fnGetHeight)())/10;
            long nTop;
            const SwFmt *pFmt = ((SwContact*)GetUserCall(pSdrObj))->GetFmt();
            const SvxULSpaceItem &rUL = pFmt->GetULSpace();
            if( bMove )
            {
                nTop = bVert ? ((SwFlyInCntFrm*)pFly)->GetRefPoint().X() :
                               ((SwFlyInCntFrm*)pFly)->GetRefPoint().Y();
                nTop = (*fnRect->fnYInc)( nTop, -nHeight );
                long nWidth = (pFly->Frm().*fnRect->fnGetWidth)();
                (rRect.*fnRect->fnSetLeftAndWidth)( bVert ?
                            ((SwFlyInCntFrm*)pFly)->GetRefPoint().Y() :
                            ((SwFlyInCntFrm*)pFly)->GetRefPoint().X(), nWidth );
                nHeight = 2*nHeight - rUL.GetLower() - rUL.GetUpper();
            }
            else
            {
                nTop = (*fnRect->fnYInc)( (pFly->Frm().*fnRect->fnGetBottom)(),
                                           rUL.GetLower() - nHeight );
                nHeight = 2*nHeight - (pFly->Frm().*fnRect->fnGetHeight)()
                          - rUL.GetLower() - rUL.GetUpper();
            }
            (rRect.*fnRect->fnSetTopAndHeight)( nTop, nHeight );
        }
    }
    else
    {
        const SwDrawContact *pC = (const SwDrawContact*)GetUserCall(pSdrObj);
        const SwFrmFmt  *pFmt = (const SwFrmFmt*)pC->GetFmt();
        const SwFmtAnchor &rAnch = pFmt->GetAnchor();
        if ( FLY_AS_CHAR == rAnch.GetAnchorId() )
        {
            const SwFrm* pAnchorFrm = pC->GetAnchorFrm( pSdrObj );
            if( !pAnchorFrm )
            {
                OSL_ENSURE( false, "<::CalcClipRect(..)> - missing anchor frame." );
                ((SwDrawContact*)pC)->ConnectToLayout();
                pAnchorFrm = pC->GetAnchorFrm();
            }
            const SwFrm* pUp = pAnchorFrm->GetUpper();
            rRect = pUp->Prt();
            rRect += pUp->Frm().Pos();
            SWRECTFN( pAnchorFrm )
            long nHeight = (9*(rRect.*fnRect->fnGetHeight)())/10;
            long nTop;
            const SvxULSpaceItem &rUL = pFmt->GetULSpace();
            SwRect aSnapRect( pSdrObj->GetSnapRect() );
            long nTmpH = 0;
            if( bMove )
            {
                nTop = (*fnRect->fnYInc)( bVert ? pSdrObj->GetAnchorPos().X() :
                                       pSdrObj->GetAnchorPos().Y(), -nHeight );
                long nWidth = (aSnapRect.*fnRect->fnGetWidth)();
                (rRect.*fnRect->fnSetLeftAndWidth)( bVert ?
                            pSdrObj->GetAnchorPos().Y() :
                            pSdrObj->GetAnchorPos().X(), nWidth );
            }
            else
            {
                // #i26791# - value of <nTmpH> is needed to
                // calculate value of <nTop>.
                nTmpH = bVert ? pSdrObj->GetCurrentBoundRect().GetWidth() :
                                pSdrObj->GetCurrentBoundRect().GetHeight();
                nTop = (*fnRect->fnYInc)( (aSnapRect.*fnRect->fnGetTop)(),
                                          rUL.GetLower() + nTmpH - nHeight );
            }
            nHeight = 2*nHeight - nTmpH - rUL.GetLower() - rUL.GetUpper();
            (rRect.*fnRect->fnSetTopAndHeight)( nTop, nHeight );
        }
        else
        {
            // restrict clip rectangle for drawing
            // objects in header/footer to the page frame.
            // #i26791#
            const SwFrm* pAnchorFrm = pC->GetAnchorFrm( pSdrObj );
            if ( pAnchorFrm && pAnchorFrm->FindFooterOrHeader() )
            {
                // clip frame is the page frame the header/footer is on.
                const SwFrm* pClipFrm = pAnchorFrm->FindPageFrm();
                rRect = pClipFrm->Frm();
            }
            else
            {
                bRet = sal_False;
            }
        }
    }
    return bRet;
}

/* vim:set shiftwidth=4 softtabstop=4 expandtab: */<|MERGE_RESOLUTION|>--- conflicted
+++ resolved
@@ -161,13 +161,8 @@
 
     if ( IsClipped() )
     {
-<<<<<<< HEAD
-        bValidSize = bHeightClipped = bWidthClipped = FALSE;
+        bValidSize = bHeightClipped = bWidthClipped = sal_False;
         // no invalidation of position,
-=======
-        bValidSize = bHeightClipped = bWidthClipped = sal_False;
-        // --> OD 2004-11-03 #114798# - no invalidation of position,
->>>>>>> 20529755
         // if anchored object is anchored inside a Writer fly frame,
         // its position is already locked, and it follows the text flow.
         // #i34753# - add condition:
@@ -181,15 +176,9 @@
         }
     }
 
-<<<<<<< HEAD
     // #i81146# new loop control
-    USHORT nLoopControlRuns = 0;
-    const USHORT nLoopControlMax = 10;
-=======
-    // FME 2007-08-30 #i81146# new loop control
     sal_uInt16 nLoopControlRuns = 0;
     const sal_uInt16 nLoopControlMax = 10;
->>>>>>> 20529755
 
     while ( !bValidPos || !bValidSize || !bValidPrtArea || bFormatHeightOnly )
     {
@@ -204,26 +193,7 @@
             //Nur einstellen wenn das Flag gesetzt ist!!
             if ( !bValidSize )
             {
-<<<<<<< HEAD
-                bValidPrtArea = FALSE;
-=======
                 bValidPrtArea = sal_False;
-/*
-                // This is also done in the Format function, so I think
-                // this code is not necessary anymore:
-                const Size aRelSize( CalcRel( *pSz ) );
-                const SwTwips nMin = MINFLY + rAttrs.CalcLeftLine()+rAttrs.CalcRightLine();
-                long nDiff = bVert ? aRelSize.Height() : aRelSize.Width();
-                if( nDiff < nMin )
-                    nDiff = nMin;
-                nDiff -= (aFrm.*fnRect->fnGetWidth)();
-                if( nDiff )
-                {
-                    (aFrm.*fnRect->fnAddRight)( nDiff );
-                    bValidPos = sal_False;
-                }
-*/
->>>>>>> 20529755
             }
 
             if ( !bValidPrtArea )
@@ -348,13 +318,8 @@
     const sal_Bool bRig = nRig > nClipRig;
     if ( bBot || bRig )
     {
-<<<<<<< HEAD
-        BOOL bAgain = FALSE;
+        sal_Bool bAgain = sal_False;
         // #i37068# - no move, if it's requested
-=======
-        sal_Bool bAgain = sal_False;
-        // --> OD 2004-11-12 #i37068# - no move, if it's requested
->>>>>>> 20529755
         if ( bBot && !IsNoMoveOnCheckClip() &&
              !GetDrawObjs() && !GetAnchorFrm()->IsInTab() )
         {
