/*************************************************************************
 *
 * DO NOT ALTER OR REMOVE COPYRIGHT NOTICES OR THIS FILE HEADER.
 *
 * Copyright 2000, 2010 Oracle and/or its affiliates.
 *
 * OpenOffice.org - a multi-platform office productivity suite
 *
 * This file is part of OpenOffice.org.
 *
 * OpenOffice.org is free software: you can redistribute it and/or modify
 * it under the terms of the GNU Lesser General Public License version 3
 * only, as published by the Free Software Foundation.
 *
 * OpenOffice.org is distributed in the hope that it will be useful,
 * but WITHOUT ANY WARRANTY; without even the implied warranty of
 * MERCHANTABILITY or FITNESS FOR A PARTICULAR PURPOSE.  See the
 * GNU Lesser General Public License version 3 for more details
 * (a copy is included in the LICENSE file that accompanied this code).
 *
 * You should have received a copy of the GNU Lesser General Public License
 * version 3 along with OpenOffice.org.  If not, see
 * <http://www.openoffice.org/license.html>
 * for a copy of the LGPLv3 License.
 *
 ************************************************************************/

// MARKER(update_precomp.py): autogen include statement, do not remove
#include "precompiled_sw.hxx"
#include "rootfrm.hxx"
#include "pagefrm.hxx"
#include "cntfrm.hxx"
#include "viewsh.hxx"
#include "doc.hxx"
#include "viewimp.hxx"
#include "swtypes.hxx"
#include "dflyobj.hxx"
#include "dcontact.hxx"
#include "flyfrm.hxx"
#include "frmtool.hxx"
#include "txtftn.hxx"
#include "fmtftn.hxx"
#include <editeng/ulspitem.hxx>
#include <editeng/keepitem.hxx>

#include <vcl/outdev.hxx>
#include <fmtfsize.hxx>
#include <fmtanchr.hxx>
#include <fmtclbl.hxx>

#include "tabfrm.hxx"
#include "ftnfrm.hxx"
#include "txtfrm.hxx"
#include "pagedesc.hxx"
#include "ftninfo.hxx"
#include "sectfrm.hxx"
#include "dbg_lay.hxx"

// --> OD 2004-06-23 #i28701#
#include <sortedobjs.hxx>
#include <layouter.hxx>
// --> OD 2004-11-01 #i36347#
#include <flyfrms.hxx>
// <--

//------------------------------------------------------------------------
//              Move-Methoden
//------------------------------------------------------------------------

/*************************************************************************
|*
|*  SwCntntFrm::ShouldBwdMoved()
|*
|*  Beschreibung        Returnwert sagt, ob der Frm verschoben werden sollte.
|*  Ersterstellung      MA 05. Dec. 96
|*  Letzte Aenderung    MA 05. Dec. 96
|*
|*************************************************************************/


BOOL SwCntntFrm::ShouldBwdMoved( SwLayoutFrm *pNewUpper, BOOL, BOOL & )
{
    if ( (SwFlowFrm::IsMoveBwdJump() || !IsPrevObjMove()))
    {
        //Das zurueckfliessen von Frm's ist leider etwas Zeitintensiv.
        //Der haufigste Fall ist der, dass dort wo der Frm hinfliessen
        //moechte die FixSize die gleiche ist, die der Frm selbst hat.
        //In diesem Fall kann einfach geprueft werden, ob der Frm genug
        //Platz fuer seine VarSize findet, ist dies nicht der Fall kann
        //gleich auf das Verschieben verzichtet werden.
        //Die Pruefung, ob der Frm genug Platz findet fuehrt er selbst
        //durch, dabei wird beruecksichtigt, dass er sich moeglicherweise
        //aufspalten kann.
        //Wenn jedoch die FixSize eine andere ist oder Flys im Spiel sind
        //(an der alten oder neuen Position) hat alle Prueferei keinen Sinn
        //der Frm muss dann halt Probehalber verschoben werden (Wenn ueberhaupt
        //etwas Platz zur Verfuegung steht).

        //Die FixSize der Umgebungen in denen Cntnts herumlungern ist immer
        //Die Breite.

        //Wenn mehr als ein Blatt zurueckgegangen wurde (z.B. ueberspringen
        //von Leerseiten), so muss in jedemfall gemoved werden - sonst wuerde,
        //falls der Frm nicht in das Blatt passt, nicht mehr auf die
        //dazwischenliegenden Blaetter geachtet werden.
        BYTE nMoveAnyway = 0;
        SwPageFrm * const pNewPage = pNewUpper->FindPageFrm();
        SwPageFrm *pOldPage = FindPageFrm();

        if ( SwFlowFrm::IsMoveBwdJump() )
            return TRUE;

        if( IsInFtn() && IsInSct() )
        {
            SwFtnFrm* pFtn = FindFtnFrm();
            SwSectionFrm* pMySect = pFtn->FindSctFrm();
            if( pMySect && pMySect->IsFtnLock() )
            {
                SwSectionFrm *pSect = pNewUpper->FindSctFrm();
                while( pSect && pSect->IsInFtn() )
                    pSect = pSect->GetUpper()->FindSctFrm();
                ASSERT( pSect, "Escaping footnote" );
                if( pSect != pMySect )
                    return FALSE;
            }
        }
        SWRECTFN( this )
        SWRECTFNX( pNewUpper )
        if( Abs( (pNewUpper->Prt().*fnRectX->fnGetWidth)() -
                 (GetUpper()->Prt().*fnRect->fnGetWidth)() ) > 1 )
            nMoveAnyway = 2; // Damit kommt nur noch ein _WouldFit mit Umhaengen in Frage

        // OD 2004-05-26 #i25904# - do *not* move backward,
        // if <nMoveAnyway> equals 3 and no space is left in new upper.
        nMoveAnyway |= BwdMoveNecessary( pOldPage, Frm() );
        {
            const IDocumentSettingAccess* pIDSA = pNewPage->GetFmt()->getIDocumentSettingAccess();
            SwTwips nSpace = 0;
            SwRect aRect( pNewUpper->Prt() );
            aRect.Pos() += pNewUpper->Frm().Pos();
            const SwFrm *pPrevFrm = pNewUpper->Lower();
            while ( pPrevFrm )
            {
                SwTwips nNewTop = (pPrevFrm->Frm().*fnRectX->fnGetBottom)();
                // OD 2004-03-01 #106629#:
                // consider lower spacing of last frame in a table cell
                {
                    // check, if last frame is inside table and if it includes
                    // its lower spacing.
                    if ( !pPrevFrm->GetNext() && pPrevFrm->IsInTab() &&
                         pIDSA->get(IDocumentSettingAccess::ADD_PARA_SPACING_TO_TABLE_CELLS) )
                    {
                        const SwFrm* pLastFrm = pPrevFrm;
                        // if last frame is a section, take its last content
                        if ( pPrevFrm->IsSctFrm() )
                        {
                            pLastFrm = static_cast<const SwSectionFrm*>(pPrevFrm)->FindLastCntnt();
                            if ( pLastFrm &&
                                 pLastFrm->FindTabFrm() != pPrevFrm->FindTabFrm() )
                            {
                                pLastFrm = pLastFrm->FindTabFrm();
                            }
                        }

                        if ( pLastFrm )
                        {
                            SwBorderAttrAccess aAccess( SwFrm::GetCache(), pLastFrm );
                            const SwBorderAttrs& rAttrs = *aAccess.Get();
                            nNewTop -= rAttrs.GetULSpace().GetLower();
                        }
                    }
                }
                (aRect.*fnRectX->fnSetTop)( nNewTop );

                pPrevFrm = pPrevFrm->GetNext();
            }

            nMoveAnyway |= BwdMoveNecessary( pNewPage, aRect);

            //determine space left in new upper frame
            nSpace = (aRect.*fnRectX->fnGetHeight)();

            if ( IsInFtn() ||
                 pIDSA->get(IDocumentSettingAccess::BROWSE_MODE) ||
                 pNewUpper->IsCellFrm() ||
                 ( pNewUpper->IsInSct() && ( pNewUpper->IsSctFrm() ||
                   ( pNewUpper->IsColBodyFrm() &&
                     !pNewUpper->GetUpper()->GetPrev() &&
                     !pNewUpper->GetUpper()->GetNext() ) ) ) )
                nSpace += pNewUpper->Grow( LONG_MAX, TRUE );

            if ( nMoveAnyway < 3 )
            {
                if ( nSpace )
                {
                    //Keine Beruecksichtigung der Fussnoten die an dem Absatz
                    //kleben, denn dies wuerde extrem unuebersichtlichen Code
                    //beduerfen (wg. Beruecksichtung der Breiten und vor allem
                    //der Flys, die ja wieder Einfluss auf die Fussnoten nehmen...).

                    // _WouldFit kann bei gleicher Breite und _nur_ selbst verankerten Flys
                    // befragt werden.
                    // _WouldFit kann auch gefragt werden, wenn _nur_ fremdverankerte Flys vorliegen,
                    // dabei ist sogar die Breite egal, da ein TestFormat in der neuen Umgebung
                    // vorgenommen wird.
                    // --> OD 2007-11-26 #b6614158#
                    const BYTE nBwdMoveNecessaryResult =
                                            BwdMoveNecessary( pNewPage, aRect);
                    const bool bObjsInNewUpper( nBwdMoveNecessaryResult == 2 ||
                                                nBwdMoveNecessaryResult == 3 );

                    return _WouldFit( nSpace, pNewUpper, nMoveAnyway == 2,
                                      bObjsInNewUpper );
                    // <--
                }
                //Bei einem spaltigen Bereichsfrischling kann _WouldFit kein
                //brauchbares Ergebnis liefern, also muessen wir wirklich
                //zurueckfliessen
                else if( pNewUpper->IsInSct() && pNewUpper->IsColBodyFrm() &&
                    !(pNewUpper->Prt().*fnRectX->fnGetWidth)() &&
                    ( pNewUpper->GetUpper()->GetPrev() ||
                      pNewUpper->GetUpper()->GetNext() ) )
                    return TRUE;
                else
                    return FALSE; // Kein Platz, dann ist es sinnlos, zurueckzufliessen
            }
            else
            {
                // OD 2004-05-26 #i25904# - check for space left in new upper
                if ( nSpace )
                    return TRUE;
                else
                    return FALSE;
            }
        }
    }
    return  FALSE;
}

//------------------------------------------------------------------------
//              Calc-Methoden
//------------------------------------------------------------------------

/*************************************************************************
|*
|*  SwFrm::Prepare()
|*
|*  Beschreibung        Bereitet den Frm auf die 'Formatierung' (MakeAll())
|*      vor. Diese Methode dient dazu auf dem Stack Platz einzusparen,
|*      denn zur Positionsberechnung des Frm muss sichergestellt sein, dass
|*      die Position von Upper und Prev gueltig sind, mithin also ein
|*      rekursiver Aufruf (Schleife waere relativ teuer, da selten notwendig).
|*      Jeder Aufruf von MakeAll verbraucht aber ca. 500Byte Stack -
|*      das Ende ist leicht abzusehen. _Prepare benoetigt nur wenig Stack,
|*      deshalb solle der Rekursive Aufruf hier kein Problem sein.
|*      Ein weiterer Vorteil ist, das eines schoenen Tages das _Prepare und
|*      damit die Formatierung von Vorgaengern umgangen werden kann.
|*      So kann evtl. mal 'schnell' an's Dokumentende gesprungen werden.
|*  Ersterstellung      MA ??
|*  Letzte Aenderung    MA 13. Dec. 93
|*
|*************************************************************************/
//Zwei kleine Freundschaften werden hier zu einem Geheimbund.
inline void PrepareLock( SwFlowFrm *pTab )
{
    pTab->LockJoin();
}
inline void PrepareUnlock( SwFlowFrm *pTab )
{
    pTab->UnlockJoin();

}

// hopefully, one day this function simply will return 'false'
bool lcl_IsCalcUpperAllowed( const SwFrm& rFrm )
{
    return !rFrm.GetUpper()->IsSctFrm() &&
           !rFrm.GetUpper()->IsFooterFrm() &&
           // --> OD 2004-11-02 #i23129#, #i36347# - no format of upper Writer fly frame
           !rFrm.GetUpper()->IsFlyFrm() &&
           // <--
           !( rFrm.GetUpper()->IsTabFrm() && rFrm.GetUpper()->GetUpper()->IsInTab() ) &&
           !( rFrm.IsTabFrm() && rFrm.GetUpper()->IsInTab() );
}

void SwFrm::PrepareMake()
{
    StackHack aHack;
    if ( GetUpper() )
    {
        if ( lcl_IsCalcUpperAllowed( *this ) )
            GetUpper()->Calc();
        ASSERT( GetUpper(), ":-( Layoutgeruest wackelig (Upper wech)." );
        if ( !GetUpper() )
            return;

        const BOOL bCnt = IsCntntFrm();
        const BOOL bTab = IsTabFrm();
        BOOL bNoSect = IsInSct();
        BOOL bOldTabLock = FALSE, bFoll = FALSE;
        SwFlowFrm* pThis = bCnt ? (SwCntntFrm*)this : NULL;

        if ( bTab )
        {
            pThis = (SwTabFrm*)this;
            bOldTabLock = ((SwTabFrm*)this)->IsJoinLocked();
            ::PrepareLock( (SwTabFrm*)this );
            bFoll = pThis->IsFollow();
        }
        else if( IsSctFrm() )
        {
            pThis = (SwSectionFrm*)this;
            bFoll = pThis->IsFollow();
            bNoSect = FALSE;
        }
        else if ( bCnt && TRUE == (bFoll = pThis->IsFollow()) &&
             GetPrev() )
        {
            //Wenn der Master gereade ein CalcFollow ruft braucht die Kette
            //nicht durchlaufen werden. Das spart Zeit und vermeidet Probleme.
            if ( ((SwTxtFrm*)((SwTxtFrm*)this)->FindMaster())->IsLocked() )
            {
                MakeAll();
                return;
            }
        }

        // --> OD 2005-03-04 #i44049# - no format of previous frame, if current
        // frame is a table frame and its previous frame wants to keep with it.
        const bool bFormatPrev = !bTab ||
                                 !GetPrev() ||
                                 !GetPrev()->GetAttrSet()->GetKeep().GetValue();
        if ( bFormatPrev )
        {
            SwFrm *pFrm = GetUpper()->Lower();
            while ( pFrm != this )
            {
                ASSERT( pFrm, ":-( Layoutgeruest wackelig (this not found)." );
                if ( !pFrm )
                    return; //Oioioioi ...

                if ( !pFrm->IsValid() )
                {
                    //Ein kleiner Eingriff der hoffentlich etwas zur Verbesserung
                    //der Stabilitaet beitraegt:
                    //Wenn ich Follow _und_ Nachbar eines Frms vor mir bin,
                    //so wuerde dieser mich beim Formatieren deleten; wie jeder
                    //leicht sehen kann waere dies eine etwas unuebersichtliche
                    //Situation die es zu vermeiden gilt.
                    if ( bFoll && pFrm->IsFlowFrm() &&
                         (SwFlowFrm::CastFlowFrm(pFrm))->IsAnFollow( pThis ) )
                        break;

    //MA: 24. Mar. 94, Calc wuerde doch nur wieder in ein _Prepare laufen und so
    //die ganze Kette nocheinmal abhuenern.
    //              pFrm->Calc();
                    pFrm->MakeAll();
                    if( IsSctFrm() && !((SwSectionFrm*)this)->GetSection() )
                        break;
                }
                //Die Kette kann bei CntntFrms waehrend des durchlaufens
                //aufgebrochen werden, deshalb muss der Nachfolger etwas
                //umstaendlich ermittelt werden. However, irgendwann _muss_
                //ich wieder bei mir selbst ankommen.
                pFrm = pFrm->FindNext();

                //Wenn wir in einem SectionFrm gestartet sind, koennen wir durch die
                //MakeAll-Aufrufe in einen Section-Follow gewandert sein.
                //FindNext liefert allerdings den SectionFrm, nicht seinen Inhalt.
                // => wir finden uns selbst nicht mehr!
                if( bNoSect && pFrm && pFrm->IsSctFrm() )
                {
                    SwFrm* pCnt = ((SwSectionFrm*)pFrm)->ContainsAny();
                    if( pCnt )
                        pFrm = pCnt;
                }
            }
            ASSERT( GetUpper(), "Layoutgeruest wackelig (Upper wech II)." );
            if ( !GetUpper() )
                return;

            if ( lcl_IsCalcUpperAllowed( *this ) )
                GetUpper()->Calc();

            ASSERT( GetUpper(), "Layoutgeruest wackelig (Upper wech III)." );
        }

        if ( bTab && !bOldTabLock )
            ::PrepareUnlock( (SwTabFrm*)this );
    }
    MakeAll();
}

void SwFrm::OptPrepareMake()
{
    // --> OD 2004-11-02 #i23129#, #i36347# - no format of upper Writer fly frame
    if ( GetUpper() && !GetUpper()->IsFooterFrm() &&
         !GetUpper()->IsFlyFrm() )
    // <--
    {
        GetUpper()->Calc();
        ASSERT( GetUpper(), ":-( Layoutgeruest wackelig (Upper wech)." );
        if ( !GetUpper() )
            return;
    }
    if ( GetPrev() && !GetPrev()->IsValid() )
        PrepareMake();
    else
    {
        StackHack aHack;
        MakeAll();
    }
}



void SwFrm::PrepareCrsr()
{
    StackHack aHack;
    if( GetUpper() && !GetUpper()->IsSctFrm() )
    {
        GetUpper()->PrepareCrsr();
        GetUpper()->Calc();

        ASSERT( GetUpper(), ":-( Layoutgeruest wackelig (Upper wech)." );
        if ( !GetUpper() )
            return;

        const BOOL bCnt = IsCntntFrm();
        const BOOL bTab = IsTabFrm();
        BOOL bNoSect = IsInSct();

        BOOL bOldTabLock = FALSE, bFoll;
        SwFlowFrm* pThis = bCnt ? (SwCntntFrm*)this : NULL;

        if ( bTab )
        {
            bOldTabLock = ((SwTabFrm*)this)->IsJoinLocked();
            ::PrepareLock( (SwTabFrm*)this );
            pThis = (SwTabFrm*)this;
        }
        else if( IsSctFrm() )
        {
            pThis = (SwSectionFrm*)this;
            bNoSect = FALSE;
        }
        bFoll = pThis && pThis->IsFollow();

        SwFrm *pFrm = GetUpper()->Lower();
        while ( pFrm != this )
        {
            ASSERT( pFrm, ":-( Layoutgeruest wackelig (this not found)." );
            if ( !pFrm )
                return; //Oioioioi ...

            if ( !pFrm->IsValid() )
            {
                //Ein kleiner Eingriff der hoffentlich etwas zur Verbesserung
                //der Stabilitaet beitraegt:
                //Wenn ich Follow _und_ Nachbar eines Frms vor mir bin,
                //so wuerde dieser mich beim Formatieren deleten; wie jeder
                //leicht sehen kann waere dies eine etwas unuebersichtliche
                //Situation die es zu vermeiden gilt.
                if ( bFoll && pFrm->IsFlowFrm() &&
                     (SwFlowFrm::CastFlowFrm(pFrm))->IsAnFollow( pThis ) )
                    break;

                pFrm->MakeAll();
            }
            //Die Kette kann bei CntntFrms waehrend des durchlaufens
            //aufgebrochen werden, deshalb muss der Nachfolger etwas
            //umstaendlich ermittelt werden. However, irgendwann _muss_
            //ich wieder bei mir selbst ankommen.
            pFrm = pFrm->FindNext();
            if( bNoSect && pFrm && pFrm->IsSctFrm() )
            {
                SwFrm* pCnt = ((SwSectionFrm*)pFrm)->ContainsAny();
                if( pCnt )
                    pFrm = pCnt;
            }
        }
        ASSERT( GetUpper(), "Layoutgeruest wackelig (Upper wech II)." );
        if ( !GetUpper() )
            return;

        GetUpper()->Calc();

        ASSERT( GetUpper(), "Layoutgeruest wackelig (Upper wech III)." );

        if ( bTab && !bOldTabLock )
            ::PrepareUnlock( (SwTabFrm*)this );
    }
    Calc();
}

/*************************************************************************
|*
|*  SwFrm::MakePos()
|*
|*  Ersterstellung      MA ??
|*  Letzte Aenderung    MA 24. May. 93
|*
|*************************************************************************/

// Hier wird GetPrev() zurueckgegeben, allerdings werden
// dabei leere SectionFrms ueberlesen
SwFrm* lcl_Prev( SwFrm* pFrm, BOOL bSectPrv = TRUE )
{
    SwFrm* pRet = pFrm->GetPrev();
    if( !pRet && pFrm->GetUpper() && pFrm->GetUpper()->IsSctFrm() &&
        bSectPrv && !pFrm->IsColumnFrm() )
        pRet = pFrm->GetUpper()->GetPrev();
    while( pRet && pRet->IsSctFrm() &&
           !((SwSectionFrm*)pRet)->GetSection() )
        pRet = pRet->GetPrev();
    return pRet;
}

SwFrm* lcl_NotHiddenPrev( SwFrm* pFrm )
{
    SwFrm *pRet = pFrm;
    do
    {
        pRet = lcl_Prev( pRet );
    } while ( pRet && pRet->IsTxtFrm() && ((SwTxtFrm*)pRet)->IsHiddenNow() );
    return pRet;
}

void SwFrm::MakePos()
{
    if ( !bValidPos )
    {
        bValidPos = TRUE;
        BOOL bUseUpper = FALSE;
        SwFrm* pPrv = lcl_Prev( this );
        if ( pPrv &&
             ( !pPrv->IsCntntFrm() ||
               ( ((SwCntntFrm*)pPrv)->GetFollow() != this ) )
           )
        {
            if ( !StackHack::IsLocked() &&
                 ( !IsInSct() || IsSctFrm() ) &&
                 !pPrv->IsSctFrm() &&
                 !pPrv->GetAttrSet()->GetKeep().GetValue()
               )
            {
                pPrv->Calc();   //hierbei kann der Prev verschwinden!
            }
            else if ( pPrv->Frm().Top() == 0 )
            {
                bUseUpper = TRUE;
            }
        }

        pPrv = lcl_Prev( this, FALSE );
        USHORT nMyType = GetType();
        SWRECTFN( ( IsCellFrm() && GetUpper() ? GetUpper() : this  ) )
        if ( !bUseUpper && pPrv )
        {
            aFrm.Pos( pPrv->Frm().Pos() );
            if( FRM_NEIGHBOUR & nMyType )
            {
                BOOL bR2L = IsRightToLeft();
                if( bR2L )
                    (aFrm.*fnRect->fnSetPosX)( (aFrm.*fnRect->fnGetLeft)() -
                                               (aFrm.*fnRect->fnGetWidth)() );
                else
                    (aFrm.*fnRect->fnSetPosX)( (aFrm.*fnRect->fnGetLeft)() +
                                          (pPrv->Frm().*fnRect->fnGetWidth)() );

                // cells may now leave their uppers
                if( bVert && FRM_CELL & nMyType && !bReverse )
                    aFrm.Pos().X() -= aFrm.Width() -pPrv->Frm().Width();
            }
            else if( bVert && FRM_NOTE_VERT & nMyType )
            {
                if( bReverse )
                    aFrm.Pos().X() += pPrv->Frm().Width();
                else
                    aFrm.Pos().X() -= aFrm.Width();
            }
            else
                aFrm.Pos().Y() += pPrv->Frm().Height();
        }
        else if ( GetUpper() )
        {
            // OD 15.10.2002 #103517# - add safeguard for <SwFooterFrm::Calc()>
            // If parent frame is a footer frame and its <ColLocked()>, then
            // do *not* calculate it.
            // NOTE: Footer frame is <ColLocked()> during its
            //     <FormatSize(..)>, which is called from <Format(..)>, which
            //     is called from <MakeAll()>, which is called from <Calc()>.
            // --> OD 2005-11-17 #i56850#
            // - no format of upper Writer fly frame, which is anchored
            //   at-paragraph or at-character.
            if ( !GetUpper()->IsTabFrm() &&
                 !( IsTabFrm() && GetUpper()->IsInTab() ) &&
                 !GetUpper()->IsSctFrm() &&
                 !dynamic_cast<SwFlyAtCntFrm*>(GetUpper()) &&
                 !( GetUpper()->IsFooterFrm() &&
                    GetUpper()->IsColLocked() )
               )
            {
                GetUpper()->Calc();
            }
            // <--
            pPrv = lcl_Prev( this, FALSE );
            if ( !bUseUpper && pPrv )
            {
                aFrm.Pos( pPrv->Frm().Pos() );
                if( FRM_NEIGHBOUR & nMyType )
                {
                    BOOL bR2L = IsRightToLeft();
                    if( bR2L )
                        (aFrm.*fnRect->fnSetPosX)( (aFrm.*fnRect->fnGetLeft)() -
                                                 (aFrm.*fnRect->fnGetWidth)() );
                    else
                        (aFrm.*fnRect->fnSetPosX)( (aFrm.*fnRect->fnGetLeft)() +
                                          (pPrv->Frm().*fnRect->fnGetWidth)() );

                    // cells may now leave their uppers
                    if( bVert && FRM_CELL & nMyType && !bReverse )
                        aFrm.Pos().X() -= aFrm.Width() -pPrv->Frm().Width();
                }
                else if( bVert && FRM_NOTE_VERT & nMyType )
                {
                    if( bReverse )
                        aFrm.Pos().X() += pPrv->Frm().Width();
                    else
                        aFrm.Pos().X() -= aFrm.Width();
                }
                else
                    aFrm.Pos().Y() += pPrv->Frm().Height();
            }
            else
            {
                aFrm.Pos( GetUpper()->Frm().Pos() );
                aFrm.Pos() += GetUpper()->Prt().Pos();
                if( FRM_NEIGHBOUR & nMyType && IsRightToLeft() )
                {
                    if( bVert )
                        aFrm.Pos().Y() += GetUpper()->Prt().Height()
                                          - aFrm.Height();
                    else
                        aFrm.Pos().X() += GetUpper()->Prt().Width()
                                          - aFrm.Width();
                }
                else if( bVert && FRM_NOTE_VERT & nMyType && !bReverse )
                    aFrm.Pos().X() -= aFrm.Width() - GetUpper()->Prt().Width();
            }
        }
        else
            aFrm.Pos().X() = aFrm.Pos().Y() = 0;
        if( IsBodyFrm() && bVert && !bReverse && GetUpper() )
            aFrm.Pos().X() += GetUpper()->Prt().Width() - aFrm.Width();
        bValidPos = TRUE;
    }
}

/*************************************************************************
|*
|*  SwPageFrm::MakeAll()
|*
|*  Ersterstellung      MA 23. Feb. 93
|*  Letzte Aenderung    MA 20. Jul. 98
|*
|*************************************************************************/
// --> OD 2004-07-01 #i28701# - new type <SwSortedObjs>
void lcl_CheckObjects( SwSortedObjs* pSortedObjs, SwFrm* pFrm, long& rBot )
{
    //Und dann kann es natuerlich noch Absatzgebundene
    //Rahmen geben, die unterhalb ihres Absatzes stehen.
    long nMax = 0;
    for ( USHORT i = 0; i < pSortedObjs->Count(); ++i )
    {
        // --> OD 2004-07-01 #i28701# - consider changed type of <SwSortedObjs>
        // entries.
        SwAnchoredObject* pObj = (*pSortedObjs)[i];
        long nTmp = 0;
        if ( pObj->ISA(SwFlyFrm) )
        {
            SwFlyFrm *pFly = static_cast<SwFlyFrm*>(pObj);
            if( pFly->Frm().Top() != WEIT_WECH &&
                ( pFrm->IsPageFrm() ? pFly->IsFlyLayFrm() :
                  ( pFly->IsFlyAtCntFrm() &&
                    ( pFrm->IsBodyFrm() ? pFly->GetAnchorFrm()->IsInDocBody() :
                                          pFly->GetAnchorFrm()->IsInFtn() ) ) ) )
            {
                nTmp = pFly->Frm().Bottom();
            }
        }
        else
            nTmp = pObj->GetObjRect().Bottom();
        nMax = Max( nTmp, nMax );
        // <--
    }
    ++nMax; //Unterkante vs. Hoehe!
    rBot = Max( rBot, nMax );
}

void SwPageFrm::MakeAll()
{
    PROTOCOL_ENTER( this, PROT_MAKEALL, 0, 0 )

    const SwRect aOldRect( Frm() );     //Anpassung der Root-Groesse
    const SwLayNotify aNotify( this );  //uebernimmt im DTor die Benachrichtigung
    SwBorderAttrAccess *pAccess = 0;
    const SwBorderAttrs*pAttrs = 0;

    while ( !bValidPos || !bValidSize || !bValidPrtArea )
    {
        if ( !bValidPos )
        {
            // PAGES01
            bValidPos = TRUE; // positioning of the pages is taken care of by the root frame
        }

        if ( !bValidSize || !bValidPrtArea )
        {
            if ( IsEmptyPage() )
            {
                Frm().Width( 0 );  Prt().Width( 0 );
                Frm().Height( 0 ); Prt().Height( 0 );
                Prt().Left( 0 );   Prt().Top( 0 );
                bValidSize = bValidPrtArea = TRUE;
            }
            else
            {
                if ( !pAccess )
                {
                    pAccess = new SwBorderAttrAccess( SwFrm::GetCache(), this );
                    pAttrs = pAccess->Get();
                }
                //Bei der BrowseView gelten feste Einstellungen.
                ViewShell *pSh = GetShell();
                if ( pSh && GetFmt()->getIDocumentSettingAccess()->get(IDocumentSettingAccess::BROWSE_MODE) )
                {
                    const Size aBorder = pSh->GetOut()->PixelToLogic( pSh->GetBrowseBorder() );
                    const long nTop    = pAttrs->CalcTopLine()   + aBorder.Height();
                    const long nBottom = pAttrs->CalcBottomLine()+ aBorder.Height();

                    long nWidth = GetUpper() ? ((SwRootFrm*)GetUpper())->GetBrowseWidth() : 0;
                    if ( nWidth < pSh->GetBrowseWidth() )
                        nWidth = pSh->GetBrowseWidth();
                    nWidth += + 2 * aBorder.Width();
/*
                    long nWidth = GetUpper() ? ((SwRootFrm*)GetUpper())->GetBrowseWidth() + 2 * aBorder.Width() : 0;
                    if ( nWidth < pSh->VisArea().Width() )
                        nWidth = pSh->VisArea().Width(); */

                    nWidth = Max( nWidth, 2L * aBorder.Width() + 4L*MM50 );
                    Frm().Width( nWidth );

                    SwLayoutFrm *pBody = FindBodyCont();
                    if ( pBody && pBody->Lower() && pBody->Lower()->IsColumnFrm() )
                    {
                        //Fuer Spalten gilt eine feste Hoehe
                        Frm().Height( pAttrs->GetSize().Height() );
                    }
                    else
                    {
                        //Fuer Seiten ohne Spalten bestimmt der Inhalt die
                        //Groesse.
                        long nBot = Frm().Top() + nTop;
                        SwFrm *pFrm = Lower();
                        while ( pFrm )
                        {
                            long nTmp = 0;
                            SwFrm *pCnt = ((SwLayoutFrm*)pFrm)->ContainsAny();
                            while ( pCnt && (pCnt->GetUpper() == pFrm ||
                                             ((SwLayoutFrm*)pFrm)->IsAnLower( pCnt )))
                            {
                                nTmp += pCnt->Frm().Height();
                                if( pCnt->IsTxtFrm() &&
                                    ((SwTxtFrm*)pCnt)->IsUndersized() )
                                    nTmp += ((SwTxtFrm*)pCnt)->GetParHeight()
                                            - pCnt->Prt().Height();
                                else if( pCnt->IsSctFrm() &&
                                         ((SwSectionFrm*)pCnt)->IsUndersized() )
                                    nTmp += ((SwSectionFrm*)pCnt)->Undersize();
                                pCnt = pCnt->FindNext();
                            }
                            // OD 29.10.2002 #97265# - consider invalid body frame properties
                            if ( pFrm->IsBodyFrm() &&
                                 ( !pFrm->GetValidSizeFlag() ||
                                   !pFrm->GetValidPrtAreaFlag() ) &&
                                 ( pFrm->Frm().Height() < pFrm->Prt().Height() )
                               )
                            {
                                nTmp = Min( nTmp, pFrm->Frm().Height() );
                            }
                            else
                            {
                                // OD 30.10.2002 #97265# - assert invalid lower property
                                ASSERT( !(pFrm->Frm().Height() < pFrm->Prt().Height()),
                                        "SwPageFrm::MakeAll(): Lower with frame height < printing height" );
                                nTmp += pFrm->Frm().Height() - pFrm->Prt().Height();
                            }
                            if ( !pFrm->IsBodyFrm() )
                                nTmp = Min( nTmp, pFrm->Frm().Height() );
                            nBot += nTmp;
                            // Hier werden die absatzgebundenen Objekte ueberprueft,
                            // ob sie ueber den Body/FtnCont hinausragen.
                            if( pSortedObjs && !pFrm->IsHeaderFrm() &&
                                !pFrm->IsFooterFrm() )
                                lcl_CheckObjects( pSortedObjs, pFrm, nBot );
                            pFrm = pFrm->GetNext();
                        }
                        nBot += nBottom;
                        //Und die Seitengebundenen
                        if ( pSortedObjs )
                            lcl_CheckObjects( pSortedObjs, this, nBot );
                        nBot -= Frm().Top();
                        // --> OD 2004-11-10 #i35143# - If second page frame
                        // exists, the first page doesn't have to fulfill the
                        // visible area.
                        if ( !GetPrev() && !GetNext() )
                        // <--
                        {
                            nBot = Max( nBot, pSh->VisArea().Height() );
                        }
                        // --> OD 2004-11-10 #i35143# - Assure, that the page
                        // doesn't exceed the defined browse height.
                        Frm().Height( Min( nBot, BROWSE_HEIGHT ) );
                        // <--
                    }
                    Prt().Left ( pAttrs->CalcLeftLine() + aBorder.Width() );
                    Prt().Top  ( nTop );
                    Prt().Width( Frm().Width() - ( Prt().Left()
                        + pAttrs->CalcRightLine() + aBorder.Width() ) );
                    Prt().Height( Frm().Height() - (nTop + nBottom) );
                    bValidSize = bValidPrtArea = TRUE;
                }
                else
                {   //FixSize einstellen, bei Seiten nicht vom Upper sondern vom
                    //Attribut vorgegeben.
                    Frm().SSize( pAttrs->GetSize() );
                    Format( pAttrs );
                }
            }
        }
    } //while ( !bValidPos || !bValidSize || !bValidPrtArea )
    delete pAccess;

    // PAGES01
    if ( Frm() != aOldRect && GetUpper() )
        static_cast<SwRootFrm*>(GetUpper())->CheckViewLayout( 0, 0 );

#ifdef DBG_UTIL
    //Der Upper (Root) muss mindestens so breit
    //sein, dass er die breiteste Seite aufnehmen kann.
    if ( GetUpper() )
    {
        ASSERT( GetUpper()->Prt().Width() >= aFrm.Width(), "Rootsize" );
    }
#endif
}

/*************************************************************************
|*
|*  SwLayoutFrm::MakeAll()
|*
|*  Ersterstellung      MA ??
|*  Letzte Aenderung    MA 28. Nov. 95
|*
|*************************************************************************/


void SwLayoutFrm::MakeAll()
{
    PROTOCOL_ENTER( this, PROT_MAKEALL, 0, 0 )

        //uebernimmt im DTor die Benachrichtigung
    const SwLayNotify aNotify( this );
    BOOL bVert = IsVertical();
    SwRectFn fnRect = ( IsNeighbourFrm() == bVert )? fnRectHori : fnRectVert;

    SwBorderAttrAccess *pAccess = 0;
    const SwBorderAttrs*pAttrs = 0;

    while ( !bValidPos || !bValidSize || !bValidPrtArea )
    {
        if ( !bValidPos )
            MakePos();

        if ( GetUpper() )
        {
            // NEW TABLES
            if ( IsLeaveUpperAllowed() )
            {
                if ( !bValidSize )
                    bValidPrtArea = FALSE;
            }
            else
            {
                if ( !bValidSize )
                {
                    //FixSize einstellen, die VarSize wird von Format() nach
                    //Berechnung der PrtArea eingestellt.
                    bValidPrtArea = FALSE;

                    SwTwips nPrtWidth = (GetUpper()->Prt().*fnRect->fnGetWidth)();
                    if( bVert && ( IsBodyFrm() || IsFtnContFrm() ) )
                    {
                        SwFrm* pNxt = GetPrev();
                        while( pNxt && !pNxt->IsHeaderFrm() )
                            pNxt = pNxt->GetPrev();
                        if( pNxt )
                            nPrtWidth -= pNxt->Frm().Height();
                        pNxt = GetNext();
                        while( pNxt && !pNxt->IsFooterFrm() )
                            pNxt = pNxt->GetNext();
                        if( pNxt )
                            nPrtWidth -= pNxt->Frm().Height();
                    }

                    const long nDiff = nPrtWidth - (Frm().*fnRect->fnGetWidth)();

                    if( IsNeighbourFrm() && IsRightToLeft() )
                        (Frm().*fnRect->fnSubLeft)( nDiff );
                    else
                        (Frm().*fnRect->fnAddRight)( nDiff );
                }
                else
                {
                    // Don't leave your upper
                    const SwTwips nDeadLine = (GetUpper()->*fnRect->fnGetPrtBottom)();
                    if( (Frm().*fnRect->fnOverStep)( nDeadLine ) )
                        bValidSize = FALSE;
                }
            }
        }
        if ( !bValidSize || !bValidPrtArea )
        {
            if ( !pAccess )
            {
                pAccess = new SwBorderAttrAccess( SwFrm::GetCache(), this );
                pAttrs  = pAccess->Get();
            }
            Format( pAttrs );
        }
    } //while ( !bValidPos || !bValidSize || !bValidPrtArea )
    if ( pAccess )
        delete pAccess;
}

/*************************************************************************
|*
|*  SwCntntFrm::MakePrtArea()
|*
|*  Ersterstellung      MA 17. Nov. 92
|*  Letzte Aenderung    MA 03. Mar. 96
|*
|*************************************************************************/

BOOL SwCntntFrm::MakePrtArea( const SwBorderAttrs &rAttrs )
{
    BOOL bSizeChgd = FALSE;

    if ( !bValidPrtArea )
    {
        bValidPrtArea = TRUE;

        SWRECTFN( this )
        const BOOL bTxtFrm = IsTxtFrm();
        SwTwips nUpper = 0;
        if ( bTxtFrm && ((SwTxtFrm*)this)->IsHiddenNow() )
        {
            if ( ((SwTxtFrm*)this)->HasFollow() )
                ((SwTxtFrm*)this)->JoinFrm();

            if( (Prt().*fnRect->fnGetHeight)() )
                ((SwTxtFrm*)this)->HideHidden();
            Prt().Pos().X() = Prt().Pos().Y() = 0;
            (Prt().*fnRect->fnSetWidth)( (Frm().*fnRect->fnGetWidth)() );
            (Prt().*fnRect->fnSetHeight)( 0 );
            nUpper = -( (Frm().*fnRect->fnGetHeight)() );
        }
        else
        {
            //Vereinfachung: CntntFrms sind immer in der Hoehe Variabel!

            //An der FixSize gibt der umgebende Frame die Groesse vor, die
            //Raender werden einfach abgezogen.
            const long nLeft = rAttrs.CalcLeft( this );
            const long nRight = ((SwBorderAttrs&)rAttrs).CalcRight( this );
            (this->*fnRect->fnSetXMargins)( nLeft, nRight );

            ViewShell *pSh = GetShell();
            SwTwips nWidthArea;
            if( pSh && 0!=(nWidthArea=(pSh->VisArea().*fnRect->fnGetWidth)()) &&
                GetUpper()->IsPageBodyFrm() &&  // nicht dagegen bei BodyFrms in Columns
                pSh->getIDocumentSettingAccess()->get(IDocumentSettingAccess::BROWSE_MODE) )
            {
                //Nicht ueber die Kante des sichbaren Bereiches hinausragen.
                //Die Seite kann breiter sein, weil es Objekte mit "ueberbreite"
                //geben kann (RootFrm::ImplCalcBrowseWidth())
                long nMinWidth = 0;

                for (USHORT i = 0; GetDrawObjs() && i < GetDrawObjs()->Count();++i)
                {
                    // --> OD 2004-07-01 #i28701# - consider changed type of
                    // <SwSortedObjs> entries
                    SwAnchoredObject* pObj = (*GetDrawObjs())[i];
                    const SwFrmFmt& rFmt = pObj->GetFrmFmt();
                    const BOOL bFly = pObj->ISA(SwFlyFrm);
<<<<<<< HEAD
                    if ( ( bFly &&
                           WEIT_WECH == pObj->GetObjRect().Width() ) ||
                         rFmt.GetFrmSize().GetWidthPercent() )
=======
                    if ((bFly && (WEIT_WECH == pObj->GetObjRect().Width()))
                        || rFmt.GetFrmSize().GetWidthPercent())
                    {
>>>>>>> d1175e25
                        continue;
                    }

                    if ( FLY_AS_CHAR == rFmt.GetAnchor().GetAnchorId() )
                    {
                        nMinWidth = Max( nMinWidth,
                                         bFly ? rFmt.GetFrmSize().GetWidth()
                                              : pObj->GetObjRect().Width() );
                    }
                    // <--
                }

                const Size aBorder = pSh->GetOut()->PixelToLogic( pSh->GetBrowseBorder() );
                long nWidth = nWidthArea - 2 * ( IsVertical() ? aBorder.Height() : aBorder.Width() );
                nWidth -= (Prt().*fnRect->fnGetLeft)();
                nWidth -= rAttrs.CalcRightLine();
                nWidth = Max( nMinWidth, nWidth );
                (Prt().*fnRect->fnSetWidth)( Min( nWidth,
                                            (Prt().*fnRect->fnGetWidth)() ) );
            }

            if ( (Prt().*fnRect->fnGetWidth)() <= MINLAY )
            {
                //Die PrtArea sollte schon wenigstens MINLAY breit sein, passend
                //zu den Minimalwerten des UI
                (Prt().*fnRect->fnSetWidth)( Min( long(MINLAY),
                                             (Frm().*fnRect->fnGetWidth)() ) );
                SwTwips nTmp = (Frm().*fnRect->fnGetWidth)() -
                               (Prt().*fnRect->fnGetWidth)();
                if( (Prt().*fnRect->fnGetLeft)() > nTmp )
                    (Prt().*fnRect->fnSetLeft)( nTmp );
            }

            //Fuer die VarSize gelten folgende Regeln:
            //1. Der erste einer Kette hat keinen Rand nach oben
            //2. Nach unten gibt es nie einen Rand
            //3. Der Rand nach oben ist das Maximum aus dem Abstand des
            //   Prev nach unten und dem eigenen Abstand nach oben.
            //Die drei Regeln werden auf die Berechnung der Freiraeume, die von
            //UL- bzw. LRSpace vorgegeben werden, angewand. Es gibt in alle
            //Richtungen jedoch ggf. trotzdem einen Abstand; dieser wird durch
            //Umrandung und/oder Schatten vorgegeben.
            //4. Der Abstand fuer TextFrms entspricht mindestens dem Durchschuss

            nUpper = CalcUpperSpace( &rAttrs, NULL );

            // OD 2004-03-02 #106629# - use new method <CalcLowerSpace(..)>
            SwTwips nLower = CalcLowerSpace( &rAttrs );
//            // in balanced columned section frames we do not want the
//            // common border
//            sal_Bool bCommonBorder = sal_True;
//            if ( IsInSct() && GetUpper()->IsColBodyFrm() )
//            {
//                const SwSectionFrm* pSct = FindSctFrm();
//                bCommonBorder = pSct->GetFmt()->GetBalancedColumns().GetValue();
//            }
//            SwTwips nLower = bCommonBorder ?
//                             rAttrs.GetBottomLine( this ) :
//                             rAttrs.CalcBottomLine();

            (Prt().*fnRect->fnSetPosY)( (!bVert || bReverse) ? nUpper : nLower);
            nUpper += nLower;
            nUpper -= (Frm().*fnRect->fnGetHeight)() -
                      (Prt().*fnRect->fnGetHeight)();
        }
        //Wenn Unterschiede zwischen Alter und neuer Groesse,
        //Grow() oder Shrink() rufen
        if ( nUpper )
        {
            if ( nUpper > 0 )
                GrowFrm( nUpper );
            else
                ShrinkFrm( -nUpper );
            bSizeChgd = TRUE;
        }
    }
    return bSizeChgd;
}

/*************************************************************************
|*
|*  SwCntntFrm::MakeAll()
|*
|*  Ersterstellung      MA ??
|*  Letzte Aenderung    MA 16. Dec. 96
|*
|*************************************************************************/

#define STOP_FLY_FORMAT 10
// --> OD 2006-09-25 #b6448963# - loop prevention
const int cnStopFormat = 15;
// <--

inline void ValidateSz( SwFrm *pFrm )
{
    if ( pFrm )
    {
        pFrm->bValidSize = TRUE;
        pFrm->bValidPrtArea = TRUE;
    }
}

void SwCntntFrm::MakeAll()
{
    ASSERT( GetUpper(), "keinen Upper?" );
    ASSERT( IsTxtFrm(), "MakeAll(), NoTxt" );

    if ( !IsFollow() && StackHack::IsLocked() )
        return;

    if ( IsJoinLocked() )
        return;

    ASSERT( !((SwTxtFrm*)this)->IsSwapped(), "Calculation of a swapped frame" );

    StackHack aHack;

    if ( ((SwTxtFrm*)this)->IsLocked() )
    {
        ASSERT( FALSE, "Format fuer gelockten TxtFrm." );
        return;
    }

    LockJoin();
    long nFormatCount = 0;
    // --> OD 2006-09-25 #b6448963# - loop prevention
    int nConsequetiveFormatsWithoutChange = 0;
    // <--
    PROTOCOL_ENTER( this, PROT_MAKEALL, 0, 0 )

#ifdef DBG_UTIL
    const SwDoc *pDoc = GetAttrSet()->GetDoc();
    if( pDoc )
    {
        static sal_Bool bWarn = sal_False;
        if( pDoc->InXMLExport() )
        {
            ASSERT( bWarn, "Formatting during XML-export!" );
            bWarn = sal_True;
        }
        else
            bWarn = sal_False;
    }
#endif

    //uebernimmt im DTor die Benachrichtigung
    SwCntntNotify *pNotify = new SwCntntNotify( this );

    BOOL    bMakePage   = TRUE;     //solange TRUE kann eine neue Seite
                                    //angelegt werden (genau einmal)
    BOOL    bMovedBwd   = FALSE;    //Wird TRUE wenn der Frame zurueckfliesst
    BOOL    bMovedFwd   = FALSE;    //solange FALSE kann der Frm zurueck-
                                    //fliessen (solange, bis er einmal
                                    //vorwaerts ge'moved wurde).
    BOOL    bFormatted  = FALSE;    //Fuer die Witwen und Waisen Regelung
                                    //wird der letzte CntntFrm einer Kette
                                    //u.U. zum Formatieren angeregt, dies
                                    //braucht nur einmal zu passieren.
                                    //Immer wenn der Frm gemoved wird muss
                                    //das Flag zurueckgesetzt werden.
    BOOL    bMustFit    = FALSE;    //Wenn einmal die Notbremse gezogen wurde,
                                    //werden keine anderen Prepares mehr
                                    //abgesetzt.
    BOOL    bFitPromise = FALSE;    //Wenn ein Absatz nicht passte, mit WouldFit
                                    //aber verspricht, dass er sich passend
                                    //einstellt wird dieses Flag gesetzt.
                                    //Wenn er dann sein Versprechen nicht haelt,
                                    //kann kontrolliert verfahren werden.
    BOOL bMoveable;
    const BOOL bFly = IsInFly();
    const BOOL bTab = IsInTab();
    const BOOL bFtn = IsInFtn();
    const BOOL bSct = IsInSct();
    Point aOldFrmPos;               //Damit bei Turnarounds jew. mit der
    Point aOldPrtPos;               //letzten Pos verglichen und geprueft
                                    //werden kann, ob ein Prepare sinnvoll ist.

    SwBorderAttrAccess aAccess( SwFrm::GetCache(), this );
    const SwBorderAttrs &rAttrs = *aAccess.Get();

    // OD 2004-02-26 #i25029#
    if ( !IsFollow() && rAttrs.JoinedWithPrev( *(this) ) )
    {
        pNotify->SetBordersJoinedWithPrev();
    }

    const BOOL bKeep = IsKeep( rAttrs.GetAttrSet() );

    SwSaveFtnHeight *pSaveFtn = 0;
    if ( bFtn )
    {
        SwFtnFrm *pFtn = FindFtnFrm();
        SwSectionFrm* pSct = pFtn->FindSctFrm();
        if ( !((SwTxtFrm*)pFtn->GetRef())->IsLocked() )
        {
            SwFtnBossFrm* pBoss = pFtn->GetRef()->FindFtnBossFrm(
                                    pFtn->GetAttr()->GetFtn().IsEndNote() );
            if( !pSct || pSct->IsColLocked() || !pSct->Growable() )
                pSaveFtn = new SwSaveFtnHeight( pBoss,
                    ((SwTxtFrm*)pFtn->GetRef())->GetFtnLine( pFtn->GetAttr() ) );
        }
    }

    // --> OD 2008-08-12 #b6732519#
    if ( GetUpper()->IsSctFrm() &&
         HasFollow() &&
         GetFollow()->GetFrm() == GetNext() )
    {
        dynamic_cast<SwTxtFrm*>(this)->JoinFrm();
    }
    // <--

    // --> OD 2004-06-23 #i28701# - move master forward, if it has to move,
    // because of its object positioning.
    if ( !static_cast<SwTxtFrm*>(this)->IsFollow() )
    {
        sal_uInt32 nToPageNum = 0L;
        const bool bMoveFwdByObjPos = SwLayouter::FrmMovedFwdByObjPos(
                                                    *(GetAttrSet()->GetDoc()),
                                                    *(static_cast<SwTxtFrm*>(this)),
                                                    nToPageNum );
        // --> OD 2006-01-27 #i58182#
        // Also move a paragraph forward, which is the first one inside a table cell.
        if ( bMoveFwdByObjPos &&
             FindPageFrm()->GetPhyPageNum() < nToPageNum &&
             ( lcl_Prev( this ) ||
               GetUpper()->IsCellFrm() ||
               ( GetUpper()->IsSctFrm() &&
                 GetUpper()->GetUpper()->IsCellFrm() ) ) &&
             IsMoveable() )
        {
            bMovedFwd = TRUE;
            MoveFwd( bMakePage, FALSE );
        }
        // <--
    }
    // <--

    //Wenn ein Follow neben seinem Master steht und nicht passt, kann er
    //gleich verschoben werden.
    if ( lcl_Prev( this ) && ((SwTxtFrm*)this)->IsFollow() && IsMoveable() )
    {
        bMovedFwd = TRUE;
        // OD 2004-03-02 #106629# - If follow frame is in table, it's master
        // will be the last in the current table cell. Thus, invalidate the
        // printing area of the master,
        if ( IsInTab() )
        {
            lcl_Prev( this )->InvalidatePrt();
        }
        MoveFwd( bMakePage, FALSE );
    }

    // OD 08.11.2002 #104840# - check footnote content for forward move.
    // If a content of a footnote is on a prior page/column as its invalid
    // reference, it can be moved forward.
    if ( bFtn && !bValidPos )
    {
        SwFtnFrm* pFtn = FindFtnFrm();
        SwCntntFrm* pRefCnt = pFtn ? pFtn->GetRef() : 0;
        if ( pRefCnt && !pRefCnt->IsValid() )
        {
            SwFtnBossFrm* pFtnBossOfFtn = pFtn->FindFtnBossFrm();
            SwFtnBossFrm* pFtnBossOfRef = pRefCnt->FindFtnBossFrm();
            //<loop of movefwd until condition held or no move>
            if ( pFtnBossOfFtn && pFtnBossOfRef &&
                 pFtnBossOfFtn != pFtnBossOfRef &&
                 pFtnBossOfFtn->IsBefore( pFtnBossOfRef ) )
            {
                bMovedFwd = TRUE;
                MoveFwd( bMakePage, FALSE );
            }
        }
    }

    SWRECTFN( this )

    while ( !bValidPos || !bValidSize || !bValidPrtArea )
    {
        // --> OD 2006-09-25 #b6448963# - loop prevention
        SwRect aOldFrm_StopFormat( Frm() );
        SwRect aOldPrt_StopFormat( Prt() );
        // <--
        if ( TRUE == (bMoveable = IsMoveable()) )
        {
            SwFrm *pPre = GetIndPrev();
            if ( CheckMoveFwd( bMakePage, bKeep, bMovedBwd ) )
            {
                SWREFRESHFN( this )
                bMovedFwd = TRUE;
                if ( bMovedBwd )
                {
                    //Beim zurueckfliessen wurde der Upper angeregt sich
                    //vollstaendig zu Painten, dass koennen wir uns jetzt
                    //nach dem hin und her fliessen sparen.
                    GetUpper()->ResetCompletePaint();
                    //Der Vorgaenger wurde Invalidiert, das ist jetzt auch obsolete.
                    ASSERT( pPre, "missing old Prev" );
                    if( !pPre->IsSctFrm() )
                        ::ValidateSz( pPre );
                }
                bMoveable = IsMoveable();
            }
        }

        aOldFrmPos = (Frm().*fnRect->fnGetPos)();
        aOldPrtPos = (Prt().*fnRect->fnGetPos)();

        if ( !bValidPos )
            MakePos();

        //FixSize einstellen, die VarSize wird von Format() justiert.
        if ( !bValidSize )
        {
            // --> OD 2006-01-03 #125452#
            // invalidate printing area flag, if the following conditions are hold:
            // - current frame width is 0.
            // - current printing area width is 0.
            // - frame width is adjusted to a value greater than 0.
            // - printing area flag is TRUE.
            // Thus, it's assured that the printing area is adjusted, if the
            // frame area width changes its width from 0 to something greater
            // than 0.
            // Note: A text frame can be in such a situation, if the format is
            //       triggered by method call <SwCrsrShell::SetCrsr()> after
            //       loading the document.
            const SwTwips nNewFrmWidth = (GetUpper()->Prt().*fnRect->fnGetWidth)();
            if ( bValidPrtArea && nNewFrmWidth > 0 &&
                 (Frm().*fnRect->fnGetWidth)() == 0 &&
                 (Prt().*fnRect->fnGetWidth)() == 0 )
            {
                bValidPrtArea = FALSE;
            }

            (Frm().*fnRect->fnSetWidth)( nNewFrmWidth );
            // <--
        }
        if ( !bValidPrtArea )
        {
            const long nOldW = (Prt().*fnRect->fnGetWidth)();
            // --> OD 2004-09-28 #i34730# - keep current frame height
            const SwTwips nOldH = (Frm().*fnRect->fnGetHeight)();
            // <--
            MakePrtArea( rAttrs );
            if ( nOldW != (Prt().*fnRect->fnGetWidth)() )
                Prepare( PREP_FIXSIZE_CHG );
            // --> OD 2004-09-28 #i34730# - check, if frame height has changed.
            // If yes, send a PREP_ADJUST_FRM and invalidate the size flag to
            // force a format. The format will check in its method
            // <SwTxtFrm::CalcPreps()>, if the already formatted lines still
            // fit and if not, performs necessary actions.
            // --> OD 2005-01-10 #i40150# - no check, if frame is undersized.
            if ( bValidSize && !IsUndersized() &&
                 nOldH != (Frm().*fnRect->fnGetHeight)() )
            {
                // --> OD 2004-11-25 #115759# - no PREP_ADJUST_FRM and size
                // invalidation, if height decreases only by the additional
                // lower space as last content of a table cell and an existing
                // follow containing one line exists.
                const SwTwips nHDiff = nOldH - (Frm().*fnRect->fnGetHeight)();
                const bool bNoPrepAdjustFrm =
                    nHDiff > 0 && IsInTab() && GetFollow() &&
                    ( 1 == static_cast<SwTxtFrm*>(GetFollow())->GetLineCount( STRING_LEN ) || (static_cast<SwTxtFrm*>(GetFollow())->Frm().*fnRect->fnGetWidth)() < 0 ) &&
                    GetFollow()->CalcAddLowerSpaceAsLastInTableCell() == nHDiff;
                if ( !bNoPrepAdjustFrm )
                {
                    Prepare( PREP_ADJUST_FRM );
                    bValidSize = FALSE;
                }
                // <--
            }
            // <--
        }

        //Damit die Witwen- und Waisen-Regelung eine Change bekommt muss der
        //CntntFrm benachrichtigt werden.
        //Kriterium:
        //- Er muss Moveable sein (sonst mach das Spalten keinen Sinn.)
        //- Er muss mit der Unterkante der PrtArea des Upper ueberlappen.
        if ( !bMustFit )
        {
            BOOL bWidow = TRUE;
            const SwTwips nDeadLine = (GetUpper()->*fnRect->fnGetPrtBottom)();
            if ( bMoveable && !bFormatted && ( GetFollow() ||
                 ( (Frm().*fnRect->fnOverStep)( nDeadLine ) ) ) )
            {
                Prepare( PREP_WIDOWS_ORPHANS, 0, FALSE );
                bValidSize = bWidow = FALSE;
            }
            if( (Frm().*fnRect->fnGetPos)() != aOldFrmPos ||
                (Prt().*fnRect->fnGetPos)() != aOldPrtPos )
            {
                // In diesem Prepare erfolgt ggf. ein _InvalidateSize().
                // bValidSize wird FALSE und das Format() wird gerufen.
                Prepare( PREP_POS_CHGD, (const void*)&bFormatted, FALSE );
                if ( bWidow && GetFollow() )
                {   Prepare( PREP_WIDOWS_ORPHANS, 0, FALSE );
                    bValidSize = FALSE;
                }
            }
        }
        if ( !bValidSize )
        {
            bValidSize = bFormatted = TRUE;
            ++nFormatCount;
            if( nFormatCount > STOP_FLY_FORMAT )
                SetFlyLock( TRUE );
            // --> OD 2006-09-25 #b6448963# - loop prevention
            // No format any longer, if <cnStopFormat> consequetive formats
            // without change occur.
            if ( nConsequetiveFormatsWithoutChange <= cnStopFormat )
            {
                Format();
            }
#if OSL_DEBUG_LEVEL > 1
            else
            {
                ASSERT( false, "debug assertion: <SwCntntFrm::MakeAll()> - format of text frame suppressed by fix b6448963" );
            }
#endif
            // <--
        }

        // FME 16.07.2003 #i16930# - removed this code because it did not work

        // OD 04.04.2003 #108446# - react on the situation detected in the text
        // formatting - see <SwTxtFrm::FormatAdjust(..)>:
        // text frame has to move forward, because its text formatting stopped,
        // created a follow and detected, that it contains no content.
/*        if ( IsTxtFrm() && bValidPos && bValidSize && bValidPrtArea &&
             (Frm().*fnRect->fnGetHeight)() == 0 &&
             HasFollow()
           )
        {
            SwFrm* pOldUpper = GetUpper();
            MoveFwd( TRUE, FALSE );
            if ( GetUpper() != pOldUpper )
            {
                bMovedFwd = TRUE;
                SWREFRESHFN( this )
                continue;
            }
        } */

        //Wenn ich der erste einer Kette bin koennte ich mal sehen ob
        //ich zurueckfliessen kann (wenn ich mich ueberhaupt bewegen soll).
        //Damit es keine Oszillation gibt, darf ich nicht gerade vorwaerts
        //geflossen sein.
        BOOL bDummy;
        if ( !lcl_Prev( this ) &&
             !bMovedFwd &&
             ( bMoveable || ( bFly && !bTab ) ) &&
             ( !bFtn || !GetUpper()->FindFtnFrm()->GetPrev() )
             && MoveBwd( bDummy ) )
        {
            SWREFRESHFN( this )
            bMovedBwd = TRUE;
            bFormatted = FALSE;
            if ( bKeep && bMoveable )
            {
                if( CheckMoveFwd( bMakePage, FALSE, bMovedBwd ) )
                {
                    bMovedFwd = TRUE;
                    bMoveable = IsMoveable();
                    SWREFRESHFN( this )
                }
                Point aOldPos = (Frm().*fnRect->fnGetPos)();
                MakePos();
                if( aOldPos != (Frm().*fnRect->fnGetPos)() )
                {
                    Prepare( PREP_POS_CHGD, (const void*)&bFormatted, FALSE );
                    if ( !bValidSize )
                    {
                        (Frm().*fnRect->fnSetWidth)( (GetUpper()->
                                                Prt().*fnRect->fnGetWidth)() );
                        if ( !bValidPrtArea )
                        {
                            const long nOldW = (Prt().*fnRect->fnGetWidth)();
                            MakePrtArea( rAttrs );
                            if( nOldW != (Prt().*fnRect->fnGetWidth)() )
                                Prepare( PREP_FIXSIZE_CHG, 0, FALSE );
                        }
                        if( GetFollow() )
                            Prepare( PREP_WIDOWS_ORPHANS, 0, FALSE );
                        bValidSize = bFormatted = TRUE;
                        Format();
                    }
                }
                SwFrm *pNxt = HasFollow() ? NULL : FindNext();
                while( pNxt && pNxt->IsSctFrm() )
                {   // Leere Bereiche auslassen, in die anderen hinein
                    if( ((SwSectionFrm*)pNxt)->GetSection() )
                    {
                        SwFrm* pTmp = ((SwSectionFrm*)pNxt)->ContainsAny();
                        if( pTmp )
                        {
                            pNxt = pTmp;
                            break;
                        }
                    }
                    pNxt = pNxt->FindNext();
                }
                if ( pNxt )
                {
                    pNxt->Calc();
                    if( bValidPos && !GetIndNext() )
                    {
                        SwSectionFrm *pSct = FindSctFrm();
                        if( pSct && !pSct->GetValidSizeFlag() )
                        {
                            SwSectionFrm* pNxtSct = pNxt->FindSctFrm();
                            if( pNxtSct && pSct->IsAnFollow( pNxtSct ) )
                                bValidPos = FALSE;
                        }
                        else
                            bValidPos = FALSE;
                    }
                }
            }
        }

        //Der TxtFrm Validiert sich bei Fussnoten ggf. selbst, dass kann leicht
        //dazu fuehren, dass seine Position obwohl unrichtig valide ist.
        if ( bValidPos )
        {
            // --> OD 2006-01-23 #i59341#
            // Workaround for inadequate layout algorithm:
            // suppress invalidation and calculation of position, if paragraph
            // has formatted itself at least STOP_FLY_FORMAT times and
            // has anchored objects.
            // Thus, the anchored objects get the possibility to format itself
            // and this probably solve the layout loop.
            if ( bFtn &&
                 nFormatCount <= STOP_FLY_FORMAT &&
                 !GetDrawObjs() )
            // <--
            {
                bValidPos = FALSE;
                MakePos();
                aOldFrmPos = (Frm().*fnRect->fnGetPos)();
                aOldPrtPos = (Prt().*fnRect->fnGetPos)();
            }
        }

        // --> OD 2006-09-25 #b6448963# - loop prevention
        {
            if ( aOldFrm_StopFormat == Frm() &&
                 aOldPrt_StopFormat == Prt() )
            {
                ++nConsequetiveFormatsWithoutChange;
            }
            else
            {
                nConsequetiveFormatsWithoutChange = 0;
            }
        }
        // <--

        //Wieder ein Wert ungueltig? - dann nochmal das ganze...
        if ( !bValidPos || !bValidSize || !bValidPrtArea )
            continue;

        //Fertig?
        // Achtung, wg. Hoehe==0, ist es besser statt Bottom() Top()+Height() zu nehmen
        // (kommt bei Undersized TxtFrms an der Unterkante eines spaltigen Bereichs vor)
        const long nPrtBottom = (GetUpper()->*fnRect->fnGetPrtBottom)();
        const long nBottomDist =  (Frm().*fnRect->fnBottomDist)( nPrtBottom );
        if( nBottomDist >= 0 )
        {
            if ( bKeep && bMoveable )
            {
                //Wir sorgen dafuer, dass der Nachfolger gleich mit formatiert
                //wird. Dadurch halten wir das Heft in der Hand, bis wirklich
                //(fast) alles stabil ist. So vermeiden wir Endlosschleifen,
                //die durch staendig wiederholte Versuche entstehen.
                //Das bMoveFwdInvalid ist fuer #38407# notwendig. War urspruenglich
                //in flowfrm.cxx rev 1.38 behoben, das unterbrach aber obiges
                //Schema und spielte lieber Tuerme von Hanoi (#43669#).
                SwFrm *pNxt = HasFollow() ? NULL : FindNext();
                // Bei Bereichen nehmen wir lieber den Inhalt, denn nur
                // dieser kann ggf. die Seite wechseln
                while( pNxt && pNxt->IsSctFrm() )
                {
                    if( ((SwSectionFrm*)pNxt)->GetSection() )
                    {
                        pNxt = ((SwSectionFrm*)pNxt)->ContainsAny();
                        break;
                    }
                    pNxt = pNxt->FindNext();
                }
                if ( pNxt )
                {
                    const BOOL bMoveFwdInvalid = 0 != GetIndNext();
                    const BOOL bNxtNew =
                        ( 0 == (pNxt->Prt().*fnRect->fnGetHeight)() ) &&
                        (!pNxt->IsTxtFrm() ||!((SwTxtFrm*)pNxt)->IsHiddenNow());

                    pNxt->Calc();

                    if ( !bMovedBwd &&
                         ((bMoveFwdInvalid && !GetIndNext()) ||
                          bNxtNew) )
                    {
                        if( bMovedFwd )
                            pNotify->SetInvaKeep();
                        bMovedFwd = FALSE;
                    }
                }
            }
            continue;
        }

        //Ich passe nicht mehr in meinen Uebergeordneten, also ist es jetzt
        //an der Zeit moeglichst konstruktive Veranderungen vorzunehmen

        //Wenn ich den uebergeordneten Frm nicht verlassen darf, habe
        //ich ein Problem; Frei nach Artur Dent tun wir das einzige das man
        //mit einen nicht loesbaren Problem tun kann: wir ignorieren es - und
        //zwar mit aller Kraft.
        if ( !bMoveable || IsUndersized() )
        {
            if( !bMoveable && IsInTab() )
            {
                long nDiff = -(Frm().*fnRect->fnBottomDist)(
                                        (GetUpper()->*fnRect->fnGetPrtBottom)() );
                long nReal = GetUpper()->Grow( nDiff );
                if( nReal )
                    continue;
            }
            break;
        }

        //Wenn ich nun ueberhaupt ganz und garnicht in meinen Upper passe
        //so kann die Situation vielleicht doch noch durch Aufbrechen
        //aufgeklart werden. Diese Situation tritt bei einem frisch
        //erzeugten Follow auf, der zwar auf die Folgeseite geschoben wurde
        //aber selbst noch zu gross fuer diese ist; also wiederum
        //aufgespalten werden muss.
        //Wenn ich nicht passe und nicht Spaltbar (WouldFit()) bin, so schicke
        //ich meinem TxtFrmanteil die Nachricht, dass eben falls moeglich
        //trotz des Attributes 'nicht aufspalten' aufgespalten werden muss.
        BOOL bMoveOrFit = FALSE;
        BOOL bDontMoveMe = !GetIndPrev();
        if( bDontMoveMe && IsInSct() )
        {
            SwFtnBossFrm* pBoss = FindFtnBossFrm();
            bDontMoveMe = !pBoss->IsInSct() ||
                          ( !pBoss->Lower()->GetNext() && !pBoss->GetPrev() );
        }

        // Finally, we are able to split table rows. Therefore, bDontMoveMe
        // can be set to FALSE:
        if( bDontMoveMe && IsInTab() &&
            0 != const_cast<SwCntntFrm*>(this)->GetNextCellLeaf( MAKEPAGE_NONE ) )
            bDontMoveMe = FALSE;

        if ( bDontMoveMe && (Frm().*fnRect->fnGetHeight)() >
                            (GetUpper()->Prt().*fnRect->fnGetHeight)() )
        {
            if ( !bFitPromise )
            {
                SwTwips nTmp = (GetUpper()->Prt().*fnRect->fnGetHeight)() -
                               (Prt().*fnRect->fnGetTop)();
                BOOL bSplit = !IsFwdMoveAllowed();
                if ( nTmp > 0 && WouldFit( nTmp, bSplit, sal_False ) )
                {
                    Prepare( PREP_WIDOWS_ORPHANS, 0, FALSE );
                    bValidSize = FALSE;
                    bFitPromise = TRUE;
                    continue;
                }
                /* -----------------19.02.99 12:58-------------------
                 * Frueher wurde in Rahmen und Bereichen niemals versucht,
                 * durch bMoveOrFit den TxtFrm unter Verzicht auf seine
                 * Attribute (Widows,Keep) doch noch passend zu bekommen.
                 * Dies haette zumindest bei spaltigen Rahmen versucht
                 * werden muessen, spaetestens bei verketteten Rahmen und
                 * in Bereichen muss es versucht werden.
                 * Ausnahme: Wenn wir im FormatWidthCols stehen, duerfen die
                 * Attribute nicht ausser Acht gelassen werden.
                 * --------------------------------------------------*/
                else if ( !bFtn && bMoveable &&
                      ( !bFly || !FindFlyFrm()->IsColLocked() ) &&
                      ( !bSct || !FindSctFrm()->IsColLocked() ) )
                    bMoveOrFit = TRUE;
            }
#ifdef DBG_UTIL
            else
            {
                ASSERT( FALSE, "+TxtFrm hat WouldFit-Versprechen nicht eingehalten." );
            }
#endif
        }

        //Mal sehen ob ich irgenwo Platz finde...
        //Benachbarte Fussnoten werden in _MoveFtnCntFwd 'vorgeschoben'
        SwFrm *pPre = GetIndPrev();
        SwFrm *pOldUp = GetUpper();

/* MA 13. Oct. 98: Was soll das denn sein!?
 * AMA 14. Dec 98: Wenn ein spaltiger Bereich keinen Platz mehr fuer seinen ersten ContentFrm
 *      bietet, so soll dieser nicht nur in die naechste Spalte, sondern ggf. bis zur naechsten
 *      Seite wandern und dort einen Section-Follow erzeugen.
 */
        if( IsInSct() && bMovedFwd && bMakePage && pOldUp->IsColBodyFrm() &&
            pOldUp->GetUpper()->GetUpper()->IsSctFrm() &&
            ( pPre || pOldUp->GetUpper()->GetPrev() ) &&
            ((SwSectionFrm*)pOldUp->GetUpper()->GetUpper())->MoveAllowed(this) )
            bMovedFwd = FALSE;

        const sal_Bool bCheckForGrownBody = pOldUp->IsBodyFrm();
        const long nOldBodyHeight = (pOldUp->Frm().*fnRect->fnGetHeight)();

        if ( !bMovedFwd && !MoveFwd( bMakePage, FALSE ) )
            bMakePage = FALSE;
        SWREFRESHFN( this )

        // If MoveFwd moves the paragraph to the next page, a following
        // paragraph, which contains footnotes can can cause the old upper
        // frame to grow. In this case we explicitely allow a new check
        // for MoveBwd. Robust: We also check the bMovedBwd flag again.
        // If pOldUp was a footnote frame, it has been deleted inside MoveFwd.
        // Therefore we only check for growing body frames.
        if ( bCheckForGrownBody && ! bMovedBwd && pOldUp != GetUpper() &&
             (pOldUp->Frm().*fnRect->fnGetHeight)() > nOldBodyHeight )
            bMovedFwd = FALSE;
        else
            bMovedFwd = TRUE;

        bFormatted = FALSE;
        if ( bMoveOrFit && GetUpper() == pOldUp )
        {
            // FME 2007-08-30 #i81146# new loop control
            if ( nConsequetiveFormatsWithoutChange <= cnStopFormat )
            {
                Prepare( PREP_MUST_FIT, 0, FALSE );
                bValidSize = FALSE;
                bMustFit = TRUE;
                continue;
            }

#if OSL_DEBUG_LEVEL > 1
            ASSERT( false, "LoopControl in SwCntntFrm::MakeAll" )
#endif
        }
        if ( bMovedBwd && GetUpper() )
        {   //Unuetz gewordene Invalidierungen zuruecknehmen.
            GetUpper()->ResetCompletePaint();
            if( pPre && !pPre->IsSctFrm() )
                ::ValidateSz( pPre );
        }

    } //while ( !bValidPos || !bValidSize || !bValidPrtArea )


    // NEW: Looping Louie (Light). Should not be applied in balanced sections.
    // Should only be applied if there is no better solution!
    LOOPING_LOUIE_LIGHT( bMovedFwd && bMovedBwd && !IsInBalancedSection() &&
                            (

                                // --> FME 2005-01-26 #118572#
                                ( bFtn && !FindFtnFrm()->GetRef()->IsInSct() ) ||
                                // <--

                                // --> FME 2005-01-27 #i33887#
                                ( IsInSct() && bKeep )
                                // <--

                                // ... add your conditions here ...

                            ),
                         static_cast<SwTxtFrm&>(*this) );


    if ( pSaveFtn )
        delete pSaveFtn;

    UnlockJoin();
    if ( bMovedFwd || bMovedBwd )
        pNotify->SetInvaKeep();
    // OD 2004-02-26 #i25029#
    if ( bMovedFwd )
    {
        pNotify->SetInvalidatePrevPrtArea();
    }
    delete pNotify;
    SetFlyLock( FALSE );
}

/*************************************************************************
|*
|*  SwCntntFrm::_WouldFit()
|*
|*  Ersterstellung      MA 28. Feb. 95
|*  Letzte Aenderung    AMA 15. Feb. 99
|*
|*************************************************************************/




void MakeNxt( SwFrm *pFrm, SwFrm *pNxt )
{
    //fix(25455): Validieren, sonst kommt es zu einer Rekursion.
    //Der erste Versuch, der Abbruch mit pFrm = 0 wenn !Valid,
    //fuehrt leider zu dem Problem, dass das Keep dann u.U. nicht mehr
    //korrekt beachtet wird (27417)
    const BOOL bOldPos = pFrm->GetValidPosFlag();
    const BOOL bOldSz  = pFrm->GetValidSizeFlag();
    const BOOL bOldPrt = pFrm->GetValidPrtAreaFlag();
    pFrm->bValidPos = pFrm->bValidPrtArea = pFrm->bValidSize = TRUE;

    //fix(29272): Nicht MakeAll rufen, dort wird evtl. pFrm wieder invalidert
    //und kommt rekursiv wieder herein.
    if ( pNxt->IsCntntFrm() )
    {
        SwCntntNotify aNotify( (SwCntntFrm*)pNxt );
        SwBorderAttrAccess aAccess( SwFrm::GetCache(), pNxt );
        const SwBorderAttrs &rAttrs = *aAccess.Get();
        if ( !pNxt->GetValidSizeFlag() )
        {
            if( pNxt->IsVertical() )
                pNxt->Frm().Height( pNxt->GetUpper()->Prt().Height() );
            else
                pNxt->Frm().Width( pNxt->GetUpper()->Prt().Width() );
        }
        ((SwCntntFrm*)pNxt)->MakePrtArea( rAttrs );
        pNxt->Format( &rAttrs );
    }
    else
    {
        SwLayNotify aNotify( (SwLayoutFrm*)pNxt );
        SwBorderAttrAccess aAccess( SwFrm::GetCache(), pNxt );
        const SwBorderAttrs &rAttrs = *aAccess.Get();
        if ( !pNxt->GetValidSizeFlag() )
        {
            if( pNxt->IsVertical() )
                pNxt->Frm().Height( pNxt->GetUpper()->Prt().Height() );
            else
                pNxt->Frm().Width( pNxt->GetUpper()->Prt().Width() );
        }
        pNxt->Format( &rAttrs );
    }

    pFrm->bValidPos      = bOldPos;
    pFrm->bValidSize     = bOldSz;
    pFrm->bValidPrtArea  = bOldPrt;
}

// Diese Routine ueberprueft, ob zwischen dem FtnBoss von pFrm und dem
// von pNxt keine anderen FtnBosse liegen

BOOL lcl_IsNextFtnBoss( const SwFrm *pFrm, const SwFrm* pNxt )
{
    ASSERT( pFrm && pNxt, "lcl_IsNextFtnBoss: No Frames?" );
    pFrm = pFrm->FindFtnBossFrm();
    pNxt = pNxt->FindFtnBossFrm();
    // Falls pFrm eine letzte Spalte ist, wird stattdessen die Seite genommen
    while( pFrm && pFrm->IsColumnFrm() && !pFrm->GetNext() )
        pFrm = pFrm->GetUpper()->FindFtnBossFrm();
    // Falls pNxt eine erste Spalte ist, wird stattdessen die Seite genommen
    while( pNxt && pNxt->IsColumnFrm() && !pNxt->GetPrev() )
        pNxt = pNxt->GetUpper()->FindFtnBossFrm();
    // So, jetzt muessen pFrm und pNxt entweder zwei benachbarte Seiten oder Spalten sein.
    return ( pFrm && pNxt && pFrm->GetNext() == pNxt );
}

// --> OD 2007-11-26 #b6614158#
BOOL SwCntntFrm::_WouldFit( SwTwips nSpace,
                            SwLayoutFrm *pNewUpper,
                            BOOL bTstMove,
                            const bool bObjsInNewUpper )
// <--
{
    //Damit die Fussnote sich ihren Platz sorgsam waehlt, muss
    //sie in jedem Fall gemoved werden, wenn zwischen dem
    //neuen Upper und ihrer aktuellen Seite/Spalte mindestens eine
    //Seite/Spalte liegt.
    SwFtnFrm* pFtnFrm = 0;
    if ( IsInFtn() )
    {
        if( !lcl_IsNextFtnBoss( pNewUpper, this ) )
            return TRUE;
        pFtnFrm = FindFtnFrm();
    }

    BOOL bRet;
    BOOL bSplit = !pNewUpper->Lower();
    SwCntntFrm *pFrm = this;
    const SwFrm *pTmpPrev = pNewUpper->Lower();
    if( pTmpPrev && pTmpPrev->IsFtnFrm() )
        pTmpPrev = ((SwFtnFrm*)pTmpPrev)->Lower();
    while ( pTmpPrev && pTmpPrev->GetNext() )
        pTmpPrev = pTmpPrev->GetNext();
    do
    {
        // --> FME 2005-03-31 #b6236853# #i46181#
        SwTwips nSecondCheck = 0;
        SwTwips nOldSpace = nSpace;
        BOOL bOldSplit = bSplit;
        // <--

        if ( bTstMove || IsInFly() || ( IsInSct() &&
             ( pFrm->GetUpper()->IsColBodyFrm() || ( pFtnFrm &&
               pFtnFrm->GetUpper()->GetUpper()->IsColumnFrm() ) ) ) )
        {
            //Jetzt wirds ein bischen hinterlistig; empfindliche Gemueter sollten
            //lieber wegsehen. Wenn ein Flys Spalten enthaelt so sind die Cntnts
            //moveable, mit Ausnahme der in der letzten Spalte (siehe
            //SwFrm::IsMoveable()). Zurueckfliessen duerfen sie aber natuerlich.
            //Das WouldFit() liefert leider nur dann einen vernueftigen Wert, wenn
            //der Frm moveable ist. Um dem WouldFit() einen Moveable Frm
            //vorzugaukeln haenge ich ihn einfach solange um.
            // Auch bei spaltigen Bereichen muss umgehaengt werden, damit
            // SwSectionFrm::Growable() den richtigen Wert liefert.
            // Innerhalb von Fussnoten muss ggf. sogar der SwFtnFrm umgehaengt werden,
            // falls es dort keinen SwFtnFrm gibt.
            SwFrm* pTmpFrm = pFrm->IsInFtn() && !pNewUpper->FindFtnFrm() ?
                             (SwFrm*)pFrm->FindFtnFrm() : pFrm;
            SwLayoutFrm *pUp = pTmpFrm->GetUpper();
            SwFrm *pOldNext = pTmpFrm->GetNext();
            pTmpFrm->Remove();
            pTmpFrm->InsertBefore( pNewUpper, 0 );
            if ( pFrm->IsTxtFrm() &&
                 ( bTstMove ||
                   ((SwTxtFrm*)pFrm)->HasFollow() ||
                   ( !((SwTxtFrm*)pFrm)->HasPara() &&
                     !((SwTxtFrm*)pFrm)->IsEmpty()
                   )
                 )
               )
            {
                bTstMove = TRUE;
                bRet = ((SwTxtFrm*)pFrm)->TestFormat( pTmpPrev, nSpace, bSplit );
            }
            else
                bRet = pFrm->WouldFit( nSpace, bSplit, sal_False );

            pTmpFrm->Remove();
            pTmpFrm->InsertBefore( pUp, pOldNext );
        }
        else
        {
            bRet = pFrm->WouldFit( nSpace, bSplit, sal_False );
            nSecondCheck = !bSplit ? 1 : 0;
        }

        SwBorderAttrAccess aAccess( SwFrm::GetCache(), pFrm );
        const SwBorderAttrs &rAttrs = *aAccess.Get();

        //Bitter aber wahr: Der Abstand muss auch noch mit einkalkuliert werden.
        //Bei TestFormatierung ist dies bereits geschehen.
        if ( bRet && !bTstMove )
        {
            SwTwips nUpper;

            if ( pTmpPrev )
            {
                nUpper = CalcUpperSpace( NULL, pTmpPrev );

                // in balanced columned section frames we do not want the
                // common border
                sal_Bool bCommonBorder = sal_True;
                if ( pFrm->IsInSct() && pFrm->GetUpper()->IsColBodyFrm() )
                {
                    const SwSectionFrm* pSct = pFrm->FindSctFrm();
                    bCommonBorder = pSct->GetFmt()->GetBalancedColumns().GetValue();
                }

                // --> FME 2005-03-31 #b6236853# #i46181#
                nSecondCheck = ( 1 == nSecondCheck &&
                                 pFrm == this &&
                                 IsTxtFrm() &&
                                 bCommonBorder &&
                                 !static_cast<const SwTxtFrm*>(this)->IsEmpty() ) ?
                                 nUpper :
                                 0;
                // <--

                nUpper += bCommonBorder ?
                          rAttrs.GetBottomLine( *(pFrm) ) :
                          rAttrs.CalcBottomLine();

            }
            else
            {
                // --> FME 2005-03-31 #b6236853# #i46181#
                nSecondCheck = 0;
                // <--

                if( pFrm->IsVertical() )
                    nUpper = pFrm->Frm().Width() - pFrm->Prt().Width();
                else
                    nUpper = pFrm->Frm().Height() - pFrm->Prt().Height();
            }

            nSpace -= nUpper;

            if ( nSpace < 0 )
            {
                bRet = FALSE;

                // --> FME 2005-03-31 #b6236853# #i46181#
                if ( nSecondCheck > 0 )
                {
                    // The following code is indented to solve a (rare) problem
                    // causing some frames not to move backward:
                    // SwTxtFrm::WouldFit() claims that the whole paragraph
                    // fits into the given space and subtracts the height of
                    // all lines from nSpace. nSpace - nUpper is not a valid
                    // indicator if the frame should be allowed to move backward.
                    // We do a second check with the original remaining space
                    // reduced by the required upper space:
                    nOldSpace -= nSecondCheck;
                    const bool bSecondRet = nOldSpace >= 0 && pFrm->WouldFit( nOldSpace, bOldSplit, sal_False );
                    if ( bSecondRet && bOldSplit && nOldSpace >= 0 )
                    {
                        bRet = TRUE;
                        bSplit = TRUE;
                    }
                }
                // <--
            }
        }

        // OD 2004-03-01 #106629# - also consider lower spacing in table cells
        if ( bRet && IsInTab() &&
             pNewUpper->GetFmt()->getIDocumentSettingAccess()->get(IDocumentSettingAccess::ADD_PARA_SPACING_TO_TABLE_CELLS) )
        {
            nSpace -= rAttrs.GetULSpace().GetLower();
            if ( nSpace < 0 )
            {
                bRet = FALSE;
            }
        }

        if ( bRet && !bSplit && pFrm->IsKeep( rAttrs.GetAttrSet() ) )
        {
            if( bTstMove )
            {
                while( pFrm->IsTxtFrm() && ((SwTxtFrm*)pFrm)->HasFollow() )
                {
                    pFrm = ((SwTxtFrm*)pFrm)->GetFollow();
                }
                // OD 11.04.2003 #108824# - If last follow frame of <this> text
                // frame isn't valid, a formatting of the next content frame
                // doesn't makes sense. Thus, return TRUE.
                if ( IsAnFollow( pFrm ) && !pFrm->IsValid() )
                {
                    ASSERT( false, "Only a warning for task 108824:/n<SwCntntFrm::_WouldFit(..) - follow not valid!" );
                    return TRUE;
                }
            }
            SwFrm *pNxt;
            if( 0 != (pNxt = pFrm->FindNext()) && pNxt->IsCntntFrm() &&
                ( !pFtnFrm || ( pNxt->IsInFtn() &&
                  pNxt->FindFtnFrm()->GetAttr() == pFtnFrm->GetAttr() ) ) )
            {
                // ProbeFormatierung vertraegt keine absatz- oder gar zeichengebundene Objekte
                // --> OD 2007-11-26 #b6614158#
                // current solution for the test formatting doesn't work, if
                // objects are present in the remaining area of the new upper
                if ( bTstMove &&
                     ( pNxt->GetDrawObjs() || bObjsInNewUpper ) )
                {
                    return TRUE;
                }
                // <--

                if ( !pNxt->IsValid() )
                    MakeNxt( pFrm, pNxt );

                //Kleiner Trick: Wenn der naechste einen Vorgaenger hat, so hat
                //er den Absatzabstand bereits berechnet. Er braucht dann nicht
                //teuer kalkuliert werden.
                if( lcl_NotHiddenPrev( pNxt ) )
                    pTmpPrev = 0;
                else
                {
                    if( pFrm->IsTxtFrm() && ((SwTxtFrm*)pFrm)->IsHiddenNow() )
                        pTmpPrev = lcl_NotHiddenPrev( pFrm );
                    else
                        pTmpPrev = pFrm;
                }
                pFrm = (SwCntntFrm*)pNxt;
            }
            else
                pFrm = 0;
        }
        else
            pFrm = 0;

    } while ( bRet && pFrm );

    return bRet;
}<|MERGE_RESOLUTION|>--- conflicted
+++ resolved
@@ -1004,15 +1004,9 @@
                     SwAnchoredObject* pObj = (*GetDrawObjs())[i];
                     const SwFrmFmt& rFmt = pObj->GetFrmFmt();
                     const BOOL bFly = pObj->ISA(SwFlyFrm);
-<<<<<<< HEAD
-                    if ( ( bFly &&
-                           WEIT_WECH == pObj->GetObjRect().Width() ) ||
-                         rFmt.GetFrmSize().GetWidthPercent() )
-=======
                     if ((bFly && (WEIT_WECH == pObj->GetObjRect().Width()))
                         || rFmt.GetFrmSize().GetWidthPercent())
                     {
->>>>>>> d1175e25
                         continue;
                     }
 
