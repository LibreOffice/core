--- conflicted
+++ resolved
@@ -908,14 +908,12 @@
 #define FN_UNO_META                         (FN_EXTRA2 + 112)
 #define FN_UNO_NESTED_TEXT_CONTENT          (FN_EXTRA2 + 113)
 
-<<<<<<< HEAD
-#define FN_EMBEDDED_OBJECT                  (FN_EXTRA2 + 114)
-
-=======
 // #i972: bool items to be passed to SwFrmPage for evaluation
 #define FN_OLE_IS_MATH                      (FN_EXTRA2 + 114)
 #define FN_MATH_BASELINE_ALIGNMENT          (FN_EXTRA2 + 115)
->>>>>>> f1dc1969
+
+#define FN_EMBEDDED_OBJECT                  (FN_EXTRA2 + 116)
+
 /*--------------------------------------------------------------------
     Bereich: Hilfe
  --------------------------------------------------------------------*/
