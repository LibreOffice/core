/* -*- Mode: C++; tab-width: 4; indent-tabs-mode: nil; c-basic-offset: 4 -*- */
/*************************************************************************
 *
 * DO NOT ALTER OR REMOVE COPYRIGHT NOTICES OR THIS FILE HEADER.
 *
 * Copyright 2000, 2010 Oracle and/or its affiliates.
 *
 * OpenOffice.org - a multi-platform office productivity suite
 *
 * This file is part of OpenOffice.org.
 *
 * OpenOffice.org is free software: you can redistribute it and/or modify
 * it under the terms of the GNU Lesser General Public License version 3
 * only, as published by the Free Software Foundation.
 *
 * OpenOffice.org is distributed in the hope that it will be useful,
 * but WITHOUT ANY WARRANTY; without even the implied warranty of
 * MERCHANTABILITY or FITNESS FOR A PARTICULAR PURPOSE.  See the
 * GNU Lesser General Public License version 3 for more details
 * (a copy is included in the LICENSE file that accompanied this code).
 *
 * You should have received a copy of the GNU Lesser General Public License
 * version 3 along with OpenOffice.org.  If not, see
 * <http://www.openoffice.org/license.html>
 * for a copy of the LGPLv3 License.
 *
 ************************************************************************/
#ifndef _UNOFRAME_HXX
#define _UNOFRAME_HXX

#include <com/sun/star/beans/XPropertyState.hpp>
#include <com/sun/star/container/XNamed.hpp>
#include <com/sun/star/container/XEnumerationAccess.hpp>
#include <com/sun/star/document/XEmbeddedObjectSupplier2.hpp>
#include <com/sun/star/text/XTextFrame.hpp>
#include <com/sun/star/drawing/XShape.hpp>
#include <com/sun/star/util/XModifyListener.hpp>
#include <com/sun/star/frame/XModel.hpp>
#include <com/sun/star/document/XEventsSupplier.hpp>

#include <cppuhelper/implbase1.hxx>
#include <cppuhelper/implbase3.hxx>
#include <cppuhelper/implbase6.hxx>

#include <sfx2/objsh.hxx>

#include <flyenum.hxx>
#include <frmfmt.hxx>
#include <unoevtlstnr.hxx>
#include <unotext.hxx>


class SfxItemPropertSet;
class SdrObject;
class SwDoc;
class SwFmt;
class SwFlyFrmFmt;

<<<<<<< HEAD

=======
>>>>>>> f6c76470
class BaseFrameProperties_Impl;
class SwXFrame : public cppu::WeakImplHelper6
<
    ::com::sun::star::lang::XServiceInfo,
    ::com::sun::star::beans::XPropertySet,
    ::com::sun::star::beans::XPropertyState,
    ::com::sun::star::drawing::XShape,
    ::com::sun::star::container::XNamed,
    ::com::sun::star::lang::XUnoTunnel
>,
    public SwClient
{
    SwEventListenerContainer        aLstnrCntnr;
    const SfxItemPropertySet*       m_pPropSet;
    SwDoc*                          m_pDoc;

    const FlyCntType                eType;

    // Descriptor-interface
    BaseFrameProperties_Impl*       pProps;
    bool bIsDescriptor;
    String                          sName;

    SwPaM*                          m_pCopySource;

protected:
    com::sun::star::uno::Reference< ::com::sun::star::beans::XPropertySet > mxStyleData;
    com::sun::star::uno::Reference< ::com::sun::star::container::XNameAccess >  mxStyleFamily;
   virtual void Modify( const SfxPoolItem* pOld, const SfxPoolItem *pNew);

    virtual ~SwXFrame();
public:
    SwXFrame(FlyCntType eSet,
                const SfxItemPropertySet*    pPropSet,
                SwDoc *pDoc ); //Descriptor-If
    SwXFrame(SwFrmFmt& rFrmFmt, FlyCntType eSet,
                const SfxItemPropertySet*    pPropSet);


    static const ::com::sun::star::uno::Sequence< sal_Int8 > & getUnoTunnelId();

    //XUnoTunnel
    virtual sal_Int64 SAL_CALL getSomething( const ::com::sun::star::uno::Sequence< sal_Int8 >& aIdentifier ) throw(::com::sun::star::uno::RuntimeException);

    TYPEINFO();

    //XNamed
    virtual rtl::OUString SAL_CALL getName(void) throw( ::com::sun::star::uno::RuntimeException );
    virtual void SAL_CALL setName(const rtl::OUString& Name_) throw( ::com::sun::star::uno::RuntimeException );

    //XPropertySet
    virtual ::com::sun::star::uno::Reference< ::com::sun::star::beans::XPropertySetInfo > SAL_CALL getPropertySetInfo(  ) throw(::com::sun::star::uno::RuntimeException);
    virtual void SAL_CALL setPropertyValue( const ::rtl::OUString& aPropertyName, const ::com::sun::star::uno::Any& aValue ) throw(::com::sun::star::beans::UnknownPropertyException, ::com::sun::star::beans::PropertyVetoException, ::com::sun::star::lang::IllegalArgumentException, ::com::sun::star::lang::WrappedTargetException, ::com::sun::star::uno::RuntimeException);
    virtual ::com::sun::star::uno::Any SAL_CALL getPropertyValue( const ::rtl::OUString& PropertyName ) throw(::com::sun::star::beans::UnknownPropertyException, ::com::sun::star::lang::WrappedTargetException, ::com::sun::star::uno::RuntimeException);
    virtual void SAL_CALL addPropertyChangeListener( const ::rtl::OUString& aPropertyName, const ::com::sun::star::uno::Reference< ::com::sun::star::beans::XPropertyChangeListener >& xListener ) throw(::com::sun::star::beans::UnknownPropertyException, ::com::sun::star::lang::WrappedTargetException, ::com::sun::star::uno::RuntimeException);
    virtual void SAL_CALL removePropertyChangeListener( const ::rtl::OUString& aPropertyName, const ::com::sun::star::uno::Reference< ::com::sun::star::beans::XPropertyChangeListener >& aListener ) throw(::com::sun::star::beans::UnknownPropertyException, ::com::sun::star::lang::WrappedTargetException, ::com::sun::star::uno::RuntimeException);
    virtual void SAL_CALL addVetoableChangeListener( const ::rtl::OUString& PropertyName, const ::com::sun::star::uno::Reference< ::com::sun::star::beans::XVetoableChangeListener >& aListener ) throw(::com::sun::star::beans::UnknownPropertyException, ::com::sun::star::lang::WrappedTargetException, ::com::sun::star::uno::RuntimeException);
    virtual void SAL_CALL removeVetoableChangeListener( const ::rtl::OUString& PropertyName, const ::com::sun::star::uno::Reference< ::com::sun::star::beans::XVetoableChangeListener >& aListener ) throw(::com::sun::star::beans::UnknownPropertyException, ::com::sun::star::lang::WrappedTargetException, ::com::sun::star::uno::RuntimeException);

     //XPropertyState
    virtual ::com::sun::star::beans::PropertyState SAL_CALL getPropertyState( const ::rtl::OUString& PropertyName ) throw(::com::sun::star::beans::UnknownPropertyException, ::com::sun::star::uno::RuntimeException);
    virtual ::com::sun::star::uno::Sequence< ::com::sun::star::beans::PropertyState > SAL_CALL getPropertyStates( const ::com::sun::star::uno::Sequence< ::rtl::OUString >& aPropertyName ) throw(::com::sun::star::beans::UnknownPropertyException, ::com::sun::star::uno::RuntimeException);
    virtual void SAL_CALL setPropertyToDefault( const ::rtl::OUString& PropertyName ) throw(::com::sun::star::beans::UnknownPropertyException, ::com::sun::star::uno::RuntimeException);
    virtual ::com::sun::star::uno::Any SAL_CALL getPropertyDefault( const ::rtl::OUString& aPropertyName ) throw(::com::sun::star::beans::UnknownPropertyException, ::com::sun::star::lang::WrappedTargetException, ::com::sun::star::uno::RuntimeException);

   //XShape
    virtual ::com::sun::star::awt::Point SAL_CALL getPosition(  ) throw(::com::sun::star::uno::RuntimeException);
    virtual void SAL_CALL setPosition( const ::com::sun::star::awt::Point& aPosition ) throw(::com::sun::star::uno::RuntimeException);
    virtual ::com::sun::star::awt::Size SAL_CALL getSize(  ) throw(::com::sun::star::uno::RuntimeException);
    virtual void SAL_CALL setSize( const ::com::sun::star::awt::Size& aSize ) throw(::com::sun::star::beans::PropertyVetoException, ::com::sun::star::uno::RuntimeException);

    //XShapeDescriptor
    virtual rtl::OUString SAL_CALL getShapeType(void) throw( ::com::sun::star::uno::RuntimeException );

    //Base implementation
    //XComponent
    virtual void SAL_CALL dispose(  ) throw(::com::sun::star::uno::RuntimeException);
    virtual void SAL_CALL addEventListener( const ::com::sun::star::uno::Reference< ::com::sun::star::lang::XEventListener >& xListener ) throw(::com::sun::star::uno::RuntimeException);
    virtual void SAL_CALL removeEventListener( const ::com::sun::star::uno::Reference< ::com::sun::star::lang::XEventListener >& aListener ) throw(::com::sun::star::uno::RuntimeException);

    virtual ::com::sun::star::uno::Reference< ::com::sun::star::text::XTextRange >  SAL_CALL getAnchor(void) throw( ::com::sun::star::uno::RuntimeException );

    //XServiceInfo
    virtual rtl::OUString SAL_CALL getImplementationName(void) throw( ::com::sun::star::uno::RuntimeException );
    virtual sal_Bool SAL_CALL supportsService(const rtl::OUString& ServiceName) throw( ::com::sun::star::uno::RuntimeException );
    virtual ::com::sun::star::uno::Sequence< rtl::OUString > SAL_CALL getSupportedServiceNames(void) throw( ::com::sun::star::uno::RuntimeException );

    void attachToRange(const ::com::sun::star::uno::Reference< ::com::sun::star::text::XTextRange > & xTextRange)throw( ::com::sun::star::lang::IllegalArgumentException, ::com::sun::star::uno::RuntimeException );
    void attach( const ::com::sun::star::uno::Reference< ::com::sun::star::text::XTextRange >& xTextRange ) throw(::com::sun::star::lang::IllegalArgumentException, ::com::sun::star::uno::RuntimeException);

    SwFrmFmt*       GetFrmFmt() const
    {
        return PTR_CAST ( SwFrmFmt, GetRegisteredIn() );
    }
    FlyCntType      GetFlyCntType()const {return eType;}

    bool IsDescriptor() const {return bIsDescriptor;}
    void            ResetDescriptor();
    //copy text from a given source PaM
    void            SetSelection(SwPaM& rCopySource);
    static SW_DLLPUBLIC SdrObject *GetOrCreateSdrObject( SwFlyFrmFmt *pFmt );
};

typedef cppu::WeakImplHelper3
<
    ::com::sun::star::text::XTextFrame,
    ::com::sun::star::container::XEnumerationAccess,
    ::com::sun::star::document::XEventsSupplier
>
SwXTextFrameBaseClass;

class SwXTextFrame : public SwXTextFrameBaseClass,
    public SwXText,
    public SwXFrame
{
    const SfxItemPropertSet*    _pPropSet;

protected:
    virtual const SwStartNode *GetStartNode() const;

    virtual ::com::sun::star::uno::Reference<
                ::com::sun::star::text::XTextCursor >
        CreateCursor()
        throw (::com::sun::star::uno::RuntimeException);

    virtual ~SwXTextFrame();
public:
    SwXTextFrame(SwDoc *pDoc);
    SwXTextFrame(SwFrmFmt& rFmt);

    // FIXME: EVIL HACK:  make available for SwXFrame::attachToRange
    void SetDoc(SwDoc *const pDoc) { SwXText::SetDoc(pDoc); };

    virtual ::com::sun::star::uno::Any SAL_CALL queryInterface( const ::com::sun::star::uno::Type& aType ) throw(::com::sun::star::uno::RuntimeException);
    virtual void SAL_CALL acquire(  ) throw();
    virtual void SAL_CALL release(  ) throw();

    //XTypeProvider
    virtual ::com::sun::star::uno::Sequence< ::com::sun::star::uno::Type > SAL_CALL getTypes(  ) throw(::com::sun::star::uno::RuntimeException);
    virtual ::com::sun::star::uno::Sequence< sal_Int8 > SAL_CALL getImplementationId(  ) throw(::com::sun::star::uno::RuntimeException);

    //XTextFrame
    virtual ::com::sun::star::uno::Reference< ::com::sun::star::text::XText >  SAL_CALL getText(void) throw( ::com::sun::star::uno::RuntimeException );

    //XText
    virtual ::com::sun::star::uno::Reference< ::com::sun::star::text::XTextCursor >  SAL_CALL createTextCursor(void) throw( ::com::sun::star::uno::RuntimeException );
    virtual ::com::sun::star::uno::Reference< ::com::sun::star::text::XTextCursor >  SAL_CALL createTextCursorByRange(const ::com::sun::star::uno::Reference< ::com::sun::star::text::XTextRange > & aTextPosition) throw( ::com::sun::star::uno::RuntimeException );

    //XEnumerationAccess - frueher XParagraphEnumerationAccess
    virtual ::com::sun::star::uno::Reference< ::com::sun::star::container::XEnumeration >  SAL_CALL createEnumeration(void) throw( ::com::sun::star::uno::RuntimeException );

    //XElementAccess
    virtual ::com::sun::star::uno::Type SAL_CALL getElementType(  ) throw(::com::sun::star::uno::RuntimeException);
    virtual sal_Bool SAL_CALL hasElements(  ) throw(::com::sun::star::uno::RuntimeException);

    //XTextContent
    virtual void SAL_CALL attach( const ::com::sun::star::uno::Reference< ::com::sun::star::text::XTextRange >& xTextRange ) throw(::com::sun::star::lang::IllegalArgumentException, ::com::sun::star::uno::RuntimeException);
    virtual ::com::sun::star::uno::Reference< ::com::sun::star::text::XTextRange > SAL_CALL getAnchor(  ) throw(::com::sun::star::uno::RuntimeException);

    //XComponent
    virtual void SAL_CALL dispose(  ) throw(::com::sun::star::uno::RuntimeException);
    virtual void SAL_CALL addEventListener( const ::com::sun::star::uno::Reference< ::com::sun::star::lang::XEventListener >& xListener ) throw(::com::sun::star::uno::RuntimeException);
    virtual void SAL_CALL removeEventListener( const ::com::sun::star::uno::Reference< ::com::sun::star::lang::XEventListener >& aListener ) throw(::com::sun::star::uno::RuntimeException);

    //XServiceInfo
    virtual rtl::OUString SAL_CALL getImplementationName(void) throw( ::com::sun::star::uno::RuntimeException );
    virtual sal_Bool SAL_CALL supportsService(const rtl::OUString& ServiceName) throw( ::com::sun::star::uno::RuntimeException );
    virtual ::com::sun::star::uno::Sequence< rtl::OUString > SAL_CALL getSupportedServiceNames(void) throw( ::com::sun::star::uno::RuntimeException );

    // XEventsSupplier
    virtual ::com::sun::star::uno::Reference< ::com::sun::star::container::XNameReplace > SAL_CALL getEvents(  ) throw(::com::sun::star::uno::RuntimeException);

    //XUnoTunnel
    virtual sal_Int64 SAL_CALL getSomething( const ::com::sun::star::uno::Sequence< sal_Int8 >& aIdentifier ) throw(::com::sun::star::uno::RuntimeException);

    //XPropertySet
    virtual ::com::sun::star::uno::Any SAL_CALL getPropertyValue( const ::rtl::OUString& PropertyName ) throw(::com::sun::star::beans::UnknownPropertyException, ::com::sun::star::lang::WrappedTargetException, ::com::sun::star::uno::RuntimeException);

    void * SAL_CALL operator new( size_t ) throw();
    void SAL_CALL operator delete( void * ) throw();
};

typedef cppu::WeakImplHelper2
<
    ::com::sun::star::text::XTextContent,
    ::com::sun::star::document::XEventsSupplier
>
SwXTextGraphicObjectBaseClass;
class SwXTextGraphicObject : public SwXTextGraphicObjectBaseClass,
                            public SwXFrame
{
protected:
    virtual ~SwXTextGraphicObject();
public:
    SwXTextGraphicObject( SwDoc *pDoc );
    SwXTextGraphicObject(SwFrmFmt& rFmt);


    virtual ::com::sun::star::uno::Any SAL_CALL queryInterface( const ::com::sun::star::uno::Type& aType ) throw(::com::sun::star::uno::RuntimeException);
    virtual void SAL_CALL acquire(  ) throw();
    virtual void SAL_CALL release(  ) throw();

    //XTypeProvider
    virtual ::com::sun::star::uno::Sequence< ::com::sun::star::uno::Type > SAL_CALL getTypes(  ) throw(::com::sun::star::uno::RuntimeException);
    virtual ::com::sun::star::uno::Sequence< sal_Int8 > SAL_CALL getImplementationId(  ) throw(::com::sun::star::uno::RuntimeException);

    //XTextContent
    virtual void SAL_CALL attach(const ::com::sun::star::uno::Reference< ::com::sun::star::text::XTextRange > & xTextRange) throw( ::com::sun::star::lang::IllegalArgumentException, ::com::sun::star::uno::RuntimeException );
    virtual ::com::sun::star::uno::Reference< ::com::sun::star::text::XTextRange >  SAL_CALL getAnchor(void) throw( ::com::sun::star::uno::RuntimeException );

    //XComponent
    virtual void SAL_CALL dispose(void) throw( ::com::sun::star::uno::RuntimeException );
    virtual void SAL_CALL addEventListener(const ::com::sun::star::uno::Reference< ::com::sun::star::lang::XEventListener > & aListener) throw( ::com::sun::star::uno::RuntimeException );
    virtual void SAL_CALL removeEventListener(const ::com::sun::star::uno::Reference< ::com::sun::star::lang::XEventListener > & aListener) throw( ::com::sun::star::uno::RuntimeException );

    //XServiceInfo
    virtual rtl::OUString SAL_CALL getImplementationName(void) throw( ::com::sun::star::uno::RuntimeException );
    virtual sal_Bool SAL_CALL supportsService(const rtl::OUString& ServiceName) throw( ::com::sun::star::uno::RuntimeException );
    virtual ::com::sun::star::uno::Sequence< rtl::OUString > SAL_CALL getSupportedServiceNames(void) throw( ::com::sun::star::uno::RuntimeException );

    // XEventsSupplier
    virtual ::com::sun::star::uno::Reference< ::com::sun::star::container::XNameReplace > SAL_CALL getEvents(  ) throw(::com::sun::star::uno::RuntimeException);
    void * SAL_CALL operator new( size_t ) throw();
    void SAL_CALL operator delete( void * ) throw();
};

class SwOLENode;
typedef cppu::WeakImplHelper3
<
    ::com::sun::star::text::XTextContent,
    ::com::sun::star::document::XEmbeddedObjectSupplier2,
    ::com::sun::star::document::XEventsSupplier
>SwXTextEmbeddedObjectBaseClass;

class SwXTextEmbeddedObject : public SwXTextEmbeddedObjectBaseClass,
                                public SwXFrame
{
protected:
    virtual ~SwXTextEmbeddedObject();

public:
    SwXTextEmbeddedObject( SwDoc *pDoc );
    SwXTextEmbeddedObject(SwFrmFmt& rFmt);


    virtual ::com::sun::star::uno::Any SAL_CALL queryInterface( const ::com::sun::star::uno::Type& aType ) throw(::com::sun::star::uno::RuntimeException);
    virtual void SAL_CALL acquire(  ) throw();
    virtual void SAL_CALL release(  ) throw();

    //XTypeProvider
    virtual ::com::sun::star::uno::Sequence< ::com::sun::star::uno::Type > SAL_CALL getTypes(  ) throw(::com::sun::star::uno::RuntimeException);
    virtual ::com::sun::star::uno::Sequence< sal_Int8 > SAL_CALL getImplementationId(  ) throw(::com::sun::star::uno::RuntimeException);

    //XTextContent
    virtual void SAL_CALL attach(const ::com::sun::star::uno::Reference< ::com::sun::star::text::XTextRange > & xTextRange) throw( ::com::sun::star::lang::IllegalArgumentException, ::com::sun::star::uno::RuntimeException );
    virtual ::com::sun::star::uno::Reference< ::com::sun::star::text::XTextRange >  SAL_CALL getAnchor(void) throw( ::com::sun::star::uno::RuntimeException );

    //XComponent
    virtual void SAL_CALL dispose(void) throw( ::com::sun::star::uno::RuntimeException );
    virtual void SAL_CALL addEventListener(const ::com::sun::star::uno::Reference< ::com::sun::star::lang::XEventListener > & aListener) throw( ::com::sun::star::uno::RuntimeException );
    virtual void SAL_CALL removeEventListener(const ::com::sun::star::uno::Reference< ::com::sun::star::lang::XEventListener > & aListener) throw( ::com::sun::star::uno::RuntimeException );

    //XEmbeddedObjectSupplier2
    virtual ::com::sun::star::uno::Reference< ::com::sun::star::lang::XComponent >  SAL_CALL getEmbeddedObject(void) throw( ::com::sun::star::uno::RuntimeException );
    virtual ::com::sun::star::uno::Reference< ::com::sun::star::embed::XEmbeddedObject > SAL_CALL getExtendedControlOverEmbeddedObject(void) throw( ::com::sun::star::uno::RuntimeException );
    virtual ::sal_Int64 SAL_CALL getAspect() throw (::com::sun::star::uno::RuntimeException);
    virtual void SAL_CALL setAspect( ::sal_Int64 _aspect ) throw (::com::sun::star::uno::RuntimeException);
    virtual ::com::sun::star::uno::Reference< ::com::sun::star::graphic::XGraphic > SAL_CALL getReplacementGraphic() throw (::com::sun::star::uno::RuntimeException);

    //XServiceInfo
    virtual rtl::OUString SAL_CALL getImplementationName(void) throw( ::com::sun::star::uno::RuntimeException );
    virtual sal_Bool SAL_CALL supportsService(const rtl::OUString& ServiceName) throw( ::com::sun::star::uno::RuntimeException );
    virtual ::com::sun::star::uno::Sequence< rtl::OUString > SAL_CALL getSupportedServiceNames(void) throw( ::com::sun::star::uno::RuntimeException );

    // XEventsSupplier
    virtual ::com::sun::star::uno::Reference< ::com::sun::star::container::XNameReplace > SAL_CALL getEvents(  ) throw(::com::sun::star::uno::RuntimeException);
    void * SAL_CALL operator new( size_t ) throw();
    void SAL_CALL operator delete( void * ) throw();
};



class SwXOLEListener : public cppu::WeakImplHelper1
<
    ::com::sun::star::util::XModifyListener
>,
    public SwClient
{
    ::com::sun::star::uno::Reference< ::com::sun::star::frame::XModel > xOLEModel;

    SwFmt*       GetFmt() const    {  return (SwFmt*)GetRegisteredIn(); }
public:
    SwXOLEListener(SwFmt& rOLEFmt, ::com::sun::star::uno::Reference< ::com::sun::star::frame::XModel > xOLE);
    ~SwXOLEListener();
    TYPEINFO();

// ::com::sun::star::lang::XEventListener
    virtual void SAL_CALL disposing( const ::com::sun::star::lang::EventObject& Source ) throw(::com::sun::star::uno::RuntimeException);

// ::com::sun::star::util::XModifyListener
    virtual void SAL_CALL modified( const ::com::sun::star::lang::EventObject& aEvent ) throw(::com::sun::star::uno::RuntimeException);

protected:
   virtual void Modify( const SfxPoolItem* pOld, const SfxPoolItem *pNew);
};



#endif

/* vim:set shiftwidth=4 softtabstop=4 expandtab: */<|MERGE_RESOLUTION|>--- conflicted
+++ resolved
@@ -56,10 +56,6 @@
 class SwFmt;
 class SwFlyFrmFmt;
 
-<<<<<<< HEAD
-
-=======
->>>>>>> f6c76470
 class BaseFrameProperties_Impl;
 class SwXFrame : public cppu::WeakImplHelper6
 <
