/*************************************************************************
 *
 * DO NOT ALTER OR REMOVE COPYRIGHT NOTICES OR THIS FILE HEADER.
 *
 * Copyright 2000, 2010 Oracle and/or its affiliates.
 *
 * OpenOffice.org - a multi-platform office productivity suite
 *
 * This file is part of OpenOffice.org.
 *
 * OpenOffice.org is free software: you can redistribute it and/or modify
 * it under the terms of the GNU Lesser General Public License version 3
 * only, as published by the Free Software Foundation.
 *
 * OpenOffice.org is distributed in the hope that it will be useful,
 * but WITHOUT ANY WARRANTY; without even the implied warranty of
 * MERCHANTABILITY or FITNESS FOR A PARTICULAR PURPOSE.  See the
 * GNU Lesser General Public License version 3 for more details
 * (a copy is included in the LICENSE file that accompanied this code).
 *
 * You should have received a copy of the GNU Lesser General Public License
 * version 3 along with OpenOffice.org.  If not, see
 * <http://www.openoffice.org/license.html>
 * for a copy of the LGPLv3 License.
 *
 ************************************************************************/
#ifndef SW_SHELLIO_HXX
#define SW_SHELLIO_HXX

#include <memory>
#include <boost/utility.hpp>

#include <com/sun/star/uno/Reference.h>
#include <com/sun/star/embed/XStorage.hpp>
#include <sfx2/docfile.hxx>
#include <sfx2/fcontnr.hxx>
#include <sot/formats.hxx>
#include <sot/storage.hxx>
#include <svtools/parhtml.hxx>
#include <tools/string.hxx>
#include <tools/date.hxx>
#include <tools/time.hxx>
#include <tools/datetime.hxx>
#include <tools/ref.hxx>
#include <tools/urlobj.hxx>
#include <swdllapi.h>
#include <swtypes.hxx>
#include <docfac.hxx>   // SwDocFac
#include <errhdl.hxx>
#include <iodetect.hxx>

// einige Forward - Deklarationen
class SfxFilterContainer;
class SfxFilter;
class SfxItemPool;
class SfxItemSet;
class SfxMedium;
class SvPtrarr;
class SvStream;
class SvStrings;
class SvxFontItem;
class SvxMacroTableDtor;
//class Sw3Io;
class SwCntntNode;
class SwCrsrShell;
class SwDoc;
class SwPaM;
class SwTextBlocks;
struct SwPosition;
struct Writer_Impl;

// ab so vielen chars wird ein mit einem ASCII/W4W-Reader eingelesener
// Absatz zwangsweise umgebrochen. Muss immer groesser als 200 sein !!!
#define MAX_ASCII_PARA 10000


class SW_DLLPUBLIC SwAsciiOptions
{
    String sFont;
    rtl_TextEncoding eCharSet;
    sal_uInt16 nLanguage;
    LineEnd eCRLF_Flag;

public:

    const String& GetFontName() const { return sFont; }
    void SetFontName( const String& rFont ) { sFont = rFont; }

    rtl_TextEncoding GetCharSet() const { return eCharSet; }
    void SetCharSet( rtl_TextEncoding nVal ) { eCharSet = nVal; }

    sal_uInt16 GetLanguage() const { return nLanguage; }
    void SetLanguage( sal_uInt16 nVal ) { nLanguage = nVal; }

    LineEnd GetParaFlags() const { return eCRLF_Flag; }
    void SetParaFlags( LineEnd eVal ) { eCRLF_Flag = eVal; }

    void Reset()
    {
        sFont.Erase();
        eCRLF_Flag = GetSystemLineEnd();
        eCharSet = ::gsl_getSystemTextEncoding();
        nLanguage = 0;
    }
    // for the automatic conversion (mail/news/...)
    void ReadUserData( const String& );
    void WriteUserData( String& );

    SwAsciiOptions() { Reset(); }
};

/**************** SwReader/Reader ************************/
// Basisklasse der moeglichen Optionen fuer einen speziellen Reader
class Reader;
// Ruft den Reader mit seinen Optionen, Dokument, Cursor etc.
class SwReader;
// SwRead ist der Pointer auf die Read-Optionen-Basisklasse
typedef Reader *SwRead;

class SwgReaderOption
{
    SwAsciiOptions aASCIIOpts;
    union
    {
        sal_Bool bFmtsOnly;
        struct
        {
            sal_Bool bFrmFmts: 1;
            sal_Bool bPageDescs: 1;
            sal_Bool bTxtFmts: 1;
            sal_Bool bNumRules: 1;
            sal_Bool bMerge:1;
        }  Fmts;
    } What;

public:
    void ResetAllFmtsOnly() { What.bFmtsOnly = 0; }
    sal_Bool IsFmtsOnly() const { return What.bFmtsOnly; }

    sal_Bool IsFrmFmts() const { return What.Fmts.bFrmFmts; }
    void SetFrmFmts( const sal_Bool bNew) { What.Fmts.bFrmFmts = bNew; }

    sal_Bool IsPageDescs() const { return What.Fmts.bPageDescs; }
    void SetPageDescs( const sal_Bool bNew) { What.Fmts.bPageDescs = bNew; }

    sal_Bool IsTxtFmts() const { return What.Fmts.bTxtFmts; }
    void SetTxtFmts( const sal_Bool bNew) { What.Fmts.bTxtFmts = bNew; }

    sal_Bool IsNumRules() const { return What.Fmts.bNumRules; }
    void SetNumRules( const sal_Bool bNew) { What.Fmts.bNumRules = bNew; }

    sal_Bool IsMerge() const { return What.Fmts.bMerge; }
    void SetMerge( const sal_Bool bNew ) { What.Fmts.bMerge = bNew; }

    const SwAsciiOptions& GetASCIIOpts() const { return aASCIIOpts; }
    void SetASCIIOpts( const SwAsciiOptions& rOpts ) { aASCIIOpts = rOpts; }
    void ResetASCIIOpts() { aASCIIOpts.Reset(); }

    SwgReaderOption()
    {   ResetAllFmtsOnly(); aASCIIOpts.Reset(); }
};

class SwReader: public SwDocFac
{
    SvStream* pStrm;
    SotStorageRef pStg;
    com::sun::star::uno::Reference < com::sun::star::embed::XStorage > xStg;
    SfxMedium* pMedium;     // wer ein Medium haben will (W4W)

    SwPaM* pCrsr;
    String aFileName;
    String sBaseURL;

public:
    /*
     * Initiales Einlesen. Dokument wird erst beim Read(..) angelegt.
     * JP 25.04.95: oder falls es mitgegeben wird, in dieses.
     *              Sonderfall fuer Load mit Sw3Reader
     */
    //SwReader( SotStorage&, const String& rFilename, SwDoc *pDoc = 0 );
    //SwReader( const com::sun::star::uno::Reference < com::sun::star::embed::XStorage >&, const String& rFilename, SwDoc *pDoc = 0 );
    SwReader( SfxMedium&, const String& rFilename, SwDoc *pDoc = 0 );
    /*
     * In ein existierendes Dokument einlesen, Dokument und
     * Position im Dokument werden aus dem SwPaM uebernommen.
     */
    SwReader( SvStream&, const String& rFilename, const String& rBaseURL, SwPaM& );
    //SwReader( SotStorage&, const String& rFilename, SwPaM& );
    SwReader( SfxMedium&, const String& rFilename, SwPaM& );
    SwReader( const com::sun::star::uno::Reference < com::sun::star::embed::XStorage >&, const String& rFilename, SwPaM& );

    /*
     * Nur SwReader::Read(...) ist die Export-Schnittstelle!!!
     */
    sal_Bool NeedsPasswd( const Reader& );
    sal_Bool CheckPasswd( const String&, const Reader& );
    sal_uLong Read( const Reader& );

    // ask for glossaries
    sal_Bool HasGlossaries( const Reader& );
    sal_Bool ReadGlossaries( const Reader&, SwTextBlocks&, sal_Bool bSaveRelFiles );

    const String&       GetBaseURL() const { return sBaseURL;}

protected:
    void                SetBaseURL( const String& rURL ) { sBaseURL = rURL; }
};



/*  */
/****************  SPEZIELLE Reader ************************/

// spezielle - Reader koennen beides sein !! (Excel, W4W, .. )
#define SW_STREAM_READER    1
#define SW_STORAGE_READER   2

class SW_DLLPUBLIC Reader
{
    friend class SwReader;
    SwDoc* pTemplate;
    String aTemplateNm;
    //String sBaseURL;

    Date aDStamp;
    Time aTStamp;
    DateTime aChkDateTime;

protected:
    SvStream* pStrm;
    SotStorageRef pStg;
    com::sun::star::uno::Reference < com::sun::star::embed::XStorage > xStg;
    SfxMedium* pMedium;     // wer ein Medium haben will (W4W)

    SwgReaderOption aOpt;
    sal_Bool bInsertMode : 1;
    sal_Bool bTmplBrowseMode : 1;
    sal_Bool bReadUTF8: 1;      // Stream als UTF-8 interpretieren
    sal_Bool bBlockMode: 1;
    sal_Bool bOrganizerMode : 1;
    sal_Bool bHasAskTemplateName : 1;
    sal_Bool bIgnoreHTMLComments : 1;

    virtual String GetTemplateName() const;

public:
    Reader();
    virtual ~Reader();

    virtual int GetReaderType();
    SwgReaderOption& GetReaderOpt() { return aOpt; }

    virtual void SetFltName( const String& rFltNm );
    static void SetNoOutlineNum( SwDoc& rDoc );

    // den Item-Set eines Frm-Formats an das alte Format anpassen
    static void ResetFrmFmtAttrs( SfxItemSet &rFrmSet );

    // die Rahmen-/Grafik-/OLE-Vorlagen an das alte Format (ohne
    // Umrandung etc.) anpassen
    static void ResetFrmFmts( SwDoc& rDoc );

    // Die Filter-Vorlage laden, setzen und wieder freigeben
    SwDoc* GetTemplateDoc();
    sal_Bool SetTemplate( SwDoc& rDoc );
    void ClearTemplate();
    void SetTemplateName( const String& rDir );
    void MakeHTMLDummyTemplateDoc();

    sal_Bool IsReadUTF8() const { return bReadUTF8; }
    void SetReadUTF8( sal_Bool bSet ) { bReadUTF8 = bSet; }

    sal_Bool IsBlockMode() const { return bBlockMode; }
    void SetBlockMode( sal_Bool bSet ) { bBlockMode = bSet; }

    sal_Bool IsOrganizerMode() const { return bOrganizerMode; }
    void SetOrganizerMode( sal_Bool bSet ) { bOrganizerMode = bSet; }

    void SetIgnoreHTMLComments( sal_Bool bSet ) { bIgnoreHTMLComments = bSet; }

    virtual sal_Bool HasGlossaries() const;
    virtual sal_Bool ReadGlossaries( SwTextBlocks&, sal_Bool bSaveRelFiles ) const;

    // read the sections of the document, which is equal to the medium.
    // returns the count of it
    virtual sal_uInt16 GetSectionList( SfxMedium& rMedium,
                                    SvStrings& rStrings ) const;

    SotStorageRef getSotStorageRef() { return pStg; };
    void setSotStorageRef(SotStorageRef pStgRef) { pStg = pStgRef; };

private:
    virtual sal_uLong Read(SwDoc &, const String& rBaseURL, SwPaM &,const String &)=0;

    // alle die die Streams / Storages nicht geoeffnet brauchen,
    // muessen die Methode ueberladen (W4W!!)
    virtual int SetStrmStgPtr();
};

class AsciiReader: public Reader
{
    friend class SwReader;
    virtual sal_uLong Read( SwDoc &, const String& rBaseURL, SwPaM &,const String &);
public:
    AsciiReader(): Reader() {}
};

/*class SwgReader: public Reader
{
    virtual sal_uLong Read( SwDoc &, const String& rBaseURL, SwPaM &,const String &);
};
*/
class SW_DLLPUBLIC StgReader : public Reader
{
    String aFltName;

protected:
    sal_uLong OpenMainStream( SotStorageStreamRef& rRef, sal_uInt16& rBuffSize );

public:
    virtual int GetReaderType();
    const String& GetFltName() { return aFltName; }
    virtual void SetFltName( const String& r );
};


/*class Sw3Reader : public StgReader
{
    Sw3Io* pIO;
    virtual sal_uLong Read( SwDoc &, const String& rBaseURL, SwPaM &,const String &);
public:
    Sw3Reader() : pIO( 0 ) {}

    void   SetSw3Io( Sw3Io* pIo )     { pIO = pIo; }

    // read the sections of the document, which is equal to the medium.
    // returns the count of it
    virtual sal_uInt16 GetSectionList( SfxMedium& rMedium,
                                SvStrings& rStrings ) const;
};*/

/*  */
////////////////////////////////////////////////////////////////////////////

// Der uebergebene Stream muss dynamisch angelegt werden und
// vor dem Loeschen der Instanz per Stream() angefordert
// und geloescht werden!

class SwImpBlocks;

class SW_DLLPUBLIC SwTextBlocks
{
//  friend class Sw2TextBlocks;
//  friend class Sw3IoImp;
    SwImpBlocks* pImp;
    sal_uLong        nErr;

public:
    SwTextBlocks( const String& );
    ~SwTextBlocks();

    void Flush(){}

    SwDoc* GetDoc();
    void   ClearDoc();                  // Doc-Inhalt loeschen
    const  String& GetName();
    void   SetName( const String& );
    sal_uLong GetError() const { return nErr; }

    String GetBaseURL() const;
    void   SetBaseURL( const String& rURL );

    sal_Bool   IsOld() const;
    sal_uLong  ConvertToNew();              // Textbausteine konvertieren

    sal_uInt16 GetCount() const;                        // Anzahl Textbausteine ermitteln
    sal_uInt16 GetIndex( const String& ) const;         // Index fuer Kurznamen ermitteln
    sal_uInt16 GetLongIndex( const String& ) const;     //Index fuer Langnamen ermitteln
    const  String& GetShortName( sal_uInt16 ) const;    // Kurzname fuer Index zurueck
    const  String& GetLongName( sal_uInt16 ) const;     // Langname fuer Index zurueck

    sal_Bool   Delete( sal_uInt16 );            // Loeschen
    sal_uInt16 Rename( sal_uInt16, const String*, const String* ); // Umbenennen
    sal_uLong  CopyBlock( SwTextBlocks& rSource, String& rSrcShort,
                                    const String& rLong ); // Block kopieren

    sal_Bool   BeginGetDoc( sal_uInt16 );           // Textbaustein einlesen
    void   EndGetDoc();                     // Textbaustein wieder loslassen

    sal_Bool   BeginPutDoc( const String&, const String& ); // Speichern Beginn
    sal_uInt16 PutDoc();                                // Speichern Ende

    sal_uInt16 PutText( const String&, const String&, const String& ); // Speichern( Kurzn., Text)

    sal_Bool IsOnlyTextBlock( sal_uInt16 ) const;
    sal_Bool IsOnlyTextBlock( const String& rShort ) const;

    const String& GetFileName() const;      // Dateiname von pImp
    sal_Bool IsReadOnly() const;                // ReadOnly-Flag von pImp

    sal_Bool GetMacroTable( sal_uInt16 nIdx, SvxMacroTableDtor& rMacroTbl );
    sal_Bool SetMacroTable( sal_uInt16 nIdx, const SvxMacroTableDtor& rMacroTbl );

    sal_Bool StartPutMuchBlockEntries();
    void EndPutMuchBlockEntries();
};

// BEGIN source/filter/basflt/fltini.cxx

extern void _InitFilter();
extern void _FinitFilter();

extern SwRead ReadAscii, /*ReadSwg, ReadSw3, */ReadHTML, ReadXML;

//SW_DLLPUBLIC SwRead SwGetReaderSw3();
SW_DLLPUBLIC SwRead SwGetReaderXML();

// END source/filter/basflt/fltini.cxx


extern sal_Bool SetHTMLTemplate( SwDoc &rDoc ); //Fuer Vorlagen aus HTML.vor laden shellio.cxx


/*  */
/////////////////////////////////////////////////////////////////////////////

/*
 * Schreiben, Writer
 */


/* Basis-Klasse aller Writer */

class IDocumentSettingAccess;
class IDocumentStylePoolAccess;

class SW_DLLPUBLIC Writer
    : public SvRefBase
    , private ::boost::noncopyable
{
    SwAsciiOptions aAscOpts;
    String          sBaseURL;

    void _AddFontItem( SfxItemPool& rPool, const SvxFontItem& rFont );
    void _AddFontItems( SfxItemPool& rPool, sal_uInt16 nWhichId );

    ::std::auto_ptr<Writer_Impl> m_pImpl;

protected:

    SwPaM* pOrigPam;            // der letze zu bearbeitende Pam
    const String* pOrigFileName;

    void ResetWriter();
    sal_Bool CopyNextPam( SwPaM ** );

    void PutNumFmtFontsInAttrPool();
    void PutEditEngFontsInAttrPool( sal_Bool bIncl_CJK_CTL = sal_True );
    void PutCJKandCTLFontsInAttrPool();

    virtual sal_uLong WriteStream() = 0;
    void                SetBaseURL( const String& rURL ) { sBaseURL = rURL; }

    IDocumentSettingAccess* getIDocumentSettingAccess();
    const IDocumentSettingAccess* getIDocumentSettingAccess() const;

    IDocumentStylePoolAccess* getIDocumentStylePoolAccess();
    const IDocumentStylePoolAccess* getIDocumentStylePoolAccess() const;

public:
    SwDoc* pDoc;
    SwPaM* pCurPam;
    sal_Bool bWriteAll : 1;
    sal_Bool bShowProgress : 1;
    sal_Bool bWriteClipboardDoc : 1;
    sal_Bool bWriteOnlyFirstTable : 1;
    sal_Bool bASCII_ParaAsCR : 1;
    sal_Bool bASCII_ParaAsBlanc : 1;
    sal_Bool bASCII_NoLastLineEnd : 1;
    sal_Bool bUCS2_WithStartChar : 1;
    sal_Bool bExportPargraphNumbering : 1;

    sal_Bool bBlock : 1;
    sal_Bool bOrganizerMode : 1;

    Writer();
    virtual ~Writer();

    virtual sal_uLong Write( SwPaM&, SfxMedium&, const String* = 0 );
            sal_uLong Write( SwPaM&, SvStream&,  const String* = 0 );
    virtual sal_uLong Write( SwPaM&, const com::sun::star::uno::Reference < com::sun::star::embed::XStorage >&, const String* = 0, SfxMedium* = 0 );
    virtual sal_uLong Write( SwPaM&, SotStorage&, const String* = 0 );

    virtual void SetPasswd( const String& );
    virtual void SetVersion( const String&, long );
    virtual sal_Bool IsStgWriter() const;
//  virtual sal_Bool IsSw3Writer() const;

    void SetShowProgress( sal_Bool bFlag = sal_False )  { bShowProgress = bFlag; }

    const String* GetOrigFileName() const       { return pOrigFileName; }

    const SwAsciiOptions& GetAsciiOptions() const { return aAscOpts; }
    void SetAsciiOptions( const SwAsciiOptions& rOpt ) { aAscOpts = rOpt; }

    const String&       GetBaseURL() const { return sBaseURL;}

    // suche die naechste Bookmark-Position aus der Bookmark-Tabelle
    sal_Int32 FindPos_Bkmk( const SwPosition& rPos ) const;
    // build a bookmark table, which is sort by the node position. The
    // OtherPos of the bookmarks also inserted.
    void CreateBookmarkTbl();
    // search alle Bookmarks in the range and return it in the Array
    sal_uInt16 GetBookmarks( const SwCntntNode& rNd,
                        xub_StrLen nStt, xub_StrLen nEnd,
                        SvPtrarr& rArr );

    // lege einen neuen PaM an der Position an
<<<<<<< HEAD
    static SwPaM* NewSwPaM( SwDoc & rDoc, sal_uLong nStartIdx, sal_uLong nEndIdx,
                                    sal_Bool bNodesArray = sal_True );
=======
    static SwPaM * NewSwPaM(SwDoc & rDoc,
                            ULONG const nStartIdx, ULONG const nEndIdx);
>>>>>>> 5b7dc4c9

    // kopiere ggfs. eine lokale Datei ins Internet
    sal_Bool CopyLocalFileToINet( String& rFileNm );

    // Stream-spezifische Routinen, im Storage-Writer NICHT VERWENDEN!

    // Optimierung der Ausgabe auf den Stream.
    SvStream& OutLong( SvStream& rStrm, long nVal );
    SvStream& OutULong( SvStream& rStrm, sal_uLong nVal );

    // Hex-Zahl ausgeben, default ist 2.stellige Zahl
    SvStream& OutHex( SvStream& rStrm, sal_uLong nHex, sal_uInt8 nLen = 2 );
    // 4-st. Hex-Zahl ausgeben
    inline SvStream& OutHex4( SvStream& rStrm, sal_uInt16 nHex )
        {   return OutHex( rStrm, nHex, 4 ); }

    inline SvStream& OutHex( sal_uInt16 nHex, sal_uInt8 nLen = 2 )      { return OutHex( Strm(), nHex, nLen ); }
    inline SvStream& OutHex4( sal_uInt16 nHex )     { return OutHex( Strm(), nHex, 4 ); }
    inline SvStream& OutLong( long nVal )       { return OutLong( Strm(), nVal ); }
    inline SvStream& OutULong( sal_uLong nVal )     { return OutULong( Strm(), nVal ); }

    void SetStream(SvStream *const pStream);
    SvStream& Strm();

    void SetOrganizerMode( sal_Bool bSet ) { bOrganizerMode = bSet; }
};

#ifndef SW_DECL_WRITER_DEFINED
#define SW_DECL_WRITER_DEFINED
SV_DECL_REF(Writer)
#endif
SV_IMPL_REF(Writer)

// Basisklasse fuer alle Storage-Writer
class SW_DLLPUBLIC StgWriter : public Writer
{
protected:
    String aFltName;
    SotStorageRef pStg;
    com::sun::star::uno::Reference < com::sun::star::embed::XStorage > xStg;

    // Fehler beim Aufruf erzeugen
    virtual sal_uLong WriteStream();
    virtual sal_uLong WriteStorage() = 0;
    virtual sal_uLong WriteMedium( SfxMedium& ) = 0;

    using Writer::Write;

public:
    StgWriter() : Writer() {}

    virtual sal_Bool IsStgWriter() const;

    virtual sal_uLong Write( SwPaM&, const com::sun::star::uno::Reference < com::sun::star::embed::XStorage >&, const String* = 0, SfxMedium* = 0 );
    virtual sal_uLong Write( SwPaM&, SotStorage&, const String* = 0 );

    SotStorage& GetStorage() const       { return *pStg; }
};

/*class Sw3Writer : public StgWriter
{
    Sw3Io* pIO;
    sal_Bool bSaveAs : 1;

    virtual sal_uLong WriteStorage();
    virtual sal_uLong WriteMedium( SfxMedium& );

public:
    Sw3Writer() : pIO( 0 ), bSaveAs( sal_False ) {}

    virtual sal_Bool IsSw3Writer() const;
};

*/

// Schnittstellenklasse fuer den allgemeinen Zugriff auf die
// speziellen Writer

class SwWriter
{
    SvStream* pStrm;
    SotStorageRef pStg;
    com::sun::star::uno::Reference < com::sun::star::embed::XStorage > xStg;
    SfxMedium* pMedium;

    SwPaM* pOutPam;
    SwCrsrShell *pShell;
    SwDoc &rDoc;

    //String sBaseURL;

    sal_Bool bWriteAll;

public:
    sal_uLong Write( WriterRef& rxWriter, const String* = 0);

    SwWriter( SvStream&, SwCrsrShell &,sal_Bool bWriteAll = sal_False );
    SwWriter( SvStream&, SwDoc & );
    SwWriter( SvStream&, SwPaM &, sal_Bool bWriteAll = sal_False );

//  SwWriter( SotStorage&, SwCrsrShell &,sal_Bool bWriteAll = sal_False );
    SwWriter( const com::sun::star::uno::Reference < com::sun::star::embed::XStorage >&, SwDoc& );
//  SwWriter( SotStorage&, SwPaM&, sal_Bool bWriteAll = sal_False );

    SwWriter( SfxMedium&, SwCrsrShell &,sal_Bool bWriteAll = sal_False );
    SwWriter( SfxMedium&, SwDoc & );
//  SwWriter( SfxMedium&, SwPaM&, sal_Bool bWriteAll = sal_False );

    //const String&       GetBaseURL() const { return sBaseURL;}
};


/*  */
/////////////////////////////////////////////////////////////////////////////

typedef Reader* (*FnGetReader)();
typedef void (*FnGetWriter)(const String&, const String& rBaseURL, WriterRef&);
sal_uLong SaveOrDelMSVBAStorage( SfxObjectShell&, SotStorage&, sal_Bool, const String& );
sal_uLong GetSaveWarningOfMSVBAStorage( SfxObjectShell &rDocS );

struct SwReaderWriterEntry
{
    Reader* pReader;
    FnGetReader fnGetReader;
    FnGetWriter fnGetWriter;
    sal_Bool bDelReader;

    SwReaderWriterEntry( const FnGetReader fnReader, const FnGetWriter fnWriter, sal_Bool bDel )
        : pReader( NULL ), fnGetReader( fnReader ), fnGetWriter( fnWriter ), bDelReader( bDel )
    {}

    /// Get access to the reader
    Reader* GetReader();

    /// Get access to the writer
    void GetWriter( const String& rNm, const String& rBaseURL, WriterRef& xWrt ) const;
};

namespace SwReaderWriter
{
    /// Return reader based on ReaderWriterEnum
    Reader* GetReader( ReaderWriterEnum eReader );

    /// Return reader based on the name
    Reader* GetReader( const String& rFltName );

    /// Return writer based on the name
    void GetWriter( const String& rFltName, const String& rBaseURL, WriterRef& xWrt );
}

void GetRTFWriter( const String&, const String&, WriterRef& );
void GetASCWriter( const String&, const String&, WriterRef& );
//void GetSw3Writer( const String&, const String&, WriterRef& );
void GetHTMLWriter( const String&, const String&, WriterRef& );
void GetXMLWriter( const String&, const String&, WriterRef& );
void GetWW8Writer( const String&, const String&, WriterRef& );

#endif<|MERGE_RESOLUTION|>--- conflicted
+++ resolved
@@ -519,13 +519,8 @@
                         SvPtrarr& rArr );
 
     // lege einen neuen PaM an der Position an
-<<<<<<< HEAD
-    static SwPaM* NewSwPaM( SwDoc & rDoc, sal_uLong nStartIdx, sal_uLong nEndIdx,
-                                    sal_Bool bNodesArray = sal_True );
-=======
     static SwPaM * NewSwPaM(SwDoc & rDoc,
-                            ULONG const nStartIdx, ULONG const nEndIdx);
->>>>>>> 5b7dc4c9
+                            sal_uLong const nStartIdx, sal_uLong const nEndIdx);
 
     // kopiere ggfs. eine lokale Datei ins Internet
     sal_Bool CopyLocalFileToINet( String& rFileNm );
