--- conflicted
+++ resolved
@@ -53,20 +53,13 @@
     // to set the auto-flag after copying!!
     friend sal_Bool InsAttr( SwDoc*, const SwPaM &, const SfxItemSet&, sal_uInt16,
                         SwHistory* );
-<<<<<<< HEAD
     sal_uInt16 nNumOffset;          // Offset page number.
     sal_uInt16 nDescNameIdx;        // SW3-Reader: stringpool-index of style name.
     SwModify* pDefinedIn;       // Points to the object in which the
                                 // attribute was set (CntntNode/Format).
-=======
-    sal_uInt16 nNumOffset;          // Seitennummer Offset
-    sal_uInt16 nDescNameIdx;        // SW3-Reader: Stringpool-Index des Vorlagennamens
-    SwModify* pDefinedIn;       // Verweis auf das Objekt, in dem das
-                                // Attribut gesetzt wurde (CntntNode/Format)
 protected:
     virtual void Modify( const SfxPoolItem* pOld, const SfxPoolItem *pNew );
     virtual void SwClientNotify( const SwModify&, const SfxHint& rHint );
->>>>>>> f6c76470
 
 public:
     SwFmtPageDesc( const SwPageDesc *pDesc = 0 );
