/* -*- Mode: C++; tab-width: 4; indent-tabs-mode: nil; c-basic-offset: 4 -*- */
/*************************************************************************
 *
 * DO NOT ALTER OR REMOVE COPYRIGHT NOTICES OR THIS FILE HEADER.
 *
 * Copyright 2000, 2010 Oracle and/or its affiliates.
 *
 * OpenOffice.org - a multi-platform office productivity suite
 *
 * This file is part of OpenOffice.org.
 *
 * OpenOffice.org is free software: you can redistribute it and/or modify
 * it under the terms of the GNU Lesser General Public License version 3
 * only, as published by the Free Software Foundation.
 *
 * OpenOffice.org is distributed in the hope that it will be useful,
 * but WITHOUT ANY WARRANTY; without even the implied warranty of
 * MERCHANTABILITY or FITNESS FOR A PARTICULAR PURPOSE.  See the
 * GNU Lesser General Public License version 3 for more details
 * (a copy is included in the LICENSE file that accompanied this code).
 *
 * You should have received a copy of the GNU Lesser General Public License
 * version 3 along with OpenOffice.org.  If not, see
 * <http://www.openoffice.org/license.html>
 * for a copy of the LGPLv3 License.
 *
 ************************************************************************/
#ifndef _FCHRFMT_HXX
#define _FCHRFMT_HXX


#include <svl/poolitem.hxx>
#include <calbck.hxx>
#include <format.hxx>

class SwCharFmt;
class SwTxtCharFmt;
class IntlWrapper;

// ATT_CHARFMT *********************************************


class SW_DLLPUBLIC SwFmtCharFmt: public SfxPoolItem, public SwClient
{
    friend class SwTxtCharFmt;
    SwTxtCharFmt* pTxtAttr;     // My text attribute.

public:
    SwFmtCharFmt() : pTxtAttr(0) {}

    // single argument ctors shall be explicit.
    explicit SwFmtCharFmt( SwCharFmt *pFmt );
    virtual ~SwFmtCharFmt();

    // @@@ public copy ctor, but no copy assignment?
    SwFmtCharFmt( const SwFmtCharFmt& rAttr );
protected:
   virtual void Modify( const SfxPoolItem*, const SfxPoolItem* );

private:
    // @@@ public copy ctor, but no copy assignment?
    SwFmtCharFmt & operator= (const SwFmtCharFmt &);
public:

    TYPEINFO();

    // "pure virtual methods" of SfxPoolItem
    virtual int             operator==( const SfxPoolItem& ) const;
    virtual SfxPoolItem*    Clone( SfxItemPool* pPool = 0 ) const;
    virtual SfxItemPresentation GetPresentation( SfxItemPresentation ePres,
                                    SfxMapUnit eCoreMetric,
                                    SfxMapUnit ePresMetric,
                                    String &rText,
                                    const IntlWrapper*    pIntl = 0 ) const;

    virtual bool QueryValue( com::sun::star::uno::Any& rVal, sal_uInt8 nMemberId = 0 ) const;
    virtual bool PutValue( const com::sun::star::uno::Any& rVal, sal_uInt8 nMemberId = 0 );

<<<<<<< HEAD
    // Pass to SwTxtCharFmt (from SwClient).
    virtual void    Modify( SfxPoolItem*, SfxPoolItem* );
=======
>>>>>>> f6c76470
    virtual sal_Bool    GetInfo( SfxPoolItem& rInfo ) const;

    void SetCharFmt( SwFmt* pFmt ) { pFmt->Add(this); }
    SwCharFmt* GetCharFmt() const { return (SwCharFmt*)GetRegisteredIn(); }
};
#endif

/* vim:set shiftwidth=4 softtabstop=4 expandtab: */<|MERGE_RESOLUTION|>--- conflicted
+++ resolved
@@ -76,11 +76,6 @@
     virtual bool QueryValue( com::sun::star::uno::Any& rVal, sal_uInt8 nMemberId = 0 ) const;
     virtual bool PutValue( const com::sun::star::uno::Any& rVal, sal_uInt8 nMemberId = 0 );
 
-<<<<<<< HEAD
-    // Pass to SwTxtCharFmt (from SwClient).
-    virtual void    Modify( SfxPoolItem*, SfxPoolItem* );
-=======
->>>>>>> f6c76470
     virtual sal_Bool    GetInfo( SfxPoolItem& rInfo ) const;
 
     void SetCharFmt( SwFmt* pFmt ) { pFmt->Add(this); }
