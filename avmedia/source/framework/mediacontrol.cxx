/* -*- Mode: C++; tab-width: 4; indent-tabs-mode: nil; c-basic-offset: 4 -*- */
/*************************************************************************
 *
 * DO NOT ALTER OR REMOVE COPYRIGHT NOTICES OR THIS FILE HEADER.
 *
 * Copyright 2000, 2010 Oracle and/or its affiliates.
 *
 * OpenOffice.org - a multi-platform office productivity suite
 *
 * This file is part of OpenOffice.org.
 *
 * OpenOffice.org is free software: you can redistribute it and/or modify
 * it under the terms of the GNU Lesser General Public License version 3
 * only, as published by the Free Software Foundation.
 *
 * OpenOffice.org is distributed in the hope that it will be useful,
 * but WITHOUT ANY WARRANTY; without even the implied warranty of
 * MERCHANTABILITY or FITNESS FOR A PARTICULAR PURPOSE.  See the
 * GNU Lesser General Public License version 3 for more details
 * (a copy is included in the LICENSE file that accompanied this code).
 *
 * You should have received a copy of the GNU Lesser General Public License
 * version 3 along with OpenOffice.org.  If not, see
 * <http://www.openoffice.org/license.html>
 * for a copy of the LGPLv3 License.
 *
 ************************************************************************/

#include "mediacontrol.hxx"
#include "mediacontrol.hrc"
#include "mediamisc.hxx"
#include <avmedia/mediawindow.hxx>
#include <avmedia/mediaplayer.hxx>
#include "helpids.hrc"
#include <tools/time.hxx>
#include <vcl/svapp.hxx>
#include <vcl/lstbox.hxx>
#include <unotools/syslocale.hxx>
#include <sfx2/viewfrm.hxx>
#include <math.h>
#include <algorithm>

#define AVMEDIA_TIMEOUT             100
#define AVMEDIA_TIME_RANGE          2048
#define AVMEDIA_DB_RANGE            -40
#define AVMEDIA_LINEINCREMENT       1.0
#define AVMEDIA_PAGEINCREMENT       10.0

#define AVMEDIA_TOOLBOXITEM_PLAY    0x0001
#define AVMEDIA_TOOLBOXITEM_PLAYFFW 0x0002
#define AVMEDIA_TOOLBOXITEM_PAUSE   0x0004
#define AVMEDIA_TOOLBOXITEM_STOP    0x0008
#define AVMEDIA_TOOLBOXITEM_MUTE    0x0010
#define AVMEDIA_TOOLBOXITEM_LOOP    0x0011
#define AVMEDIA_TOOLBOXITEM_ZOOM    0x0012
#define AVMEDIA_TOOLBOXITEM_OPEN    0x0014
#define AVMEDIA_TOOLBOXITEM_INSERT  0x0018

#define AVMEDIA_ZOOMLEVEL_50        0
#define AVMEDIA_ZOOMLEVEL_100       1
#define AVMEDIA_ZOOMLEVEL_200       2
#define AVMEDIA_ZOOMLEVEL_FIT       3
#define AVMEDIA_ZOOMLEVEL_SCALED    4
#define AVMEDIA_ZOOMLEVEL_INVALID   65535

namespace avmedia
{

// ----------------
// - MediaControl -
// ---------------

MediaControl::MediaControl( Window* pParent, MediaControlStyle eControlStyle ) :
    Control( pParent ),
    maImageList( AVMEDIA_RESID( AVMEDIA_IMGLST ) ),
    maItem( 0, AVMEDIA_SETMASK_ALL ),
    maPlayToolBox( this, WB_3DLOOK ),
    maTimeSlider( this, WB_HORZ | WB_DRAG | WB_3DLOOK | WB_SLIDERSET ),
    maMuteToolBox( this, WB_3DLOOK ),
    maVolumeSlider( this, WB_HORZ | WB_DRAG | WB_SLIDERSET ),
    maZoomToolBox( this, WB_3DLOOK ),
    mpZoomListBox( new ListBox( &maZoomToolBox, WB_BORDER | WB_DROPDOWN | WB_AUTOHSCROLL | WB_3DLOOK ) ),
    maTimeEdit( this, WB_CENTER | WB_READONLY | WB_BORDER | WB_3DLOOK | WB_READONLY ),
    meControlStyle( eControlStyle ),
    mbLocked( false )
{
    const String aTimeText( RTL_CONSTASCII_USTRINGPARAM( " 00:00:00/00:00:00 " ) );

    SetBackground();
    SetPaintTransparent( sal_True );
    SetParentClipMode( PARENTCLIPMODE_NOCLIP );

    if( MEDIACONTROLSTYLE_SINGLELINE != meControlStyle )
    {
<<<<<<< HEAD

=======
>>>>>>> 224bd63b
        maPlayToolBox.InsertItem( AVMEDIA_TOOLBOXITEM_OPEN, implGetImage( AVMEDIA_IMG_OPEN ), String( AVMEDIA_RESID( AVMEDIA_STR_OPEN ) ) );
        maPlayToolBox.SetHelpId( AVMEDIA_TOOLBOXITEM_OPEN, HID_AVMEDIA_TOOLBOXITEM_OPEN );

        maPlayToolBox.InsertItem( AVMEDIA_TOOLBOXITEM_INSERT, implGetImage( AVMEDIA_IMG_INSERT ), String( AVMEDIA_RESID( AVMEDIA_STR_INSERT ) ) );
        maPlayToolBox.SetHelpId( AVMEDIA_TOOLBOXITEM_INSERT, HID_AVMEDIA_TOOLBOXITEM_INSERT );

        maPlayToolBox.InsertSeparator();
    }
    else
    {
        mpZoomListBox->SetBackground();

        maZoomToolBox.SetBackground();
        maZoomToolBox.SetPaintTransparent( sal_True );
        maPlayToolBox.SetBackground();
        maPlayToolBox.SetPaintTransparent( sal_True );
        maMuteToolBox.SetBackground();
        maMuteToolBox.SetPaintTransparent( sal_True );

    }

    maPlayToolBox.InsertItem( AVMEDIA_TOOLBOXITEM_PLAY, implGetImage( AVMEDIA_IMG_PLAY ), String( AVMEDIA_RESID( AVMEDIA_STR_PLAY ) ), TIB_CHECKABLE );
       maPlayToolBox.SetHelpId( AVMEDIA_TOOLBOXITEM_PLAY, HID_AVMEDIA_TOOLBOXITEM_PLAY );

    maPlayToolBox.InsertItem( AVMEDIA_TOOLBOXITEM_PAUSE, implGetImage( AVMEDIA_IMG_PAUSE ), String( AVMEDIA_RESID( AVMEDIA_STR_PAUSE ) ), TIB_CHECKABLE );
       maPlayToolBox.SetHelpId( AVMEDIA_TOOLBOXITEM_PAUSE, HID_AVMEDIA_TOOLBOXITEM_PAUSE );

    maPlayToolBox.InsertItem( AVMEDIA_TOOLBOXITEM_STOP, implGetImage( AVMEDIA_IMG_STOP ), String( AVMEDIA_RESID( AVMEDIA_STR_STOP ) ), TIB_CHECKABLE );
       maPlayToolBox.SetHelpId( AVMEDIA_TOOLBOXITEM_STOP, HID_AVMEDIA_TOOLBOXITEM_STOP );

    maPlayToolBox.InsertSeparator();

    maPlayToolBox.InsertItem( AVMEDIA_TOOLBOXITEM_LOOP, implGetImage( AVMEDIA_IMG_ENDLESS ), String( AVMEDIA_RESID( AVMEDIA_STR_ENDLESS ) ) );
       maPlayToolBox.SetHelpId( AVMEDIA_TOOLBOXITEM_LOOP, HID_AVMEDIA_TOOLBOXITEM_LOOP );

    if( MEDIACONTROLSTYLE_SINGLELINE == meControlStyle )
        maPlayToolBox.InsertSeparator();

    maPlayToolBox.SetSelectHdl( LINK( this, MediaControl, implSelectHdl ) );
    maPlayToolBox.SetSizePixel( maPlayToolBox.CalcWindowSizePixel() );
    maPlayToolBox.Show();
    maMinSize = maPlayToolBox.GetSizePixel();

    maTimeSlider.SetSlideHdl( LINK( this, MediaControl, implTimeHdl ) );
    maTimeSlider.SetEndSlideHdl( LINK( this, MediaControl, implTimeEndHdl ) );
    maTimeSlider.SetRange( Range( 0, AVMEDIA_TIME_RANGE ) );
    maTimeSlider.SetHelpId( HID_AVMEDIA_TIMESLIDER );
    maTimeSlider.SetUpdateMode( true );
    maTimeSlider.SetSizePixel( Size( 128, maPlayToolBox.GetSizePixel().Height() ) );
    maTimeSlider.Show();
    maMinSize.Width() += maTimeSlider.GetSizePixel().Width();

    maTimeEdit.SetText( aTimeText );
    maTimeEdit.SetUpdateMode( true );
    maTimeEdit.SetSizePixel( Size( maTimeEdit.GetTextWidth( aTimeText ) + 8, maPlayToolBox.GetSizePixel().Height() ) );
    maTimeEdit.SetControlBackground( Application::GetSettings().GetStyleSettings().GetWindowColor() );
    maTimeEdit.SetHelpId( HID_AVMEDIA_TIMEEDIT );
    maTimeEdit.Disable();
    maTimeEdit.Show();
    maMinSize.Width() += maTimeEdit.GetSizePixel().Width();

    if( MEDIACONTROLSTYLE_SINGLELINE == meControlStyle )
        maMuteToolBox.InsertSeparator();

    maMuteToolBox.InsertItem( AVMEDIA_TOOLBOXITEM_MUTE, implGetImage( AVMEDIA_IMG_MUTE ), String( AVMEDIA_RESID( AVMEDIA_STR_MUTE ) ) );
       maMuteToolBox.SetHelpId( AVMEDIA_TOOLBOXITEM_MUTE, HID_AVMEDIA_TOOLBOXITEM_MUTE );

    maMuteToolBox.SetSelectHdl( LINK( this, MediaControl, implSelectHdl ) );
    maMuteToolBox.SetSizePixel( maMuteToolBox.CalcWindowSizePixel() );
    maMuteToolBox.Show();
    maMinSize.Width() += maMuteToolBox.GetSizePixel().Width();

    maVolumeSlider.SetSlideHdl( LINK( this, MediaControl, implVolumeHdl ) );
    maVolumeSlider.SetEndSlideHdl( LINK( this, MediaControl, implVolumeEndHdl ) );
    maVolumeSlider.SetRange( Range( AVMEDIA_DB_RANGE, 0 ) );
    maVolumeSlider.SetUpdateMode( true );
    maVolumeSlider.SetHelpId( HID_AVMEDIA_VOLUMESLIDER );
    maVolumeSlider.SetSizePixel( Size( 48, maPlayToolBox.GetSizePixel().Height() ) );
    maVolumeSlider.Show();
    maMinSize.Width() += maVolumeSlider.GetSizePixel().Width();

    mpZoomListBox->SetSizePixel( Size( maTimeEdit.GetSizePixel().Width(), 260 ) );
    mpZoomListBox->InsertEntry( String( AVMEDIA_RESID( AVMEDIA_STR_ZOOM_50 ) ), AVMEDIA_ZOOMLEVEL_50 );
    mpZoomListBox->InsertEntry( String( AVMEDIA_RESID( AVMEDIA_STR_ZOOM_100 ) ), AVMEDIA_ZOOMLEVEL_100 );
    mpZoomListBox->InsertEntry( String( AVMEDIA_RESID( AVMEDIA_STR_ZOOM_200 ) ), AVMEDIA_ZOOMLEVEL_200 );
    mpZoomListBox->InsertEntry( String( AVMEDIA_RESID( AVMEDIA_STR_ZOOM_FIT ) ), AVMEDIA_ZOOMLEVEL_FIT );
    mpZoomListBox->SetSelectHdl( LINK( this, MediaControl, implZoomSelectHdl ) );
    mpZoomListBox->SetHelpId( HID_AVMEDIA_ZOOMLISTBOX );

    maZoomToolBox.InsertItem( AVMEDIA_TOOLBOXITEM_ZOOM, String( AVMEDIA_RESID( AVMEDIA_STR_ZOOM ) ) );
    maZoomToolBox.SetHelpId( AVMEDIA_TOOLBOXITEM_ZOOM, HID_AVMEDIA_ZOOMLISTBOX );

    maZoomToolBox.SetItemWindow( AVMEDIA_TOOLBOXITEM_ZOOM, mpZoomListBox );
    maZoomToolBox.SetSelectHdl( LINK( this, MediaControl, implSelectHdl ) );
    maZoomToolBox.SetSizePixel( maZoomToolBox.CalcWindowSizePixel() );
    maZoomToolBox.Show();
    maMinSize.Width() += maZoomToolBox.GetSizePixel().Width();

    if( MEDIACONTROLSTYLE_MULTILINE == meControlStyle )
    {
        maMinSize.Width() = 256;
        maMinSize.Height() = ( maMinSize.Height() << 1 ) + AVMEDIA_CONTROLOFFSET;
    }

    maTimer.SetTimeout( AVMEDIA_TIMEOUT );
    maTimer.SetTimeoutHdl( LINK( this, MediaControl, implTimeoutHdl ) );
    maTimer.Start();
}

// ------------------------------------------------------------------------------

MediaControl::~MediaControl()
{
    maZoomToolBox.SetItemWindow( AVMEDIA_TOOLBOXITEM_ZOOM, NULL );
    delete mpZoomListBox;
}

// ------------------------------------------------------------------------------

const Size& MediaControl::getMinSizePixel() const
{
    return maMinSize;
}

// ------------------------------------------------------------------------------

void MediaControl::Resize()
{
    Point           aPos( 0, 0 );
    const sal_Int32 nPlayToolBoxWidth = maPlayToolBox.GetSizePixel().Width();
    const sal_Int32 nMuteToolBoxWidth = maMuteToolBox.GetSizePixel().Width();
    const sal_Int32 nVolumeSliderWidth = maVolumeSlider.GetSizePixel().Width();
    const sal_Int32 nZoomToolBoxWidth = maZoomToolBox.GetSizePixel().Width();
    const sal_Int32 nTimeEditWidth = maTimeEdit.GetSizePixel().Width();
    const sal_Int32 nTimeSliderHeight = maTimeSlider.GetSizePixel().Height();

    if( MEDIACONTROLSTYLE_SINGLELINE == meControlStyle )
    {
        const sal_Int32 nTimeSliderWidth = GetSizePixel().Width() - ( AVMEDIA_CONTROLOFFSET * 3 ) -
                                           nPlayToolBoxWidth - nMuteToolBoxWidth - nVolumeSliderWidth - nTimeEditWidth - nZoomToolBoxWidth;

        maPlayToolBox.SetPosSizePixel( aPos, maPlayToolBox.GetSizePixel() );

        aPos.X() += nPlayToolBoxWidth;
        maTimeSlider.SetPosSizePixel( aPos, Size( nTimeSliderWidth, nTimeSliderHeight ) );

        aPos.X() += nTimeSliderWidth + AVMEDIA_CONTROLOFFSET;
        maTimeEdit.SetPosSizePixel( aPos, maTimeEdit.GetSizePixel() );

        aPos.X() += nTimeEditWidth + AVMEDIA_CONTROLOFFSET;
        maMuteToolBox.SetPosSizePixel( aPos, maMuteToolBox.GetSizePixel() );

        aPos.X() += nMuteToolBoxWidth;
        maVolumeSlider.SetPosSizePixel( aPos, maVolumeSlider.GetSizePixel() );

        aPos.X() += nVolumeSliderWidth + AVMEDIA_CONTROLOFFSET;
        maZoomToolBox.SetPosSizePixel( aPos, maZoomToolBox.GetSizePixel() );
    }
    else
    {
        const sal_Int32 nTimeSliderWidth = GetSizePixel().Width() - AVMEDIA_CONTROLOFFSET - nTimeEditWidth;

        maTimeSlider.SetPosSizePixel( aPos, Size( nTimeSliderWidth, nTimeSliderHeight ) );

        aPos.X() += nTimeSliderWidth + AVMEDIA_CONTROLOFFSET;
        maTimeEdit.SetPosSizePixel( aPos, maTimeEdit.GetSizePixel() );

        aPos.X() = 0;
        aPos.Y() += nTimeSliderHeight + AVMEDIA_CONTROLOFFSET;
        maPlayToolBox.SetPosSizePixel( aPos, maPlayToolBox.GetSizePixel() );

        aPos.X() = GetSizePixel().Width() - nVolumeSliderWidth - nMuteToolBoxWidth - nZoomToolBoxWidth - AVMEDIA_CONTROLOFFSET;
        maMuteToolBox.SetPosSizePixel( aPos, maMuteToolBox.GetSizePixel() );

        aPos.X() += nMuteToolBoxWidth;
        maVolumeSlider.SetPosSizePixel( aPos, maVolumeSlider.GetSizePixel() );

        aPos.X() = GetSizePixel().Width() - nZoomToolBoxWidth;
        maZoomToolBox.SetPosSizePixel( aPos, maZoomToolBox.GetSizePixel() );
    }
}

// ------------------------------------------------------------------------------

void MediaControl::setState( const MediaItem& rItem )
{
    if( !mbLocked )
    {
        maItem.merge( rItem );

        implUpdateToolboxes();
        implUpdateTimeSlider();
        implUpdateVolumeSlider();
        implUpdateTimeField( maItem.getTime() );
    }
}

// ------------------------------------------------------------------------------

void MediaControl::getState( MediaItem& rItem ) const
{
    rItem.merge( maItem );
}

// ------------------------------------------------------------------------------

void MediaControl::update()
{
}

// ------------------------------------------------------------------------------

void MediaControl::execute( const MediaItem& )
{
}

// ------------------------------------------------------------------------------

void MediaControl::implUpdateToolboxes()
{
    const bool bValidURL = ( maItem.getURL().getLength() > 0 );

    maPlayToolBox.EnableItem( AVMEDIA_TOOLBOXITEM_INSERT, bValidURL );
    maPlayToolBox.EnableItem( AVMEDIA_TOOLBOXITEM_PLAY, bValidURL );
    maPlayToolBox.EnableItem( AVMEDIA_TOOLBOXITEM_PLAYFFW, bValidURL );
    maPlayToolBox.EnableItem( AVMEDIA_TOOLBOXITEM_PAUSE, bValidURL );
    maPlayToolBox.EnableItem( AVMEDIA_TOOLBOXITEM_STOP, bValidURL );
    maPlayToolBox.EnableItem( AVMEDIA_TOOLBOXITEM_LOOP, bValidURL );
    maMuteToolBox.EnableItem( AVMEDIA_TOOLBOXITEM_MUTE, bValidURL );

    if( !bValidURL || !IsEnabled() )
    {
        mpZoomListBox->Disable();

        if( MEDIACONTROLSTYLE_SINGLELINE == meControlStyle )
            maPlayToolBox.Disable();

        maMuteToolBox.Disable();
    }
    else
    {
        maPlayToolBox.Enable();
        maMuteToolBox.Enable();

        if( MEDIASTATE_PLAY == maItem.getState() || MEDIASTATE_PLAYFFW == maItem.getState() )
        {
            maPlayToolBox.CheckItem( AVMEDIA_TOOLBOXITEM_PLAY, true );
            maPlayToolBox.CheckItem( AVMEDIA_TOOLBOXITEM_PLAYFFW, MEDIASTATE_PLAYFFW == maItem.getState() );
            maPlayToolBox.CheckItem( AVMEDIA_TOOLBOXITEM_PAUSE, false );
            maPlayToolBox.CheckItem( AVMEDIA_TOOLBOXITEM_STOP, false );
        }
        else if( maItem.getTime() > 0.0 && ( maItem.getTime() < maItem.getDuration() ) )
        {
            maPlayToolBox.CheckItem( AVMEDIA_TOOLBOXITEM_PLAY, false );
            maPlayToolBox.CheckItem( AVMEDIA_TOOLBOXITEM_PLAYFFW, false );
            maPlayToolBox.CheckItem( AVMEDIA_TOOLBOXITEM_PAUSE, true );
            maPlayToolBox.CheckItem( AVMEDIA_TOOLBOXITEM_STOP, false );
        }
        else
        {
            maPlayToolBox.CheckItem( AVMEDIA_TOOLBOXITEM_PLAY, false );
            maPlayToolBox.CheckItem( AVMEDIA_TOOLBOXITEM_PLAYFFW, false );
            maPlayToolBox.CheckItem( AVMEDIA_TOOLBOXITEM_PAUSE, false );
            maPlayToolBox.CheckItem( AVMEDIA_TOOLBOXITEM_STOP, true );
        }

        maPlayToolBox.CheckItem( AVMEDIA_TOOLBOXITEM_LOOP, maItem.isLoop() );
        maMuteToolBox.CheckItem( AVMEDIA_TOOLBOXITEM_MUTE, maItem.isMute() );

        if( !mpZoomListBox->IsTravelSelect() && !mpZoomListBox->IsInDropDown() )
        {
            sal_uInt16 nSelectEntryPos ;

            switch( maItem.getZoom() )
            {
                case( ::com::sun::star::media::ZoomLevel_ZOOM_1_TO_2 ): nSelectEntryPos = AVMEDIA_ZOOMLEVEL_50; break;
                case( ::com::sun::star::media::ZoomLevel_ORIGINAL ): nSelectEntryPos = AVMEDIA_ZOOMLEVEL_100; break;
                case( ::com::sun::star::media::ZoomLevel_ZOOM_2_TO_1 ): nSelectEntryPos = AVMEDIA_ZOOMLEVEL_200; break;
                case( ::com::sun::star::media::ZoomLevel_FIT_TO_WINDOW_FIXED_ASPECT ): nSelectEntryPos = AVMEDIA_ZOOMLEVEL_FIT; break;
                case( ::com::sun::star::media::ZoomLevel_FIT_TO_WINDOW ): nSelectEntryPos = AVMEDIA_ZOOMLEVEL_SCALED; break;

                default: nSelectEntryPos = AVMEDIA_ZOOMLEVEL_INVALID; break;
            }

            if( nSelectEntryPos != AVMEDIA_ZOOMLEVEL_INVALID )
            {
                mpZoomListBox->Enable();
                mpZoomListBox->SelectEntryPos( nSelectEntryPos );
            }
            else
                mpZoomListBox->Disable();
        }
    }
}

// ------------------------------------------------------------------------------

void MediaControl::implUpdateTimeSlider()
{
    if( !maItem.getURL().getLength() || !IsEnabled() )
        maTimeSlider.Disable();
    else
    {
        maTimeSlider.Enable();

        const double fDuration = maItem.getDuration();

        if( fDuration > 0.0 )
        {
            const double fTime = ::std::min( maItem.getTime(), fDuration );

            if( !maTimeSlider.GetLineSize() )
                maTimeSlider.SetLineSize( static_cast< sal_uInt32 >( AVMEDIA_TIME_RANGE * AVMEDIA_LINEINCREMENT / fDuration ) );

            if( !maTimeSlider.GetPageSize() )
                maTimeSlider.SetPageSize( static_cast< sal_uInt32 >( AVMEDIA_TIME_RANGE * AVMEDIA_PAGEINCREMENT / fDuration ) );

            maTimeSlider.SetThumbPos( static_cast< sal_Int32 >( fTime / fDuration * AVMEDIA_TIME_RANGE ) );
        }
    }
}

// ------------------------------------------------------------------------------

void MediaControl::implUpdateVolumeSlider()
{
    if( !maItem.getURL().getLength() || !IsEnabled() )
        maVolumeSlider.Disable();
    else
    {
        maVolumeSlider.Enable();

        const sal_Int32 nVolumeDB = maItem.getVolumeDB();

        maVolumeSlider.SetThumbPos( ::std::min( ::std::max( nVolumeDB, static_cast< sal_Int32 >( AVMEDIA_DB_RANGE ) ),
                                                static_cast< sal_Int32 >( 0 ) ) );
    }
}

// ------------------------------------------------------------------------------

void MediaControl::implUpdateTimeField( double fCurTime )
{
    if( maItem.getURL().getLength() > 0 )
    {
        String              aTimeString;

        SvtSysLocale aSysLocale;
        const LocaleDataWrapper& rLocaleData = aSysLocale.GetLocaleData();

        aTimeString += rLocaleData.getDuration( Time( 0, 0, static_cast< sal_uInt32 >( floor( fCurTime ) ) ) );
        aTimeString.AppendAscii( RTL_CONSTASCII_STRINGPARAM( " / " ));
        aTimeString += rLocaleData.getDuration( Time( 0, 0, static_cast< sal_uInt32 >( floor( maItem.getDuration() ) )) );

        if( maTimeEdit.GetText() != aTimeString )
            maTimeEdit.SetText( aTimeString );
    }
}

// ------------------------------------------------------------------------------

Image MediaControl::implGetImage( sal_Int32 nImageId ) const
{
    return maImageList.GetImage( static_cast< sal_uInt16 >( nImageId ) );
}

// ------------------------------------------------------------------------------

IMPL_LINK( MediaControl, implTimeHdl, Slider*, p )
{
    mbLocked = true;
    maTimer.Stop();
    implUpdateTimeField( p->GetThumbPos() * maItem.getDuration() / AVMEDIA_TIME_RANGE );

    return 0;
}

// ------------------------------------------------------------------------------

IMPL_LINK( MediaControl, implTimeEndHdl, Slider*, p )
{
    MediaItem aExecItem;

    aExecItem.setTime( p->GetThumbPos() * maItem.getDuration() / AVMEDIA_TIME_RANGE );
    execute( aExecItem );
    update();
    maTimer.Start();
    mbLocked = false;

    return 0;
}

// ------------------------------------------------------------------------------

IMPL_LINK( MediaControl, implVolumeHdl, Slider*, p )
{
    MediaItem aExecItem;

    aExecItem.setVolumeDB( static_cast< sal_Int16 >( p->GetThumbPos() ) );
    execute( aExecItem );
    update();

    return 0;
}

// ------------------------------------------------------------------------------

IMPL_LINK( MediaControl, implVolumeEndHdl, Slider*, EMPTYARG )
{
    return 0;
}

// ------------------------------------------------------------------------------

IMPL_LINK( MediaControl, implSelectHdl, ToolBox*, p )
{
    if( p )
    {
        MediaItem aExecItem;

        switch( p->GetCurItemId() )
        {
            case( AVMEDIA_TOOLBOXITEM_OPEN ):
            {
                ::rtl::OUString aURL;

                 if( ::avmedia::MediaWindow::executeMediaURLDialog( GetParent(), aURL, false ) )
                 {
                     if( !::avmedia::MediaWindow::isMediaURL( aURL, true ) )
                        ::avmedia::MediaWindow::executeFormatErrorBox( this );
                    else
                    {
                        aExecItem.setURL( aURL );
                        aExecItem.setState( MEDIASTATE_PLAY );
                    }
                }
            }
            break;

            case( AVMEDIA_TOOLBOXITEM_INSERT ):
            {
                MediaFloater* pFloater = AVMEDIA_MEDIAWINDOW();

                if( pFloater )
                    pFloater->dispatchCurrentURL();
            }
            break;

            case( AVMEDIA_TOOLBOXITEM_PLAY ):
            case( AVMEDIA_TOOLBOXITEM_PLAYFFW ):
            {
                aExecItem.setState( ( AVMEDIA_TOOLBOXITEM_PLAYFFW == p->GetCurItemId() ) ? MEDIASTATE_PLAYFFW : MEDIASTATE_PLAY );

                if( maItem.getTime() == maItem.getDuration() )
                    aExecItem.setTime( 0.0 );
                else
                    aExecItem.setTime( maItem.getTime() );
            }
            break;

            case( AVMEDIA_TOOLBOXITEM_PAUSE ):
            {
                aExecItem.setState( MEDIASTATE_PAUSE );
            }
            break;

            case( AVMEDIA_TOOLBOXITEM_STOP ):
            {
                aExecItem.setState( MEDIASTATE_STOP );
                aExecItem.setTime( 0.0 );
            }
            break;

            case( AVMEDIA_TOOLBOXITEM_MUTE ):
            {
                aExecItem.setMute( !maMuteToolBox.IsItemChecked( AVMEDIA_TOOLBOXITEM_MUTE ) );
            }
            break;

            case( AVMEDIA_TOOLBOXITEM_LOOP ):
            {
                aExecItem.setLoop( !maPlayToolBox.IsItemChecked( AVMEDIA_TOOLBOXITEM_LOOP ) );
            }
            break;

            default:
            break;
        }

        if( aExecItem.getMaskSet() != AVMEDIA_SETMASK_NONE )
            execute( aExecItem );
    }

    update();
    p->Invalidate( INVALIDATE_UPDATE );

    return 0;
}

// ------------------------------------------------------------------------------

IMPL_LINK( MediaControl, implZoomSelectHdl, ListBox*, p )
{
    if( p )
    {
        MediaItem aExecItem;
        ::com::sun::star::media::ZoomLevel eLevel;

        switch( p->GetSelectEntryPos() )
        {
            case( AVMEDIA_ZOOMLEVEL_50 ): eLevel = ::com::sun::star::media::ZoomLevel_ZOOM_1_TO_2; break;
            case( AVMEDIA_ZOOMLEVEL_100 ): eLevel = ::com::sun::star::media::ZoomLevel_ORIGINAL; break;
            case( AVMEDIA_ZOOMLEVEL_200 ): eLevel = ::com::sun::star::media::ZoomLevel_ZOOM_2_TO_1; break;
            case( AVMEDIA_ZOOMLEVEL_FIT ): eLevel = ::com::sun::star::media::ZoomLevel_FIT_TO_WINDOW_FIXED_ASPECT; break;
            case( AVMEDIA_ZOOMLEVEL_SCALED ): eLevel = ::com::sun::star::media::ZoomLevel_FIT_TO_WINDOW; break;

            default: eLevel = ::com::sun::star::media::ZoomLevel_NOT_AVAILABLE; break;
        }

        aExecItem.setZoom( eLevel );
        execute( aExecItem );
        update();
    }

    return 0;
}

// ------------------------------------------------------------------------------

IMPL_LINK( MediaControl, implTimeoutHdl, Timer*, EMPTYARG )
{
    update();
    maTimer.Start();

    return 0;
}

}

/* vim:set shiftwidth=4 softtabstop=4 expandtab: */<|MERGE_RESOLUTION|>--- conflicted
+++ resolved
@@ -92,10 +92,6 @@
 
     if( MEDIACONTROLSTYLE_SINGLELINE != meControlStyle )
     {
-<<<<<<< HEAD
-
-=======
->>>>>>> 224bd63b
         maPlayToolBox.InsertItem( AVMEDIA_TOOLBOXITEM_OPEN, implGetImage( AVMEDIA_IMG_OPEN ), String( AVMEDIA_RESID( AVMEDIA_STR_OPEN ) ) );
         maPlayToolBox.SetHelpId( AVMEDIA_TOOLBOXITEM_OPEN, HID_AVMEDIA_TOOLBOXITEM_OPEN );
 
