/*************************************************************************
 *
 * DO NOT ALTER OR REMOVE COPYRIGHT NOTICES OR THIS FILE HEADER.
 *
 * Copyright 2000, 2010 Oracle and/or its affiliates.
 *
 * OpenOffice.org - a multi-platform office productivity suite
 *
 * This file is part of OpenOffice.org.
 *
 * OpenOffice.org is free software: you can redistribute it and/or modify
 * it under the terms of the GNU Lesser General Public License version 3
 * only, as published by the Free Software Foundation.
 *
 * OpenOffice.org is distributed in the hope that it will be useful,
 * but WITHOUT ANY WARRANTY; without even the implied warranty of
 * MERCHANTABILITY or FITNESS FOR A PARTICULAR PURPOSE.  See the
 * GNU Lesser General Public License version 3 for more details
 * (a copy is included in the LICENSE file that accompanied this code).
 *
 * You should have received a copy of the GNU Lesser General Public License
 * version 3 along with OpenOffice.org.  If not, see
 * <http://www.openoffice.org/license.html>
 * for a copy of the LGPLv3 License.
 *
 ************************************************************************/
#ifndef __com_sun_star_document_MediaDescriptor_idl__
#define __com_sun_star_document_MediaDescriptor_idl__

#ifndef __com_sun_star_io_XOutputStream_idl__
#include <com/sun/star/io/XOutputStream.idl>
#endif

#ifndef __com_sun_star_io_XInputStream_idl__
#include <com/sun/star/io/XInputStream.idl>
#endif

#ifndef __com_sun_star_awt_Rectangle_idl__
#include <com/sun/star/awt/Rectangle.idl>
#endif

#ifndef __com_sun_star_beans_NamedValue_idl__
#include <com/sun/star/beans/NamedValue.idl>
#endif

#ifndef __com_sun_star_util_URL_idl__
#include <com/sun/star/util/URL.idl>
#endif

#ifndef __com_sun_star_task_XInteractionHandler_idl__
#include <com/sun/star/task/XInteractionHandler.idl>
#endif

#ifndef __com_sun_star_task_XStatusIndicator_idl__
#include <com/sun/star/task/XStatusIndicator.idl>
#endif

#ifndef __com_sun_star_frame_XFrame_idl__
#include <com/sun/star/frame/XFrame.idl>
#endif

//=============================================================================

module com { module sun { module star { module document {

//=============================================================================
/** describes properties of a document, regarding the relationship
    between the loaded document and the resource the document is
    loaded from / stored to.

    <p>
    This service may be represented by a
    <type scope="com::sun::star::beans" dim="[]">PropertyValue</type>.
    Such descriptors will be passed to different functions, included into possible
    load/save processes. Every member of such process can use this descriptor
    and may change it if to actualize the informations about the document.
    So this descriptor should be used as an in/out parameter.
    </p>

    <p>
    Note:<br>
    It's not allowed to hold member of this descriptor by references longer than they
    will be used (especially a possible stream). It's allowed to use it directly
    or by copying it only.
    </p>

    @see com::sun::star::beans::PropertyValue
 */
published service MediaDescriptor
{
    //-------------------------------------------------------------------------
    /** May be set by filters or detection services if user has chosen to
        abort loading/saving, e.g. while entering a password.
     */
    [optional,property] boolean Aborted;

    //-------------------------------------------------------------------------
    /** document is a template

        <p>
        Loading a component of type "template" creates a new untitled document
        by default, but setting the "AsTemplate" property to <FALSE/> loads the
        template document for editing. Setting "AsTemplate" to <TRUE/> creates a
        new untitled document out of the loaded document, even if it has not
        a "template" type.
        </p>
     */
    [optional,property] boolean AsTemplate;

    //-------------------------------------------------------------------------
    /** the author of the document

        <p>
        Only for storing versions in components supporting versioning:
        author of version.
        </p>
     */
    [optional,property] string Author;

    //-------------------------------------------------------------------------
    /** identifier of used character set

        <p>
        Defines the character set for document formats that contain single
        byte characters (if necessary).
        </p>
     */
    [optional,property] string CharacterSet;

    //-------------------------------------------------------------------------
    /** description of document

        <p>
        Only for storing versions in components supporting versioning:
        comment (description) for stored version.
        </p>
     */
    [optional,property] string Comment;

    //-------------------------------------------------------------------------
    /** pack specific properties of caller

        <p>
        This is a parameter that can be used for any properties specific
        for a special component type. Format of that depends from real
        type of addressed component.
        </p>

        <p>
        For extensibility, it is recommended to use values of type
        sequence<com.sun.star.beans.NamedValue> with this property.
        </p>
     */
    [optional,property] any ComponentData;

    //-------------------------------------------------------------------------
    /** The base URL of the document to be used to resolve relative links.
     */
    [optional,property] string DocumentBaseURL;

    //-------------------------------------------------------------------------
    /** document title

        <p>
        This parameter can be used to specify a title for a document.
        </p>
     */
    [optional,property] string DocumentTitle;

    //-------------------------------------------------------------------------
    /** encryption information for encryption/decryption of documents

        <p>
        It contains the necessary information for encryption/decryption of
        a component (if necessary).
        If neither password nor encryption data is specified, loading of
        a password protected document will fail, storing will be done without
        encryption. If both are provided, the encryption data is used
        ( if the filter supports it ).
        </p>
        <p>
        The encryption data is generated based on the password.
        </p>
     */
    [optional,property] sequence< ::com::sun::star::beans::NamedValue > EncryptionData;

    //-------------------------------------------------------------------------
    /** same as <member>MediaDescriptor::URL</member>

        <p>
        It will be supported for compatibility reasons only.
        </p>

        @deprecated
     */
    [optional,property] string FileName;

    //-------------------------------------------------------------------------
    /** internal filter name

        <p>
        Name of a filter that should be used for loading or storing the component.
        Names must match the names of the <type>TypeDetection</type> configuration,
        invalid names are ignored. If a name is specified on loading,
        it still will be verified by a filter detection, but in case of doubt
        it will be preferred.
        </p>
     */
    [optional,property] string FilterName;

    //-------------------------------------------------------------------------
    /** same as <member>MediaDescriptor::FilterOptions</member>

        <p>
        It will be supported for compatibility reasons only.
        </p>

        @deprecated
     */
    [optional,property] string FilterFlags;

    //-------------------------------------------------------------------------
    /** additional properties for filter

        <p>
        Some filters need additional parameters; use only together with property
        <member>MediaDescriptor::FilterName</member>. Details must be documented
        by the filter. This is an old format for some filters. If a string is not
        enough, filters can use the property <member>MediaDescriptor::FilterData</member>.
        </p>
     */
    [optional,property] string FilterOptions;

        //-------------------------------------------------------------------------
    /** additional properties for filter

        <p>
        This is a parameter that can be used for any properties specific
        for a special filter type. It should be used if
        <member>MediaDescriptor::FilterOptions</member> isn't enough.
        </p>
     */
    [optional,property] any FilterData;

    //-------------------------------------------------------------------------
    /** load document invisible

        <p>
        Defines if the loaded component is made visible. If this property is not
        specified, the component is made visible by default.
        </p>
     */
    [optional,property] boolean Hidden;

    //-------------------------------------------------------------------------
    /** The hierarchical path to the embedded document from topmost container.
     */
    [optional,property] string HierarchicalDocumentName;

    //-------------------------------------------------------------------------
    /** a stream to receive the document data.

        <p>
        If used when storing a document: writing must be done using this stream.
        If no stream is provided, the loader will create a stream by itself using
        the other properties. It is not allowed to keep a reference to this
        OutputStream after storing the component.
        </p>
     */
    [optional,property] com::sun::star::io::XOutputStream OutputStream;

    //-------------------------------------------------------------------------
    /** content of document

        <p>
        If used when loading a document: reading must be done using this stream.
        If no stream is provided, the loader will create a stream by itself using
        the other properties. It is not allowed to keep a reference to this
        InputStream after loading the component, and it would be useless, because
        in general an InputStream is usable for reading only once, except when it
        also implements the <type scope="com::sun::star::io">XSeekable</type> interface.
        </p>
     */
    [optional,property] com::sun::star::io::XInputStream InputStream;

    //-------------------------------------------------------------------------
    /** handle exceptional situations

        <p>
        Object implementing the <type scope="com::sun::star::task">InteractionHandler</type>
        service that is used to handle exceptional situations where proceeding with the task
        is impossible without additional information or impossible at all.
        The implemented API provides a default implementation for it that can handle many situations.
        If no InteractionHandler is set, a suitable exception is thrown.
        It is not allowed to keep a reference to this object, even not in the loaded
        or stored component's copy of the MediaDescriptor provided by its arguments attribute.
        </p>
     */
    [optional,property] com::sun::star::task::XInteractionHandler InteractionHandler;

    //-------------------------------------------------------------------------
    /** jump to a marked position after loading

        <p>
        This is the same as the text behind a "#" in a http URL. But
        this syntax with a "#" is not specified in most URL schemas.
        </p>
     */
    [optional,property] string JumpMark;

    //-------------------------------------------------------------------------
    /** specify mime type of content

        <p>
        Type of the medium to load, that must match to one of the types defined
        in the <type>TypeDetection</type> configuration (otherwise it's ignored).
        This bypasses the type detection of the <type scope="com::sun::star::frame">Desktop</type> environment,
        so passing a wrong MediaType will cause failure of loading.
        </p>
     */
    [optional,property] string MediaType;

    //-------------------------------------------------------------------------
    /** please use the corresponding parameters of this descriptor instead

        <p>
        String that summarizes some flags for loading. The string contains capital
        letters for the flags:<br>
        <table border=1>
            <tr>
                <td><strong>flag</strong></td>
                <td><strong>value</strong></td>
                <td><strong>replacement</strong></td>
            </tr>
            <tr>
                <td><em>ReadOnly</em></td>
                <td>R</td>
                <td><member>MediaDescriptor::ReadOnly</member></td>
            </tr>
            <tr>
                <td><em>Preview</em></td>
                <td>B</td>
                <td><member>MediaDescriptor::Preview</member></td>
            </tr>
            <tr>
                <td><em>AsTemplate</em></td>
                <td>T</td>
                <td><member>MediaDescriptor::AsTemplate</member></td>
            </tr>
            <tr>
                <td><em>Hidden</em></td>
                <td>H</td>
                <td><member>MediaDescriptor::Hidden</member></td>
            </tr>
        </table>
        </p>

        @deprecated
     */
    [optional,property] string OpenFlags;

    //-------------------------------------------------------------------------
    /** opens a new view for an already loaded document

        <p>
        Setting this to <TRUE/> forces the component to create a new window on loading
        in any case. If the component supports multiple views, a second view is
        opened, if not, the component is loaded one more time. Otherwise the behavior
        depends on the default window handling of the <type scope="com::sun::star::frame">Desktop</type> environment.
        </p>
     */
    [optional,property] boolean OpenNewView;


    //-------------------------------------------------------------------------
    /** overwrite any existing file

        <p>
        For storing only: overwrite any existing file, default is <FALSE/>,
        so an error occurs if the target file already exists.
        </p>
     */
    [optional,property] boolean Overwrite;

    //-------------------------------------------------------------------------
    /** password for loading storing documents

        <p>
        It contains a password for loading or storing a component (if necessary).
<<<<<<< HEAD
        If no password is specified, loading of a password protected document
        will fail, storing will be done without encryption.
=======
        If neither password nor encryption data is specified, loading of
        a password protected document will fail, storing will be done without
        encryption. If both are provided, the encryption data is used
        ( if the filter supports it ).
>>>>>>> ea713649
        </p>
     */
    [optional,property] string Password;

    //-------------------------------------------------------------------------
    /** contains the data for HTTP post method as a sequence of bytes.

        <p>
        Data to send to a location described by the media descriptor to get
        a result in return that will be loaded as a component
        (usually in webforms). Default is: no PostData.
        </p>
     */
    [optional,property] sequence< byte > PostData;

    //-------------------------------------------------------------------------
    /** use <member>MediaDescriptor::PostData</member> instead of this

        <p>
        Same as PostData, but the data is transferred as a string
        (just for compatibility).
        </p>

        @deprecated
     */
    [optional,property] string PostString;

    //-------------------------------------------------------------------------
    /** show preview

        <p>
        Setting this to <TRUE/> tells the a loaded component that it is loaded as
        a preview, so it can optimize loading and viewing for this special purpose.
        Default is <FALSE/>.
        </p>
     */
    [optional,property] boolean Preview;

    //-------------------------------------------------------------------------
    /** open document readonly

        <p>
        Tells whether a document should be loaded in a (logical) readonly or in
        read/write mode. If opening in the desired mode is impossible, an error occurs.
        By default the loaded content decides what to do: if its UCB content supports
        a "readonly" property, the logical open mode depends on that, otherwise
        it will be read/write. This is only a UI related property, opening a
        document in read only mode will not prevent the component from being
        modified by API calls, but all modifying functionality in the UI will
        be disabled or removed.
        </p>
     */
    [optional,property] boolean ReadOnly;

    //-------------------------------------------------------------------------
    /** start presentation from a document

        <p>
        Tells the component loading the document that a presentation that is in the
        document is to be started right away.
        </p>
    */
    [optional,property] boolean StartPresentation;

    //-------------------------------------------------------------------------
    /** name of document referrer

        <p>
        A URL describing the environment of the request; e.g. a referrer may be a
        URL of a document, if a hyperlink inside this document is clicked to load
        another document. The referrer may be evaluated by the addressed UCB content
        or the loaded document. Without a referrer the processing of URLs that
        needs security checks will be denied, e.g. "macro:" URLs.
        <br>
        Don't be confused about the wrong spelling; it is kept for compatibility reasons.
        </p>
     */
    [optional,property] string Referer;

    //-------------------------------------------------------------------------
    /** let the document be opened in repair mode

        <p>
        For loading of corrupted zip packages: Setting this to <TRUE/> let the document
        be opened in repair mode, so as much as possible information will be retrieved.
        </p>

     @since OOo 1.1.2
     */
    [optional,property] boolean RepairPackage;

    //-------------------------------------------------------------------------
    /** can be used for status informations

        <p>
        Object implementing the <type scope="com::sun::star::task">XStatusIndicator</type>
        interface that can be used to give status information (text or progress) for the task.
        The office provides a default implementation for it. It is not allowed to keep
        a reference to this object, even not in the loaded or stored component's
        copy of the MediaDescriptor provided by its arguments attribute.
        </p>
     */
    [optional,property] com::sun::star::task::XStatusIndicator StatusIndicator;

    //-------------------------------------------------------------------------
    /** allows to specify the URL that is used next time SaveAs dialog is opened

        <p>
        If the parameter is specified, the URL will be used by SaveAs dialog
        next time as target folder.
        </p>
     */
    [optional,property] string SuggestedSaveAsDir;

    //-------------------------------------------------------------------------
    /** allows to specify the suggested file name that is used next time SaveAs
        dialog is opened

        <p>
        If the parameter is specified, the file name will be suggested by
        SaveAs dialog next time.
        </p>
     */
    [optional,property] string SuggestedSaveAsName;

    //-------------------------------------------------------------------------
    /** name of the template instead of the URL

        <p>
        The logical name of a template to load. Together with the <member>MediaDescriptor::TemplateRegion</member>
        property it can be used instead of the URL of the template. Use always in conjunction with
        <member>MediaDescriptor::TemplateRegionName</member>.
        </p>
     */
    [optional,property] string TemplateName;

    //-------------------------------------------------------------------------
    /** name of the template instead of the URL

        <p>
        The logical name of a template to load. Together with the <member>MediaDescriptor::TemplateRegion</member>
        property it can be used instead of the URL of the template. Use always in conjunction with
        <member>MediaDescriptor::TemplateRegionName</member>.
        </p>
     */
    [optional,property] string TemplateRegionName;

    //-------------------------------------------------------------------------
    /** regulate using of compressing

        <p>
        For storing: Setting this to <TRUE/> means, don't use a zip file to save
        the document, use a folder instead (only usable for UCB contents, that
        support folders). Default is <FALSE/>.
        </p>
     */
    [optional,property] boolean Unpacked;

    //-------------------------------------------------------------------------
    /** URL of the document

        <p>
        The location of the component in URL syntax. It must be the full qualified URL and
        </p>
     */
    [optional,property] string URL;

    //-------------------------------------------------------------------------
    /** storage version

        <p>
        For components supporting versioning: the number of the version to be
        loaded or saved. Default is zero and means: no version is created or
        loaded, the "main" document is processed.
        </p>
     */
    [optional,property] short Version;

    //-------------------------------------------------------------------------
    /** set special view state
        <p>
        Data to set a special view state after loading. The type depends on
        the component and is usually retrieved from a <type scope="com::sun::star::frame">Controller</type>
        object by its <type scope="com::sun::star::frame">XController</type>
        interface. Default is: no view data.
        </p>
     */
    [optional,property] any ViewData;

    //-------------------------------------------------------------------------
    /** id of the initial view

        <p>
        For components supporting different views: a number to define the view
        that should be constructed after loading. Default is: zero, and this
        should be treated by the component as the default view.
        </p>
     */
    [optional,property] short ViewId;

    //-------------------------------------------------------------------------
    /** should the macro be executed.
        the value should be one from <type scope="com::sun::star::document">MacroExecMode</type>
        constant list.

        @since OOo 1.1.2
     */
    [optional,property] short MacroExecutionMode;

    //-------------------------------------------------------------------------
    /** can the document be updated depending from links.
        the value should be one from <type scope="com::sun::star::document">UpdateDocMode</type>
        constant list.

        @since OOo 1.1.2
     */
    [optional,property] short UpdateDocMode;

    //-------------------------------------------------------------------------
    /** specifies the name of the view controller to create when loading a document

        <p>If this property is used when loading a document into a frame, then it
        specifies the name of the view controller to create. That is, the property
        is passed to the document's <member scope="com::sun::star::frame">XModel2::createViewController</member>
        method.<br/>
        If the loaded document does not support the <code>XModel2</code> interface,
        the property is ignored.</p>

        @see ::com::sun::star::frame::XModel2::createViewController
        @see ::com::sun::star::frame::XController2::ViewControllerName

        @since OOo 3.0
     */
    [optional,property] string ViewControllerName;
    //-------------------------------------------------------------------------

    /** specifies the frame containing the document. May be empty.
     */
    [optional,property] com::sun::star::frame::XFrame Frame;
};

//=============================================================================

}; }; }; };

#endif<|MERGE_RESOLUTION|>--- conflicted
+++ resolved
@@ -387,15 +387,10 @@
 
         <p>
         It contains a password for loading or storing a component (if necessary).
-<<<<<<< HEAD
-        If no password is specified, loading of a password protected document
-        will fail, storing will be done without encryption.
-=======
         If neither password nor encryption data is specified, loading of
         a password protected document will fail, storing will be done without
         encryption. If both are provided, the encryption data is used
         ( if the filter supports it ).
->>>>>>> ea713649
         </p>
      */
     [optional,property] string Password;
