--- conflicted
+++ resolved
@@ -34,15 +34,6 @@
 
 
 module com { module sun { module star { module util {
-
-<<<<<<< HEAD
-published enum SearchAlgorithms {
-    ABSOLUTE,       // "normal" a kind of Boyer-Moore
-    REGEXP,                 // regular expression
-    APPROXIMATE     // Levenshtein distance
-=======
-//=============================================================================
-
 
 published enum SearchAlgorithms
 {
@@ -52,7 +43,6 @@
     REGEXP,
     /// Weighted Levenshtein Distance
     APPROXIMATE
->>>>>>> ea713649
 };
 
 /// Flags for search methods
@@ -78,11 +68,6 @@
         @deprecated The flag is currently not supported by OOo.
     */
     const long  REG_EXTENDED        = 0x00000100;
-<<<<<<< HEAD
-    /** Flag for "regular expression" search / No replace, i.e., avoid sub regular
-         expressions, return true/false to match
-=======
->>>>>>> ea713649
 
     /** Flag for "regular expression" search / No register information
         or backreferences, i.e., avoid sub expressions. Return only
@@ -193,14 +178,8 @@
         "Weighted Levenshtein Distance" search. */
     long            insertedChars;
 
-<<<<<<< HEAD
-    /** Asian flags for the transliteration. Same meaning as the enum of TransliteratorModule
-
-        @see com/sun/star/i18n/XTransliteration.idl
-=======
     /** Flags for the transliteration. Same meaning as the enum of
         <type scope="com::sun::star::i18n">TransliterationModules</type>
->>>>>>> ea713649
     */
     long            transliterateFlags;
 };
