/*************************************************************************
 *
 * DO NOT ALTER OR REMOVE COPYRIGHT NOTICES OR THIS FILE HEADER.
 *
 * Copyright 2008 by Sun Microsystems, Inc.
 *
 * OpenOffice.org - a multi-platform office productivity suite
 *
 * $RCSfile: ActionEvent.idl,v $
 * $Revision: 1.11 $
 *
 * This file is part of OpenOffice.org.
 *
 * OpenOffice.org is free software: you can redistribute it and/or modify
 * it under the terms of the GNU Lesser General Public License version 3
 * only, as published by the Free Software Foundation.
 *
 * OpenOffice.org is distributed in the hope that it will be useful,
 * but WITHOUT ANY WARRANTY; without even the implied warranty of
 * MERCHANTABILITY or FITNESS FOR A PARTICULAR PURPOSE.  See the
 * GNU Lesser General Public License version 3 for more details
 * (a copy is included in the LICENSE file that accompanied this code).
 *
 * You should have received a copy of the GNU Lesser General Public License
 * version 3 along with OpenOffice.org.  If not, see
 * <http://www.openoffice.org/license.html>
 * for a copy of the LGPLv3 License.
 *
 ************************************************************************/
#ifndef __com_sun_star_awt_grid_GridColumnEvent_idl__
#define __com_sun_star_awt_grid_GridColumnEvent_idl__

#ifndef __com_sun_star_lang_EventObject_idl__
#include <com/sun/star/lang/EventObject.idl>
#endif

//=============================================================================

module com {  module sun {  module star {  module awt { module grid {

//=============================================================================

<<<<<<< HEAD
/** An event used by a <type>XGridColumnModel</type> to notify changes in the column
    model to the <type>XGridControl</type>.
    You usually need to fill this event only if you implement the <type>XGridColumnModel</type>
    yourself.

    @see XGridColumnModel
    @see XGridControl
    @see XGridColumnListener

    @since OOo 3.3.0
=======
/** An event used by a <type>XGridColumn</type> to notify changes in the column.
>>>>>>> 944df029
 */
struct GridColumnEvent: com::sun::star::lang::EventObject
{
    /** Contains the property name of the changed value **/
    string valueName;

    /** Contains the old value **/
    any oldValue;

    /** Contains the new value **/
    any newValue;

    /** Contains the index of the changed column**/
    long index;
    //-------------------------------------------------------------------------
};

//=============================================================================

}; }; }; }; };

#endif<|MERGE_RESOLUTION|>--- conflicted
+++ resolved
@@ -39,21 +39,9 @@
 module com {  module sun {  module star {  module awt { module grid {
 
 //=============================================================================
-
-<<<<<<< HEAD
-/** An event used by a <type>XGridColumnModel</type> to notify changes in the column
-    model to the <type>XGridControl</type>.
-    You usually need to fill this event only if you implement the <type>XGridColumnModel</type>
-    yourself.
-
-    @see XGridColumnModel
-    @see XGridControl
-    @see XGridColumnListener
+/** An event used by a <type>XGridColumn</type> to notify changes in the column.
 
     @since OOo 3.3.0
-=======
-/** An event used by a <type>XGridColumn</type> to notify changes in the column.
->>>>>>> 944df029
  */
 struct GridColumnEvent: com::sun::star::lang::EventObject
 {
