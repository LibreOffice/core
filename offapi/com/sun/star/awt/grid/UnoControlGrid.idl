--- conflicted
+++ resolved
@@ -68,13 +68,8 @@
     <member>XGridRowSelection::addSelectionListener()</member>.
     You than will be notified for any selection change.</p>
 
-<<<<<<< HEAD
-    @since OOo 3.3.0
-=======
-    The <type>XGridSelection</type> interface provides a bunch of methods to set and get selection for the grid control.
-    </p>
+    <p>The <type>XGridSelection</type> interface provides a bunch of methods to set and get selection for the grid control.</p>
     @since OOo 3.3
->>>>>>> 0de0cace
  */
 service UnoControlGrid
 {
