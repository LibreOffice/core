--- conflicted
+++ resolved
@@ -7,11 +7,6 @@
  *
  * OpenOffice.org - a multi-platform office productivity suite
  *
-<<<<<<< HEAD
- * $RCSfile: XGridDataModel.idl,v $
- *
-=======
->>>>>>> bdf16899
  * This file is part of OpenOffice.org.
  *
  * OpenOffice.org is free software: you can redistribute it and/or modify
