--- conflicted
+++ resolved
@@ -390,15 +390,6 @@
     }
     else
     {
-<<<<<<< HEAD
-        // Timer neu starten, um den Handler (auch bei laengeren Eingaben)
-        // moeglichst nur einmal am Ende aufzurufen.
-        aCursorMoveTimer.Start();
-
-        OSL_ENSURE( pEditView, "EditView missing (NULL pointer)" );
-=======
-        DBG_ASSERT( pEditView, "EditView missing (NULL pointer)" );
->>>>>>> befebfbf
         if (!pEditView)
             CreateEditView();
         if ( !pEditView->PostKeyEvent(rKEvt) )
