--- conflicted
+++ resolved
@@ -148,11 +148,7 @@
             pEditEngine->SetStatusEventHdl( Link() );
             pEditEngine->RemoveView( pEditView.get() );
         }
-<<<<<<< HEAD
-    }
-=======
-        delete pEditView;
-        pEditView = NULL;
+        pEditView.reset();
     }
 
     pHScrollBar.disposeAndClear();
@@ -160,7 +156,6 @@
     pScrollBox.disposeAndClear();
 
     vcl::Window::dispose();
->>>>>>> 0cde74f7
 }
 
 void SmEditWindow::StartCursorMove()
@@ -555,19 +550,11 @@
         pEditEngine->InsertView( pEditView.get() );
 
         if (!pVScrollBar)
-<<<<<<< HEAD
-            pVScrollBar.reset(new ScrollBar(this, WinBits(WB_VSCROLL)));
-        if (!pHScrollBar)
-            pHScrollBar.reset(new ScrollBar(this, WinBits(WB_HSCROLL)));
-        if (!pScrollBox)
-            pScrollBox.reset(new ScrollBarBox(this));
-=======
             pVScrollBar = VclPtr<ScrollBar>::Create(this, WinBits(WB_VSCROLL));
         if (!pHScrollBar)
             pHScrollBar = VclPtr<ScrollBar>::Create(this, WinBits(WB_HSCROLL));
         if (!pScrollBox)
             pScrollBox  = VclPtr<ScrollBarBox>::Create(this);
->>>>>>> 0cde74f7
         pVScrollBar->SetScrollHdl(LINK(this, SmEditWindow, ScrollHdl));
         pHScrollBar->SetScrollHdl(LINK(this, SmEditWindow, ScrollHdl));
         pVScrollBar->EnableDrag( true );
