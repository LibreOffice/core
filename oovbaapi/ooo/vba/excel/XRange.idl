/*************************************************************************
 *
 * DO NOT ALTER OR REMOVE COPYRIGHT NOTICES OR THIS FILE HEADER.
 *
 * Copyright 2000, 2010 Oracle and/or its affiliates.
 *
 * OpenOffice.org - a multi-platform office productivity suite
 *
 * This file is part of OpenOffice.org.
 *
 * OpenOffice.org is free software: you can redistribute it and/or modify
 * it under the terms of the GNU Lesser General Public License version 3
 * only, as published by the Free Software Foundation.
 *
 * OpenOffice.org is distributed in the hope that it will be useful,
 * but WITHOUT ANY WARRANTY; without even the implied warranty of
 * MERCHANTABILITY or FITNESS FOR A PARTICULAR PURPOSE.  See the
 * GNU Lesser General Public License version 3 for more details
 * (a copy is included in the LICENSE file that accompanied this code).
 *
 * You should have received a copy of the GNU Lesser General Public License
 * version 3 along with OpenOffice.org.  If not, see
 * <http://www.openoffice.org/license.html>
 * for a copy of the LGPLv3 License.
 *
 ************************************************************************/
#ifndef __ooo_vba_excel_XRange_idl__
#define __ooo_vba_excel_XRange_idl__

#ifndef __com_sun_star_uno_XInterface_idl__
#include <com/sun/star/uno/XInterface.idl>
#endif
#ifndef __com_sun_star_lang_IllegalArgumentException_idl__
#include <com/sun/star/lang/IllegalArgumentException.idl>
#endif
#ifndef __com_sun_star_container_XEnumerationAccess_idl__
#include <com/sun/star/container/XEnumerationAccess.idl>
#endif
#ifndef __com_sun_star_script_XDefaultProperty_idl__
#include <com/sun/star/script/XDefaultProperty.idl>
#endif
#ifndef __com_sun_star_script_XDefaultMethod_idl__
#include <com/sun/star/script/XDefaultMethod.idl>
#endif
#ifndef __com_sun_star_script_XErrorQuery_idl__
#include <com/sun/star/script/XErrorQuery.idl>
#endif
#ifndef __ooo_vba_XCollection_idl__
#include <ooo/vba/XCollection.idl>
#endif
#ifndef __ooo_vba_excel_XFormat_idl__
#include <ooo/vba/excel/XFormat.idl>
#endif
#ifndef __ooo_vba_XHelperInterface_idl__
#include <ooo/vba/XHelperInterface.idl>
#endif
#ifndef __com_sun_star_helper_script_BasicErrorException_idl__
#include <com/sun/star/script/BasicErrorException.idl>
#endif
//=============================================================================

module ooo {  module vba {  module excel {

interface XFont;
interface XRows;
interface XColumns;
interface XComment;

interface XInterior;
interface XCharacters;
interface XBorders;
interface XValidation;
interface XWorksheet;

interface XPivotTable;
interface XQueryTable;
interface XRange
{
     interface com::sun::star::container::XEnumerationAccess;
    interface com::sun::star::script::XDefaultMethod;
    interface com::sun::star::script::XDefaultProperty;
    interface com::sun::star::script::XErrorQuery;
    interface ::ooo::vba::excel::XFormat;
    //interface ::ooo::vba::XHelperInterface;

    [attribute, readonly] any Name;
    [attribute] any Value;
    [attribute] any Formula;
    [attribute] any FormulaArray;
    [attribute] any FormulaR1C1;
    [attribute, readonly] long  Count;
    [attribute, readonly] long Row;
    [attribute, readonly] long Column;
    [attribute, readonly] string Text;
    [attribute, readonly] XRange EntireRow;
    [attribute, readonly] XRange EntireColumn;
    [attribute, readonly] XComment Comment;
    [attribute] any Hidden;
    [attribute] any ColumnWidth;
    [attribute, readonly ] any Width;
    [attribute, readonly] XWorksheet Worksheet;
    [attribute] any RowHeight;
    [attribute, readonly ] any Height;
    [attribute, readonly ] any Top;
    [attribute, readonly ] any Left;
    [attribute] any PageBreak;
    [attribute, readonly] XValidation Validation;
    [attribute, readonly] any PrefixCharacter;
    [attribute] any Style;
    [attribute] any AddIndent;
    [attribute] any ShowDetail;
    [attribute, readonly] XQueryTable QueryTable;

    XComment AddComment( [in] any Text );
    void Clear();
    void ClearComments();
    void ClearContents();
    void ClearFormats();
    any HasFormula();
    void FillLeft();
    void FillRight();
    void FillUp();
    void FillDown();
    XRange Item([in] any RowIndex, [in] any ColumnIndex) raises(com::sun::star::script::BasicErrorException);
    XRange Offset([in] any RowOffset, [in] any ColumnOffset);
    XRange CurrentRegion();
    XRange CurrentArray();
    string Characters([in] any Start, [in] any Length);
    string Address( [in] any RowAbsolute, [in] any ColumnAbsolute, [in] any ReferenceStyle, [in] any External, [in] any RelativeTo );
    XRange Cells([in] any RowIndex, [in] any ColumnIndex);
    void Select();
    void AutoOutline() raises(com::sun::star::script::BasicErrorException);
    void Activate();
    XRange Rows( [in] any RowIndex );
    void Calculate() raises(com::sun::star::script::BasicErrorException);
    XRange Columns( [in] any ColumnIndex );
    void Copy([in] any Destination);
    void Cut([in] any Destination);
    XRange Resize( [in] any RowSize, [in] any ColumnSize );
    XRange Range( [in] any Cell1, [in] any Cell2 );
    any getCellRange();
    void PasteSpecial([in] any Paste, [in] any Operation,[in] any SkipBlanks, [in] any Transpose);
    boolean  Replace( [in] string What, [in] string Replacement, [in] any LookAt, [in] any SearchOrder, [in] any MatchCase, [in] any MatchByte, [in] any SearchFormat, [in] any ReplaceFormat );
    XRange Find( [in] any What, [in] any After, [in] any LookIn, [in] any LookAt, [in] any SearchOrder, [in] any SearchDirection, [in] any MatchCase, [in] any MatchByte, [in] any SearchFormat );

    void Sort( [in] any Key1, [in] any Order1, [in] any Key2, [in] any Type,
        [in] any Order2, [in] any Key3, [in] any Order3,
        [in] any Header, [in] any OrderCustom, [in] any MatchCase,
        [in] any Orientation, [in] any SortMethod, [in] any DataOption1,
        [in] any DataOption2, [in] any DataOption3 );
    XRange End( [in] long Direction );
    // bizarely I have to define Character method as character otherwise
    // idl complains
    XCharacters characters([in] any Start, [in] any Length);
    void Delete( [in] any Shift );

    any Areas( [in] any Item );
    any BorderAround( [in] any LineStyle, [in] any Weight, [in] any ColorIndex, [in] any Color );
        void AutoFilter([in ] any Field, [in] any Criteria1, [in] any Operator, [in] any Criteria2, [in] any VisibleDropDown);
        void Insert([in] any Shift, [in] any CopyOrigin);
        void Autofit();
    void PrintOut([in] any From, [in] any To, [in] any Copies, [in] any Preview, [in] any ActivePrinter, [in] any PrintToFile, [in] any Collate, [in] any PrToFileName);
    void AutoFill( [in] XRange Destination, [in] any Type );
    boolean GoalSeek( [in] any Goal, [in] XRange ChangingCell );
    void ClearOutline() raises(com::sun::star::script::BasicErrorException);
    void Ungroup() raises(com::sun::star::script::BasicErrorException);
    void Group() raises(com::sun::star::script::BasicErrorException);
    void Merge([in] any Across) raises(com::sun::star::script::BasicErrorException);
    void UnMerge() raises(com::sun::star::script::BasicErrorException);
    XRange Next( ) raises ( com::sun::star::script::BasicErrorException );
    XRange Previous( ) raises ( com::sun::star::script::BasicErrorException );
     XRange SpecialCells( [in] any Type, [in]  /*Optional*/ any Value ) raises ( com::sun::star::script::BasicErrorException );
    void RemoveSubtotal() raises ( com::sun::star::script::BasicErrorException );
    void    Subtotal( [in] long GroupBy, [in] long Function, [in]  /*Optional*/ sequence<long> TotalList, [in]  /*Optional*/ any Replace, [in]  /*Optional*/ any PageBreaks, [in] any SummaryBelowData ) raises ( com::sun::star::script::BasicErrorException );
    XRange MergeArea( ) raises ( com::sun::star::script::BasicErrorException );
<<<<<<< HEAD
    any Hyperlinks( [in] any aIndex );
    long   CopyFromRecordset([in] any Data, [in]  any MaxRows , [in]  any MaxColumns) raises ( com::sun::star::script::BasicErrorException );
    XPivotTable PivotTable();
    void TextToColumns([in] any Destination, [in] any DataType, [in] any TextQualifier, [in] any ConsecutiveDelimiter, [in] any Tab, [in] any Semicolon, [in] any Comma,
        [in] any Space, [in] any Other, [in] any OtherChar, [in] any FieldInfo, [in] any DecimalSeparator, [in] any ThousandsSeparator, [in] any TrailingMinusNumbers );
    any AdvancedFilter([in] long Action, [in] any CriteriaRange, [in] any CopyToRange, [in] any Unique) raises ( com::sun::star::script::BasicErrorException );
=======
    any Hyperlinks( [in] any Index );
>>>>>>> 4fba42e5
};

//=============================================================================

}; }; };

#endif

<|MERGE_RESOLUTION|>--- conflicted
+++ resolved
@@ -173,16 +173,12 @@
     void RemoveSubtotal() raises ( com::sun::star::script::BasicErrorException );
     void    Subtotal( [in] long GroupBy, [in] long Function, [in]  /*Optional*/ sequence<long> TotalList, [in]  /*Optional*/ any Replace, [in]  /*Optional*/ any PageBreaks, [in] any SummaryBelowData ) raises ( com::sun::star::script::BasicErrorException );
     XRange MergeArea( ) raises ( com::sun::star::script::BasicErrorException );
-<<<<<<< HEAD
-    any Hyperlinks( [in] any aIndex );
+    any Hyperlinks( [in] any Index );
     long   CopyFromRecordset([in] any Data, [in]  any MaxRows , [in]  any MaxColumns) raises ( com::sun::star::script::BasicErrorException );
     XPivotTable PivotTable();
     void TextToColumns([in] any Destination, [in] any DataType, [in] any TextQualifier, [in] any ConsecutiveDelimiter, [in] any Tab, [in] any Semicolon, [in] any Comma,
         [in] any Space, [in] any Other, [in] any OtherChar, [in] any FieldInfo, [in] any DecimalSeparator, [in] any ThousandsSeparator, [in] any TrailingMinusNumbers );
     any AdvancedFilter([in] long Action, [in] any CriteriaRange, [in] any CopyToRange, [in] any Unique) raises ( com::sun::star::script::BasicErrorException );
-=======
-    any Hyperlinks( [in] any Index );
->>>>>>> 4fba42e5
 };
 
 //=============================================================================
